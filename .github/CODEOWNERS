# See https://help.github.com/articles/about-codeowners/ for syntax
# Rules are matched bottom-to-top, so one team can own subdirectories
# and another the rest of the directory.

# All your base
*                                         @DataDog/web-frameworks

/.generator                               @DataDog/api-reliability

/docs/                                    @DataDog/web-frameworks @DataDog/documentation

# Terraform plugin sdk resources/data-sources
datadog/*datadog_dashboard*               @DataDog/web-frameworks @DataDog/dashboards-backend
datadog/*datadog_downtime*                @DataDog/web-frameworks @DataDog/monitor-app
datadog/*datadog_integration_aws*         @DataDog/web-frameworks @DataDog/cloud-integrations
datadog/*datadog_integration_pagerduty*   @DataDog/web-frameworks @DataDog/saas-integrations @DataDog/saas-integrations
datadog/*datadog_integration_opsgenie*    @DataDog/web-frameworks @Datadog/collaboration-integrations
datadog/*datadog_logs*                    @DataDog/web-frameworks @DataDog/logs-backend @DataDog/logs-core @DataDog/logs-forwarding @DataDog/logs-app
datadog/*datadog_metric*                  @DataDog/web-frameworks @DataDog/metrics-intake @DataDog/metrics-query @DataDog/points-aggregation
datadog/*datadog_monitor*                 @DataDog/web-frameworks @DataDog/monitor-app
datadog/*datadog_screenboard*             @DataDog/web-frameworks @DataDog/dashboards-backend
datadog/*security_monitoring*             @DataDog/web-frameworks @DataDog/k9-cloud-security-platform
datadog/*datadog_service_definition*      @DataDog/web-frameworks @DataDog/service-catalog
datadog/*datadog_service_level_objective* @DataDog/web-frameworks @DataDog/slo-app
datadog/*datadog_synthetics*              @DataDog/web-frameworks @DataDog/synthetics-ct
datadog/*datadog_timeboard*               @DataDog/web-frameworks @DataDog/dashboards-backend
datadog/*datadog_user*                    @DataDog/web-frameworks @DataDog/team-aaa
datadog/*cloud_configuration*             @DataDog/web-frameworks @DataDog/k9-cloud-security-posture-management
datadog/*service_account*                 @DataDog/web-frameworks @DataDog/team-aaa

# Framework resources/data-sources
<<<<<<< HEAD
datadog/**/*datadog_api_key*                     @DataDog/api-clients @DataDog/team-aaa
datadog/**/*datadog_apm_retention_filter*        @DataDog/api-clients @DataDog/apm-trace-intake
datadog/**/*datadog_hosts*                       @DataDog/api-clients @DataDog/redapl-storage
datadog/**/*datadog_ip_ranges*                   @DataDog/api-clients @DataDog/team-aaa
datadog/**/*datadog_integration_aws*             @DataDog/api-clients @DataDog/cloud-integrations
datadog/**/*datadog_integration_azure*           @DataDog/api-clients @DataDog/azure-integrations
datadog/**/*datadog_integration_cloudflare*      @DataDog/api-clients @DataDog/saas-integrations
datadog/**/*datadog_integration_confluent*       @DataDog/api-clients @DataDog/saas-integrations
datadog/**/*datadog_integration_fastly*          @DataDog/api-clients @DataDog/saas-integrations
datadog/**/*datadog_integration_gcp*             @DataDog/api-clients @DataDog/gcp-integrations
datadog/**/*datadog_restriction_policy*          @DataDog/api-clients @DataDog/aaa-granular-access
datadog/**/*datadog_sensitive_data_scanner*      @DataDog/api-clients @DataDog/logs-app @DataDog/sensitive-data-scanner
datadog/**/*datadog_service_account*             @DataDog/api-clients @DataDog/team-aaa
datadog/**/*datadog_spans_metric*                @DataDog/api-clients @DataDog/apm-trace-intake
datadog/**/*datadog_synthetics_concurrency_cap*  @DataDog/api-clients @DataDog/synthetics-app @DataDog/synthetics-ct
datadog/**/*datadog_team*                        @DataDog/api-clients @DataDog/core-app
datadog/**/*datadog_user*                        @DataDog/api-clients @DataDog/team-aaa
datadog/**/*datadog_organization_settings*       @DataDog/api-clients @DataDog/core-app @DataDog/trust-and-safety
datadog/**/*datadog_integration_microsoft_teams* @DataDog/api-clients @DataDog/chat-integrations
=======
datadog/**/*datadog_api_key*                     @DataDog/web-frameworks @DataDog/credentials-management
datadog/**/*datadog_apm_retention_filter*        @DataDog/web-frameworks @DataDog/apm-trace-intake
datadog/**/*datadog_application_key*             @DataDog/web-frameworks @DataDog/credentials-management
datadog/**/*datadog_hosts*                       @DataDog/web-frameworks @DataDog/redapl-storage
datadog/**/*datadog_ip_ranges*                   @DataDog/web-frameworks @DataDog/team-aaa
datadog/**/*datadog_integration_aws*             @DataDog/web-frameworks @DataDog/cloud-integrations
datadog/**/*datadog_integration_azure*           @DataDog/web-frameworks @DataDog/azure-integrations
datadog/**/*datadog_integration_cloudflare*      @DataDog/web-frameworks @DataDog/saas-integrations
datadog/**/*datadog_integration_confluent*       @DataDog/web-frameworks @DataDog/saas-integrations
datadog/**/*datadog_integration_fastly*          @DataDog/web-frameworks @DataDog/saas-integrations
datadog/**/*datadog_integration_gcp*             @DataDog/web-frameworks @DataDog/gcp-integrations
datadog/**/*datadog_restriction_policy*          @DataDog/web-frameworks @DataDog/aaa-granular-access
datadog/**/*datadog_sensitive_data_scanner*      @DataDog/web-frameworks @DataDog/logs-app @DataDog/sensitive-data-scanner
datadog/**/*datadog_service_account*             @DataDog/web-frameworks @DataDog/team-aaa
datadog/**/*datadog_spans_metric*                @DataDog/web-frameworks @DataDog/apm-trace-intake
datadog/**/*datadog_synthetics_concurrency_cap*  @DataDog/web-frameworks @DataDog/synthetics-app @DataDog/synthetics-ct
datadog/**/*datadog_team*                        @DataDog/web-frameworks @DataDog/core-app
datadog/**/*datadog_organization_settings*       @DataDog/web-frameworks @DataDog/core-app @DataDog/trust-and-safety
datadog/**/*datadog_integration_microsoft_teams* @DataDog/web-frameworks @DataDog/chat-integrations
>>>>>>> 5b3bf5d1
<|MERGE_RESOLUTION|>--- conflicted
+++ resolved
@@ -29,27 +29,6 @@
 datadog/*service_account*                 @DataDog/web-frameworks @DataDog/team-aaa
 
 # Framework resources/data-sources
-<<<<<<< HEAD
-datadog/**/*datadog_api_key*                     @DataDog/api-clients @DataDog/team-aaa
-datadog/**/*datadog_apm_retention_filter*        @DataDog/api-clients @DataDog/apm-trace-intake
-datadog/**/*datadog_hosts*                       @DataDog/api-clients @DataDog/redapl-storage
-datadog/**/*datadog_ip_ranges*                   @DataDog/api-clients @DataDog/team-aaa
-datadog/**/*datadog_integration_aws*             @DataDog/api-clients @DataDog/cloud-integrations
-datadog/**/*datadog_integration_azure*           @DataDog/api-clients @DataDog/azure-integrations
-datadog/**/*datadog_integration_cloudflare*      @DataDog/api-clients @DataDog/saas-integrations
-datadog/**/*datadog_integration_confluent*       @DataDog/api-clients @DataDog/saas-integrations
-datadog/**/*datadog_integration_fastly*          @DataDog/api-clients @DataDog/saas-integrations
-datadog/**/*datadog_integration_gcp*             @DataDog/api-clients @DataDog/gcp-integrations
-datadog/**/*datadog_restriction_policy*          @DataDog/api-clients @DataDog/aaa-granular-access
-datadog/**/*datadog_sensitive_data_scanner*      @DataDog/api-clients @DataDog/logs-app @DataDog/sensitive-data-scanner
-datadog/**/*datadog_service_account*             @DataDog/api-clients @DataDog/team-aaa
-datadog/**/*datadog_spans_metric*                @DataDog/api-clients @DataDog/apm-trace-intake
-datadog/**/*datadog_synthetics_concurrency_cap*  @DataDog/api-clients @DataDog/synthetics-app @DataDog/synthetics-ct
-datadog/**/*datadog_team*                        @DataDog/api-clients @DataDog/core-app
-datadog/**/*datadog_user*                        @DataDog/api-clients @DataDog/team-aaa
-datadog/**/*datadog_organization_settings*       @DataDog/api-clients @DataDog/core-app @DataDog/trust-and-safety
-datadog/**/*datadog_integration_microsoft_teams* @DataDog/api-clients @DataDog/chat-integrations
-=======
 datadog/**/*datadog_api_key*                     @DataDog/web-frameworks @DataDog/credentials-management
 datadog/**/*datadog_apm_retention_filter*        @DataDog/web-frameworks @DataDog/apm-trace-intake
 datadog/**/*datadog_application_key*             @DataDog/web-frameworks @DataDog/credentials-management
@@ -67,6 +46,6 @@
 datadog/**/*datadog_spans_metric*                @DataDog/web-frameworks @DataDog/apm-trace-intake
 datadog/**/*datadog_synthetics_concurrency_cap*  @DataDog/web-frameworks @DataDog/synthetics-app @DataDog/synthetics-ct
 datadog/**/*datadog_team*                        @DataDog/web-frameworks @DataDog/core-app
+datadog/**/*datadog_user*                        @DataDog/web-frameworks @DataDog/team-aaa
 datadog/**/*datadog_organization_settings*       @DataDog/web-frameworks @DataDog/core-app @DataDog/trust-and-safety
-datadog/**/*datadog_integration_microsoft_teams* @DataDog/web-frameworks @DataDog/chat-integrations
->>>>>>> 5b3bf5d1
+datadog/**/*datadog_integration_microsoft_teams* @DataDog/web-frameworks @DataDog/chat-integrations
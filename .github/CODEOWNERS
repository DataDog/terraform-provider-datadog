--- conflicted
+++ resolved
@@ -5,13 +5,9 @@
 # All your base
 *                                         @DataDog/web-frameworks
 
-<<<<<<< HEAD
 /.generator                               @DataDog/api-reliability
 
-/docs/                                    @DataDog/api-clients @DataDog/web-frameworks @DataDog/documentation
-=======
 /docs/                                    @DataDog/web-frameworks @DataDog/documentation
->>>>>>> b2a3175c
 
 # Terraform plugin sdk resources/data-sources
 datadog/*datadog_dashboard*               @DataDog/web-frameworks @DataDog/dashboards-backend

package datadog

import (
	"context"
	"fmt"
	"log"
	"net/http"

	"github.com/terraform-providers/terraform-provider-datadog/datadog/internal/utils"
	"github.com/terraform-providers/terraform-provider-datadog/datadog/internal/validators"

	datadogV1 "github.com/DataDog/datadog-api-client-go/api/v1/datadog"
	datadogV2 "github.com/DataDog/datadog-api-client-go/api/v2/datadog"
	"github.com/hashicorp/terraform-plugin-sdk/v2/diag"
	"github.com/hashicorp/terraform-plugin-sdk/v2/helper/resource"
	"github.com/hashicorp/terraform-plugin-sdk/v2/helper/schema"
	"github.com/hashicorp/terraform-plugin-sdk/v2/helper/validation"
)

func resourceDatadogDashboard() *schema.Resource {
	return &schema.Resource{
		Description:   "Provides a Datadog dashboard resource. This can be used to create and manage Datadog dashboards.",
		CreateContext: resourceDatadogDashboardCreate,
		UpdateContext: resourceDatadogDashboardUpdate,
		ReadContext:   resourceDatadogDashboardRead,
		DeleteContext: resourceDatadogDashboardDelete,
		CustomizeDiff: func(_ context.Context, diff *schema.ResourceDiff, meta interface{}) error {
			oldValue, newValue := diff.GetChange("dashboard_lists")
			if !oldValue.(*schema.Set).Equal(newValue.(*schema.Set)) {
				// Only calculate removed when the list change, to no create useless diffs
				removed := oldValue.(*schema.Set).Difference(newValue.(*schema.Set))
				if err := diff.SetNew("dashboard_lists_removed", removed); err != nil {
					return err
				}
			} else {
				if err := diff.Clear("dashboard_lists_removed"); err != nil {
					return err
				}
			}

			return nil
		},
		Importer: &schema.ResourceImporter{
			StateContext: schema.ImportStatePassthroughContext,
		},
		Schema: map[string]*schema.Schema{
			"title": {
				Type:        schema.TypeString,
				Required:    true,
				Description: "The title of the dashboard.",
			},
			"widget": {
				Type:        schema.TypeList,
				Required:    true,
				Description: "The list of widgets to display on the dashboard.",
				Elem: &schema.Resource{
					Schema: getWidgetSchema(),
				},
			},
			"layout_type": {
				Type:         schema.TypeString,
				Required:     true,
				ForceNew:     true,
				Description:  "The layout type of the dashboard, either 'free' or 'ordered'.",
				ValidateFunc: validators.ValidateEnumValue(datadogV1.NewDashboardLayoutTypeFromValue),
			},
			"description": {
				Type:        schema.TypeString,
				Optional:    true,
				Description: "The description of the dashboard.",
			},
			"is_read_only": {
				Type:        schema.TypeBool,
				Optional:    true,
				Default:     false,
				Description: "Whether this dashboard is read-only.",
			},
			"url": {
				Type:        schema.TypeString,
				Optional:    true,
				Computed:    true,
				Description: "The URL of the dashboard.",
			},
			"template_variable": {
				Type:        schema.TypeList,
				Optional:    true,
				Description: "The list of template variables for this dashboard.",
				Elem: &schema.Resource{
					Schema: getTemplateVariableSchema(),
				},
			},
			"template_variable_preset": {
				Type:        schema.TypeList,
				Optional:    true,
				Description: "The list of selectable template variable presets for this dashboard.",
				Elem: &schema.Resource{
					Schema: getTemplateVariablePresetSchema(),
				},
			},
			"notify_list": {
				Type:        schema.TypeList,
				Optional:    true,
				Description: "The list of handles of users to notify when changes are made to this dashboard.",
				Elem:        &schema.Schema{Type: schema.TypeString},
			},
			"dashboard_lists": {
				Type:        schema.TypeSet,
				Optional:    true,
				Description: "The list of dashboard lists this dashboard belongs to.",
				Elem:        &schema.Schema{Type: schema.TypeInt},
			},
			"dashboard_lists_removed": {
				Type:        schema.TypeSet,
				Computed:    true,
				Description: "The list of dashboard lists this dashboard should be removed from. Internal only.",
				Elem:        &schema.Schema{Type: schema.TypeInt},
			},
		},
	}
}

func resourceDatadogDashboardCreate(ctx context.Context, d *schema.ResourceData, meta interface{}) diag.Diagnostics {
	providerConf := meta.(*ProviderConfiguration)
	datadogClientV1 := providerConf.DatadogClientV1
	authV1 := providerConf.AuthV1
	dashboardPayload, err := buildDatadogDashboard(d)
	if err != nil {
		return diag.Errorf("failed to parse resource configuration: %s", err.Error())
	}
	dashboard, _, err := datadogClientV1.DashboardsApi.CreateDashboard(authV1).Body(*dashboardPayload).Execute()
	if err != nil {
		return utils.TranslateClientErrorDiag(err, "error creating dashboard")
	}
	d.SetId(*dashboard.Id)

	var getDashboard datadogV1.Dashboard
	var httpResponse *http.Response
	err = resource.RetryContext(ctx, d.Timeout(schema.TimeoutCreate), func() *resource.RetryError {
		getDashboard, httpResponse, err = datadogClientV1.DashboardsApi.GetDashboard(authV1, *dashboard.Id).Execute()
		if err != nil {
			if httpResponse != nil && httpResponse.StatusCode == 404 {
				return resource.RetryableError(fmt.Errorf("dashboard not created yet"))
			}

			return resource.NonRetryableError(err)
		}

		// We only log the error, as failing to update the list shouldn't fail dashboard creation
		updateDashboardLists(d, providerConf, *dashboard.Id)

		return nil
	})
	if err != nil {
		return diag.FromErr(err)
	}

	return updateDashboardState(d, &getDashboard)
}

func resourceDatadogDashboardUpdate(ctx context.Context, d *schema.ResourceData, meta interface{}) diag.Diagnostics {
	providerConf := meta.(*ProviderConfiguration)
	datadogClientV1 := providerConf.DatadogClientV1
	authV1 := providerConf.AuthV1
	id := d.Id()
	dashboard, err := buildDatadogDashboard(d)
	if err != nil {
		return diag.Errorf("failed to parse resource configuration: %s", err.Error())
	}
	updatedDashboard, _, err := datadogClientV1.DashboardsApi.UpdateDashboard(authV1, id).Body(*dashboard).Execute()
	if err != nil {
		return utils.TranslateClientErrorDiag(err, "error updating dashboard")
	}

	updateDashboardLists(d, providerConf, *dashboard.Id)

	return updateDashboardState(d, &updatedDashboard)
}

func updateDashboardLists(d *schema.ResourceData, providerConf *ProviderConfiguration, dashboardID string) {
	dashTypeString := "custom_screenboard"
	if d.Get("layout_type").(string) == "ordered" {
		dashTypeString = "custom_timeboard"
	}
	dashType := datadogV2.DashboardType(dashTypeString)
	itemsRequest := []datadogV2.DashboardListItemRequest{*datadogV2.NewDashboardListItemRequest(dashboardID, dashType)}
	datadogClientV2 := providerConf.DatadogClientV2
	authV2 := providerConf.AuthV2

	if v, ok := d.GetOk("dashboard_lists"); ok && v.(*schema.Set).Len() > 0 {
		items := datadogV2.NewDashboardListAddItemsRequest()
		items.SetDashboards(itemsRequest)

		for _, id := range v.(*schema.Set).List() {
			_, _, err := datadogClientV2.DashboardListsApi.CreateDashboardListItems(authV2, int64(id.(int))).Body(*items).Execute()
			if err != nil {
				log.Printf("[DEBUG] Got error adding to dashboard list %d: %v", id.(int), err)
			}
		}
	}

	if v, ok := d.GetOk("dashboard_lists_removed"); ok && v.(*schema.Set).Len() > 0 {
		items := datadogV2.NewDashboardListDeleteItemsRequest()
		items.SetDashboards(itemsRequest)

		for _, id := range v.(*schema.Set).List() {
			_, _, err := datadogClientV2.DashboardListsApi.DeleteDashboardListItems(authV2, int64(id.(int))).Body(*items).Execute()
			if err != nil {
				log.Printf("[DEBUG] Got error removing from dashboard list %d: %v", id.(int), err)
			}
		}
	}
}

func updateDashboardState(d *schema.ResourceData, dashboard *datadogV1.Dashboard) diag.Diagnostics {
	if err := d.Set("title", dashboard.GetTitle()); err != nil {
		return diag.FromErr(err)
	}
	if err := d.Set("layout_type", dashboard.GetLayoutType()); err != nil {
		return diag.FromErr(err)
	}
	if err := d.Set("description", dashboard.GetDescription()); err != nil {
		return diag.FromErr(err)
	}
	if err := d.Set("is_read_only", dashboard.GetIsReadOnly()); err != nil {
		return diag.FromErr(err)
	}
	if err := d.Set("url", dashboard.GetUrl()); err != nil {
		return diag.FromErr(err)
	}

	// Set widgets
	terraformWidgets, err := buildTerraformWidgets(&dashboard.Widgets, d)
	if err != nil {
		return diag.FromErr(err)
	}
	if err := d.Set("widget", terraformWidgets); err != nil {
		return diag.FromErr(err)
	}

	// Set template variables
	templateVariables := buildTerraformTemplateVariables(&dashboard.TemplateVariables)
	if err := d.Set("template_variable", templateVariables); err != nil {
		return diag.FromErr(err)
	}

	// Set template variable presets
	templateVariablePresets := buildTerraformTemplateVariablePresets(&dashboard.TemplateVariablePresets)
	if err := d.Set("template_variable_preset", templateVariablePresets); err != nil {
		return diag.FromErr(err)
	}

	// Set notify list
	notifyList := buildTerraformNotifyList(&dashboard.NotifyList)
	if err := d.Set("notify_list", notifyList); err != nil {
		return diag.FromErr(err)
	}

	return nil
}

func resourceDatadogDashboardRead(ctx context.Context, d *schema.ResourceData, meta interface{}) diag.Diagnostics {
	providerConf := meta.(*ProviderConfiguration)
	datadogClientV1 := providerConf.DatadogClientV1
	authV1 := providerConf.AuthV1
	id := d.Id()
	dashboard, httpresp, err := datadogClientV1.DashboardsApi.GetDashboard(authV1, id).Execute()
	if err != nil {
		if httpresp != nil && httpresp.StatusCode == 404 {
			d.SetId("")
			return nil
		}
		return utils.TranslateClientErrorDiag(err, "error getting dashboard")
	}

	return updateDashboardState(d, &dashboard)
}

func resourceDatadogDashboardDelete(ctx context.Context, d *schema.ResourceData, meta interface{}) diag.Diagnostics {
	providerConf := meta.(*ProviderConfiguration)
	datadogClientV1 := providerConf.DatadogClientV1
	authV1 := providerConf.AuthV1
	id := d.Id()
	if _, _, err := datadogClientV1.DashboardsApi.DeleteDashboard(authV1, id).Execute(); err != nil {
		return utils.TranslateClientErrorDiag(err, "error deleting dashboard")
	}
	return nil
}

func buildDatadogDashboard(d *schema.ResourceData) (*datadogV1.Dashboard, error) {
	var dashboard datadogV1.Dashboard

	dashboard.SetId(d.Id())

	if v, ok := d.GetOk("title"); ok {
		dashboard.SetTitle(v.(string))
	}
	if v, ok := d.GetOk("layout_type"); ok {
		dashboard.SetLayoutType(datadogV1.DashboardLayoutType(v.(string)))
	}
	if v, ok := d.GetOk("description"); ok {
		dashboard.SetDescription(v.(string))
	}
	if v, ok := d.GetOk("is_read_only"); ok {
		dashboard.SetIsReadOnly(v.(bool))
	}

	// Build Widgets
	terraformWidgets := d.Get("widget").([]interface{})
	datadogWidgets, err := buildDatadogWidgets(&terraformWidgets)
	if err != nil {
		return nil, err
	}
	dashboard.SetWidgets(*datadogWidgets)

	// Build NotifyList
	notifyList := d.Get("notify_list").([]interface{})
	dashboard.NotifyList = *buildDatadogNotifyList(&notifyList)

	// Build TemplateVariables
	templateVariables := d.Get("template_variable").([]interface{})
	dashboard.TemplateVariables = *buildDatadogTemplateVariables(&templateVariables)

	// Build TemplateVariablePresets
	templateVariablePresets := d.Get("template_variable_preset").([]interface{})
	dashboard.TemplateVariablePresets = *buildDatadogTemplateVariablePresets(&templateVariablePresets)

	return &dashboard, nil
}

//
// Template Variable helpers
//

func getTemplateVariableSchema() map[string]*schema.Schema {
	return map[string]*schema.Schema{
		"name": {
			Type:        schema.TypeString,
			Required:    true,
			Description: "The name of the variable.",
		},
		"prefix": {
			Type:        schema.TypeString,
			Optional:    true,
			Description: "The tag prefix associated with the variable. Only tags with this prefix will appear in the variable dropdown.",
		},
		"default": {
			Type:        schema.TypeString,
			Optional:    true,
			Description: "The default value for the template variable on dashboard load.",
		},
	}
}

func buildDatadogTemplateVariables(terraformTemplateVariables *[]interface{}) *[]datadogV1.DashboardTemplateVariable {
	datadogTemplateVariables := make([]datadogV1.DashboardTemplateVariable, len(*terraformTemplateVariables))
	for i, ttv := range *terraformTemplateVariables {
		terraformTemplateVariable := ttv.(map[string]interface{})
		var datadogTemplateVariable datadogV1.DashboardTemplateVariable
		if v, ok := terraformTemplateVariable["name"].(string); ok && len(v) != 0 {
			datadogTemplateVariable.SetName(v)
		}
		if v, ok := terraformTemplateVariable["prefix"].(string); ok && len(v) != 0 {
			datadogTemplateVariable.SetPrefix(v)
		}
		if v, ok := terraformTemplateVariable["default"].(string); ok && len(v) != 0 {
			datadogTemplateVariable.SetDefault(v)
		}
		datadogTemplateVariables[i] = datadogTemplateVariable
	}
	return &datadogTemplateVariables
}

func buildTerraformTemplateVariables(datadogTemplateVariables *[]datadogV1.DashboardTemplateVariable) *[]map[string]string {
	terraformTemplateVariables := make([]map[string]string, len(*datadogTemplateVariables))
	for i, templateVariable := range *datadogTemplateVariables {
		terraformTemplateVariable := map[string]string{}
		if v, ok := templateVariable.GetNameOk(); ok {
			terraformTemplateVariable["name"] = *v
		}
		if v := templateVariable.GetPrefix(); len(v) > 0 {
			terraformTemplateVariable["prefix"] = v
		}
		if v, ok := templateVariable.GetDefaultOk(); ok {
			terraformTemplateVariable["default"] = *v
		}
		terraformTemplateVariables[i] = terraformTemplateVariable
	}
	return &terraformTemplateVariables
}

//
// Template Variable Preset Helpers
//

func getTemplateVariablePresetSchema() map[string]*schema.Schema {
	return map[string]*schema.Schema{
		"name": {
			Type:        schema.TypeString,
			Optional:    true,
			Description: "The name of the preset.",
		},
		"template_variable": {
			Type:        schema.TypeList,
			Optional:    true,
			Description: "The template variable names and assumed values under the given preset",
			Elem: &schema.Resource{
				Schema: getTemplateVariablePresetValueSchema(),
			},
		},
	}
}

func getTemplateVariablePresetValueSchema() map[string]*schema.Schema {
	return map[string]*schema.Schema{
		"name": {
			Type:        schema.TypeString,
			Description: "The name of the template variable",
			Optional:    true,
		},
		"value": {
			Type:        schema.TypeString,
			Description: "The value that should be assumed by the template variable in this preset",
			Optional:    true,
		},
	}
}

func buildDatadogTemplateVariablePresets(terraformTemplateVariablePresets *[]interface{}) *[]datadogV1.DashboardTemplateVariablePreset {
	datadogTemplateVariablePresets := make([]datadogV1.DashboardTemplateVariablePreset, len(*terraformTemplateVariablePresets))

	for i, tvp := range *terraformTemplateVariablePresets {
		templateVariablePreset := tvp.(map[string]interface{})
		var datadogTemplateVariablePreset datadogV1.DashboardTemplateVariablePreset

		if v, ok := templateVariablePreset["name"].(string); ok && len(v) != 0 {
			datadogTemplateVariablePreset.SetName(v)
		}

		if templateVariablePresetValues, ok := templateVariablePreset["template_variable"].([]interface{}); ok {
			datadogTemplateVariablePresetValues := make([]datadogV1.DashboardTemplateVariablePresetValue, len(templateVariablePresetValues))

			for j, tvp := range templateVariablePresetValues {
				templateVariablePresetValue := tvp.(map[string]interface{})
				var datadogTemplateVariablePresetValue datadogV1.DashboardTemplateVariablePresetValue

				if w, ok := templateVariablePresetValue["name"].(string); ok && len(w) != 0 {
					datadogTemplateVariablePresetValue.SetName(w)
				}

				if w, ok := templateVariablePresetValue["value"].(string); ok && len(w) != 0 {
					datadogTemplateVariablePresetValue.SetValue(w)
				}

				datadogTemplateVariablePresetValues[j] = datadogTemplateVariablePresetValue
			}

			datadogTemplateVariablePreset.SetTemplateVariables(datadogTemplateVariablePresetValues)
		}

		datadogTemplateVariablePresets[i] = datadogTemplateVariablePreset
	}

	return &datadogTemplateVariablePresets
}

func buildTerraformTemplateVariablePresets(datadogTemplateVariablePresets *[]datadogV1.DashboardTemplateVariablePreset) *[]map[string]interface{} {
	// Allocate final resting place for tf/hash version
	terraformTemplateVariablePresets := make([]map[string]interface{}, len(*datadogTemplateVariablePresets))

	//iterate over preset objects
	for i, templateVariablePreset := range *datadogTemplateVariablePresets {
		// Allocate for this preset group, a map of string key to obj (string for name, array for preset values
		terraformTemplateVariablePreset := make(map[string]interface{})
		if v, ok := templateVariablePreset.GetNameOk(); ok {
			terraformTemplateVariablePreset["name"] = v
		}

		// allocate for array of preset values (names = name,value, values = name, template variable)

		terraformTemplateVariablePresetValues := make([]map[string]string, len(templateVariablePreset.GetTemplateVariables()))
		for j, templateVariablePresetValue := range templateVariablePreset.GetTemplateVariables() {
			// allocate map for name => name value => value
			terraformTemplateVariablePresetValue := make(map[string]string)
			if v, ok := templateVariablePresetValue.GetNameOk(); ok {
				terraformTemplateVariablePresetValue["name"] = *v
			}
			if v, ok := templateVariablePresetValue.GetValueOk(); ok {
				terraformTemplateVariablePresetValue["value"] = *v
			}

			terraformTemplateVariablePresetValues[j] = terraformTemplateVariablePresetValue
		}

		// Set template_variable to the array of values we just created
		terraformTemplateVariablePreset["template_variable"] = terraformTemplateVariablePresetValues

		// put the preset group into the output var
		terraformTemplateVariablePresets[i] = terraformTemplateVariablePreset
	}

	return &terraformTemplateVariablePresets
}

//
// Notify List helpers
//

func buildDatadogNotifyList(terraformNotifyList *[]interface{}) *[]string {
	datadogNotifyList := make([]string, len(*terraformNotifyList))
	for i, authorHandle := range *terraformNotifyList {
		datadogNotifyList[i] = authorHandle.(string)
	}
	return &datadogNotifyList
}

func buildTerraformNotifyList(datadogNotifyList *[]string) *[]string {
	terraformNotifyList := make([]string, len(*datadogNotifyList))
	for i, authorHandle := range *datadogNotifyList {
		terraformNotifyList[i] = authorHandle
	}
	return &terraformNotifyList
}

//
// Widget helpers
//

// The generic widget schema is a combination of the schema for a non-group widget
// and the schema for a Group Widget (which can contains only non-group widgets)
func getWidgetSchema() map[string]*schema.Schema {
	widgetSchema := getNonGroupWidgetSchema()
	widgetSchema["group_definition"] = &schema.Schema{
		Type:        schema.TypeList,
		Optional:    true,
		MaxItems:    1,
		Description: "The definition for a Group widget.",
		Elem: &schema.Resource{
			Schema: getGroupDefinitionSchema(),
		},
	}
	return widgetSchema
}

func getNonGroupWidgetSchema() map[string]*schema.Schema {
	return map[string]*schema.Schema{
		"widget_layout": {
			Type:        schema.TypeList,
			MaxItems:    1,
			Optional:    true,
			Description: "The layout of the widget on a 'free' dashboard.",
			Elem: &schema.Resource{
				Schema: getWidgetLayoutSchema(),
			},
		},
		"id": {
			Type:        schema.TypeInt,
			Computed:    true,
			Description: "The ID of the widget.",
		},
		// A widget should implement exactly one of the following definitions
		"alert_graph_definition": {
			Type:        schema.TypeList,
			Optional:    true,
			MaxItems:    1,
			Description: "The definition for a Alert Graph widget.",
			Elem: &schema.Resource{
				Schema: getAlertGraphDefinitionSchema(),
			},
		},
		"alert_value_definition": {
			Type:        schema.TypeList,
			Optional:    true,
			MaxItems:    1,
			Description: "The definition for a Alert Value widget.",
			Elem: &schema.Resource{
				Schema: getAlertValueDefinitionSchema(),
			},
		},
		"change_definition": {
			Type:        schema.TypeList,
			Optional:    true,
			MaxItems:    1,
			Description: "The definition for a Change  widget.",
			Elem: &schema.Resource{
				Schema: getChangeDefinitionSchema(),
			},
		},
		"check_status_definition": {
			Type:        schema.TypeList,
			Optional:    true,
			MaxItems:    1,
			Description: "The definition for a Check Status widget.",
			Elem: &schema.Resource{
				Schema: getCheckStatusDefinitionSchema(),
			},
		},
		"distribution_definition": {
			Type:        schema.TypeList,
			Optional:    true,
			MaxItems:    1,
			Description: "The definition for a Distribution widget.",
			Elem: &schema.Resource{
				Schema: getDistributionDefinitionSchema(),
			},
		},
		"event_stream_definition": {
			Type:        schema.TypeList,
			Optional:    true,
			MaxItems:    1,
			Description: "The definition for a Event Stream widget.",
			Elem: &schema.Resource{
				Schema: getEventStreamDefinitionSchema(),
			},
		},
		"event_timeline_definition": {
			Type:        schema.TypeList,
			Optional:    true,
			MaxItems:    1,
			Description: "The definition for a Event Timeline widget.",
			Elem: &schema.Resource{
				Schema: getEventTimelineDefinitionSchema(),
			},
		},
		"free_text_definition": {
			Type:        schema.TypeList,
			Optional:    true,
			MaxItems:    1,
			Description: "The definition for a Free Text widget.",
			Elem: &schema.Resource{
				Schema: getFreeTextDefinitionSchema(),
			},
		},
		"heatmap_definition": {
			Type:        schema.TypeList,
			Optional:    true,
			MaxItems:    1,
			Description: "The definition for a Heatmap widget.",
			Elem: &schema.Resource{
				Schema: getHeatmapDefinitionSchema(),
			},
		},
		"hostmap_definition": {
			Type:        schema.TypeList,
			Optional:    true,
			MaxItems:    1,
			Description: "The definition for a Hostmap widget.",
			Elem: &schema.Resource{
				Schema: getHostmapDefinitionSchema(),
			},
		},
		"iframe_definition": {
			Type:        schema.TypeList,
			Optional:    true,
			MaxItems:    1,
			Description: "The definition for an Iframe widget.",
			Elem: &schema.Resource{
				Schema: getIframeDefinitionSchema(),
			},
		},
		"image_definition": {
			Type:        schema.TypeList,
			Optional:    true,
			MaxItems:    1,
			Description: "The definition for an Image widget",
			Elem: &schema.Resource{
				Schema: getImageDefinitionSchema(),
			},
		},
		"log_stream_definition": {
			Type:        schema.TypeList,
			Optional:    true,
			MaxItems:    1,
			Description: "The definition for an Log Stream widget.",
			Elem: &schema.Resource{
				Schema: getLogStreamDefinitionSchema(),
			},
		},
		"manage_status_definition": {
			Type:        schema.TypeList,
			Optional:    true,
			MaxItems:    1,
			Description: "The definition for an Manage Status widget.",
			Elem: &schema.Resource{
				Schema: getManageStatusDefinitionSchema(),
			},
		},
		"note_definition": {
			Type:        schema.TypeList,
			Optional:    true,
			MaxItems:    1,
			Description: "The definition for a Note widget.",
			Elem: &schema.Resource{
				Schema: getNoteDefinitionSchema(),
			},
		},
		"query_value_definition": {
			Type:        schema.TypeList,
			Optional:    true,
			MaxItems:    1,
			Description: "The definition for a Query Value widget.",
			Elem: &schema.Resource{
				Schema: getQueryValueDefinitionSchema(),
			},
		},
		"query_table_definition": {
			Type:        schema.TypeList,
			Optional:    true,
			MaxItems:    1,
			Description: "The definition for a Query Table widget.",
			Elem: &schema.Resource{
				Schema: getQueryTableDefinitionSchema(),
			},
		},
		"scatterplot_definition": {
			Type:        schema.TypeList,
			Optional:    true,
			MaxItems:    1,
			Description: "The definition for a Scatterplot widget.",
			Elem: &schema.Resource{
				Schema: getScatterplotDefinitionSchema(),
			},
		},
		"servicemap_definition": {
			Type:        schema.TypeList,
			Optional:    true,
			MaxItems:    1,
			Description: "The definition for a Service Map widget.",
			Elem: &schema.Resource{
				Schema: getServiceMapDefinitionSchema(),
			},
		},
		"service_level_objective_definition": {
			Type:        schema.TypeList,
			Optional:    true,
			MaxItems:    1,
			Description: "The definition for a Service Level Objective widget.",
			Elem: &schema.Resource{
				Schema: getServiceLevelObjectiveDefinitionSchema(),
			},
		},
		"timeseries_definition": {
			Type:        schema.TypeList,
			Optional:    true,
			MaxItems:    1,
			Description: "The definition for a Timeseries widget.",
			Elem: &schema.Resource{
				Schema: getTimeseriesDefinitionSchema(),
			},
		},
		"toplist_definition": {
			Type:        schema.TypeList,
			Optional:    true,
			MaxItems:    1,
			Description: "The definition for a Toplist widget.",
			Elem: &schema.Resource{
				Schema: getToplistDefinitionSchema(),
			},
		},
		"trace_service_definition": {
			Type:        schema.TypeList,
			Optional:    true,
			MaxItems:    1,
			Description: "The definition for a Trace Service widget.",
			Elem: &schema.Resource{
				Schema: getTraceServiceDefinitionSchema(),
			},
		},
		"geomap_definition": {
			Type:        schema.TypeList,
			Optional:    true,
			MaxItems:    1,
			Description: "The definition for a Geomap widget.",
			Elem: &schema.Resource{
				Schema: getGeomapDefinitionSchema(),
			},
		},
	}
}

func buildDatadogWidgets(terraformWidgets *[]interface{}) (*[]datadogV1.Widget, error) {
	datadogWidgets := make([]datadogV1.Widget, len(*terraformWidgets))
	for i, terraformWidget := range *terraformWidgets {
		datadogWidget, err := buildDatadogWidget(terraformWidget.(map[string]interface{}))
		if err != nil {
			return nil, err
		}
		datadogWidgets[i] = *datadogWidget
	}
	return &datadogWidgets, nil
}

// Helper to build a Datadog widget from a Terraform widget
func buildDatadogWidget(terraformWidget map[string]interface{}) (*datadogV1.Widget, error) {
	// Build widget Definition
	var definition datadogV1.WidgetDefinition
	if def, ok := terraformWidget["group_definition"].([]interface{}); ok && len(def) > 0 {
		if groupDefinition, ok := def[0].(map[string]interface{}); ok {
			datadogDefinition, err := buildDatadogGroupDefinition(groupDefinition)
			if err != nil {
				return nil, err
			}
			definition = datadogV1.GroupWidgetDefinitionAsWidgetDefinition(datadogDefinition)
		}
	} else if def, ok := terraformWidget["alert_graph_definition"].([]interface{}); ok && len(def) > 0 {
		if alertGraphDefinition, ok := def[0].(map[string]interface{}); ok {
			definition = datadogV1.AlertGraphWidgetDefinitionAsWidgetDefinition(buildDatadogAlertGraphDefinition(alertGraphDefinition))
		}
	} else if def, ok := terraformWidget["alert_value_definition"].([]interface{}); ok && len(def) > 0 {
		if alertValueDefinition, ok := def[0].(map[string]interface{}); ok {
			definition = datadogV1.AlertValueWidgetDefinitionAsWidgetDefinition(buildDatadogAlertValueDefinition(alertValueDefinition))
		}
	} else if def, ok := terraformWidget["change_definition"].([]interface{}); ok && len(def) > 0 {
		if changeDefinition, ok := def[0].(map[string]interface{}); ok {
			definition = datadogV1.ChangeWidgetDefinitionAsWidgetDefinition(buildDatadogChangeDefinition(changeDefinition))
		}
	} else if def, ok := terraformWidget["check_status_definition"].([]interface{}); ok && len(def) > 0 {
		if checkStatusDefinition, ok := def[0].(map[string]interface{}); ok {
			definition = datadogV1.CheckStatusWidgetDefinitionAsWidgetDefinition(buildDatadogCheckStatusDefinition(checkStatusDefinition))
		}
	} else if def, ok := terraformWidget["distribution_definition"].([]interface{}); ok && len(def) > 0 {
		if distributionDefinition, ok := def[0].(map[string]interface{}); ok {
			definition = datadogV1.DistributionWidgetDefinitionAsWidgetDefinition(buildDatadogDistributionDefinition(distributionDefinition))
		}
	} else if def, ok := terraformWidget["event_stream_definition"].([]interface{}); ok && len(def) > 0 {
		if eventStreamDefinition, ok := def[0].(map[string]interface{}); ok {
			definition = datadogV1.EventStreamWidgetDefinitionAsWidgetDefinition(buildDatadogEventStreamDefinition(eventStreamDefinition))
		}
	} else if def, ok := terraformWidget["event_timeline_definition"].([]interface{}); ok && len(def) > 0 {
		if eventTimelineDefinition, ok := def[0].(map[string]interface{}); ok {
			definition = datadogV1.EventTimelineWidgetDefinitionAsWidgetDefinition(buildDatadogEventTimelineDefinition(eventTimelineDefinition))
		}
	} else if def, ok := terraformWidget["free_text_definition"].([]interface{}); ok && len(def) > 0 {
		if freeTextDefinition, ok := def[0].(map[string]interface{}); ok {
			definition = datadogV1.FreeTextWidgetDefinitionAsWidgetDefinition(buildDatadogFreeTextDefinition(freeTextDefinition))
		}
	} else if def, ok := terraformWidget["heatmap_definition"].([]interface{}); ok && len(def) > 0 {
		if heatmapDefinition, ok := def[0].(map[string]interface{}); ok {
			definition = datadogV1.HeatMapWidgetDefinitionAsWidgetDefinition(buildDatadogHeatmapDefinition(heatmapDefinition))
		}
	} else if def, ok := terraformWidget["hostmap_definition"].([]interface{}); ok && len(def) > 0 {
		if hostDefinition, ok := def[0].(map[string]interface{}); ok {
			definition = datadogV1.HostMapWidgetDefinitionAsWidgetDefinition(buildDatadogHostmapDefinition(hostDefinition))
		}
	} else if def, ok := terraformWidget["iframe_definition"].([]interface{}); ok && len(def) > 0 {
		if iframeDefinition, ok := def[0].(map[string]interface{}); ok {
			definition = datadogV1.IFrameWidgetDefinitionAsWidgetDefinition(buildDatadogIframeDefinition(iframeDefinition))
		}
	} else if def, ok := terraformWidget["image_definition"].([]interface{}); ok && len(def) > 0 {
		if imageDefinition, ok := def[0].(map[string]interface{}); ok {
			definition = datadogV1.ImageWidgetDefinitionAsWidgetDefinition(buildDatadogImageDefinition(imageDefinition))
		}
	} else if def, ok := terraformWidget["log_stream_definition"].([]interface{}); ok && len(def) > 0 {
		if logStreamDefinition, ok := def[0].(map[string]interface{}); ok {
			definition = datadogV1.LogStreamWidgetDefinitionAsWidgetDefinition(buildDatadogLogStreamDefinition(logStreamDefinition))
		}
	} else if def, ok := terraformWidget["manage_status_definition"].([]interface{}); ok && len(def) > 0 {
		if manageStatusDefinition, ok := def[0].(map[string]interface{}); ok {
			definition = datadogV1.MonitorSummaryWidgetDefinitionAsWidgetDefinition(buildDatadogManageStatusDefinition(manageStatusDefinition))
		}
	} else if def, ok := terraformWidget["note_definition"].([]interface{}); ok && len(def) > 0 {
		if noteDefinition, ok := def[0].(map[string]interface{}); ok {
			definition = datadogV1.NoteWidgetDefinitionAsWidgetDefinition(buildDatadogNoteDefinition(noteDefinition))
		}
	} else if def, ok := terraformWidget["query_value_definition"].([]interface{}); ok && len(def) > 0 {
		if queryValueDefinition, ok := def[0].(map[string]interface{}); ok {
			definition = datadogV1.QueryValueWidgetDefinitionAsWidgetDefinition(buildDatadogQueryValueDefinition(queryValueDefinition))
		}
	} else if def, ok := terraformWidget["query_table_definition"].([]interface{}); ok && len(def) > 0 {
		if queryTableDefinition, ok := def[0].(map[string]interface{}); ok {
			definition = datadogV1.TableWidgetDefinitionAsWidgetDefinition(buildDatadogQueryTableDefinition(queryTableDefinition))
		}
	} else if def, ok := terraformWidget["scatterplot_definition"].([]interface{}); ok && len(def) > 0 {
		if scatterplotDefinition, ok := def[0].(map[string]interface{}); ok {
			definition = datadogV1.ScatterPlotWidgetDefinitionAsWidgetDefinition(buildDatadogScatterplotDefinition(scatterplotDefinition))
		}
	} else if def, ok := terraformWidget["servicemap_definition"].([]interface{}); ok && len(def) > 0 {
		if serviceMapDefinition, ok := def[0].(map[string]interface{}); ok {
			definition = datadogV1.ServiceMapWidgetDefinitionAsWidgetDefinition(buildDatadogServiceMapDefinition(serviceMapDefinition))
		}
	} else if def, ok := terraformWidget["service_level_objective_definition"].([]interface{}); ok && len(def) > 0 {
		if serviceLevelObjectiveDefinition, ok := def[0].(map[string]interface{}); ok {
			definition = datadogV1.SLOWidgetDefinitionAsWidgetDefinition(buildDatadogServiceLevelObjectiveDefinition(serviceLevelObjectiveDefinition))
		}
	} else if def, ok := terraformWidget["timeseries_definition"].([]interface{}); ok && len(def) > 0 {
		if timeseriesDefinition, ok := def[0].(map[string]interface{}); ok {
			definition = datadogV1.TimeseriesWidgetDefinitionAsWidgetDefinition(buildDatadogTimeseriesDefinition(timeseriesDefinition))
		}
	} else if def, ok := terraformWidget["toplist_definition"].([]interface{}); ok && len(def) > 0 {
		if toplistDefinition, ok := def[0].(map[string]interface{}); ok {
			definition = datadogV1.ToplistWidgetDefinitionAsWidgetDefinition(buildDatadogToplistDefinition(toplistDefinition))
		}
	} else if def, ok := terraformWidget["trace_service_definition"].([]interface{}); ok && len(def) > 0 {
		if traceServiceDefinition, ok := def[0].(map[string]interface{}); ok {
			definition = datadogV1.ServiceSummaryWidgetDefinitionAsWidgetDefinition(buildDatadogTraceServiceDefinition(traceServiceDefinition))
		}
	} else if def, ok := terraformWidget["geomap_definition"].([]interface{}); ok && len(def) > 0 {
		if geomapDefinition, ok := def[0].(map[string]interface{}); ok {
			definition = datadogV1.GeomapWidgetDefinitionAsWidgetDefinition(buildDatadogGeomapDefinition(geomapDefinition))
		}
	} else {
		return nil, fmt.Errorf("failed to find valid definition in widget configuration")
	}

	datadogWidget := datadogV1.NewWidget(definition)

	// Build widget layout
	if wl, ok := terraformWidget["widget_layout"].([]interface{}); ok && len(wl) != 0 {
		if v, ok := wl[0].(map[string]interface{}); ok && len(v) != 0 {
			datadogWidget.SetLayout(*buildDatadogWidgetLayout(v))
		}
	}

	return datadogWidget, nil
}

// Helper to build a list of Terraform widgets from a list of Datadog widgets
func buildTerraformWidgets(datadogWidgets *[]datadogV1.Widget, d *schema.ResourceData) (*[]map[string]interface{}, error) {

	terraformWidgets := make([]map[string]interface{}, len(*datadogWidgets))
	for i, datadogWidget := range *datadogWidgets {
		terraformWidget, err := buildTerraformWidget(datadogWidget, utils.NewResourceDataKey(d, fmt.Sprintf("widget.%d", i)))
		if err != nil {
			return nil, err
		}
		terraformWidgets[i] = terraformWidget
	}
	return &terraformWidgets, nil
}

// Helper to build a Terraform widget from a Datadog widget
func buildTerraformWidget(datadogWidget datadogV1.Widget, k *utils.ResourceDataKey) (map[string]interface{}, error) {
	terraformWidget := map[string]interface{}{}

	// Build layout
	if v, ok := datadogWidget.GetLayoutOk(); ok {
		terraformWidget["widget_layout"] = []map[string]int64{{
			"x":      (*v).GetX(),
			"y":      (*v).GetY(),
			"height": (*v).GetHeight(),
			"width":  (*v).GetWidth(),
		}}
	}
	terraformWidget["id"] = datadogWidget.GetId()

	// Build definition
	widgetDefinition := datadogWidget.GetDefinition()
	if widgetDefinition.GroupWidgetDefinition != nil {
		terraformDefinition := buildTerraformGroupDefinition(*widgetDefinition.GroupWidgetDefinition, k.Add("group_definition.0"))
		k.Remove("group_definition.0")
		terraformWidget["group_definition"] = []map[string]interface{}{terraformDefinition}
	} else if widgetDefinition.AlertGraphWidgetDefinition != nil {
		terraformDefinition := buildTerraformAlertGraphDefinition(*widgetDefinition.AlertGraphWidgetDefinition, k.Add("alert_graph_definition.0"))
		k.Remove("alert_graph_definition.0")
		terraformWidget["alert_graph_definition"] = []map[string]interface{}{terraformDefinition}
	} else if widgetDefinition.AlertValueWidgetDefinition != nil {
		terraformDefinition := buildTerraformAlertValueDefinition(*widgetDefinition.AlertValueWidgetDefinition)
		terraformWidget["alert_value_definition"] = []map[string]interface{}{terraformDefinition}
	} else if widgetDefinition.ChangeWidgetDefinition != nil {
		terraformDefinition := buildTerraformChangeDefinition(*widgetDefinition.ChangeWidgetDefinition, k.Add("change_definition.0"))
		k.Remove("change_definition.0")
		terraformWidget["change_definition"] = []map[string]interface{}{terraformDefinition}
	} else if widgetDefinition.CheckStatusWidgetDefinition != nil {
		terraformDefinition := buildTerraformCheckStatusDefinition(*widgetDefinition.CheckStatusWidgetDefinition, k.Add("check_status_definition.0"))
		k.Remove("check_status_definition.0")
		terraformWidget["check_status_definition"] = []map[string]interface{}{terraformDefinition}
	} else if widgetDefinition.DistributionWidgetDefinition != nil {
		terraformDefinition := buildTerraformDistributionDefinition(*widgetDefinition.DistributionWidgetDefinition, k.Add("distribution_definition.0"))
		k.Remove("distribution_definition.0")
		terraformWidget["distribution_definition"] = []map[string]interface{}{terraformDefinition}
	} else if widgetDefinition.EventStreamWidgetDefinition != nil {
		terraformDefinition := buildTerraformEventStreamDefinition(*widgetDefinition.EventStreamWidgetDefinition, k.Add("event_stream_definition.0"))
		k.Remove("event_stream_definition.0")
		terraformWidget["event_stream_definition"] = []map[string]interface{}{terraformDefinition}
	} else if widgetDefinition.EventTimelineWidgetDefinition != nil {
		terraformDefinition := buildTerraformEventTimelineDefinition(*widgetDefinition.EventTimelineWidgetDefinition, k.Add("event_timeline_definition.0"))
		k.Remove("event_timeline_definition.0")
		terraformWidget["event_timeline_definition"] = []map[string]interface{}{terraformDefinition}
	} else if widgetDefinition.FreeTextWidgetDefinition != nil {
		terraformDefinition := buildTerraformFreeTextDefinition(*widgetDefinition.FreeTextWidgetDefinition)
		terraformWidget["free_text_definition"] = []map[string]interface{}{terraformDefinition}
	} else if widgetDefinition.HeatMapWidgetDefinition != nil {
		terraformDefinition := buildTerraformHeatmapDefinition(*widgetDefinition.HeatMapWidgetDefinition, k.Add("heatmap_definition.0"))
		k.Remove("heatmap_definition.0")
		terraformWidget["heatmap_definition"] = []map[string]interface{}{terraformDefinition}
	} else if widgetDefinition.HostMapWidgetDefinition != nil {
		terraformDefinition := buildTerraformHostmapDefinition(*widgetDefinition.HostMapWidgetDefinition, k.Add("hostmap_definition.0"))
		k.Remove("hostmap_definition.0")
		terraformWidget["hostmap_definition"] = []map[string]interface{}{terraformDefinition}
	} else if widgetDefinition.IFrameWidgetDefinition != nil {
		terraformDefinition := buildTerraformIframeDefinition(*widgetDefinition.IFrameWidgetDefinition)
		terraformWidget["iframe_definition"] = []map[string]interface{}{terraformDefinition}
	} else if widgetDefinition.ImageWidgetDefinition != nil {
		terraformDefinition := buildTerraformImageDefinition(*widgetDefinition.ImageWidgetDefinition)
		terraformWidget["image_definition"] = []map[string]interface{}{terraformDefinition}
	} else if widgetDefinition.LogStreamWidgetDefinition != nil {
		terraformDefinition := buildTerraformLogStreamDefinition(*widgetDefinition.LogStreamWidgetDefinition, k.Add("log_stream_definition.0"))
		k.Remove("log_stream_definition.0")
		terraformWidget["log_stream_definition"] = []map[string]interface{}{terraformDefinition}
	} else if widgetDefinition.MonitorSummaryWidgetDefinition != nil {
		terraformDefinition := buildTerraformManageStatusDefinition(*widgetDefinition.MonitorSummaryWidgetDefinition)
		terraformWidget["manage_status_definition"] = []map[string]interface{}{terraformDefinition}
	} else if widgetDefinition.NoteWidgetDefinition != nil {
		terraformDefinition := buildTerraformNoteDefinition(*widgetDefinition.NoteWidgetDefinition)
		terraformWidget["note_definition"] = []map[string]interface{}{terraformDefinition}
	} else if widgetDefinition.QueryValueWidgetDefinition != nil {
		terraformDefinition := buildTerraformQueryValueDefinition(*widgetDefinition.QueryValueWidgetDefinition, k.Add("query_value_definition.0"))
		k.Remove("query_value_definition.0")
		terraformWidget["query_value_definition"] = []map[string]interface{}{terraformDefinition}
	} else if widgetDefinition.TableWidgetDefinition != nil {
		terraformDefinition := buildTerraformQueryTableDefinition(*widgetDefinition.TableWidgetDefinition, k.Add("query_table_definition.0"))
		k.Remove("query_table_definition.0")
		terraformWidget["query_table_definition"] = []map[string]interface{}{terraformDefinition}
	} else if widgetDefinition.ScatterPlotWidgetDefinition != nil {
		terraformDefinition := buildTerraformScatterplotDefinition(*widgetDefinition.ScatterPlotWidgetDefinition, k.Add("scatterplot_definition.0"))
		k.Remove("scatterplot_definition.0")
		terraformWidget["scatterplot_definition"] = []map[string]interface{}{terraformDefinition}
	} else if widgetDefinition.ServiceMapWidgetDefinition != nil {
		terraformDefinition := buildTerraformServiceMapDefinition(*widgetDefinition.ServiceMapWidgetDefinition)
		terraformWidget["servicemap_definition"] = []map[string]interface{}{terraformDefinition}
	} else if widgetDefinition.SLOWidgetDefinition != nil {
		terraformDefinition := buildTerraformServiceLevelObjectiveDefinition(*widgetDefinition.SLOWidgetDefinition)
		terraformWidget["service_level_objective_definition"] = []map[string]interface{}{terraformDefinition}
	} else if widgetDefinition.TimeseriesWidgetDefinition != nil {
		terraformDefinition := buildTerraformTimeseriesDefinition(*widgetDefinition.TimeseriesWidgetDefinition, k.Add("timeseries_definition.0"))
		k.Remove("timeseries_definition.0")
		terraformWidget["timeseries_definition"] = []map[string]interface{}{terraformDefinition}
	} else if widgetDefinition.ToplistWidgetDefinition != nil {
		terraformDefinition := buildTerraformToplistDefinition(*widgetDefinition.ToplistWidgetDefinition, k.Add("toplist_definition.0"))
		k.Remove("toplist_definition.0")
		terraformWidget["toplist_definition"] = []map[string]interface{}{terraformDefinition}
	} else if widgetDefinition.ServiceSummaryWidgetDefinition != nil {
		terraformDefinition := buildTerraformTraceServiceDefinition(*widgetDefinition.ServiceSummaryWidgetDefinition, k.Add("trace_service_definition.0"))
		k.Remove("trace_service_definition.0")
		terraformWidget["trace_service_definition"] = []map[string]interface{}{terraformDefinition}
	} else if widgetDefinition.GeomapWidgetDefinition != nil {
		terraformDefinition := buildTerraformGeomapDefinition(*widgetDefinition.GeomapWidgetDefinition, k.Add("geomap_definition.0"))
		k.Remove("geomap_definition.0")
		terraformWidget["geomap_definition"] = []map[string]interface{}{terraformDefinition}
	} else {
		return nil, fmt.Errorf("unsupported widget type: %s", widgetDefinition.GetActualInstance())
	}
	return terraformWidget, nil
}

//
// Widget Layout helpers
//

func getWidgetLayoutSchema() map[string]*schema.Schema {
	return map[string]*schema.Schema{
		"x": {
			Description: "The position of the widget on the x (horizontal) axis. Should be greater or equal to 0.",
			Type:        schema.TypeInt,
			Required:    true,
		},
		"y": {
			Description: "The position of the widget on the y (vertical) axis. Should be greater or equal to 0.",
			Type:        schema.TypeInt,
			Required:    true,
		},
		"width": {
			Description: "The width of the widget.",
			Type:        schema.TypeInt,
			Required:    true,
		},
		"height": {
			Description: "The height of the widget.",
			Type:        schema.TypeInt,
			Required:    true,
		},
	}
}

func buildDatadogWidgetLayout(terraformLayout map[string]interface{}) *datadogV1.WidgetLayout {
	datadogLayout := datadogV1.NewWidgetLayoutWithDefaults()
	datadogLayout.SetX(int64(terraformLayout["x"].(int)))
	datadogLayout.SetY(int64(terraformLayout["y"].(int)))
	datadogLayout.SetHeight(int64(terraformLayout["height"].(int)))
	datadogLayout.SetWidth(int64(terraformLayout["width"].(int)))
	return datadogLayout
}

//
// Group Widget helpers
//

func getGroupDefinitionSchema() map[string]*schema.Schema {
	return map[string]*schema.Schema{
		"widget": {
			Type:        schema.TypeList,
			Required:    true,
			Description: "The list of widgets in this group.",
			Elem: &schema.Resource{
				Schema: getNonGroupWidgetSchema(),
			},
		},
		"layout_type": {
			Type:         schema.TypeString,
			Required:     true,
			Description:  "The layout type of the group, only 'ordered' for now.",
			ValidateFunc: validators.ValidateEnumValue(datadogV1.NewWidgetLayoutTypeFromValue),
		},
		"title": {
			Type:        schema.TypeString,
			Optional:    true,
			Description: "The title of the group.",
		},
	}
}

func buildDatadogGroupDefinition(terraformGroupDefinition map[string]interface{}) (*datadogV1.GroupWidgetDefinition, error) {
	datadogGroupDefinition := datadogV1.NewGroupWidgetDefinitionWithDefaults()

	if v, ok := terraformGroupDefinition["widget"].([]interface{}); ok && len(v) != 0 {
		datadogWidgets, err := buildDatadogWidgets(&v)
		if err != nil {
			return nil, err
		}
		datadogGroupDefinition.SetWidgets(*datadogWidgets)
	}
	if v, ok := terraformGroupDefinition["layout_type"].(string); ok && len(v) != 0 {
		datadogGroupDefinition.SetLayoutType(datadogV1.WidgetLayoutType(v))
	}
	if v, ok := terraformGroupDefinition["title"].(string); ok && len(v) != 0 {
		datadogGroupDefinition.SetTitle(v)
	}

	return datadogGroupDefinition, nil
}

func buildTerraformGroupDefinition(datadogGroupDefinition datadogV1.GroupWidgetDefinition, k *utils.ResourceDataKey) map[string]interface{} {
	terraformGroupDefinition := map[string]interface{}{}

	var groupWidgets []map[string]interface{}
	for i, datadogGroupWidgets := range datadogGroupDefinition.Widgets {
		newGroupWidget, _ := buildTerraformWidget(datadogGroupWidgets, k.Add(fmt.Sprintf("widget.%d", i)))
		k.Remove(fmt.Sprintf("widget.%d", i))
		groupWidgets = append(groupWidgets, newGroupWidget)
	}
	terraformGroupDefinition["widget"] = groupWidgets

	if v, ok := datadogGroupDefinition.GetLayoutTypeOk(); ok {
		terraformGroupDefinition["layout_type"] = v
	}
	if v, ok := datadogGroupDefinition.GetTitleOk(); ok {
		terraformGroupDefinition["title"] = v
	}

	return terraformGroupDefinition
}

//
// Alert Graph Widget Definition helpers
//

func getAlertGraphDefinitionSchema() map[string]*schema.Schema {
	return map[string]*schema.Schema{
		"alert_id": {
			Description: "The ID of the monitor used by the widget.",
			Type:        schema.TypeString,
			Required:    true,
		},
		"viz_type": {
			Description:  "Type of visualization to use when displaying the widget. Either `timeseries` or `toplist`.",
			Type:         schema.TypeString,
			ValidateFunc: validators.ValidateEnumValue(datadogV1.NewWidgetVizTypeFromValue),
			Required:     true,
		},
		"title": {
			Description: "The title of the widget.",
			Type:        schema.TypeString,
			Optional:    true,
		},
		"title_size": {
			Description: "The size of the widget's title. Default is 16.",
			Type:        schema.TypeString,
			Optional:    true,
		},
		"title_align": {
			Description:  "The alignment of the widget's title. One of `left`, `center`, or `right`.",
			Type:         schema.TypeString,
			ValidateFunc: validators.ValidateEnumValue(datadogV1.NewWidgetTextAlignFromValue),
			Optional:     true,
		},
		"live_span": getWidgetLiveSpanSchema(),
	}
}

func buildDatadogAlertGraphDefinition(terraformDefinition map[string]interface{}) *datadogV1.AlertGraphWidgetDefinition {
	datadogDefinition := datadogV1.NewAlertGraphWidgetDefinitionWithDefaults()
	// Required params
	datadogDefinition.AlertId = terraformDefinition["alert_id"].(string)
	datadogDefinition.VizType = datadogV1.WidgetVizType(terraformDefinition["viz_type"].(string))
	// Optional params
	if v, ok := terraformDefinition["title"].(string); ok && len(v) != 0 {
		datadogDefinition.Title = datadogV1.PtrString(v)
	}
	if v, ok := terraformDefinition["title_size"].(string); ok && len(v) != 0 {
		datadogDefinition.TitleSize = datadogV1.PtrString(v)
	}
	if v, ok := terraformDefinition["title_align"].(string); ok && len(v) != 0 {
		datadogDefinition.SetTitleAlign(datadogV1.WidgetTextAlign(v))
	}
	if ls, ok := terraformDefinition["live_span"].(string); ok && ls != "" {
		datadogDefinition.Time = &datadogV1.WidgetTime{
			LiveSpan: datadogV1.WidgetLiveSpan(ls).Ptr(),
		}
	}
	return datadogDefinition
}

func buildTerraformAlertGraphDefinition(datadogDefinition datadogV1.AlertGraphWidgetDefinition, k *utils.ResourceDataKey) map[string]interface{} {
	terraformDefinition := map[string]interface{}{}
	// Required params
	terraformDefinition["alert_id"] = datadogDefinition.AlertId
	terraformDefinition["viz_type"] = datadogDefinition.VizType
	// Optional params
	if v, ok := datadogDefinition.GetTitleOk(); ok {
		terraformDefinition["title"] = *v
	}
	if v, ok := datadogDefinition.GetTitleSizeOk(); ok {
		terraformDefinition["title_size"] = *v
	}
	if v, ok := datadogDefinition.GetTitleAlignOk(); ok {
		terraformDefinition["title_align"] = *v
	}
	if v, ok := datadogDefinition.GetTimeOk(); ok {
		terraformDefinition["live_span"] = v.GetLiveSpan()
	}
	return terraformDefinition
}

//
// Alert Value Widget Definition helpers
//

func getAlertValueDefinitionSchema() map[string]*schema.Schema {
	return map[string]*schema.Schema{
		"alert_id": {
			Description: "The ID of the monitor used by the widget.",
			Type:        schema.TypeString,
			Required:    true,
		},
		"precision": {
			Description: "The precision to use when displaying the value. Use `*` for maximum precision.",
			Type:        schema.TypeInt,
			Optional:    true,
		},
		"unit": {
			Description: "The unit for the value displayed in the widget.",
			Type:        schema.TypeString,
			Optional:    true,
		},
		"text_align": {
			Description:  "The alignment of the text in the widget.",
			Type:         schema.TypeString,
			ValidateFunc: validators.ValidateEnumValue(datadogV1.NewWidgetTextAlignFromValue),
			Optional:     true,
		},
		"title": {
			Description: "The title of the widget.",
			Type:        schema.TypeString,
			Optional:    true,
		},
		"title_size": {
			Description: "The size of the widget's title. Default is 16.",
			Type:        schema.TypeString,
			Optional:    true,
		},
		"title_align": {
			Description:  "The alignment of the widget's title. One of `left`, `center`, or `right`.",
			Type:         schema.TypeString,
			ValidateFunc: validators.ValidateEnumValue(datadogV1.NewWidgetTextAlignFromValue),
			Optional:     true,
		},
	}
}

func buildDatadogAlertValueDefinition(terraformDefinition map[string]interface{}) *datadogV1.AlertValueWidgetDefinition {
	datadogDefinition := datadogV1.NewAlertValueWidgetDefinitionWithDefaults()
	// Required params
	datadogDefinition.AlertId = terraformDefinition["alert_id"].(string)
	// Optional params
	if v, ok := terraformDefinition["precision"].(int); ok && v != 0 {
		datadogDefinition.SetPrecision(int64(v))
	}
	if v, ok := terraformDefinition["unit"].(string); ok && len(v) != 0 {
		datadogDefinition.SetUnit(v)
	}
	if v, ok := terraformDefinition["text_align"].(string); ok && len(v) != 0 {
		datadogDefinition.SetTextAlign(datadogV1.WidgetTextAlign(v))
	}
	if v, ok := terraformDefinition["title"].(string); ok && len(v) != 0 {
		datadogDefinition.SetTitle(v)
	}
	if v, ok := terraformDefinition["title_size"].(string); ok && len(v) != 0 {
		datadogDefinition.SetTitleSize(v)
	}
	if v, ok := terraformDefinition["title_align"].(string); ok && len(v) != 0 {
		datadogDefinition.SetTitleAlign(datadogV1.WidgetTextAlign(v))
	}
	return datadogDefinition
}

func buildTerraformAlertValueDefinition(datadogDefinition datadogV1.AlertValueWidgetDefinition) map[string]interface{} {
	terraformDefinition := map[string]interface{}{}
	// Required params
	terraformDefinition["alert_id"] = datadogDefinition.GetAlertId()
	// Optional params
	if v, ok := datadogDefinition.GetPrecisionOk(); ok {
		terraformDefinition["precision"] = *v
	}
	if v, ok := datadogDefinition.GetUnitOk(); ok {
		terraformDefinition["unit"] = *v
	}
	if v, ok := datadogDefinition.GetTextAlignOk(); ok {
		terraformDefinition["text_align"] = *v
	}
	if v, ok := datadogDefinition.GetTitleOk(); ok {
		terraformDefinition["title"] = *v
	}
	if v, ok := datadogDefinition.GetTitleSizeOk(); ok {
		terraformDefinition["title_size"] = *v
	}
	if v, ok := datadogDefinition.GetTitleAlignOk(); ok {
		terraformDefinition["title_align"] = *v
	}
	return terraformDefinition
}

//
// Change Widget Definition helpers
//

func getChangeDefinitionSchema() map[string]*schema.Schema {
	return map[string]*schema.Schema{
		"request": {
			Description: "Nested block describing the request to use when displaying the widget. Multiple request blocks are allowed with the structure below (exactly one of `q`, `apm_query`, `log_query`, `rum_query`, `security_query` or `process_query` is required within the request block).",
			Type:        schema.TypeList,
			Optional:    true,
			Elem: &schema.Resource{
				Schema: getChangeRequestSchema(),
			},
		},
		"title": {
			Description: "The title of the widget.",
			Type:        schema.TypeString,
			Optional:    true,
		},
		"title_size": {
			Description: "The size of the widget's title. Default is 16.",
			Type:        schema.TypeString,
			Optional:    true,
		},
		"title_align": {
			Description:  "The alignment of the widget's title. One of `left`, `center`, or `right`.",
			Type:         schema.TypeString,
			ValidateFunc: validators.ValidateEnumValue(datadogV1.NewWidgetTextAlignFromValue),
			Optional:     true,
		},
		"live_span": getWidgetLiveSpanSchema(),
		"custom_link": {
			Description: "Nested block describing a custom link. Multiple `custom_link` blocks are allowed with the structure below.",
			Type:        schema.TypeList,
			Optional:    true,
			Elem: &schema.Resource{
				Schema: getWidgetCustomLinkSchema(),
			},
		},
	}
}
func buildDatadogChangeDefinition(terraformDefinition map[string]interface{}) *datadogV1.ChangeWidgetDefinition {
	datadogDefinition := datadogV1.NewChangeWidgetDefinitionWithDefaults()
	// Required params
	terraformRequests := terraformDefinition["request"].([]interface{})
	datadogDefinition.Requests = *buildDatadogChangeRequests(&terraformRequests)
	// Optional params
	if v, ok := terraformDefinition["title"].(string); ok && len(v) != 0 {
		datadogDefinition.SetTitle(v)
	}
	if v, ok := terraformDefinition["title_size"].(string); ok && len(v) != 0 {
		datadogDefinition.SetTitleSize(v)
	}
	if v, ok := terraformDefinition["title_align"].(string); ok && len(v) != 0 {
		datadogDefinition.SetTitleAlign(datadogV1.WidgetTextAlign(v))
	}
	if ls, ok := terraformDefinition["live_span"].(string); ok && ls != "" {
		datadogDefinition.Time = &datadogV1.WidgetTime{
			LiveSpan: datadogV1.WidgetLiveSpan(ls).Ptr(),
		}
	}
	if v, ok := terraformDefinition["custom_link"].([]interface{}); ok && len(v) > 0 {
		datadogDefinition.SetCustomLinks(*buildDatadogWidgetCustomLinks(&v))
	}
	return datadogDefinition
}
func buildTerraformChangeDefinition(datadogDefinition datadogV1.ChangeWidgetDefinition, k *utils.ResourceDataKey) map[string]interface{} {
	terraformDefinition := map[string]interface{}{}
	// Required params
	terraformDefinition["request"] = buildTerraformChangeRequests(&datadogDefinition.Requests, k.Add("request"))
	k.Remove("request")
	// Optional params
	if v, ok := datadogDefinition.GetTitleOk(); ok {
		terraformDefinition["title"] = *v
	}
	if v, ok := datadogDefinition.GetTitleSizeOk(); ok {
		terraformDefinition["title_size"] = *v
	}
	if v, ok := datadogDefinition.GetTitleAlignOk(); ok {
		terraformDefinition["title_align"] = *v
	}
	if v, ok := datadogDefinition.GetTimeOk(); ok {
		terraformDefinition["live_span"] = v.GetLiveSpan()
	}
	if v, ok := datadogDefinition.GetCustomLinksOk(); ok {
		terraformDefinition["custom_link"] = buildTerraformWidgetCustomLinks(v)
	}
	return terraformDefinition
}

func getChangeRequestSchema() map[string]*schema.Schema {
	return map[string]*schema.Schema{
		// A request should implement exactly one of the following type of query
		"q":              getMetricQuerySchema(),
		"apm_query":      getApmLogNetworkRumSecurityQuerySchema(),
		"log_query":      getApmLogNetworkRumSecurityQuerySchema(),
		"rum_query":      getApmLogNetworkRumSecurityQuerySchema(),
		"security_query": getApmLogNetworkRumSecurityQuerySchema(),
		"process_query":  getProcessQuerySchema(),
		// Settings specific to Change requests
		"change_type": {
			Description:  "Whether to show absolute or relative change. One of `absolute`, `relative`.",
			Type:         schema.TypeString,
			ValidateFunc: validators.ValidateEnumValue(datadogV1.NewWidgetChangeTypeFromValue),
			Optional:     true,
		},
		"compare_to": {
			Description:  "Choose from when to compare current data to. One of `hour_before`, `day_before`, `week_before` or `month_before`.",
			Type:         schema.TypeString,
			ValidateFunc: validators.ValidateEnumValue(datadogV1.NewWidgetCompareToFromValue),
			Optional:     true,
		},
		"increase_good": {
			Description: "Boolean indicating whether an increase in the value is good (thus displayed in green) or not (thus displayed in red).",
			Type:        schema.TypeBool,
			Optional:    true,
		},
		"order_by": {
			Description:  "One of `change`, `name`, `present` (present value) or `past` (past value).",
			Type:         schema.TypeString,
			ValidateFunc: validators.ValidateEnumValue(datadogV1.NewWidgetOrderByFromValue),
			Optional:     true,
		},
		"order_dir": {
			Description:  "Either `asc` (ascending) or `desc` (descending).",
			Type:         schema.TypeString,
			ValidateFunc: validators.ValidateEnumValue(datadogV1.NewWidgetSortFromValue),
			Optional:     true,
		},
		"show_present": {
			Description: "If set to `true`, displays current value.",
			Type:        schema.TypeBool,
			Optional:    true,
		},
	}
}
func buildDatadogChangeRequests(terraformRequests *[]interface{}) *[]datadogV1.ChangeWidgetRequest {
	datadogRequests := make([]datadogV1.ChangeWidgetRequest, len(*terraformRequests))
	for i, request := range *terraformRequests {
		terraformRequest := request.(map[string]interface{})
		// Build ChangeRequest
		datadogChangeRequest := datadogV1.NewChangeWidgetRequest()
		if v, ok := terraformRequest["q"].(string); ok && len(v) != 0 {
			datadogChangeRequest.SetQ(v)
		} else if v, ok := terraformRequest["apm_query"].([]interface{}); ok && len(v) > 0 {
			apmQuery := v[0].(map[string]interface{})
			datadogChangeRequest.ApmQuery = buildDatadogApmOrLogQuery(apmQuery)
		} else if v, ok := terraformRequest["log_query"].([]interface{}); ok && len(v) > 0 {
			logQuery := v[0].(map[string]interface{})
			datadogChangeRequest.LogQuery = buildDatadogApmOrLogQuery(logQuery)
		} else if v, ok := terraformRequest["rum_query"].([]interface{}); ok && len(v) > 0 {
			rumQuery := v[0].(map[string]interface{})
			datadogChangeRequest.RumQuery = buildDatadogApmOrLogQuery(rumQuery)
		} else if v, ok := terraformRequest["security_query"].([]interface{}); ok && len(v) > 0 {
			securityQuery := v[0].(map[string]interface{})
			datadogChangeRequest.SecurityQuery = buildDatadogApmOrLogQuery(securityQuery)
		} else if v, ok := terraformRequest["process_query"].([]interface{}); ok && len(v) > 0 {
			processQuery := v[0].(map[string]interface{})
			datadogChangeRequest.ProcessQuery = buildDatadogProcessQuery(processQuery)
		}

		if v, ok := terraformRequest["change_type"].(string); ok && len(v) != 0 {
			datadogChangeRequest.SetChangeType(datadogV1.WidgetChangeType(v))
		}
		if v, ok := terraformRequest["compare_to"].(string); ok && len(v) != 0 {
			datadogChangeRequest.SetCompareTo(datadogV1.WidgetCompareTo(v))
		}
		if v, ok := terraformRequest["increase_good"].(bool); ok {
			datadogChangeRequest.SetIncreaseGood(v)
		}
		if v, ok := terraformRequest["order_by"].(string); ok && len(v) != 0 {
			datadogChangeRequest.SetOrderBy(datadogV1.WidgetOrderBy(v))
		}
		if v, ok := terraformRequest["order_dir"].(string); ok && len(v) != 0 {
			datadogChangeRequest.SetOrderDir(datadogV1.WidgetSort(v))
		}
		if v, ok := terraformRequest["show_present"].(bool); ok {
			datadogChangeRequest.SetShowPresent(v)
		}

		datadogRequests[i] = *datadogChangeRequest
	}
	return &datadogRequests
}
func buildTerraformChangeRequests(datadogChangeRequests *[]datadogV1.ChangeWidgetRequest, k *utils.ResourceDataKey) *[]map[string]interface{} {
	terraformRequests := make([]map[string]interface{}, len(*datadogChangeRequests))
	for i, datadogRequest := range *datadogChangeRequests {
		terraformRequest := map[string]interface{}{}
		if v, ok := datadogRequest.GetQOk(); ok {
			terraformRequest["q"] = v
		} else if v, ok := datadogRequest.GetApmQueryOk(); ok {
			terraformQuery := buildTerraformApmOrLogQuery(*v, k.Add(fmt.Sprintf("%d.apm_query.0", i)))
			k.Remove(fmt.Sprintf("%d.apm_query.0", i))
			terraformRequest["apm_query"] = []map[string]interface{}{terraformQuery}
		} else if v, ok := datadogRequest.GetLogQueryOk(); ok {
			terraformQuery := buildTerraformApmOrLogQuery(*v, k.Add(fmt.Sprintf("%d.log_query.0", i)))
			k.Remove(fmt.Sprintf("%d.log_query.0", i))
			terraformRequest["log_query"] = []map[string]interface{}{terraformQuery}
		} else if v, ok := datadogRequest.GetProcessQueryOk(); ok {
			terraformQuery := buildTerraformProcessQuery(*v)
			terraformRequest["process_query"] = []map[string]interface{}{terraformQuery}
		} else if v, ok := datadogRequest.GetRumQueryOk(); ok {
			terraformQuery := buildTerraformApmOrLogQuery(*v, k.Add(fmt.Sprintf("%d.rum_query.0", i)))
			k.Remove(fmt.Sprintf("%d.rum_query.0", i))
			terraformRequest["rum_query"] = []map[string]interface{}{terraformQuery}
		} else if v, ok := datadogRequest.GetSecurityQueryOk(); ok {
			terraformQuery := buildTerraformApmOrLogQuery(*v, k.Add(fmt.Sprintf("%d.security_query.0", i)))
			k.Remove(fmt.Sprintf("%d.security_query.0", i))
			terraformRequest["security_query"] = []map[string]interface{}{terraformQuery}
		}

		if v, ok := datadogRequest.GetChangeTypeOk(); ok {
			terraformRequest["change_type"] = *v
		}
		if v, ok := datadogRequest.GetCompareToOk(); ok {
			terraformRequest["compare_to"] = *v
		}
		if v, ok := datadogRequest.GetIncreaseGoodOk(); ok {
			terraformRequest["increase_good"] = *v
		}
		if v, ok := datadogRequest.GetOrderByOk(); ok {
			terraformRequest["order_by"] = *v
		}
		if v, ok := datadogRequest.GetOrderDirOk(); ok {
			terraformRequest["order_dir"] = *v
		}
		if v, ok := datadogRequest.GetShowPresentOk(); ok {
			terraformRequest["show_present"] = *v
		}
		terraformRequests[i] = terraformRequest
	}
	return &terraformRequests
}

//
// Distribution Widget Definition helpers
//

func getDistributionDefinitionSchema() map[string]*schema.Schema {
	return map[string]*schema.Schema{
		"request": {
			Description: "Nested block describing the request to use when displaying the widget. Multiple request blocks are allowed with the structure below (exactly one of `q`, `apm_query`, `log_query`, `rum_query`, `security_query` or `process_query` is required within the request block).",
			Type:        schema.TypeList,
			Optional:    true,
			Elem: &schema.Resource{
				Schema: getDistributionRequestSchema(),
			},
		},
		"title": {
			Description: "The title of the widget.",
			Type:        schema.TypeString,
			Optional:    true,
		},
		"title_size": {
			Description: "The size of the widget's title. Default is 16.",
			Type:        schema.TypeString,
			Optional:    true,
		},
		"title_align": {
			Description:  "The alignment of the widget's title. One of `left`, `center`, or `right`.",
			Type:         schema.TypeString,
			ValidateFunc: validators.ValidateEnumValue(datadogV1.NewWidgetTextAlignFromValue),
			Optional:     true,
		},
		"legend_size": {
			Description:  "The size of the legend displayed in the widget.",
			Type:         schema.TypeString,
			Optional:     true,
			ValidateFunc: validateTimeseriesWidgetLegendSize,
		},
		"show_legend": {
			Description: "Whether or not to show the legend on this widget.",
			Type:        schema.TypeBool,
			Optional:    true,
		},
		"live_span": getWidgetLiveSpanSchema(),
	}
}
func buildDatadogDistributionDefinition(terraformDefinition map[string]interface{}) *datadogV1.DistributionWidgetDefinition {
	datadogDefinition := datadogV1.NewDistributionWidgetDefinitionWithDefaults()
	// Required params
	terraformRequests := terraformDefinition["request"].([]interface{})
	datadogDefinition.Requests = *buildDatadogDistributionRequests(&terraformRequests)
	// Optional params
	if v, ok := terraformDefinition["show_legend"].(bool); ok {
		datadogDefinition.SetShowLegend(v)
	}
	if v, ok := terraformDefinition["legend_size"].(string); ok && len(v) != 0 {
		datadogDefinition.SetLegendSize(v)
	}
	if v, ok := terraformDefinition["title"].(string); ok && len(v) != 0 {
		datadogDefinition.SetTitle(v)
	}
	if v, ok := terraformDefinition["title_size"].(string); ok && len(v) != 0 {
		datadogDefinition.SetTitleSize(v)
	}
	if v, ok := terraformDefinition["title_align"].(string); ok && len(v) != 0 {
		datadogDefinition.SetTitleAlign(datadogV1.WidgetTextAlign(v))
	}
	if ls, ok := terraformDefinition["live_span"].(string); ok && ls != "" {
		datadogDefinition.Time = &datadogV1.WidgetTime{
			LiveSpan: datadogV1.WidgetLiveSpan(ls).Ptr(),
		}
	}
	return datadogDefinition
}
func buildTerraformDistributionDefinition(datadogDefinition datadogV1.DistributionWidgetDefinition, k *utils.ResourceDataKey) map[string]interface{} {
	terraformDefinition := map[string]interface{}{}
	// Required params
	terraformDefinition["request"] = buildTerraformDistributionRequests(&datadogDefinition.Requests, k.Add("request"))
	k.Remove("request")
	// Optional params
	if v, ok := datadogDefinition.GetShowLegendOk(); ok {
		terraformDefinition["show_legend"] = *v
	}
	if v, ok := datadogDefinition.GetLegendSizeOk(); ok {
		terraformDefinition["legend_size"] = *v
	}
	if v, ok := datadogDefinition.GetTitleOk(); ok {
		terraformDefinition["title"] = *v
	}
	if v, ok := datadogDefinition.GetTitleSizeOk(); ok {
		terraformDefinition["title_size"] = *v
	}
	if v, ok := datadogDefinition.GetTitleAlignOk(); ok {
		terraformDefinition["title_align"] = *v
	}
	if v, ok := datadogDefinition.GetTimeOk(); ok {

		terraformDefinition["live_span"] = v.GetLiveSpan()
	}
	return terraformDefinition
}

func getDistributionRequestSchema() map[string]*schema.Schema {
	return map[string]*schema.Schema{
		// A request should implement exactly one of the following type of query
		"q":              getMetricQuerySchema(),
		"apm_query":      getApmLogNetworkRumSecurityQuerySchema(),
		"log_query":      getApmLogNetworkRumSecurityQuerySchema(),
		"rum_query":      getApmLogNetworkRumSecurityQuerySchema(),
		"security_query": getApmLogNetworkRumSecurityQuerySchema(),
		"process_query":  getProcessQuerySchema(),
		// Settings specific to Distribution requests
		"style": {
			Description: "Style of the widget graph. One nested block is allowed with the structure below.",
			Type:        schema.TypeList,
			MaxItems:    1,
			Optional:    true,
			Elem: &schema.Resource{
				Schema: getWidgetRequestStyle(),
			},
		},
	}
}
func buildDatadogDistributionRequests(terraformRequests *[]interface{}) *[]datadogV1.DistributionWidgetRequest {
	datadogRequests := make([]datadogV1.DistributionWidgetRequest, len(*terraformRequests))
	for i, r := range *terraformRequests {
		terraformRequest := r.(map[string]interface{})
		// Build DistributionRequest
		datadogDistributionRequest := datadogV1.NewDistributionWidgetRequest()
		if v, ok := terraformRequest["q"].(string); ok && len(v) != 0 {
			datadogDistributionRequest.SetQ(v)
		} else if v, ok := terraformRequest["apm_query"].([]interface{}); ok && len(v) > 0 {
			apmQuery := v[0].(map[string]interface{})
			datadogDistributionRequest.ApmQuery = buildDatadogApmOrLogQuery(apmQuery)
		} else if v, ok := terraformRequest["log_query"].([]interface{}); ok && len(v) > 0 {
			logQuery := v[0].(map[string]interface{})
			datadogDistributionRequest.LogQuery = buildDatadogApmOrLogQuery(logQuery)
		} else if v, ok := terraformRequest["process_query"].([]interface{}); ok && len(v) > 0 {
			processQuery := v[0].(map[string]interface{})
			datadogDistributionRequest.ProcessQuery = buildDatadogProcessQuery(processQuery)
		} else if v, ok := terraformRequest["rum_query"].([]interface{}); ok && len(v) > 0 {
			rumQuery := v[0].(map[string]interface{})
			datadogDistributionRequest.RumQuery = buildDatadogApmOrLogQuery(rumQuery)
		} else if v, ok := terraformRequest["security_query"].([]interface{}); ok && len(v) > 0 {
			securityQuery := v[0].(map[string]interface{})
			datadogDistributionRequest.SecurityQuery = buildDatadogApmOrLogQuery(securityQuery)
		}
		if style, ok := terraformRequest["style"].([]interface{}); ok && len(style) > 0 {
			if v, ok := style[0].(map[string]interface{}); ok && len(v) > 0 {
				datadogDistributionRequest.Style = buildDatadogWidgetStyle(v)
			}
		}

		datadogRequests[i] = *datadogDistributionRequest
	}
	return &datadogRequests
}
func buildTerraformDistributionRequests(datadogDistributionRequests *[]datadogV1.DistributionWidgetRequest, k *utils.ResourceDataKey) *[]map[string]interface{} {
	terraformRequests := make([]map[string]interface{}, len(*datadogDistributionRequests))
	for i, datadogRequest := range *datadogDistributionRequests {
		terraformRequest := map[string]interface{}{}
		if v, ok := datadogRequest.GetQOk(); ok {
			terraformRequest["q"] = v
		} else if v, ok := datadogRequest.GetApmQueryOk(); ok {
			terraformQuery := buildTerraformApmOrLogQuery(*v, k.Add(fmt.Sprintf("%d.apm_query.0", i)))
			k.Remove(fmt.Sprintf("%d.apm_query.0", i))
			terraformRequest["apm_query"] = []map[string]interface{}{terraformQuery}
		} else if v, ok := datadogRequest.GetLogQueryOk(); ok {
			terraformQuery := buildTerraformApmOrLogQuery(*v, k.Add(fmt.Sprintf("%d.log_query.0", i)))
			k.Remove(fmt.Sprintf("%d.log_query.0", i))
			terraformRequest["log_query"] = []map[string]interface{}{terraformQuery}
		} else if v, ok := datadogRequest.GetProcessQueryOk(); ok {
			terraformQuery := buildTerraformProcessQuery(*v)
			terraformRequest["process_query"] = []map[string]interface{}{terraformQuery}
		} else if v, ok := datadogRequest.GetRumQueryOk(); ok {
			terraformQuery := buildTerraformApmOrLogQuery(*v, k.Add(fmt.Sprintf("%d.rum_query.0", i)))
			k.Remove(fmt.Sprintf("%d.rum_query.0", i))
			terraformRequest["rum_query"] = []map[string]interface{}{terraformQuery}
		} else if v, ok := datadogRequest.GetSecurityQueryOk(); ok {
			terraformQuery := buildTerraformApmOrLogQuery(*v, k.Add(fmt.Sprintf("%d.security_query.0", i)))
			k.Remove(fmt.Sprintf("%d.security_query.0", i))
			terraformRequest["security_query"] = []map[string]interface{}{terraformQuery}
		}
		if datadogRequest.Style != nil {
			style := buildTerraformWidgetStyle(*datadogRequest.Style)
			terraformRequest["style"] = []map[string]interface{}{style}
		}
		terraformRequests[i] = terraformRequest
	}
	return &terraformRequests
}

//
// Event Stream Widget Definition helpers
//

func getEventStreamDefinitionSchema() map[string]*schema.Schema {
	return map[string]*schema.Schema{
		"query": {
			Description: "The query to use in the widget.",
			Type:        schema.TypeString,
			Required:    true,
		},
		"event_size": {
			Description:  "The size to use to display an event. One of `s`, `l`",
			Type:         schema.TypeString,
			ValidateFunc: validators.ValidateEnumValue(datadogV1.NewWidgetEventSizeFromValue),
			Optional:     true,
		},
		"title": {
			Description: "The title of the widget.",
			Type:        schema.TypeString,
			Optional:    true,
		},
		"title_size": {
			Description: "The size of the widget's title. Default is 16.",
			Type:        schema.TypeString,
			Optional:    true,
		},
		"title_align": {
			Description:  "The alignment of the widget's title. One of `left`, `center`, or `right`.",
			Type:         schema.TypeString,
			ValidateFunc: validators.ValidateEnumValue(datadogV1.NewWidgetTextAlignFromValue),
			Optional:     true,
		},
		"live_span": getWidgetLiveSpanSchema(),
		"tags_execution": {
			Description: "The execution method for multi-value filters. Can be either `and` or `or`.",
			Type:        schema.TypeString,
			Optional:    true,
		},
	}
}

func buildDatadogEventStreamDefinition(terraformDefinition map[string]interface{}) *datadogV1.EventStreamWidgetDefinition {
	datadogDefinition := datadogV1.NewEventStreamWidgetDefinitionWithDefaults()
	// Required params
	datadogDefinition.SetQuery(terraformDefinition["query"].(string))
	// Optional params
	if v, ok := terraformDefinition["event_size"].(string); ok && len(v) != 0 {
		datadogDefinition.SetEventSize(datadogV1.WidgetEventSize(v))
	}
	if v, ok := terraformDefinition["title"].(string); ok && len(v) != 0 {
		datadogDefinition.SetTitle(v)
	}
	if v, ok := terraformDefinition["title_size"].(string); ok && len(v) != 0 {
		datadogDefinition.SetTitleSize(v)
	}
	if v, ok := terraformDefinition["title_align"].(string); ok && len(v) != 0 {
		datadogDefinition.SetTitleAlign(datadogV1.WidgetTextAlign(v))
	}
	if ls, ok := terraformDefinition["live_span"].(string); ok && ls != "" {
		datadogDefinition.Time = &datadogV1.WidgetTime{
			LiveSpan: datadogV1.WidgetLiveSpan(ls).Ptr(),
		}
	}
	if v, ok := terraformDefinition["tags_execution"].(string); ok && len(v) > 0 {
		datadogDefinition.SetTagsExecution(v)
	}
	return datadogDefinition
}

func buildTerraformEventStreamDefinition(datadogDefinition datadogV1.EventStreamWidgetDefinition, k *utils.ResourceDataKey) map[string]interface{} {
	terraformDefinition := map[string]interface{}{}
	// Required params
	terraformDefinition["query"] = datadogDefinition.Query
	// Optional params
	if datadogDefinition.EventSize != nil {
		terraformDefinition["event_size"] = *datadogDefinition.EventSize
	}
	if datadogDefinition.Title != nil {
		terraformDefinition["title"] = *datadogDefinition.Title
	}
	if datadogDefinition.TitleSize != nil {
		terraformDefinition["title_size"] = *datadogDefinition.TitleSize
	}
	if datadogDefinition.TitleAlign != nil {
		terraformDefinition["title_align"] = *datadogDefinition.TitleAlign
	}
	if v, ok := datadogDefinition.GetTimeOk(); ok {
		terraformDefinition["live_span"] = v.GetLiveSpan()
	}
	if datadogDefinition.TagsExecution != nil {
		terraformDefinition["tags_execution"] = *datadogDefinition.TagsExecution
	}
	return terraformDefinition
}

//
// Event Timeline Widget Definition helpers
//

func getEventTimelineDefinitionSchema() map[string]*schema.Schema {
	return map[string]*schema.Schema{
		"query": {
			Description: "The query to use in the widget.",
			Type:        schema.TypeString,
			Required:    true,
		},
		"title": {
			Description: "The title of the widget.",
			Type:        schema.TypeString,
			Optional:    true,
		},
		"title_size": {
			Description: "The size of the widget's title. Default is 16.",
			Type:        schema.TypeString,
			Optional:    true,
		},
		"title_align": {
			Description:  "The alignment of the widget's title. One of `left`, `center`, or `right`.",
			Type:         schema.TypeString,
			ValidateFunc: validators.ValidateEnumValue(datadogV1.NewWidgetTextAlignFromValue),
			Optional:     true,
		},
		"live_span": getWidgetLiveSpanSchema(),
		"tags_execution": {
			Description: "The execution method for multi-value filters. Can be either `and` or `or`.",
			Type:        schema.TypeString,
			Optional:    true,
		},
	}
}

func buildDatadogEventTimelineDefinition(terraformDefinition map[string]interface{}) *datadogV1.EventTimelineWidgetDefinition {
	datadogDefinition := datadogV1.NewEventTimelineWidgetDefinitionWithDefaults()
	// Required params
	datadogDefinition.SetQuery(terraformDefinition["query"].(string))
	// Optional params
	if v, ok := terraformDefinition["title"].(string); ok && len(v) != 0 {
		datadogDefinition.SetTitle(v)
	}
	if v, ok := terraformDefinition["title_size"].(string); ok && len(v) != 0 {
		datadogDefinition.SetTitleSize(v)
	}
	if v, ok := terraformDefinition["title_align"].(string); ok && len(v) != 0 {
		datadogDefinition.SetTitleAlign(datadogV1.WidgetTextAlign(v))
	}
	if ls, ok := terraformDefinition["live_span"].(string); ok && ls != "" {
		datadogDefinition.Time = &datadogV1.WidgetTime{
			LiveSpan: datadogV1.WidgetLiveSpan(ls).Ptr(),
		}
	}
	if v, ok := terraformDefinition["tags_execution"].(string); ok && len(v) > 0 {
		datadogDefinition.SetTagsExecution(v)
	}
	return datadogDefinition
}

func buildTerraformEventTimelineDefinition(datadogDefinition datadogV1.EventTimelineWidgetDefinition, k *utils.ResourceDataKey) map[string]interface{} {
	terraformDefinition := map[string]interface{}{}
	// Required params
	terraformDefinition["query"] = datadogDefinition.GetQuery()
	// Optional params
	if v, ok := datadogDefinition.GetTitleOk(); ok {
		terraformDefinition["title"] = *v
	}
	if v, ok := datadogDefinition.GetTitleSizeOk(); ok {
		terraformDefinition["title_size"] = *v
	}
	if v, ok := datadogDefinition.GetTitleAlignOk(); ok {
		terraformDefinition["title_align"] = *v
	}
	if v, ok := datadogDefinition.GetTimeOk(); ok {

		terraformDefinition["live_span"] = v.GetLiveSpan()
	}
	if v, ok := datadogDefinition.GetTagsExecutionOk(); ok {
		terraformDefinition["tags_execution"] = *v
	}
	return terraformDefinition
}

//
// Check Status Widget Definition helpers
//

func getCheckStatusDefinitionSchema() map[string]*schema.Schema {
	return map[string]*schema.Schema{
		"check": {
			Description: "The check to use in the widget.",
			Type:        schema.TypeString,
			Required:    true,
		},
		"grouping": {
			Description:  "Either `check` or `cluster`, depending on whether the widget should use a single check or a cluster of checks.",
			Type:         schema.TypeString,
			ValidateFunc: validators.ValidateEnumValue(datadogV1.NewWidgetGroupingFromValue),
			Required:     true,
		},
		"group": {
			Description: "The check group to use in the widget.",
			Type:        schema.TypeString,
			Optional:    true,
		},
		"group_by": {
			Description: "When `grouping = \"cluster\"`, indicates a list of tags to use for grouping.",
			Type:        schema.TypeList,
			Optional:    true,
			Elem:        &schema.Schema{Type: schema.TypeString},
		},
		"tags": {
			Description: "List of tags to use in the widget.",
			Type:        schema.TypeList,
			Optional:    true,
			Elem:        &schema.Schema{Type: schema.TypeString},
		},
		"title": {
			Description: "The title of the widget.",
			Type:        schema.TypeString,
			Optional:    true,
		},
		"title_size": {
			Description: "The size of the widget's title. Default is 16.",
			Type:        schema.TypeString,
			Optional:    true,
		},
		"title_align": {
			Description:  "The alignment of the widget's title. One of `left`, `center`, or `right`.",
			Type:         schema.TypeString,
			ValidateFunc: validators.ValidateEnumValue(datadogV1.NewWidgetTextAlignFromValue),
			Optional:     true,
		},
		"live_span": getWidgetLiveSpanSchema(),
	}
}

func buildDatadogCheckStatusDefinition(terraformDefinition map[string]interface{}) *datadogV1.CheckStatusWidgetDefinition {
	datadogDefinition := datadogV1.NewCheckStatusWidgetDefinitionWithDefaults()
	// Required params
	datadogDefinition.SetCheck(terraformDefinition["check"].(string))
	datadogDefinition.SetGrouping(datadogV1.WidgetGrouping(terraformDefinition["grouping"].(string)))
	// Optional params
	if v, ok := terraformDefinition["group"].(string); ok && len(v) != 0 {
		datadogDefinition.SetGroup(v)
	}
	if terraformGroupBys, ok := terraformDefinition["group_by"].([]interface{}); ok && len(terraformGroupBys) > 0 {
		datadogGroupBys := make([]string, len(terraformGroupBys))
		for i, groupBy := range terraformGroupBys {
			datadogGroupBys[i] = groupBy.(string)
		}
		datadogDefinition.SetGroupBy(datadogGroupBys)
	}
	if terraformTags, ok := terraformDefinition["tags"].([]interface{}); ok && len(terraformTags) > 0 {
		datadogTags := make([]string, len(terraformTags))
		for i, tag := range terraformTags {
			datadogTags[i] = tag.(string)
		}
		datadogDefinition.SetTags(datadogTags)
	}
	if v, ok := terraformDefinition["title"].(string); ok && len(v) != 0 {
		datadogDefinition.SetTitle(v)
	}
	if v, ok := terraformDefinition["title_size"].(string); ok && len(v) != 0 {
		datadogDefinition.SetTitleSize(v)
	}
	if v, ok := terraformDefinition["title_align"].(string); ok && len(v) != 0 {
		datadogDefinition.SetTitleAlign(datadogV1.WidgetTextAlign(v))
	}
	if ls, ok := terraformDefinition["live_span"].(string); ok && ls != "" {
		datadogDefinition.Time = &datadogV1.WidgetTime{
			LiveSpan: datadogV1.WidgetLiveSpan(ls).Ptr(),
		}
	}
	return datadogDefinition
}

func buildTerraformCheckStatusDefinition(datadogDefinition datadogV1.CheckStatusWidgetDefinition, k *utils.ResourceDataKey) map[string]interface{} {
	terraformDefinition := map[string]interface{}{}
	// Required params
	terraformDefinition["check"] = datadogDefinition.GetCheck()
	terraformDefinition["grouping"] = datadogDefinition.GetGrouping()
	// Optional params
	if v, ok := datadogDefinition.GetGroupOk(); ok {
		terraformDefinition["group"] = *v
	}
	if v, ok := datadogDefinition.GetGroupByOk(); ok {
		terraformGroupBys := make([]string, len(*v))
		for i, datadogGroupBy := range *v {
			terraformGroupBys[i] = datadogGroupBy
		}
		terraformDefinition["group_by"] = terraformGroupBys
	}
	if v, ok := datadogDefinition.GetTagsOk(); ok {
		terraformTags := make([]string, len(*v))
		for i, datadogTag := range *v {
			terraformTags[i] = datadogTag
		}
		terraformDefinition["tags"] = terraformTags
	}
	if v, ok := datadogDefinition.GetTitleOk(); ok {
		terraformDefinition["title"] = *v
	}
	if v, ok := datadogDefinition.GetTitleSizeOk(); ok {
		terraformDefinition["title_size"] = *v
	}
	if v, ok := datadogDefinition.GetTitleAlignOk(); ok {
		terraformDefinition["title_align"] = *v
	}
	if v, ok := datadogDefinition.GetTimeOk(); ok {
		terraformDefinition["live_span"] = v.GetLiveSpan()
	}
	return terraformDefinition
}

//
// Free Text Definition helpers
//

func getFreeTextDefinitionSchema() map[string]*schema.Schema {
	return map[string]*schema.Schema{
		"text": {
			Description: "The text to display in the widget.",
			Type:        schema.TypeString,
			Required:    true,
		},
		"color": {
			Description: "The color of the text in the widget.",
			Type:        schema.TypeString,
			Optional:    true,
		},
		"font_size": {
			Description: "The size of the text in the widget.",
			Type:        schema.TypeString,
			Optional:    true,
		},
		"text_align": {
			Description:  "The alignment of the text in the widget.",
			Type:         schema.TypeString,
			ValidateFunc: validators.ValidateEnumValue(datadogV1.NewWidgetTextAlignFromValue),
			Optional:     true,
		},
	}
}

func buildDatadogFreeTextDefinition(terraformDefinition map[string]interface{}) *datadogV1.FreeTextWidgetDefinition {
	datadogDefinition := datadogV1.NewFreeTextWidgetDefinitionWithDefaults()
	// Required params
	datadogDefinition.SetText(terraformDefinition["text"].(string))
	// Optional params
	if v, ok := terraformDefinition["color"].(string); ok && len(v) != 0 {
		datadogDefinition.SetColor(v)
	}
	if v, ok := terraformDefinition["font_size"].(string); ok && len(v) != 0 {
		datadogDefinition.SetFontSize(v)
	}
	if v, ok := terraformDefinition["text_align"].(string); ok && len(v) != 0 {
		datadogDefinition.SetTextAlign(datadogV1.WidgetTextAlign(v))
	}
	return datadogDefinition
}

func buildTerraformFreeTextDefinition(datadogDefinition datadogV1.FreeTextWidgetDefinition) map[string]interface{} {
	terraformDefinition := map[string]interface{}{}
	// Required params
	terraformDefinition["text"] = datadogDefinition.GetText()
	// Optional params
	if v, ok := datadogDefinition.GetColorOk(); ok {
		terraformDefinition["color"] = *v
	}
	if v, ok := datadogDefinition.GetFontSizeOk(); ok {
		terraformDefinition["font_size"] = *v
	}
	if v, ok := datadogDefinition.GetTextAlignOk(); ok {
		terraformDefinition["text_align"] = *v
	}
	return terraformDefinition
}

//
// Heatmap Widget Definition helpers
//

func getHeatmapDefinitionSchema() map[string]*schema.Schema {
	return map[string]*schema.Schema{
		"request": {
			Description: "Nested block describing the request to use when displaying the widget. Multiple `request` blocks are allowed with the structure below (exactly one of `q`, `apm_query`, `log_query`, `rum_query`, `security_query` or `process_query` is required within the request block).",
			Type:        schema.TypeList,
			Optional:    true,
			Elem: &schema.Resource{
				Schema: getHeatmapRequestSchema(),
			},
		},
		"yaxis": {
			Description: "Nested block describing the Y-Axis Controls. The structure of this block is described below.",
			Type:        schema.TypeList,
			MaxItems:    1,
			Optional:    true,
			Elem: &schema.Resource{
				Schema: getWidgetAxisSchema(),
			},
		},
		"title": {
			Description: "The title of the widget.",
			Type:        schema.TypeString,
			Optional:    true,
		},
		"title_size": {
			Description: "The size of the widget's title. Default is 16.",
			Type:        schema.TypeString,
			Optional:    true,
		},
		"title_align": {
			Description:  "The alignment of the widget's title. One of `left`, `center`, or `right`.",
			Type:         schema.TypeString,
			ValidateFunc: validators.ValidateEnumValue(datadogV1.NewWidgetTextAlignFromValue),
			Optional:     true,
		},
		"event": {
			Description: "The definition of the event to overlay on the graph. Multiple `event` blocks are allowed with the structure below.",
			Type:        schema.TypeList,
			Optional:    true,
			Elem: &schema.Resource{
				Schema: getWidgetEventSchema(),
			},
		},
		"show_legend": {
			Description: "Whether or not to show the legend on this widget.",
			Type:        schema.TypeBool,
			Optional:    true,
		},
		"legend_size": {
			Description:  "The size of the legend displayed in the widget.",
			Type:         schema.TypeString,
			Optional:     true,
			ValidateFunc: validateTimeseriesWidgetLegendSize,
		},
		"live_span": getWidgetLiveSpanSchema(),
		"custom_link": {
			Description: "Nested block describing a custom link. Multiple `custom_link` blocks are allowed with the structure below.",
			Type:        schema.TypeList,
			Optional:    true,
			Elem: &schema.Resource{
				Schema: getWidgetCustomLinkSchema(),
			},
		},
	}
}
func buildDatadogHeatmapDefinition(terraformDefinition map[string]interface{}) *datadogV1.HeatMapWidgetDefinition {
	datadogDefinition := datadogV1.NewHeatMapWidgetDefinitionWithDefaults()
	// Required params
	terraformRequests := terraformDefinition["request"].([]interface{})
	datadogDefinition.Requests = *buildDatadogHeatmapRequests(&terraformRequests)
	// Optional params
	if axis, ok := terraformDefinition["yaxis"].([]interface{}); ok && len(axis) > 0 {
		if v, ok := axis[0].(map[string]interface{}); ok && len(v) > 0 {
			datadogDefinition.Yaxis = buildDatadogWidgetAxis(v)
		}
	}
	if v, ok := terraformDefinition["event"].([]interface{}); ok && len(v) > 0 {
		datadogDefinition.Events = buildDatadogWidgetEvents(&v)
	}
	if v, ok := terraformDefinition["show_legend"].(bool); ok {
		datadogDefinition.SetShowLegend(v)
	}
	if v, ok := terraformDefinition["legend_size"].(string); ok && len(v) != 0 {
		datadogDefinition.SetLegendSize(v)
	}
	if v, ok := terraformDefinition["title"].(string); ok && len(v) != 0 {
		datadogDefinition.SetTitle(v)
	}
	if v, ok := terraformDefinition["title_size"].(string); ok && len(v) != 0 {
		datadogDefinition.SetTitleSize(v)
	}
	if v, ok := terraformDefinition["title_align"].(string); ok && len(v) != 0 {
		datadogDefinition.SetTitleAlign(datadogV1.WidgetTextAlign(v))
	}
	if ls, ok := terraformDefinition["live_span"].(string); ok && ls != "" {
		datadogDefinition.Time = &datadogV1.WidgetTime{
			LiveSpan: datadogV1.WidgetLiveSpan(ls).Ptr(),
		}
	}
	if v, ok := terraformDefinition["custom_link"].([]interface{}); ok && len(v) > 0 {
		datadogDefinition.SetCustomLinks(*buildDatadogWidgetCustomLinks(&v))
	}
	return datadogDefinition
}
func buildTerraformHeatmapDefinition(datadogDefinition datadogV1.HeatMapWidgetDefinition, k *utils.ResourceDataKey) map[string]interface{} {
	terraformDefinition := map[string]interface{}{}
	// Required params
	terraformDefinition["request"] = buildTerraformHeatmapRequests(&datadogDefinition.Requests, k.Add("request"))
	k.Remove("request")
	// Optional params
	if v, ok := datadogDefinition.GetYaxisOk(); ok {
		axis := buildTerraformWidgetAxis(*v)
		terraformDefinition["yaxis"] = []map[string]interface{}{axis}
	}
	if v, ok := datadogDefinition.GetEventsOk(); ok {
		terraformDefinition["event"] = buildTerraformWidgetEvents(v)
	}
	if v, ok := datadogDefinition.GetTitleOk(); ok {
		terraformDefinition["title"] = *v
	}
	if v, ok := datadogDefinition.GetTitleSizeOk(); ok {
		terraformDefinition["title_size"] = *v
	}
	if v, ok := datadogDefinition.GetTitleAlignOk(); ok {
		terraformDefinition["title_align"] = *v
	}
	if v, ok := datadogDefinition.GetShowLegendOk(); ok {
		terraformDefinition["show_legend"] = *v
	}
	if v, ok := datadogDefinition.GetLegendSizeOk(); ok {
		terraformDefinition["legend_size"] = *v
	}
	if v, ok := datadogDefinition.GetTimeOk(); ok {
		terraformDefinition["live_span"] = v.GetLiveSpan()

	}
	if v, ok := datadogDefinition.GetCustomLinksOk(); ok {
		terraformDefinition["custom_link"] = buildTerraformWidgetCustomLinks(v)
	}
	return terraformDefinition
}

func getHeatmapRequestSchema() map[string]*schema.Schema {
	return map[string]*schema.Schema{
		// A request should implement exactly one of the following type of query
		"q":              getMetricQuerySchema(),
		"apm_query":      getApmLogNetworkRumSecurityQuerySchema(),
		"log_query":      getApmLogNetworkRumSecurityQuerySchema(),
		"rum_query":      getApmLogNetworkRumSecurityQuerySchema(),
		"security_query": getApmLogNetworkRumSecurityQuerySchema(),
		"process_query":  getProcessQuerySchema(),
		// Settings specific to Heatmap requests
		"style": {
			Description: "Style of the widget graph. One nested block is allowed with the structure below.",
			Type:        schema.TypeList,
			MaxItems:    1,
			Optional:    true,
			Elem: &schema.Resource{
				Schema: getWidgetRequestStyle(),
			},
		},
	}
}
func buildDatadogHeatmapRequests(terraformRequests *[]interface{}) *[]datadogV1.HeatMapWidgetRequest {
	datadogRequests := make([]datadogV1.HeatMapWidgetRequest, len(*terraformRequests))
	for i, r := range *terraformRequests {
		terraformRequest := r.(map[string]interface{})
		// Build HeatmapRequest
		datadogHeatmapRequest := datadogV1.NewHeatMapWidgetRequest()
		if v, ok := terraformRequest["q"].(string); ok && len(v) != 0 {
			datadogHeatmapRequest.SetQ(v)
		} else if v, ok := terraformRequest["apm_query"].([]interface{}); ok && len(v) > 0 {
			apmQuery := v[0].(map[string]interface{})
			datadogHeatmapRequest.ApmQuery = buildDatadogApmOrLogQuery(apmQuery)
		} else if v, ok := terraformRequest["log_query"].([]interface{}); ok && len(v) > 0 {
			logQuery := v[0].(map[string]interface{})
			datadogHeatmapRequest.LogQuery = buildDatadogApmOrLogQuery(logQuery)
		} else if v, ok := terraformRequest["process_query"].([]interface{}); ok && len(v) > 0 {
			processQuery := v[0].(map[string]interface{})
			datadogHeatmapRequest.ProcessQuery = buildDatadogProcessQuery(processQuery)
		} else if v, ok := terraformRequest["rum_query"].([]interface{}); ok && len(v) > 0 {
			rumQuery := v[0].(map[string]interface{})
			datadogHeatmapRequest.RumQuery = buildDatadogApmOrLogQuery(rumQuery)
		} else if v, ok := terraformRequest["security_query"].([]interface{}); ok && len(v) > 0 {
			securityQuery := v[0].(map[string]interface{})
			datadogHeatmapRequest.SecurityQuery = buildDatadogApmOrLogQuery(securityQuery)
		}
		if style, ok := terraformRequest["style"].([]interface{}); ok && len(style) > 0 {
			if v, ok := style[0].(map[string]interface{}); ok && len(v) > 0 {
				datadogHeatmapRequest.Style = buildDatadogWidgetStyle(v)
			}
		}
		datadogRequests[i] = *datadogHeatmapRequest
	}
	return &datadogRequests
}
func buildTerraformHeatmapRequests(datadogHeatmapRequests *[]datadogV1.HeatMapWidgetRequest, k *utils.ResourceDataKey) *[]map[string]interface{} {
	terraformRequests := make([]map[string]interface{}, len(*datadogHeatmapRequests))
	for i, datadogRequest := range *datadogHeatmapRequests {
		terraformRequest := map[string]interface{}{}
		if v, ok := datadogRequest.GetQOk(); ok {
			terraformRequest["q"] = v
		} else if v, ok := datadogRequest.GetApmQueryOk(); ok {
			terraformQuery := buildTerraformApmOrLogQuery(*v, k.Add(fmt.Sprintf("%d.apm_query.0", i)))
			k.Remove(fmt.Sprintf("%d.apm_query.0", i))
			terraformRequest["apm_query"] = []map[string]interface{}{terraformQuery}
		} else if v, ok := datadogRequest.GetLogQueryOk(); ok {
			terraformQuery := buildTerraformApmOrLogQuery(*v, k.Add(fmt.Sprintf("%d.log_query.0", i)))
			k.Remove(fmt.Sprintf("%d.log_query.0", i))
			terraformRequest["log_query"] = []map[string]interface{}{terraformQuery}
		} else if v, ok := datadogRequest.GetProcessQueryOk(); ok {
			terraformQuery := buildTerraformProcessQuery(*v)
			terraformRequest["process_query"] = []map[string]interface{}{terraformQuery}
		} else if v, ok := datadogRequest.GetRumQueryOk(); ok {
			terraformQuery := buildTerraformApmOrLogQuery(*v, k.Add(fmt.Sprintf("%d.rum_query.0", i)))
			k.Remove(fmt.Sprintf("%d.rum_query.0", i))
			terraformRequest["rum_query"] = []map[string]interface{}{terraformQuery}
		} else if v, ok := datadogRequest.GetSecurityQueryOk(); ok {
			terraformQuery := buildTerraformApmOrLogQuery(*v, k.Add(fmt.Sprintf("%d.security_query.0", i)))
			k.Remove(fmt.Sprintf("%d.security_query.0", i))
			terraformRequest["security_query"] = []map[string]interface{}{terraformQuery}
		}
		if v, ok := datadogRequest.GetStyleOk(); ok {
			style := buildTerraformWidgetStyle(*v)
			terraformRequest["style"] = []map[string]interface{}{style}
		}
		terraformRequests[i] = terraformRequest
	}
	return &terraformRequests
}

//
// Hostmap Widget Definition helpers
//

func getHostmapDefinitionSchema() map[string]*schema.Schema {
	return map[string]*schema.Schema{
		"request": {
			Description: "Nested block describing the request to use when displaying the widget. Multiple `request` blocks are allowed with the structure below.",
			Type:        schema.TypeList,
			Optional:    true,
			MaxItems:    1,
			MinItems:    1,
			Elem: &schema.Resource{
				Schema: map[string]*schema.Schema{
					"fill": {
						Description: "The query used to fill the map. Exactly one nested block is allowed with the structure below (exactly one of `q`, `apm_query`, `log_query`, `rum_query`, `security_query` or `process_query` is required within the request block).",
						Type:        schema.TypeList,
						Optional:    true,
						Elem: &schema.Resource{
							Schema: getHostmapRequestSchema(),
						},
					},
					"size": {
						Description: "The query used to size the map. Exactly one nested block is allowed with the structure below (exactly one of `q`, `apm_query`, `log_query`, `rum_query`, `security_query` or `process_query` is required within the request block).",
						Type:        schema.TypeList,
						Optional:    true,
						Elem: &schema.Resource{
							Schema: getHostmapRequestSchema(),
						},
					},
				},
			},
		},
		"node_type": {
			Description:  "The type of node used. Either `host` or `container`.",
			Type:         schema.TypeString,
			ValidateFunc: validators.ValidateEnumValue(datadogV1.NewWidgetNodeTypeFromValue),
			Optional:     true,
		},
		"no_metric_hosts": {
			Description: "Boolean indicating whether to show nodes with no metrics.",
			Type:        schema.TypeBool,
			Optional:    true,
		},
		"no_group_hosts": {
			Description: "Boolean indicating whether to show ungrouped nodes.",
			Type:        schema.TypeBool,
			Optional:    true,
		},
		"group": {
			Description: "The list of tags to group nodes by.",
			Type:        schema.TypeList,
			Optional:    true,
			Elem:        &schema.Schema{Type: schema.TypeString},
		},
		"scope": {
			Description: "The list of tags to filter nodes by.",
			Type:        schema.TypeList,
			Optional:    true,
			Elem:        &schema.Schema{Type: schema.TypeString},
		},
		"style": {
			Description: "Style of the widget graph. One nested block is allowed with the structure below.",
			Type:        schema.TypeList,
			Optional:    true,
			MaxItems:    1,
			Elem: &schema.Resource{
				Schema: map[string]*schema.Schema{
					"palette": {
						Description: "Color palette to apply to the widget. The available options are available here: https://docs.datadoghq.com/dashboards/widgets/timeseries/#appearance.",
						Type:        schema.TypeString,
						Optional:    true,
					},
					"palette_flip": {
						Description: "Boolean indicating whether to flip the palette tones.",
						Type:        schema.TypeBool,
						Optional:    true,
					},
					"fill_min": {
						Description: "Min value to use to color the map.",
						Type:        schema.TypeString,
						Optional:    true,
					},
					"fill_max": {
						Description: "Max value to use to color the map.",
						Type:        schema.TypeString,
						Optional:    true,
					},
				},
			},
		},
		"title": {
			Description: "The title of the widget.",
			Type:        schema.TypeString,
			Optional:    true,
		},
		"title_size": {
			Description: "The size of the widget's title. Default is 16.",
			Type:        schema.TypeString,
			Optional:    true,
		},
		"title_align": {
			Description:  "The alignment of the widget's title. One of `left`, `center`, or `right`.",
			Type:         schema.TypeString,
			ValidateFunc: validators.ValidateEnumValue(datadogV1.NewWidgetTextAlignFromValue),
			Optional:     true,
		},
		"custom_link": {
			Description: "Nested block describing a custom link. Multiple `custom_link` blocks are allowed with the structure below.",
			Type:        schema.TypeList,
			Optional:    true,
			Elem: &schema.Resource{
				Schema: getWidgetCustomLinkSchema(),
			},
		},
	}
}
func buildDatadogHostmapDefinition(terraformDefinition map[string]interface{}) *datadogV1.HostMapWidgetDefinition {

	// Required params
	datadogDefinition := datadogV1.NewHostMapWidgetDefinitionWithDefaults()
	if v, ok := terraformDefinition["request"].([]interface{}); ok && len(v) > 0 {
		terraformRequests := v[0].(map[string]interface{})
		datadogRequests := datadogV1.NewHostMapWidgetDefinitionRequests()
		if terraformFillArray, ok := terraformRequests["fill"].([]interface{}); ok && len(terraformFillArray) > 0 {
			terraformFill := terraformFillArray[0].(map[string]interface{})
			datadogRequests.Fill = buildDatadogHostmapRequest(terraformFill)
		}
		if terraformSizeArray, ok := terraformRequests["size"].([]interface{}); ok && len(terraformSizeArray) > 0 {
			terraformSize := terraformSizeArray[0].(map[string]interface{})
			datadogRequests.Size = buildDatadogHostmapRequest(terraformSize)
		}
		datadogDefinition.SetRequests(*datadogRequests)
	}

	// Optional params
	if v, ok := terraformDefinition["node_type"].(string); ok && len(v) != 0 {
		datadogDefinition.SetNodeType(datadogV1.WidgetNodeType(v))
	}
	if v, ok := terraformDefinition["no_metric_hosts"].(bool); ok {
		datadogDefinition.SetNoMetricHosts(v)
	}
	if v, ok := terraformDefinition["no_group_hosts"].(bool); ok {
		datadogDefinition.SetNoGroupHosts(v)
	}
	if terraformGroups, ok := terraformDefinition["group"].([]interface{}); ok && len(terraformGroups) > 0 {
		datadogGroups := make([]string, len(terraformGroups))
		for i, group := range terraformGroups {
			datadogGroups[i] = group.(string)
		}
		datadogDefinition.Group = &datadogGroups
	}
	if terraformScopes, ok := terraformDefinition["scope"].([]interface{}); ok && len(terraformScopes) > 0 {
		datadogScopes := make([]string, len(terraformScopes))
		for i, Scope := range terraformScopes {
			datadogScopes[i] = Scope.(string)
		}
		datadogDefinition.SetScope(datadogScopes)
	}
	if style, ok := terraformDefinition["style"].([]interface{}); ok && len(style) > 0 {
		if v, ok := style[0].(map[string]interface{}); ok && len(v) > 0 {
			datadogDefinition.Style = buildDatadogHostmapRequestStyle(v)
		}
	}
	if v, ok := terraformDefinition["title"].(string); ok && len(v) != 0 {
		datadogDefinition.SetTitle(v)
	}
	if v, ok := terraformDefinition["title_size"].(string); ok && len(v) != 0 {
		datadogDefinition.SetTitleSize(v)
	}
	if v, ok := terraformDefinition["title_align"].(string); ok && len(v) != 0 {
		datadogDefinition.SetTitleAlign(datadogV1.WidgetTextAlign(v))
	}
	if v, ok := terraformDefinition["custom_link"].([]interface{}); ok && len(v) > 0 {
		datadogDefinition.SetCustomLinks(*buildDatadogWidgetCustomLinks(&v))
	}
	return datadogDefinition
}
func buildTerraformHostmapDefinition(datadogDefinition datadogV1.HostMapWidgetDefinition, k *utils.ResourceDataKey) map[string]interface{} {
	terraformDefinition := map[string]interface{}{}
	// Required params
	terraformRequests := map[string]interface{}{}
	if v, ok := datadogDefinition.Requests.GetSizeOk(); ok {
		terraformSize := buildTerraformHostmapRequest(v, k.Add("size.0"))
		k.Remove("size.0")
		terraformRequests["size"] = []map[string]interface{}{*terraformSize}
	}
	if v, ok := datadogDefinition.Requests.GetFillOk(); ok {
		terraformFill := buildTerraformHostmapRequest(v, k.Add("fill.0"))
		k.Remove("fill.0")
		terraformRequests["fill"] = []map[string]interface{}{*terraformFill}
	}
	terraformDefinition["request"] = []map[string]interface{}{terraformRequests}
	// Optional params
	if v, ok := datadogDefinition.GetNodeTypeOk(); ok {
		terraformDefinition["node_type"] = *v
	}
	if v, ok := datadogDefinition.GetNoMetricHostsOk(); ok {
		terraformDefinition["no_metric_hosts"] = *v
	}
	if v, ok := datadogDefinition.GetNoGroupHostsOk(); ok {
		terraformDefinition["no_group_hosts"] = *v
	}
	if v, ok := datadogDefinition.GetGroupOk(); ok {
		terraformGroups := make([]string, len(*v))
		for i, datadogGroup := range *v {
			terraformGroups[i] = datadogGroup
		}
		terraformDefinition["group"] = terraformGroups
	}
	if v, ok := datadogDefinition.GetScopeOk(); ok {
		terraformScopes := make([]string, len(*v))
		for i, datadogScope := range *v {
			terraformScopes[i] = datadogScope
		}
		terraformDefinition["scope"] = terraformScopes
	}
	if v, ok := datadogDefinition.GetStyleOk(); ok {
		style := buildTerraformHostmapRequestStyle(*v)
		terraformDefinition["style"] = []map[string]interface{}{style}
	}
	if v, ok := datadogDefinition.GetTitleOk(); ok {
		terraformDefinition["title"] = *v
	}
	if v, ok := datadogDefinition.GetTitleSizeOk(); ok {
		terraformDefinition["title_size"] = *v
	}
	if v, ok := datadogDefinition.GetTitleAlignOk(); ok {
		terraformDefinition["title_align"] = *v
	}
	if v, ok := datadogDefinition.GetCustomLinksOk(); ok {
		terraformDefinition["custom_link"] = buildTerraformWidgetCustomLinks(v)
	}
	return terraformDefinition
}

func getHostmapRequestSchema() map[string]*schema.Schema {
	return map[string]*schema.Schema{
		// A request should implement at least one of the following type of query
		"q":              getMetricQuerySchema(),
		"apm_query":      getApmLogNetworkRumSecurityQuerySchema(),
		"log_query":      getApmLogNetworkRumSecurityQuerySchema(),
		"process_query":  getProcessQuerySchema(),
		"rum_query":      getApmLogNetworkRumSecurityQuerySchema(),
		"security_query": getApmLogNetworkRumSecurityQuerySchema(),
	}
}
func buildDatadogHostmapRequest(terraformRequest map[string]interface{}) *datadogV1.HostMapRequest {

	datadogHostmapRequest := &datadogV1.HostMapRequest{}
	if v, ok := terraformRequest["q"].(string); ok && len(v) != 0 {
		datadogHostmapRequest.SetQ(v)
	} else if v, ok := terraformRequest["apm_query"].([]interface{}); ok && len(v) > 0 {
		apmQuery := v[0].(map[string]interface{})
		datadogHostmapRequest.ApmQuery = buildDatadogApmOrLogQuery(apmQuery)
	} else if v, ok := terraformRequest["log_query"].([]interface{}); ok && len(v) > 0 {
		logQuery := v[0].(map[string]interface{})
		datadogHostmapRequest.LogQuery = buildDatadogApmOrLogQuery(logQuery)
	} else if v, ok := terraformRequest["process_query"].([]interface{}); ok && len(v) > 0 {
		processQuery := v[0].(map[string]interface{})
		datadogHostmapRequest.ProcessQuery = buildDatadogProcessQuery(processQuery)
	} else if v, ok := terraformRequest["rum_query"].([]interface{}); ok && len(v) > 0 {
		rumQuery := v[0].(map[string]interface{})
		datadogHostmapRequest.RumQuery = buildDatadogApmOrLogQuery(rumQuery)
	} else if v, ok := terraformRequest["security_query"].([]interface{}); ok && len(v) > 0 {
		securityQuery := v[0].(map[string]interface{})
		datadogHostmapRequest.SecurityQuery = buildDatadogApmOrLogQuery(securityQuery)
	}

	return datadogHostmapRequest
}
func buildTerraformHostmapRequest(datadogHostmapRequest *datadogV1.HostMapRequest, k *utils.ResourceDataKey) *map[string]interface{} {
	terraformRequest := map[string]interface{}{}
	if v, ok := datadogHostmapRequest.GetQOk(); ok {
		terraformRequest["q"] = v
	} else if v, ok := datadogHostmapRequest.GetApmQueryOk(); ok {
		terraformQuery := buildTerraformApmOrLogQuery(*v, k.Add("apm_query.0"))
		k.Remove("apm_query.0")
		terraformRequest["apm_query"] = []map[string]interface{}{terraformQuery}
	} else if v, ok := datadogHostmapRequest.GetLogQueryOk(); ok {
		terraformQuery := buildTerraformApmOrLogQuery(*v, k.Add("log_query.0"))
		k.Remove("log_query.0")
		terraformRequest["log_query"] = []map[string]interface{}{terraformQuery}
	} else if v, ok := datadogHostmapRequest.GetProcessQueryOk(); ok {
		terraformQuery := buildTerraformProcessQuery(*v)
		terraformRequest["process_query"] = []map[string]interface{}{terraformQuery}
	} else if v, ok := datadogHostmapRequest.GetRumQueryOk(); ok {
		terraformQuery := buildTerraformApmOrLogQuery(*v, k.Add("rum_query.0"))
		k.Remove("rum_query.0")
		terraformRequest["rum_query"] = []map[string]interface{}{terraformQuery}
	} else if v, ok := datadogHostmapRequest.GetSecurityQueryOk(); ok {
		terraformQuery := buildTerraformApmOrLogQuery(*v, k.Add("security_query.0"))
		k.Remove("security_query.0")
		terraformRequest["security_query"] = []map[string]interface{}{terraformQuery}
	}
	return &terraformRequest
}

//
// Iframe Definition helpers
//

func getIframeDefinitionSchema() map[string]*schema.Schema {
	return map[string]*schema.Schema{
		"url": {
			Description: "The URL to use as a data source for the widget.",
			Type:        schema.TypeString,
			Required:    true,
		},
	}
}

func buildDatadogIframeDefinition(terraformDefinition map[string]interface{}) *datadogV1.IFrameWidgetDefinition {
	datadogDefinition := datadogV1.NewIFrameWidgetDefinitionWithDefaults()
	// Required params
	datadogDefinition.SetUrl(terraformDefinition["url"].(string))
	return datadogDefinition
}

func buildTerraformIframeDefinition(datadogDefinition datadogV1.IFrameWidgetDefinition) map[string]interface{} {
	terraformDefinition := map[string]interface{}{}
	// Required params
	terraformDefinition["url"] = datadogDefinition.GetUrl()
	return terraformDefinition
}

//
// Image Widget Definition helpers
//

func getImageDefinitionSchema() map[string]*schema.Schema {
	return map[string]*schema.Schema{
		"url": {
			Description: "The URL to use as a data source for the widget.",
			Type:        schema.TypeString,
			Required:    true,
		},
		"sizing": {
			Description:  "The preferred method to adapt the dimensions of the image to those of the widget. One of `center` (center the image in the tile), `zoom` (zoom the image to cover the whole tile) or `fit` (fit the image dimensions to those of the tile).",
			Type:         schema.TypeString,
			ValidateFunc: validators.ValidateEnumValue(datadogV1.NewWidgetImageSizingFromValue),
			Optional:     true,
		},
		"margin": {
			Description:  "The margins to use around the image. Either `small` or `large`.",
			Type:         schema.TypeString,
			ValidateFunc: validators.ValidateEnumValue(datadogV1.NewWidgetMarginFromValue),
			Optional:     true,
		},
	}
}

func buildDatadogImageDefinition(terraformDefinition map[string]interface{}) *datadogV1.ImageWidgetDefinition {
	datadogDefinition := datadogV1.NewImageWidgetDefinitionWithDefaults()
	// Required params
	datadogDefinition.SetUrl(terraformDefinition["url"].(string))
	// Optional params
	if v, ok := terraformDefinition["sizing"].(string); ok && len(v) != 0 {
		datadogDefinition.SetSizing(datadogV1.WidgetImageSizing(v))
	}
	if v, ok := terraformDefinition["margin"].(string); ok && len(v) != 0 {
		datadogDefinition.SetMargin(datadogV1.WidgetMargin(v))
	}
	return datadogDefinition
}

func buildTerraformImageDefinition(datadogDefinition datadogV1.ImageWidgetDefinition) map[string]interface{} {
	terraformDefinition := map[string]interface{}{}
	// Required params
	terraformDefinition["url"] = datadogDefinition.GetUrl()
	// Optional params
	if v, ok := datadogDefinition.GetSizingOk(); ok {
		terraformDefinition["sizing"] = *v
	}
	if v, ok := datadogDefinition.GetMarginOk(); ok {
		terraformDefinition["margin"] = *v
	}
	return terraformDefinition
}

//
// Log Stream Widget Definition helpers
//

func getLogStreamDefinitionSchema() map[string]*schema.Schema {
	return map[string]*schema.Schema{
		"indexes": {
			Description: "An array of index names to query in the stream.",
			Type:        schema.TypeList,
			Optional:    true,
			Elem:        &schema.Schema{Type: schema.TypeString},
		},
		"query": {
			Description: "The query to use in the widget.",
			Type:        schema.TypeString,
			Optional:    true,
		},
		"columns": {
			Description: "Stringified list of columns to use. Example: `[\"column1\",\"column2\",\"column3\"]`.",
			Type:        schema.TypeList,
			Optional:    true,
			Elem:        &schema.Schema{Type: schema.TypeString},
		},
		"show_date_column": {
			Description: "If the date column should be displayed.",
			Type:        schema.TypeBool,
			Optional:    true,
		},
		"show_message_column": {
			Description: "If the message column should be displayed.",
			Type:        schema.TypeBool,
			Optional:    true,
		},
		"message_display": {
			Type:         schema.TypeString,
			Optional:     true,
			Description:  "One of: ['inline', 'expanded-md', 'expanded-lg']",
			ValidateFunc: validators.ValidateEnumValue(datadogV1.NewWidgetMessageDisplayFromValue),
		},
		"sort": {
			Description: "The facet and order to sort the data based upon. Example: `{\"column\": \"time\", \"order\": \"desc\"}`.",
			Type:        schema.TypeList,
			MaxItems:    1,
			Optional:    true,
			Elem: &schema.Resource{
				Schema: getWidgetFieldSortSchema(),
			},
		},
		"title": {
			Description: "The title of the widget.",
			Type:        schema.TypeString,
			Optional:    true,
		},
		"title_size": {
			Description: "The size of the widget's title. Default is 16.",
			Type:        schema.TypeString,
			Optional:    true,
		},
		"title_align": {
			Description:  "The alignment of the widget's title. One of `left`, `center`, or `right`.",
			Type:         schema.TypeString,
			ValidateFunc: validators.ValidateEnumValue(datadogV1.NewWidgetTextAlignFromValue),
			Optional:     true,
		},
		"live_span": getWidgetLiveSpanSchema(),
	}
}

func getWidgetFieldSortSchema() map[string]*schema.Schema {
	return map[string]*schema.Schema{
		"column": {
			Description: "Facet path for the column",
			Type:        schema.TypeString,
			Required:    true,
		},
		"order": {
			Description:  "Widget sorting methods.",
			Type:         schema.TypeString,
			Required:     true,
			ValidateFunc: validators.ValidateEnumValue(datadogV1.NewWidgetSortFromValue),
		},
	}
}

func buildDatadogLogStreamDefinition(terraformDefinition map[string]interface{}) *datadogV1.LogStreamWidgetDefinition {
	datadogDefinition := datadogV1.NewLogStreamWidgetDefinitionWithDefaults()
	// Required params
	terraformIndexes := terraformDefinition["indexes"].([]interface{})
	datadogIndexes := make([]string, len(terraformIndexes))
	for i, index := range terraformIndexes {
		datadogIndexes[i] = index.(string)
	}
	datadogDefinition.SetIndexes(datadogIndexes)
	// Optional params
	if v, ok := terraformDefinition["query"].(string); ok && len(v) != 0 {
		datadogDefinition.SetQuery(v)
	}
	if terraformColumns, ok := terraformDefinition["columns"].([]interface{}); ok && len(terraformColumns) > 0 {
		datadogColumns := make([]string, len(terraformColumns))
		for i, column := range terraformColumns {
			datadogColumns[i] = column.(string)
		}
		datadogDefinition.SetColumns(datadogColumns)
	}
	if v, ok := terraformDefinition["show_date_column"].(bool); ok {
		datadogDefinition.SetShowDateColumn(v)
	}
	if v, ok := terraformDefinition["show_message_column"].(bool); ok {
		datadogDefinition.SetShowMessageColumn(v)
	}
	if v, ok := terraformDefinition["message_display"].(string); ok && len(v) != 0 {
		datadogDefinition.SetMessageDisplay(datadogV1.WidgetMessageDisplay(v))
	}
	if v, ok := terraformDefinition["sort"].([]interface{}); ok && len(v) > 0 {
		if v, ok := v[0].(map[string]interface{}); ok && len(v) > 0 {
			datadogDefinition.Sort = buildDatadogWidgetFieldSort(v)
		}
	}
	if v, ok := terraformDefinition["title"].(string); ok && len(v) != 0 {
		datadogDefinition.SetTitle(v)
	}
	if v, ok := terraformDefinition["title_size"].(string); ok && len(v) != 0 {
		datadogDefinition.SetTitleSize(v)
	}
	if v, ok := terraformDefinition["title_align"].(string); ok && len(v) != 0 {
		datadogDefinition.SetTitleAlign(datadogV1.WidgetTextAlign(v))
	}
	if ls, ok := terraformDefinition["live_span"].(string); ok && ls != "" {
		datadogDefinition.Time = &datadogV1.WidgetTime{
			LiveSpan: datadogV1.WidgetLiveSpan(ls).Ptr(),
		}
	}
	return datadogDefinition
}

func buildDatadogWidgetFieldSort(terraformWidgetFieldSort map[string]interface{}) *datadogV1.WidgetFieldSort {
	datadogWidgetFieldSort := &datadogV1.WidgetFieldSort{}
	if v, ok := terraformWidgetFieldSort["column"].(string); ok && len(v) != 0 {
		datadogWidgetFieldSort.SetColumn(v)
	}
	if v, ok := terraformWidgetFieldSort["order"].(string); ok && len(v) != 0 {
		datadogWidgetFieldSort.SetOrder(datadogV1.WidgetSort(v))
	}
	return datadogWidgetFieldSort
}

func buildTerraformLogStreamDefinition(datadogDefinition datadogV1.LogStreamWidgetDefinition, k *utils.ResourceDataKey) map[string]interface{} {
	terraformDefinition := map[string]interface{}{}
	// Optional params

	if v, ok := datadogDefinition.GetIndexesOk(); ok {
		terraformDefinition["indexes"] = *v
	}
	if v, ok := datadogDefinition.GetQueryOk(); ok {
		terraformDefinition["query"] = *v
	}
	if v, ok := datadogDefinition.GetColumnsOk(); ok {
		terraformColumns := make([]string, len(*v))
		for i, datadogColumn := range *v {
			terraformColumns[i] = datadogColumn
		}
		terraformDefinition["columns"] = terraformColumns
	}
	if v, ok := datadogDefinition.GetShowDateColumnOk(); ok {
		terraformDefinition["show_date_column"] = *v
	}
	if v, ok := datadogDefinition.GetShowMessageColumnOk(); ok {
		terraformDefinition["show_message_column"] = *v
	}
	if v, ok := datadogDefinition.GetMessageDisplayOk(); ok {
		terraformDefinition["message_display"] = *v
	}
	if v, ok := datadogDefinition.GetSortOk(); ok {
		sort := buildTerraformWidgetFieldSort(*v)
		terraformDefinition["sort"] = []map[string]interface{}{sort}
	}
	if v, ok := datadogDefinition.GetTitleOk(); ok {
		terraformDefinition["title"] = *v
	}
	if v, ok := datadogDefinition.GetTitleSizeOk(); ok {
		terraformDefinition["title_size"] = *v
	}
	if v, ok := datadogDefinition.GetTitleAlignOk(); ok {
		terraformDefinition["title_align"] = *v
	}
	if v, ok := datadogDefinition.GetTimeOk(); ok {
		terraformDefinition["live_span"] = v.GetLiveSpan()
	}
	return terraformDefinition
}

func buildTerraformWidgetFieldSort(datadogWidgetFieldSort datadogV1.WidgetFieldSort) map[string]interface{} {
	terraformWidgetFieldSort := map[string]interface{}{}
	if v, ok := datadogWidgetFieldSort.GetColumnOk(); ok {
		terraformWidgetFieldSort["column"] = *v
	}
	if v, ok := datadogWidgetFieldSort.GetOrderOk(); ok {
		terraformWidgetFieldSort["order"] = string(*v)
	}
	return terraformWidgetFieldSort
}

//
// Manage Status Widget Definition helpers
//
func getManageStatusDefinitionSchema() map[string]*schema.Schema {
	return map[string]*schema.Schema{
		"query": {
			Description: "The query to use in the widget.",
			Type:        schema.TypeString,
			Required:    true,
		},
		"summary_type": {
			Type:         schema.TypeString,
			Optional:     true,
			Description:  "One of: ['monitors', 'groups', 'combined']",
			ValidateFunc: validators.ValidateEnumValue(datadogV1.NewWidgetSummaryTypeFromValue),
		},
		"sort": {
			Description:  "The method to use to sort monitors. Example: `status,asc`.",
			Type:         schema.TypeString,
			ValidateFunc: validators.ValidateEnumValue(datadogV1.NewWidgetMonitorSummarySortFromValue),
			Optional:     true,
		},
		"display_format": {
			Description:  "The display setting to use. One of `counts`, `list`, or `countsAndList`.",
			Type:         schema.TypeString,
			ValidateFunc: validators.ValidateEnumValue(datadogV1.NewWidgetMonitorSummaryDisplayFormatFromValue),
			Optional:     true,
		},
		"color_preference": {
			Description:  "Whether to colorize text or background. One of `text`, `background`.",
			Type:         schema.TypeString,
			ValidateFunc: validators.ValidateEnumValue(datadogV1.NewWidgetColorPreferenceFromValue),
			Optional:     true,
		},
		"hide_zero_counts": {
			Description: "Boolean indicating whether to hide empty categories.",
			Type:        schema.TypeBool,
			Optional:    true,
		},
		"show_last_triggered": {
			Description: "Boolean indicating whether to show when monitors/groups last triggered.",
			Type:        schema.TypeBool,
			Optional:    true,
		},
		"title": {
			Description: "The title of the widget.",
			Type:        schema.TypeString,
			Optional:    true,
		},
		"title_size": {
			Description: "The size of the widget's title. Default is 16.",
			Type:        schema.TypeString,
			Optional:    true,
		},
		"title_align": {
			Description:  "The alignment of the widget's title. One of `left`, `center`, or `right`.",
			Type:         schema.TypeString,
			ValidateFunc: validators.ValidateEnumValue(datadogV1.NewWidgetTextAlignFromValue),
			Optional:     true,
		},
	}
}

func buildDatadogManageStatusDefinition(terraformDefinition map[string]interface{}) *datadogV1.MonitorSummaryWidgetDefinition {
	datadogDefinition := datadogV1.NewMonitorSummaryWidgetDefinitionWithDefaults()
	// Required params
	datadogDefinition.SetQuery(terraformDefinition["query"].(string))
	// Optional params
	if v, ok := terraformDefinition["summary_type"].(string); ok && len(v) != 0 {
		datadogDefinition.SetSummaryType(datadogV1.WidgetSummaryType(v))
	}
	if v, ok := terraformDefinition["sort"].(string); ok && len(v) != 0 {
		datadogDefinition.SetSort(datadogV1.WidgetMonitorSummarySort(v))
	}
	if v, ok := terraformDefinition["display_format"].(string); ok && len(v) != 0 {
		datadogDefinition.SetDisplayFormat(datadogV1.WidgetMonitorSummaryDisplayFormat(v))
	}
	if v, ok := terraformDefinition["color_preference"].(string); ok && len(v) != 0 {
		datadogDefinition.SetColorPreference(datadogV1.WidgetColorPreference(v))
	}
	if v, ok := terraformDefinition["hide_zero_counts"].(bool); ok {
		datadogDefinition.SetHideZeroCounts(v)
	}
	if v, ok := terraformDefinition["show_last_triggered"].(bool); ok {
		datadogDefinition.SetShowLastTriggered(v)
	}
	if v, ok := terraformDefinition["title"].(string); ok && len(v) != 0 {
		datadogDefinition.SetTitle(v)
	}
	if v, ok := terraformDefinition["title_size"].(string); ok && len(v) != 0 {
		datadogDefinition.SetTitleSize(v)
	}
	if v, ok := terraformDefinition["title_align"].(string); ok && len(v) != 0 {
		datadogDefinition.SetTitleAlign(datadogV1.WidgetTextAlign(v))
	}
	return datadogDefinition
}

func buildTerraformManageStatusDefinition(datadogDefinition datadogV1.MonitorSummaryWidgetDefinition) map[string]interface{} {
	terraformDefinition := map[string]interface{}{}
	// Required params
	terraformDefinition["query"] = datadogDefinition.GetQuery()
	// Optional params
	if v, ok := datadogDefinition.GetSummaryTypeOk(); ok {
		terraformDefinition["summary_type"] = *v
	}
	if v, ok := datadogDefinition.GetSortOk(); ok {
		terraformDefinition["sort"] = *v
	}
	if v, ok := datadogDefinition.GetDisplayFormatOk(); ok {
		terraformDefinition["display_format"] = *v
	}
	if v, ok := datadogDefinition.GetColorPreferenceOk(); ok {
		terraformDefinition["color_preference"] = *v
	}
	if v, ok := datadogDefinition.GetHideZeroCountsOk(); ok {
		terraformDefinition["hide_zero_counts"] = *v
	}
	if v, ok := datadogDefinition.GetShowLastTriggeredOk(); ok {
		terraformDefinition["show_last_triggered"] = *v
	}
	if v, ok := datadogDefinition.GetTitleOk(); ok {
		terraformDefinition["title"] = *v
	}
	if v, ok := datadogDefinition.GetTitleSizeOk(); ok {
		terraformDefinition["title_size"] = *v
	}
	if v, ok := datadogDefinition.GetTitleAlignOk(); ok {
		terraformDefinition["title_align"] = *v
	}
	return terraformDefinition
}

//
// Note Widget Definition helpers
//

func getNoteDefinitionSchema() map[string]*schema.Schema {
	return map[string]*schema.Schema{
		"content": {
			Description:  "Content of the note.",
			Type:         schema.TypeString,
			Required:     true,
			ValidateFunc: validation.StringIsNotEmpty,
		},
		"background_color": {
			Description: "Background color of the note.",
			Type:        schema.TypeString,
			Optional:    true,
		},
		"font_size": {
			Description: "Size of the text.",
			Type:        schema.TypeString,
			Optional:    true,
		},
		"text_align": {
			Description:  "The alignment of the widget's text. One of `left`, `center`, or `right`.",
			Type:         schema.TypeString,
			ValidateFunc: validators.ValidateEnumValue(datadogV1.NewWidgetTextAlignFromValue),
			Optional:     true,
		},
		"show_tick": {
			Description: "Whether to show a tick or not.",
			Type:        schema.TypeBool,
			Optional:    true,
		},
		"tick_pos": {
			Description: "When `tick = true`, string with a percent sign indicating the position of the tick. Example: use `tick_pos = \"50%\"` for centered alignment.",
			Type:        schema.TypeString,
			Optional:    true,
		},
		"tick_edge": {
			Description:  "When `tick = true`, string indicating on which side of the widget the tick should be displayed. One of `bottom`, `top`, `left`, `right`.",
			Type:         schema.TypeString,
			ValidateFunc: validators.ValidateEnumValue(datadogV1.NewWidgetTickEdgeFromValue),
			Optional:     true,
		},
	}
}

func buildDatadogNoteDefinition(terraformDefinition map[string]interface{}) *datadogV1.NoteWidgetDefinition {
	datadogDefinition := datadogV1.NewNoteWidgetDefinitionWithDefaults()
	// Required params
	datadogDefinition.SetContent(terraformDefinition["content"].(string))
	// Optional params
	if v, ok := terraformDefinition["background_color"].(string); ok && len(v) != 0 {
		datadogDefinition.SetBackgroundColor(v)
	}
	if v, ok := terraformDefinition["font_size"].(string); ok && len(v) != 0 {
		datadogDefinition.SetFontSize(v)
	}
	if v, ok := terraformDefinition["text_align"].(string); ok && len(v) != 0 {
		datadogDefinition.SetTextAlign(datadogV1.WidgetTextAlign(v))
	}
	if v, ok := terraformDefinition["show_tick"]; ok {
		datadogDefinition.SetShowTick(v.(bool))
	}
	if v, ok := terraformDefinition["tick_pos"].(string); ok && len(v) != 0 {
		datadogDefinition.SetTickPos(v)
	}
	if v, ok := terraformDefinition["tick_edge"].(string); ok && len(v) != 0 {
		datadogDefinition.SetTickEdge(datadogV1.WidgetTickEdge(v))
	}
	return datadogDefinition
}

func buildTerraformNoteDefinition(datadogDefinition datadogV1.NoteWidgetDefinition) map[string]interface{} {
	terraformDefinition := map[string]interface{}{}
	// Required params
	terraformDefinition["content"] = datadogDefinition.GetContent()
	// Optional params
	if v, ok := datadogDefinition.GetBackgroundColorOk(); ok {
		terraformDefinition["background_color"] = *v
	}
	if v, ok := datadogDefinition.GetFontSizeOk(); ok {
		terraformDefinition["font_size"] = *v
	}
	if v, ok := datadogDefinition.GetTextAlignOk(); ok {
		terraformDefinition["text_align"] = *v
	}
	if v, ok := datadogDefinition.GetShowTickOk(); ok {
		terraformDefinition["show_tick"] = *v
	}
	if v, ok := datadogDefinition.GetTickPosOk(); ok {
		terraformDefinition["tick_pos"] = *v
	}
	if v, ok := datadogDefinition.GetTickEdgeOk(); ok {
		terraformDefinition["tick_edge"] = *v
	}
	return terraformDefinition
}

//
// Query Value Widget Definition helpers
//

func getQueryValueDefinitionSchema() map[string]*schema.Schema {
	return map[string]*schema.Schema{
		"request": {
			Description: "Nested block describing the request to use when displaying the widget. Multiple `request` blocks are allowed with the structure below (exactly one of `q`, `apm_query`, `log_query`, `rum_query`, `security_query` or `process_query` is required within the `request` block).",
			Type:        schema.TypeList,
			Optional:    true,
			Elem: &schema.Resource{
				Schema: getQueryValueRequestSchema(),
			},
		},
		"autoscale": {
			Description: "Boolean indicating whether to automatically scale the tile.",
			Type:        schema.TypeBool,
			Optional:    true,
		},
		"custom_unit": {
			Description: "The unit for the value displayed in the widget.",
			Type:        schema.TypeString,
			Optional:    true,
		},
		"precision": {
			Description: "The precision to use when displaying the tile.",
			Type:        schema.TypeInt,
			Optional:    true,
		},
		"text_align": {
			Description:  "The alignment of the widget's text. One of `left`, `center`, or `right`.",
			Type:         schema.TypeString,
			ValidateFunc: validators.ValidateEnumValue(datadogV1.NewWidgetTextAlignFromValue),
			Optional:     true,
		},
		"title": {
			Description: "The title of the widget.",
			Type:        schema.TypeString,
			Optional:    true,
		},
		"title_size": {
			Description: "The size of the widget's title. Default is 16.",
			Type:        schema.TypeString,
			Optional:    true,
		},
		"title_align": {
			Description:  "The alignment of the widget's title. One of `left`, `center`, or `right`.",
			Type:         schema.TypeString,
			ValidateFunc: validators.ValidateEnumValue(datadogV1.NewWidgetTextAlignFromValue),
			Optional:     true,
		},
		"live_span": getWidgetLiveSpanSchema(),
		"custom_link": {
			Description: "Nested block describing a custom link. Multiple `custom_link` blocks are allowed with the structure below.",
			Type:        schema.TypeList,
			Optional:    true,
			Elem: &schema.Resource{
				Schema: getWidgetCustomLinkSchema(),
			},
		},
	}
}
func buildDatadogQueryValueDefinition(terraformDefinition map[string]interface{}) *datadogV1.QueryValueWidgetDefinition {
	datadogDefinition := datadogV1.NewQueryValueWidgetDefinitionWithDefaults()
	// Required params
	terraformRequests := terraformDefinition["request"].([]interface{})
	datadogDefinition.Requests = *buildDatadogQueryValueRequests(&terraformRequests)
	// Optional params
	if v, ok := terraformDefinition["autoscale"].(bool); ok {
		datadogDefinition.SetAutoscale(v)
	}
	if v, ok := terraformDefinition["custom_unit"].(string); ok && len(v) != 0 {
		datadogDefinition.SetCustomUnit(v)
	}
	if v, ok := terraformDefinition["precision"].(int); ok {
		datadogDefinition.SetPrecision(int64(v))
	}
	if v, ok := terraformDefinition["title"].(string); ok && len(v) != 0 {
		datadogDefinition.SetTitle(v)
	}
	if v, ok := terraformDefinition["text_align"].(string); ok && len(v) != 0 {
		datadogDefinition.SetTextAlign(datadogV1.WidgetTextAlign(v))
	}
	if v, ok := terraformDefinition["title_size"].(string); ok && len(v) != 0 {
		datadogDefinition.SetTitleSize(v)
	}
	if v, ok := terraformDefinition["title_align"].(string); ok && len(v) != 0 {
		datadogDefinition.SetTitleAlign(datadogV1.WidgetTextAlign(v))
	}
	if ls, ok := terraformDefinition["live_span"].(string); ok && ls != "" {
		datadogDefinition.Time = &datadogV1.WidgetTime{
			LiveSpan: datadogV1.WidgetLiveSpan(ls).Ptr(),
		}
	}
	if v, ok := terraformDefinition["custom_link"].([]interface{}); ok && len(v) > 0 {
		datadogDefinition.SetCustomLinks(*buildDatadogWidgetCustomLinks(&v))
	}
	return datadogDefinition
}
func buildTerraformQueryValueDefinition(datadogDefinition datadogV1.QueryValueWidgetDefinition, k *utils.ResourceDataKey) map[string]interface{} {
	terraformDefinition := map[string]interface{}{}
	// Required params
	terraformDefinition["request"] = buildTerraformQueryValueRequests(&datadogDefinition.Requests, k.Add("request"))
	k.Remove("request")
	// Optional params
	if v, ok := datadogDefinition.GetAutoscaleOk(); ok {
		terraformDefinition["autoscale"] = *v
	}
	if v, ok := datadogDefinition.GetCustomUnitOk(); ok {
		terraformDefinition["custom_unit"] = *v
	}
	if v, ok := datadogDefinition.GetPrecisionOk(); ok {
		terraformDefinition["precision"] = *v
	}
	if v, ok := datadogDefinition.GetTitleOk(); ok {
		terraformDefinition["title"] = *v
	}
	if v, ok := datadogDefinition.GetTextAlignOk(); ok {
		terraformDefinition["text_align"] = *v
	}
	if v, ok := datadogDefinition.GetTitleSizeOk(); ok {
		terraformDefinition["title_size"] = *v
	}
	if v, ok := datadogDefinition.GetTitleAlignOk(); ok {
		terraformDefinition["title_align"] = *v
	}
	if v, ok := datadogDefinition.GetTimeOk(); ok {
		terraformDefinition["live_span"] = v.GetLiveSpan()
	}
	if v, ok := datadogDefinition.GetCustomLinksOk(); ok {
		terraformDefinition["custom_link"] = buildTerraformWidgetCustomLinks(v)
	}
	return terraformDefinition
}

func getQueryValueRequestSchema() map[string]*schema.Schema {
	return map[string]*schema.Schema{
		// A request should implement exactly one of the following type of query
		"q":              getMetricQuerySchema(),
		"apm_query":      getApmLogNetworkRumSecurityQuerySchema(),
		"log_query":      getApmLogNetworkRumSecurityQuerySchema(),
		"process_query":  getProcessQuerySchema(),
		"rum_query":      getApmLogNetworkRumSecurityQuerySchema(),
		"security_query": getApmLogNetworkRumSecurityQuerySchema(),
		// Settings specific to QueryValue requests
		"conditional_formats": {
			Description: "Conditional formats allow you to set the color of your widget content or background, depending on a rule applied to your data. Multiple `conditional_formats` blocks are allowed with the structure below.",
			Type:        schema.TypeList,
			Optional:    true,
			Elem: &schema.Resource{
				Schema: getWidgetConditionalFormatSchema(),
			},
		},
		"aggregator": {
			Description:  "The aggregator to use for time aggregation. One of `avg`, `min`, `max`, `sum`, `last`.",
			Type:         schema.TypeString,
			ValidateFunc: validators.ValidateEnumValue(datadogV1.NewWidgetAggregatorFromValue),
			Optional:     true,
		},
	}
}
func buildDatadogQueryValueRequests(terraformRequests *[]interface{}) *[]datadogV1.QueryValueWidgetRequest {
	datadogRequests := make([]datadogV1.QueryValueWidgetRequest, len(*terraformRequests))
	for i, r := range *terraformRequests {
		terraformRequest := r.(map[string]interface{})
		// Build QueryValueRequest
		datadogQueryValueRequest := datadogV1.NewQueryValueWidgetRequest()
		if v, ok := terraformRequest["q"].(string); ok && len(v) != 0 {
			datadogQueryValueRequest.SetQ(v)
		} else if v, ok := terraformRequest["apm_query"].([]interface{}); ok && len(v) > 0 {
			apmQuery := v[0].(map[string]interface{})
			datadogQueryValueRequest.ApmQuery = buildDatadogApmOrLogQuery(apmQuery)
		} else if v, ok := terraformRequest["log_query"].([]interface{}); ok && len(v) > 0 {
			logQuery := v[0].(map[string]interface{})
			datadogQueryValueRequest.LogQuery = buildDatadogApmOrLogQuery(logQuery)
		} else if v, ok := terraformRequest["process_query"].([]interface{}); ok && len(v) > 0 {
			processQuery := v[0].(map[string]interface{})
			datadogQueryValueRequest.ProcessQuery = buildDatadogProcessQuery(processQuery)
		} else if v, ok := terraformRequest["rum_query"].([]interface{}); ok && len(v) > 0 {
			rumQuery := v[0].(map[string]interface{})
			datadogQueryValueRequest.RumQuery = buildDatadogApmOrLogQuery(rumQuery)
		} else if v, ok := terraformRequest["security_query"].([]interface{}); ok && len(v) > 0 {
			securityQuery := v[0].(map[string]interface{})
			datadogQueryValueRequest.SecurityQuery = buildDatadogApmOrLogQuery(securityQuery)
		}

		if v, ok := terraformRequest["conditional_formats"].([]interface{}); ok && len(v) != 0 {
			datadogQueryValueRequest.ConditionalFormats = buildDatadogWidgetConditionalFormat(&v)
		}
		if v, ok := terraformRequest["aggregator"].(string); ok && len(v) != 0 {
			datadogQueryValueRequest.SetAggregator(datadogV1.WidgetAggregator(v))
		}

		datadogRequests[i] = *datadogQueryValueRequest
	}
	return &datadogRequests
}
func buildTerraformQueryValueRequests(datadogQueryValueRequests *[]datadogV1.QueryValueWidgetRequest, k *utils.ResourceDataKey) *[]map[string]interface{} {
	terraformRequests := make([]map[string]interface{}, len(*datadogQueryValueRequests))
	for i, datadogRequest := range *datadogQueryValueRequests {
		terraformRequest := map[string]interface{}{}
		if v, ok := datadogRequest.GetQOk(); ok {
			terraformRequest["q"] = *v
		} else if v, ok := datadogRequest.GetApmQueryOk(); ok {
			terraformQuery := buildTerraformApmOrLogQuery(*v, k.Add(fmt.Sprintf("%d.apm_query.0", i)))
			k.Remove(fmt.Sprintf("%d.apm_query.0", i))
			terraformRequest["apm_query"] = []map[string]interface{}{terraformQuery}
		} else if v, ok := datadogRequest.GetLogQueryOk(); ok {
			terraformQuery := buildTerraformApmOrLogQuery(*v, k.Add(fmt.Sprintf("%d.log_query.0", i)))
			k.Remove(fmt.Sprintf("%d.log_query.0", i))
			terraformRequest["log_query"] = []map[string]interface{}{terraformQuery}
		} else if v, ok := datadogRequest.GetProcessQueryOk(); ok {
			terraformQuery := buildTerraformProcessQuery(*v)
			terraformRequest["process_query"] = []map[string]interface{}{terraformQuery}
		} else if v, ok := datadogRequest.GetRumQueryOk(); ok {
			terraformQuery := buildTerraformApmOrLogQuery(*v, k.Add(fmt.Sprintf("%d.rum_query.0", i)))
			k.Remove(fmt.Sprintf("%d.rum_query.0", i))
			terraformRequest["rum_query"] = []map[string]interface{}{terraformQuery}
		} else if v, ok := datadogRequest.GetSecurityQueryOk(); ok {
			terraformQuery := buildTerraformApmOrLogQuery(*v, k.Add(fmt.Sprintf("%d.security_query.0", i)))
			k.Remove(fmt.Sprintf("%d.security_query.0", i))
			terraformRequest["security_query"] = []map[string]interface{}{terraformQuery}
		}

		if datadogRequest.ConditionalFormats != nil {
			terraformConditionalFormats := buildTerraformWidgetConditionalFormat(datadogRequest.ConditionalFormats)
			terraformRequest["conditional_formats"] = terraformConditionalFormats
		}

		if v, ok := datadogRequest.GetAggregatorOk(); ok {
			terraformRequest["aggregator"] = *v
		}
		terraformRequests[i] = terraformRequest
	}
	return &terraformRequests
}

//
// Query Table Widget Definition helpers
//
func getQueryTableDefinitionSchema() map[string]*schema.Schema {
	return map[string]*schema.Schema{
		"request": {
			Description: "Nested block describing the request to use when displaying the widget. Multiple `request` blocks are allowed with the structure below (exactly one of `q`, `apm_query`, `log_query`, `rum_query`, `security_query`, `apm_stats_query` or `process_query` is required within the `request` block).",
			Type:        schema.TypeList,
			Optional:    true,
			Elem: &schema.Resource{
				Schema: getQueryTableRequestSchema(),
			},
		},
		"title": {
			Description: "The title of the widget.",
			Type:        schema.TypeString,
			Optional:    true,
		},
		"title_size": {
			Description: "The size of the widget's title. Default is 16.",
			Type:        schema.TypeString,
			Optional:    true,
		},
		"title_align": {
			Description:  "The alignment of the widget's title. One of `left`, `center`, or `right`.",
			Type:         schema.TypeString,
			ValidateFunc: validators.ValidateEnumValue(datadogV1.NewWidgetTextAlignFromValue),
			Optional:     true,
		},
		"live_span": getWidgetLiveSpanSchema(),
		"custom_link": {
			Description: "Nested block describing a custom link. Multiple `custom_link` blocks are allowed with the structure below.",
			Type:        schema.TypeList,
			Optional:    true,
			Elem: &schema.Resource{
				Schema: getWidgetCustomLinkSchema(),
			},
		},
		"has_search_bar": {
			Description:  "Controls the display of the search bar. One of `auto`, `always`, `never`.",
			Type:         schema.TypeString,
			ValidateFunc: validators.ValidateEnumValue(datadogV1.NewTableWidgetHasSearchBarFromValue),
			Optional:     true,
		},
	}
}
func buildDatadogQueryTableDefinition(terraformDefinition map[string]interface{}) *datadogV1.TableWidgetDefinition {
	datadogDefinition := datadogV1.NewTableWidgetDefinitionWithDefaults()
	// Required params
	terraformRequests := terraformDefinition["request"].([]interface{})
	datadogDefinition.Requests = *buildDatadogQueryTableRequests(&terraformRequests)
	// Optional params
	if v, ok := terraformDefinition["title"].(string); ok && len(v) != 0 {
		datadogDefinition.SetTitle(v)
	}
	if v, ok := terraformDefinition["title_size"].(string); ok && len(v) != 0 {
		datadogDefinition.SetTitleSize(v)
	}
	if v, ok := terraformDefinition["title_align"].(string); ok && len(v) != 0 {
		datadogDefinition.SetTitleAlign(datadogV1.WidgetTextAlign(v))
	}
	if ls, ok := terraformDefinition["live_span"].(string); ok && ls != "" {
		datadogDefinition.Time = &datadogV1.WidgetTime{
			LiveSpan: datadogV1.WidgetLiveSpan(ls).Ptr(),
		}
	}
	if v, ok := terraformDefinition["custom_link"].([]interface{}); ok && len(v) > 0 {
		datadogDefinition.SetCustomLinks(*buildDatadogWidgetCustomLinks(&v))
	}
	if v, ok := terraformDefinition["has_search_bar"].(string); ok && len(v) != 0 {
		datadogDefinition.SetHasSearchBar(datadogV1.TableWidgetHasSearchBar(v))
	}
	return datadogDefinition
}
func buildTerraformQueryTableDefinition(datadogDefinition datadogV1.TableWidgetDefinition, k *utils.ResourceDataKey) map[string]interface{} {
	terraformDefinition := map[string]interface{}{}
	// Required params
	terraformDefinition["request"] = buildTerraformQueryTableRequests(&datadogDefinition.Requests, k.Add("request"))
	k.Remove("request")
	// Optional params
	if v, ok := datadogDefinition.GetTitleOk(); ok {
		terraformDefinition["title"] = *v
	}
	if v, ok := datadogDefinition.GetTitleSizeOk(); ok {
		terraformDefinition["title_size"] = *v
	}
	if v, ok := datadogDefinition.GetTitleAlignOk(); ok {
		terraformDefinition["title_align"] = *v
	}
	if v, ok := datadogDefinition.GetTimeOk(); ok {
		terraformDefinition["live_span"] = v.GetLiveSpan()
	}
	if v, ok := datadogDefinition.GetCustomLinksOk(); ok {
		terraformDefinition["custom_link"] = buildTerraformWidgetCustomLinks(v)
	}
	if v, ok := datadogDefinition.GetHasSearchBarOk(); ok {
		terraformDefinition["has_search_bar"] = *v
	}
	return terraformDefinition
}

func getQueryTableRequestSchema() map[string]*schema.Schema {
	return map[string]*schema.Schema{
		// A request should implement exactly one of the following type of query
		"q":               getMetricQuerySchema(),
		"apm_query":       getApmLogNetworkRumSecurityQuerySchema(),
		"log_query":       getApmLogNetworkRumSecurityQuerySchema(),
		"process_query":   getProcessQuerySchema(),
		"rum_query":       getApmLogNetworkRumSecurityQuerySchema(),
		"security_query":  getApmLogNetworkRumSecurityQuerySchema(),
		"apm_stats_query": getApmStatsQuerySchema(),
		// Settings specific to QueryTable requests
		"conditional_formats": {
			Description: "Conditional formats allow you to set the color of your widget content or background, depending on a rule applied to your data. Multiple `conditional_formats` blocks are allowed with the structure below.",
			Type:        schema.TypeList,
			Optional:    true,
			Elem: &schema.Resource{
				Schema: getWidgetConditionalFormatSchema(),
			},
		},
		"alias": {
			Description: "The alias for the column name. Default is the metric name.",
			Type:        schema.TypeString,
			Optional:    true,
		},
		"aggregator": {
			Description:  "The aggregator to use for time aggregation. One of `avg`, `min`, `max`, `sum`, `last`.",
			Type:         schema.TypeString,
			ValidateFunc: validators.ValidateEnumValue(datadogV1.NewWidgetAggregatorFromValue),
			Optional:     true,
		},
		"limit": {
			Description: "The number of lines to show in the table.",
			Type:        schema.TypeInt,
			Optional:    true,
		},
		"order": {
			Description:  "The sort order for the rows. One of `desc` or `asc`.",
			Type:         schema.TypeString,
			ValidateFunc: validators.ValidateEnumValue(datadogV1.NewWidgetSortFromValue),
			Optional:     true,
		},
		"cell_display_mode": {
			Description: "A list of display modes for each table cell. List items one of `number`, `bar`.",
			Type:        schema.TypeList,
			Optional:    true,
			Elem: &schema.Schema{
				Type:         schema.TypeString,
				ValidateFunc: validators.ValidateEnumValue(datadogV1.NewTableWidgetCellDisplayModeFromValue),
			},
		},
	}
}
func buildDatadogQueryTableRequests(terraformRequests *[]interface{}) *[]datadogV1.TableWidgetRequest {
	datadogRequests := make([]datadogV1.TableWidgetRequest, len(*terraformRequests))
	for i, r := range *terraformRequests {
		terraformRequest := r.(map[string]interface{})
		// Build QueryTableRequest
		datadogQueryTableRequest := datadogV1.NewTableWidgetRequest()
		if v, ok := terraformRequest["q"].(string); ok && len(v) != 0 {
			datadogQueryTableRequest.SetQ(v)
		} else if v, ok := terraformRequest["apm_query"].([]interface{}); ok && len(v) > 0 {
			apmQuery := v[0].(map[string]interface{})
			datadogQueryTableRequest.ApmQuery = buildDatadogApmOrLogQuery(apmQuery)
		} else if v, ok := terraformRequest["log_query"].([]interface{}); ok && len(v) > 0 {
			logQuery := v[0].(map[string]interface{})
			datadogQueryTableRequest.LogQuery = buildDatadogApmOrLogQuery(logQuery)
		} else if v, ok := terraformRequest["process_query"].([]interface{}); ok && len(v) > 0 {
			processQuery := v[0].(map[string]interface{})
			datadogQueryTableRequest.ProcessQuery = buildDatadogProcessQuery(processQuery)
		} else if v, ok := terraformRequest["rum_query"].([]interface{}); ok && len(v) > 0 {
			rumQuery := v[0].(map[string]interface{})
			datadogQueryTableRequest.RumQuery = buildDatadogApmOrLogQuery(rumQuery)
		} else if v, ok := terraformRequest["security_query"].([]interface{}); ok && len(v) > 0 {
			securityQuery := v[0].(map[string]interface{})
			datadogQueryTableRequest.SecurityQuery = buildDatadogApmOrLogQuery(securityQuery)
		} else if v, ok := terraformRequest["apm_stats_query"].([]interface{}); ok && len(v) > 0 {
			apmStatsQuery := v[0].(map[string]interface{})
			datadogQueryTableRequest.ApmStatsQuery = buildDatadogApmStatsQuery(apmStatsQuery)
		}

		if v, ok := terraformRequest["conditional_formats"].([]interface{}); ok && len(v) != 0 {
			datadogQueryTableRequest.ConditionalFormats = buildDatadogWidgetConditionalFormat(&v)
		}
		if v, ok := terraformRequest["aggregator"].(string); ok && len(v) != 0 {
			datadogQueryTableRequest.SetAggregator(datadogV1.WidgetAggregator(v))
		}
		if v, ok := terraformRequest["alias"].(string); ok && len(v) != 0 {
			datadogQueryTableRequest.SetAlias(v)

		}
		if v, ok := terraformRequest["limit"].(int); ok && v != 0 {
			datadogQueryTableRequest.SetLimit(int64(v))
		}
		if v, ok := terraformRequest["order"].(string); ok && len(v) != 0 {
			datadogQueryTableRequest.SetOrder(datadogV1.WidgetSort(v))
		}
		if v, ok := terraformRequest["cell_display_mode"].([]interface{}); ok && len(v) != 0 {
			datadogCellDisplayMode := make([]datadogV1.TableWidgetCellDisplayMode, len(v))
			for i, cellDisplayMode := range v {
				datadogCellDisplayMode[i] = datadogV1.TableWidgetCellDisplayMode(cellDisplayMode.(string))
			}
			datadogQueryTableRequest.CellDisplayMode = &datadogCellDisplayMode
		}
		datadogRequests[i] = *datadogQueryTableRequest
	}
	return &datadogRequests
}
func buildTerraformQueryTableRequests(datadogQueryTableRequests *[]datadogV1.TableWidgetRequest, k *utils.ResourceDataKey) *[]map[string]interface{} {
	terraformRequests := make([]map[string]interface{}, len(*datadogQueryTableRequests))
	for i, datadogRequest := range *datadogQueryTableRequests {
		terraformRequest := map[string]interface{}{}
		if v, ok := datadogRequest.GetQOk(); ok {
			terraformRequest["q"] = v
		} else if v, ok := datadogRequest.GetApmQueryOk(); ok {
			terraformQuery := buildTerraformApmOrLogQuery(*v, k.Add(fmt.Sprintf("%d.apm_query.0", i)))
			k.Remove(fmt.Sprintf("%d.apm_query.0", i))
			terraformRequest["apm_query"] = []map[string]interface{}{terraformQuery}
		} else if v, ok := datadogRequest.GetLogQueryOk(); ok {
			terraformQuery := buildTerraformApmOrLogQuery(*v, k.Add(fmt.Sprintf("%d.log_query.0", i)))
			k.Remove(fmt.Sprintf("%d.log_query.0", i))
			terraformRequest["log_query"] = []map[string]interface{}{terraformQuery}
		} else if v, ok := datadogRequest.GetProcessQueryOk(); ok {
			terraformQuery := buildTerraformProcessQuery(*v)
			terraformRequest["process_query"] = []map[string]interface{}{terraformQuery}
		} else if v, ok := datadogRequest.GetRumQueryOk(); ok {
			terraformQuery := buildTerraformApmOrLogQuery(*v, k.Add(fmt.Sprintf("%d.rum_query.0", i)))
			k.Remove(fmt.Sprintf("%d.rum_query.0", i))
			terraformRequest["rum_query"] = []map[string]interface{}{terraformQuery}
		} else if v, ok := datadogRequest.GetSecurityQueryOk(); ok {
			terraformQuery := buildTerraformApmOrLogQuery(*v, k.Add(fmt.Sprintf("%d.security_query.0", i)))
			k.Remove(fmt.Sprintf("%d.security_query.0", i))
			terraformRequest["security_query"] = []map[string]interface{}{terraformQuery}
		} else if v, ok := datadogRequest.GetApmStatsQueryOk(); ok {
			terraformQuery := buildTerraformApmStatsQuery(*v)
			terraformRequest["apm_stats_query"] = []map[string]interface{}{terraformQuery}
		}

		if v, ok := datadogRequest.GetConditionalFormatsOk(); ok {
			terraformConditionalFormats := buildTerraformWidgetConditionalFormat(v)
			terraformRequest["conditional_formats"] = terraformConditionalFormats
		}

		if v, ok := datadogRequest.GetAggregatorOk(); ok {
			terraformRequest["aggregator"] = *v
		}
		if v, ok := datadogRequest.GetAliasOk(); ok {
			terraformRequest["alias"] = *v
		}
		if v, ok := datadogRequest.GetLimitOk(); ok {
			terraformRequest["limit"] = *v
		}
		if v, ok := datadogRequest.GetOrderOk(); ok {
			terraformRequest["order"] = *v
		}
		if v, ok := datadogRequest.GetCellDisplayModeOk(); ok {
			terraformCellDisplayMode := make([]datadogV1.TableWidgetCellDisplayMode, len(*v))
			for i, cellDisplayMode := range *v {
				terraformCellDisplayMode[i] = cellDisplayMode
			}
			terraformRequest["cell_display_mode"] = terraformCellDisplayMode
		}
		terraformRequests[i] = terraformRequest
	}
	return &terraformRequests
}

//
// Scatterplot Widget Definition helpers
//

func getScatterplotDefinitionSchema() map[string]*schema.Schema {
	return map[string]*schema.Schema{
		"request": {
			Description: "Nested block describing the request to use when displaying the widget. Exactly one `request` block is allowed with the structure below.",
			Type:        schema.TypeList,
			Optional:    true,
			MaxItems:    1,
			MinItems:    1,
			Elem: &schema.Resource{
				Schema: map[string]*schema.Schema{
					"x": {
						Description: "The query used for the X-Axis. Exactly one nested block is allowed with the structure below (exactly one of `q`, `apm_query`, `log_query`, `rum_query`, `security_query`, `apm_stats_query` or `process_query` is required within the block).",
						Type:        schema.TypeList,
						Optional:    true,
						Elem: &schema.Resource{
							Schema: getScatterplotRequestSchema(),
						},
					},
					"y": {
						Description: "The query used for the Y-Axis. Exactly one nested block is allowed with the structure below (exactly one of `q`, `apm_query`, `log_query`, `rum_query`, `security_query`, `apm_stats_query` or `process_query` is required within the block).",
						Type:        schema.TypeList,
						Optional:    true,
						Elem: &schema.Resource{
							Schema: getScatterplotRequestSchema(),
						},
					},
				},
			},
		},
		"xaxis": {
			Description: "Nested block describing the X-Axis Controls. Exactly one nested block is allowed with the structure below.",
			Type:        schema.TypeList,
			MaxItems:    1,
			Optional:    true,
			Elem: &schema.Resource{
				Schema: getWidgetAxisSchema(),
			},
		},
		"yaxis": {
			Description: "Nested block describing the Y-Axis Controls. Exactly one nested block is allowed with the structure below.",
			Type:        schema.TypeList,
			MaxItems:    1,
			Optional:    true,
			Elem: &schema.Resource{
				Schema: getWidgetAxisSchema(),
			},
		},
		"color_by_groups": {
			Description: "List of groups used for colors.",
			Type:        schema.TypeList,
			Optional:    true,
			Elem:        &schema.Schema{Type: schema.TypeString},
		},
		"title": {
			Description: "The title of the widget.",
			Type:        schema.TypeString,
			Optional:    true,
		},
		"title_size": {
			Description: "The size of the widget's title. Default is 16.",
			Type:        schema.TypeString,
			Optional:    true,
		},
		"title_align": {
			Description:  "The alignment of the widget's title. One of `left`, `center`, or `right`.",
			Type:         schema.TypeString,
			ValidateFunc: validators.ValidateEnumValue(datadogV1.NewWidgetTextAlignFromValue),
			Optional:     true,
		},
		"live_span": getWidgetLiveSpanSchema(),
		"custom_link": {
			Description: "Nested block describing a custom link. Multiple `custom_link` blocks are allowed with the structure below.",
			Type:        schema.TypeList,
			Optional:    true,
			Elem: &schema.Resource{
				Schema: getWidgetCustomLinkSchema(),
			},
		},
	}
}
func buildDatadogScatterplotDefinition(terraformDefinition map[string]interface{}) *datadogV1.ScatterPlotWidgetDefinition {
	datadogDefinition := datadogV1.NewScatterPlotWidgetDefinitionWithDefaults()
	// Required params
	if v, ok := terraformDefinition["request"].([]interface{}); ok && len(v) > 0 {
		terraformRequests := v[0].(map[string]interface{})
		datadogRequests := datadogV1.NewScatterPlotWidgetDefinitionRequestsWithDefaults()
		if terraformXArray, ok := terraformRequests["x"].([]interface{}); ok && len(terraformXArray) > 0 {
			terraformX := terraformXArray[0].(map[string]interface{})
			datadogRequests.SetX(*buildDatadogScatterplotRequest(terraformX))
		}
		if terraformYArray, ok := terraformRequests["y"].([]interface{}); ok && len(terraformYArray) > 0 {
			terraformY := terraformYArray[0].(map[string]interface{})
			datadogRequests.SetY(*buildDatadogScatterplotRequest(terraformY))
		}
		datadogDefinition.SetRequests(*datadogRequests)
	}

	// Optional params
	if axis, ok := terraformDefinition["xaxis"].([]interface{}); ok && len(axis) > 0 {
		if v, ok := axis[0].(map[string]interface{}); ok && len(v) > 0 {
			datadogDefinition.Xaxis = buildDatadogWidgetAxis(v)
		}
	}
	if axis, ok := terraformDefinition["yaxis"].([]interface{}); ok && len(axis) > 0 {
		if v, ok := axis[0].(map[string]interface{}); ok && len(v) > 0 {
			datadogDefinition.Yaxis = buildDatadogWidgetAxis(v)
		}
	}
	if terraformColorByGroups, ok := terraformDefinition["color_by_groups"].([]interface{}); ok && len(terraformColorByGroups) > 0 {
		datadogColorByGroups := make([]string, len(terraformColorByGroups))
		for i, colorByGroup := range terraformColorByGroups {
			datadogColorByGroups[i] = colorByGroup.(string)
		}
		datadogDefinition.ColorByGroups = &datadogColorByGroups
	}
	if v, ok := terraformDefinition["title"].(string); ok && len(v) != 0 {
		datadogDefinition.SetTitle(v)
	}
	if v, ok := terraformDefinition["title_size"].(string); ok && len(v) != 0 {
		datadogDefinition.SetTitleSize(v)
	}
	if v, ok := terraformDefinition["title_align"].(string); ok && len(v) != 0 {
		datadogDefinition.SetTitleAlign(datadogV1.WidgetTextAlign(v))
	}
	if ls, ok := terraformDefinition["live_span"].(string); ok && ls != "" {
		datadogDefinition.Time = &datadogV1.WidgetTime{
			LiveSpan: datadogV1.WidgetLiveSpan(ls).Ptr(),
		}
	}
	if v, ok := terraformDefinition["custom_link"].([]interface{}); ok && len(v) > 0 {
		datadogDefinition.SetCustomLinks(*buildDatadogWidgetCustomLinks(&v))
	}
	return datadogDefinition
}
func buildTerraformScatterplotDefinition(datadogDefinition datadogV1.ScatterPlotWidgetDefinition, k *utils.ResourceDataKey) map[string]interface{} {
	terraformDefinition := map[string]interface{}{}
	// Required params
	terraformRequests := map[string]interface{}{}
	if v, ok := datadogDefinition.Requests.GetXOk(); ok {
		terraformX := buildTerraformScatterplotRequest(v, k.Add("x.0"))
		k.Remove("x.0")
		terraformRequests["x"] = []map[string]interface{}{*terraformX}
	}
	if v, ok := datadogDefinition.Requests.GetYOk(); ok {
		terraformY := buildTerraformScatterplotRequest(v, k.Add("y.0"))
		k.Remove("y.0")
		terraformRequests["y"] = []map[string]interface{}{*terraformY}
	}
	terraformDefinition["request"] = []map[string]interface{}{terraformRequests}

	// Optional params
	if v, ok := datadogDefinition.GetXaxisOk(); ok {
		axis := buildTerraformWidgetAxis(*v)
		terraformDefinition["xaxis"] = []map[string]interface{}{axis}
	}
	if v, ok := datadogDefinition.GetYaxisOk(); ok {
		axis := buildTerraformWidgetAxis(*v)
		terraformDefinition["yaxis"] = []map[string]interface{}{axis}
	}

	if v, ok := datadogDefinition.GetColorByGroupsOk(); ok {
		terraformColorByGroups := make([]string, len(*v))
		for i, datadogColorByGroup := range *v {
			terraformColorByGroups[i] = datadogColorByGroup
		}
		terraformDefinition["color_by_groups"] = terraformColorByGroups
	}
	if v, ok := datadogDefinition.GetTitleOk(); ok {
		terraformDefinition["title"] = *v
	}
	if v, ok := datadogDefinition.GetTitleSizeOk(); ok {
		terraformDefinition["title_size"] = *v
	}
	if v, ok := datadogDefinition.GetTitleAlignOk(); ok {
		terraformDefinition["title_align"] = *v
	}
	if v, ok := datadogDefinition.GetTimeOk(); ok {
		terraformDefinition["live_span"] = v.GetLiveSpan()
	}
	if v, ok := datadogDefinition.GetCustomLinksOk(); ok {
		terraformDefinition["custom_link"] = buildTerraformWidgetCustomLinks(v)
	}
	return terraformDefinition
}

func getScatterplotRequestSchema() map[string]*schema.Schema {
	return map[string]*schema.Schema{
		// A request should implement exactly one of the following type of query
		"q":              getMetricQuerySchema(),
		"apm_query":      getApmLogNetworkRumSecurityQuerySchema(),
		"log_query":      getApmLogNetworkRumSecurityQuerySchema(),
		"process_query":  getProcessQuerySchema(),
		"rum_query":      getApmLogNetworkRumSecurityQuerySchema(),
		"security_query": getApmLogNetworkRumSecurityQuerySchema(),
		// Settings specific to Scatterplot requests
		"aggregator": {
			Description:  "Aggregator used for the request.",
			Type:         schema.TypeString,
			ValidateFunc: validators.ValidateEnumValue(datadogV1.NewWidgetAggregatorFromValue),
			Optional:     true,
		},
	}
}
func buildDatadogScatterplotRequest(terraformRequest map[string]interface{}) *datadogV1.ScatterPlotRequest {

	datadogScatterplotRequest := datadogV1.NewScatterPlotRequest()
	if v, ok := terraformRequest["q"].(string); ok && len(v) != 0 {
		datadogScatterplotRequest.SetQ(v)
	} else if v, ok := terraformRequest["apm_query"].([]interface{}); ok && len(v) > 0 {
		apmQuery := v[0].(map[string]interface{})
		datadogScatterplotRequest.ApmQuery = buildDatadogApmOrLogQuery(apmQuery)
	} else if v, ok := terraformRequest["log_query"].([]interface{}); ok && len(v) > 0 {
		logQuery := v[0].(map[string]interface{})
		datadogScatterplotRequest.LogQuery = buildDatadogApmOrLogQuery(logQuery)
	} else if v, ok := terraformRequest["process_query"].([]interface{}); ok && len(v) > 0 {
		processQuery := v[0].(map[string]interface{})
		datadogScatterplotRequest.ProcessQuery = buildDatadogProcessQuery(processQuery)
	} else if v, ok := terraformRequest["rum_query"].([]interface{}); ok && len(v) > 0 {
		rumQuery := v[0].(map[string]interface{})
		datadogScatterplotRequest.RumQuery = buildDatadogApmOrLogQuery(rumQuery)
	} else if v, ok := terraformRequest["security_query"].([]interface{}); ok && len(v) > 0 {
		securityQuery := v[0].(map[string]interface{})
		datadogScatterplotRequest.SecurityQuery = buildDatadogApmOrLogQuery(securityQuery)
	}

	if v, ok := terraformRequest["aggregator"].(string); ok && len(v) != 0 {
		datadogScatterplotRequest.SetAggregator(datadogV1.WidgetAggregator(v))
	}

	return datadogScatterplotRequest
}
func buildTerraformScatterplotRequest(datadogScatterplotRequest *datadogV1.ScatterPlotRequest, k *utils.ResourceDataKey) *map[string]interface{} {
	terraformRequest := map[string]interface{}{}
	if v, ok := datadogScatterplotRequest.GetQOk(); ok {
		terraformRequest["q"] = *v
	} else if v, ok := datadogScatterplotRequest.GetApmQueryOk(); ok {
		terraformQuery := buildTerraformApmOrLogQuery(*v, k.Add("apm_query.0"))
		k.Remove("apm_query.0")
		terraformRequest["apm_query"] = []map[string]interface{}{terraformQuery}
	} else if v, ok := datadogScatterplotRequest.GetLogQueryOk(); ok {
		terraformQuery := buildTerraformApmOrLogQuery(*v, k.Add("log_query.0"))
		k.Remove("log_query.0")
		terraformRequest["log_query"] = []map[string]interface{}{terraformQuery}
	} else if v, ok := datadogScatterplotRequest.GetProcessQueryOk(); ok {
		terraformQuery := buildTerraformProcessQuery(*v)
		terraformRequest["process_query"] = []map[string]interface{}{terraformQuery}
	} else if v, ok := datadogScatterplotRequest.GetRumQueryOk(); ok {
		terraformQuery := buildTerraformApmOrLogQuery(*v, k.Add("rum_query.0"))
		k.Remove("rum_query.0")
		terraformRequest["rum_query"] = []map[string]interface{}{terraformQuery}
	} else if v, ok := datadogScatterplotRequest.GetSecurityQueryOk(); ok {
		terraformQuery := buildTerraformApmOrLogQuery(*v, k.Add("security_query.0"))
		k.Remove("security_query.0")
		terraformRequest["security_query"] = []map[string]interface{}{terraformQuery}
	}

	if datadogScatterplotRequest.Aggregator != nil {
		terraformRequest["aggregator"] = *datadogScatterplotRequest.Aggregator
	}
	return &terraformRequest
}

//
// ServiceMap Widget Definition helpers
//

func getServiceMapDefinitionSchema() map[string]*schema.Schema {
	return map[string]*schema.Schema{
		"service": {
			Description: "The ID of the service you want to map.",
			Type:        schema.TypeString,
			Required:    true,
		},
		"filters": {
			Description: "Your environment and primary tag (or `*` if enabled for your account).",
			Type:        schema.TypeList,
			Required:    true,
			Elem:        &schema.Schema{Type: schema.TypeString},
		},
		"title": {
			Description: "The title of the widget.",
			Type:        schema.TypeString,
			Optional:    true,
		},
		"title_size": {
			Description: "The size of the widget's title. Default is 16.",
			Type:        schema.TypeString,
			Optional:    true,
		},
		"title_align": {
			Description:  "The alignment of the widget's title. One of `left`, `center`, or `right`.",
			Type:         schema.TypeString,
			ValidateFunc: validators.ValidateEnumValue(datadogV1.NewWidgetTextAlignFromValue),
			Optional:     true,
		},
		"custom_link": {
			Description: "Nested block describing a custom link. Multiple `custom_link` blocks are allowed with the structure below.",
			Type:        schema.TypeList,
			Optional:    true,
			Elem: &schema.Resource{
				Schema: getWidgetCustomLinkSchema(),
			},
		},
	}
}
func buildDatadogServiceMapDefinition(terraformDefinition map[string]interface{}) *datadogV1.ServiceMapWidgetDefinition {
	datadogDefinition := datadogV1.NewServiceMapWidgetDefinitionWithDefaults()

	// Required params
	datadogDefinition.SetService(terraformDefinition["service"].(string))
	terraformFilters := terraformDefinition["filters"].([]interface{})
	datadogFilters := make([]string, len(terraformFilters))
	for i, terraformFilter := range terraformFilters {
		datadogFilters[i] = terraformFilter.(string)
	}
	datadogDefinition.SetFilters(datadogFilters)

	// Optional params
	if v, ok := terraformDefinition["title"].(string); ok && len(v) != 0 {
		datadogDefinition.SetTitle(v)
	}
	if v, ok := terraformDefinition["title_size"].(string); ok && len(v) != 0 {
		datadogDefinition.SetTitleSize(v)
	}
	if v, ok := terraformDefinition["title_align"].(string); ok && len(v) != 0 {
		datadogDefinition.SetTitleAlign(datadogV1.WidgetTextAlign(v))
	}
	if v, ok := terraformDefinition["custom_link"].([]interface{}); ok && len(v) > 0 {
		datadogDefinition.SetCustomLinks(*buildDatadogWidgetCustomLinks(&v))
	}
	return datadogDefinition
}
func buildTerraformServiceMapDefinition(datadogDefinition datadogV1.ServiceMapWidgetDefinition) map[string]interface{} {
	terraformDefinition := map[string]interface{}{}

	// Required params
	terraformDefinition["service"] = datadogDefinition.GetService()
	terraformDefinition["filters"] = datadogDefinition.GetFilters()

	// Optional params
	if v, ok := datadogDefinition.GetTitleOk(); ok {
		terraformDefinition["title"] = *v
	}
	if v, ok := datadogDefinition.GetTitleSizeOk(); ok {
		terraformDefinition["title_size"] = *v
	}
	if v, ok := datadogDefinition.GetTitleAlignOk(); ok {
		terraformDefinition["title_align"] = *v
	}
	if v, ok := datadogDefinition.GetCustomLinksOk(); ok {
		terraformDefinition["custom_link"] = buildTerraformWidgetCustomLinks(v)
	}
	return terraformDefinition
}

//
// Service Level Objective Widget Definition helpers
//

func getServiceLevelObjectiveDefinitionSchema() map[string]*schema.Schema {
	return map[string]*schema.Schema{
		"title": {
			Description: "The title of the widget.",
			Type:        schema.TypeString,
			Optional:    true,
		},
		"title_size": {
			Description: "The size of the widget's title. Default is 16.",
			Type:        schema.TypeString,
			Optional:    true,
		},
		"title_align": {
			Description:  "The alignment of the widget's title. One of `left`, `center`, or `right`.",
			Type:         schema.TypeString,
			ValidateFunc: validators.ValidateEnumValue(datadogV1.NewWidgetTextAlignFromValue),
			Optional:     true,
		},
		"view_type": {
			Description: "Type of view to use when displaying the widget. Only `detail` is currently supported.",
			Type:        schema.TypeString,
			Required:    true,
		},
		"slo_id": {
			Description: "The ID of the service level objective used by the widget.",
			Type:        schema.TypeString,
			Required:    true,
		},
		"show_error_budget": {
			Description: "Whether to show the error budget or not.",
			Type:        schema.TypeBool,
			Optional:    true,
		},
		"view_mode": {
			Description:  "View mode for the widget. One of `overall`, `component`, or `both`.",
			Type:         schema.TypeString,
			ValidateFunc: validators.ValidateEnumValue(datadogV1.NewWidgetViewModeFromValue),
			Required:     true,
		},
		"time_windows": {
			Description: "List of time windows to display in the widget. Each value in the list must be one of `7d`, `30d`, `90d`, `week_to_date`, `previous_week`, `month_to_date`, or `previous_month`.",
			Type:        schema.TypeList,
			Required:    true,
			Elem: &schema.Schema{
				Type:         schema.TypeString,
				ValidateFunc: validators.ValidateEnumValue(datadogV1.NewWidgetTimeWindowsFromValue),
			},
		},
		"global_time_target": {
			Description: "The global time target of the widget.",
			Type:        schema.TypeString,
			Optional:    true,
		},
	}
}

func buildDatadogServiceLevelObjectiveDefinition(terraformDefinition map[string]interface{}) *datadogV1.SLOWidgetDefinition {
	datadogDefinition := datadogV1.NewSLOWidgetDefinitionWithDefaults()
	// Optional params
	if v, ok := terraformDefinition["title"].(string); ok && len(v) != 0 {
		datadogDefinition.SetTitle(v)
	}
	if v, ok := terraformDefinition["title_size"].(string); ok && len(v) != 0 {
		datadogDefinition.SetTitleSize(v)
	}
	if v, ok := terraformDefinition["title_align"].(string); ok && len(v) != 0 {
		datadogDefinition.SetTitleAlign(datadogV1.WidgetTextAlign(v))
	}
	if v, ok := terraformDefinition["view_type"].(string); ok && len(v) != 0 {
		datadogDefinition.SetViewType(v)
	}
	if v, ok := terraformDefinition["slo_id"].(string); ok && len(v) != 0 {
		datadogDefinition.SetSloId(v)
	}
	if v, ok := terraformDefinition["show_error_budget"].(bool); ok {
		datadogDefinition.SetShowErrorBudget(v)
	}
	if v, ok := terraformDefinition["view_mode"].(string); ok && len(v) != 0 {
		datadogDefinition.SetViewMode(datadogV1.WidgetViewMode(v))
	}
	if terraformTimeWindows, ok := terraformDefinition["time_windows"].([]interface{}); ok && len(terraformTimeWindows) > 0 {
		datadogTimeWindows := make([]datadogV1.WidgetTimeWindows, len(terraformTimeWindows))
		for i, timeWindows := range terraformTimeWindows {
			datadogTimeWindows[i] = datadogV1.WidgetTimeWindows(timeWindows.(string))
		}
		datadogDefinition.TimeWindows = &datadogTimeWindows
	}
	if v, ok := terraformDefinition["global_time_target"].(string); ok && len(v) != 0 {
		datadogDefinition.SetGlobalTimeTarget(v)
	}
	return datadogDefinition
}

func buildTerraformServiceLevelObjectiveDefinition(datadogDefinition datadogV1.SLOWidgetDefinition) map[string]interface{} {
	terraformDefinition := map[string]interface{}{}
	// Required params
	// Optional params
	if title, ok := datadogDefinition.GetTitleOk(); ok {
		terraformDefinition["title"] = title
	}
	if titleSize, ok := datadogDefinition.GetTitleSizeOk(); ok {
		terraformDefinition["title_size"] = titleSize
	}
	if titleAlign, ok := datadogDefinition.GetTitleAlignOk(); ok {
		terraformDefinition["title_align"] = titleAlign
	}
	if viewType, ok := datadogDefinition.GetViewTypeOk(); ok {
		terraformDefinition["view_type"] = viewType
	}
	if datadogDefinition.SloId != nil {
		terraformDefinition["slo_id"] = datadogDefinition.GetSloId()
	}
	if showErrorBudget, ok := datadogDefinition.GetShowErrorBudgetOk(); ok {
		terraformDefinition["show_error_budget"] = showErrorBudget
	}
	if viewMode, ok := datadogDefinition.GetViewModeOk(); ok {
		terraformDefinition["view_mode"] = viewMode
	}
	if datadogDefinition.TimeWindows != nil {
		terraformTimeWindows := make([]string, len(datadogDefinition.GetTimeWindows()))
		for i, datadogTimeWindow := range datadogDefinition.GetTimeWindows() {
			terraformTimeWindows[i] = string(datadogTimeWindow)
		}
		terraformDefinition["time_windows"] = terraformTimeWindows
	}
	if globalTimeTarget, ok := datadogDefinition.GetGlobalTimeTargetOk(); ok {
		terraformDefinition["global_time_target"] = globalTimeTarget
	}
	return terraformDefinition
}

//
// Geomap Widget Definition helpers
//
func getGeomapDefinitionSchema() map[string]*schema.Schema {
	return map[string]*schema.Schema{
		"request": {
			Description: "Nested block describing the request to use when displaying the widget. Multiple `request` blocks are allowed with the structure below (exactly one of `q`, `log_query` or `rum_query` is required within the `request` block).",
			Type:        schema.TypeList,
			Optional:    true,
			Elem: &schema.Resource{
				Schema: getGeomapRequestSchema(),
			},
		},
		"style": {
			Description: "Style of the widget graph. One nested block is allowed with the structure below.",
			Type:        schema.TypeList,
			Optional:    true,
			MaxItems:    1,
			Elem: &schema.Resource{
				Schema: map[string]*schema.Schema{
					"palette": {
						Description: "The color palette to apply to the widget.",
						Type:        schema.TypeString,
						Required:    true,
					},
					"palette_flip": {
						Description: "Boolean indicating whether to flip the palette tones.",
						Type:        schema.TypeBool,
						Required:    true,
					},
				},
			},
		},
		"view": {
			Description: "The view of the world that the map should render.",
			Type:        schema.TypeList,
			Required:    true,
			MaxItems:    1,
			Elem: &schema.Resource{
				Schema: map[string]*schema.Schema{
					"focus": {
						Description: "The 2-letter ISO code of a country to focus the map on. Or `WORLD`.",
						Type:        schema.TypeString,
						Required:    true,
					},
				},
			},
		},
		"title": {
			Description: "The title of the widget.",
			Type:        schema.TypeString,
			Optional:    true,
		},
		"title_size": {
			Description: "The size of the widget's title. Default is 16.",
			Type:        schema.TypeString,
			Optional:    true,
		},
		"title_align": {
			Description:  "The alignment of the widget's title. One of `left`, `center`, or `right`.",
			Type:         schema.TypeString,
			ValidateFunc: validators.ValidateEnumValue(datadogV1.NewWidgetTextAlignFromValue),
			Optional:     true,
		},
		"live_span": getWidgetLiveSpanSchema(),
		"custom_link": {
			Description: "Nested block describing a custom link. Multiple `custom_link` blocks are allowed with the structure below.",
			Type:        schema.TypeList,
			Optional:    true,
			Elem: &schema.Resource{
				Schema: getWidgetCustomLinkSchema(),
			},
		},
	}
}

func getGeomapRequestSchema() map[string]*schema.Schema {
	return map[string]*schema.Schema{
		// A request should implement exactly one of the following type of query
		"q":         getMetricQuerySchema(),
		"log_query": getApmLogNetworkRumSecurityQuerySchema(),
		"rum_query": getApmLogNetworkRumSecurityQuerySchema(),
	}
}

func buildDatadogGeomapDefinition(terraformDefinition map[string]interface{}) *datadogV1.GeomapWidgetDefinition {
	datadogDefinition := datadogV1.NewGeomapWidgetDefinitionWithDefaults()
	// Required params
	terraformRequests := terraformDefinition["request"].([]interface{})
	datadogDefinition.Requests = *buildDatadogGeomapRequests(&terraformRequests)

	if style, ok := terraformDefinition["style"].([]interface{}); ok && len(style) > 0 {
		if v, ok := style[0].(map[string]interface{}); ok && len(v) > 0 {
			datadogDefinition.Style = buildDatadogGeomapRequestStyle(v)
		}
	}

	if view, ok := terraformDefinition["view"].([]interface{}); ok && len(view) > 0 {
		if v, ok := view[0].(map[string]interface{}); ok && len(v) > 0 {
			datadogDefinition.View = buildDatadogGeomapRequestView(v)
		}
	}

	// Optional params
	if v, ok := terraformDefinition["custom_link"].([]interface{}); ok && len(v) > 0 {
		datadogDefinition.SetCustomLinks(*buildDatadogWidgetCustomLinks(&v))
	}

	if v, ok := terraformDefinition["title"].(string); ok && len(v) != 0 {
		datadogDefinition.SetTitle(v)
	}

	if v, ok := terraformDefinition["title_size"].(string); ok && len(v) != 0 {
		datadogDefinition.SetTitleSize(v)
	}

	if v, ok := terraformDefinition["title_align"].(string); ok && len(v) != 0 {
		datadogDefinition.SetTitleAlign(datadogV1.WidgetTextAlign(v))
	}

	if ls, ok := terraformDefinition["live_span"].(string); ok && ls != "" {
		datadogDefinition.Time = &datadogV1.WidgetTime{
			LiveSpan: datadogV1.WidgetLiveSpan(ls).Ptr(),
		}
	}

	if v, ok := terraformDefinition["custom_link"].([]interface{}); ok && len(v) > 0 {
		datadogDefinition.SetCustomLinks(*buildDatadogWidgetCustomLinks(&v))
	}

	return datadogDefinition
}

func buildDatadogGeomapRequests(terraformRequests *[]interface{}) *[]datadogV1.GeomapWidgetRequest {
	datadogRequests := make([]datadogV1.GeomapWidgetRequest, len(*terraformRequests))
	for i, r := range *terraformRequests {
		terraformRequest := r.(map[string]interface{})
		// Build Geomap Request
		datadogGeomapRequest := datadogV1.NewGeomapWidgetRequest()
		if v, ok := terraformRequest["q"].(string); ok && len(v) != 0 {
			datadogGeomapRequest.SetQ(v)
		} else if v, ok := terraformRequest["log_query"].([]interface{}); ok && len(v) > 0 {
			logQuery := v[0].(map[string]interface{})
			datadogGeomapRequest.LogQuery = buildDatadogApmOrLogQuery(logQuery)
		} else if v, ok := terraformRequest["rum_query"].([]interface{}); ok && len(v) > 0 {
			rumQuery := v[0].(map[string]interface{})
			datadogGeomapRequest.RumQuery = buildDatadogApmOrLogQuery(rumQuery)
		}

		datadogRequests[i] = *datadogGeomapRequest
	}
	return &datadogRequests
}

func buildTerraformGeomapRequests(datadogGeomapRequests *[]datadogV1.GeomapWidgetRequest, k *utils.ResourceDataKey) *[]map[string]interface{} {
	terraformRequests := make([]map[string]interface{}, len(*datadogGeomapRequests))
	for i, datadogRequest := range *datadogGeomapRequests {
		terraformRequest := map[string]interface{}{}
		if v, ok := datadogRequest.GetQOk(); ok {
			terraformRequest["q"] = v
		} else if v, ok := datadogRequest.GetLogQueryOk(); ok {
			terraformQuery := buildTerraformApmOrLogQuery(*v, k.Add(fmt.Sprintf("%d.log_query.0", i)))
			k.Remove(fmt.Sprintf("%d.log_query.0", i))
			terraformRequest["log_query"] = []map[string]interface{}{terraformQuery}
		} else if v, ok := datadogRequest.GetRumQueryOk(); ok {
			terraformQuery := buildTerraformApmOrLogQuery(*v, k.Add(fmt.Sprintf("%d.rum_query.0", i)))
			k.Remove(fmt.Sprintf("%d.rum_query.0", i))
			terraformRequest["rum_query"] = []map[string]interface{}{terraformQuery}
		}
		terraformRequests[i] = terraformRequest
	}
	return &terraformRequests
}

//
// Timeseries Widget Definition helpers
//

func getTimeseriesDefinitionSchema() map[string]*schema.Schema {
	return map[string]*schema.Schema{
		"request": {
			Description: "Nested block describing the request to use when displaying the widget. Multiple `request` blocks are allowed with the structure below (exactly one of `q`, `apm_query`, `log_query`, `rum_query`, `network_query`, `security_query` or `process_query` is required within the `request` block).",
			Type:        schema.TypeList,
			Optional:    true,
			Elem: &schema.Resource{
				Schema: getTimeseriesRequestSchema(),
			},
		},
		"marker": {
			Description: "Nested block describing the marker to use when displaying the widget. The structure of this block is described below. Multiple `marker` blocks are allowed within a given `tile_def` block.",
			Type:        schema.TypeList,
			Optional:    true,
			Elem: &schema.Resource{
				Schema: getWidgetMarkerSchema(),
			},
		},
		"event": {
			Description: "The definition of the event to overlay on the graph. Multiple `event` blocks are allowed with the structure below.",
			Type:        schema.TypeList,
			Optional:    true,
			Elem: &schema.Resource{
				Schema: getWidgetEventSchema(),
			},
		},
		"yaxis": {
			Description: "Nested block describing the Y-Axis Controls. The structure of this block is described below",
			Type:        schema.TypeList,
			MaxItems:    1,
			Optional:    true,
			Elem: &schema.Resource{
				Schema: getWidgetAxisSchema(),
			},
		},
		"right_yaxis": {
			Description: "Nested block describing the right Y-Axis Controls. See the `on_right_yaxis` property for which request will use this axis. The structure of this block is described below.",
			Type:        schema.TypeList,
			MaxItems:    1,
			Optional:    true,
			Elem: &schema.Resource{
				Schema: getWidgetAxisSchema(),
			},
		},
		"title": {
			Description: "The title of the widget.",
			Type:        schema.TypeString,
			Optional:    true,
		},
		"title_size": {
			Description: "The size of the widget's title. Default is 16.",
			Type:        schema.TypeString,
			Optional:    true,
		},
		"title_align": {
			Description:  "The alignment of the widget's title. One of `left`, `center`, or `right`.",
			Type:         schema.TypeString,
			ValidateFunc: validators.ValidateEnumValue(datadogV1.NewWidgetTextAlignFromValue),
			Optional:     true,
		},
		"show_legend": {
			Description: "Whether or not to show the legend on this widget.",
			Type:        schema.TypeBool,
			Optional:    true,
		},
		"legend_size": {
			Description:  "The size of the legend displayed in the widget.",
			Type:         schema.TypeString,
			Optional:     true,
			ValidateFunc: validateTimeseriesWidgetLegendSize,
		},
<<<<<<< HEAD
=======
		"legend_layout": {
			Description:  "The layout of the legend displayed in the widget. One of `auto`, `horizontal`, `vertical`.",
			Type:         schema.TypeString,
			Optional:     true,
			ValidateFunc: validators.ValidateEnumValue(datadogV1.NewTimeseriesWidgetLegendLayoutFromValue),
		},
		"legend_columns": {
			Description: "A list of columns to display in the legend. List items one of `value`, `avg`, `sum`, `min`, `max`.",
			Type:        schema.TypeSet,
			Optional:    true,
			Elem: &schema.Schema{
				Type:         schema.TypeString,
				ValidateFunc: validators.ValidateEnumValue(datadogV1.NewTimeseriesWidgetLegendColumnFromValue),
			},
		},
		"time":      getDeprecatedTimeSchema(),
>>>>>>> b77ba0c0
		"live_span": getWidgetLiveSpanSchema(),
		"custom_link": {
			Description: "Nested block describing a custom link. Multiple `custom_link` blocks are allowed with the structure below.",
			Type:        schema.TypeList,
			Optional:    true,
			Elem: &schema.Resource{
				Schema: getWidgetCustomLinkSchema(),
			},
		},
	}
}

func buildDatadogTimeseriesDefinition(terraformDefinition map[string]interface{}) *datadogV1.TimeseriesWidgetDefinition {
	datadogDefinition := datadogV1.NewTimeseriesWidgetDefinitionWithDefaults()
	// Required params
	terraformRequests := terraformDefinition["request"].([]interface{})
	datadogDefinition.Requests = *buildDatadogTimeseriesRequests(&terraformRequests)
	// Optional params
	if v, ok := terraformDefinition["marker"].([]interface{}); ok && len(v) > 0 {
		datadogDefinition.Markers = buildDatadogWidgetMarkers(&v)
	}
	if v, ok := terraformDefinition["event"].([]interface{}); ok && len(v) > 0 {
		datadogDefinition.Events = buildDatadogWidgetEvents(&v)
	}
	if v, ok := terraformDefinition["yaxis"].([]interface{}); ok && len(v) > 0 {
		if axis, ok := v[0].(map[string]interface{}); ok && len(axis) > 0 {
			datadogDefinition.Yaxis = buildDatadogWidgetAxis(axis)
		}
	}
	if v, ok := terraformDefinition["right_yaxis"].([]interface{}); ok && len(v) > 0 {
		if axis, ok := v[0].(map[string]interface{}); ok && len(axis) > 0 {
			datadogDefinition.RightYaxis = buildDatadogWidgetAxis(axis)
		}
	}
	if v, ok := terraformDefinition["title"].(string); ok && len(v) != 0 {
		datadogDefinition.SetTitle(v)
	}
	if v, ok := terraformDefinition["title_size"].(string); ok && len(v) != 0 {
		datadogDefinition.SetTitleSize(v)
	}
	if v, ok := terraformDefinition["title_align"].(string); ok && len(v) != 0 {
		datadogDefinition.SetTitleAlign(datadogV1.WidgetTextAlign(v))
	}
	if ls, ok := terraformDefinition["live_span"].(string); ok && ls != "" {
		datadogDefinition.Time = &datadogV1.WidgetTime{
			LiveSpan: datadogV1.WidgetLiveSpan(ls).Ptr(),
		}
	}
	if v, ok := terraformDefinition["show_legend"].(bool); ok {
		datadogDefinition.SetShowLegend(v)
	}
	if v, ok := terraformDefinition["legend_size"].(string); ok && len(v) != 0 {
		datadogDefinition.SetLegendSize(v)
	}
	if v, ok := terraformDefinition["legend_layout"].(string); ok && len(v) != 0 {
		datadogDefinition.SetLegendLayout(datadogV1.TimeseriesWidgetLegendLayout(v))
	}
	if v, ok := terraformDefinition["legend_columns"]; ok && v.(*schema.Set).Len() != 0 {
		datadogLegendColumns := make([]datadogV1.TimeseriesWidgetLegendColumn, v.(*schema.Set).Len())
		for i, legendColumn := range v.(*schema.Set).List() {
			datadogLegendColumns[i] = datadogV1.TimeseriesWidgetLegendColumn(legendColumn.(string))
		}
		datadogDefinition.SetLegendColumns(datadogLegendColumns)
	}
	if v, ok := terraformDefinition["custom_link"].([]interface{}); ok && len(v) > 0 {
		datadogDefinition.SetCustomLinks(*buildDatadogWidgetCustomLinks(&v))
	}
	return datadogDefinition
}

func buildTerraformTimeseriesDefinition(datadogDefinition datadogV1.TimeseriesWidgetDefinition, k *utils.ResourceDataKey) map[string]interface{} {
	terraformDefinition := map[string]interface{}{}
	// Required params
	terraformDefinition["request"] = buildTerraformTimeseriesRequests(&datadogDefinition.Requests, k.Add("request"))
	k.Remove("request")
	// Optional params
	if v, ok := datadogDefinition.GetMarkersOk(); ok {
		terraformDefinition["marker"] = buildTerraformWidgetMarkers(v)
	}
	if v, ok := datadogDefinition.GetEventsOk(); ok {
		terraformDefinition["event"] = buildTerraformWidgetEvents(v)
	}
	if v, ok := datadogDefinition.GetYaxisOk(); ok {
		axis := buildTerraformWidgetAxis(*v)
		terraformDefinition["yaxis"] = []map[string]interface{}{axis}
	}
	if v, ok := datadogDefinition.GetRightYaxisOk(); ok {
		axis := buildTerraformWidgetAxis(*v)
		terraformDefinition["right_yaxis"] = []map[string]interface{}{axis}
	}
	if v, ok := datadogDefinition.GetTitleOk(); ok {
		terraformDefinition["title"] = *v
	}
	if v, ok := datadogDefinition.GetTitleSizeOk(); ok {
		terraformDefinition["title_size"] = *v
	}
	if v, ok := datadogDefinition.GetTitleAlignOk(); ok {
		terraformDefinition["title_align"] = *v
	}
	if v, ok := datadogDefinition.GetTimeOk(); ok {
		terraformDefinition["live_span"] = v.GetLiveSpan()
	}
	if v, ok := datadogDefinition.GetShowLegendOk(); ok {
		terraformDefinition["show_legend"] = *v
	}
	if v, ok := datadogDefinition.GetLegendSizeOk(); ok {
		terraformDefinition["legend_size"] = *v
	}
	if v, ok := datadogDefinition.GetLegendLayoutOk(); ok {
		terraformDefinition["legend_layout"] = *v
	}
	if v, ok := datadogDefinition.GetLegendColumnsOk(); ok {
		terraformLegendColumns := make([]string, len(*v))
		for i, legendColumn := range *v {
			terraformLegendColumns[i] = string(legendColumn)
		}
		terraformDefinition["legend_columns"] = terraformLegendColumns
	}
	if v, ok := datadogDefinition.GetCustomLinksOk(); ok {
		terraformDefinition["custom_link"] = buildTerraformWidgetCustomLinks(v)
	}
	return terraformDefinition
}

func getTimeseriesRequestSchema() map[string]*schema.Schema {
	return map[string]*schema.Schema{
		// A request should implement exactly one of the following type of query
		"q":              getMetricQuerySchema(),
		"apm_query":      getApmLogNetworkRumSecurityQuerySchema(),
		"log_query":      getApmLogNetworkRumSecurityQuerySchema(),
		"rum_query":      getApmLogNetworkRumSecurityQuerySchema(),
		"network_query":  getApmLogNetworkRumSecurityQuerySchema(),
		"process_query":  getProcessQuerySchema(),
		"security_query": getApmLogNetworkRumSecurityQuerySchema(),
		// Settings specific to Timeseries requests
		"style": {
			Description: "Style of the widget graph. Exactly one `style` block is allowed with the structure below.",
			Type:        schema.TypeList,
			Optional:    true,
			MaxItems:    1,
			Elem: &schema.Resource{
				Schema: map[string]*schema.Schema{
					"palette": {
						Description: "Color palette to apply to the widget. The available options are available here: https://docs.datadoghq.com/dashboards/widgets/timeseries/#appearance.",
						Type:        schema.TypeString,
						Optional:    true,
					},
					"line_type": {
						Description:  "Type of lines displayed. Available values are: `dashed`, `dotted`, or `solid`.",
						Type:         schema.TypeString,
						ValidateFunc: validators.ValidateEnumValue(datadogV1.NewWidgetLineTypeFromValue),
						Optional:     true,
					},
					"line_width": {
						Description:  "Width of line displayed. Available values are: `normal`, `thick`, or `thin`.",
						Type:         schema.TypeString,
						ValidateFunc: validators.ValidateEnumValue(datadogV1.NewWidgetLineWidthFromValue),
						Optional:     true,
					},
				},
			},
		},
		"metadata": {
			Description: "Used to define expression aliases. Multiple `metadata` blocks are allowed with the structure below.",
			Type:        schema.TypeList,
			Optional:    true,
			Elem: &schema.Resource{
				Schema: map[string]*schema.Schema{
					"expression": {
						Description: "Expression name.",
						Type:        schema.TypeString,
						Required:    true,
					},
					"alias_name": {
						Description: "Expression alias.",
						Type:        schema.TypeString,
						Optional:    true,
					},
				},
			},
		},
		"display_type": {
			Description:  "How the marker lines will look. Possible values are one of {`error`, `warning`, `info`, `ok`} combined with one of {`dashed`, `solid`, `bold`}. Example: `error dashed`.",
			Type:         schema.TypeString,
			ValidateFunc: validators.ValidateEnumValue(datadogV1.NewWidgetDisplayTypeFromValue),
			Optional:     true,
		},
		"on_right_yaxis": {
			Description: "Boolean indicating whether the request will use the right or left Y-Axis.",
			Type:        schema.TypeBool,
			Optional:    true,
		},
	}
}
func buildDatadogTimeseriesRequests(terraformRequests *[]interface{}) *[]datadogV1.TimeseriesWidgetRequest {
	datadogRequests := make([]datadogV1.TimeseriesWidgetRequest, len(*terraformRequests))
	for i, r := range *terraformRequests {
		terraformRequest := r.(map[string]interface{})
		// Build TimeseriesRequest
		datadogTimeseriesRequest := datadogV1.NewTimeseriesWidgetRequest()
		if v, ok := terraformRequest["q"].(string); ok && len(v) != 0 {
			datadogTimeseriesRequest.SetQ(v)
		} else if v, ok := terraformRequest["apm_query"].([]interface{}); ok && len(v) > 0 {
			apmQuery := v[0].(map[string]interface{})
			datadogTimeseriesRequest.ApmQuery = buildDatadogApmOrLogQuery(apmQuery)
		} else if v, ok := terraformRequest["log_query"].([]interface{}); ok && len(v) > 0 {
			logQuery := v[0].(map[string]interface{})
			datadogTimeseriesRequest.LogQuery = buildDatadogApmOrLogQuery(logQuery)
		} else if v, ok := terraformRequest["network_query"].([]interface{}); ok && len(v) > 0 {
			networkQuery := v[0].(map[string]interface{})
			datadogTimeseriesRequest.NetworkQuery = buildDatadogApmOrLogQuery(networkQuery)
		} else if v, ok := terraformRequest["rum_query"].([]interface{}); ok && len(v) > 0 {
			rumQuery := v[0].(map[string]interface{})
			datadogTimeseriesRequest.RumQuery = buildDatadogApmOrLogQuery(rumQuery)
		} else if v, ok := terraformRequest["security_query"].([]interface{}); ok && len(v) > 0 {
			securityQuery := v[0].(map[string]interface{})
			datadogTimeseriesRequest.SecurityQuery = buildDatadogApmOrLogQuery(securityQuery)
		} else if v, ok := terraformRequest["process_query"].([]interface{}); ok && len(v) > 0 {
			processQuery := v[0].(map[string]interface{})
			datadogTimeseriesRequest.ProcessQuery = buildDatadogProcessQuery(processQuery)
		}
		if style, ok := terraformRequest["style"].([]interface{}); ok && len(style) > 0 {
			if v, ok := style[0].(map[string]interface{}); ok && len(v) > 0 {
				datadogTimeseriesRequest.Style = buildDatadogWidgetRequestStyle(v)
			}
		}
		// Metadata
		if terraformMetadataList, ok := terraformRequest["metadata"].([]interface{}); ok && len(terraformMetadataList) > 0 {
			datadogMetadataList := make([]datadogV1.TimeseriesWidgetExpressionAlias, len(terraformMetadataList))
			for i, m := range terraformMetadataList {
				metadata, ok := m.(map[string]interface{})
				if !ok {
					continue
				}
				// Expression
				datadogMetadata := datadogV1.NewTimeseriesWidgetExpressionAlias(metadata["expression"].(string))
				// AliasName
				if v, ok := metadata["alias_name"].(string); ok && len(v) != 0 {
					datadogMetadata.SetAliasName(v)
				}
				datadogMetadataList[i] = *datadogMetadata
			}
			datadogTimeseriesRequest.SetMetadata(datadogMetadataList)
		}
		if v, ok := terraformRequest["display_type"].(string); ok && len(v) != 0 {
			datadogTimeseriesRequest.SetDisplayType(datadogV1.WidgetDisplayType(v))
		}
		if v, ok := terraformRequest["on_right_yaxis"].(bool); ok {
			datadogTimeseriesRequest.SetOnRightYaxis(v)
		}
		datadogRequests[i] = *datadogTimeseriesRequest
	}
	return &datadogRequests
}
func buildTerraformTimeseriesRequests(datadogTimeseriesRequests *[]datadogV1.TimeseriesWidgetRequest, k *utils.ResourceDataKey) *[]map[string]interface{} {
	terraformRequests := make([]map[string]interface{}, len(*datadogTimeseriesRequests))
	for i, datadogRequest := range *datadogTimeseriesRequests {
		terraformRequest := map[string]interface{}{}
		if v, ok := datadogRequest.GetQOk(); ok {
			terraformRequest["q"] = v
		} else if v, ok := datadogRequest.GetApmQueryOk(); ok {
			terraformQuery := buildTerraformApmOrLogQuery(*v, k.Add(fmt.Sprintf("%d.apm_query.0", i)))
			k.Remove(fmt.Sprintf("%d.apm_query.0", i))
			terraformRequest["apm_query"] = []map[string]interface{}{terraformQuery}
		} else if v, ok := datadogRequest.GetLogQueryOk(); ok {
			terraformQuery := buildTerraformApmOrLogQuery(*v, k.Add(fmt.Sprintf("%d.log_query.0", i)))
			k.Remove(fmt.Sprintf("%d.log_query.0", i))
			terraformRequest["log_query"] = []map[string]interface{}{terraformQuery}
		} else if v, ok := datadogRequest.GetNetworkQueryOk(); ok {
			terraformQuery := buildTerraformApmOrLogQuery(*v, k.Add(fmt.Sprintf("%d.network_query.0", i)))
			k.Remove(fmt.Sprintf("%d.network_query.0", i))
			terraformRequest["network_query"] = []map[string]interface{}{terraformQuery}
		} else if v, ok := datadogRequest.GetProcessQueryOk(); ok {
			terraformQuery := buildTerraformProcessQuery(*v)
			terraformRequest["process_query"] = []map[string]interface{}{terraformQuery}
		} else if v, ok := datadogRequest.GetRumQueryOk(); ok {
			terraformQuery := buildTerraformApmOrLogQuery(*v, k.Add(fmt.Sprintf("%d.rum_query.0", i)))
			k.Remove(fmt.Sprintf("%d.rum_query.0", i))
			terraformRequest["rum_query"] = []map[string]interface{}{terraformQuery}
		} else if v, ok := datadogRequest.GetSecurityQueryOk(); ok {
			terraformQuery := buildTerraformApmOrLogQuery(*v, k.Add(fmt.Sprintf("%d.security_query.0", i)))
			k.Remove(fmt.Sprintf("%d.security_query.0", i))
			terraformRequest["security_query"] = []map[string]interface{}{terraformQuery}
		}
		if v, ok := datadogRequest.GetStyleOk(); ok {
			style := buildTerraformWidgetRequestStyle(*v)
			terraformRequest["style"] = []map[string]interface{}{style}
		}
		// Metadata
		if datadogRequest.Metadata != nil {
			terraformMetadataList := make([]map[string]interface{}, len(datadogRequest.GetMetadata()))
			for i, metadata := range datadogRequest.GetMetadata() {
				// Expression
				terraformMetadata := map[string]interface{}{
					"expression": metadata.GetExpression(),
				}
				// AliasName
				if metadata.AliasName != nil {
					terraformMetadata["alias_name"] = metadata.GetAliasName()
				}

				terraformMetadataList[i] = terraformMetadata
			}
			terraformRequest["metadata"] = &terraformMetadataList
		}
		if v, ok := datadogRequest.GetDisplayTypeOk(); ok {
			terraformRequest["display_type"] = v
		}
		if v, ok := datadogRequest.GetOnRightYaxisOk(); ok {
			terraformRequest["on_right_yaxis"] = v
		}
		terraformRequests[i] = terraformRequest
	}
	return &terraformRequests
}

//
// Toplist Widget Definition helpers
//

func getToplistDefinitionSchema() map[string]*schema.Schema {
	return map[string]*schema.Schema{
		"request": {
			Description: "Nested block describing the request to use when displaying the widget. Multiple `request` blocks are allowed with the structure below (exactly one of `q`, `apm_query`, `log_query`, `rum_query`, `security_query` or `process_query` is required within the `request` block).",
			Type:        schema.TypeList,
			Optional:    true,
			Elem: &schema.Resource{
				Schema: getToplistRequestSchema(),
			},
		},
		"title": {
			Description: "The title of the widget.",
			Type:        schema.TypeString,
			Optional:    true,
		},
		"title_size": {
			Description: "The size of the widget's title. Default is 16.",
			Type:        schema.TypeString,
			Optional:    true,
		},
		"title_align": {
			Description:  "The alignment of the widget's title. One of `left`, `center`, or `right`.",
			Type:         schema.TypeString,
			ValidateFunc: validators.ValidateEnumValue(datadogV1.NewWidgetTextAlignFromValue),
			Optional:     true,
		},
		"live_span": getWidgetLiveSpanSchema(),
		"custom_link": {
			Description: "Nested block describing a custom link. Multiple `custom_link` blocks are allowed with the structure below.",
			Type:        schema.TypeList,
			Optional:    true,
			Elem: &schema.Resource{
				Schema: getWidgetCustomLinkSchema(),
			},
		},
	}
}
func buildDatadogToplistDefinition(terraformDefinition map[string]interface{}) *datadogV1.ToplistWidgetDefinition {
	datadogDefinition := datadogV1.NewToplistWidgetDefinitionWithDefaults()
	// Required params
	terraformRequests := terraformDefinition["request"].([]interface{})
	datadogDefinition.Requests = *buildDatadogToplistRequests(&terraformRequests)
	// Optional params
	if v, ok := terraformDefinition["title"].(string); ok && len(v) != 0 {
		datadogDefinition.SetTitle(v)
	}
	if v, ok := terraformDefinition["title_size"].(string); ok && len(v) != 0 {
		datadogDefinition.SetTitleSize(v)
	}
	if v, ok := terraformDefinition["title_align"].(string); ok && len(v) != 0 {
		datadogDefinition.SetTitleAlign(datadogV1.WidgetTextAlign(v))
	}
	if ls, ok := terraformDefinition["live_span"].(string); ok && ls != "" {
		datadogDefinition.Time = &datadogV1.WidgetTime{
			LiveSpan: datadogV1.WidgetLiveSpan(ls).Ptr(),
		}
	}
	if v, ok := terraformDefinition["custom_link"].([]interface{}); ok && len(v) > 0 {
		datadogDefinition.SetCustomLinks(*buildDatadogWidgetCustomLinks(&v))
	}
	return datadogDefinition
}
func buildTerraformToplistDefinition(datadogDefinition datadogV1.ToplistWidgetDefinition, k *utils.ResourceDataKey) map[string]interface{} {
	terraformDefinition := map[string]interface{}{}
	// Required params
	terraformDefinition["request"] = buildTerraformToplistRequests(&datadogDefinition.Requests, k.Add("request"))
	k.Remove("request")
	// Optional params
	if datadogDefinition.Title != nil {
		terraformDefinition["title"] = *datadogDefinition.Title
	}
	if datadogDefinition.TitleSize != nil {
		terraformDefinition["title_size"] = *datadogDefinition.TitleSize
	}
	if datadogDefinition.TitleAlign != nil {
		terraformDefinition["title_align"] = *datadogDefinition.TitleAlign
	}
	if v, ok := datadogDefinition.GetTimeOk(); ok {
		terraformDefinition["live_span"] = v.GetLiveSpan()
	}
	if v, ok := datadogDefinition.GetCustomLinksOk(); ok {
		terraformDefinition["custom_link"] = buildTerraformWidgetCustomLinks(v)
	}
	return terraformDefinition
}

func getToplistRequestSchema() map[string]*schema.Schema {
	return map[string]*schema.Schema{
		// A request should implement exactly one of the following type of query
		"q":              getMetricQuerySchema(),
		"apm_query":      getApmLogNetworkRumSecurityQuerySchema(),
		"log_query":      getApmLogNetworkRumSecurityQuerySchema(),
		"process_query":  getProcessQuerySchema(),
		"rum_query":      getApmLogNetworkRumSecurityQuerySchema(),
		"security_query": getApmLogNetworkRumSecurityQuerySchema(),
		// Settings specific to Toplist requests
		"conditional_formats": {
			Description: "Conditional formats allow you to set the color of your widget content or background, depending on a rule applied to your data. Multiple `conditional_formats` blocks are allowed with the structure below.",
			Type:        schema.TypeList,
			Optional:    true,
			Elem: &schema.Resource{
				Schema: getWidgetConditionalFormatSchema(),
			},
		},
		"style": {
			Description: "Define request widget style.",
			Type:        schema.TypeList,
			MaxItems:    1,
			Optional:    true,
			Elem: &schema.Resource{
				Schema: getWidgetRequestStyle(),
			},
		},
	}
}
func buildDatadogToplistRequests(terraformRequests *[]interface{}) *[]datadogV1.ToplistWidgetRequest {
	datadogRequests := make([]datadogV1.ToplistWidgetRequest, len(*terraformRequests))
	for i, r := range *terraformRequests {
		terraformRequest := r.(map[string]interface{})
		// Build ToplistRequest
		datadogToplistRequest := datadogV1.NewToplistWidgetRequest()
		if v, ok := terraformRequest["q"].(string); ok && len(v) != 0 {
			datadogToplistRequest.SetQ(v)
		} else if v, ok := terraformRequest["apm_query"].([]interface{}); ok && len(v) > 0 {
			apmQuery := v[0].(map[string]interface{})
			datadogToplistRequest.ApmQuery = buildDatadogApmOrLogQuery(apmQuery)
		} else if v, ok := terraformRequest["log_query"].([]interface{}); ok && len(v) > 0 {
			logQuery := v[0].(map[string]interface{})
			datadogToplistRequest.LogQuery = buildDatadogApmOrLogQuery(logQuery)
		} else if v, ok := terraformRequest["process_query"].([]interface{}); ok && len(v) > 0 {
			processQuery := v[0].(map[string]interface{})
			datadogToplistRequest.ProcessQuery = buildDatadogProcessQuery(processQuery)
		} else if v, ok := terraformRequest["rum_query"].([]interface{}); ok && len(v) > 0 {
			rumQuery := v[0].(map[string]interface{})
			datadogToplistRequest.RumQuery = buildDatadogApmOrLogQuery(rumQuery)
		} else if v, ok := terraformRequest["security_query"].([]interface{}); ok && len(v) > 0 {
			securityQuery := v[0].(map[string]interface{})
			datadogToplistRequest.SecurityQuery = buildDatadogApmOrLogQuery(securityQuery)
		}
		if v, ok := terraformRequest["conditional_formats"].([]interface{}); ok && len(v) != 0 {
			datadogToplistRequest.ConditionalFormats = buildDatadogWidgetConditionalFormat(&v)
		}
		if style, ok := terraformRequest["style"].([]interface{}); ok && len(style) > 0 {
			if v, ok := style[0].(map[string]interface{}); ok && len(v) > 0 {
				datadogToplistRequest.Style = buildDatadogWidgetRequestStyle(v)
			}
		}
		datadogRequests[i] = *datadogToplistRequest
	}
	return &datadogRequests
}
func buildTerraformToplistRequests(datadogToplistRequests *[]datadogV1.ToplistWidgetRequest, k *utils.ResourceDataKey) *[]map[string]interface{} {
	terraformRequests := make([]map[string]interface{}, len(*datadogToplistRequests))
	for i, datadogRequest := range *datadogToplistRequests {
		terraformRequest := map[string]interface{}{}
		if v, ok := datadogRequest.GetQOk(); ok {
			terraformRequest["q"] = v
		} else if v, ok := datadogRequest.GetApmQueryOk(); ok {
			terraformQuery := buildTerraformApmOrLogQuery(*v, k.Add(fmt.Sprintf("%d.apm_query.0", i)))
			k.Remove(fmt.Sprintf("%d.apm_query.0", i))
			terraformRequest["apm_query"] = []map[string]interface{}{terraformQuery}
		} else if v, ok := datadogRequest.GetLogQueryOk(); ok {
			terraformQuery := buildTerraformApmOrLogQuery(*v, k.Add(fmt.Sprintf("%d.log_query.0", i)))
			k.Remove(fmt.Sprintf("%d.log_query.0", i))
			terraformRequest["log_query"] = []map[string]interface{}{terraformQuery}
		} else if v, ok := datadogRequest.GetProcessQueryOk(); ok {
			terraformQuery := buildTerraformProcessQuery(*v)
			terraformRequest["process_query"] = []map[string]interface{}{terraformQuery}
		} else if v, ok := datadogRequest.GetRumQueryOk(); ok {
			terraformQuery := buildTerraformApmOrLogQuery(*v, k.Add(fmt.Sprintf("%d.rum_query.0", i)))
			k.Remove(fmt.Sprintf("%d.rum_query.0", i))
			terraformRequest["rum_query"] = []map[string]interface{}{terraformQuery}
		} else if v, ok := datadogRequest.GetSecurityQueryOk(); ok {
			terraformQuery := buildTerraformApmOrLogQuery(*v, k.Add(fmt.Sprintf("%d.security_query.0", i)))
			k.Remove(fmt.Sprintf("%d.security_query.0", i))
			terraformRequest["security_query"] = []map[string]interface{}{terraformQuery}
		}

		if v, ok := datadogRequest.GetConditionalFormatsOk(); ok {
			terraformConditionalFormats := buildTerraformWidgetConditionalFormat(v)
			terraformRequest["conditional_formats"] = terraformConditionalFormats
		}
		if v, ok := datadogRequest.GetStyleOk(); ok {
			style := buildTerraformWidgetRequestStyle(*v)
			terraformRequest["style"] = []map[string]interface{}{style}
		}
		terraformRequests[i] = terraformRequest
	}
	return &terraformRequests
}

//
// Trace Service Widget Definition helpers
//

func getTraceServiceDefinitionSchema() map[string]*schema.Schema {
	return map[string]*schema.Schema{
		"env": {
			Description: "APM environment.",
			Type:        schema.TypeString,
			Required:    true,
		},
		"service": {
			Description: "APM service.",
			Type:        schema.TypeString,
			Required:    true,
		},
		"span_name": {
			Description: "APM span name",
			Type:        schema.TypeString,
			Required:    true,
		},
		"show_hits": {
			Description: "Whether to show the hits metrics or not",
			Type:        schema.TypeBool,
			Optional:    true,
		},
		"show_errors": {
			Description: "Whether to show the error metrics or not.",
			Type:        schema.TypeBool,
			Optional:    true,
		},
		"show_latency": {
			Description: "Whether to show the latency metrics or not.",
			Type:        schema.TypeBool,
			Optional:    true,
		},
		"show_breakdown": {
			Description: "Whether to show the latency breakdown or not.",
			Type:        schema.TypeBool,
			Optional:    true,
		},
		"show_distribution": {
			Description: "Whether to show the latency distribution or not.",
			Type:        schema.TypeBool,
			Optional:    true,
		},
		"show_resource_list": {
			Description: "Whether to show the resource list or not.",
			Type:        schema.TypeBool,
			Optional:    true,
		},
		"size_format": {
			Description:  "Size of the widget. Available values are: `small`, `medium`, or `large`.",
			Type:         schema.TypeString,
			ValidateFunc: validators.ValidateEnumValue(datadogV1.NewWidgetSizeFormatFromValue),
			Optional:     true,
		},
		"display_format": {
			Description:  "Number of columns to display. Available values are: `one_column`, `two_column`, or `three_column`.",
			Type:         schema.TypeString,
			ValidateFunc: validators.ValidateEnumValue(datadogV1.NewWidgetServiceSummaryDisplayFormatFromValue),
			Optional:     true,
		},
		"title": {
			Description: "The title of the widget.",
			Type:        schema.TypeString,
			Optional:    true,
		},
		"title_size": {
			Description: "The size of the widget's title. Default is 16.",
			Type:        schema.TypeString,
			Optional:    true,
		},
		"title_align": {
			Description:  "The alignment of the widget's title. One of `left`, `center`, or `right`.",
			Type:         schema.TypeString,
			ValidateFunc: validators.ValidateEnumValue(datadogV1.NewWidgetTextAlignFromValue),
			Optional:     true,
		},
		"live_span": getWidgetLiveSpanSchema(),
	}
}

func buildDatadogTraceServiceDefinition(terraformDefinition map[string]interface{}) *datadogV1.ServiceSummaryWidgetDefinition {
	datadogDefinition := datadogV1.NewServiceSummaryWidgetDefinitionWithDefaults()
	// Required params
	datadogDefinition.SetEnv(terraformDefinition["env"].(string))
	datadogDefinition.SetService(terraformDefinition["service"].(string))
	datadogDefinition.SetSpanName(terraformDefinition["span_name"].(string))
	// Optional params
	if v, ok := terraformDefinition["show_hits"].(bool); ok {
		datadogDefinition.SetShowHits(v)
	}
	if v, ok := terraformDefinition["show_errors"].(bool); ok {
		datadogDefinition.SetShowErrors(v)
	}
	if v, ok := terraformDefinition["show_latency"].(bool); ok {
		datadogDefinition.SetShowLatency(v)
	}
	if v, ok := terraformDefinition["show_breakdown"].(bool); ok {
		datadogDefinition.SetShowBreakdown(v)
	}
	if v, ok := terraformDefinition["show_distribution"].(bool); ok {
		datadogDefinition.SetShowDistribution(v)
	}
	if v, ok := terraformDefinition["show_resource_list"].(bool); ok {
		datadogDefinition.SetShowResourceList(v)
	}
	if v, ok := terraformDefinition["size_format"].(string); ok && len(v) != 0 {
		datadogDefinition.SetSizeFormat(datadogV1.WidgetSizeFormat(v))
	}
	if v, ok := terraformDefinition["display_format"].(string); ok && len(v) != 0 {
		datadogDefinition.SetDisplayFormat(datadogV1.WidgetServiceSummaryDisplayFormat(v))
	}
	if v, ok := terraformDefinition["title"].(string); ok && len(v) != 0 {
		datadogDefinition.SetTitle(v)
	}
	if v, ok := terraformDefinition["title_size"].(string); ok && len(v) != 0 {
		datadogDefinition.SetTitleSize(v)
	}
	if v, ok := terraformDefinition["title_align"].(string); ok && len(v) != 0 {
		datadogDefinition.SetTitleAlign(datadogV1.WidgetTextAlign(v))
	}
	if ls, ok := terraformDefinition["live_span"].(string); ok && ls != "" {
		datadogDefinition.Time = &datadogV1.WidgetTime{
			LiveSpan: datadogV1.WidgetLiveSpan(ls).Ptr(),
		}
	}

	return datadogDefinition
}

func buildTerraformGeomapDefinition(datadogDefinition datadogV1.GeomapWidgetDefinition, k *utils.ResourceDataKey) map[string]interface{} {
	terraformDefinition := map[string]interface{}{}
	// Required params
	terraformDefinition["request"] = buildTerraformGeomapRequests(&datadogDefinition.Requests, k.Add("request"))
	k.Remove("request")

	if v, ok := datadogDefinition.GetStyleOk(); ok {
		style := buildTerraformGeomapRequestStyle(*v)
		terraformDefinition["style"] = []map[string]interface{}{style}
	}

	if v, ok := datadogDefinition.GetViewOk(); ok {
		view := buildTerraformGeomapRequestView(*v)
		terraformDefinition["view"] = []map[string]interface{}{view}
	}

	if v, ok := datadogDefinition.GetCustomLinksOk(); ok {
		terraformDefinition["custom_link"] = buildTerraformWidgetCustomLinks(v)
	}

	if v, ok := datadogDefinition.GetTitleOk(); ok {
		terraformDefinition["title"] = *v
	}

	if v, ok := datadogDefinition.GetTitleSizeOk(); ok {
		terraformDefinition["title_size"] = *v
	}

	if v, ok := datadogDefinition.GetTitleAlignOk(); ok {
		terraformDefinition["title_align"] = *v
	}

	if v, ok := datadogDefinition.GetTimeOk(); ok {
		terraformDefinition["live_span"] = v.GetLiveSpan()
	}

	return terraformDefinition
}

func buildTerraformTraceServiceDefinition(datadogDefinition datadogV1.ServiceSummaryWidgetDefinition, k *utils.ResourceDataKey) map[string]interface{} {
	terraformDefinition := map[string]interface{}{}
	// Required params
	terraformDefinition["env"] = datadogDefinition.GetEnv()
	terraformDefinition["service"] = datadogDefinition.GetService()
	terraformDefinition["span_name"] = datadogDefinition.GetSpanName()
	// Optional params
	if v, ok := datadogDefinition.GetShowHitsOk(); ok {
		terraformDefinition["show_hits"] = v
	}
	if v, ok := datadogDefinition.GetShowErrorsOk(); ok {
		terraformDefinition["show_errors"] = v
	}
	if v, ok := datadogDefinition.GetShowLatencyOk(); ok {
		terraformDefinition["show_latency"] = v
	}
	if v, ok := datadogDefinition.GetShowBreakdownOk(); ok {
		terraformDefinition["show_breakdown"] = v
	}
	if v, ok := datadogDefinition.GetShowDistributionOk(); ok {
		terraformDefinition["show_distribution"] = v
	}
	if v, ok := datadogDefinition.GetShowResourceListOk(); ok {
		terraformDefinition["show_resource_list"] = v
	}
	if v, ok := datadogDefinition.GetSizeFormatOk(); ok {
		terraformDefinition["size_format"] = v
	}
	if v, ok := datadogDefinition.GetDisplayFormatOk(); ok {
		terraformDefinition["display_format"] = v
	}
	if v, ok := datadogDefinition.GetTitleOk(); ok {
		terraformDefinition["title"] = v
	}
	if v, ok := datadogDefinition.GetTitleSizeOk(); ok {
		terraformDefinition["title_size"] = v
	}
	if v, ok := datadogDefinition.GetTitleAlignOk(); ok {
		terraformDefinition["title_align"] = v
	}
	if v, ok := datadogDefinition.GetTimeOk(); ok {
		terraformDefinition["live_span"] = v.GetLiveSpan()
	}
	return terraformDefinition
}

// Widget Conditional Format helpers
func getWidgetConditionalFormatSchema() map[string]*schema.Schema {
	return map[string]*schema.Schema{
		"comparator": {
			Description:  "Comparator to use. One of `>`, `>=`, `<`, or `<=`.",
			Type:         schema.TypeString,
			ValidateFunc: validators.ValidateEnumValue(datadogV1.NewWidgetComparatorFromValue),
			Required:     true,
		},
		"value": {
			Description: "Value for the comparator.",
			Type:        schema.TypeFloat,
			Required:    true,
		},
		"palette": {
			Description:  "Color palette to apply. One of `blue`, `custom_bg`, `custom_image`, `custom_text`, `gray_on_white`, `grey`, `green`, `orange`, `red`, `red_on_white`, `white_on_gray`, `white_on_green`, `green_on_white`, `white_on_red`, `white_on_yellow`, `yellow_on_white`, `black_on_light_yellow`, `black_on_light_green` or `black_on_light_red`.",
			Type:         schema.TypeString,
			ValidateFunc: validators.ValidateEnumValue(datadogV1.NewWidgetPaletteFromValue),
			Required:     true,
		},
		"custom_bg_color": {
			Description: "Color palette to apply to the background, same values available as palette.",
			Type:        schema.TypeString,
			Optional:    true,
		},
		"custom_fg_color": {
			Description: "Color palette to apply to the foreground, same values available as palette.",
			Type:        schema.TypeString,
			Optional:    true,
		},
		"image_url": {
			Description: "Displays an image as the background.",
			Type:        schema.TypeString,
			Optional:    true,
		},
		"hide_value": {
			Description: "Setting this to True hides values.",
			Type:        schema.TypeBool,
			Optional:    true,
		},
		"timeframe": {
			Description: "Defines the displayed timeframe.",
			Type:        schema.TypeString,
			Optional:    true,
		},
		"metric": {
			Description: "Metric from the request to correlate this conditional format with.",
			Type:        schema.TypeString,
			Optional:    true,
		},
	}
}
func buildDatadogWidgetConditionalFormat(terraformWidgetConditionalFormat *[]interface{}) *[]datadogV1.WidgetConditionalFormat {
	datadogWidgetConditionalFormat := make([]datadogV1.WidgetConditionalFormat, len(*terraformWidgetConditionalFormat))
	for i, conditionalFormat := range *terraformWidgetConditionalFormat {
		terraformConditionalFormat := conditionalFormat.(map[string]interface{})
		datadogConditionalFormat := datadogV1.NewWidgetConditionalFormat(
			datadogV1.WidgetComparator(terraformConditionalFormat["comparator"].(string)),
			datadogV1.WidgetPalette(terraformConditionalFormat["palette"].(string)),
			terraformConditionalFormat["value"].(float64))
		// Optional
		if v, ok := terraformConditionalFormat["custom_bg_color"].(string); ok && len(v) != 0 {
			datadogConditionalFormat.SetCustomBgColor(v)
		}
		if v, ok := terraformConditionalFormat["custom_fg_color"].(string); ok && len(v) != 0 {
			datadogConditionalFormat.SetCustomFgColor(v)
		}
		if v, ok := terraformConditionalFormat["image_url"].(string); ok && len(v) != 0 {
			datadogConditionalFormat.SetImageUrl(v)
		}
		if v, ok := terraformConditionalFormat["hide_value"].(bool); ok {
			datadogConditionalFormat.SetHideValue(v)
		}
		if v, ok := terraformConditionalFormat["timeframe"].(string); ok && len(v) != 0 {
			datadogConditionalFormat.SetTimeframe(v)
		}
		if v, ok := terraformConditionalFormat["metric"].(string); ok && len(v) != 0 {
			datadogConditionalFormat.SetMetric(v)
		}
		datadogWidgetConditionalFormat[i] = *datadogConditionalFormat
	}
	return &datadogWidgetConditionalFormat
}
func buildTerraformWidgetConditionalFormat(datadogWidgetConditionalFormat *[]datadogV1.WidgetConditionalFormat) *[]map[string]interface{} {
	terraformWidgetConditionalFormat := make([]map[string]interface{}, len(*datadogWidgetConditionalFormat))
	for i, datadogConditionalFormat := range *datadogWidgetConditionalFormat {
		terraformConditionalFormat := map[string]interface{}{}
		// Required params
		terraformConditionalFormat["comparator"] = datadogConditionalFormat.GetComparator()
		terraformConditionalFormat["value"] = datadogConditionalFormat.GetValue()
		terraformConditionalFormat["palette"] = datadogConditionalFormat.GetPalette()
		// Optional params
		if datadogConditionalFormat.CustomBgColor != nil {
			terraformConditionalFormat["custom_bg_color"] = datadogConditionalFormat.GetCustomBgColor()
		}
		if v, ok := datadogConditionalFormat.GetCustomFgColorOk(); ok {
			terraformConditionalFormat["custom_fg_color"] = v
		}
		if v, ok := datadogConditionalFormat.GetImageUrlOk(); ok {
			terraformConditionalFormat["image_url"] = v
		}
		if v, ok := datadogConditionalFormat.GetHideValueOk(); ok {
			terraformConditionalFormat["hide_value"] = v
		}
		if v, ok := datadogConditionalFormat.GetTimeframeOk(); ok {
			terraformConditionalFormat["timeframe"] = v
		}
		if v, ok := datadogConditionalFormat.GetMetricOk(); ok {
			terraformConditionalFormat["metric"] = v
		}
		terraformWidgetConditionalFormat[i] = terraformConditionalFormat
	}
	return &terraformWidgetConditionalFormat
}

// Widget Custom Link helpers

func getWidgetCustomLinkSchema() map[string]*schema.Schema {
	return map[string]*schema.Schema{
		"label": {
			Description: "The label for the custom link URL.",
			Type:        schema.TypeString,
			Required:    true,
		},
		"link": {
			Description: "The URL of the custom link.",
			Type:        schema.TypeString,
			Required:    true,
		},
	}
}
func buildDatadogWidgetCustomLinks(terraformWidgetCustomLinks *[]interface{}) *[]datadogV1.WidgetCustomLink {
	datadogWidgetCustomLinks := make([]datadogV1.WidgetCustomLink, len(*terraformWidgetCustomLinks))
	for i, customLink := range *terraformWidgetCustomLinks {
		terraformCustomLink := customLink.(map[string]interface{})
		datadogWidgetCustomLink := datadogV1.WidgetCustomLink{
			Label: terraformCustomLink["label"].(string),
			Link:  terraformCustomLink["link"].(string),
		}
		datadogWidgetCustomLinks[i] = datadogWidgetCustomLink
	}
	return &datadogWidgetCustomLinks
}
func buildTerraformWidgetCustomLinks(datadogWidgetCustomLinks *[]datadogV1.WidgetCustomLink) *[]map[string]string {
	terraformWidgetCustomLinks := make([]map[string]string, len(*datadogWidgetCustomLinks))
	for i, customLink := range *datadogWidgetCustomLinks {
		terraformWidgetCustomLink := map[string]string{}
		// Required params
		terraformWidgetCustomLink["label"] = customLink.GetLabel()
		terraformWidgetCustomLink["link"] = customLink.GetLink()

		terraformWidgetCustomLinks[i] = terraformWidgetCustomLink
	}
	return &terraformWidgetCustomLinks
}

// Widget Event helpers

func getWidgetEventSchema() map[string]*schema.Schema {
	return map[string]*schema.Schema{
		"q": {
			Description: "The event query to use in the widget.",
			Type:        schema.TypeString,
			Required:    true,
		},
		"tags_execution": {
			Description: "The execution method for multi-value filters.",
			Type:        schema.TypeString,
			Optional:    true,
		},
	}
}
func buildDatadogWidgetEvents(terraformWidgetEvents *[]interface{}) *[]datadogV1.WidgetEvent {
	datadogWidgetEvents := make([]datadogV1.WidgetEvent, len(*terraformWidgetEvents))
	for i, event := range *terraformWidgetEvents {
		terraformEvent := event.(map[string]interface{})
		datadogWidgetEvent := datadogV1.NewWidgetEvent(terraformEvent["q"].(string))
		if v, ok := terraformEvent["tags_execution"].(string); ok && len(v) > 0 {
			datadogWidgetEvent.SetTagsExecution(v)
		}
		datadogWidgetEvents[i] = *datadogWidgetEvent
	}

	return &datadogWidgetEvents
}
func buildTerraformWidgetEvents(datadogWidgetEvents *[]datadogV1.WidgetEvent) *[]map[string]string {
	terraformWidgetEvents := make([]map[string]string, len(*datadogWidgetEvents))
	for i, datadogWidget := range *datadogWidgetEvents {
		terraformWidget := map[string]string{}
		// Required params
		terraformWidget["q"] = datadogWidget.GetQ()
		// Optional params
		if v, ok := datadogWidget.GetTagsExecutionOk(); ok {
			terraformWidget["tags_execution"] = *v
		}

		terraformWidgetEvents[i] = terraformWidget
	}
	return &terraformWidgetEvents
}

// Widget Time helpers
func getWidgetLiveSpanSchema() *schema.Schema {
	return &schema.Schema{
		Description:  "The timeframe to use when displaying the widget. One of `10m`, `30m`, `1h`, `4h`, `1d`, `2d`, `1w`, `1mo`, `3mo`, `6mo`, `1y`, `alert`.",
		Type:         schema.TypeString,
		ValidateFunc: validators.ValidateEnumValue(datadogV1.NewWidgetLiveSpanFromValue),
		Optional:     true,
	}
}

// Widget Marker helpers
func getWidgetMarkerSchema() map[string]*schema.Schema {
	return map[string]*schema.Schema{
		"value": {
			Description: "Mathematical expression describing the marker. Examples: `y > 1`, `-5 < y < 0`, `y = 19`.",
			Type:        schema.TypeString,
			Required:    true,
		},
		"display_type": {
			Description: "How the marker lines will look. Possible values are one of {`error`, `warning`, `info`, `ok`} combined with one of {`dashed`, `solid`, `bold`}. Example: `error dashed`.",
			Type:        schema.TypeString,
			Optional:    true,
		},
		"label": {
			Description: "A label for the line or range.",
			Type:        schema.TypeString,
			Optional:    true,
		},
	}
}
func buildDatadogWidgetMarkers(terraformWidgetMarkers *[]interface{}) *[]datadogV1.WidgetMarker {
	datadogWidgetMarkers := make([]datadogV1.WidgetMarker, len(*terraformWidgetMarkers))
	for i, marker := range *terraformWidgetMarkers {
		terraformMarker := marker.(map[string]interface{})
		// Required
		datadogMarker := datadogV1.NewWidgetMarker(terraformMarker["value"].(string))
		// Optional
		if v, ok := terraformMarker["display_type"].(string); ok && len(v) != 0 {
			datadogMarker.SetDisplayType(v)
		}
		if v, ok := terraformMarker["label"].(string); ok && len(v) != 0 {
			datadogMarker.SetLabel(v)
		}
		datadogWidgetMarkers[i] = *datadogMarker
	}
	return &datadogWidgetMarkers
}
func buildTerraformWidgetMarkers(datadogWidgetMarkers *[]datadogV1.WidgetMarker) *[]map[string]string {
	terraformWidgetMarkers := make([]map[string]string, len(*datadogWidgetMarkers))
	for i, datadogMarker := range *datadogWidgetMarkers {
		terraformMarker := map[string]string{}
		// Required params
		terraformMarker["value"] = datadogMarker.Value
		// Optional params
		if v, ok := datadogMarker.GetDisplayTypeOk(); ok {
			terraformMarker["display_type"] = *v
		}
		if v, ok := datadogMarker.GetLabelOk(); ok {
			terraformMarker["label"] = *v
		}
		terraformWidgetMarkers[i] = terraformMarker
	}
	return &terraformWidgetMarkers
}

//
// Widget Query helpers
//

// Metric Query
func getMetricQuerySchema() *schema.Schema {
	return &schema.Schema{
		Description: "The metric query to use for this widget.",
		Type:        schema.TypeString,
		Optional:    true,
	}
}

// APM, Log, Network or RUM Query
func getApmLogNetworkRumSecurityQuerySchema() *schema.Schema {
	return &schema.Schema{
		Description: "The query to use for this widget.",
		Type:        schema.TypeList,
		Optional:    true,
		MaxItems:    1,
		Elem: &schema.Resource{
			Schema: map[string]*schema.Schema{
				"index": {
					Description: "Name of the index to query.",
					Type:        schema.TypeString,
					Required:    true,
				},
				"compute_query": {
					Description: "One of `compute_query` or `multi_compute` is required. The map has the keys as below.",
					Type:        schema.TypeList,
					MaxItems:    1,
					Optional:    true,
					Elem:        getComputeSchema(),
				},
				"multi_compute": {
					Description: "One of `compute_query` or `multi_compute` is required. Multiple `multi_compute` blocks are allowed with the structure below.",
					Type:        schema.TypeList,
					Optional:    true,
					Elem:        getComputeSchema(),
				},
				"search_query": {
					Description: "The search query to use.",
					Type:        schema.TypeString,
					Optional:    true,
				},
				"group_by": {
					Description: "Multiple `group_by` blocks are allowed with the structure below.",
					Type:        schema.TypeList,
					Optional:    true,
					Elem: &schema.Resource{
						Schema: map[string]*schema.Schema{
							"facet": {
								Description: "Facet name.",
								Type:        schema.TypeString,
								Optional:    true,
							},
							"limit": {
								Description: "Maximum number of items in the group.",
								Type:        schema.TypeInt,
								Optional:    true,
							},
							"sort_query": {
								Description: "List of exactly one element describing the sort query to use.",
								Type:        schema.TypeList,
								MaxItems:    1,
								Optional:    true,
								Elem:        getQueryGroupBySortSchema(),
							},
						},
					},
				},
			},
		},
	}
}

func getQueryGroupBySortSchema() *schema.Resource {
	return &schema.Resource{
		Schema: map[string]*schema.Schema{
			"aggregation": {
				Description: "The aggregation method.",
				Type:        schema.TypeString,
				Required:    true,
			},
			"order": {
				Description:  "Widget sorting methods.",
				Type:         schema.TypeString,
				ValidateFunc: validators.ValidateEnumValue(datadogV1.NewWidgetSortFromValue),
				Required:     true,
			},
			"facet": {
				Description: "Facet name.",
				Type:        schema.TypeString,
				Optional:    true,
			},
		},
	}
}

func getComputeSchema() *schema.Resource {
	return &schema.Resource{
		Schema: map[string]*schema.Schema{
			"aggregation": {
				Description: "The aggregation method.",
				Type:        schema.TypeString,
				Required:    true,
			},
			"facet": {
				Description: "Facet name.",
				Type:        schema.TypeString,
				Optional:    true,
			},
			"interval": {
				Description: "Define a time interval in seconds.",
				Type:        schema.TypeInt,
				Optional:    true,
			},
		},
	}
}

func buildDatadogQueryCompute(terraformCompute map[string]interface{}) *datadogV1.LogsQueryCompute {
	datadogCompute := datadogV1.NewLogsQueryComputeWithDefaults()
	if aggr, ok := terraformCompute["aggregation"].(string); ok && len(aggr) != 0 {
		datadogCompute.SetAggregation(aggr)
		if facet, ok := terraformCompute["facet"].(string); ok && len(facet) != 0 {
			datadogCompute.SetFacet(facet)
		}
		if interval, ok := terraformCompute["interval"].(int); ok && interval != 0 {
			datadogCompute.SetInterval(int64(interval))
		}
	}
	return datadogCompute
}

func buildDatadogApmOrLogQuery(terraformQuery map[string]interface{}) *datadogV1.LogQueryDefinition {
	// Index
	datadogQuery := datadogV1.NewLogQueryDefinition()
	datadogQuery.SetIndex(terraformQuery["index"].(string))

	// Compute
	if terraformComputeList, ok := terraformQuery["compute_query"].([]interface{}); ok && len(terraformComputeList) != 0 {
		if terraformCompute, ok := terraformComputeList[0].(map[string]interface{}); ok {
			datadogQuery.SetCompute(*buildDatadogQueryCompute(terraformCompute))
		}
	}
	// Multi-compute
	terraformMultiCompute := terraformQuery["multi_compute"].([]interface{})
	if len(terraformMultiCompute) > 0 {
		// TODO: raise an error if compute is already set
		datadogComputeList := make([]datadogV1.LogsQueryCompute, len(terraformMultiCompute))
		for i, terraformCompute := range terraformMultiCompute {
			terraformComputeMap := terraformCompute.(map[string]interface{})
			datadogCompute := datadogV1.NewLogsQueryComputeWithDefaults()
			if aggr, ok := terraformComputeMap["aggregation"].(string); ok && len(aggr) != 0 {
				datadogCompute.SetAggregation(aggr)
			}
			if facet, ok := terraformComputeMap["facet"].(string); ok && len(facet) != 0 {
				datadogCompute.SetFacet(facet)
			}
			if interval, ok := terraformComputeMap["interval"].(int); ok && interval != 0 {
				datadogCompute.SetInterval(int64(interval))
			}
			datadogComputeList[i] = *datadogCompute
		}
		datadogQuery.SetMultiCompute(datadogComputeList)
	}
	// Search
	if terraformSearchQuery, ok := terraformQuery["search_query"].(string); ok {
		datadogQuery.Search = &datadogV1.LogQueryDefinitionSearch{
			Query: terraformSearchQuery,
		}
	}
	// GroupBy
	if terraformGroupBys, ok := terraformQuery["group_by"].([]interface{}); ok && len(terraformGroupBys) > 0 {
		datadogGroupBys := make([]datadogV1.LogQueryDefinitionGroupBy, len(terraformGroupBys))
		for i, g := range terraformGroupBys {
			groupBy := g.(map[string]interface{})
			// Facet
			datadogGroupBy := datadogV1.NewLogQueryDefinitionGroupBy(groupBy["facet"].(string))
			// Limit
			if v, ok := groupBy["limit"].(int); ok && v != 0 {
				datadogGroupBy.SetLimit(int64(v))
			}
			// Sort
			if sortList, ok := groupBy["sort_query"].([]interface{}); ok && len(sortList) > 0 {
				if sort, ok := sortList[0].(map[string]interface{}); ok && len(sort) > 0 {
					datadogGroupBy.Sort = buildDatadogGroupBySort(sort)
				}
			}
			datadogGroupBys[i] = *datadogGroupBy
		}
		datadogQuery.SetGroupBy(datadogGroupBys)
	}
	return datadogQuery
}

func buildDatadogGroupBySort(sort map[string]interface{}) *datadogV1.LogQueryDefinitionGroupBySort {
	ddSort := &datadogV1.LogQueryDefinitionGroupBySort{}
	if aggr, ok := sort["aggregation"].(string); ok && len(aggr) > 0 {
		ddSort.SetAggregation(aggr)
	}
	if order, ok := sort["order"].(string); ok && len(order) > 0 {
		ddSort.SetOrder(datadogV1.WidgetSort(order))
	}
	if facet, ok := sort["facet"].(string); ok && len(facet) > 0 {
		ddSort.SetFacet(facet)
	}
	return ddSort
}

func buildTerraformApmOrLogQueryCompute(compute *datadogV1.LogsQueryCompute) map[string]interface{} {
	terraformCompute := map[string]interface{}{
		"aggregation": compute.GetAggregation(),
	}
	if v, ok := compute.GetFacetOk(); ok {
		terraformCompute["facet"] = *v
	}
	if v, ok := compute.GetIntervalOk(); ok {
		terraformCompute["interval"] = *v
	}

	return terraformCompute
}

func buildTerraformApmOrLogQuery(datadogQuery datadogV1.LogQueryDefinition, k *utils.ResourceDataKey) map[string]interface{} {
	terraformQuery := map[string]interface{}{}
	// Index
	terraformQuery["index"] = datadogQuery.GetIndex()
	// Compute
	if compute, ok := datadogQuery.GetComputeOk(); ok {
		terraformQuery["compute_query"] = []map[string]interface{}{buildTerraformApmOrLogQueryCompute(compute)}
	}
	// Multi-compute
	if multiCompute, ok := datadogQuery.GetMultiComputeOk(); ok {
		terraformComputeList := make([]map[string]interface{}, len(*multiCompute))
		for i, compute := range *multiCompute {
			terraformCompute := map[string]interface{}{
				"aggregation": compute.GetAggregation(),
			}
			if v, ok := compute.GetFacetOk(); ok {
				terraformCompute["facet"] = *v
			}
			if compute.Interval != nil {
				terraformCompute["interval"] = *compute.Interval
			}
			terraformComputeList[i] = terraformCompute
		}
		terraformQuery["multi_compute"] = terraformComputeList
	}
	// Search
	if datadogQuery.Search != nil {
		terraformQuery["search_query"] = datadogQuery.Search.Query
	}
	// GroupBy
	if v, ok := datadogQuery.GetGroupByOk(); ok {
		terraformGroupBys := make([]map[string]interface{}, len(datadogQuery.GetGroupBy()))
		for i, groupBy := range *v {
			// Facet
			terraformGroupBy := map[string]interface{}{
				"facet": groupBy.GetFacet(),
			}
			// Limit
			if v, ok := groupBy.GetLimitOk(); ok {
				terraformGroupBy["limit"] = *v
			}
			// Sort
			if v, ok := groupBy.GetSortOk(); ok {
				sort := map[string]string{
					"aggregation": v.GetAggregation(),
					"order":       string(v.GetOrder()),
				}
				if groupBy.Sort.Facet != nil {
					sort["facet"] = *groupBy.Sort.Facet
				}
				terraformGroupBy["sort_query"] = []map[string]string{sort}
			}

			terraformGroupBys[i] = terraformGroupBy
		}
		terraformQuery["group_by"] = &terraformGroupBys
	}
	return terraformQuery
}

// Process Query
func getProcessQuerySchema() *schema.Schema {
	return &schema.Schema{
		Description: "The process query to use in the widget. The structure of this block is described below.",
		Type:        schema.TypeList,
		Optional:    true,
		MaxItems:    1,
		Elem: &schema.Resource{
			Schema: map[string]*schema.Schema{
				"metric": {
					Description: "Your chosen metric.",
					Type:        schema.TypeString,
					Required:    true,
				},
				"search_by": {
					Description: "Your chosen search term.",
					Type:        schema.TypeString,
					Optional:    true,
				},
				"filter_by": {
					Description: "List of processes.",
					Type:        schema.TypeList,
					Optional:    true,
					Elem:        &schema.Schema{Type: schema.TypeString},
				},
				"limit": {
					Description: "Max number of items in the filter list.",
					Type:        schema.TypeInt,
					Optional:    true,
				},
			},
		},
	}
}
func buildDatadogProcessQuery(terraformQuery map[string]interface{}) *datadogV1.ProcessQueryDefinition {
	datadogQuery := datadogV1.NewProcessQueryDefinitionWithDefaults()
	if v, ok := terraformQuery["metric"].(string); ok && len(v) != 0 {
		datadogQuery.SetMetric(v)
	}
	if v, ok := terraformQuery["search_by"].(string); ok && len(v) != 0 {
		datadogQuery.SetSearchBy(v)
	}

	if terraformFilterBys, ok := terraformQuery["filter_by"].([]interface{}); ok && len(terraformFilterBys) > 0 {
		datadogFilterbys := make([]string, len(terraformFilterBys))
		for i, filterBy := range terraformFilterBys {
			datadogFilterbys[i] = filterBy.(string)
		}
		datadogQuery.SetFilterBy(datadogFilterbys)
	}

	if v, ok := terraformQuery["limit"].(int); ok && v != 0 {
		datadogQuery.SetLimit(int64(v))
	}

	return datadogQuery
}

func buildTerraformProcessQuery(datadogQuery datadogV1.ProcessQueryDefinition) map[string]interface{} {
	terraformQuery := map[string]interface{}{}
	if v, ok := datadogQuery.GetMetricOk(); ok {
		terraformQuery["metric"] = v
	}
	if v, ok := datadogQuery.GetSearchByOk(); ok {
		terraformQuery["search_by"] = v
	}
	if v, ok := datadogQuery.GetFilterByOk(); ok {
		terraformFilterBys := make([]string, len(*v))
		for i, datadogFilterBy := range *v {
			terraformFilterBys[i] = datadogFilterBy
		}
		terraformQuery["filter_by"] = terraformFilterBys
	}
	if v, ok := datadogQuery.GetLimitOk(); ok {
		terraformQuery["limit"] = v
	}

	return terraformQuery
}

// APM Resources Query
func getApmStatsQuerySchema() *schema.Schema {
	return &schema.Schema{
		Type:     schema.TypeList,
		Optional: true,
		MaxItems: 1,
		Elem: &schema.Resource{
			Schema: map[string]*schema.Schema{
				"service": {
					Description: "Service name.",
					Type:        schema.TypeString,
					Required:    true,
				},
				"name": {
					Description: "Operation name associated with service.",
					Type:        schema.TypeString,
					Required:    true,
				},
				"env": {
					Description: "Environment name.",
					Type:        schema.TypeString,
					Required:    true,
				},
				"primary_tag": {
					Description: "The organization's host group name and value.",
					Type:        schema.TypeString,
					Required:    true,
				},
				"row_type": {
					Description:  "The level of detail for the request.",
					Type:         schema.TypeString,
					ValidateFunc: validators.ValidateEnumValue(datadogV1.NewApmStatsQueryRowTypeFromValue),
					Required:     true,
				},
				"resource": {
					Description: "Resource name.",
					Type:        schema.TypeString,
					Optional:    true,
				},
				"columns": {
					Description: "Column properties used by the front end for display.",
					Type:        schema.TypeList,
					Optional:    true,
					Elem: &schema.Resource{
						Schema: map[string]*schema.Schema{
							"name": {
								Description: "Column name.",
								Type:        schema.TypeString,
								Required:    true,
							},
							"alias": {
								Description: "A user-assigned alias for the column.",
								Type:        schema.TypeString,
								Optional:    true,
							},
							"order": {
								Description:  "Widget sorting methods.",
								Type:         schema.TypeString,
								ValidateFunc: validators.ValidateEnumValue(datadogV1.NewWidgetSortFromValue),
								Optional:     true,
							},
							"cell_display_mode": {
								Description:  "A list of display modes for each table cell.",
								Type:         schema.TypeString,
								ValidateFunc: validators.ValidateEnumValue(datadogV1.NewTableWidgetCellDisplayModeFromValue),
								Optional:     true,
							},
						},
					},
				},
			},
		},
	}
}

func buildDatadogApmStatsQueryColumn(terraformColumn map[string]interface{}) *datadogV1.ApmStatsQueryColumnType {

	datadogColumn := datadogV1.NewApmStatsQueryColumnTypeWithDefaults()

	if value, ok := terraformColumn["name"].(string); ok && len(value) != 0 {
		datadogColumn.SetName(value)
	}
	if value, ok := terraformColumn["alias"].(string); ok && len(value) != 0 {
		datadogColumn.SetAlias(value)
	}
	// avoid creating unnecessary diff with default value
	datadogColumn.CellDisplayMode = nil
	if value, ok := terraformColumn["cell_display_mode"].(string); ok && len(value) != 0 {
		datadogColumn.SetCellDisplayMode(datadogV1.TableWidgetCellDisplayMode(value))
	}
	if value, ok := terraformColumn["order"].(string); ok && len(value) != 0 {
		datadogColumn.SetOrder(datadogV1.WidgetSort(value))
	}

	return datadogColumn
}

func buildDatadogApmStatsQuery(terraformQuery map[string]interface{}) *datadogV1.ApmStatsQueryDefinition {
	datadogQuery := datadogV1.NewApmStatsQueryDefinitionWithDefaults()
	if v, ok := terraformQuery["service"].(string); ok && len(v) != 0 {
		datadogQuery.SetService(v)
	}
	if v, ok := terraformQuery["name"].(string); ok && len(v) != 0 {
		datadogQuery.SetName(v)
	}
	if v, ok := terraformQuery["env"].(string); ok && len(v) != 0 {
		datadogQuery.SetEnv(v)
	}
	if v, ok := terraformQuery["primary_tag"].(string); ok && len(v) != 0 {
		datadogQuery.SetPrimaryTag(v)
	}
	if v, ok := terraformQuery["row_type"].(string); ok && len(v) != 0 {
		datadogQuery.SetRowType(datadogV1.ApmStatsQueryRowType(v))
	}
	if v, ok := terraformQuery["resource"].(string); ok && len(v) != 0 {
		datadogQuery.SetResource(v)
	}

	if terraformColumns, ok := terraformQuery["columns"].([]interface{}); ok && len(terraformColumns) > 0 {
		datadogColumns := make([]datadogV1.ApmStatsQueryColumnType, len(terraformColumns))
		for i, column := range terraformColumns {
			datadogColumns[i] = *buildDatadogApmStatsQueryColumn(column.(map[string]interface{}))
		}
		datadogQuery.SetColumns(datadogColumns)
	}

	return datadogQuery
}

func buildTerraformApmStatsQuery(datadogQuery datadogV1.ApmStatsQueryDefinition) map[string]interface{} {
	terraformQuery := map[string]interface{}{}
	if v, ok := datadogQuery.GetServiceOk(); ok {
		terraformQuery["service"] = v
	}
	if v, ok := datadogQuery.GetNameOk(); ok {
		terraformQuery["name"] = v
	}
	if v, ok := datadogQuery.GetEnvOk(); ok {
		terraformQuery["env"] = v
	}
	if v, ok := datadogQuery.GetPrimaryTagOk(); ok {
		terraformQuery["primary_tag"] = v
	}
	if v, ok := datadogQuery.GetRowTypeOk(); ok {
		terraformQuery["row_type"] = v
	}
	if v, ok := datadogQuery.GetResourceOk(); ok {
		terraformQuery["resource"] = v
	}
	if v, ok := datadogQuery.GetColumnsOk(); ok {
		terraformColumns := make([]interface{}, len(*v))
		for i, datadogColumn := range *v {
			terraformColumn := map[string]interface{}{}
			if name, nameOk := datadogColumn.GetNameOk(); nameOk {
				terraformColumn["name"] = name
			}
			if alias, aliasOk := datadogColumn.GetAliasOk(); aliasOk {
				terraformColumn["alias"] = alias
			}
			if cellDisplayMode, cellDisplayModeOk := datadogColumn.GetCellDisplayModeOk(); cellDisplayModeOk {
				terraformColumn["cell_display_mode"] = cellDisplayMode
			}
			if order, orderOk := datadogColumn.GetOrderOk(); orderOk {
				terraformColumn["order"] = order
			}
			terraformColumns[i] = terraformColumn
		}
		terraformQuery["columns"] = terraformColumns
	}

	return terraformQuery
}

// Widget Axis helpers

func getWidgetAxisSchema() map[string]*schema.Schema {
	return map[string]*schema.Schema{
		"label": {
			Description: "The label of the axis to display on the graph.",
			Type:        schema.TypeString,
			Optional:    true,
		},
		"scale": {
			Description: "Specifies the scale type. One of `linear`, `log`, `pow`, `sqrt`.",
			Type:        schema.TypeString,
			Optional:    true,
		},
		"min": {
			Description: "Specify the minimum value to show on the Y-axis.",
			Type:        schema.TypeString,
			Optional:    true,
		},
		"max": {
			Description: "Specify the maximum value to show on the Y-axis.",
			Type:        schema.TypeString,
			Optional:    true,
		},
		"include_zero": {
			Description: "Always include zero or fit the axis to the data range.",
			Type:        schema.TypeBool,
			Optional:    true,
		},
	}
}

func buildDatadogWidgetAxis(terraformWidgetAxis map[string]interface{}) *datadogV1.WidgetAxis {
	datadogWidgetAxis := &datadogV1.WidgetAxis{}
	if v, ok := terraformWidgetAxis["label"].(string); ok && len(v) != 0 {
		datadogWidgetAxis.SetLabel(v)
	}
	if v, ok := terraformWidgetAxis["scale"].(string); ok && len(v) != 0 {
		datadogWidgetAxis.SetScale(v)
	}
	if v, ok := terraformWidgetAxis["min"].(string); ok && len(v) != 0 {
		datadogWidgetAxis.SetMin(v)
	}
	if v, ok := terraformWidgetAxis["max"].(string); ok && len(v) != 0 {
		datadogWidgetAxis.SetMax(v)
	}
	if v, ok := terraformWidgetAxis["include_zero"].(bool); ok {
		datadogWidgetAxis.SetIncludeZero(v)
	}
	return datadogWidgetAxis
}

func buildTerraformWidgetAxis(datadogWidgetAxis datadogV1.WidgetAxis) map[string]interface{} {
	terraformWidgetAxis := map[string]interface{}{}
	if v, ok := datadogWidgetAxis.GetLabelOk(); ok {
		terraformWidgetAxis["label"] = v
	}
	if v, ok := datadogWidgetAxis.GetScaleOk(); ok {
		terraformWidgetAxis["scale"] = v
	}
	if v, ok := datadogWidgetAxis.GetMinOk(); ok {
		terraformWidgetAxis["min"] = v
	}
	if v, ok := datadogWidgetAxis.GetMaxOk(); ok {
		terraformWidgetAxis["max"] = v
	}
	if v, ok := datadogWidgetAxis.GetIncludeZeroOk(); ok {
		terraformWidgetAxis["include_zero"] = v
	}
	return terraformWidgetAxis
}

// Widget Style helpers

func getWidgetRequestStyle() map[string]*schema.Schema {
	return map[string]*schema.Schema{
		"palette": {
			Description: "Color palette to apply to the widget. The available options are available here: https://docs.datadoghq.com/dashboards/widgets/timeseries/#appearance.",
			Type:        schema.TypeString,
			Optional:    true,
		},
	}
}
func buildDatadogWidgetStyle(terraformStyle map[string]interface{}) *datadogV1.WidgetStyle {
	datadogStyle := &datadogV1.WidgetStyle{}
	if v, ok := terraformStyle["palette"].(string); ok && len(v) != 0 {
		datadogStyle.SetPalette(v)
	}

	return datadogStyle
}
func buildTerraformWidgetStyle(datadogStyle datadogV1.WidgetStyle) map[string]interface{} {
	terraformStyle := map[string]interface{}{}
	if v, ok := datadogStyle.GetPaletteOk(); ok {
		terraformStyle["palette"] = v
	}
	return terraformStyle
}

// Timeseriest Style helpers

func buildDatadogWidgetRequestStyle(terraformStyle map[string]interface{}) *datadogV1.WidgetRequestStyle {
	datadogStyle := &datadogV1.WidgetRequestStyle{}
	if v, ok := terraformStyle["palette"].(string); ok && len(v) != 0 {
		datadogStyle.SetPalette(v)
	}
	if v, ok := terraformStyle["line_type"].(string); ok && len(v) != 0 {
		datadogStyle.SetLineType(datadogV1.WidgetLineType(v))
	}
	if v, ok := terraformStyle["line_width"].(string); ok && len(v) != 0 {
		datadogStyle.SetLineWidth(datadogV1.WidgetLineWidth(v))
	}

	return datadogStyle
}
func buildTerraformWidgetRequestStyle(datadogStyle datadogV1.WidgetRequestStyle) map[string]interface{} {
	terraformStyle := map[string]interface{}{}
	if v, ok := datadogStyle.GetPaletteOk(); ok {
		terraformStyle["palette"] = v
	}
	if v, ok := datadogStyle.GetLineTypeOk(); ok {
		terraformStyle["line_type"] = v
	}
	if v, ok := datadogStyle.GetLineWidthOk(); ok {
		terraformStyle["line_width"] = v
	}
	return terraformStyle
}

func buildDatadogGeomapRequestStyle(terraformStyle map[string]interface{}) datadogV1.GeomapWidgetDefinitionStyle {
	datadogStyle := &datadogV1.GeomapWidgetDefinitionStyle{}
	if v, ok := terraformStyle["palette"].(string); ok && len(v) != 0 {
		datadogStyle.SetPalette(v)
	}
	if v, ok := terraformStyle["palette_flip"].(bool); ok {
		datadogStyle.SetPaletteFlip(v)
	}

	return *datadogStyle
}

func buildTerraformGeomapRequestStyle(datadogStyle datadogV1.GeomapWidgetDefinitionStyle) map[string]interface{} {
	terraformStyle := map[string]interface{}{}
	if v, ok := datadogStyle.GetPaletteOk(); ok {
		terraformStyle["palette"] = v
	}
	if v, ok := datadogStyle.GetPaletteFlipOk(); ok {
		terraformStyle["palette_flip"] = v
	}
	return terraformStyle
}

func buildDatadogGeomapRequestView(terraformStyle map[string]interface{}) datadogV1.GeomapWidgetDefinitionView {
	datadogView := &datadogV1.GeomapWidgetDefinitionView{}
	if v, ok := terraformStyle["focus"].(string); ok && len(v) != 0 {
		datadogView.SetFocus(v)
	}

	return *datadogView
}

func buildTerraformGeomapRequestView(datadogView datadogV1.GeomapWidgetDefinitionView) map[string]interface{} {
	terraformView := map[string]interface{}{}
	if v, ok := datadogView.GetFocusOk(); ok {
		terraformView["focus"] = v
	}

	return terraformView
}

// Hostmap Style helpers

func buildDatadogHostmapRequestStyle(terraformStyle map[string]interface{}) *datadogV1.HostMapWidgetDefinitionStyle {
	datadogStyle := &datadogV1.HostMapWidgetDefinitionStyle{}
	if v, ok := terraformStyle["palette"].(string); ok && len(v) != 0 {
		datadogStyle.SetPalette(v)
	}
	if v, ok := terraformStyle["palette_flip"].(bool); ok {
		datadogStyle.SetPaletteFlip(v)
	}
	if v, ok := terraformStyle["fill_min"].(string); ok && len(v) != 0 {
		datadogStyle.SetFillMin(v)
	}
	if v, ok := terraformStyle["fill_max"].(string); ok && len(v) != 0 {
		datadogStyle.SetFillMax(v)
	}

	return datadogStyle
}
func buildTerraformHostmapRequestStyle(datadogStyle datadogV1.HostMapWidgetDefinitionStyle) map[string]interface{} {
	terraformStyle := map[string]interface{}{}
	if datadogStyle.Palette != nil {
		terraformStyle["palette"] = datadogStyle.GetPalette()
	}
	if datadogStyle.PaletteFlip != nil {
		terraformStyle["palette_flip"] = datadogStyle.GetPaletteFlip()
	}
	if datadogStyle.FillMin != nil {
		terraformStyle["fill_min"] = datadogStyle.GetFillMin()
	}
	if datadogStyle.FillMax != nil {
		terraformStyle["fill_max"] = datadogStyle.GetFillMax()
	}
	return terraformStyle
}

// Schema validation
func validateTimeseriesWidgetLegendSize(val interface{}, key string) (warns []string, errs []error) {
	value := val.(string)
	switch value {
	case "0", "2", "4", "8", "16", "auto":
		break
	default:
		errs = append(errs, fmt.Errorf(
			"%q contains an invalid value %q. Valid values are `0`, `2`, `4`, `8`, `16`, or `auto`", key, value))
	}
	return
}<|MERGE_RESOLUTION|>--- conflicted
+++ resolved
@@ -4425,8 +4425,6 @@
 			Optional:     true,
 			ValidateFunc: validateTimeseriesWidgetLegendSize,
 		},
-<<<<<<< HEAD
-=======
 		"legend_layout": {
 			Description:  "The layout of the legend displayed in the widget. One of `auto`, `horizontal`, `vertical`.",
 			Type:         schema.TypeString,
@@ -4442,8 +4440,6 @@
 				ValidateFunc: validators.ValidateEnumValue(datadogV1.NewTimeseriesWidgetLegendColumnFromValue),
 			},
 		},
-		"time":      getDeprecatedTimeSchema(),
->>>>>>> b77ba0c0
 		"live_span": getWidgetLiveSpanSchema(),
 		"custom_link": {
 			Description: "Nested block describing a custom link. Multiple `custom_link` blocks are allowed with the structure below.",

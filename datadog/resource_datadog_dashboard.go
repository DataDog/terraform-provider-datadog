--- conflicted
+++ resolved
@@ -239,21 +239,16 @@
 		return diag.FromErr(err)
 	}
 	if err := d.Set("url", dashboard.GetUrl()); err != nil {
-		return err
+		return diag.FromErr(err)
 	}
 
 	// Set RBAC role settings
 	if err := d.Set("is_read_only", dashboard.GetIsReadOnly()); err != nil {
 		return diag.FromErr(err)
 	}
-<<<<<<< HEAD
 	restrictedRoles := buildTerraformRestrictedRoles(dashboard.RestrictedRoles)
 	if err := d.Set("restricted_roles", restrictedRoles); err != nil {
-		return err
-=======
-	if err := d.Set("url", dashboard.GetUrl()); err != nil {
 		return diag.FromErr(err)
->>>>>>> ec7fc692
 	}
 
 	// Set widgets

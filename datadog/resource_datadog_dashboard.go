--- conflicted
+++ resolved
@@ -1817,13 +1817,9 @@
 				} else if w, ok := query["metric_query"].([]interface{}); ok && len(w) > 0 {
 					queries[i] = *buildDatadogMetricQuery(w[0].(map[string]interface{}))
 				} else if w, ok := query["process_query"].([]interface{}); ok && len(w) > 0 {
-<<<<<<< HEAD
 					queries[i] = *buildDatadogFormulaAndFunctionProcessQuery(w[0].(map[string]interface{}))
-=======
-					queries[i] = buildDatadogFormulaAndFunctionProcessQuery(w[0].(map[string]interface{}))
 				} else if w, ok := query["slo_query"].([]interface{}); ok && len(w) > 0 {
-					queries[i] = buildDatadogFormulaAndFunctionSLOQuery(w[0].(map[string]interface{}))
->>>>>>> 49b1c4fc
+					queries[i] = *buildDatadogFormulaAndFunctionSLOQuery(w[0].(map[string]interface{}))
 				}
 			}
 			datadogChangeRequest.SetQueries(queries)
@@ -3912,13 +3908,9 @@
 				} else if w, ok := query["metric_query"].([]interface{}); ok && len(w) > 0 {
 					queries[i] = *buildDatadogMetricQuery(w[0].(map[string]interface{}))
 				} else if w, ok := query["process_query"].([]interface{}); ok && len(w) > 0 {
-<<<<<<< HEAD
 					queries[i] = *buildDatadogFormulaAndFunctionProcessQuery(w[0].(map[string]interface{}))
-=======
-					queries[i] = buildDatadogFormulaAndFunctionProcessQuery(w[0].(map[string]interface{}))
 				} else if w, ok := query["slo_query"].([]interface{}); ok && len(w) > 0 {
-					queries[i] = buildDatadogFormulaAndFunctionSLOQuery(w[0].(map[string]interface{}))
->>>>>>> 49b1c4fc
+					queries[i] = *buildDatadogFormulaAndFunctionSLOQuery(w[0].(map[string]interface{}))
 				}
 			}
 			datadogQueryValueRequest.SetQueries(queries)
@@ -4193,13 +4185,9 @@
 				} else if w, ok := query["apm_dependency_stats_query"].([]interface{}); ok && len(w) > 0 {
 					queries[i] = *buildDatadogFormulaAndFunctionAPMDependencyStatsQuery(w[0].(map[string]interface{}))
 				} else if w, ok := query["apm_resource_stats_query"].([]interface{}); ok && len(w) > 0 {
-<<<<<<< HEAD
 					queries[i] = *buildDatadogFormulaAndFunctionAPMResourceStatsQuery(w[0].(map[string]interface{}))
-=======
-					queries[i] = buildDatadogFormulaAndFunctionAPMResourceStatsQuery(w[0].(map[string]interface{}))
 				} else if w, ok := query["slo_query"].([]interface{}); ok && len(w) > 0 {
-					queries[i] = buildDatadogFormulaAndFunctionSLOQuery(w[0].(map[string]interface{}))
->>>>>>> 49b1c4fc
+					queries[i] = *buildDatadogFormulaAndFunctionSLOQuery(w[0].(map[string]interface{}))
 				}
 			}
 			datadogQueryTableRequest.SetQueries(queries)
@@ -4556,13 +4544,9 @@
 			} else if w, ok := query["metric_query"].([]interface{}); ok && len(w) > 0 {
 				queries[i] = *buildDatadogMetricQuery(w[0].(map[string]interface{}))
 			} else if w, ok := query["process_query"].([]interface{}); ok && len(w) > 0 {
-<<<<<<< HEAD
 				queries[i] = *buildDatadogFormulaAndFunctionProcessQuery(w[0].(map[string]interface{}))
-=======
-				queries[i] = buildDatadogFormulaAndFunctionProcessQuery(w[0].(map[string]interface{}))
 			} else if w, ok := query["slo_query"].([]interface{}); ok && len(w) > 0 {
-				queries[i] = buildDatadogFormulaAndFunctionSLOQuery(w[0].(map[string]interface{}))
->>>>>>> 49b1c4fc
+				queries[i] = *buildDatadogFormulaAndFunctionSLOQuery(w[0].(map[string]interface{}))
 			}
 		}
 		datadogScatterplotTableRequest.SetQueries(queries)
@@ -5611,13 +5595,9 @@
 				} else if w, ok := query["metric_query"].([]interface{}); ok && len(w) > 0 {
 					queries[i] = *buildDatadogMetricQuery(w[0].(map[string]interface{}))
 				} else if w, ok := query["process_query"].([]interface{}); ok && len(w) > 0 {
-<<<<<<< HEAD
 					queries[i] = *buildDatadogFormulaAndFunctionProcessQuery(w[0].(map[string]interface{}))
-=======
-					queries[i] = buildDatadogFormulaAndFunctionProcessQuery(w[0].(map[string]interface{}))
 				} else if w, ok := query["slo_query"].([]interface{}); ok && len(w) > 0 {
-					queries[i] = buildDatadogFormulaAndFunctionSLOQuery(w[0].(map[string]interface{}))
->>>>>>> 49b1c4fc
+					queries[i] = *buildDatadogFormulaAndFunctionSLOQuery(w[0].(map[string]interface{}))
 				}
 			}
 			datadogGeomapRequest.SetQueries(queries)
@@ -6110,13 +6090,9 @@
 				} else if w, ok := query["metric_query"].([]interface{}); ok && len(w) > 0 {
 					queries[i] = *buildDatadogMetricQuery(w[0].(map[string]interface{}))
 				} else if w, ok := query["process_query"].([]interface{}); ok && len(w) > 0 {
-<<<<<<< HEAD
 					queries[i] = *buildDatadogFormulaAndFunctionProcessQuery(w[0].(map[string]interface{}))
-=======
-					queries[i] = buildDatadogFormulaAndFunctionProcessQuery(w[0].(map[string]interface{}))
 				} else if w, ok := query["slo_query"].([]interface{}); ok && len(w) > 0 {
-					queries[i] = buildDatadogFormulaAndFunctionSLOQuery(w[0].(map[string]interface{}))
->>>>>>> 49b1c4fc
+					queries[i] = *buildDatadogFormulaAndFunctionSLOQuery(w[0].(map[string]interface{}))
 				}
 			}
 			datadogSunburstRequest.SetQueries(queries)
@@ -7131,13 +7107,9 @@
 				} else if w, ok := query["metric_query"].([]interface{}); ok && len(w) > 0 {
 					queries[i] = *buildDatadogMetricQuery(w[0].(map[string]interface{}))
 				} else if w, ok := query["process_query"].([]interface{}); ok && len(w) > 0 {
-<<<<<<< HEAD
 					queries[i] = *buildDatadogFormulaAndFunctionProcessQuery(w[0].(map[string]interface{}))
-=======
-					queries[i] = buildDatadogFormulaAndFunctionProcessQuery(w[0].(map[string]interface{}))
 				} else if w, ok := query["slo_query"].([]interface{}); ok && len(w) > 0 {
-					queries[i] = buildDatadogFormulaAndFunctionSLOQuery(w[0].(map[string]interface{}))
->>>>>>> 49b1c4fc
+					queries[i] = *buildDatadogFormulaAndFunctionSLOQuery(w[0].(map[string]interface{}))
 				}
 			}
 			datadogTimeseriesRequest.SetQueries(queries)
@@ -7420,13 +7392,9 @@
 				} else if w, ok := query["metric_query"].([]interface{}); ok && len(w) > 0 {
 					queries[i] = *buildDatadogMetricQuery(w[0].(map[string]interface{}))
 				} else if w, ok := query["process_query"].([]interface{}); ok && len(w) > 0 {
-<<<<<<< HEAD
 					queries[i] = *buildDatadogFormulaAndFunctionProcessQuery(w[0].(map[string]interface{}))
-=======
-					queries[i] = buildDatadogFormulaAndFunctionProcessQuery(w[0].(map[string]interface{}))
 				} else if w, ok := query["slo_query"].([]interface{}); ok && len(w) > 0 {
-					queries[i] = buildDatadogFormulaAndFunctionSLOQuery(w[0].(map[string]interface{}))
->>>>>>> 49b1c4fc
+					queries[i] = *buildDatadogFormulaAndFunctionSLOQuery(w[0].(map[string]interface{}))
 				}
 
 			}
@@ -7834,13 +7802,10 @@
 				} else if w, ok := query["metric_query"].([]interface{}); ok && len(w) > 0 {
 					queries[i] = *buildDatadogMetricQuery(w[0].(map[string]interface{}))
 				} else if w, ok := query["process_query"].([]interface{}); ok && len(w) > 0 {
-<<<<<<< HEAD
 					queries[i] = *buildDatadogFormulaAndFunctionProcessQuery(w[0].(map[string]interface{}))
-=======
-					queries[i] = buildDatadogFormulaAndFunctionProcessQuery(w[0].(map[string]interface{}))
 				} else if w, ok := query["slo_query"].([]interface{}); ok && len(w) > 0 {
-					queries[i] = buildDatadogFormulaAndFunctionSLOQuery(w[0].(map[string]interface{}))
->>>>>>> 49b1c4fc
+					queries[i] = *buildDatadogFormulaAndFunctionSLOQuery(w[0].(map[string]interface{}))
+
 				}
 			}
 			datadogTreemapRequest.SetQueries(queries)

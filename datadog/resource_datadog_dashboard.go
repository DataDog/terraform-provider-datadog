package datadog

import (
	"fmt"
	"log"
	"strconv"

	"github.com/terraform-providers/terraform-provider-datadog/datadog/internal/utils"
	"github.com/terraform-providers/terraform-provider-datadog/datadog/internal/validators"

	datadogV1 "github.com/DataDog/datadog-api-client-go/api/v1/datadog"
	datadogV2 "github.com/DataDog/datadog-api-client-go/api/v2/datadog"
	"github.com/hashicorp/terraform-plugin-sdk/helper/resource"
	"github.com/hashicorp/terraform-plugin-sdk/helper/schema"
	"github.com/hashicorp/terraform-plugin-sdk/helper/validation"
)

func resourceDatadogDashboard() *schema.Resource {
	return &schema.Resource{
		Description: "Provides a Datadog dashboard resource. This can be used to create and manage Datadog dashboards.",
		Create:      resourceDatadogDashboardCreate,
		Update:      resourceDatadogDashboardUpdate,
		Read:        resourceDatadogDashboardRead,
		Delete:      resourceDatadogDashboardDelete,
		CustomizeDiff: func(diff *schema.ResourceDiff, meta interface{}) error {
			oldValue, newValue := diff.GetChange("dashboard_lists")
			if !oldValue.(*schema.Set).Equal(newValue.(*schema.Set)) {
				// Only calculate removed when the list change, to no create useless diffs
				removed := oldValue.(*schema.Set).Difference(newValue.(*schema.Set))
				if err := diff.SetNew("dashboard_lists_removed", removed); err != nil {
					return err
				}
			} else {
				if err := diff.Clear("dashboard_lists_removed"); err != nil {
					return err
				}
			}

			return nil
		},
		Importer: &schema.ResourceImporter{
			State: resourceDatadogDashboardImport,
		},
		Schema: map[string]*schema.Schema{
			"title": {
				Type:        schema.TypeString,
				Required:    true,
				Description: "The title of the dashboard.",
			},
			"widget": {
				Type:        schema.TypeList,
				Required:    true,
				Description: "The list of widgets to display on the dashboard.",
				Elem: &schema.Resource{
					Schema: getWidgetSchema(),
				},
			},
			"layout_type": {
				Type:         schema.TypeString,
				Required:     true,
				ForceNew:     true,
				Description:  "The layout type of the dashboard, either 'free' or 'ordered'.",
				ValidateFunc: validators.ValidateEnumValue(datadogV1.NewDashboardLayoutTypeFromValue),
			},
			"description": {
				Type:        schema.TypeString,
				Optional:    true,
				Description: "The description of the dashboard.",
			},
			"is_read_only": {
				Type:        schema.TypeBool,
				Optional:    true,
				Default:     false,
				Description: "Whether this dashboard is read-only.",
			},
			"url": {
				Type:        schema.TypeString,
				Optional:    true,
				Computed:    true,
				Description: "The URL of the dashboard.",
			},
			"template_variable": {
				Type:        schema.TypeList,
				Optional:    true,
				Description: "The list of template variables for this dashboard.",
				Elem: &schema.Resource{
					Schema: getTemplateVariableSchema(),
				},
			},
			"template_variable_preset": {
				Type:        schema.TypeList,
				Optional:    true,
				Description: "The list of selectable template variable presets for this dashboard.",
				Elem: &schema.Resource{
					Schema: getTemplateVariablePresetSchema(),
				},
			},
			"notify_list": {
				Type:        schema.TypeList,
				Optional:    true,
				Description: "The list of handles of users to notify when changes are made to this dashboard.",
				Elem:        &schema.Schema{Type: schema.TypeString},
			},
			"dashboard_lists": {
				Type:        schema.TypeSet,
				Optional:    true,
				Description: "The list of dashboard lists this dashboard belongs to.",
				Elem:        &schema.Schema{Type: schema.TypeInt},
			},
			"dashboard_lists_removed": {
				Type:        schema.TypeSet,
				Computed:    true,
				Description: "The list of dashboard lists this dashboard should be removed from. Internal only.",
				Elem:        &schema.Schema{Type: schema.TypeInt},
			},
		},
	}
}

func resourceDatadogDashboardCreate(d *schema.ResourceData, meta interface{}) error {
	providerConf := meta.(*ProviderConfiguration)
	datadogClientV1 := providerConf.DatadogClientV1
	authV1 := providerConf.AuthV1
	dashboardPayload, err := buildDatadogDashboard(d)
	if err != nil {
		return fmt.Errorf("failed to parse resource configuration: %s", err.Error())
	}
	dashboard, _, err := datadogClientV1.DashboardsApi.CreateDashboard(authV1).Body(*dashboardPayload).Execute()
	if err != nil {
		return utils.TranslateClientError(err, "error creating dashboard")
	}
	d.SetId(*dashboard.Id)

	return resource.Retry(d.Timeout(schema.TimeoutCreate), func() *resource.RetryError {
		getDashboard, httpResponse, err := datadogClientV1.DashboardsApi.GetDashboard(authV1, *dashboard.Id).Execute()
		if err != nil {
			if httpResponse != nil && httpResponse.StatusCode == 404 {
				return resource.RetryableError(fmt.Errorf("dashboard not created yet"))
			}
			return resource.NonRetryableError(err)
		}

		// We only log the error, as failing to update the list shouldn't fail dashboard creation
		updateDashboardLists(d, providerConf, *dashboard.Id)

		return resource.NonRetryableError(updateDashboardState(d, &getDashboard))
	})
}

func resourceDatadogDashboardUpdate(d *schema.ResourceData, meta interface{}) error {
	providerConf := meta.(*ProviderConfiguration)
	datadogClientV1 := providerConf.DatadogClientV1
	authV1 := providerConf.AuthV1
	id := d.Id()
	dashboard, err := buildDatadogDashboard(d)
	if err != nil {
		return fmt.Errorf("failed to parse resource configuration: %s", err.Error())
	}
<<<<<<< HEAD
	if _, _, err = datadogClientV1.DashboardsApi.UpdateDashboard(authV1, id).Body(*dashboard).Execute(); err != nil {
		return utils.TranslateClientError(err, "error updating dashboard")
=======
	updatedDashboard, _, err := datadogClientV1.DashboardsApi.UpdateDashboard(authV1, id).Body(*dashboard).Execute()
	if err != nil {
		return translateClientError(err, "error updating dashboard")
>>>>>>> d31a72b0
	}

	updateDashboardLists(d, providerConf, *dashboard.Id)

	return updateDashboardState(d, &updatedDashboard)
}

func updateDashboardLists(d *schema.ResourceData, providerConf *ProviderConfiguration, dashboardId string) {
	dashTypeString := "custom_screenboard"
	if d.Get("layout_type").(string) == "ordered" {
		dashTypeString = "custom_timeboard"
	}
	dashType := datadogV2.DashboardType(dashTypeString)
	itemsRequest := []datadogV2.DashboardListItemRequest{*datadogV2.NewDashboardListItemRequest(dashboardId, dashType)}
	datadogClientV2 := providerConf.DatadogClientV2
	authV2 := providerConf.AuthV2

	if v, ok := d.GetOk("dashboard_lists"); ok && v.(*schema.Set).Len() > 0 {
		items := datadogV2.NewDashboardListAddItemsRequest()
		items.SetDashboards(itemsRequest)

		for _, id := range v.(*schema.Set).List() {
			_, _, err := datadogClientV2.DashboardListsApi.CreateDashboardListItems(authV2, int64(id.(int))).Body(*items).Execute()
			if err != nil {
				log.Printf("[DEBUG] Got error adding to dashboard list %d: %v", id.(int), err)
			}
		}
	}

	if v, ok := d.GetOk("dashboard_lists_removed"); ok && v.(*schema.Set).Len() > 0 {
		items := datadogV2.NewDashboardListDeleteItemsRequest()
		items.SetDashboards(itemsRequest)

		for _, id := range v.(*schema.Set).List() {
			_, _, err := datadogClientV2.DashboardListsApi.DeleteDashboardListItems(authV2, int64(id.(int))).Body(*items).Execute()
			if err != nil {
				log.Printf("[DEBUG] Got error removing from dashboard list %d: %v", id.(int), err)
			}
		}
	}
}

func updateDashboardState(d *schema.ResourceData, dashboard *datadogV1.Dashboard) error {
	if err := d.Set("title", dashboard.GetTitle()); err != nil {
		return err
	}
	if err := d.Set("layout_type", dashboard.GetLayoutType()); err != nil {
		return err
	}
	if err := d.Set("description", dashboard.GetDescription()); err != nil {
		return err
	}
	if err := d.Set("is_read_only", dashboard.GetIsReadOnly()); err != nil {
		return err
	}
	if err := d.Set("url", dashboard.GetUrl()); err != nil {
		return err
	}

	// Set widgets
	terraformWidgets, err := buildTerraformWidgets(&dashboard.Widgets, d)
	if err != nil {
		return err
	}
	if err := d.Set("widget", terraformWidgets); err != nil {
		return err
	}

	// Set template variables
	templateVariables := buildTerraformTemplateVariables(&dashboard.TemplateVariables)
	if err := d.Set("template_variable", templateVariables); err != nil {
		return err
	}

	// Set template variable presets
	templateVariablePresets := buildTerraformTemplateVariablePresets(&dashboard.TemplateVariablePresets)
	if err := d.Set("template_variable_preset", templateVariablePresets); err != nil {
		return err
	}

	// Set notify list
	notifyList := buildTerraformNotifyList(&dashboard.NotifyList)
	if err := d.Set("notify_list", notifyList); err != nil {
		return err
	}

	return nil
}

func resourceDatadogDashboardRead(d *schema.ResourceData, meta interface{}) error {
	providerConf := meta.(*ProviderConfiguration)
	datadogClientV1 := providerConf.DatadogClientV1
	authV1 := providerConf.AuthV1
	id := d.Id()
	dashboard, httpresp, err := datadogClientV1.DashboardsApi.GetDashboard(authV1, id).Execute()
	if err != nil {
		if httpresp != nil && httpresp.StatusCode == 404 {
			d.SetId("")
			return nil
		}
		return utils.TranslateClientError(err, "error getting dashboard")
	}

	return updateDashboardState(d, &dashboard)
}

func resourceDatadogDashboardDelete(d *schema.ResourceData, meta interface{}) error {
	providerConf := meta.(*ProviderConfiguration)
	datadogClientV1 := providerConf.DatadogClientV1
	authV1 := providerConf.AuthV1
	id := d.Id()
	if _, _, err := datadogClientV1.DashboardsApi.DeleteDashboard(authV1, id).Execute(); err != nil {
		return utils.TranslateClientError(err, "error deleting dashboard")
	}
	return nil
}

func resourceDatadogDashboardImport(d *schema.ResourceData, meta interface{}) ([]*schema.ResourceData, error) {
	if err := resourceDatadogDashboardRead(d, meta); err != nil {
		return nil, err
	}
	return []*schema.ResourceData{d}, nil
}

func buildDatadogDashboard(d *schema.ResourceData) (*datadogV1.Dashboard, error) {
	var dashboard datadogV1.Dashboard

	dashboard.SetId(d.Id())

	if v, ok := d.GetOk("title"); ok {
		dashboard.SetTitle(v.(string))
	}
	if v, ok := d.GetOk("layout_type"); ok {
		dashboard.SetLayoutType(datadogV1.DashboardLayoutType(v.(string)))
	}
	if v, ok := d.GetOk("description"); ok {
		dashboard.SetDescription(v.(string))
	}
	if v, ok := d.GetOk("is_read_only"); ok {
		dashboard.SetIsReadOnly(v.(bool))
	}

	// Build Widgets
	terraformWidgets := d.Get("widget").([]interface{})
	datadogWidgets, err := buildDatadogWidgets(&terraformWidgets)
	if err != nil {
		return nil, err
	}
	dashboard.SetWidgets(*datadogWidgets)

	// Build NotifyList
	notifyList := d.Get("notify_list").([]interface{})
	dashboard.NotifyList = *buildDatadogNotifyList(&notifyList)

	// Build TemplateVariables
	templateVariables := d.Get("template_variable").([]interface{})
	dashboard.TemplateVariables = *buildDatadogTemplateVariables(&templateVariables)

	// Build TemplateVariablePresets
	templateVariablePresets := d.Get("template_variable_preset").([]interface{})
	dashboard.TemplateVariablePresets = *buildDatadogTemplateVariablePresets(&templateVariablePresets)

	return &dashboard, nil
}

//
// Template Variable helpers
//

func getTemplateVariableSchema() map[string]*schema.Schema {
	return map[string]*schema.Schema{
		"name": {
			Type:        schema.TypeString,
			Required:    true,
			Description: "The name of the variable.",
		},
		"prefix": {
			Type:        schema.TypeString,
			Optional:    true,
			Description: "The tag prefix associated with the variable. Only tags with this prefix will appear in the variable dropdown.",
		},
		"default": {
			Type:        schema.TypeString,
			Optional:    true,
			Description: "The default value for the template variable on dashboard load.",
		},
	}
}

func buildDatadogTemplateVariables(terraformTemplateVariables *[]interface{}) *[]datadogV1.DashboardTemplateVariables {
	datadogTemplateVariables := make([]datadogV1.DashboardTemplateVariables, len(*terraformTemplateVariables))
	for i, ttv := range *terraformTemplateVariables {
		terraformTemplateVariable := ttv.(map[string]interface{})
		var datadogTemplateVariable datadogV1.DashboardTemplateVariables
		if v, ok := terraformTemplateVariable["name"].(string); ok && len(v) != 0 {
			datadogTemplateVariable.SetName(v)
		}
		if v, ok := terraformTemplateVariable["prefix"].(string); ok && len(v) != 0 {
			datadogTemplateVariable.SetPrefix(v)
		}
		if v, ok := terraformTemplateVariable["default"].(string); ok && len(v) != 0 {
			datadogTemplateVariable.SetDefault(v)
		}
		datadogTemplateVariables[i] = datadogTemplateVariable
	}
	return &datadogTemplateVariables
}

func buildTerraformTemplateVariables(datadogTemplateVariables *[]datadogV1.DashboardTemplateVariables) *[]map[string]string {
	terraformTemplateVariables := make([]map[string]string, len(*datadogTemplateVariables))
	for i, templateVariable := range *datadogTemplateVariables {
		terraformTemplateVariable := map[string]string{}
		if v, ok := templateVariable.GetNameOk(); ok {
			terraformTemplateVariable["name"] = *v
		}
		if v := templateVariable.GetPrefix(); len(v) > 0 {
			terraformTemplateVariable["prefix"] = v
		}
		if v, ok := templateVariable.GetDefaultOk(); ok {
			terraformTemplateVariable["default"] = *v
		}
		terraformTemplateVariables[i] = terraformTemplateVariable
	}
	return &terraformTemplateVariables
}

//
// Template Variable Preset Helpers
//

func getTemplateVariablePresetSchema() map[string]*schema.Schema {
	return map[string]*schema.Schema{
		"name": {
			Type:        schema.TypeString,
			Required:    true,
			Description: "The name of the preset.",
		},
		"template_variable": {
			Type:        schema.TypeList,
			Required:    true,
			Description: "The template variable names and assumed values under the given preset",
			Elem: &schema.Resource{
				Schema: getTemplateVariablePresetValueSchema(),
			},
		},
	}
}

func getTemplateVariablePresetValueSchema() map[string]*schema.Schema {
	return map[string]*schema.Schema{
		"name": {
			Type:        schema.TypeString,
			Description: "The name of the template variable",
			Required:    true,
		},
		"value": {
			Type:        schema.TypeString,
			Description: "The value that should be assumed by the template variable in this preset",
			Required:    true,
		},
	}
}

func buildDatadogTemplateVariablePresets(terraformTemplateVariablePresets *[]interface{}) *[]datadogV1.DashboardTemplateVariablePreset {
	datadogTemplateVariablePresets := make([]datadogV1.DashboardTemplateVariablePreset, len(*terraformTemplateVariablePresets))

	for i, tvp := range *terraformTemplateVariablePresets {
		templateVariablePreset := tvp.(map[string]interface{})
		var datadogTemplateVariablePreset datadogV1.DashboardTemplateVariablePreset

		if v, ok := templateVariablePreset["name"].(string); ok && len(v) != 0 {
			datadogTemplateVariablePreset.SetName(v)
		}

		if templateVariablePresetValues, ok := templateVariablePreset["template_variable"].([]interface{}); ok && len(templateVariablePresetValues) != 0 {
			datadogTemplateVariablePresetValues := make([]datadogV1.DashboardTemplateVariablePresetValue, len(templateVariablePresetValues))

			for j, tvp := range templateVariablePresetValues {
				templateVariablePresetValue := tvp.(map[string]interface{})
				var datadogTemplateVariablePresetValue datadogV1.DashboardTemplateVariablePresetValue

				if w, ok := templateVariablePresetValue["name"].(string); ok && len(w) != 0 {
					datadogTemplateVariablePresetValue.SetName(w)
				}

				if w, ok := templateVariablePresetValue["value"].(string); ok && len(w) != 0 {
					datadogTemplateVariablePresetValue.SetValue(w)
				}

				datadogTemplateVariablePresetValues[j] = datadogTemplateVariablePresetValue
			}

			datadogTemplateVariablePreset.SetTemplateVariables(datadogTemplateVariablePresetValues)
		}

		datadogTemplateVariablePresets[i] = datadogTemplateVariablePreset
	}

	return &datadogTemplateVariablePresets
}

func buildTerraformTemplateVariablePresets(datadogTemplateVariablePresets *[]datadogV1.DashboardTemplateVariablePreset) *[]map[string]interface{} {
	// Allocate final resting place for tf/hash version
	terraformTemplateVariablePresets := make([]map[string]interface{}, len(*datadogTemplateVariablePresets))

	//iterate over preset objects
	for i, templateVariablePreset := range *datadogTemplateVariablePresets {
		// Allocate for this preset group, a map of string key to obj (string for name, array for preset values
		terraformTemplateVariablePreset := make(map[string]interface{})
		if v, ok := templateVariablePreset.GetNameOk(); ok {
			terraformTemplateVariablePreset["name"] = v
		}

		// allocate for array of preset values (names = name,value, values = name, template variable)

		terraformTemplateVariablePresetValues := make([]map[string]string, len(templateVariablePreset.GetTemplateVariables()))
		for j, templateVariablePresetValue := range templateVariablePreset.GetTemplateVariables() {
			// allocate map for name => name value => value
			terraformTemplateVariablePresetValue := make(map[string]string)
			if v, ok := templateVariablePresetValue.GetNameOk(); ok {
				terraformTemplateVariablePresetValue["name"] = *v
			}
			if v, ok := templateVariablePresetValue.GetValueOk(); ok {
				terraformTemplateVariablePresetValue["value"] = *v
			}

			terraformTemplateVariablePresetValues[j] = terraformTemplateVariablePresetValue
		}

		// Set template_variable to the array of values we just created
		terraformTemplateVariablePreset["template_variable"] = terraformTemplateVariablePresetValues

		// put the preset group into the output var
		terraformTemplateVariablePresets[i] = terraformTemplateVariablePreset
	}

	return &terraformTemplateVariablePresets
}

//
// Notify List helpers
//

func buildDatadogNotifyList(terraformNotifyList *[]interface{}) *[]string {
	datadogNotifyList := make([]string, len(*terraformNotifyList))
	for i, authorHandle := range *terraformNotifyList {
		datadogNotifyList[i] = authorHandle.(string)
	}
	return &datadogNotifyList
}

func buildTerraformNotifyList(datadogNotifyList *[]string) *[]string {
	terraformNotifyList := make([]string, len(*datadogNotifyList))
	for i, authorHandle := range *datadogNotifyList {
		terraformNotifyList[i] = authorHandle
	}
	return &terraformNotifyList
}

//
// Widget helpers
//

// The generic widget schema is a combination of the schema for a non-group widget
// and the schema for a Group Widget (which can contains only non-group widgets)
func getWidgetSchema() map[string]*schema.Schema {
	widgetSchema := getNonGroupWidgetSchema()
	widgetSchema["group_definition"] = &schema.Schema{
		Type:        schema.TypeList,
		Optional:    true,
		MaxItems:    1,
		Description: "The definition for a Group widget.",
		Elem: &schema.Resource{
			Schema: getGroupDefinitionSchema(),
		},
	}
	return widgetSchema
}

func getNonGroupWidgetSchema() map[string]*schema.Schema {
	return map[string]*schema.Schema{
		"layout": {
			Type:        schema.TypeMap,
			Deprecated:  "Define `widget_layout` list with one element instead.",
			Optional:    true,
			Description: "The layout of the widget on a 'free' dashboard.",
			Elem: &schema.Resource{
				Schema: getWidgetLayoutSchema(),
			},
		},
		"widget_layout": {
			Type:        schema.TypeList,
			MaxItems:    1,
			Optional:    true,
			Description: "The layout of the widget on a 'free' dashboard.",
			Elem: &schema.Resource{
				Schema: getWidgetLayoutSchema(),
			},
		},
		"id": {
			Type:        schema.TypeInt,
			Computed:    true,
			Description: "The ID of the widget.",
		},
		// A widget should implement exactly one of the following definitions
		"alert_graph_definition": {
			Type:        schema.TypeList,
			Optional:    true,
			MaxItems:    1,
			Description: "The definition for a Alert Graph widget.",
			Elem: &schema.Resource{
				Schema: getAlertGraphDefinitionSchema(),
			},
		},
		"alert_value_definition": {
			Type:        schema.TypeList,
			Optional:    true,
			MaxItems:    1,
			Description: "The definition for a Alert Value widget.",
			Elem: &schema.Resource{
				Schema: getAlertValueDefinitionSchema(),
			},
		},
		"change_definition": {
			Type:        schema.TypeList,
			Optional:    true,
			MaxItems:    1,
			Description: "The definition for a Change  widget.",
			Elem: &schema.Resource{
				Schema: getChangeDefinitionSchema(),
			},
		},
		"check_status_definition": {
			Type:        schema.TypeList,
			Optional:    true,
			MaxItems:    1,
			Description: "The definition for a Check Status widget.",
			Elem: &schema.Resource{
				Schema: getCheckStatusDefinitionSchema(),
			},
		},
		"distribution_definition": {
			Type:        schema.TypeList,
			Optional:    true,
			MaxItems:    1,
			Description: "The definition for a Distribution widget.",
			Elem: &schema.Resource{
				Schema: getDistributionDefinitionSchema(),
			},
		},
		"event_stream_definition": {
			Type:        schema.TypeList,
			Optional:    true,
			MaxItems:    1,
			Description: "The definition for a Event Stream widget.",
			Elem: &schema.Resource{
				Schema: getEventStreamDefinitionSchema(),
			},
		},
		"event_timeline_definition": {
			Type:        schema.TypeList,
			Optional:    true,
			MaxItems:    1,
			Description: "The definition for a Event Timeline widget.",
			Elem: &schema.Resource{
				Schema: getEventTimelineDefinitionSchema(),
			},
		},
		"free_text_definition": {
			Type:        schema.TypeList,
			Optional:    true,
			MaxItems:    1,
			Description: "The definition for a Free Text widget.",
			Elem: &schema.Resource{
				Schema: getFreeTextDefinitionSchema(),
			},
		},
		"heatmap_definition": {
			Type:        schema.TypeList,
			Optional:    true,
			MaxItems:    1,
			Description: "The definition for a Heatmap widget.",
			Elem: &schema.Resource{
				Schema: getHeatmapDefinitionSchema(),
			},
		},
		"hostmap_definition": {
			Type:        schema.TypeList,
			Optional:    true,
			MaxItems:    1,
			Description: "The definition for a Hostmap widget.",
			Elem: &schema.Resource{
				Schema: getHostmapDefinitionSchema(),
			},
		},
		"iframe_definition": {
			Type:        schema.TypeList,
			Optional:    true,
			MaxItems:    1,
			Description: "The definition for an Iframe widget.",
			Elem: &schema.Resource{
				Schema: getIframeDefinitionSchema(),
			},
		},
		"image_definition": {
			Type:        schema.TypeList,
			Optional:    true,
			MaxItems:    1,
			Description: "The definition for an Image widget",
			Elem: &schema.Resource{
				Schema: getImageDefinitionSchema(),
			},
		},
		"log_stream_definition": {
			Type:        schema.TypeList,
			Optional:    true,
			MaxItems:    1,
			Description: "The definition for an Log Stream widget.",
			Elem: &schema.Resource{
				Schema: getLogStreamDefinitionSchema(),
			},
		},
		"manage_status_definition": {
			Type:        schema.TypeList,
			Optional:    true,
			MaxItems:    1,
			Description: "The definition for an Manage Status widget.",
			Elem: &schema.Resource{
				Schema: getManageStatusDefinitionSchema(),
			},
		},
		"note_definition": {
			Type:        schema.TypeList,
			Optional:    true,
			MaxItems:    1,
			Description: "The definition for a Note widget.",
			Elem: &schema.Resource{
				Schema: getNoteDefinitionSchema(),
			},
		},
		"query_value_definition": {
			Type:        schema.TypeList,
			Optional:    true,
			MaxItems:    1,
			Description: "The definition for a Query Value widget.",
			Elem: &schema.Resource{
				Schema: getQueryValueDefinitionSchema(),
			},
		},
		"query_table_definition": {
			Type:        schema.TypeList,
			Optional:    true,
			MaxItems:    1,
			Description: "The definition for a Query Table widget.",
			Elem: &schema.Resource{
				Schema: getQueryTableDefinitionSchema(),
			},
		},
		"scatterplot_definition": {
			Type:        schema.TypeList,
			Optional:    true,
			MaxItems:    1,
			Description: "The definition for a Scatterplot widget.",
			Elem: &schema.Resource{
				Schema: getScatterplotDefinitionSchema(),
			},
		},
		"servicemap_definition": {
			Type:        schema.TypeList,
			Optional:    true,
			MaxItems:    1,
			Description: "The definition for a Service Map widget.",
			Elem: &schema.Resource{
				Schema: getServiceMapDefinitionSchema(),
			},
		},
		"service_level_objective_definition": {
			Type:        schema.TypeList,
			Optional:    true,
			MaxItems:    1,
			Description: "The definition for a Service Level Objective widget.",
			Elem: &schema.Resource{
				Schema: getServiceLevelObjectiveDefinitionSchema(),
			},
		},
		"timeseries_definition": {
			Type:        schema.TypeList,
			Optional:    true,
			MaxItems:    1,
			Description: "The definition for a Timeseries widget.",
			Elem: &schema.Resource{
				Schema: getTimeseriesDefinitionSchema(),
			},
		},
		"toplist_definition": {
			Type:        schema.TypeList,
			Optional:    true,
			MaxItems:    1,
			Description: "The definition for a Toplist widget.",
			Elem: &schema.Resource{
				Schema: getToplistDefinitionSchema(),
			},
		},
		"trace_service_definition": {
			Type:        schema.TypeList,
			Optional:    true,
			MaxItems:    1,
			Description: "The definition for a Trace Service widget.",
			Elem: &schema.Resource{
				Schema: getTraceServiceDefinitionSchema(),
			},
		},
	}
}

func buildDatadogWidgets(terraformWidgets *[]interface{}) (*[]datadogV1.Widget, error) {
	datadogWidgets := make([]datadogV1.Widget, len(*terraformWidgets))
	for i, terraformWidget := range *terraformWidgets {
		datadogWidget, err := buildDatadogWidget(terraformWidget.(map[string]interface{}))
		if err != nil {
			return nil, err
		}
		datadogWidgets[i] = *datadogWidget
	}
	return &datadogWidgets, nil
}

// Helper to build a Datadog widget from a Terraform widget
func buildDatadogWidget(terraformWidget map[string]interface{}) (*datadogV1.Widget, error) {
	// Build widget Definition
	var definition datadogV1.WidgetDefinition
	if def, ok := terraformWidget["group_definition"].([]interface{}); ok && len(def) > 0 {
		if groupDefinition, ok := def[0].(map[string]interface{}); ok {
			datadogDefinition, err := buildDatadogGroupDefinition(groupDefinition)
			if err != nil {
				return nil, err
			}
			definition = datadogV1.GroupWidgetDefinitionAsWidgetDefinition(datadogDefinition)
		}
	} else if def, ok := terraformWidget["alert_graph_definition"].([]interface{}); ok && len(def) > 0 {
		if alertGraphDefinition, ok := def[0].(map[string]interface{}); ok {
			definition = datadogV1.AlertGraphWidgetDefinitionAsWidgetDefinition(buildDatadogAlertGraphDefinition(alertGraphDefinition))
		}
	} else if def, ok := terraformWidget["alert_value_definition"].([]interface{}); ok && len(def) > 0 {
		if alertValueDefinition, ok := def[0].(map[string]interface{}); ok {
			definition = datadogV1.AlertValueWidgetDefinitionAsWidgetDefinition(buildDatadogAlertValueDefinition(alertValueDefinition))
		}
	} else if def, ok := terraformWidget["change_definition"].([]interface{}); ok && len(def) > 0 {
		if changeDefinition, ok := def[0].(map[string]interface{}); ok {
			definition = datadogV1.ChangeWidgetDefinitionAsWidgetDefinition(buildDatadogChangeDefinition(changeDefinition))
		}
	} else if def, ok := terraformWidget["check_status_definition"].([]interface{}); ok && len(def) > 0 {
		if checkStatusDefinition, ok := def[0].(map[string]interface{}); ok {
			definition = datadogV1.CheckStatusWidgetDefinitionAsWidgetDefinition(buildDatadogCheckStatusDefinition(checkStatusDefinition))
		}
	} else if def, ok := terraformWidget["distribution_definition"].([]interface{}); ok && len(def) > 0 {
		if distributionDefinition, ok := def[0].(map[string]interface{}); ok {
			definition = datadogV1.DistributionWidgetDefinitionAsWidgetDefinition(buildDatadogDistributionDefinition(distributionDefinition))
		}
	} else if def, ok := terraformWidget["event_stream_definition"].([]interface{}); ok && len(def) > 0 {
		if eventStreamDefinition, ok := def[0].(map[string]interface{}); ok {
			definition = datadogV1.EventStreamWidgetDefinitionAsWidgetDefinition(buildDatadogEventStreamDefinition(eventStreamDefinition))
		}
	} else if def, ok := terraformWidget["event_timeline_definition"].([]interface{}); ok && len(def) > 0 {
		if eventTimelineDefinition, ok := def[0].(map[string]interface{}); ok {
			definition = datadogV1.EventTimelineWidgetDefinitionAsWidgetDefinition(buildDatadogEventTimelineDefinition(eventTimelineDefinition))
		}
	} else if def, ok := terraformWidget["free_text_definition"].([]interface{}); ok && len(def) > 0 {
		if freeTextDefinition, ok := def[0].(map[string]interface{}); ok {
			definition = datadogV1.FreeTextWidgetDefinitionAsWidgetDefinition(buildDatadogFreeTextDefinition(freeTextDefinition))
		}
	} else if def, ok := terraformWidget["heatmap_definition"].([]interface{}); ok && len(def) > 0 {
		if heatmapDefinition, ok := def[0].(map[string]interface{}); ok {
			definition = datadogV1.HeatMapWidgetDefinitionAsWidgetDefinition(buildDatadogHeatmapDefinition(heatmapDefinition))
		}
	} else if def, ok := terraformWidget["hostmap_definition"].([]interface{}); ok && len(def) > 0 {
		if hostDefinition, ok := def[0].(map[string]interface{}); ok {
			definition = datadogV1.HostMapWidgetDefinitionAsWidgetDefinition(buildDatadogHostmapDefinition(hostDefinition))
		}
	} else if def, ok := terraformWidget["iframe_definition"].([]interface{}); ok && len(def) > 0 {
		if iframeDefinition, ok := def[0].(map[string]interface{}); ok {
			definition = datadogV1.IFrameWidgetDefinitionAsWidgetDefinition(buildDatadogIframeDefinition(iframeDefinition))
		}
	} else if def, ok := terraformWidget["image_definition"].([]interface{}); ok && len(def) > 0 {
		if imageDefinition, ok := def[0].(map[string]interface{}); ok {
			definition = datadogV1.ImageWidgetDefinitionAsWidgetDefinition(buildDatadogImageDefinition(imageDefinition))
		}
	} else if def, ok := terraformWidget["log_stream_definition"].([]interface{}); ok && len(def) > 0 {
		if logStreamDefinition, ok := def[0].(map[string]interface{}); ok {
			definition = datadogV1.LogStreamWidgetDefinitionAsWidgetDefinition(buildDatadogLogStreamDefinition(logStreamDefinition))
		}
	} else if def, ok := terraformWidget["manage_status_definition"].([]interface{}); ok && len(def) > 0 {
		if manageStatusDefinition, ok := def[0].(map[string]interface{}); ok {
			definition = datadogV1.MonitorSummaryWidgetDefinitionAsWidgetDefinition(buildDatadogManageStatusDefinition(manageStatusDefinition))
		}
	} else if def, ok := terraformWidget["note_definition"].([]interface{}); ok && len(def) > 0 {
		if noteDefinition, ok := def[0].(map[string]interface{}); ok {
			definition = datadogV1.NoteWidgetDefinitionAsWidgetDefinition(buildDatadogNoteDefinition(noteDefinition))
		}
	} else if def, ok := terraformWidget["query_value_definition"].([]interface{}); ok && len(def) > 0 {
		if queryValueDefinition, ok := def[0].(map[string]interface{}); ok {
			definition = datadogV1.QueryValueWidgetDefinitionAsWidgetDefinition(buildDatadogQueryValueDefinition(queryValueDefinition))
		}
	} else if def, ok := terraformWidget["query_table_definition"].([]interface{}); ok && len(def) > 0 {
		if queryTableDefinition, ok := def[0].(map[string]interface{}); ok {
			definition = datadogV1.TableWidgetDefinitionAsWidgetDefinition(buildDatadogQueryTableDefinition(queryTableDefinition))
		}
	} else if def, ok := terraformWidget["scatterplot_definition"].([]interface{}); ok && len(def) > 0 {
		if scatterplotDefinition, ok := def[0].(map[string]interface{}); ok {
			definition = datadogV1.ScatterPlotWidgetDefinitionAsWidgetDefinition(buildDatadogScatterplotDefinition(scatterplotDefinition))
		}
	} else if def, ok := terraformWidget["servicemap_definition"].([]interface{}); ok && len(def) > 0 {
		if serviceMapDefinition, ok := def[0].(map[string]interface{}); ok {
			definition = datadogV1.ServiceMapWidgetDefinitionAsWidgetDefinition(buildDatadogServiceMapDefinition(serviceMapDefinition))
		}
	} else if def, ok := terraformWidget["service_level_objective_definition"].([]interface{}); ok && len(def) > 0 {
		if serviceLevelObjectiveDefinition, ok := def[0].(map[string]interface{}); ok {
			definition = datadogV1.SLOWidgetDefinitionAsWidgetDefinition(buildDatadogServiceLevelObjectiveDefinition(serviceLevelObjectiveDefinition))
		}
	} else if def, ok := terraformWidget["timeseries_definition"].([]interface{}); ok && len(def) > 0 {
		if timeseriesDefinition, ok := def[0].(map[string]interface{}); ok {
			definition = datadogV1.TimeseriesWidgetDefinitionAsWidgetDefinition(buildDatadogTimeseriesDefinition(timeseriesDefinition))
		}
	} else if def, ok := terraformWidget["toplist_definition"].([]interface{}); ok && len(def) > 0 {
		if toplistDefinition, ok := def[0].(map[string]interface{}); ok {
			definition = datadogV1.ToplistWidgetDefinitionAsWidgetDefinition(buildDatadogToplistDefinition(toplistDefinition))
		}
	} else if def, ok := terraformWidget["trace_service_definition"].([]interface{}); ok && len(def) > 0 {
		if traceServiceDefinition, ok := def[0].(map[string]interface{}); ok {
			definition = datadogV1.ServiceSummaryWidgetDefinitionAsWidgetDefinition(buildDatadogTraceServiceDefinition(traceServiceDefinition))
		}
	} else {
		return nil, fmt.Errorf("failed to find valid definition in widget configuration")
	}

	datadogWidget := datadogV1.NewWidget(definition)

	// Build widget layout
	if v, ok := terraformWidget["layout"].(map[string]interface{}); ok && len(v) != 0 {
		datadogWidget.SetLayout(*buildDatadogWidgetLayoutDeprecated(v))
	} else if wl, ok := terraformWidget["widget_layout"].([]interface{}); ok && len(wl) != 0 {
		if v, ok := wl[0].(map[string]interface{}); ok && len(v) != 0 {
			datadogWidget.SetLayout(*buildDatadogWidgetLayout(v))
		}
	}

	return datadogWidget, nil
}

// Helper to build a list of Terraform widgets from a list of Datadog widgets
func buildTerraformWidgets(datadogWidgets *[]datadogV1.Widget, d *schema.ResourceData) (*[]map[string]interface{}, error) {

	terraformWidgets := make([]map[string]interface{}, len(*datadogWidgets))
	for i, datadogWidget := range *datadogWidgets {
		terraformWidget, err := buildTerraformWidget(datadogWidget, NewResourceDataKey(d, fmt.Sprintf("widget.%d", i)))
		if err != nil {
			return nil, err
		}
		terraformWidgets[i] = terraformWidget
	}
	return &terraformWidgets, nil
}

// Helper to build a Terraform widget from a Datadog widget
func buildTerraformWidget(datadogWidget datadogV1.Widget, k *ResourceDataKey) (map[string]interface{}, error) {
	terraformWidget := map[string]interface{}{}

	// Build layout
	if v, ok := datadogWidget.GetLayoutOk(); ok {
		// Set to deprecated field if that's what is used in the config, otherwise, set in the new field
		if _, ok := k.GetOkWith("layout"); ok {
			terraformWidget["layout"] = buildTerraformWidgetLayout(*v)
		} else {
			terraformWidget["widget_layout"] = []map[string]int64{{
				"x":      (*v).GetX(),
				"y":      (*v).GetY(),
				"height": (*v).GetHeight(),
				"width":  (*v).GetWidth(),
			}}
		}
	}
	terraformWidget["id"] = datadogWidget.GetId()

	// Build definition
	widgetDefinition := datadogWidget.GetDefinition()
	if widgetDefinition.GroupWidgetDefinition != nil {
		terraformDefinition := buildTerraformGroupDefinition(*widgetDefinition.GroupWidgetDefinition, k.Add("group_definition.0"))
		k.Remove("group_definition.0")
		terraformWidget["group_definition"] = []map[string]interface{}{terraformDefinition}
	} else if widgetDefinition.AlertGraphWidgetDefinition != nil {
		terraformDefinition := buildTerraformAlertGraphDefinition(*widgetDefinition.AlertGraphWidgetDefinition, k.Add("alert_graph_definition.0"))
		k.Remove("alert_graph_definition.0")
		terraformWidget["alert_graph_definition"] = []map[string]interface{}{terraformDefinition}
	} else if widgetDefinition.AlertValueWidgetDefinition != nil {
		terraformDefinition := buildTerraformAlertValueDefinition(*widgetDefinition.AlertValueWidgetDefinition)
		terraformWidget["alert_value_definition"] = []map[string]interface{}{terraformDefinition}
	} else if widgetDefinition.ChangeWidgetDefinition != nil {
		terraformDefinition := buildTerraformChangeDefinition(*widgetDefinition.ChangeWidgetDefinition, k.Add("change_definition.0"))
		k.Remove("change_definition.0")
		terraformWidget["change_definition"] = []map[string]interface{}{terraformDefinition}
	} else if widgetDefinition.CheckStatusWidgetDefinition != nil {
		terraformDefinition := buildTerraformCheckStatusDefinition(*widgetDefinition.CheckStatusWidgetDefinition, k.Add("check_status_definition.0"))
		k.Remove("check_status_definition.0")
		terraformWidget["check_status_definition"] = []map[string]interface{}{terraformDefinition}
	} else if widgetDefinition.DistributionWidgetDefinition != nil {
		terraformDefinition := buildTerraformDistributionDefinition(*widgetDefinition.DistributionWidgetDefinition, k.Add("distribution_definition.0"))
		k.Remove("distribution_definition.0")
		terraformWidget["distribution_definition"] = []map[string]interface{}{terraformDefinition}
	} else if widgetDefinition.EventStreamWidgetDefinition != nil {
		terraformDefinition := buildTerraformEventStreamDefinition(*widgetDefinition.EventStreamWidgetDefinition, k.Add("event_stream_definition.0"))
		k.Remove("event_stream_definition.0")
		terraformWidget["event_stream_definition"] = []map[string]interface{}{terraformDefinition}
	} else if widgetDefinition.EventTimelineWidgetDefinition != nil {
		terraformDefinition := buildTerraformEventTimelineDefinition(*widgetDefinition.EventTimelineWidgetDefinition, k.Add("event_timeline_definition.0"))
		k.Remove("event_timeline_definition.0")
		terraformWidget["event_timeline_definition"] = []map[string]interface{}{terraformDefinition}
	} else if widgetDefinition.FreeTextWidgetDefinition != nil {
		terraformDefinition := buildTerraformFreeTextDefinition(*widgetDefinition.FreeTextWidgetDefinition)
		terraformWidget["free_text_definition"] = []map[string]interface{}{terraformDefinition}
	} else if widgetDefinition.HeatMapWidgetDefinition != nil {
		terraformDefinition := buildTerraformHeatmapDefinition(*widgetDefinition.HeatMapWidgetDefinition, k.Add("heatmap_definition.0"))
		k.Remove("heatmap_definition.0")
		terraformWidget["heatmap_definition"] = []map[string]interface{}{terraformDefinition}
	} else if widgetDefinition.HostMapWidgetDefinition != nil {
		terraformDefinition := buildTerraformHostmapDefinition(*widgetDefinition.HostMapWidgetDefinition, k.Add("hostmap_definition.0"))
		k.Remove("hostmap_definition.0")
		terraformWidget["hostmap_definition"] = []map[string]interface{}{terraformDefinition}
	} else if widgetDefinition.IFrameWidgetDefinition != nil {
		terraformDefinition := buildTerraformIframeDefinition(*widgetDefinition.IFrameWidgetDefinition)
		terraformWidget["iframe_definition"] = []map[string]interface{}{terraformDefinition}
	} else if widgetDefinition.ImageWidgetDefinition != nil {
		terraformDefinition := buildTerraformImageDefinition(*widgetDefinition.ImageWidgetDefinition)
		terraformWidget["image_definition"] = []map[string]interface{}{terraformDefinition}
	} else if widgetDefinition.LogStreamWidgetDefinition != nil {
		terraformDefinition := buildTerraformLogStreamDefinition(*widgetDefinition.LogStreamWidgetDefinition, k.Add("log_stream_definition.0"))
		k.Remove("log_stream_definition.0")
		terraformWidget["log_stream_definition"] = []map[string]interface{}{terraformDefinition}
	} else if widgetDefinition.MonitorSummaryWidgetDefinition != nil {
		terraformDefinition := buildTerraformManageStatusDefinition(*widgetDefinition.MonitorSummaryWidgetDefinition)
		terraformWidget["manage_status_definition"] = []map[string]interface{}{terraformDefinition}
	} else if widgetDefinition.NoteWidgetDefinition != nil {
		terraformDefinition := buildTerraformNoteDefinition(*widgetDefinition.NoteWidgetDefinition)
		terraformWidget["note_definition"] = []map[string]interface{}{terraformDefinition}
	} else if widgetDefinition.QueryValueWidgetDefinition != nil {
		terraformDefinition := buildTerraformQueryValueDefinition(*widgetDefinition.QueryValueWidgetDefinition, k.Add("query_value_definition.0"))
		k.Remove("query_value_definition.0")
		terraformWidget["query_value_definition"] = []map[string]interface{}{terraformDefinition}
	} else if widgetDefinition.TableWidgetDefinition != nil {
		terraformDefinition := buildTerraformQueryTableDefinition(*widgetDefinition.TableWidgetDefinition, k.Add("query_table_definition.0"))
		k.Remove("query_table_definition.0")
		terraformWidget["query_table_definition"] = []map[string]interface{}{terraformDefinition}
	} else if widgetDefinition.ScatterPlotWidgetDefinition != nil {
		terraformDefinition := buildTerraformScatterplotDefinition(*widgetDefinition.ScatterPlotWidgetDefinition, k.Add("scatterplot_definition.0"))
		k.Remove("scatterplot_definition.0")
		terraformWidget["scatterplot_definition"] = []map[string]interface{}{terraformDefinition}
	} else if widgetDefinition.ServiceMapWidgetDefinition != nil {
		terraformDefinition := buildTerraformServiceMapDefinition(*widgetDefinition.ServiceMapWidgetDefinition)
		terraformWidget["servicemap_definition"] = []map[string]interface{}{terraformDefinition}
	} else if widgetDefinition.SLOWidgetDefinition != nil {
		terraformDefinition := buildTerraformServiceLevelObjectiveDefinition(*widgetDefinition.SLOWidgetDefinition)
		terraformWidget["service_level_objective_definition"] = []map[string]interface{}{terraformDefinition}
	} else if widgetDefinition.TimeseriesWidgetDefinition != nil {
		terraformDefinition := buildTerraformTimeseriesDefinition(*widgetDefinition.TimeseriesWidgetDefinition, k.Add("timeseries_definition.0"))
		k.Remove("timeseries_definition.0")
		terraformWidget["timeseries_definition"] = []map[string]interface{}{terraformDefinition}
	} else if widgetDefinition.ToplistWidgetDefinition != nil {
		terraformDefinition := buildTerraformToplistDefinition(*widgetDefinition.ToplistWidgetDefinition, k.Add("toplist_definition.0"))
		k.Remove("toplist_definition.0")
		terraformWidget["toplist_definition"] = []map[string]interface{}{terraformDefinition}
	} else if widgetDefinition.ServiceSummaryWidgetDefinition != nil {
		terraformDefinition := buildTerraformTraceServiceDefinition(*widgetDefinition.ServiceSummaryWidgetDefinition, k.Add("trace_service_definition.0"))
		k.Remove("trace_service_definition.0")
		terraformWidget["trace_service_definition"] = []map[string]interface{}{terraformDefinition}
	} else {
		return nil, fmt.Errorf("unsupported widget type: %s", widgetDefinition.GetActualInstance())
	}
	return terraformWidget, nil
}

//
// Widget Layout helpers
//

func getWidgetLayoutSchema() map[string]*schema.Schema {
	return map[string]*schema.Schema{
		"x": {
			Description: "The position of the widget on the x (horizontal) axis. Should be greater or equal to 0.",
			Type:        schema.TypeInt,
			Required:    true,
		},
		"y": {
			Description: "The position of the widget on the y (vertical) axis. Should be greater or equal to 0.",
			Type:        schema.TypeInt,
			Required:    true,
		},
		"width": {
			Description: "The width of the widget.",
			Type:        schema.TypeInt,
			Required:    true,
		},
		"height": {
			Description: "The height of the widget.",
			Type:        schema.TypeInt,
			Required:    true,
		},
	}
}

func buildDatadogWidgetLayout(terraformLayout map[string]interface{}) *datadogV1.WidgetLayout {
	datadogLayout := datadogV1.NewWidgetLayoutWithDefaults()
	datadogLayout.SetX(int64(terraformLayout["x"].(int)))
	datadogLayout.SetY(int64(terraformLayout["y"].(int)))
	datadogLayout.SetHeight(int64(terraformLayout["height"].(int)))
	datadogLayout.SetWidth(int64(terraformLayout["width"].(int)))
	return datadogLayout
}

func buildDatadogWidgetLayoutDeprecated(terraformLayout map[string]interface{}) *datadogV1.WidgetLayout {
	datadogLayout := datadogV1.NewWidgetLayoutWithDefaults()

	if value, ok := terraformLayout["x"].(string); ok && len(value) != 0 {
		if v, err := strconv.ParseInt(value, 10, 64); err == nil {
			datadogLayout.SetX(v)
		}
	}
	if value, ok := terraformLayout["y"].(string); ok && len(value) != 0 {
		if v, err := strconv.ParseInt(value, 10, 64); err == nil {
			datadogLayout.SetY(v)
		}
	}
	if value, ok := terraformLayout["height"].(string); ok && len(value) != 0 {
		if v, err := strconv.ParseInt(value, 10, 64); err == nil {
			datadogLayout.SetHeight(v)
		}
	}
	if value, ok := terraformLayout["width"].(string); ok && len(value) != 0 {
		if v, err := strconv.ParseInt(value, 10, 64); err == nil {
			datadogLayout.SetWidth(v)
		}
	}
	return datadogLayout
}

func buildTerraformWidgetLayout(datadogLayout datadogV1.WidgetLayout) map[string]string {
	terraformLayout := map[string]string{}

	if v, ok := datadogLayout.GetXOk(); ok {
		terraformLayout["x"] = strconv.FormatInt(*v, 10)
	}
	if v, ok := datadogLayout.GetYOk(); ok {
		terraformLayout["y"] = strconv.FormatInt(*v, 10)
	}
	if v, ok := datadogLayout.GetHeightOk(); ok {
		terraformLayout["height"] = strconv.FormatInt(*v, 10)
	}
	if v, ok := datadogLayout.GetWidthOk(); ok {
		terraformLayout["width"] = strconv.FormatInt(*v, 10)
	}
	return terraformLayout
}

//
// Group Widget helpers
//

func getGroupDefinitionSchema() map[string]*schema.Schema {
	return map[string]*schema.Schema{
		"widget": {
			Type:        schema.TypeList,
			Required:    true,
			Description: "The list of widgets in this group.",
			Elem: &schema.Resource{
				Schema: getNonGroupWidgetSchema(),
			},
		},
		"layout_type": {
			Type:         schema.TypeString,
			Required:     true,
			Description:  "The layout type of the group, only 'ordered' for now.",
			ValidateFunc: validators.ValidateEnumValue(datadogV1.NewWidgetLayoutTypeFromValue),
		},
		"title": {
			Type:        schema.TypeString,
			Optional:    true,
			Description: "The title of the group.",
		},
	}
}

func buildDatadogGroupDefinition(terraformGroupDefinition map[string]interface{}) (*datadogV1.GroupWidgetDefinition, error) {
	datadogGroupDefinition := datadogV1.NewGroupWidgetDefinitionWithDefaults()

	if v, ok := terraformGroupDefinition["widget"].([]interface{}); ok && len(v) != 0 {
		datadogWidgets, err := buildDatadogWidgets(&v)
		if err != nil {
			return nil, err
		}
		datadogGroupDefinition.SetWidgets(*datadogWidgets)
	}
	if v, ok := terraformGroupDefinition["layout_type"].(string); ok && len(v) != 0 {
		datadogGroupDefinition.SetLayoutType(datadogV1.WidgetLayoutType(v))
	}
	if v, ok := terraformGroupDefinition["title"].(string); ok && len(v) != 0 {
		datadogGroupDefinition.SetTitle(v)
	}

	return datadogGroupDefinition, nil
}

func buildTerraformGroupDefinition(datadogGroupDefinition datadogV1.GroupWidgetDefinition, k *ResourceDataKey) map[string]interface{} {
	terraformGroupDefinition := map[string]interface{}{}

	var groupWidgets []map[string]interface{}
	for i, datadogGroupWidgets := range datadogGroupDefinition.Widgets {
		newGroupWidget, _ := buildTerraformWidget(datadogGroupWidgets, k.Add(fmt.Sprintf("widget.%d", i)))
		k.Remove(fmt.Sprintf("widget.%d", i))
		groupWidgets = append(groupWidgets, newGroupWidget)
	}
	terraformGroupDefinition["widget"] = groupWidgets

	if v, ok := datadogGroupDefinition.GetLayoutTypeOk(); ok {
		terraformGroupDefinition["layout_type"] = v
	}
	if v, ok := datadogGroupDefinition.GetTitleOk(); ok {
		terraformGroupDefinition["title"] = v
	}

	return terraformGroupDefinition
}

//
// Alert Graph Widget Definition helpers
//

func getAlertGraphDefinitionSchema() map[string]*schema.Schema {
	return map[string]*schema.Schema{
		"alert_id": {
			Description: "The ID of the monitor used by the widget.",
			Type:        schema.TypeString,
			Required:    true,
		},
		"viz_type": {
			Description:  "Type of visualization to use when displaying the widget. Either `timeseries` or `toplist`.",
			Type:         schema.TypeString,
			ValidateFunc: validators.ValidateEnumValue(datadogV1.NewWidgetVizTypeFromValue),
			Required:     true,
		},
		"title": {
			Description: "The title of the widget.",
			Type:        schema.TypeString,
			Optional:    true,
		},
		"title_size": {
			Description: "The size of the widget's title. Default is 16.",
			Type:        schema.TypeString,
			Optional:    true,
		},
		"title_align": {
			Description:  "The alignment of the widget's title. One of `left`, `center`, or `right`.",
			Type:         schema.TypeString,
			ValidateFunc: validators.ValidateEnumValue(datadogV1.NewWidgetTextAlignFromValue),
			Optional:     true,
		},
		"time":      getDeprecatedTimeSchema(),
		"live_span": getWidgetLiveSpanSchema(),
	}
}

func getDeprecatedTimeSchema() *schema.Schema {
	return &schema.Schema{
		Description: "Nested block describing the timeframe to use when displaying the widget. The structure of this block is described below.",
		Deprecated:  "Define `live_span` directly in the widget definition instead.",
		Type:        schema.TypeMap,
		Optional:    true,
		Elem: &schema.Resource{
			Schema: map[string]*schema.Schema{
				"live_span": getWidgetLiveSpanSchema(),
			},
		},
	}
}

func buildDatadogAlertGraphDefinition(terraformDefinition map[string]interface{}) *datadogV1.AlertGraphWidgetDefinition {
	datadogDefinition := datadogV1.NewAlertGraphWidgetDefinitionWithDefaults()
	// Required params
	datadogDefinition.AlertId = terraformDefinition["alert_id"].(string)
	datadogDefinition.VizType = datadogV1.WidgetVizType(terraformDefinition["viz_type"].(string))
	// Optional params
	if v, ok := terraformDefinition["title"].(string); ok && len(v) != 0 {
		datadogDefinition.Title = datadogV1.PtrString(v)
	}
	if v, ok := terraformDefinition["title_size"].(string); ok && len(v) != 0 {
		datadogDefinition.TitleSize = datadogV1.PtrString(v)
	}
	if v, ok := terraformDefinition["title_align"].(string); ok && len(v) != 0 {
		datadogDefinition.SetTitleAlign(datadogV1.WidgetTextAlign(v))
	}
	if v, ok := terraformDefinition["time"].(map[string]interface{}); ok && len(v) > 0 {
		datadogDefinition.Time = buildDatadogWidgetTime(v)
	} else if ls, ok := terraformDefinition["live_span"].(string); ok && ls != "" {
		datadogDefinition.Time = &datadogV1.WidgetTime{
			LiveSpan: datadogV1.WidgetLiveSpan(ls).Ptr(),
		}
	}
	return datadogDefinition
}

func buildTerraformAlertGraphDefinition(datadogDefinition datadogV1.AlertGraphWidgetDefinition, k *ResourceDataKey) map[string]interface{} {
	terraformDefinition := map[string]interface{}{}
	// Required params
	terraformDefinition["alert_id"] = datadogDefinition.AlertId
	terraformDefinition["viz_type"] = datadogDefinition.VizType
	// Optional params
	if v, ok := datadogDefinition.GetTitleOk(); ok {
		terraformDefinition["title"] = *v
	}
	if v, ok := datadogDefinition.GetTitleSizeOk(); ok {
		terraformDefinition["title_size"] = *v
	}
	if v, ok := datadogDefinition.GetTitleAlignOk(); ok {
		terraformDefinition["title_align"] = *v
	}
	if v, ok := datadogDefinition.GetTimeOk(); ok {
		// Set to deprecated field if that's what is used in the config, otherwise, set in the new field
		if _, ok := k.GetOkWith("time"); ok {
			terraformDefinition["time"] = buildTerraformWidgetTimeDeprecated(*v)
		} else {
			terraformDefinition["live_span"] = v.GetLiveSpan()
		}
	}
	return terraformDefinition
}

//
// Alert Value Widget Definition helpers
//

func getAlertValueDefinitionSchema() map[string]*schema.Schema {
	return map[string]*schema.Schema{
		"alert_id": {
			Description: "The ID of the monitor used by the widget.",
			Type:        schema.TypeString,
			Required:    true,
		},
		"precision": {
			Description: "The precision to use when displaying the value. Use `*` for maximum precision.",
			Type:        schema.TypeInt,
			Optional:    true,
		},
		"unit": {
			Description: "The unit for the value displayed in the widget.",
			Type:        schema.TypeString,
			Optional:    true,
		},
		"text_align": {
			Description:  "The alignment of the text in the widget.",
			Type:         schema.TypeString,
			ValidateFunc: validators.ValidateEnumValue(datadogV1.NewWidgetTextAlignFromValue),
			Optional:     true,
		},
		"title": {
			Description: "The title of the widget.",
			Type:        schema.TypeString,
			Optional:    true,
		},
		"title_size": {
			Description: "The size of the widget's title. Default is 16.",
			Type:        schema.TypeString,
			Optional:    true,
		},
		"title_align": {
			Description:  "The alignment of the widget's title. One of `left`, `center`, or `right`.",
			Type:         schema.TypeString,
			ValidateFunc: validators.ValidateEnumValue(datadogV1.NewWidgetTextAlignFromValue),
			Optional:     true,
		},
	}
}

func buildDatadogAlertValueDefinition(terraformDefinition map[string]interface{}) *datadogV1.AlertValueWidgetDefinition {
	datadogDefinition := datadogV1.NewAlertValueWidgetDefinitionWithDefaults()
	// Required params
	datadogDefinition.AlertId = terraformDefinition["alert_id"].(string)
	// Optional params
	if v, ok := terraformDefinition["precision"].(int); ok && v != 0 {
		datadogDefinition.SetPrecision(int64(v))
	}
	if v, ok := terraformDefinition["unit"].(string); ok && len(v) != 0 {
		datadogDefinition.SetUnit(v)
	}
	if v, ok := terraformDefinition["text_align"].(string); ok && len(v) != 0 {
		datadogDefinition.SetTextAlign(datadogV1.WidgetTextAlign(v))
	}
	if v, ok := terraformDefinition["title"].(string); ok && len(v) != 0 {
		datadogDefinition.SetTitle(v)
	}
	if v, ok := terraformDefinition["title_size"].(string); ok && len(v) != 0 {
		datadogDefinition.SetTitleSize(v)
	}
	if v, ok := terraformDefinition["title_align"].(string); ok && len(v) != 0 {
		datadogDefinition.SetTitleAlign(datadogV1.WidgetTextAlign(v))
	}
	return datadogDefinition
}

func buildTerraformAlertValueDefinition(datadogDefinition datadogV1.AlertValueWidgetDefinition) map[string]interface{} {
	terraformDefinition := map[string]interface{}{}
	// Required params
	terraformDefinition["alert_id"] = datadogDefinition.GetAlertId()
	// Optional params
	if v, ok := datadogDefinition.GetPrecisionOk(); ok {
		terraformDefinition["precision"] = *v
	}
	if v, ok := datadogDefinition.GetUnitOk(); ok {
		terraformDefinition["unit"] = *v
	}
	if v, ok := datadogDefinition.GetTextAlignOk(); ok {
		terraformDefinition["text_align"] = *v
	}
	if v, ok := datadogDefinition.GetTitleOk(); ok {
		terraformDefinition["title"] = *v
	}
	if v, ok := datadogDefinition.GetTitleSizeOk(); ok {
		terraformDefinition["title_size"] = *v
	}
	if v, ok := datadogDefinition.GetTitleAlignOk(); ok {
		terraformDefinition["title_align"] = *v
	}
	return terraformDefinition
}

//
// Change Widget Definition helpers
//

func getChangeDefinitionSchema() map[string]*schema.Schema {
	return map[string]*schema.Schema{
		"request": {
			Description: "Nested block describing the request to use when displaying the widget. Multiple request blocks are allowed with the structure below (exactly one of `q`, `apm_query`, `log_query`, `rum_query`, `security_query` or `process_query` is required within the request block).",
			Type:        schema.TypeList,
			Optional:    true,
			Elem: &schema.Resource{
				Schema: getChangeRequestSchema(),
			},
		},
		"title": {
			Description: "The title of the widget.",
			Type:        schema.TypeString,
			Optional:    true,
		},
		"title_size": {
			Description: "The size of the widget's title. Default is 16.",
			Type:        schema.TypeString,
			Optional:    true,
		},
		"title_align": {
			Description:  "The alignment of the widget's title. One of `left`, `center`, or `right`.",
			Type:         schema.TypeString,
			ValidateFunc: validators.ValidateEnumValue(datadogV1.NewWidgetTextAlignFromValue),
			Optional:     true,
		},
		"time":      getDeprecatedTimeSchema(),
		"live_span": getWidgetLiveSpanSchema(),
		"custom_link": {
			Description: "Nested block describing a custom link. Multiple `custom_link` blocks are allowed with the structure below.",
			Type:        schema.TypeList,
			Optional:    true,
			Elem: &schema.Resource{
				Schema: getWidgetCustomLinkSchema(),
			},
		},
	}
}
func buildDatadogChangeDefinition(terraformDefinition map[string]interface{}) *datadogV1.ChangeWidgetDefinition {
	datadogDefinition := datadogV1.NewChangeWidgetDefinitionWithDefaults()
	// Required params
	terraformRequests := terraformDefinition["request"].([]interface{})
	datadogDefinition.Requests = *buildDatadogChangeRequests(&terraformRequests)
	// Optional params
	if v, ok := terraformDefinition["title"].(string); ok && len(v) != 0 {
		datadogDefinition.SetTitle(v)
	}
	if v, ok := terraformDefinition["title_size"].(string); ok && len(v) != 0 {
		datadogDefinition.SetTitleSize(v)
	}
	if v, ok := terraformDefinition["title_align"].(string); ok && len(v) != 0 {
		datadogDefinition.SetTitleAlign(datadogV1.WidgetTextAlign(v))
	}
	if v, ok := terraformDefinition["time"].(map[string]interface{}); ok && len(v) > 0 {
		datadogDefinition.Time = buildDatadogWidgetTime(v)
	} else if ls, ok := terraformDefinition["live_span"].(string); ok && ls != "" {
		datadogDefinition.Time = &datadogV1.WidgetTime{
			LiveSpan: datadogV1.WidgetLiveSpan(ls).Ptr(),
		}
	}
	if v, ok := terraformDefinition["custom_link"].([]interface{}); ok && len(v) > 0 {
		datadogDefinition.SetCustomLinks(*buildDatadogWidgetCustomLinks(&v))
	}
	return datadogDefinition
}
func buildTerraformChangeDefinition(datadogDefinition datadogV1.ChangeWidgetDefinition, k *ResourceDataKey) map[string]interface{} {
	terraformDefinition := map[string]interface{}{}
	// Required params
	terraformDefinition["request"] = buildTerraformChangeRequests(&datadogDefinition.Requests, k.Add("request"))
	k.Remove("request")
	// Optional params
	if v, ok := datadogDefinition.GetTitleOk(); ok {
		terraformDefinition["title"] = *v
	}
	if v, ok := datadogDefinition.GetTitleSizeOk(); ok {
		terraformDefinition["title_size"] = *v
	}
	if v, ok := datadogDefinition.GetTitleAlignOk(); ok {
		terraformDefinition["title_align"] = *v
	}
	if v, ok := datadogDefinition.GetTimeOk(); ok {
		// Set to deprecated field if that's what is used in the config, otherwise, set in the new field
		if _, ok := k.GetOkWith("time"); ok {
			terraformDefinition["time"] = buildTerraformWidgetTimeDeprecated(*v)
		} else {
			terraformDefinition["live_span"] = v.GetLiveSpan()
		}
	}
	if v, ok := datadogDefinition.GetCustomLinksOk(); ok {
		terraformDefinition["custom_link"] = buildTerraformWidgetCustomLinks(v)
	}
	return terraformDefinition
}

func getChangeRequestSchema() map[string]*schema.Schema {
	return map[string]*schema.Schema{
		// A request should implement exactly one of the following type of query
		"q":              getMetricQuerySchema(),
		"apm_query":      getApmLogNetworkRumSecurityQuerySchema(),
		"log_query":      getApmLogNetworkRumSecurityQuerySchema(),
		"rum_query":      getApmLogNetworkRumSecurityQuerySchema(),
		"security_query": getApmLogNetworkRumSecurityQuerySchema(),
		"process_query":  getProcessQuerySchema(),
		// Settings specific to Change requests
		"change_type": {
			Description:  "Whether to show absolute or relative change. One of `absolute`, `relative`.",
			Type:         schema.TypeString,
			ValidateFunc: validators.ValidateEnumValue(datadogV1.NewWidgetChangeTypeFromValue),
			Optional:     true,
		},
		"compare_to": {
			Description:  "Choose from when to compare current data to. One of `hour_before`, `day_before`, `week_before` or `month_before`.",
			Type:         schema.TypeString,
			ValidateFunc: validators.ValidateEnumValue(datadogV1.NewWidgetCompareToFromValue),
			Optional:     true,
		},
		"increase_good": {
			Description: "Boolean indicating whether an increase in the value is good (thus displayed in green) or not (thus displayed in red).",
			Type:        schema.TypeBool,
			Optional:    true,
		},
		"order_by": {
			Description:  "One of `change`, `name`, `present` (present value) or `past` (past value).",
			Type:         schema.TypeString,
			ValidateFunc: validators.ValidateEnumValue(datadogV1.NewWidgetOrderByFromValue),
			Optional:     true,
		},
		"order_dir": {
			Description:  "Either `asc` (ascending) or `desc` (descending).",
			Type:         schema.TypeString,
			ValidateFunc: validators.ValidateEnumValue(datadogV1.NewWidgetSortFromValue),
			Optional:     true,
		},
		"show_present": {
			Description: "If set to `true`, displays current value.",
			Type:        schema.TypeBool,
			Optional:    true,
		},
	}
}
func buildDatadogChangeRequests(terraformRequests *[]interface{}) *[]datadogV1.ChangeWidgetRequest {
	datadogRequests := make([]datadogV1.ChangeWidgetRequest, len(*terraformRequests))
	for i, request := range *terraformRequests {
		terraformRequest := request.(map[string]interface{})
		// Build ChangeRequest
		datadogChangeRequest := datadogV1.NewChangeWidgetRequest()
		if v, ok := terraformRequest["q"].(string); ok && len(v) != 0 {
			datadogChangeRequest.SetQ(v)
		} else if v, ok := terraformRequest["apm_query"].([]interface{}); ok && len(v) > 0 {
			apmQuery := v[0].(map[string]interface{})
			datadogChangeRequest.ApmQuery = buildDatadogApmOrLogQuery(apmQuery)
		} else if v, ok := terraformRequest["log_query"].([]interface{}); ok && len(v) > 0 {
			logQuery := v[0].(map[string]interface{})
			datadogChangeRequest.LogQuery = buildDatadogApmOrLogQuery(logQuery)
		} else if v, ok := terraformRequest["rum_query"].([]interface{}); ok && len(v) > 0 {
			rumQuery := v[0].(map[string]interface{})
			datadogChangeRequest.RumQuery = buildDatadogApmOrLogQuery(rumQuery)
		} else if v, ok := terraformRequest["security_query"].([]interface{}); ok && len(v) > 0 {
			securityQuery := v[0].(map[string]interface{})
			datadogChangeRequest.SecurityQuery = buildDatadogApmOrLogQuery(securityQuery)
		} else if v, ok := terraformRequest["process_query"].([]interface{}); ok && len(v) > 0 {
			processQuery := v[0].(map[string]interface{})
			datadogChangeRequest.ProcessQuery = buildDatadogProcessQuery(processQuery)
		}

		if v, ok := terraformRequest["change_type"].(string); ok && len(v) != 0 {
			datadogChangeRequest.SetChangeType(datadogV1.WidgetChangeType(v))
		}
		if v, ok := terraformRequest["compare_to"].(string); ok && len(v) != 0 {
			datadogChangeRequest.SetCompareTo(datadogV1.WidgetCompareTo(v))
		}
		if v, ok := terraformRequest["increase_good"].(bool); ok {
			datadogChangeRequest.SetIncreaseGood(v)
		}
		if v, ok := terraformRequest["order_by"].(string); ok && len(v) != 0 {
			datadogChangeRequest.SetOrderBy(datadogV1.WidgetOrderBy(v))
		}
		if v, ok := terraformRequest["order_dir"].(string); ok && len(v) != 0 {
			datadogChangeRequest.SetOrderDir(datadogV1.WidgetSort(v))
		}
		if v, ok := terraformRequest["show_present"].(bool); ok {
			datadogChangeRequest.SetShowPresent(v)
		}

		datadogRequests[i] = *datadogChangeRequest
	}
	return &datadogRequests
}
func buildTerraformChangeRequests(datadogChangeRequests *[]datadogV1.ChangeWidgetRequest, k *ResourceDataKey) *[]map[string]interface{} {
	terraformRequests := make([]map[string]interface{}, len(*datadogChangeRequests))
	for i, datadogRequest := range *datadogChangeRequests {
		terraformRequest := map[string]interface{}{}
		if v, ok := datadogRequest.GetQOk(); ok {
			terraformRequest["q"] = v
		} else if v, ok := datadogRequest.GetApmQueryOk(); ok {
			terraformQuery := buildTerraformApmOrLogQuery(*v, k.Add(fmt.Sprintf("%d.apm_query.0", i)))
			k.Remove(fmt.Sprintf("%d.apm_query.0", i))
			terraformRequest["apm_query"] = []map[string]interface{}{terraformQuery}
		} else if v, ok := datadogRequest.GetLogQueryOk(); ok {
			terraformQuery := buildTerraformApmOrLogQuery(*v, k.Add(fmt.Sprintf("%d.log_query.0", i)))
			k.Remove(fmt.Sprintf("%d.log_query.0", i))
			terraformRequest["log_query"] = []map[string]interface{}{terraformQuery}
		} else if v, ok := datadogRequest.GetProcessQueryOk(); ok {
			terraformQuery := buildTerraformProcessQuery(*v)
			terraformRequest["process_query"] = []map[string]interface{}{terraformQuery}
		} else if v, ok := datadogRequest.GetRumQueryOk(); ok {
			terraformQuery := buildTerraformApmOrLogQuery(*v, k.Add(fmt.Sprintf("%d.rum_query.0", i)))
			k.Remove(fmt.Sprintf("%d.rum_query.0", i))
			terraformRequest["rum_query"] = []map[string]interface{}{terraformQuery}
		} else if v, ok := datadogRequest.GetSecurityQueryOk(); ok {
			terraformQuery := buildTerraformApmOrLogQuery(*v, k.Add(fmt.Sprintf("%d.security_query.0", i)))
			k.Remove(fmt.Sprintf("%d.security_query.0", i))
			terraformRequest["security_query"] = []map[string]interface{}{terraformQuery}
		}

		if v, ok := datadogRequest.GetChangeTypeOk(); ok {
			terraformRequest["change_type"] = *v
		}
		if v, ok := datadogRequest.GetCompareToOk(); ok {
			terraformRequest["compare_to"] = *v
		}
		if v, ok := datadogRequest.GetIncreaseGoodOk(); ok {
			terraformRequest["increase_good"] = *v
		}
		if v, ok := datadogRequest.GetOrderByOk(); ok {
			terraformRequest["order_by"] = *v
		}
		if v, ok := datadogRequest.GetOrderDirOk(); ok {
			terraformRequest["order_dir"] = *v
		}
		if v, ok := datadogRequest.GetShowPresentOk(); ok {
			terraformRequest["show_present"] = *v
		}
		terraformRequests[i] = terraformRequest
	}
	return &terraformRequests
}

//
// Distribution Widget Definition helpers
//

func getDistributionDefinitionSchema() map[string]*schema.Schema {
	return map[string]*schema.Schema{
		"request": {
			Description: "Nested block describing the request to use when displaying the widget. Multiple request blocks are allowed with the structure below (exactly one of `q`, `apm_query`, `log_query`, `rum_query`, `security_query` or `process_query` is required within the request block).",
			Type:        schema.TypeList,
			Optional:    true,
			Elem: &schema.Resource{
				Schema: getDistributionRequestSchema(),
			},
		},
		"title": {
			Description: "The title of the widget.",
			Type:        schema.TypeString,
			Optional:    true,
		},
		"title_size": {
			Description: "The size of the widget's title. Default is 16.",
			Type:        schema.TypeString,
			Optional:    true,
		},
		"title_align": {
			Description:  "The alignment of the widget's title. One of `left`, `center`, or `right`.",
			Type:         schema.TypeString,
			ValidateFunc: validators.ValidateEnumValue(datadogV1.NewWidgetTextAlignFromValue),
			Optional:     true,
		},
		"legend_size": {
			Description:  "The size of the legend displayed in the widget.",
			Type:         schema.TypeString,
			Optional:     true,
			ValidateFunc: validateTimeseriesWidgetLegendSize,
		},
		"show_legend": {
			Description: "Whether or not to show the legend on this widget.",
			Type:        schema.TypeBool,
			Optional:    true,
		},
		"time":      getDeprecatedTimeSchema(),
		"live_span": getWidgetLiveSpanSchema(),
	}
}
func buildDatadogDistributionDefinition(terraformDefinition map[string]interface{}) *datadogV1.DistributionWidgetDefinition {
	datadogDefinition := datadogV1.NewDistributionWidgetDefinitionWithDefaults()
	// Required params
	terraformRequests := terraformDefinition["request"].([]interface{})
	datadogDefinition.Requests = *buildDatadogDistributionRequests(&terraformRequests)
	// Optional params
	if v, ok := terraformDefinition["show_legend"].(bool); ok {
		datadogDefinition.SetShowLegend(v)
	}
	if v, ok := terraformDefinition["legend_size"].(string); ok && len(v) != 0 {
		datadogDefinition.SetLegendSize(v)
	}
	if v, ok := terraformDefinition["title"].(string); ok && len(v) != 0 {
		datadogDefinition.SetTitle(v)
	}
	if v, ok := terraformDefinition["title_size"].(string); ok && len(v) != 0 {
		datadogDefinition.SetTitleSize(v)
	}
	if v, ok := terraformDefinition["title_align"].(string); ok && len(v) != 0 {
		datadogDefinition.SetTitleAlign(datadogV1.WidgetTextAlign(v))
	}
	if v, ok := terraformDefinition["time"].(map[string]interface{}); ok && len(v) > 0 {
		datadogDefinition.Time = buildDatadogWidgetTime(v)
	} else if ls, ok := terraformDefinition["live_span"].(string); ok && ls != "" {
		datadogDefinition.Time = &datadogV1.WidgetTime{
			LiveSpan: datadogV1.WidgetLiveSpan(ls).Ptr(),
		}
	}
	return datadogDefinition
}
func buildTerraformDistributionDefinition(datadogDefinition datadogV1.DistributionWidgetDefinition, k *ResourceDataKey) map[string]interface{} {
	terraformDefinition := map[string]interface{}{}
	// Required params
	terraformDefinition["request"] = buildTerraformDistributionRequests(&datadogDefinition.Requests, k.Add("request"))
	k.Remove("request")
	// Optional params
	if v, ok := datadogDefinition.GetShowLegendOk(); ok {
		terraformDefinition["show_legend"] = *v
	}
	if v, ok := datadogDefinition.GetLegendSizeOk(); ok {
		terraformDefinition["legend_size"] = *v
	}
	if v, ok := datadogDefinition.GetTitleOk(); ok {
		terraformDefinition["title"] = *v
	}
	if v, ok := datadogDefinition.GetTitleSizeOk(); ok {
		terraformDefinition["title_size"] = *v
	}
	if v, ok := datadogDefinition.GetTitleAlignOk(); ok {
		terraformDefinition["title_align"] = *v
	}
	if v, ok := datadogDefinition.GetTimeOk(); ok {
		// Set to deprecated field if that's what is used in the config, otherwise, set in the new field
		if _, ok := k.GetOkWith("time"); ok {
			terraformDefinition["time"] = buildTerraformWidgetTimeDeprecated(*v)
		} else {
			terraformDefinition["live_span"] = v.GetLiveSpan()
		}
	}
	return terraformDefinition
}

func getDistributionRequestSchema() map[string]*schema.Schema {
	return map[string]*schema.Schema{
		// A request should implement exactly one of the following type of query
		"q":              getMetricQuerySchema(),
		"apm_query":      getApmLogNetworkRumSecurityQuerySchema(),
		"log_query":      getApmLogNetworkRumSecurityQuerySchema(),
		"rum_query":      getApmLogNetworkRumSecurityQuerySchema(),
		"security_query": getApmLogNetworkRumSecurityQuerySchema(),
		"process_query":  getProcessQuerySchema(),
		// Settings specific to Distribution requests
		"style": {
			Description: "Style of the widget graph. One nested block is allowed with the structure below.",
			Type:        schema.TypeList,
			MaxItems:    1,
			Optional:    true,
			Elem: &schema.Resource{
				Schema: getWidgetRequestStyle(),
			},
		},
	}
}
func buildDatadogDistributionRequests(terraformRequests *[]interface{}) *[]datadogV1.DistributionWidgetRequest {
	datadogRequests := make([]datadogV1.DistributionWidgetRequest, len(*terraformRequests))
	for i, r := range *terraformRequests {
		terraformRequest := r.(map[string]interface{})
		// Build DistributionRequest
		datadogDistributionRequest := datadogV1.NewDistributionWidgetRequest()
		if v, ok := terraformRequest["q"].(string); ok && len(v) != 0 {
			datadogDistributionRequest.SetQ(v)
		} else if v, ok := terraformRequest["apm_query"].([]interface{}); ok && len(v) > 0 {
			apmQuery := v[0].(map[string]interface{})
			datadogDistributionRequest.ApmQuery = buildDatadogApmOrLogQuery(apmQuery)
		} else if v, ok := terraformRequest["log_query"].([]interface{}); ok && len(v) > 0 {
			logQuery := v[0].(map[string]interface{})
			datadogDistributionRequest.LogQuery = buildDatadogApmOrLogQuery(logQuery)
		} else if v, ok := terraformRequest["process_query"].([]interface{}); ok && len(v) > 0 {
			processQuery := v[0].(map[string]interface{})
			datadogDistributionRequest.ProcessQuery = buildDatadogProcessQuery(processQuery)
		} else if v, ok := terraformRequest["rum_query"].([]interface{}); ok && len(v) > 0 {
			rumQuery := v[0].(map[string]interface{})
			datadogDistributionRequest.RumQuery = buildDatadogApmOrLogQuery(rumQuery)
		} else if v, ok := terraformRequest["security_query"].([]interface{}); ok && len(v) > 0 {
			securityQuery := v[0].(map[string]interface{})
			datadogDistributionRequest.SecurityQuery = buildDatadogApmOrLogQuery(securityQuery)
		}
		if style, ok := terraformRequest["style"].([]interface{}); ok && len(style) > 0 {
			if v, ok := style[0].(map[string]interface{}); ok && len(v) > 0 {
				datadogDistributionRequest.Style = buildDatadogWidgetStyle(v)
			}
		}

		datadogRequests[i] = *datadogDistributionRequest
	}
	return &datadogRequests
}
func buildTerraformDistributionRequests(datadogDistributionRequests *[]datadogV1.DistributionWidgetRequest, k *ResourceDataKey) *[]map[string]interface{} {
	terraformRequests := make([]map[string]interface{}, len(*datadogDistributionRequests))
	for i, datadogRequest := range *datadogDistributionRequests {
		terraformRequest := map[string]interface{}{}
		if v, ok := datadogRequest.GetQOk(); ok {
			terraformRequest["q"] = v
		} else if v, ok := datadogRequest.GetApmQueryOk(); ok {
			terraformQuery := buildTerraformApmOrLogQuery(*v, k.Add(fmt.Sprintf("%d.apm_query.0", i)))
			k.Remove(fmt.Sprintf("%d.apm_query.0", i))
			terraformRequest["apm_query"] = []map[string]interface{}{terraformQuery}
		} else if v, ok := datadogRequest.GetLogQueryOk(); ok {
			terraformQuery := buildTerraformApmOrLogQuery(*v, k.Add(fmt.Sprintf("%d.log_query.0", i)))
			k.Remove(fmt.Sprintf("%d.log_query.0", i))
			terraformRequest["log_query"] = []map[string]interface{}{terraformQuery}
		} else if v, ok := datadogRequest.GetProcessQueryOk(); ok {
			terraformQuery := buildTerraformProcessQuery(*v)
			terraformRequest["process_query"] = []map[string]interface{}{terraformQuery}
		} else if v, ok := datadogRequest.GetRumQueryOk(); ok {
			terraformQuery := buildTerraformApmOrLogQuery(*v, k.Add(fmt.Sprintf("%d.rum_query.0", i)))
			k.Remove(fmt.Sprintf("%d.rum_query.0", i))
			terraformRequest["rum_query"] = []map[string]interface{}{terraformQuery}
		} else if v, ok := datadogRequest.GetSecurityQueryOk(); ok {
			terraformQuery := buildTerraformApmOrLogQuery(*v, k.Add(fmt.Sprintf("%d.security_query.0", i)))
			k.Remove(fmt.Sprintf("%d.security_query.0", i))
			terraformRequest["security_query"] = []map[string]interface{}{terraformQuery}
		}
		if datadogRequest.Style != nil {
			style := buildTerraformWidgetStyle(*datadogRequest.Style)
			terraformRequest["style"] = []map[string]interface{}{style}
		}
		terraformRequests[i] = terraformRequest
	}
	return &terraformRequests
}

//
// Event Stream Widget Definition helpers
//

func getEventStreamDefinitionSchema() map[string]*schema.Schema {
	return map[string]*schema.Schema{
		"query": {
			Description: "The query to use in the widget.",
			Type:        schema.TypeString,
			Required:    true,
		},
		"event_size": {
			Description:  "The size to use to display an event. One of `s`, `l`",
			Type:         schema.TypeString,
			ValidateFunc: validators.ValidateEnumValue(datadogV1.NewWidgetEventSizeFromValue),
			Optional:     true,
		},
		"title": {
			Description: "The title of the widget.",
			Type:        schema.TypeString,
			Optional:    true,
		},
		"title_size": {
			Description: "The size of the widget's title. Default is 16.",
			Type:        schema.TypeString,
			Optional:    true,
		},
		"title_align": {
			Description:  "The alignment of the widget's title. One of `left`, `center`, or `right`.",
			Type:         schema.TypeString,
			ValidateFunc: validators.ValidateEnumValue(datadogV1.NewWidgetTextAlignFromValue),
			Optional:     true,
		},
		"time":      getDeprecatedTimeSchema(),
		"live_span": getWidgetLiveSpanSchema(),
		"tags_execution": {
			Description: "The execution method for multi-value filters. Can be either `and` or `or`.",
			Type:        schema.TypeString,
			Optional:    true,
		},
	}
}

func buildDatadogEventStreamDefinition(terraformDefinition map[string]interface{}) *datadogV1.EventStreamWidgetDefinition {
	datadogDefinition := datadogV1.NewEventStreamWidgetDefinitionWithDefaults()
	// Required params
	datadogDefinition.SetQuery(terraformDefinition["query"].(string))
	// Optional params
	if v, ok := terraformDefinition["event_size"].(string); ok && len(v) != 0 {
		datadogDefinition.SetEventSize(datadogV1.WidgetEventSize(v))
	}
	if v, ok := terraformDefinition["title"].(string); ok && len(v) != 0 {
		datadogDefinition.SetTitle(v)
	}
	if v, ok := terraformDefinition["title_size"].(string); ok && len(v) != 0 {
		datadogDefinition.SetTitleSize(v)
	}
	if v, ok := terraformDefinition["title_align"].(string); ok && len(v) != 0 {
		datadogDefinition.SetTitleAlign(datadogV1.WidgetTextAlign(v))
	}
	if v, ok := terraformDefinition["time"].(map[string]interface{}); ok && len(v) > 0 {
		datadogDefinition.Time = buildDatadogWidgetTime(v)
	} else if ls, ok := terraformDefinition["live_span"].(string); ok && ls != "" {
		datadogDefinition.Time = &datadogV1.WidgetTime{
			LiveSpan: datadogV1.WidgetLiveSpan(ls).Ptr(),
		}
	}
	if v, ok := terraformDefinition["tags_execution"].(string); ok && len(v) > 0 {
		datadogDefinition.SetTagsExecution(v)
	}
	return datadogDefinition
}

func buildTerraformEventStreamDefinition(datadogDefinition datadogV1.EventStreamWidgetDefinition, k *ResourceDataKey) map[string]interface{} {
	terraformDefinition := map[string]interface{}{}
	// Required params
	terraformDefinition["query"] = datadogDefinition.Query
	// Optional params
	if datadogDefinition.EventSize != nil {
		terraformDefinition["event_size"] = *datadogDefinition.EventSize
	}
	if datadogDefinition.Title != nil {
		terraformDefinition["title"] = *datadogDefinition.Title
	}
	if datadogDefinition.TitleSize != nil {
		terraformDefinition["title_size"] = *datadogDefinition.TitleSize
	}
	if datadogDefinition.TitleAlign != nil {
		terraformDefinition["title_align"] = *datadogDefinition.TitleAlign
	}
	if v, ok := datadogDefinition.GetTimeOk(); ok {
		// Set to deprecated field if that's what is used in the config, otherwise, set in the new field
		if _, ok := k.GetOkWith("time"); ok {
			terraformDefinition["time"] = buildTerraformWidgetTimeDeprecated(*v)
		} else {
			terraformDefinition["live_span"] = v.GetLiveSpan()
		}
	}
	if datadogDefinition.TagsExecution != nil {
		terraformDefinition["tags_execution"] = *datadogDefinition.TagsExecution
	}
	return terraformDefinition
}

//
// Event Timeline Widget Definition helpers
//

func getEventTimelineDefinitionSchema() map[string]*schema.Schema {
	return map[string]*schema.Schema{
		"query": {
			Description: "The query to use in the widget.",
			Type:        schema.TypeString,
			Required:    true,
		},
		"title": {
			Description: "The title of the widget.",
			Type:        schema.TypeString,
			Optional:    true,
		},
		"title_size": {
			Description: "The size of the widget's title. Default is 16.",
			Type:        schema.TypeString,
			Optional:    true,
		},
		"title_align": {
			Description:  "The alignment of the widget's title. One of `left`, `center`, or `right`.",
			Type:         schema.TypeString,
			ValidateFunc: validators.ValidateEnumValue(datadogV1.NewWidgetTextAlignFromValue),
			Optional:     true,
		},
		"time":      getDeprecatedTimeSchema(),
		"live_span": getWidgetLiveSpanSchema(),
		"tags_execution": {
			Description: "The execution method for multi-value filters. Can be either `and` or `or`.",
			Type:        schema.TypeString,
			Optional:    true,
		},
	}
}

func buildDatadogEventTimelineDefinition(terraformDefinition map[string]interface{}) *datadogV1.EventTimelineWidgetDefinition {
	datadogDefinition := datadogV1.NewEventTimelineWidgetDefinitionWithDefaults()
	// Required params
	datadogDefinition.SetQuery(terraformDefinition["query"].(string))
	// Optional params
	if v, ok := terraformDefinition["title"].(string); ok && len(v) != 0 {
		datadogDefinition.SetTitle(v)
	}
	if v, ok := terraformDefinition["title_size"].(string); ok && len(v) != 0 {
		datadogDefinition.SetTitleSize(v)
	}
	if v, ok := terraformDefinition["title_align"].(string); ok && len(v) != 0 {
		datadogDefinition.SetTitleAlign(datadogV1.WidgetTextAlign(v))
	}
	if v, ok := terraformDefinition["time"].(map[string]interface{}); ok && len(v) > 0 {
		datadogDefinition.Time = buildDatadogWidgetTime(v)
	} else if ls, ok := terraformDefinition["live_span"].(string); ok && ls != "" {
		datadogDefinition.Time = &datadogV1.WidgetTime{
			LiveSpan: datadogV1.WidgetLiveSpan(ls).Ptr(),
		}
	}
	if v, ok := terraformDefinition["tags_execution"].(string); ok && len(v) > 0 {
		datadogDefinition.SetTagsExecution(v)
	}
	return datadogDefinition
}

func buildTerraformEventTimelineDefinition(datadogDefinition datadogV1.EventTimelineWidgetDefinition, k *ResourceDataKey) map[string]interface{} {
	terraformDefinition := map[string]interface{}{}
	// Required params
	terraformDefinition["query"] = datadogDefinition.GetQuery()
	// Optional params
	if v, ok := datadogDefinition.GetTitleOk(); ok {
		terraformDefinition["title"] = *v
	}
	if v, ok := datadogDefinition.GetTitleSizeOk(); ok {
		terraformDefinition["title_size"] = *v
	}
	if v, ok := datadogDefinition.GetTitleAlignOk(); ok {
		terraformDefinition["title_align"] = *v
	}
	if v, ok := datadogDefinition.GetTimeOk(); ok {
		// Set to deprecated field if that's what is used in the config, otherwise, set in the new field
		if _, ok := k.GetOkWith("time"); ok {
			terraformDefinition["time"] = buildTerraformWidgetTimeDeprecated(*v)
		} else {
			terraformDefinition["live_span"] = v.GetLiveSpan()
		}
	}
	if v, ok := datadogDefinition.GetTagsExecutionOk(); ok {
		terraformDefinition["tags_execution"] = *v
	}
	return terraformDefinition
}

//
// Check Status Widget Definition helpers
//

func getCheckStatusDefinitionSchema() map[string]*schema.Schema {
	return map[string]*schema.Schema{
		"check": {
			Description: "The check to use in the widget.",
			Type:        schema.TypeString,
			Required:    true,
		},
		"grouping": {
			Description:  "Either `check` or `cluster`, depending on whether the widget should use a single check or a cluster of checks.",
			Type:         schema.TypeString,
			ValidateFunc: validators.ValidateEnumValue(datadogV1.NewWidgetGroupingFromValue),
			Required:     true,
		},
		"group": {
			Description: "The check group to use in the widget.",
			Type:        schema.TypeString,
			Optional:    true,
		},
		"group_by": {
			Description: "When `grouping = \"cluster\"`, indicates a list of tags to use for grouping.",
			Type:        schema.TypeList,
			Optional:    true,
			Elem:        &schema.Schema{Type: schema.TypeString},
		},
		"tags": {
			Description: "List of tags to use in the widget.",
			Type:        schema.TypeList,
			Optional:    true,
			Elem:        &schema.Schema{Type: schema.TypeString},
		},
		"title": {
			Description: "The title of the widget.",
			Type:        schema.TypeString,
			Optional:    true,
		},
		"title_size": {
			Description: "The size of the widget's title. Default is 16.",
			Type:        schema.TypeString,
			Optional:    true,
		},
		"title_align": {
			Description:  "The alignment of the widget's title. One of `left`, `center`, or `right`.",
			Type:         schema.TypeString,
			ValidateFunc: validators.ValidateEnumValue(datadogV1.NewWidgetTextAlignFromValue),
			Optional:     true,
		},
		"time":      getDeprecatedTimeSchema(),
		"live_span": getWidgetLiveSpanSchema(),
	}
}

func buildDatadogCheckStatusDefinition(terraformDefinition map[string]interface{}) *datadogV1.CheckStatusWidgetDefinition {
	datadogDefinition := datadogV1.NewCheckStatusWidgetDefinitionWithDefaults()
	// Required params
	datadogDefinition.SetCheck(terraformDefinition["check"].(string))
	datadogDefinition.SetGrouping(datadogV1.WidgetGrouping(terraformDefinition["grouping"].(string)))
	// Optional params
	if v, ok := terraformDefinition["group"].(string); ok && len(v) != 0 {
		datadogDefinition.SetGroup(v)
	}
	if terraformGroupBys, ok := terraformDefinition["group_by"].([]interface{}); ok && len(terraformGroupBys) > 0 {
		datadogGroupBys := make([]string, len(terraformGroupBys))
		for i, groupBy := range terraformGroupBys {
			datadogGroupBys[i] = groupBy.(string)
		}
		datadogDefinition.SetGroupBy(datadogGroupBys)
	}
	if terraformTags, ok := terraformDefinition["tags"].([]interface{}); ok && len(terraformTags) > 0 {
		datadogTags := make([]string, len(terraformTags))
		for i, tag := range terraformTags {
			datadogTags[i] = tag.(string)
		}
		datadogDefinition.SetTags(datadogTags)
	}
	if v, ok := terraformDefinition["title"].(string); ok && len(v) != 0 {
		datadogDefinition.SetTitle(v)
	}
	if v, ok := terraformDefinition["title_size"].(string); ok && len(v) != 0 {
		datadogDefinition.SetTitleSize(v)
	}
	if v, ok := terraformDefinition["title_align"].(string); ok && len(v) != 0 {
		datadogDefinition.SetTitleAlign(datadogV1.WidgetTextAlign(v))
	}
	if v, ok := terraformDefinition["time"].(map[string]interface{}); ok && len(v) > 0 {
		datadogDefinition.Time = buildDatadogWidgetTime(v)
	} else if ls, ok := terraformDefinition["live_span"].(string); ok && ls != "" {
		datadogDefinition.Time = &datadogV1.WidgetTime{
			LiveSpan: datadogV1.WidgetLiveSpan(ls).Ptr(),
		}
	}
	return datadogDefinition
}

func buildTerraformCheckStatusDefinition(datadogDefinition datadogV1.CheckStatusWidgetDefinition, k *ResourceDataKey) map[string]interface{} {
	terraformDefinition := map[string]interface{}{}
	// Required params
	terraformDefinition["check"] = datadogDefinition.GetCheck()
	terraformDefinition["grouping"] = datadogDefinition.GetGrouping()
	// Optional params
	if v, ok := datadogDefinition.GetGroupOk(); ok {
		terraformDefinition["group"] = *v
	}
	if v, ok := datadogDefinition.GetGroupByOk(); ok {
		terraformGroupBys := make([]string, len(*v))
		for i, datadogGroupBy := range *v {
			terraformGroupBys[i] = datadogGroupBy
		}
		terraformDefinition["group_by"] = terraformGroupBys
	}
	if v, ok := datadogDefinition.GetTagsOk(); ok {
		terraformTags := make([]string, len(*v))
		for i, datadogTag := range *v {
			terraformTags[i] = datadogTag
		}
		terraformDefinition["tags"] = terraformTags
	}
	if v, ok := datadogDefinition.GetTitleOk(); ok {
		terraformDefinition["title"] = *v
	}
	if v, ok := datadogDefinition.GetTitleSizeOk(); ok {
		terraformDefinition["title_size"] = *v
	}
	if v, ok := datadogDefinition.GetTitleAlignOk(); ok {
		terraformDefinition["title_align"] = *v
	}
	if v, ok := datadogDefinition.GetTimeOk(); ok {
		// Set to deprecated field if that's what is used in the config, otherwise, set in the new field
		if _, ok := k.GetOkWith("time"); ok {
			terraformDefinition["time"] = buildTerraformWidgetTimeDeprecated(*v)
		} else {
			terraformDefinition["live_span"] = v.GetLiveSpan()
		}
	}
	return terraformDefinition
}

//
// Free Text Definition helpers
//

func getFreeTextDefinitionSchema() map[string]*schema.Schema {
	return map[string]*schema.Schema{
		"text": {
			Description: "The text to display in the widget.",
			Type:        schema.TypeString,
			Required:    true,
		},
		"color": {
			Description: "The color of the text in the widget.",
			Type:        schema.TypeString,
			Optional:    true,
		},
		"font_size": {
			Description: "The size of the text in the widget.",
			Type:        schema.TypeString,
			Optional:    true,
		},
		"text_align": {
			Description:  "The alignment of the text in the widget.",
			Type:         schema.TypeString,
			ValidateFunc: validators.ValidateEnumValue(datadogV1.NewWidgetTextAlignFromValue),
			Optional:     true,
		},
	}
}

func buildDatadogFreeTextDefinition(terraformDefinition map[string]interface{}) *datadogV1.FreeTextWidgetDefinition {
	datadogDefinition := datadogV1.NewFreeTextWidgetDefinitionWithDefaults()
	// Required params
	datadogDefinition.SetText(terraformDefinition["text"].(string))
	// Optional params
	if v, ok := terraformDefinition["color"].(string); ok && len(v) != 0 {
		datadogDefinition.SetColor(v)
	}
	if v, ok := terraformDefinition["font_size"].(string); ok && len(v) != 0 {
		datadogDefinition.SetFontSize(v)
	}
	if v, ok := terraformDefinition["text_align"].(string); ok && len(v) != 0 {
		datadogDefinition.SetTextAlign(datadogV1.WidgetTextAlign(v))
	}
	return datadogDefinition
}

func buildTerraformFreeTextDefinition(datadogDefinition datadogV1.FreeTextWidgetDefinition) map[string]interface{} {
	terraformDefinition := map[string]interface{}{}
	// Required params
	terraformDefinition["text"] = datadogDefinition.GetText()
	// Optional params
	if v, ok := datadogDefinition.GetColorOk(); ok {
		terraformDefinition["color"] = *v
	}
	if v, ok := datadogDefinition.GetFontSizeOk(); ok {
		terraformDefinition["font_size"] = *v
	}
	if v, ok := datadogDefinition.GetTextAlignOk(); ok {
		terraformDefinition["text_align"] = *v
	}
	return terraformDefinition
}

//
// Heatmap Widget Definition helpers
//

func getHeatmapDefinitionSchema() map[string]*schema.Schema {
	return map[string]*schema.Schema{
		"request": {
			Description: "Nested block describing the request to use when displaying the widget. Multiple `request` blocks are allowed with the structure below (exactly one of `q`, `apm_query`, `log_query`, `rum_query`, `security_query` or `process_query` is required within the request block).",
			Type:        schema.TypeList,
			Optional:    true,
			Elem: &schema.Resource{
				Schema: getHeatmapRequestSchema(),
			},
		},
		"yaxis": {
			Description: "Nested block describing the Y-Axis Controls. The structure of this block is described below.",
			Type:        schema.TypeList,
			MaxItems:    1,
			Optional:    true,
			Elem: &schema.Resource{
				Schema: getWidgetAxisSchema(),
			},
		},
		"title": {
			Description: "The title of the widget.",
			Type:        schema.TypeString,
			Optional:    true,
		},
		"title_size": {
			Description: "The size of the widget's title. Default is 16.",
			Type:        schema.TypeString,
			Optional:    true,
		},
		"title_align": {
			Description:  "The alignment of the widget's title. One of `left`, `center`, or `right`.",
			Type:         schema.TypeString,
			ValidateFunc: validators.ValidateEnumValue(datadogV1.NewWidgetTextAlignFromValue),
			Optional:     true,
		},
		"event": {
			Description: "The definition of the event to overlay on the graph. Multiple `event` blocks are allowed with the structure below.",
			Type:        schema.TypeList,
			Optional:    true,
			Elem: &schema.Resource{
				Schema: getWidgetEventSchema(),
			},
		},
		"show_legend": {
			Description: "Whether or not to show the legend on this widget.",
			Type:        schema.TypeBool,
			Optional:    true,
		},
		"legend_size": {
			Description:  "The size of the legend displayed in the widget.",
			Type:         schema.TypeString,
			Optional:     true,
			ValidateFunc: validateTimeseriesWidgetLegendSize,
		},
		"time":      getDeprecatedTimeSchema(),
		"live_span": getWidgetLiveSpanSchema(),
		"custom_link": {
			Description: "Nested block describing a custom link. Multiple `custom_link` blocks are allowed with the structure below.",
			Type:        schema.TypeList,
			Optional:    true,
			Elem: &schema.Resource{
				Schema: getWidgetCustomLinkSchema(),
			},
		},
	}
}
func buildDatadogHeatmapDefinition(terraformDefinition map[string]interface{}) *datadogV1.HeatMapWidgetDefinition {
	datadogDefinition := datadogV1.NewHeatMapWidgetDefinitionWithDefaults()
	// Required params
	terraformRequests := terraformDefinition["request"].([]interface{})
	datadogDefinition.Requests = *buildDatadogHeatmapRequests(&terraformRequests)
	// Optional params
	if axis, ok := terraformDefinition["yaxis"].([]interface{}); ok && len(axis) > 0 {
		if v, ok := axis[0].(map[string]interface{}); ok && len(v) > 0 {
			datadogDefinition.Yaxis = buildDatadogWidgetAxis(v)
		}
	}
	if v, ok := terraformDefinition["event"].([]interface{}); ok && len(v) > 0 {
		datadogDefinition.Events = buildDatadogWidgetEvents(&v)
	}
	if v, ok := terraformDefinition["show_legend"].(bool); ok {
		datadogDefinition.SetShowLegend(v)
	}
	if v, ok := terraformDefinition["legend_size"].(string); ok && len(v) != 0 {
		datadogDefinition.SetLegendSize(v)
	}
	if v, ok := terraformDefinition["title"].(string); ok && len(v) != 0 {
		datadogDefinition.SetTitle(v)
	}
	if v, ok := terraformDefinition["title_size"].(string); ok && len(v) != 0 {
		datadogDefinition.SetTitleSize(v)
	}
	if v, ok := terraformDefinition["title_align"].(string); ok && len(v) != 0 {
		datadogDefinition.SetTitleAlign(datadogV1.WidgetTextAlign(v))
	}
	if v, ok := terraformDefinition["time"].(map[string]interface{}); ok && len(v) > 0 {
		datadogDefinition.Time = buildDatadogWidgetTime(v)
	} else if ls, ok := terraformDefinition["live_span"].(string); ok && ls != "" {
		datadogDefinition.Time = &datadogV1.WidgetTime{
			LiveSpan: datadogV1.WidgetLiveSpan(ls).Ptr(),
		}
	}
	if v, ok := terraformDefinition["custom_link"].([]interface{}); ok && len(v) > 0 {
		datadogDefinition.SetCustomLinks(*buildDatadogWidgetCustomLinks(&v))
	}
	return datadogDefinition
}
func buildTerraformHeatmapDefinition(datadogDefinition datadogV1.HeatMapWidgetDefinition, k *ResourceDataKey) map[string]interface{} {
	terraformDefinition := map[string]interface{}{}
	// Required params
	terraformDefinition["request"] = buildTerraformHeatmapRequests(&datadogDefinition.Requests, k.Add("request"))
	k.Remove("request")
	// Optional params
	if v, ok := datadogDefinition.GetYaxisOk(); ok {
		axis := buildTerraformWidgetAxis(*v)
		terraformDefinition["yaxis"] = []map[string]interface{}{axis}
	}
	if v, ok := datadogDefinition.GetEventsOk(); ok {
		terraformDefinition["event"] = buildTerraformWidgetEvents(v)
	}
	if v, ok := datadogDefinition.GetTitleOk(); ok {
		terraformDefinition["title"] = *v
	}
	if v, ok := datadogDefinition.GetTitleSizeOk(); ok {
		terraformDefinition["title_size"] = *v
	}
	if v, ok := datadogDefinition.GetTitleAlignOk(); ok {
		terraformDefinition["title_align"] = *v
	}
	if v, ok := datadogDefinition.GetShowLegendOk(); ok {
		terraformDefinition["show_legend"] = *v
	}
	if v, ok := datadogDefinition.GetLegendSizeOk(); ok {
		terraformDefinition["legend_size"] = *v
	}
	if v, ok := datadogDefinition.GetTimeOk(); ok {
		// Set to deprecated field if that's what is used in the config, otherwise, set in the new field
		if _, ok := k.GetOkWith("time"); ok {
			terraformDefinition["time"] = buildTerraformWidgetTimeDeprecated(*v)
		} else {
			terraformDefinition["live_span"] = v.GetLiveSpan()
		}
	}
	if v, ok := datadogDefinition.GetCustomLinksOk(); ok {
		terraformDefinition["custom_link"] = buildTerraformWidgetCustomLinks(v)
	}
	return terraformDefinition
}

func getHeatmapRequestSchema() map[string]*schema.Schema {
	return map[string]*schema.Schema{
		// A request should implement exactly one of the following type of query
		"q":              getMetricQuerySchema(),
		"apm_query":      getApmLogNetworkRumSecurityQuerySchema(),
		"log_query":      getApmLogNetworkRumSecurityQuerySchema(),
		"rum_query":      getApmLogNetworkRumSecurityQuerySchema(),
		"security_query": getApmLogNetworkRumSecurityQuerySchema(),
		"process_query":  getProcessQuerySchema(),
		// Settings specific to Heatmap requests
		"style": {
			Description: "Style of the widget graph. One nested block is allowed with the structure below.",
			Type:        schema.TypeList,
			MaxItems:    1,
			Optional:    true,
			Elem: &schema.Resource{
				Schema: getWidgetRequestStyle(),
			},
		},
	}
}
func buildDatadogHeatmapRequests(terraformRequests *[]interface{}) *[]datadogV1.HeatMapWidgetRequest {
	datadogRequests := make([]datadogV1.HeatMapWidgetRequest, len(*terraformRequests))
	for i, r := range *terraformRequests {
		terraformRequest := r.(map[string]interface{})
		// Build HeatmapRequest
		datadogHeatmapRequest := datadogV1.NewHeatMapWidgetRequest()
		if v, ok := terraformRequest["q"].(string); ok && len(v) != 0 {
			datadogHeatmapRequest.SetQ(v)
		} else if v, ok := terraformRequest["apm_query"].([]interface{}); ok && len(v) > 0 {
			apmQuery := v[0].(map[string]interface{})
			datadogHeatmapRequest.ApmQuery = buildDatadogApmOrLogQuery(apmQuery)
		} else if v, ok := terraformRequest["log_query"].([]interface{}); ok && len(v) > 0 {
			logQuery := v[0].(map[string]interface{})
			datadogHeatmapRequest.LogQuery = buildDatadogApmOrLogQuery(logQuery)
		} else if v, ok := terraformRequest["process_query"].([]interface{}); ok && len(v) > 0 {
			processQuery := v[0].(map[string]interface{})
			datadogHeatmapRequest.ProcessQuery = buildDatadogProcessQuery(processQuery)
		} else if v, ok := terraformRequest["rum_query"].([]interface{}); ok && len(v) > 0 {
			rumQuery := v[0].(map[string]interface{})
			datadogHeatmapRequest.RumQuery = buildDatadogApmOrLogQuery(rumQuery)
		} else if v, ok := terraformRequest["security_query"].([]interface{}); ok && len(v) > 0 {
			securityQuery := v[0].(map[string]interface{})
			datadogHeatmapRequest.SecurityQuery = buildDatadogApmOrLogQuery(securityQuery)
		}
		if style, ok := terraformRequest["style"].([]interface{}); ok && len(style) > 0 {
			if v, ok := style[0].(map[string]interface{}); ok && len(v) > 0 {
				datadogHeatmapRequest.Style = buildDatadogWidgetStyle(v)
			}
		}
		datadogRequests[i] = *datadogHeatmapRequest
	}
	return &datadogRequests
}
func buildTerraformHeatmapRequests(datadogHeatmapRequests *[]datadogV1.HeatMapWidgetRequest, k *ResourceDataKey) *[]map[string]interface{} {
	terraformRequests := make([]map[string]interface{}, len(*datadogHeatmapRequests))
	for i, datadogRequest := range *datadogHeatmapRequests {
		terraformRequest := map[string]interface{}{}
		if v, ok := datadogRequest.GetQOk(); ok {
			terraformRequest["q"] = v
		} else if v, ok := datadogRequest.GetApmQueryOk(); ok {
			terraformQuery := buildTerraformApmOrLogQuery(*v, k.Add(fmt.Sprintf("%d.apm_query.0", i)))
			k.Remove(fmt.Sprintf("%d.apm_query.0", i))
			terraformRequest["apm_query"] = []map[string]interface{}{terraformQuery}
		} else if v, ok := datadogRequest.GetLogQueryOk(); ok {
			terraformQuery := buildTerraformApmOrLogQuery(*v, k.Add(fmt.Sprintf("%d.log_query.0", i)))
			k.Remove(fmt.Sprintf("%d.log_query.0", i))
			terraformRequest["log_query"] = []map[string]interface{}{terraformQuery}
		} else if v, ok := datadogRequest.GetProcessQueryOk(); ok {
			terraformQuery := buildTerraformProcessQuery(*v)
			terraformRequest["process_query"] = []map[string]interface{}{terraformQuery}
		} else if v, ok := datadogRequest.GetRumQueryOk(); ok {
			terraformQuery := buildTerraformApmOrLogQuery(*v, k.Add(fmt.Sprintf("%d.rum_query.0", i)))
			k.Remove(fmt.Sprintf("%d.rum_query.0", i))
			terraformRequest["rum_query"] = []map[string]interface{}{terraformQuery}
		} else if v, ok := datadogRequest.GetSecurityQueryOk(); ok {
			terraformQuery := buildTerraformApmOrLogQuery(*v, k.Add(fmt.Sprintf("%d.security_query.0", i)))
			k.Remove(fmt.Sprintf("%d.security_query.0", i))
			terraformRequest["security_query"] = []map[string]interface{}{terraformQuery}
		}
		if v, ok := datadogRequest.GetStyleOk(); ok {
			style := buildTerraformWidgetStyle(*v)
			terraformRequest["style"] = []map[string]interface{}{style}
		}
		terraformRequests[i] = terraformRequest
	}
	return &terraformRequests
}

//
// Hostmap Widget Definition helpers
//

func getHostmapDefinitionSchema() map[string]*schema.Schema {
	return map[string]*schema.Schema{
		"request": {
			Description: "Nested block describing the request to use when displaying the widget. Multiple `request` blocks are allowed with the structure below.",
			Type:        schema.TypeList,
			Optional:    true,
			MaxItems:    1,
			MinItems:    1,
			Elem: &schema.Resource{
				Schema: map[string]*schema.Schema{
					"fill": {
						Description: "The query used to fill the map. Exactly one nested block is allowed with the structure below (exactly one of `q`, `apm_query`, `log_query`, `rum_query`, `security_query` or `process_query` is required within the request block).",
						Type:        schema.TypeList,
						Optional:    true,
						Elem: &schema.Resource{
							Schema: getHostmapRequestSchema(),
						},
					},
					"size": {
						Description: "The query used to size the map. Exactly one nested block is allowed with the structure below (exactly one of `q`, `apm_query`, `log_query`, `rum_query`, `security_query` or `process_query` is required within the request block).",
						Type:        schema.TypeList,
						Optional:    true,
						Elem: &schema.Resource{
							Schema: getHostmapRequestSchema(),
						},
					},
				},
			},
		},
		"node_type": {
			Description:  "The type of node used. Either `host` or `container`.",
			Type:         schema.TypeString,
			ValidateFunc: validators.ValidateEnumValue(datadogV1.NewWidgetNodeTypeFromValue),
			Optional:     true,
		},
		"no_metric_hosts": {
			Description: "Boolean indicating whether to show nodes with no metrics.",
			Type:        schema.TypeBool,
			Optional:    true,
		},
		"no_group_hosts": {
			Description: "Boolean indicating whether to show ungrouped nodes.",
			Type:        schema.TypeBool,
			Optional:    true,
		},
		"group": {
			Description: "The list of tags to group nodes by.",
			Type:        schema.TypeList,
			Optional:    true,
			Elem:        &schema.Schema{Type: schema.TypeString},
		},
		"scope": {
			Description: "The list of tags to filter nodes by.",
			Type:        schema.TypeList,
			Optional:    true,
			Elem:        &schema.Schema{Type: schema.TypeString},
		},
		"style": {
			Description: "Style of the widget graph. One nested block is allowed with the structure below.",
			Type:        schema.TypeList,
			Optional:    true,
			MaxItems:    1,
			Elem: &schema.Resource{
				Schema: map[string]*schema.Schema{
					"palette": {
						Description: "Color palette to apply to the widget. The available options are available here: https://docs.datadoghq.com/dashboards/widgets/timeseries/#appearance.",
						Type:        schema.TypeString,
						Optional:    true,
					},
					"palette_flip": {
						Description: "Boolean indicating whether to flip the palette tones.",
						Type:        schema.TypeBool,
						Optional:    true,
					},
					"fill_min": {
						Description: "Min value to use to color the map.",
						Type:        schema.TypeString,
						Optional:    true,
					},
					"fill_max": {
						Description: "Max value to use to color the map.",
						Type:        schema.TypeString,
						Optional:    true,
					},
				},
			},
		},
		"title": {
			Description: "The title of the widget.",
			Type:        schema.TypeString,
			Optional:    true,
		},
		"title_size": {
			Description: "The size of the widget's title. Default is 16.",
			Type:        schema.TypeString,
			Optional:    true,
		},
		"title_align": {
			Description:  "The alignment of the widget's title. One of `left`, `center`, or `right`.",
			Type:         schema.TypeString,
			ValidateFunc: validators.ValidateEnumValue(datadogV1.NewWidgetTextAlignFromValue),
			Optional:     true,
		},
		"custom_link": {
			Description: "Nested block describing a custom link. Multiple `custom_link` blocks are allowed with the structure below.",
			Type:        schema.TypeList,
			Optional:    true,
			Elem: &schema.Resource{
				Schema: getWidgetCustomLinkSchema(),
			},
		},
	}
}
func buildDatadogHostmapDefinition(terraformDefinition map[string]interface{}) *datadogV1.HostMapWidgetDefinition {

	// Required params
	datadogDefinition := datadogV1.NewHostMapWidgetDefinitionWithDefaults()
	if v, ok := terraformDefinition["request"].([]interface{}); ok && len(v) > 0 {
		terraformRequests := v[0].(map[string]interface{})
		datadogRequests := datadogV1.NewHostMapWidgetDefinitionRequests()
		if terraformFillArray, ok := terraformRequests["fill"].([]interface{}); ok && len(terraformFillArray) > 0 {
			terraformFill := terraformFillArray[0].(map[string]interface{})
			datadogRequests.Fill = buildDatadogHostmapRequest(terraformFill)
		}
		if terraformSizeArray, ok := terraformRequests["size"].([]interface{}); ok && len(terraformSizeArray) > 0 {
			terraformSize := terraformSizeArray[0].(map[string]interface{})
			datadogRequests.Size = buildDatadogHostmapRequest(terraformSize)
		}
		datadogDefinition.SetRequests(*datadogRequests)
	}

	// Optional params
	if v, ok := terraformDefinition["node_type"].(string); ok && len(v) != 0 {
		datadogDefinition.SetNodeType(datadogV1.WidgetNodeType(v))
	}
	if v, ok := terraformDefinition["no_metric_hosts"].(bool); ok {
		datadogDefinition.SetNoMetricHosts(v)
	}
	if v, ok := terraformDefinition["no_group_hosts"].(bool); ok {
		datadogDefinition.SetNoGroupHosts(v)
	}
	if terraformGroups, ok := terraformDefinition["group"].([]interface{}); ok && len(terraformGroups) > 0 {
		datadogGroups := make([]string, len(terraformGroups))
		for i, group := range terraformGroups {
			datadogGroups[i] = group.(string)
		}
		datadogDefinition.Group = &datadogGroups
	}
	if terraformScopes, ok := terraformDefinition["scope"].([]interface{}); ok && len(terraformScopes) > 0 {
		datadogScopes := make([]string, len(terraformScopes))
		for i, Scope := range terraformScopes {
			datadogScopes[i] = Scope.(string)
		}
		datadogDefinition.SetScope(datadogScopes)
	}
	if style, ok := terraformDefinition["style"].([]interface{}); ok && len(style) > 0 {
		if v, ok := style[0].(map[string]interface{}); ok && len(v) > 0 {
			datadogDefinition.Style = buildDatadogHostmapRequestStyle(v)
		}
	}
	if v, ok := terraformDefinition["title"].(string); ok && len(v) != 0 {
		datadogDefinition.SetTitle(v)
	}
	if v, ok := terraformDefinition["title_size"].(string); ok && len(v) != 0 {
		datadogDefinition.SetTitleSize(v)
	}
	if v, ok := terraformDefinition["title_align"].(string); ok && len(v) != 0 {
		datadogDefinition.SetTitleAlign(datadogV1.WidgetTextAlign(v))
	}
	if v, ok := terraformDefinition["custom_link"].([]interface{}); ok && len(v) > 0 {
		datadogDefinition.SetCustomLinks(*buildDatadogWidgetCustomLinks(&v))
	}
	return datadogDefinition
}
func buildTerraformHostmapDefinition(datadogDefinition datadogV1.HostMapWidgetDefinition, k *ResourceDataKey) map[string]interface{} {
	terraformDefinition := map[string]interface{}{}
	// Required params
	terraformRequests := map[string]interface{}{}
	if v, ok := datadogDefinition.Requests.GetSizeOk(); ok {
		terraformSize := buildTerraformHostmapRequest(v, k.Add("size.0"))
		k.Remove("size.0")
		terraformRequests["size"] = []map[string]interface{}{*terraformSize}
	}
	if v, ok := datadogDefinition.Requests.GetFillOk(); ok {
		terraformFill := buildTerraformHostmapRequest(v, k.Add("fill.0"))
		k.Remove("fill.0")
		terraformRequests["fill"] = []map[string]interface{}{*terraformFill}
	}
	terraformDefinition["request"] = []map[string]interface{}{terraformRequests}
	// Optional params
	if v, ok := datadogDefinition.GetNodeTypeOk(); ok {
		terraformDefinition["node_type"] = *v
	}
	if v, ok := datadogDefinition.GetNoMetricHostsOk(); ok {
		terraformDefinition["no_metric_hosts"] = *v
	}
	if v, ok := datadogDefinition.GetNoGroupHostsOk(); ok {
		terraformDefinition["no_group_hosts"] = *v
	}
	if v, ok := datadogDefinition.GetGroupOk(); ok {
		terraformGroups := make([]string, len(*v))
		for i, datadogGroup := range *v {
			terraformGroups[i] = datadogGroup
		}
		terraformDefinition["group"] = terraformGroups
	}
	if v, ok := datadogDefinition.GetScopeOk(); ok {
		terraformScopes := make([]string, len(*v))
		for i, datadogScope := range *v {
			terraformScopes[i] = datadogScope
		}
		terraformDefinition["scope"] = terraformScopes
	}
	if v, ok := datadogDefinition.GetStyleOk(); ok {
		style := buildTerraformHostmapRequestStyle(*v)
		terraformDefinition["style"] = []map[string]interface{}{style}
	}
	if v, ok := datadogDefinition.GetTitleOk(); ok {
		terraformDefinition["title"] = *v
	}
	if v, ok := datadogDefinition.GetTitleSizeOk(); ok {
		terraformDefinition["title_size"] = *v
	}
	if v, ok := datadogDefinition.GetTitleAlignOk(); ok {
		terraformDefinition["title_align"] = *v
	}
	if v, ok := datadogDefinition.GetCustomLinksOk(); ok {
		terraformDefinition["custom_link"] = buildTerraformWidgetCustomLinks(v)
	}
	return terraformDefinition
}

func getHostmapRequestSchema() map[string]*schema.Schema {
	return map[string]*schema.Schema{
		// A request should implement at least one of the following type of query
		"q":              getMetricQuerySchema(),
		"apm_query":      getApmLogNetworkRumSecurityQuerySchema(),
		"log_query":      getApmLogNetworkRumSecurityQuerySchema(),
		"process_query":  getProcessQuerySchema(),
		"rum_query":      getApmLogNetworkRumSecurityQuerySchema(),
		"security_query": getApmLogNetworkRumSecurityQuerySchema(),
	}
}
func buildDatadogHostmapRequest(terraformRequest map[string]interface{}) *datadogV1.HostMapRequest {

	datadogHostmapRequest := &datadogV1.HostMapRequest{}
	if v, ok := terraformRequest["q"].(string); ok && len(v) != 0 {
		datadogHostmapRequest.SetQ(v)
	} else if v, ok := terraformRequest["apm_query"].([]interface{}); ok && len(v) > 0 {
		apmQuery := v[0].(map[string]interface{})
		datadogHostmapRequest.ApmQuery = buildDatadogApmOrLogQuery(apmQuery)
	} else if v, ok := terraformRequest["log_query"].([]interface{}); ok && len(v) > 0 {
		logQuery := v[0].(map[string]interface{})
		datadogHostmapRequest.LogQuery = buildDatadogApmOrLogQuery(logQuery)
	} else if v, ok := terraformRequest["process_query"].([]interface{}); ok && len(v) > 0 {
		processQuery := v[0].(map[string]interface{})
		datadogHostmapRequest.ProcessQuery = buildDatadogProcessQuery(processQuery)
	} else if v, ok := terraformRequest["rum_query"].([]interface{}); ok && len(v) > 0 {
		rumQuery := v[0].(map[string]interface{})
		datadogHostmapRequest.RumQuery = buildDatadogApmOrLogQuery(rumQuery)
	} else if v, ok := terraformRequest["security_query"].([]interface{}); ok && len(v) > 0 {
		securityQuery := v[0].(map[string]interface{})
		datadogHostmapRequest.SecurityQuery = buildDatadogApmOrLogQuery(securityQuery)
	}

	return datadogHostmapRequest
}
func buildTerraformHostmapRequest(datadogHostmapRequest *datadogV1.HostMapRequest, k *ResourceDataKey) *map[string]interface{} {
	terraformRequest := map[string]interface{}{}
	if v, ok := datadogHostmapRequest.GetQOk(); ok {
		terraformRequest["q"] = v
	} else if v, ok := datadogHostmapRequest.GetApmQueryOk(); ok {
		terraformQuery := buildTerraformApmOrLogQuery(*v, k.Add("apm_query.0"))
		k.Remove("apm_query.0")
		terraformRequest["apm_query"] = []map[string]interface{}{terraformQuery}
	} else if v, ok := datadogHostmapRequest.GetLogQueryOk(); ok {
		terraformQuery := buildTerraformApmOrLogQuery(*v, k.Add("log_query.0"))
		k.Remove("log_query.0")
		terraformRequest["log_query"] = []map[string]interface{}{terraformQuery}
	} else if v, ok := datadogHostmapRequest.GetProcessQueryOk(); ok {
		terraformQuery := buildTerraformProcessQuery(*v)
		terraformRequest["process_query"] = []map[string]interface{}{terraformQuery}
	} else if v, ok := datadogHostmapRequest.GetRumQueryOk(); ok {
		terraformQuery := buildTerraformApmOrLogQuery(*v, k.Add("rum_query.0"))
		k.Remove("rum_query.0")
		terraformRequest["rum_query"] = []map[string]interface{}{terraformQuery}
	} else if v, ok := datadogHostmapRequest.GetSecurityQueryOk(); ok {
		terraformQuery := buildTerraformApmOrLogQuery(*v, k.Add("security_query.0"))
		k.Remove("security_query.0")
		terraformRequest["security_query"] = []map[string]interface{}{terraformQuery}
	}
	return &terraformRequest
}

//
// Iframe Definition helpers
//

func getIframeDefinitionSchema() map[string]*schema.Schema {
	return map[string]*schema.Schema{
		"url": {
			Description: "The URL to use as a data source for the widget.",
			Type:        schema.TypeString,
			Required:    true,
		},
	}
}

func buildDatadogIframeDefinition(terraformDefinition map[string]interface{}) *datadogV1.IFrameWidgetDefinition {
	datadogDefinition := datadogV1.NewIFrameWidgetDefinitionWithDefaults()
	// Required params
	datadogDefinition.SetUrl(terraformDefinition["url"].(string))
	return datadogDefinition
}

func buildTerraformIframeDefinition(datadogDefinition datadogV1.IFrameWidgetDefinition) map[string]interface{} {
	terraformDefinition := map[string]interface{}{}
	// Required params
	terraformDefinition["url"] = datadogDefinition.GetUrl()
	return terraformDefinition
}

//
// Image Widget Definition helpers
//

func getImageDefinitionSchema() map[string]*schema.Schema {
	return map[string]*schema.Schema{
		"url": {
			Description: "The URL to use as a data source for the widget.",
			Type:        schema.TypeString,
			Required:    true,
		},
		"sizing": {
			Description:  "The preferred method to adapt the dimensions of the image to those of the widget. One of `center` (center the image in the tile), `zoom` (zoom the image to cover the whole tile) or `fit` (fit the image dimensions to those of the tile).",
			Type:         schema.TypeString,
			ValidateFunc: validators.ValidateEnumValue(datadogV1.NewWidgetImageSizingFromValue),
			Optional:     true,
		},
		"margin": {
			Description:  "The margins to use around the image. Either `small` or `large`.",
			Type:         schema.TypeString,
			ValidateFunc: validators.ValidateEnumValue(datadogV1.NewWidgetMarginFromValue),
			Optional:     true,
		},
	}
}

func buildDatadogImageDefinition(terraformDefinition map[string]interface{}) *datadogV1.ImageWidgetDefinition {
	datadogDefinition := datadogV1.NewImageWidgetDefinitionWithDefaults()
	// Required params
	datadogDefinition.SetUrl(terraformDefinition["url"].(string))
	// Optional params
	if v, ok := terraformDefinition["sizing"].(string); ok && len(v) != 0 {
		datadogDefinition.SetSizing(datadogV1.WidgetImageSizing(v))
	}
	if v, ok := terraformDefinition["margin"].(string); ok && len(v) != 0 {
		datadogDefinition.SetMargin(datadogV1.WidgetMargin(v))
	}
	return datadogDefinition
}

func buildTerraformImageDefinition(datadogDefinition datadogV1.ImageWidgetDefinition) map[string]interface{} {
	terraformDefinition := map[string]interface{}{}
	// Required params
	terraformDefinition["url"] = datadogDefinition.GetUrl()
	// Optional params
	if v, ok := datadogDefinition.GetSizingOk(); ok {
		terraformDefinition["sizing"] = *v
	}
	if v, ok := datadogDefinition.GetMarginOk(); ok {
		terraformDefinition["margin"] = *v
	}
	return terraformDefinition
}

//
// Log Stream Widget Definition helpers
//

func getLogStreamDefinitionSchema() map[string]*schema.Schema {
	return map[string]*schema.Schema{
		"indexes": {
			Description: "An array of index names to query in the stream.",
			Type:        schema.TypeList,
			Optional:    true,
			Elem:        &schema.Schema{Type: schema.TypeString},
		},
		"logset": {
			Description: "ID of the logset to use. Deprecated Use `indexes` instead.",
			Type:        schema.TypeString,
			Deprecated:  "This parameter has been deprecated. Use `indexes` instead.",
			Optional:    true,
		},
		"query": {
			Description: "The query to use in the widget.",
			Type:        schema.TypeString,
			Optional:    true,
		},
		"columns": {
			Description: "Stringified list of columns to use. Example: `[\"column1\",\"column2\",\"column3\"]`.",
			Type:        schema.TypeList,
			Optional:    true,
			Elem:        &schema.Schema{Type: schema.TypeString},
		},
		"show_date_column": {
			Description: "If the date column should be displayed.",
			Type:        schema.TypeBool,
			Optional:    true,
		},
		"show_message_column": {
			Description: "If the message column should be displayed.",
			Type:        schema.TypeBool,
			Optional:    true,
		},
		"message_display": {
			Type:         schema.TypeString,
			Optional:     true,
			Description:  "One of: ['inline', 'expanded-md', 'expanded-lg']",
			ValidateFunc: validators.ValidateEnumValue(datadogV1.NewWidgetMessageDisplayFromValue),
		},
		"sort": {
			Description: "The facet and order to sort the data based upon. Example: `{\"column\": \"time\", \"order\": \"desc\"}`.",
			Type:        schema.TypeList,
			MaxItems:    1,
			Optional:    true,
			Elem: &schema.Resource{
				Schema: getWidgetFieldSortSchema(),
			},
		},
		"title": {
			Description: "The title of the widget.",
			Type:        schema.TypeString,
			Optional:    true,
		},
		"title_size": {
			Description: "The size of the widget's title. Default is 16.",
			Type:        schema.TypeString,
			Optional:    true,
		},
		"title_align": {
			Description:  "The alignment of the widget's title. One of `left`, `center`, or `right`.",
			Type:         schema.TypeString,
			ValidateFunc: validators.ValidateEnumValue(datadogV1.NewWidgetTextAlignFromValue),
			Optional:     true,
		},
		"time":      getDeprecatedTimeSchema(),
		"live_span": getWidgetLiveSpanSchema(),
	}
}

func getWidgetFieldSortSchema() map[string]*schema.Schema {
	return map[string]*schema.Schema{
		"column": {
			Description: "Facet path for the column",
			Type:        schema.TypeString,
			Required:    true,
		},
		"order": {
			Description:  "Widget sorting methods.",
			Type:         schema.TypeString,
			Required:     true,
			ValidateFunc: validators.ValidateEnumValue(datadogV1.NewWidgetSortFromValue),
		},
	}
}

func buildDatadogLogStreamDefinition(terraformDefinition map[string]interface{}) *datadogV1.LogStreamWidgetDefinition {
	datadogDefinition := datadogV1.NewLogStreamWidgetDefinitionWithDefaults()
	// Required params
	datadogDefinition.SetLogset(terraformDefinition["logset"].(string))
	terraformIndexes := terraformDefinition["indexes"].([]interface{})
	datadogIndexes := make([]string, len(terraformIndexes))
	for i, index := range terraformIndexes {
		datadogIndexes[i] = index.(string)
	}
	datadogDefinition.SetIndexes(datadogIndexes)
	// Optional params
	if v, ok := terraformDefinition["query"].(string); ok && len(v) != 0 {
		datadogDefinition.SetQuery(v)
	}
	if terraformColumns, ok := terraformDefinition["columns"].([]interface{}); ok && len(terraformColumns) > 0 {
		datadogColumns := make([]string, len(terraformColumns))
		for i, column := range terraformColumns {
			datadogColumns[i] = column.(string)
		}
		datadogDefinition.SetColumns(datadogColumns)
	}
	if v, ok := terraformDefinition["show_date_column"].(bool); ok {
		datadogDefinition.SetShowDateColumn(v)
	}
	if v, ok := terraformDefinition["show_message_column"].(bool); ok {
		datadogDefinition.SetShowMessageColumn(v)
	}
	if v, ok := terraformDefinition["message_display"].(string); ok && len(v) != 0 {
		datadogDefinition.SetMessageDisplay(datadogV1.WidgetMessageDisplay(v))
	}
	if v, ok := terraformDefinition["sort"].([]interface{}); ok && len(v) > 0 {
		if v, ok := v[0].(map[string]interface{}); ok && len(v) > 0 {
			datadogDefinition.Sort = buildDatadogWidgetFieldSort(v)
		}
	}
	if v, ok := terraformDefinition["title"].(string); ok && len(v) != 0 {
		datadogDefinition.SetTitle(v)
	}
	if v, ok := terraformDefinition["title_size"].(string); ok && len(v) != 0 {
		datadogDefinition.SetTitleSize(v)
	}
	if v, ok := terraformDefinition["title_align"].(string); ok && len(v) != 0 {
		datadogDefinition.SetTitleAlign(datadogV1.WidgetTextAlign(v))
	}
	if v, ok := terraformDefinition["time"].(map[string]interface{}); ok && len(v) > 0 {
		datadogDefinition.Time = buildDatadogWidgetTime(v)
	} else if ls, ok := terraformDefinition["live_span"].(string); ok && ls != "" {
		datadogDefinition.Time = &datadogV1.WidgetTime{
			LiveSpan: datadogV1.WidgetLiveSpan(ls).Ptr(),
		}
	}
	return datadogDefinition
}

func buildDatadogWidgetFieldSort(terraformWidgetFieldSort map[string]interface{}) *datadogV1.WidgetFieldSort {
	datadogWidgetFieldSort := &datadogV1.WidgetFieldSort{}
	if v, ok := terraformWidgetFieldSort["column"].(string); ok && len(v) != 0 {
		datadogWidgetFieldSort.SetColumn(v)
	}
	if v, ok := terraformWidgetFieldSort["order"].(string); ok && len(v) != 0 {
		datadogWidgetFieldSort.SetOrder(datadogV1.WidgetSort(v))
	}
	return datadogWidgetFieldSort
}

func buildTerraformLogStreamDefinition(datadogDefinition datadogV1.LogStreamWidgetDefinition, k *ResourceDataKey) map[string]interface{} {
	terraformDefinition := map[string]interface{}{}
	// Optional params

	// Indexes is the recommended required field, but we still allow setting logsets instead for backwards compatibility
	if v, ok := datadogDefinition.GetIndexesOk(); ok {
		terraformDefinition["indexes"] = *v
	}

	if v, ok := datadogDefinition.GetLogsetOk(); ok {
		terraformDefinition["logset"] = *v
	}
	if v, ok := datadogDefinition.GetQueryOk(); ok {
		terraformDefinition["query"] = *v
	}
	if v, ok := datadogDefinition.GetColumnsOk(); ok {
		terraformColumns := make([]string, len(*v))
		for i, datadogColumn := range *v {
			terraformColumns[i] = datadogColumn
		}
		terraformDefinition["columns"] = terraformColumns
	}
	if v, ok := datadogDefinition.GetShowDateColumnOk(); ok {
		terraformDefinition["show_date_column"] = *v
	}
	if v, ok := datadogDefinition.GetShowMessageColumnOk(); ok {
		terraformDefinition["show_message_column"] = *v
	}
	if v, ok := datadogDefinition.GetMessageDisplayOk(); ok {
		terraformDefinition["message_display"] = *v
	}
	if v, ok := datadogDefinition.GetSortOk(); ok {
		sort := buildTerraformWidgetFieldSort(*v)
		terraformDefinition["sort"] = []map[string]interface{}{sort}
	}
	if v, ok := datadogDefinition.GetTitleOk(); ok {
		terraformDefinition["title"] = *v
	}
	if v, ok := datadogDefinition.GetTitleSizeOk(); ok {
		terraformDefinition["title_size"] = *v
	}
	if v, ok := datadogDefinition.GetTitleAlignOk(); ok {
		terraformDefinition["title_align"] = *v
	}
	if v, ok := datadogDefinition.GetTimeOk(); ok {
		// Set to deprecated field if that's what is used in the config, otherwise, set in the new field
		if _, ok := k.GetOkWith("time"); ok {
			terraformDefinition["time"] = buildTerraformWidgetTimeDeprecated(*v)
		} else {
			terraformDefinition["live_span"] = v.GetLiveSpan()
		}
	}
	return terraformDefinition
}

func buildTerraformWidgetFieldSort(datadogWidgetFieldSort datadogV1.WidgetFieldSort) map[string]interface{} {
	terraformWidgetFieldSort := map[string]interface{}{}
	if v, ok := datadogWidgetFieldSort.GetColumnOk(); ok {
		terraformWidgetFieldSort["column"] = *v
	}
	if v, ok := datadogWidgetFieldSort.GetOrderOk(); ok {
		terraformWidgetFieldSort["order"] = string(*v)
	}
	return terraformWidgetFieldSort
}

//
// Manage Status Widget Definition helpers
//
func getManageStatusDefinitionSchema() map[string]*schema.Schema {
	return map[string]*schema.Schema{
		"query": {
			Description: "The query to use in the widget.",
			Type:        schema.TypeString,
			Required:    true,
		},
		"summary_type": {
			Type:         schema.TypeString,
			Optional:     true,
			Description:  "One of: ['monitors', 'groups', 'combined']",
			ValidateFunc: validators.ValidateEnumValue(datadogV1.NewWidgetSummaryTypeFromValue),
		},
		"sort": {
			Description:  "The method to use to sort monitors. Example: `status,asc`.",
			Type:         schema.TypeString,
			ValidateFunc: validators.ValidateEnumValue(datadogV1.NewWidgetMonitorSummarySortFromValue),
			Optional:     true,
		},
		// The count param is deprecated
		"count": {
			Description: "The number of monitors to display.",
			Type:        schema.TypeInt,
			Deprecated:  "This parameter has been deprecated.",
			Optional:    true,
			Default:     50,
		},
		// The start param is deprecated
		"start": {
			Description: "The start of the list. Typically 0.",
			Type:        schema.TypeInt,
			Deprecated:  "This parameter has been deprecated.",
			Optional:    true,
		},
		"display_format": {
			Description:  "The display setting to use. One of `counts`, `list`, or `countsAndList`.",
			Type:         schema.TypeString,
			ValidateFunc: validators.ValidateEnumValue(datadogV1.NewWidgetMonitorSummaryDisplayFormatFromValue),
			Optional:     true,
		},
		"color_preference": {
			Description:  "Whether to colorize text or background. One of `text`, `background`.",
			Type:         schema.TypeString,
			ValidateFunc: validators.ValidateEnumValue(datadogV1.NewWidgetColorPreferenceFromValue),
			Optional:     true,
		},
		"hide_zero_counts": {
			Description: "Boolean indicating whether to hide empty categories.",
			Type:        schema.TypeBool,
			Optional:    true,
		},
		"show_last_triggered": {
			Description: "Boolean indicating whether to show when monitors/groups last triggered.",
			Type:        schema.TypeBool,
			Optional:    true,
		},
		"title": {
			Description: "The title of the widget.",
			Type:        schema.TypeString,
			Optional:    true,
		},
		"title_size": {
			Description: "The size of the widget's title. Default is 16.",
			Type:        schema.TypeString,
			Optional:    true,
		},
		"title_align": {
			Description:  "The alignment of the widget's title. One of `left`, `center`, or `right`.",
			Type:         schema.TypeString,
			ValidateFunc: validators.ValidateEnumValue(datadogV1.NewWidgetTextAlignFromValue),
			Optional:     true,
		},
	}
}

func buildDatadogManageStatusDefinition(terraformDefinition map[string]interface{}) *datadogV1.MonitorSummaryWidgetDefinition {
	datadogDefinition := datadogV1.NewMonitorSummaryWidgetDefinitionWithDefaults()
	// Required params
	datadogDefinition.SetQuery(terraformDefinition["query"].(string))
	// Optional params
	if v, ok := terraformDefinition["summary_type"].(string); ok && len(v) != 0 {
		datadogDefinition.SetSummaryType(datadogV1.WidgetSummaryType(v))
	}
	if v, ok := terraformDefinition["sort"].(string); ok && len(v) != 0 {
		datadogDefinition.SetSort(datadogV1.WidgetMonitorSummarySort(v))
	}
	if v, ok := terraformDefinition["count"].(int); ok {
		datadogDefinition.SetCount(int64(v))
	}
	if v, ok := terraformDefinition["start"].(int); ok {
		datadogDefinition.SetStart(int64(v))
	}
	if v, ok := terraformDefinition["display_format"].(string); ok && len(v) != 0 {
		datadogDefinition.SetDisplayFormat(datadogV1.WidgetMonitorSummaryDisplayFormat(v))
	}
	if v, ok := terraformDefinition["color_preference"].(string); ok && len(v) != 0 {
		datadogDefinition.SetColorPreference(datadogV1.WidgetColorPreference(v))
	}
	if v, ok := terraformDefinition["hide_zero_counts"].(bool); ok {
		datadogDefinition.SetHideZeroCounts(v)
	}
	if v, ok := terraformDefinition["show_last_triggered"].(bool); ok {
		datadogDefinition.SetShowLastTriggered(v)
	}
	if v, ok := terraformDefinition["title"].(string); ok && len(v) != 0 {
		datadogDefinition.SetTitle(v)
	}
	if v, ok := terraformDefinition["title_size"].(string); ok && len(v) != 0 {
		datadogDefinition.SetTitleSize(v)
	}
	if v, ok := terraformDefinition["title_align"].(string); ok && len(v) != 0 {
		datadogDefinition.SetTitleAlign(datadogV1.WidgetTextAlign(v))
	}
	return datadogDefinition
}

func buildTerraformManageStatusDefinition(datadogDefinition datadogV1.MonitorSummaryWidgetDefinition) map[string]interface{} {
	terraformDefinition := map[string]interface{}{}
	// Required params
	terraformDefinition["query"] = datadogDefinition.GetQuery()
	// Optional params
	if v, ok := datadogDefinition.GetSummaryTypeOk(); ok {
		terraformDefinition["summary_type"] = *v
	}
	if v, ok := datadogDefinition.GetSortOk(); ok {
		terraformDefinition["sort"] = *v
	}
	//Below fields are deprecated
	if v, ok := datadogDefinition.GetCountOk(); ok {
		terraformDefinition["count"] = *v
	}
	if v, ok := datadogDefinition.GetStartOk(); ok {
		terraformDefinition["start"] = *v
	}
	if v, ok := datadogDefinition.GetDisplayFormatOk(); ok {
		terraformDefinition["display_format"] = *v
	}
	if v, ok := datadogDefinition.GetColorPreferenceOk(); ok {
		terraformDefinition["color_preference"] = *v
	}
	if v, ok := datadogDefinition.GetHideZeroCountsOk(); ok {
		terraformDefinition["hide_zero_counts"] = *v
	}
	if v, ok := datadogDefinition.GetShowLastTriggeredOk(); ok {
		terraformDefinition["show_last_triggered"] = *v
	}
	if v, ok := datadogDefinition.GetTitleOk(); ok {
		terraformDefinition["title"] = *v
	}
	if v, ok := datadogDefinition.GetTitleSizeOk(); ok {
		terraformDefinition["title_size"] = *v
	}
	if v, ok := datadogDefinition.GetTitleAlignOk(); ok {
		terraformDefinition["title_align"] = *v
	}
	return terraformDefinition
}

//
// Note Widget Definition helpers
//

func getNoteDefinitionSchema() map[string]*schema.Schema {
	return map[string]*schema.Schema{
		"content": {
			Description:  "Content of the note.",
			Type:         schema.TypeString,
			Required:     true,
			ValidateFunc: validation.StringIsNotEmpty,
		},
		"background_color": {
			Description: "Background color of the note.",
			Type:        schema.TypeString,
			Optional:    true,
		},
		"font_size": {
			Description: "Size of the text.",
			Type:        schema.TypeString,
			Optional:    true,
		},
		"text_align": {
			Description:  "The alignment of the widget's text. One of `left`, `center`, or `right`.",
			Type:         schema.TypeString,
			ValidateFunc: validators.ValidateEnumValue(datadogV1.NewWidgetTextAlignFromValue),
			Optional:     true,
		},
		"show_tick": {
			Description: "Whether to show a tick or not.",
			Type:        schema.TypeBool,
			Optional:    true,
		},
		"tick_pos": {
			Description: "When `tick = true`, string with a percent sign indicating the position of the tick. Example: use `tick_pos = \"50%\"` for centered alignment.",
			Type:        schema.TypeString,
			Optional:    true,
		},
		"tick_edge": {
			Description:  "When `tick = true`, string indicating on which side of the widget the tick should be displayed. One of `bottom`, `top`, `left`, `right`.",
			Type:         schema.TypeString,
			ValidateFunc: validators.ValidateEnumValue(datadogV1.NewWidgetTickEdgeFromValue),
			Optional:     true,
		},
	}
}

func buildDatadogNoteDefinition(terraformDefinition map[string]interface{}) *datadogV1.NoteWidgetDefinition {
	datadogDefinition := datadogV1.NewNoteWidgetDefinitionWithDefaults()
	// Required params
	datadogDefinition.SetContent(terraformDefinition["content"].(string))
	// Optional params
	if v, ok := terraformDefinition["background_color"].(string); ok && len(v) != 0 {
		datadogDefinition.SetBackgroundColor(v)
	}
	if v, ok := terraformDefinition["font_size"].(string); ok && len(v) != 0 {
		datadogDefinition.SetFontSize(v)
	}
	if v, ok := terraformDefinition["text_align"].(string); ok && len(v) != 0 {
		datadogDefinition.SetTextAlign(datadogV1.WidgetTextAlign(v))
	}
	if v, ok := terraformDefinition["show_tick"]; ok {
		datadogDefinition.SetShowTick(v.(bool))
	}
	if v, ok := terraformDefinition["tick_pos"].(string); ok && len(v) != 0 {
		datadogDefinition.SetTickPos(v)
	}
	if v, ok := terraformDefinition["tick_edge"].(string); ok && len(v) != 0 {
		datadogDefinition.SetTickEdge(datadogV1.WidgetTickEdge(v))
	}
	return datadogDefinition
}

func buildTerraformNoteDefinition(datadogDefinition datadogV1.NoteWidgetDefinition) map[string]interface{} {
	terraformDefinition := map[string]interface{}{}
	// Required params
	terraformDefinition["content"] = datadogDefinition.GetContent()
	// Optional params
	if v, ok := datadogDefinition.GetBackgroundColorOk(); ok {
		terraformDefinition["background_color"] = *v
	}
	if v, ok := datadogDefinition.GetFontSizeOk(); ok {
		terraformDefinition["font_size"] = *v
	}
	if v, ok := datadogDefinition.GetTextAlignOk(); ok {
		terraformDefinition["text_align"] = *v
	}
	if v, ok := datadogDefinition.GetShowTickOk(); ok {
		terraformDefinition["show_tick"] = *v
	}
	if v, ok := datadogDefinition.GetTickPosOk(); ok {
		terraformDefinition["tick_pos"] = *v
	}
	if v, ok := datadogDefinition.GetTickEdgeOk(); ok {
		terraformDefinition["tick_edge"] = *v
	}
	return terraformDefinition
}

//
// Query Value Widget Definition helpers
//

func getQueryValueDefinitionSchema() map[string]*schema.Schema {
	return map[string]*schema.Schema{
		"request": {
			Description: "Nested block describing the request to use when displaying the widget. Multiple `request` blocks are allowed with the structure below (exactly one of `q`, `apm_query`, `log_query`, `rum_query`, `security_query` or `process_query` is required within the `request` block).",
			Type:        schema.TypeList,
			Optional:    true,
			Elem: &schema.Resource{
				Schema: getQueryValueRequestSchema(),
			},
		},
		"autoscale": {
			Description: "Boolean indicating whether to automatically scale the tile.",
			Type:        schema.TypeBool,
			Optional:    true,
		},
		"custom_unit": {
			Description: "The unit for the value displayed in the widget.",
			Type:        schema.TypeString,
			Optional:    true,
		},
		"precision": {
			Description: "The precision to use when displaying the tile.",
			Type:        schema.TypeInt,
			Optional:    true,
		},
		"text_align": {
			Description:  "The alignment of the widget's text. One of `left`, `center`, or `right`.",
			Type:         schema.TypeString,
			ValidateFunc: validators.ValidateEnumValue(datadogV1.NewWidgetTextAlignFromValue),
			Optional:     true,
		},
		"title": {
			Description: "The title of the widget.",
			Type:        schema.TypeString,
			Optional:    true,
		},
		"title_size": {
			Description: "The size of the widget's title. Default is 16.",
			Type:        schema.TypeString,
			Optional:    true,
		},
		"title_align": {
			Description:  "The alignment of the widget's title. One of `left`, `center`, or `right`.",
			Type:         schema.TypeString,
			ValidateFunc: validators.ValidateEnumValue(datadogV1.NewWidgetTextAlignFromValue),
			Optional:     true,
		},
		"time":      getDeprecatedTimeSchema(),
		"live_span": getWidgetLiveSpanSchema(),
		"custom_link": {
			Description: "Nested block describing a custom link. Multiple `custom_link` blocks are allowed with the structure below.",
			Type:        schema.TypeList,
			Optional:    true,
			Elem: &schema.Resource{
				Schema: getWidgetCustomLinkSchema(),
			},
		},
	}
}
func buildDatadogQueryValueDefinition(terraformDefinition map[string]interface{}) *datadogV1.QueryValueWidgetDefinition {
	datadogDefinition := datadogV1.NewQueryValueWidgetDefinitionWithDefaults()
	// Required params
	terraformRequests := terraformDefinition["request"].([]interface{})
	datadogDefinition.Requests = *buildDatadogQueryValueRequests(&terraformRequests)
	// Optional params
	if v, ok := terraformDefinition["autoscale"].(bool); ok {
		datadogDefinition.SetAutoscale(v)
	}
	if v, ok := terraformDefinition["custom_unit"].(string); ok && len(v) != 0 {
		datadogDefinition.SetCustomUnit(v)
	}
	if v, ok := terraformDefinition["precision"].(int); ok {
		datadogDefinition.SetPrecision(int64(v))
	}
	if v, ok := terraformDefinition["title"].(string); ok && len(v) != 0 {
		datadogDefinition.SetTitle(v)
	}
	if v, ok := terraformDefinition["text_align"].(string); ok && len(v) != 0 {
		datadogDefinition.SetTextAlign(datadogV1.WidgetTextAlign(v))
	}
	if v, ok := terraformDefinition["title_size"].(string); ok && len(v) != 0 {
		datadogDefinition.SetTitleSize(v)
	}
	if v, ok := terraformDefinition["title_align"].(string); ok && len(v) != 0 {
		datadogDefinition.SetTitleAlign(datadogV1.WidgetTextAlign(v))
	}
	if v, ok := terraformDefinition["time"].(map[string]interface{}); ok && len(v) > 0 {
		datadogDefinition.Time = buildDatadogWidgetTime(v)
	} else if ls, ok := terraformDefinition["live_span"].(string); ok && ls != "" {
		datadogDefinition.Time = &datadogV1.WidgetTime{
			LiveSpan: datadogV1.WidgetLiveSpan(ls).Ptr(),
		}
	}
	if v, ok := terraformDefinition["custom_link"].([]interface{}); ok && len(v) > 0 {
		datadogDefinition.SetCustomLinks(*buildDatadogWidgetCustomLinks(&v))
	}
	return datadogDefinition
}
func buildTerraformQueryValueDefinition(datadogDefinition datadogV1.QueryValueWidgetDefinition, k *ResourceDataKey) map[string]interface{} {
	terraformDefinition := map[string]interface{}{}
	// Required params
	terraformDefinition["request"] = buildTerraformQueryValueRequests(&datadogDefinition.Requests, k.Add("request"))
	k.Remove("request")
	// Optional params
	if v, ok := datadogDefinition.GetAutoscaleOk(); ok {
		terraformDefinition["autoscale"] = *v
	}
	if v, ok := datadogDefinition.GetCustomUnitOk(); ok {
		terraformDefinition["custom_unit"] = *v
	}
	if v, ok := datadogDefinition.GetPrecisionOk(); ok {
		terraformDefinition["precision"] = *v
	}
	if v, ok := datadogDefinition.GetTitleOk(); ok {
		terraformDefinition["title"] = *v
	}
	if v, ok := datadogDefinition.GetTextAlignOk(); ok {
		terraformDefinition["text_align"] = *v
	}
	if v, ok := datadogDefinition.GetTitleSizeOk(); ok {
		terraformDefinition["title_size"] = *v
	}
	if v, ok := datadogDefinition.GetTitleAlignOk(); ok {
		terraformDefinition["title_align"] = *v
	}
	if v, ok := datadogDefinition.GetTimeOk(); ok {
		// Set to deprecated field if that's what is used in the config, otherwise, set in the new field
		if _, ok := k.GetOkWith("time"); ok {
			terraformDefinition["time"] = buildTerraformWidgetTimeDeprecated(*v)
		} else {
			terraformDefinition["live_span"] = v.GetLiveSpan()
		}
	}
	if v, ok := datadogDefinition.GetCustomLinksOk(); ok {
		terraformDefinition["custom_link"] = buildTerraformWidgetCustomLinks(v)
	}
	return terraformDefinition
}

func getQueryValueRequestSchema() map[string]*schema.Schema {
	return map[string]*schema.Schema{
		// A request should implement exactly one of the following type of query
		"q":              getMetricQuerySchema(),
		"apm_query":      getApmLogNetworkRumSecurityQuerySchema(),
		"log_query":      getApmLogNetworkRumSecurityQuerySchema(),
		"process_query":  getProcessQuerySchema(),
		"rum_query":      getApmLogNetworkRumSecurityQuerySchema(),
		"security_query": getApmLogNetworkRumSecurityQuerySchema(),
		// Settings specific to QueryValue requests
		"conditional_formats": {
			Description: "Conditional formats allow you to set the color of your widget content or background, depending on a rule applied to your data. Multiple `conditional_formats` blocks are allowed with the structure below.",
			Type:        schema.TypeList,
			Optional:    true,
			Elem: &schema.Resource{
				Schema: getWidgetConditionalFormatSchema(),
			},
		},
		"aggregator": {
			Description:  "The aggregator to use for time aggregation. One of `avg`, `min`, `max`, `sum`, `last`.",
			Type:         schema.TypeString,
			ValidateFunc: validators.ValidateEnumValue(datadogV1.NewWidgetAggregatorFromValue),
			Optional:     true,
		},
	}
}
func buildDatadogQueryValueRequests(terraformRequests *[]interface{}) *[]datadogV1.QueryValueWidgetRequest {
	datadogRequests := make([]datadogV1.QueryValueWidgetRequest, len(*terraformRequests))
	for i, r := range *terraformRequests {
		terraformRequest := r.(map[string]interface{})
		// Build QueryValueRequest
		datadogQueryValueRequest := datadogV1.NewQueryValueWidgetRequest()
		if v, ok := terraformRequest["q"].(string); ok && len(v) != 0 {
			datadogQueryValueRequest.SetQ(v)
		} else if v, ok := terraformRequest["apm_query"].([]interface{}); ok && len(v) > 0 {
			apmQuery := v[0].(map[string]interface{})
			datadogQueryValueRequest.ApmQuery = buildDatadogApmOrLogQuery(apmQuery)
		} else if v, ok := terraformRequest["log_query"].([]interface{}); ok && len(v) > 0 {
			logQuery := v[0].(map[string]interface{})
			datadogQueryValueRequest.LogQuery = buildDatadogApmOrLogQuery(logQuery)
		} else if v, ok := terraformRequest["process_query"].([]interface{}); ok && len(v) > 0 {
			processQuery := v[0].(map[string]interface{})
			datadogQueryValueRequest.ProcessQuery = buildDatadogProcessQuery(processQuery)
		} else if v, ok := terraformRequest["rum_query"].([]interface{}); ok && len(v) > 0 {
			rumQuery := v[0].(map[string]interface{})
			datadogQueryValueRequest.RumQuery = buildDatadogApmOrLogQuery(rumQuery)
		} else if v, ok := terraformRequest["security_query"].([]interface{}); ok && len(v) > 0 {
			securityQuery := v[0].(map[string]interface{})
			datadogQueryValueRequest.SecurityQuery = buildDatadogApmOrLogQuery(securityQuery)
		}

		if v, ok := terraformRequest["conditional_formats"].([]interface{}); ok && len(v) != 0 {
			datadogQueryValueRequest.ConditionalFormats = buildDatadogWidgetConditionalFormat(&v)
		}
		if v, ok := terraformRequest["aggregator"].(string); ok && len(v) != 0 {
			datadogQueryValueRequest.SetAggregator(datadogV1.WidgetAggregator(v))
		}

		datadogRequests[i] = *datadogQueryValueRequest
	}
	return &datadogRequests
}
func buildTerraformQueryValueRequests(datadogQueryValueRequests *[]datadogV1.QueryValueWidgetRequest, k *ResourceDataKey) *[]map[string]interface{} {
	terraformRequests := make([]map[string]interface{}, len(*datadogQueryValueRequests))
	for i, datadogRequest := range *datadogQueryValueRequests {
		terraformRequest := map[string]interface{}{}
		if v, ok := datadogRequest.GetQOk(); ok {
			terraformRequest["q"] = *v
		} else if v, ok := datadogRequest.GetApmQueryOk(); ok {
			terraformQuery := buildTerraformApmOrLogQuery(*v, k.Add(fmt.Sprintf("%d.apm_query.0", i)))
			k.Remove(fmt.Sprintf("%d.apm_query.0", i))
			terraformRequest["apm_query"] = []map[string]interface{}{terraformQuery}
		} else if v, ok := datadogRequest.GetLogQueryOk(); ok {
			terraformQuery := buildTerraformApmOrLogQuery(*v, k.Add(fmt.Sprintf("%d.log_query.0", i)))
			k.Remove(fmt.Sprintf("%d.log_query.0", i))
			terraformRequest["log_query"] = []map[string]interface{}{terraformQuery}
		} else if v, ok := datadogRequest.GetProcessQueryOk(); ok {
			terraformQuery := buildTerraformProcessQuery(*v)
			terraformRequest["process_query"] = []map[string]interface{}{terraformQuery}
		} else if v, ok := datadogRequest.GetRumQueryOk(); ok {
			terraformQuery := buildTerraformApmOrLogQuery(*v, k.Add(fmt.Sprintf("%d.rum_query.0", i)))
			k.Remove(fmt.Sprintf("%d.rum_query.0", i))
			terraformRequest["rum_query"] = []map[string]interface{}{terraformQuery}
		} else if v, ok := datadogRequest.GetSecurityQueryOk(); ok {
			terraformQuery := buildTerraformApmOrLogQuery(*v, k.Add(fmt.Sprintf("%d.security_query.0", i)))
			k.Remove(fmt.Sprintf("%d.security_query.0", i))
			terraformRequest["security_query"] = []map[string]interface{}{terraformQuery}
		}

		if datadogRequest.ConditionalFormats != nil {
			terraformConditionalFormats := buildTerraformWidgetConditionalFormat(datadogRequest.ConditionalFormats)
			terraformRequest["conditional_formats"] = terraformConditionalFormats
		}

		if v, ok := datadogRequest.GetAggregatorOk(); ok {
			terraformRequest["aggregator"] = *v
		}
		terraformRequests[i] = terraformRequest
	}
	return &terraformRequests
}

//
// Query Table Widget Definition helpers
//
func getQueryTableDefinitionSchema() map[string]*schema.Schema {
	return map[string]*schema.Schema{
		"request": {
			Description: "Nested block describing the request to use when displaying the widget. Multiple `request` blocks are allowed with the structure below (exactly one of `q`, `apm_query`, `log_query`, `rum_query`, `security_query`, `apm_stats_query` or `process_query` is required within the `request` block).",
			Type:        schema.TypeList,
			Optional:    true,
			Elem: &schema.Resource{
				Schema: getQueryTableRequestSchema(),
			},
		},
		"title": {
			Description: "The title of the widget.",
			Type:        schema.TypeString,
			Optional:    true,
		},
		"title_size": {
			Description: "The size of the widget's title. Default is 16.",
			Type:        schema.TypeString,
			Optional:    true,
		},
		"title_align": {
			Description:  "The alignment of the widget's title. One of `left`, `center`, or `right`.",
			Type:         schema.TypeString,
			ValidateFunc: validators.ValidateEnumValue(datadogV1.NewWidgetTextAlignFromValue),
			Optional:     true,
		},
		"time":      getDeprecatedTimeSchema(),
		"live_span": getWidgetLiveSpanSchema(),
		"custom_link": {
			Description: "Nested block describing a custom link. Multiple `custom_link` blocks are allowed with the structure below.",
			Type:        schema.TypeList,
			Optional:    true,
			Elem: &schema.Resource{
				Schema: getWidgetCustomLinkSchema(),
			},
		},
		"has_search_bar": {
			Description:  "Controls the display of the search bar. One of `auto`, `always`, `never`.",
			Type:         schema.TypeString,
			ValidateFunc: validators.ValidateEnumValue(datadogV1.NewTableWidgetHasSearchBarFromValue),
			Optional:     true,
		},
	}
}
func buildDatadogQueryTableDefinition(terraformDefinition map[string]interface{}) *datadogV1.TableWidgetDefinition {
	datadogDefinition := datadogV1.NewTableWidgetDefinitionWithDefaults()
	// Required params
	terraformRequests := terraformDefinition["request"].([]interface{})
	datadogDefinition.Requests = *buildDatadogQueryTableRequests(&terraformRequests)
	// Optional params
	if v, ok := terraformDefinition["title"].(string); ok && len(v) != 0 {
		datadogDefinition.SetTitle(v)
	}
	if v, ok := terraformDefinition["title_size"].(string); ok && len(v) != 0 {
		datadogDefinition.SetTitleSize(v)
	}
	if v, ok := terraformDefinition["title_align"].(string); ok && len(v) != 0 {
		datadogDefinition.SetTitleAlign(datadogV1.WidgetTextAlign(v))
	}
	if v, ok := terraformDefinition["time"].(map[string]interface{}); ok && len(v) > 0 {
		datadogDefinition.Time = buildDatadogWidgetTime(v)
	} else if ls, ok := terraformDefinition["live_span"].(string); ok && ls != "" {
		datadogDefinition.Time = &datadogV1.WidgetTime{
			LiveSpan: datadogV1.WidgetLiveSpan(ls).Ptr(),
		}
	}
	if v, ok := terraformDefinition["custom_link"].([]interface{}); ok && len(v) > 0 {
		datadogDefinition.SetCustomLinks(*buildDatadogWidgetCustomLinks(&v))
	}
	if v, ok := terraformDefinition["has_search_bar"].(string); ok && len(v) != 0 {
		datadogDefinition.SetHasSearchBar(datadogV1.TableWidgetHasSearchBar(v))
	}
	return datadogDefinition
}
func buildTerraformQueryTableDefinition(datadogDefinition datadogV1.TableWidgetDefinition, k *ResourceDataKey) map[string]interface{} {
	terraformDefinition := map[string]interface{}{}
	// Required params
	terraformDefinition["request"] = buildTerraformQueryTableRequests(&datadogDefinition.Requests, k.Add("request"))
	k.Remove("request")
	// Optional params
	if v, ok := datadogDefinition.GetTitleOk(); ok {
		terraformDefinition["title"] = *v
	}
	if v, ok := datadogDefinition.GetTitleSizeOk(); ok {
		terraformDefinition["title_size"] = *v
	}
	if v, ok := datadogDefinition.GetTitleAlignOk(); ok {
		terraformDefinition["title_align"] = *v
	}
	if v, ok := datadogDefinition.GetTimeOk(); ok {
		// Set to deprecated field if that's what is used in the config, otherwise, set in the new field
		if _, ok := k.GetOkWith("time"); ok {
			terraformDefinition["time"] = buildTerraformWidgetTimeDeprecated(*v)
		} else {
			terraformDefinition["live_span"] = v.GetLiveSpan()
		}
	}
	if v, ok := datadogDefinition.GetCustomLinksOk(); ok {
		terraformDefinition["custom_link"] = buildTerraformWidgetCustomLinks(v)
	}
	if v, ok := datadogDefinition.GetHasSearchBarOk(); ok {
		terraformDefinition["has_search_bar"] = *v
	}
	return terraformDefinition
}

func getQueryTableRequestSchema() map[string]*schema.Schema {
	return map[string]*schema.Schema{
		// A request should implement exactly one of the following type of query
		"q":               getMetricQuerySchema(),
		"apm_query":       getApmLogNetworkRumSecurityQuerySchema(),
		"log_query":       getApmLogNetworkRumSecurityQuerySchema(),
		"process_query":   getProcessQuerySchema(),
		"rum_query":       getApmLogNetworkRumSecurityQuerySchema(),
		"security_query":  getApmLogNetworkRumSecurityQuerySchema(),
		"apm_stats_query": getApmStatsQuerySchema(),
		// Settings specific to QueryTable requests
		"conditional_formats": {
			Description: "Conditional formats allow you to set the color of your widget content or background, depending on a rule applied to your data. Multiple `conditional_formats` blocks are allowed with the structure below.",
			Type:        schema.TypeList,
			Optional:    true,
			Elem: &schema.Resource{
				Schema: getWidgetConditionalFormatSchema(),
			},
		},
		"alias": {
			Description: "The alias for the column name. Default is the metric name.",
			Type:        schema.TypeString,
			Optional:    true,
		},
		"aggregator": {
			Description:  "The aggregator to use for time aggregation. One of `avg`, `min`, `max`, `sum`, `last`.",
			Type:         schema.TypeString,
			ValidateFunc: validators.ValidateEnumValue(datadogV1.NewWidgetAggregatorFromValue),
			Optional:     true,
		},
		"limit": {
			Description: "The number of lines to show in the table.",
			Type:        schema.TypeInt,
			Optional:    true,
		},
		"order": {
			Description:  "The sort order for the rows. One of `desc` or `asc`.",
			Type:         schema.TypeString,
			ValidateFunc: validators.ValidateEnumValue(datadogV1.NewWidgetSortFromValue),
			Optional:     true,
		},
		"cell_display_mode": {
			Description: "A list of display modes for each table cell. List items one of `number`, `bar`.",
			Type:        schema.TypeList,
			Optional:    true,
			Elem: &schema.Schema{
				Type:         schema.TypeString,
				ValidateFunc: validators.ValidateEnumValue(datadogV1.NewTableWidgetCellDisplayModeFromValue),
			},
		},
	}
}
func buildDatadogQueryTableRequests(terraformRequests *[]interface{}) *[]datadogV1.TableWidgetRequest {
	datadogRequests := make([]datadogV1.TableWidgetRequest, len(*terraformRequests))
	for i, r := range *terraformRequests {
		terraformRequest := r.(map[string]interface{})
		// Build QueryTableRequest
		datadogQueryTableRequest := datadogV1.NewTableWidgetRequest()
		if v, ok := terraformRequest["q"].(string); ok && len(v) != 0 {
			datadogQueryTableRequest.SetQ(v)
		} else if v, ok := terraformRequest["apm_query"].([]interface{}); ok && len(v) > 0 {
			apmQuery := v[0].(map[string]interface{})
			datadogQueryTableRequest.ApmQuery = buildDatadogApmOrLogQuery(apmQuery)
		} else if v, ok := terraformRequest["log_query"].([]interface{}); ok && len(v) > 0 {
			logQuery := v[0].(map[string]interface{})
			datadogQueryTableRequest.LogQuery = buildDatadogApmOrLogQuery(logQuery)
		} else if v, ok := terraformRequest["process_query"].([]interface{}); ok && len(v) > 0 {
			processQuery := v[0].(map[string]interface{})
			datadogQueryTableRequest.ProcessQuery = buildDatadogProcessQuery(processQuery)
		} else if v, ok := terraformRequest["rum_query"].([]interface{}); ok && len(v) > 0 {
			rumQuery := v[0].(map[string]interface{})
			datadogQueryTableRequest.RumQuery = buildDatadogApmOrLogQuery(rumQuery)
		} else if v, ok := terraformRequest["security_query"].([]interface{}); ok && len(v) > 0 {
			securityQuery := v[0].(map[string]interface{})
			datadogQueryTableRequest.SecurityQuery = buildDatadogApmOrLogQuery(securityQuery)
		} else if v, ok := terraformRequest["apm_stats_query"].([]interface{}); ok && len(v) > 0 {
			apmStatsQuery := v[0].(map[string]interface{})
			datadogQueryTableRequest.ApmStatsQuery = buildDatadogApmStatsQuery(apmStatsQuery)
		}

		if v, ok := terraformRequest["conditional_formats"].([]interface{}); ok && len(v) != 0 {
			datadogQueryTableRequest.ConditionalFormats = buildDatadogWidgetConditionalFormat(&v)
		}
		if v, ok := terraformRequest["aggregator"].(string); ok && len(v) != 0 {
			datadogQueryTableRequest.SetAggregator(datadogV1.WidgetAggregator(v))
		}
		if v, ok := terraformRequest["alias"].(string); ok && len(v) != 0 {
			datadogQueryTableRequest.SetAlias(v)

		}
		if v, ok := terraformRequest["limit"].(int); ok && v != 0 {
			datadogQueryTableRequest.SetLimit(int64(v))
		}
		if v, ok := terraformRequest["order"].(string); ok && len(v) != 0 {
			datadogQueryTableRequest.SetOrder(datadogV1.WidgetSort(v))
		}
		if v, ok := terraformRequest["cell_display_mode"].([]interface{}); ok && len(v) != 0 {
			datadogCellDisplayMode := make([]datadogV1.TableWidgetCellDisplayMode, len(v))
			for i, cellDisplayMode := range v {
				datadogCellDisplayMode[i] = datadogV1.TableWidgetCellDisplayMode(cellDisplayMode.(string))
			}
			datadogQueryTableRequest.CellDisplayMode = &datadogCellDisplayMode
		}
		datadogRequests[i] = *datadogQueryTableRequest
	}
	return &datadogRequests
}
func buildTerraformQueryTableRequests(datadogQueryTableRequests *[]datadogV1.TableWidgetRequest, k *ResourceDataKey) *[]map[string]interface{} {
	terraformRequests := make([]map[string]interface{}, len(*datadogQueryTableRequests))
	for i, datadogRequest := range *datadogQueryTableRequests {
		terraformRequest := map[string]interface{}{}
		if v, ok := datadogRequest.GetQOk(); ok {
			terraformRequest["q"] = v
		} else if v, ok := datadogRequest.GetApmQueryOk(); ok {
			terraformQuery := buildTerraformApmOrLogQuery(*v, k.Add(fmt.Sprintf("%d.apm_query.0", i)))
			k.Remove(fmt.Sprintf("%d.apm_query.0", i))
			terraformRequest["apm_query"] = []map[string]interface{}{terraformQuery}
		} else if v, ok := datadogRequest.GetLogQueryOk(); ok {
			terraformQuery := buildTerraformApmOrLogQuery(*v, k.Add(fmt.Sprintf("%d.log_query.0", i)))
			k.Remove(fmt.Sprintf("%d.log_query.0", i))
			terraformRequest["log_query"] = []map[string]interface{}{terraformQuery}
		} else if v, ok := datadogRequest.GetProcessQueryOk(); ok {
			terraformQuery := buildTerraformProcessQuery(*v)
			terraformRequest["process_query"] = []map[string]interface{}{terraformQuery}
		} else if v, ok := datadogRequest.GetRumQueryOk(); ok {
			terraformQuery := buildTerraformApmOrLogQuery(*v, k.Add(fmt.Sprintf("%d.rum_query.0", i)))
			k.Remove(fmt.Sprintf("%d.rum_query.0", i))
			terraformRequest["rum_query"] = []map[string]interface{}{terraformQuery}
		} else if v, ok := datadogRequest.GetSecurityQueryOk(); ok {
			terraformQuery := buildTerraformApmOrLogQuery(*v, k.Add(fmt.Sprintf("%d.security_query.0", i)))
			k.Remove(fmt.Sprintf("%d.security_query.0", i))
			terraformRequest["security_query"] = []map[string]interface{}{terraformQuery}
		} else if v, ok := datadogRequest.GetApmStatsQueryOk(); ok {
			terraformQuery := buildTerraformApmStatsQuery(*v)
			terraformRequest["apm_stats_query"] = []map[string]interface{}{terraformQuery}
		}

		if v, ok := datadogRequest.GetConditionalFormatsOk(); ok {
			terraformConditionalFormats := buildTerraformWidgetConditionalFormat(v)
			terraformRequest["conditional_formats"] = terraformConditionalFormats
		}

		if v, ok := datadogRequest.GetAggregatorOk(); ok {
			terraformRequest["aggregator"] = *v
		}
		if v, ok := datadogRequest.GetAliasOk(); ok {
			terraformRequest["alias"] = *v
		}
		if v, ok := datadogRequest.GetLimitOk(); ok {
			terraformRequest["limit"] = *v
		}
		if v, ok := datadogRequest.GetOrderOk(); ok {
			terraformRequest["order"] = *v
		}
		if v, ok := datadogRequest.GetCellDisplayModeOk(); ok {
			terraformCellDisplayMode := make([]datadogV1.TableWidgetCellDisplayMode, len(*v))
			for i, cellDisplayMode := range *v {
				terraformCellDisplayMode[i] = cellDisplayMode
			}
			terraformRequest["cell_display_mode"] = terraformCellDisplayMode
		}
		terraformRequests[i] = terraformRequest
	}
	return &terraformRequests
}

//
// Scatterplot Widget Definition helpers
//

func getScatterplotDefinitionSchema() map[string]*schema.Schema {
	return map[string]*schema.Schema{
		"request": {
			Description: "Nested block describing the request to use when displaying the widget. Exactly one `request` block is allowed with the structure below.",
			Type:        schema.TypeList,
			Optional:    true,
			MaxItems:    1,
			MinItems:    1,
			Elem: &schema.Resource{
				Schema: map[string]*schema.Schema{
					"x": {
						Description: "The query used for the X-Axis. Exactly one nested block is allowed with the structure below (exactly one of `q`, `apm_query`, `log_query`, `rum_query`, `security_query`, `apm_stats_query` or `process_query` is required within the block).",
						Type:        schema.TypeList,
						Optional:    true,
						Elem: &schema.Resource{
							Schema: getScatterplotRequestSchema(),
						},
					},
					"y": {
						Description: "The query used for the Y-Axis. Exactly one nested block is allowed with the structure below (exactly one of `q`, `apm_query`, `log_query`, `rum_query`, `security_query`, `apm_stats_query` or `process_query` is required within the block).",
						Type:        schema.TypeList,
						Optional:    true,
						Elem: &schema.Resource{
							Schema: getScatterplotRequestSchema(),
						},
					},
				},
			},
		},
		"xaxis": {
			Description: "Nested block describing the X-Axis Controls. Exactly one nested block is allowed with the structure below.",
			Type:        schema.TypeList,
			MaxItems:    1,
			Optional:    true,
			Elem: &schema.Resource{
				Schema: getWidgetAxisSchema(),
			},
		},
		"yaxis": {
			Description: "Nested block describing the Y-Axis Controls. Exactly one nested block is allowed with the structure below.",
			Type:        schema.TypeList,
			MaxItems:    1,
			Optional:    true,
			Elem: &schema.Resource{
				Schema: getWidgetAxisSchema(),
			},
		},
		"color_by_groups": {
			Description: "List of groups used for colors.",
			Type:        schema.TypeList,
			Optional:    true,
			Elem:        &schema.Schema{Type: schema.TypeString},
		},
		"title": {
			Description: "The title of the widget.",
			Type:        schema.TypeString,
			Optional:    true,
		},
		"title_size": {
			Description: "The size of the widget's title. Default is 16.",
			Type:        schema.TypeString,
			Optional:    true,
		},
		"title_align": {
			Description:  "The alignment of the widget's title. One of `left`, `center`, or `right`.",
			Type:         schema.TypeString,
			ValidateFunc: validators.ValidateEnumValue(datadogV1.NewWidgetTextAlignFromValue),
			Optional:     true,
		},
		"time":      getDeprecatedTimeSchema(),
		"live_span": getWidgetLiveSpanSchema(),
		"custom_link": {
			Description: "Nested block describing a custom link. Multiple `custom_link` blocks are allowed with the structure below.",
			Type:        schema.TypeList,
			Optional:    true,
			Elem: &schema.Resource{
				Schema: getWidgetCustomLinkSchema(),
			},
		},
	}
}
func buildDatadogScatterplotDefinition(terraformDefinition map[string]interface{}) *datadogV1.ScatterPlotWidgetDefinition {
	datadogDefinition := datadogV1.NewScatterPlotWidgetDefinitionWithDefaults()
	// Required params
	if v, ok := terraformDefinition["request"].([]interface{}); ok && len(v) > 0 {
		terraformRequests := v[0].(map[string]interface{})
		datadogRequests := datadogV1.NewScatterPlotWidgetDefinitionRequestsWithDefaults()
		if terraformXArray, ok := terraformRequests["x"].([]interface{}); ok && len(terraformXArray) > 0 {
			terraformX := terraformXArray[0].(map[string]interface{})
			datadogRequests.SetX(*buildDatadogScatterplotRequest(terraformX))
		}
		if terraformYArray, ok := terraformRequests["y"].([]interface{}); ok && len(terraformYArray) > 0 {
			terraformY := terraformYArray[0].(map[string]interface{})
			datadogRequests.SetY(*buildDatadogScatterplotRequest(terraformY))
		}
		datadogDefinition.SetRequests(*datadogRequests)
	}

	// Optional params
	if axis, ok := terraformDefinition["xaxis"].([]interface{}); ok && len(axis) > 0 {
		if v, ok := axis[0].(map[string]interface{}); ok && len(v) > 0 {
			datadogDefinition.Xaxis = buildDatadogWidgetAxis(v)
		}
	}
	if axis, ok := terraformDefinition["yaxis"].([]interface{}); ok && len(axis) > 0 {
		if v, ok := axis[0].(map[string]interface{}); ok && len(v) > 0 {
			datadogDefinition.Yaxis = buildDatadogWidgetAxis(v)
		}
	}
	if terraformColorByGroups, ok := terraformDefinition["color_by_groups"].([]interface{}); ok && len(terraformColorByGroups) > 0 {
		datadogColorByGroups := make([]string, len(terraformColorByGroups))
		for i, colorByGroup := range terraformColorByGroups {
			datadogColorByGroups[i] = colorByGroup.(string)
		}
		datadogDefinition.ColorByGroups = &datadogColorByGroups
	}
	if v, ok := terraformDefinition["title"].(string); ok && len(v) != 0 {
		datadogDefinition.SetTitle(v)
	}
	if v, ok := terraformDefinition["title_size"].(string); ok && len(v) != 0 {
		datadogDefinition.SetTitleSize(v)
	}
	if v, ok := terraformDefinition["title_align"].(string); ok && len(v) != 0 {
		datadogDefinition.SetTitleAlign(datadogV1.WidgetTextAlign(v))
	}
	if v, ok := terraformDefinition["time"].(map[string]interface{}); ok && len(v) > 0 {
		datadogDefinition.Time = buildDatadogWidgetTime(v)
	} else if ls, ok := terraformDefinition["live_span"].(string); ok && ls != "" {
		datadogDefinition.Time = &datadogV1.WidgetTime{
			LiveSpan: datadogV1.WidgetLiveSpan(ls).Ptr(),
		}
	}
	if v, ok := terraformDefinition["custom_link"].([]interface{}); ok && len(v) > 0 {
		datadogDefinition.SetCustomLinks(*buildDatadogWidgetCustomLinks(&v))
	}
	return datadogDefinition
}
func buildTerraformScatterplotDefinition(datadogDefinition datadogV1.ScatterPlotWidgetDefinition, k *ResourceDataKey) map[string]interface{} {
	terraformDefinition := map[string]interface{}{}
	// Required params
	terraformRequests := map[string]interface{}{}
	if v, ok := datadogDefinition.Requests.GetXOk(); ok {
		terraformX := buildTerraformScatterplotRequest(v, k.Add("x.0"))
		k.Remove("x.0")
		terraformRequests["x"] = []map[string]interface{}{*terraformX}
	}
	if v, ok := datadogDefinition.Requests.GetYOk(); ok {
		terraformY := buildTerraformScatterplotRequest(v, k.Add("y.0"))
		k.Remove("y.0")
		terraformRequests["y"] = []map[string]interface{}{*terraformY}
	}
	terraformDefinition["request"] = []map[string]interface{}{terraformRequests}

	// Optional params
	if v, ok := datadogDefinition.GetXaxisOk(); ok {
		axis := buildTerraformWidgetAxis(*v)
		terraformDefinition["xaxis"] = []map[string]interface{}{axis}
	}
	if v, ok := datadogDefinition.GetYaxisOk(); ok {
		axis := buildTerraformWidgetAxis(*v)
		terraformDefinition["yaxis"] = []map[string]interface{}{axis}
	}

	if v, ok := datadogDefinition.GetColorByGroupsOk(); ok {
		terraformColorByGroups := make([]string, len(*v))
		for i, datadogColorByGroup := range *v {
			terraformColorByGroups[i] = datadogColorByGroup
		}
		terraformDefinition["color_by_groups"] = terraformColorByGroups
	}
	if v, ok := datadogDefinition.GetTitleOk(); ok {
		terraformDefinition["title"] = *v
	}
	if v, ok := datadogDefinition.GetTitleSizeOk(); ok {
		terraformDefinition["title_size"] = *v
	}
	if v, ok := datadogDefinition.GetTitleAlignOk(); ok {
		terraformDefinition["title_align"] = *v
	}
	if v, ok := datadogDefinition.GetTimeOk(); ok {
		// Set to deprecated field if that's what is used in the config, otherwise, set in the new field
		if _, ok := k.GetOkWith("time"); ok {
			terraformDefinition["time"] = buildTerraformWidgetTimeDeprecated(*v)
		} else {
			terraformDefinition["live_span"] = v.GetLiveSpan()
		}
	}
	if v, ok := datadogDefinition.GetCustomLinksOk(); ok {
		terraformDefinition["custom_link"] = buildTerraformWidgetCustomLinks(v)
	}
	return terraformDefinition
}

func getScatterplotRequestSchema() map[string]*schema.Schema {
	return map[string]*schema.Schema{
		// A request should implement exactly one of the following type of query
		"q":              getMetricQuerySchema(),
		"apm_query":      getApmLogNetworkRumSecurityQuerySchema(),
		"log_query":      getApmLogNetworkRumSecurityQuerySchema(),
		"process_query":  getProcessQuerySchema(),
		"rum_query":      getApmLogNetworkRumSecurityQuerySchema(),
		"security_query": getApmLogNetworkRumSecurityQuerySchema(),
		// Settings specific to Scatterplot requests
		"aggregator": {
			Description:  "Aggregator used for the request.",
			Type:         schema.TypeString,
			ValidateFunc: validators.ValidateEnumValue(datadogV1.NewWidgetAggregatorFromValue),
			Optional:     true,
		},
	}
}
func buildDatadogScatterplotRequest(terraformRequest map[string]interface{}) *datadogV1.ScatterPlotRequest {

	datadogScatterplotRequest := datadogV1.NewScatterPlotRequest()
	if v, ok := terraformRequest["q"].(string); ok && len(v) != 0 {
		datadogScatterplotRequest.SetQ(v)
	} else if v, ok := terraformRequest["apm_query"].([]interface{}); ok && len(v) > 0 {
		apmQuery := v[0].(map[string]interface{})
		datadogScatterplotRequest.ApmQuery = buildDatadogApmOrLogQuery(apmQuery)
	} else if v, ok := terraformRequest["log_query"].([]interface{}); ok && len(v) > 0 {
		logQuery := v[0].(map[string]interface{})
		datadogScatterplotRequest.LogQuery = buildDatadogApmOrLogQuery(logQuery)
	} else if v, ok := terraformRequest["process_query"].([]interface{}); ok && len(v) > 0 {
		processQuery := v[0].(map[string]interface{})
		datadogScatterplotRequest.ProcessQuery = buildDatadogProcessQuery(processQuery)
	} else if v, ok := terraformRequest["rum_query"].([]interface{}); ok && len(v) > 0 {
		rumQuery := v[0].(map[string]interface{})
		datadogScatterplotRequest.RumQuery = buildDatadogApmOrLogQuery(rumQuery)
	} else if v, ok := terraformRequest["security_query"].([]interface{}); ok && len(v) > 0 {
		securityQuery := v[0].(map[string]interface{})
		datadogScatterplotRequest.SecurityQuery = buildDatadogApmOrLogQuery(securityQuery)
	}

	if v, ok := terraformRequest["aggregator"].(string); ok && len(v) != 0 {
		datadogScatterplotRequest.SetAggregator(datadogV1.WidgetAggregator(v))
	}

	return datadogScatterplotRequest
}
func buildTerraformScatterplotRequest(datadogScatterplotRequest *datadogV1.ScatterPlotRequest, k *ResourceDataKey) *map[string]interface{} {
	terraformRequest := map[string]interface{}{}
	if v, ok := datadogScatterplotRequest.GetQOk(); ok {
		terraformRequest["q"] = *v
	} else if v, ok := datadogScatterplotRequest.GetApmQueryOk(); ok {
		terraformQuery := buildTerraformApmOrLogQuery(*v, k.Add("apm_query.0"))
		k.Remove("apm_query.0")
		terraformRequest["apm_query"] = []map[string]interface{}{terraformQuery}
	} else if v, ok := datadogScatterplotRequest.GetLogQueryOk(); ok {
		terraformQuery := buildTerraformApmOrLogQuery(*v, k.Add("log_query.0"))
		k.Remove("log_query.0")
		terraformRequest["log_query"] = []map[string]interface{}{terraformQuery}
	} else if v, ok := datadogScatterplotRequest.GetProcessQueryOk(); ok {
		terraformQuery := buildTerraformProcessQuery(*v)
		terraformRequest["process_query"] = []map[string]interface{}{terraformQuery}
	} else if v, ok := datadogScatterplotRequest.GetRumQueryOk(); ok {
		terraformQuery := buildTerraformApmOrLogQuery(*v, k.Add("rum_query.0"))
		k.Remove("rum_query.0")
		terraformRequest["rum_query"] = []map[string]interface{}{terraformQuery}
	} else if v, ok := datadogScatterplotRequest.GetSecurityQueryOk(); ok {
		terraformQuery := buildTerraformApmOrLogQuery(*v, k.Add("security_query.0"))
		k.Remove("security_query.0")
		terraformRequest["security_query"] = []map[string]interface{}{terraformQuery}
	}

	if datadogScatterplotRequest.Aggregator != nil {
		terraformRequest["aggregator"] = *datadogScatterplotRequest.Aggregator
	}
	return &terraformRequest
}

//
// ServiceMap Widget Definition helpers
//

func getServiceMapDefinitionSchema() map[string]*schema.Schema {
	return map[string]*schema.Schema{
		"service": {
			Description: "The ID of the service you want to map.",
			Type:        schema.TypeString,
			Required:    true,
		},
		"filters": {
			Description: "Your environment and primary tag (or `*` if enabled for your account).",
			Type:        schema.TypeList,
			Required:    true,
			Elem:        &schema.Schema{Type: schema.TypeString},
		},
		"title": {
			Description: "The title of the widget.",
			Type:        schema.TypeString,
			Optional:    true,
		},
		"title_size": {
			Description: "The size of the widget's title. Default is 16.",
			Type:        schema.TypeString,
			Optional:    true,
		},
		"title_align": {
			Description:  "The alignment of the widget's title. One of `left`, `center`, or `right`.",
			Type:         schema.TypeString,
			ValidateFunc: validators.ValidateEnumValue(datadogV1.NewWidgetTextAlignFromValue),
			Optional:     true,
		},
		"custom_link": {
			Description: "Nested block describing a custom link. Multiple `custom_link` blocks are allowed with the structure below.",
			Type:        schema.TypeList,
			Optional:    true,
			Elem: &schema.Resource{
				Schema: getWidgetCustomLinkSchema(),
			},
		},
	}
}
func buildDatadogServiceMapDefinition(terraformDefinition map[string]interface{}) *datadogV1.ServiceMapWidgetDefinition {
	datadogDefinition := datadogV1.NewServiceMapWidgetDefinitionWithDefaults()

	// Required params
	datadogDefinition.SetService(terraformDefinition["service"].(string))
	terraformFilters := terraformDefinition["filters"].([]interface{})
	datadogFilters := make([]string, len(terraformFilters))
	for i, terraformFilter := range terraformFilters {
		datadogFilters[i] = terraformFilter.(string)
	}
	datadogDefinition.SetFilters(datadogFilters)

	// Optional params
	if v, ok := terraformDefinition["title"].(string); ok && len(v) != 0 {
		datadogDefinition.SetTitle(v)
	}
	if v, ok := terraformDefinition["title_size"].(string); ok && len(v) != 0 {
		datadogDefinition.SetTitleSize(v)
	}
	if v, ok := terraformDefinition["title_align"].(string); ok && len(v) != 0 {
		datadogDefinition.SetTitleAlign(datadogV1.WidgetTextAlign(v))
	}
	if v, ok := terraformDefinition["custom_link"].([]interface{}); ok && len(v) > 0 {
		datadogDefinition.SetCustomLinks(*buildDatadogWidgetCustomLinks(&v))
	}
	return datadogDefinition
}
func buildTerraformServiceMapDefinition(datadogDefinition datadogV1.ServiceMapWidgetDefinition) map[string]interface{} {
	terraformDefinition := map[string]interface{}{}

	// Required params
	terraformDefinition["service"] = datadogDefinition.GetService()
	terraformDefinition["filters"] = datadogDefinition.GetFilters()

	// Optional params
	if v, ok := datadogDefinition.GetTitleOk(); ok {
		terraformDefinition["title"] = *v
	}
	if v, ok := datadogDefinition.GetTitleSizeOk(); ok {
		terraformDefinition["title_size"] = *v
	}
	if v, ok := datadogDefinition.GetTitleAlignOk(); ok {
		terraformDefinition["title_align"] = *v
	}
	if v, ok := datadogDefinition.GetCustomLinksOk(); ok {
		terraformDefinition["custom_link"] = buildTerraformWidgetCustomLinks(v)
	}
	return terraformDefinition
}

//
// Service Level Objective Widget Definition helpers
//

func getServiceLevelObjectiveDefinitionSchema() map[string]*schema.Schema {
	return map[string]*schema.Schema{
		"title": {
			Description: "The title of the widget.",
			Type:        schema.TypeString,
			Optional:    true,
		},
		"title_size": {
			Description: "The size of the widget's title. Default is 16.",
			Type:        schema.TypeString,
			Optional:    true,
		},
		"title_align": {
			Description:  "The alignment of the widget's title. One of `left`, `center`, or `right`.",
			Type:         schema.TypeString,
			ValidateFunc: validators.ValidateEnumValue(datadogV1.NewWidgetTextAlignFromValue),
			Optional:     true,
		},
		"view_type": {
			Description: "Type of view to use when displaying the widget. Only `detail` is currently supported.",
			Type:        schema.TypeString,
			Required:    true,
		},
		"slo_id": {
			Description: "The ID of the service level objective used by the widget.",
			Type:        schema.TypeString,
			Required:    true,
		},
		"show_error_budget": {
			Description: "Whether to show the error budget or not.",
			Type:        schema.TypeBool,
			Optional:    true,
		},
		"view_mode": {
			Description:  "View mode for the widget. One of `overall`, `component`, or `both`.",
			Type:         schema.TypeString,
			ValidateFunc: validators.ValidateEnumValue(datadogV1.NewWidgetViewModeFromValue),
			Required:     true,
		},
		"time_windows": {
			Description: "List of time windows to display in the widget. Each value in the list must be one of `7d`, `30d`, `90d`, `week_to_date`, `previous_week`, `month_to_date`, or `previous_month`.",
			Type:        schema.TypeList,
			Required:    true,
			Elem: &schema.Schema{
				Type:         schema.TypeString,
				ValidateFunc: validators.ValidateEnumValue(datadogV1.NewWidgetTimeWindowsFromValue),
			},
		},
	}
}

func buildDatadogServiceLevelObjectiveDefinition(terraformDefinition map[string]interface{}) *datadogV1.SLOWidgetDefinition {
	datadogDefinition := datadogV1.NewSLOWidgetDefinitionWithDefaults()
	// Optional params
	if v, ok := terraformDefinition["title"].(string); ok && len(v) != 0 {
		datadogDefinition.SetTitle(v)
	}
	if v, ok := terraformDefinition["title_size"].(string); ok && len(v) != 0 {
		datadogDefinition.SetTitleSize(v)
	}
	if v, ok := terraformDefinition["title_align"].(string); ok && len(v) != 0 {
		datadogDefinition.SetTitleAlign(datadogV1.WidgetTextAlign(v))
	}
	if v, ok := terraformDefinition["view_type"].(string); ok && len(v) != 0 {
		datadogDefinition.SetViewType(v)
	}
	if v, ok := terraformDefinition["slo_id"].(string); ok && len(v) != 0 {
		datadogDefinition.SetSloId(v)
	}
	if v, ok := terraformDefinition["show_error_budget"].(bool); ok {
		datadogDefinition.SetShowErrorBudget(v)
	}
	if v, ok := terraformDefinition["view_mode"].(string); ok && len(v) != 0 {
		datadogDefinition.SetViewMode(datadogV1.WidgetViewMode(v))
	}
	if terraformTimeWindows, ok := terraformDefinition["time_windows"].([]interface{}); ok && len(terraformTimeWindows) > 0 {
		datadogTimeWindows := make([]datadogV1.WidgetTimeWindows, len(terraformTimeWindows))
		for i, timeWindows := range terraformTimeWindows {
			datadogTimeWindows[i] = datadogV1.WidgetTimeWindows(timeWindows.(string))
		}
		datadogDefinition.TimeWindows = &datadogTimeWindows
	}
	return datadogDefinition
}

func buildTerraformServiceLevelObjectiveDefinition(datadogDefinition datadogV1.SLOWidgetDefinition) map[string]interface{} {
	terraformDefinition := map[string]interface{}{}
	// Required params
	// Optional params
	if title, ok := datadogDefinition.GetTitleOk(); ok {
		terraformDefinition["title"] = title
	}
	if titleSize, ok := datadogDefinition.GetTitleSizeOk(); ok {
		terraformDefinition["title_size"] = titleSize
	}
	if titleAlign, ok := datadogDefinition.GetTitleAlignOk(); ok {
		terraformDefinition["title_align"] = titleAlign
	}
	if viewType, ok := datadogDefinition.GetViewTypeOk(); ok {
		terraformDefinition["view_type"] = viewType
	}
	if datadogDefinition.SloId != nil {
		terraformDefinition["slo_id"] = datadogDefinition.GetSloId()
	}
	if showErrorBudget, ok := datadogDefinition.GetShowErrorBudgetOk(); ok {
		terraformDefinition["show_error_budget"] = showErrorBudget
	}
	if viewMode, ok := datadogDefinition.GetViewModeOk(); ok {
		terraformDefinition["view_mode"] = viewMode
	}
	if datadogDefinition.TimeWindows != nil {
		terraformTimeWindows := make([]string, len(datadogDefinition.GetTimeWindows()))
		for i, datadogTimeWindow := range datadogDefinition.GetTimeWindows() {
			terraformTimeWindows[i] = string(datadogTimeWindow)
		}
		terraformDefinition["time_windows"] = terraformTimeWindows
	}
	return terraformDefinition
}

//
// Timeseries Widget Definition helpers
//

func getTimeseriesDefinitionSchema() map[string]*schema.Schema {
	return map[string]*schema.Schema{
		"request": {
			Description: "Nested block describing the request to use when displaying the widget. Multiple `request` blocks are allowed with the structure below (exactly one of `q`, `apm_query`, `log_query`, `rum_query`, `network_query`, `security_query` or `process_query` is required within the `request` block).",
			Type:        schema.TypeList,
			Optional:    true,
			Elem: &schema.Resource{
				Schema: getTimeseriesRequestSchema(),
			},
		},
		"marker": {
			Description: "Nested block describing the marker to use when displaying the widget. The structure of this block is described below. Multiple `marker` blocks are allowed within a given `tile_def` block.",
			Type:        schema.TypeList,
			Optional:    true,
			Elem: &schema.Resource{
				Schema: getWidgetMarkerSchema(),
			},
		},
		"event": {
			Description: "The definition of the event to overlay on the graph. Multiple `event` blocks are allowed with the structure below.",
			Type:        schema.TypeList,
			Optional:    true,
			Elem: &schema.Resource{
				Schema: getWidgetEventSchema(),
			},
		},
		"yaxis": {
			Description: "Nested block describing the Y-Axis Controls. The structure of this block is described below",
			Type:        schema.TypeList,
			MaxItems:    1,
			Optional:    true,
			Elem: &schema.Resource{
				Schema: getWidgetAxisSchema(),
			},
		},
		"right_yaxis": {
			Description: "Nested block describing the right Y-Axis Controls. See the `on_right_yaxis` property for which request will use this axis. The structure of this block is described below.",
			Type:        schema.TypeList,
			MaxItems:    1,
			Optional:    true,
			Elem: &schema.Resource{
				Schema: getWidgetAxisSchema(),
			},
		},
		"title": {
			Description: "The title of the widget.",
			Type:        schema.TypeString,
			Optional:    true,
		},
		"title_size": {
			Description: "The size of the widget's title. Default is 16.",
			Type:        schema.TypeString,
			Optional:    true,
		},
		"title_align": {
			Description:  "The alignment of the widget's title. One of `left`, `center`, or `right`.",
			Type:         schema.TypeString,
			ValidateFunc: validators.ValidateEnumValue(datadogV1.NewWidgetTextAlignFromValue),
			Optional:     true,
		},
		"show_legend": {
			Description: "Whether or not to show the legend on this widget.",
			Type:        schema.TypeBool,
			Optional:    true,
		},
		"legend_size": {
			Description:  "The size of the legend displayed in the widget.",
			Type:         schema.TypeString,
			Optional:     true,
			ValidateFunc: validateTimeseriesWidgetLegendSize,
		},
		"time":      getDeprecatedTimeSchema(),
		"live_span": getWidgetLiveSpanSchema(),
		"custom_link": {
			Description: "Nested block describing a custom link. Multiple `custom_link` blocks are allowed with the structure below.",
			Type:        schema.TypeList,
			Optional:    true,
			Elem: &schema.Resource{
				Schema: getWidgetCustomLinkSchema(),
			},
		},
	}
}

func buildDatadogTimeseriesDefinition(terraformDefinition map[string]interface{}) *datadogV1.TimeseriesWidgetDefinition {
	datadogDefinition := datadogV1.NewTimeseriesWidgetDefinitionWithDefaults()
	// Required params
	terraformRequests := terraformDefinition["request"].([]interface{})
	datadogDefinition.Requests = *buildDatadogTimeseriesRequests(&terraformRequests)
	// Optional params
	if v, ok := terraformDefinition["marker"].([]interface{}); ok && len(v) > 0 {
		datadogDefinition.Markers = buildDatadogWidgetMarkers(&v)
	}
	if v, ok := terraformDefinition["event"].([]interface{}); ok && len(v) > 0 {
		datadogDefinition.Events = buildDatadogWidgetEvents(&v)
	}
	if v, ok := terraformDefinition["yaxis"].([]interface{}); ok && len(v) > 0 {
		if axis, ok := v[0].(map[string]interface{}); ok && len(axis) > 0 {
			datadogDefinition.Yaxis = buildDatadogWidgetAxis(axis)
		}
	}
	if v, ok := terraformDefinition["right_yaxis"].([]interface{}); ok && len(v) > 0 {
		if axis, ok := v[0].(map[string]interface{}); ok && len(axis) > 0 {
			datadogDefinition.RightYaxis = buildDatadogWidgetAxis(axis)
		}
	}
	if v, ok := terraformDefinition["title"].(string); ok && len(v) != 0 {
		datadogDefinition.SetTitle(v)
	}
	if v, ok := terraformDefinition["title_size"].(string); ok && len(v) != 0 {
		datadogDefinition.SetTitleSize(v)
	}
	if v, ok := terraformDefinition["title_align"].(string); ok && len(v) != 0 {
		datadogDefinition.SetTitleAlign(datadogV1.WidgetTextAlign(v))
	}
	if v, ok := terraformDefinition["time"].(map[string]interface{}); ok && len(v) > 0 {
		datadogDefinition.Time = buildDatadogWidgetTime(v)
	} else if ls, ok := terraformDefinition["live_span"].(string); ok && ls != "" {
		datadogDefinition.Time = &datadogV1.WidgetTime{
			LiveSpan: datadogV1.WidgetLiveSpan(ls).Ptr(),
		}
	}
	if v, ok := terraformDefinition["show_legend"].(bool); ok {
		datadogDefinition.SetShowLegend(v)
	}
	if v, ok := terraformDefinition["legend_size"].(string); ok && len(v) != 0 {
		datadogDefinition.SetLegendSize(v)
	}
	if v, ok := terraformDefinition["custom_link"].([]interface{}); ok && len(v) > 0 {
		datadogDefinition.SetCustomLinks(*buildDatadogWidgetCustomLinks(&v))
	}
	return datadogDefinition
}

func buildTerraformTimeseriesDefinition(datadogDefinition datadogV1.TimeseriesWidgetDefinition, k *ResourceDataKey) map[string]interface{} {
	terraformDefinition := map[string]interface{}{}
	// Required params
	terraformDefinition["request"] = buildTerraformTimeseriesRequests(&datadogDefinition.Requests, k.Add("request"))
	k.Remove("request")
	// Optional params
	if v, ok := datadogDefinition.GetMarkersOk(); ok {
		terraformDefinition["marker"] = buildTerraformWidgetMarkers(v)
	}
	if v, ok := datadogDefinition.GetEventsOk(); ok {
		terraformDefinition["event"] = buildTerraformWidgetEvents(v)
	}
	if v, ok := datadogDefinition.GetYaxisOk(); ok {
		axis := buildTerraformWidgetAxis(*v)
		terraformDefinition["yaxis"] = []map[string]interface{}{axis}
	}
	if v, ok := datadogDefinition.GetRightYaxisOk(); ok {
		axis := buildTerraformWidgetAxis(*v)
		terraformDefinition["right_yaxis"] = []map[string]interface{}{axis}
	}
	if v, ok := datadogDefinition.GetTitleOk(); ok {
		terraformDefinition["title"] = *v
	}
	if v, ok := datadogDefinition.GetTitleSizeOk(); ok {
		terraformDefinition["title_size"] = *v
	}
	if v, ok := datadogDefinition.GetTitleAlignOk(); ok {
		terraformDefinition["title_align"] = *v
	}
	if v, ok := datadogDefinition.GetTimeOk(); ok {
		// Set to deprecated field if that's what is used in the config, otherwise, set in the new field
		if _, ok := k.GetOkWith("time"); ok {
			terraformDefinition["time"] = buildTerraformWidgetTimeDeprecated(*v)
		} else {
			terraformDefinition["live_span"] = v.GetLiveSpan()
		}
	}
	if v, ok := datadogDefinition.GetShowLegendOk(); ok {
		terraformDefinition["show_legend"] = *v
	}
	if v, ok := datadogDefinition.GetLegendSizeOk(); ok {
		terraformDefinition["legend_size"] = *v
	}
	if v, ok := datadogDefinition.GetCustomLinksOk(); ok {
		terraformDefinition["custom_link"] = buildTerraformWidgetCustomLinks(v)
	}
	return terraformDefinition
}

func getTimeseriesRequestSchema() map[string]*schema.Schema {
	return map[string]*schema.Schema{
		// A request should implement exactly one of the following type of query
		"q":              getMetricQuerySchema(),
		"apm_query":      getApmLogNetworkRumSecurityQuerySchema(),
		"log_query":      getApmLogNetworkRumSecurityQuerySchema(),
		"rum_query":      getApmLogNetworkRumSecurityQuerySchema(),
		"network_query":  getApmLogNetworkRumSecurityQuerySchema(),
		"process_query":  getProcessQuerySchema(),
		"security_query": getApmLogNetworkRumSecurityQuerySchema(),
		// Settings specific to Timeseries requests
		"style": {
			Description: "Style of the widget graph. Exactly one `style` block is allowed with the structure below.",
			Type:        schema.TypeList,
			Optional:    true,
			MaxItems:    1,
			Elem: &schema.Resource{
				Schema: map[string]*schema.Schema{
					"palette": {
						Description: "Color palette to apply to the widget. The available options are available here: https://docs.datadoghq.com/dashboards/widgets/timeseries/#appearance.",
						Type:        schema.TypeString,
						Optional:    true,
					},
					"line_type": {
						Description:  "Type of lines displayed. Available values are: `dashed`, `dotted`, or `solid`.",
						Type:         schema.TypeString,
						ValidateFunc: validators.ValidateEnumValue(datadogV1.NewWidgetLineTypeFromValue),
						Optional:     true,
					},
					"line_width": {
						Description:  "Width of line displayed. Available values are: `normal`, `thick`, or `thin`.",
						Type:         schema.TypeString,
						ValidateFunc: validators.ValidateEnumValue(datadogV1.NewWidgetLineWidthFromValue),
						Optional:     true,
					},
				},
			},
		},
		"metadata": {
			Description: "Used to define expression aliases. Multiple `metadata` blocks are allowed with the structure below.",
			Type:        schema.TypeList,
			Optional:    true,
			Elem: &schema.Resource{
				Schema: map[string]*schema.Schema{
					"expression": {
						Description: "Expression name.",
						Type:        schema.TypeString,
						Required:    true,
					},
					"alias_name": {
						Description: "Expression alias.",
						Type:        schema.TypeString,
						Optional:    true,
					},
				},
			},
		},
		"display_type": {
			Description:  "How the marker lines will look. Possible values are one of {`error`, `warning`, `info`, `ok`} combined with one of {`dashed`, `solid`, `bold`}. Example: `error dashed`.",
			Type:         schema.TypeString,
			ValidateFunc: validators.ValidateEnumValue(datadogV1.NewWidgetDisplayTypeFromValue),
			Optional:     true,
		},
		"on_right_yaxis": {
			Description: "Boolean indicating whether the request will use the right or left Y-Axis.",
			Type:        schema.TypeBool,
			Optional:    true,
		},
	}
}
func buildDatadogTimeseriesRequests(terraformRequests *[]interface{}) *[]datadogV1.TimeseriesWidgetRequest {
	datadogRequests := make([]datadogV1.TimeseriesWidgetRequest, len(*terraformRequests))
	for i, r := range *terraformRequests {
		terraformRequest := r.(map[string]interface{})
		// Build TimeseriesRequest
		datadogTimeseriesRequest := datadogV1.NewTimeseriesWidgetRequest()
		if v, ok := terraformRequest["q"].(string); ok && len(v) != 0 {
			datadogTimeseriesRequest.SetQ(v)
		} else if v, ok := terraformRequest["apm_query"].([]interface{}); ok && len(v) > 0 {
			apmQuery := v[0].(map[string]interface{})
			datadogTimeseriesRequest.ApmQuery = buildDatadogApmOrLogQuery(apmQuery)
		} else if v, ok := terraformRequest["log_query"].([]interface{}); ok && len(v) > 0 {
			logQuery := v[0].(map[string]interface{})
			datadogTimeseriesRequest.LogQuery = buildDatadogApmOrLogQuery(logQuery)
		} else if v, ok := terraformRequest["network_query"].([]interface{}); ok && len(v) > 0 {
			networkQuery := v[0].(map[string]interface{})
			datadogTimeseriesRequest.NetworkQuery = buildDatadogApmOrLogQuery(networkQuery)
		} else if v, ok := terraformRequest["rum_query"].([]interface{}); ok && len(v) > 0 {
			rumQuery := v[0].(map[string]interface{})
			datadogTimeseriesRequest.RumQuery = buildDatadogApmOrLogQuery(rumQuery)
		} else if v, ok := terraformRequest["security_query"].([]interface{}); ok && len(v) > 0 {
			securityQuery := v[0].(map[string]interface{})
			datadogTimeseriesRequest.SecurityQuery = buildDatadogApmOrLogQuery(securityQuery)
		} else if v, ok := terraformRequest["process_query"].([]interface{}); ok && len(v) > 0 {
			processQuery := v[0].(map[string]interface{})
			datadogTimeseriesRequest.ProcessQuery = buildDatadogProcessQuery(processQuery)
		}
		if style, ok := terraformRequest["style"].([]interface{}); ok && len(style) > 0 {
			if v, ok := style[0].(map[string]interface{}); ok && len(v) > 0 {
				datadogTimeseriesRequest.Style = buildDatadogWidgetRequestStyle(v)
			}
		}
		// Metadata
		if terraformMetadataList, ok := terraformRequest["metadata"].([]interface{}); ok && len(terraformMetadataList) > 0 {
			datadogMetadataList := make([]datadogV1.TimeseriesWidgetRequestMetadata, len(terraformMetadataList))
			for i, m := range terraformMetadataList {
				metadata, ok := m.(map[string]interface{})
				if !ok {
					continue
				}
				// Expression
				datadogMetadata := datadogV1.NewTimeseriesWidgetRequestMetadata(metadata["expression"].(string))
				// AliasName
				if v, ok := metadata["alias_name"].(string); ok && len(v) != 0 {
					datadogMetadata.SetAliasName(v)
				}
				datadogMetadataList[i] = *datadogMetadata
			}
			datadogTimeseriesRequest.SetMetadata(datadogMetadataList)
		}
		if v, ok := terraformRequest["display_type"].(string); ok && len(v) != 0 {
			datadogTimeseriesRequest.SetDisplayType(datadogV1.WidgetDisplayType(v))
		}
		if v, ok := terraformRequest["on_right_yaxis"].(bool); ok {
			datadogTimeseriesRequest.SetOnRightYaxis(v)
		}
		datadogRequests[i] = *datadogTimeseriesRequest
	}
	return &datadogRequests
}
func buildTerraformTimeseriesRequests(datadogTimeseriesRequests *[]datadogV1.TimeseriesWidgetRequest, k *ResourceDataKey) *[]map[string]interface{} {
	terraformRequests := make([]map[string]interface{}, len(*datadogTimeseriesRequests))
	for i, datadogRequest := range *datadogTimeseriesRequests {
		terraformRequest := map[string]interface{}{}
		if v, ok := datadogRequest.GetQOk(); ok {
			terraformRequest["q"] = v
		} else if v, ok := datadogRequest.GetApmQueryOk(); ok {
			terraformQuery := buildTerraformApmOrLogQuery(*v, k.Add(fmt.Sprintf("%d.apm_query.0", i)))
			k.Remove(fmt.Sprintf("%d.apm_query.0", i))
			terraformRequest["apm_query"] = []map[string]interface{}{terraformQuery}
		} else if v, ok := datadogRequest.GetLogQueryOk(); ok {
			terraformQuery := buildTerraformApmOrLogQuery(*v, k.Add(fmt.Sprintf("%d.log_query.0", i)))
			k.Remove(fmt.Sprintf("%d.log_query.0", i))
			terraformRequest["log_query"] = []map[string]interface{}{terraformQuery}
		} else if v, ok := datadogRequest.GetNetworkQueryOk(); ok {
			terraformQuery := buildTerraformApmOrLogQuery(*v, k.Add(fmt.Sprintf("%d.network_query.0", i)))
			k.Remove(fmt.Sprintf("%d.network_query.0", i))
			terraformRequest["network_query"] = []map[string]interface{}{terraformQuery}
		} else if v, ok := datadogRequest.GetProcessQueryOk(); ok {
			terraformQuery := buildTerraformProcessQuery(*v)
			terraformRequest["process_query"] = []map[string]interface{}{terraformQuery}
		} else if v, ok := datadogRequest.GetRumQueryOk(); ok {
			terraformQuery := buildTerraformApmOrLogQuery(*v, k.Add(fmt.Sprintf("%d.rum_query.0", i)))
			k.Remove(fmt.Sprintf("%d.rum_query.0", i))
			terraformRequest["rum_query"] = []map[string]interface{}{terraformQuery}
		} else if v, ok := datadogRequest.GetSecurityQueryOk(); ok {
			terraformQuery := buildTerraformApmOrLogQuery(*v, k.Add(fmt.Sprintf("%d.security_query.0", i)))
			k.Remove(fmt.Sprintf("%d.security_query.0", i))
			terraformRequest["security_query"] = []map[string]interface{}{terraformQuery}
		}
		if v, ok := datadogRequest.GetStyleOk(); ok {
			style := buildTerraformWidgetRequestStyle(*v)
			terraformRequest["style"] = []map[string]interface{}{style}
		}
		// Metadata
		if datadogRequest.Metadata != nil {
			terraformMetadataList := make([]map[string]interface{}, len(datadogRequest.GetMetadata()))
			for i, metadata := range datadogRequest.GetMetadata() {
				// Expression
				terraformMetadata := map[string]interface{}{
					"expression": metadata.GetExpression(),
				}
				// AliasName
				if metadata.AliasName != nil {
					terraformMetadata["alias_name"] = metadata.GetAliasName()
				}

				terraformMetadataList[i] = terraformMetadata
			}
			terraformRequest["metadata"] = &terraformMetadataList
		}
		if v, ok := datadogRequest.GetDisplayTypeOk(); ok {
			terraformRequest["display_type"] = v
		}
		if v, ok := datadogRequest.GetOnRightYaxisOk(); ok {
			terraformRequest["on_right_yaxis"] = v
		}
		terraformRequests[i] = terraformRequest
	}
	return &terraformRequests
}

//
// Toplist Widget Definition helpers
//

func getToplistDefinitionSchema() map[string]*schema.Schema {
	return map[string]*schema.Schema{
		"request": {
			Description: "Nested block describing the request to use when displaying the widget. Multiple `request` blocks are allowed with the structure below (exactly one of `q`, `apm_query`, `log_query`, `rum_query`, `security_query` or `process_query` is required within the `request` block).",
			Type:        schema.TypeList,
			Optional:    true,
			Elem: &schema.Resource{
				Schema: getToplistRequestSchema(),
			},
		},
		"title": {
			Description: "The title of the widget.",
			Type:        schema.TypeString,
			Optional:    true,
		},
		"title_size": {
			Description: "The size of the widget's title. Default is 16.",
			Type:        schema.TypeString,
			Optional:    true,
		},
		"title_align": {
			Description:  "The alignment of the widget's title. One of `left`, `center`, or `right`.",
			Type:         schema.TypeString,
			ValidateFunc: validators.ValidateEnumValue(datadogV1.NewWidgetTextAlignFromValue),
			Optional:     true,
		},
		"time":      getDeprecatedTimeSchema(),
		"live_span": getWidgetLiveSpanSchema(),
		"custom_link": {
			Description: "Nested block describing a custom link. Multiple `custom_link` blocks are allowed with the structure below.",
			Type:        schema.TypeList,
			Optional:    true,
			Elem: &schema.Resource{
				Schema: getWidgetCustomLinkSchema(),
			},
		},
	}
}
func buildDatadogToplistDefinition(terraformDefinition map[string]interface{}) *datadogV1.ToplistWidgetDefinition {
	datadogDefinition := datadogV1.NewToplistWidgetDefinitionWithDefaults()
	// Required params
	terraformRequests := terraformDefinition["request"].([]interface{})
	datadogDefinition.Requests = *buildDatadogToplistRequests(&terraformRequests)
	// Optional params
	if v, ok := terraformDefinition["title"].(string); ok && len(v) != 0 {
		datadogDefinition.SetTitle(v)
	}
	if v, ok := terraformDefinition["title_size"].(string); ok && len(v) != 0 {
		datadogDefinition.SetTitleSize(v)
	}
	if v, ok := terraformDefinition["title_align"].(string); ok && len(v) != 0 {
		datadogDefinition.SetTitleAlign(datadogV1.WidgetTextAlign(v))
	}
	if v, ok := terraformDefinition["time"].(map[string]interface{}); ok && len(v) > 0 {
		datadogDefinition.Time = buildDatadogWidgetTime(v)
	} else if ls, ok := terraformDefinition["live_span"].(string); ok && ls != "" {
		datadogDefinition.Time = &datadogV1.WidgetTime{
			LiveSpan: datadogV1.WidgetLiveSpan(ls).Ptr(),
		}
	}
	if v, ok := terraformDefinition["custom_link"].([]interface{}); ok && len(v) > 0 {
		datadogDefinition.SetCustomLinks(*buildDatadogWidgetCustomLinks(&v))
	}
	return datadogDefinition
}
func buildTerraformToplistDefinition(datadogDefinition datadogV1.ToplistWidgetDefinition, k *ResourceDataKey) map[string]interface{} {
	terraformDefinition := map[string]interface{}{}
	// Required params
	terraformDefinition["request"] = buildTerraformToplistRequests(&datadogDefinition.Requests, k.Add("request"))
	k.Remove("request")
	// Optional params
	if datadogDefinition.Title != nil {
		terraformDefinition["title"] = *datadogDefinition.Title
	}
	if datadogDefinition.TitleSize != nil {
		terraformDefinition["title_size"] = *datadogDefinition.TitleSize
	}
	if datadogDefinition.TitleAlign != nil {
		terraformDefinition["title_align"] = *datadogDefinition.TitleAlign
	}
	if v, ok := datadogDefinition.GetTimeOk(); ok {
		// Set to deprecated field if that's what is used in the config, otherwise, set in the new field
		if _, ok := k.GetOkWith("time"); ok {
			terraformDefinition["time"] = buildTerraformWidgetTimeDeprecated(*v)
		} else {
			terraformDefinition["live_span"] = v.GetLiveSpan()
		}
	}
	if v, ok := datadogDefinition.GetCustomLinksOk(); ok {
		terraformDefinition["custom_link"] = buildTerraformWidgetCustomLinks(v)
	}
	return terraformDefinition
}

func getToplistRequestSchema() map[string]*schema.Schema {
	return map[string]*schema.Schema{
		// A request should implement exactly one of the following type of query
		"q":              getMetricQuerySchema(),
		"apm_query":      getApmLogNetworkRumSecurityQuerySchema(),
		"log_query":      getApmLogNetworkRumSecurityQuerySchema(),
		"process_query":  getProcessQuerySchema(),
		"rum_query":      getApmLogNetworkRumSecurityQuerySchema(),
		"security_query": getApmLogNetworkRumSecurityQuerySchema(),
		// Settings specific to Toplist requests
		"conditional_formats": {
			Description: "Conditional formats allow you to set the color of your widget content or background, depending on a rule applied to your data. Multiple `conditional_formats` blocks are allowed with the structure below.",
			Type:        schema.TypeList,
			Optional:    true,
			Elem: &schema.Resource{
				Schema: getWidgetConditionalFormatSchema(),
			},
		},
		"style": {
			Description: "Define request widget style.",
			Type:        schema.TypeList,
			MaxItems:    1,
			Optional:    true,
			Elem: &schema.Resource{
				Schema: getWidgetRequestStyle(),
			},
		},
	}
}
func buildDatadogToplistRequests(terraformRequests *[]interface{}) *[]datadogV1.ToplistWidgetRequest {
	datadogRequests := make([]datadogV1.ToplistWidgetRequest, len(*terraformRequests))
	for i, r := range *terraformRequests {
		terraformRequest := r.(map[string]interface{})
		// Build ToplistRequest
		datadogToplistRequest := datadogV1.NewToplistWidgetRequest()
		if v, ok := terraformRequest["q"].(string); ok && len(v) != 0 {
			datadogToplistRequest.SetQ(v)
		} else if v, ok := terraformRequest["apm_query"].([]interface{}); ok && len(v) > 0 {
			apmQuery := v[0].(map[string]interface{})
			datadogToplistRequest.ApmQuery = buildDatadogApmOrLogQuery(apmQuery)
		} else if v, ok := terraformRequest["log_query"].([]interface{}); ok && len(v) > 0 {
			logQuery := v[0].(map[string]interface{})
			datadogToplistRequest.LogQuery = buildDatadogApmOrLogQuery(logQuery)
		} else if v, ok := terraformRequest["process_query"].([]interface{}); ok && len(v) > 0 {
			processQuery := v[0].(map[string]interface{})
			datadogToplistRequest.ProcessQuery = buildDatadogProcessQuery(processQuery)
		} else if v, ok := terraformRequest["rum_query"].([]interface{}); ok && len(v) > 0 {
			rumQuery := v[0].(map[string]interface{})
			datadogToplistRequest.RumQuery = buildDatadogApmOrLogQuery(rumQuery)
		} else if v, ok := terraformRequest["security_query"].([]interface{}); ok && len(v) > 0 {
			securityQuery := v[0].(map[string]interface{})
			datadogToplistRequest.SecurityQuery = buildDatadogApmOrLogQuery(securityQuery)
		}
		if v, ok := terraformRequest["conditional_formats"].([]interface{}); ok && len(v) != 0 {
			datadogToplistRequest.ConditionalFormats = buildDatadogWidgetConditionalFormat(&v)
		}
		if style, ok := terraformRequest["style"].([]interface{}); ok && len(style) > 0 {
			if v, ok := style[0].(map[string]interface{}); ok && len(v) > 0 {
				datadogToplistRequest.Style = buildDatadogWidgetRequestStyle(v)
			}
		}
		datadogRequests[i] = *datadogToplistRequest
	}
	return &datadogRequests
}
func buildTerraformToplistRequests(datadogToplistRequests *[]datadogV1.ToplistWidgetRequest, k *ResourceDataKey) *[]map[string]interface{} {
	terraformRequests := make([]map[string]interface{}, len(*datadogToplistRequests))
	for i, datadogRequest := range *datadogToplistRequests {
		terraformRequest := map[string]interface{}{}
		if v, ok := datadogRequest.GetQOk(); ok {
			terraformRequest["q"] = v
		} else if v, ok := datadogRequest.GetApmQueryOk(); ok {
			terraformQuery := buildTerraformApmOrLogQuery(*v, k.Add(fmt.Sprintf("%d.apm_query.0", i)))
			k.Remove(fmt.Sprintf("%d.apm_query.0", i))
			terraformRequest["apm_query"] = []map[string]interface{}{terraformQuery}
		} else if v, ok := datadogRequest.GetLogQueryOk(); ok {
			terraformQuery := buildTerraformApmOrLogQuery(*v, k.Add(fmt.Sprintf("%d.log_query.0", i)))
			k.Remove(fmt.Sprintf("%d.log_query.0", i))
			terraformRequest["log_query"] = []map[string]interface{}{terraformQuery}
		} else if v, ok := datadogRequest.GetProcessQueryOk(); ok {
			terraformQuery := buildTerraformProcessQuery(*v)
			terraformRequest["process_query"] = []map[string]interface{}{terraformQuery}
		} else if v, ok := datadogRequest.GetRumQueryOk(); ok {
			terraformQuery := buildTerraformApmOrLogQuery(*v, k.Add(fmt.Sprintf("%d.rum_query.0", i)))
			k.Remove(fmt.Sprintf("%d.rum_query.0", i))
			terraformRequest["rum_query"] = []map[string]interface{}{terraformQuery}
		} else if v, ok := datadogRequest.GetSecurityQueryOk(); ok {
			terraformQuery := buildTerraformApmOrLogQuery(*v, k.Add(fmt.Sprintf("%d.security_query.0", i)))
			k.Remove(fmt.Sprintf("%d.security_query.0", i))
			terraformRequest["security_query"] = []map[string]interface{}{terraformQuery}
		}

		if v, ok := datadogRequest.GetConditionalFormatsOk(); ok {
			terraformConditionalFormats := buildTerraformWidgetConditionalFormat(v)
			terraformRequest["conditional_formats"] = terraformConditionalFormats
		}
		if v, ok := datadogRequest.GetStyleOk(); ok {
			style := buildTerraformWidgetRequestStyle(*v)
			terraformRequest["style"] = []map[string]interface{}{style}
		}
		terraformRequests[i] = terraformRequest
	}
	return &terraformRequests
}

//
// Trace Service Widget Definition helpers
//

func getTraceServiceDefinitionSchema() map[string]*schema.Schema {
	return map[string]*schema.Schema{
		"env": {
			Description: "APM environment.",
			Type:        schema.TypeString,
			Required:    true,
		},
		"service": {
			Description: "APM service.",
			Type:        schema.TypeString,
			Required:    true,
		},
		"span_name": {
			Description: "APM span name",
			Type:        schema.TypeString,
			Required:    true,
		},
		"show_hits": {
			Description: "Whether to show the hits metrics or not",
			Type:        schema.TypeBool,
			Optional:    true,
		},
		"show_errors": {
			Description: "Whether to show the error metrics or not.",
			Type:        schema.TypeBool,
			Optional:    true,
		},
		"show_latency": {
			Description: "Whether to show the latency metrics or not.",
			Type:        schema.TypeBool,
			Optional:    true,
		},
		"show_breakdown": {
			Description: "Whether to show the latency breakdown or not.",
			Type:        schema.TypeBool,
			Optional:    true,
		},
		"show_distribution": {
			Description: "Whether to show the latency distribution or not.",
			Type:        schema.TypeBool,
			Optional:    true,
		},
		"show_resource_list": {
			Description: "Whether to show the resource list or not.",
			Type:        schema.TypeBool,
			Optional:    true,
		},
		"size_format": {
			Description:  "Size of the widget. Available values are: `small`, `medium`, or `large`.",
			Type:         schema.TypeString,
			ValidateFunc: validators.ValidateEnumValue(datadogV1.NewWidgetSizeFormatFromValue),
			Optional:     true,
		},
		"display_format": {
			Description:  "Number of columns to display. Available values are: `one_column`, `two_column`, or `three_column`.",
			Type:         schema.TypeString,
			ValidateFunc: validators.ValidateEnumValue(datadogV1.NewWidgetServiceSummaryDisplayFormatFromValue),
			Optional:     true,
		},
		"title": {
			Description: "The title of the widget.",
			Type:        schema.TypeString,
			Optional:    true,
		},
		"title_size": {
			Description: "The size of the widget's title. Default is 16.",
			Type:        schema.TypeString,
			Optional:    true,
		},
		"title_align": {
			Description:  "The alignment of the widget's title. One of `left`, `center`, or `right`.",
			Type:         schema.TypeString,
			ValidateFunc: validators.ValidateEnumValue(datadogV1.NewWidgetTextAlignFromValue),
			Optional:     true,
		},
		"time":      getDeprecatedTimeSchema(),
		"live_span": getWidgetLiveSpanSchema(),
	}
}

func buildDatadogTraceServiceDefinition(terraformDefinition map[string]interface{}) *datadogV1.ServiceSummaryWidgetDefinition {
	datadogDefinition := datadogV1.NewServiceSummaryWidgetDefinitionWithDefaults()
	// Required params
	datadogDefinition.SetEnv(terraformDefinition["env"].(string))
	datadogDefinition.SetService(terraformDefinition["service"].(string))
	datadogDefinition.SetSpanName(terraformDefinition["span_name"].(string))
	// Optional params
	if v, ok := terraformDefinition["show_hits"].(bool); ok {
		datadogDefinition.SetShowHits(v)
	}
	if v, ok := terraformDefinition["show_errors"].(bool); ok {
		datadogDefinition.SetShowErrors(v)
	}
	if v, ok := terraformDefinition["show_latency"].(bool); ok {
		datadogDefinition.SetShowLatency(v)
	}
	if v, ok := terraformDefinition["show_breakdown"].(bool); ok {
		datadogDefinition.SetShowBreakdown(v)
	}
	if v, ok := terraformDefinition["show_distribution"].(bool); ok {
		datadogDefinition.SetShowDistribution(v)
	}
	if v, ok := terraformDefinition["show_resource_list"].(bool); ok {
		datadogDefinition.SetShowResourceList(v)
	}
	if v, ok := terraformDefinition["size_format"].(string); ok && len(v) != 0 {
		datadogDefinition.SetSizeFormat(datadogV1.WidgetSizeFormat(v))
	}
	if v, ok := terraformDefinition["display_format"].(string); ok && len(v) != 0 {
		datadogDefinition.SetDisplayFormat(datadogV1.WidgetServiceSummaryDisplayFormat(v))
	}
	if v, ok := terraformDefinition["title"].(string); ok && len(v) != 0 {
		datadogDefinition.SetTitle(v)
	}
	if v, ok := terraformDefinition["title_size"].(string); ok && len(v) != 0 {
		datadogDefinition.SetTitleSize(v)
	}
	if v, ok := terraformDefinition["title_align"].(string); ok && len(v) != 0 {
		datadogDefinition.SetTitleAlign(datadogV1.WidgetTextAlign(v))
	}
	if v, ok := terraformDefinition["time"].(map[string]interface{}); ok && len(v) > 0 {
		datadogDefinition.Time = buildDatadogWidgetTime(v)
	} else if ls, ok := terraformDefinition["live_span"].(string); ok && ls != "" {
		datadogDefinition.Time = &datadogV1.WidgetTime{
			LiveSpan: datadogV1.WidgetLiveSpan(ls).Ptr(),
		}
	}
	return datadogDefinition
}

func buildTerraformTraceServiceDefinition(datadogDefinition datadogV1.ServiceSummaryWidgetDefinition, k *ResourceDataKey) map[string]interface{} {
	terraformDefinition := map[string]interface{}{}
	// Required params
	terraformDefinition["env"] = datadogDefinition.GetEnv()
	terraformDefinition["service"] = datadogDefinition.GetService()
	terraformDefinition["span_name"] = datadogDefinition.GetSpanName()
	// Optional params
	if v, ok := datadogDefinition.GetShowHitsOk(); ok {
		terraformDefinition["show_hits"] = v
	}
	if v, ok := datadogDefinition.GetShowErrorsOk(); ok {
		terraformDefinition["show_errors"] = v
	}
	if v, ok := datadogDefinition.GetShowLatencyOk(); ok {
		terraformDefinition["show_latency"] = v
	}
	if v, ok := datadogDefinition.GetShowBreakdownOk(); ok {
		terraformDefinition["show_breakdown"] = v
	}
	if v, ok := datadogDefinition.GetShowDistributionOk(); ok {
		terraformDefinition["show_distribution"] = v
	}
	if v, ok := datadogDefinition.GetShowResourceListOk(); ok {
		terraformDefinition["show_resource_list"] = v
	}
	if v, ok := datadogDefinition.GetSizeFormatOk(); ok {
		terraformDefinition["size_format"] = v
	}
	if v, ok := datadogDefinition.GetDisplayFormatOk(); ok {
		terraformDefinition["display_format"] = v
	}
	if v, ok := datadogDefinition.GetTitleOk(); ok {
		terraformDefinition["title"] = v
	}
	if v, ok := datadogDefinition.GetTitleSizeOk(); ok {
		terraformDefinition["title_size"] = v
	}
	if v, ok := datadogDefinition.GetTitleAlignOk(); ok {
		terraformDefinition["title_align"] = v
	}
	if v, ok := datadogDefinition.GetTimeOk(); ok {
		// Set to deprecated field if that's what is used in the config, otherwise, set in the new field
		if _, ok := k.GetOkWith("time"); ok {
			terraformDefinition["time"] = buildTerraformWidgetTimeDeprecated(*v)
		} else {
			terraformDefinition["live_span"] = v.GetLiveSpan()
		}
	}
	return terraformDefinition
}

// Widget Conditional Format helpers
func getWidgetConditionalFormatSchema() map[string]*schema.Schema {
	return map[string]*schema.Schema{
		"comparator": {
			Description:  "Comparator to use. One of `>`, `>=`, `<`, or `<=`.",
			Type:         schema.TypeString,
			ValidateFunc: validators.ValidateEnumValue(datadogV1.NewWidgetComparatorFromValue),
			Required:     true,
		},
		"value": {
			Description: "Value for the comparator.",
			Type:        schema.TypeFloat,
			Required:    true,
		},
		"palette": {
			Description:  "Color palette to apply. One of `blue`, `custom_bg`, `custom_image`, `custom_text`, `gray_on_white`, `grey`, `green`, `orange`, `red`, `red_on_white`, `white_on_gray`, `white_on_green`, `green_on_white`, `white_on_red`, `white_on_yellow`, `yellow_on_white`, `black_on_light_yellow`, `black_on_light_green` or `black_on_light_red`.",
			Type:         schema.TypeString,
			ValidateFunc: validators.ValidateEnumValue(datadogV1.NewWidgetPaletteFromValue),
			Required:     true,
		},
		"custom_bg_color": {
			Description: "Color palette to apply to the background, same values available as palette.",
			Type:        schema.TypeString,
			Optional:    true,
		},
		"custom_fg_color": {
			Description: "Color palette to apply to the foreground, same values available as palette.",
			Type:        schema.TypeString,
			Optional:    true,
		},
		"image_url": {
			Description: "Displays an image as the background.",
			Type:        schema.TypeString,
			Optional:    true,
		},
		"hide_value": {
			Description: "Setting this to True hides values.",
			Type:        schema.TypeBool,
			Optional:    true,
		},
		"timeframe": {
			Description: "Defines the displayed timeframe.",
			Type:        schema.TypeString,
			Optional:    true,
		},
		"metric": {
			Description: "Metric from the request to correlate this conditional format with.",
			Type:        schema.TypeString,
			Optional:    true,
		},
	}
}
func buildDatadogWidgetConditionalFormat(terraformWidgetConditionalFormat *[]interface{}) *[]datadogV1.WidgetConditionalFormat {
	datadogWidgetConditionalFormat := make([]datadogV1.WidgetConditionalFormat, len(*terraformWidgetConditionalFormat))
	for i, conditionalFormat := range *terraformWidgetConditionalFormat {
		terraformConditionalFormat := conditionalFormat.(map[string]interface{})
		datadogConditionalFormat := datadogV1.NewWidgetConditionalFormat(
			datadogV1.WidgetComparator(terraformConditionalFormat["comparator"].(string)),
			datadogV1.WidgetPalette(terraformConditionalFormat["palette"].(string)),
			terraformConditionalFormat["value"].(float64))
		// Optional
		if v, ok := terraformConditionalFormat["custom_bg_color"].(string); ok && len(v) != 0 {
			datadogConditionalFormat.SetCustomBgColor(v)
		}
		if v, ok := terraformConditionalFormat["custom_fg_color"].(string); ok && len(v) != 0 {
			datadogConditionalFormat.SetCustomFgColor(v)
		}
		if v, ok := terraformConditionalFormat["image_url"].(string); ok && len(v) != 0 {
			datadogConditionalFormat.SetImageUrl(v)
		}
		if v, ok := terraformConditionalFormat["hide_value"].(bool); ok {
			datadogConditionalFormat.SetHideValue(v)
		}
		if v, ok := terraformConditionalFormat["timeframe"].(string); ok && len(v) != 0 {
			datadogConditionalFormat.SetTimeframe(v)
		}
		if v, ok := terraformConditionalFormat["metric"].(string); ok && len(v) != 0 {
			datadogConditionalFormat.SetMetric(v)
		}
		datadogWidgetConditionalFormat[i] = *datadogConditionalFormat
	}
	return &datadogWidgetConditionalFormat
}
func buildTerraformWidgetConditionalFormat(datadogWidgetConditionalFormat *[]datadogV1.WidgetConditionalFormat) *[]map[string]interface{} {
	terraformWidgetConditionalFormat := make([]map[string]interface{}, len(*datadogWidgetConditionalFormat))
	for i, datadogConditionalFormat := range *datadogWidgetConditionalFormat {
		terraformConditionalFormat := map[string]interface{}{}
		// Required params
		terraformConditionalFormat["comparator"] = datadogConditionalFormat.GetComparator()
		terraformConditionalFormat["value"] = datadogConditionalFormat.GetValue()
		terraformConditionalFormat["palette"] = datadogConditionalFormat.GetPalette()
		// Optional params
		if datadogConditionalFormat.CustomBgColor != nil {
			terraformConditionalFormat["custom_bg_color"] = datadogConditionalFormat.GetCustomBgColor()
		}
		if v, ok := datadogConditionalFormat.GetCustomFgColorOk(); ok {
			terraformConditionalFormat["custom_fg_color"] = v
		}
		if v, ok := datadogConditionalFormat.GetImageUrlOk(); ok {
			terraformConditionalFormat["image_url"] = v
		}
		if v, ok := datadogConditionalFormat.GetHideValueOk(); ok {
			terraformConditionalFormat["hide_value"] = v
		}
		if v, ok := datadogConditionalFormat.GetTimeframeOk(); ok {
			terraformConditionalFormat["timeframe"] = v
		}
		if v, ok := datadogConditionalFormat.GetMetricOk(); ok {
			terraformConditionalFormat["metric"] = v
		}
		terraformWidgetConditionalFormat[i] = terraformConditionalFormat
	}
	return &terraformWidgetConditionalFormat
}

// Widget Custom Link helpers

func getWidgetCustomLinkSchema() map[string]*schema.Schema {
	return map[string]*schema.Schema{
		"label": {
			Description: "The label for the custom link URL.",
			Type:        schema.TypeString,
			Required:    true,
		},
		"link": {
			Description: "The URL of the custom link.",
			Type:        schema.TypeString,
			Required:    true,
		},
	}
}
func buildDatadogWidgetCustomLinks(terraformWidgetCustomLinks *[]interface{}) *[]datadogV1.WidgetCustomLink {
	datadogWidgetCustomLinks := make([]datadogV1.WidgetCustomLink, len(*terraformWidgetCustomLinks))
	for i, customLink := range *terraformWidgetCustomLinks {
		terraformCustomLink := customLink.(map[string]interface{})
		datadogWidgetCustomLink := datadogV1.WidgetCustomLink{
			Label: terraformCustomLink["label"].(string),
			Link:  terraformCustomLink["link"].(string),
		}
		datadogWidgetCustomLinks[i] = datadogWidgetCustomLink
	}
	return &datadogWidgetCustomLinks
}
func buildTerraformWidgetCustomLinks(datadogWidgetCustomLinks *[]datadogV1.WidgetCustomLink) *[]map[string]string {
	terraformWidgetCustomLinks := make([]map[string]string, len(*datadogWidgetCustomLinks))
	for i, customLink := range *datadogWidgetCustomLinks {
		terraformWidgetCustomLink := map[string]string{}
		// Required params
		terraformWidgetCustomLink["label"] = customLink.GetLabel()
		terraformWidgetCustomLink["link"] = customLink.GetLink()

		terraformWidgetCustomLinks[i] = terraformWidgetCustomLink
	}
	return &terraformWidgetCustomLinks
}

// Widget Event helpers

func getWidgetEventSchema() map[string]*schema.Schema {
	return map[string]*schema.Schema{
		"q": {
			Description: "The event query to use in the widget.",
			Type:        schema.TypeString,
			Required:    true,
		},
		"tags_execution": {
			Description: "The execution method for multi-value filters.",
			Type:        schema.TypeString,
			Optional:    true,
		},
	}
}
func buildDatadogWidgetEvents(terraformWidgetEvents *[]interface{}) *[]datadogV1.WidgetEvent {
	datadogWidgetEvents := make([]datadogV1.WidgetEvent, len(*terraformWidgetEvents))
	for i, event := range *terraformWidgetEvents {
		terraformEvent := event.(map[string]interface{})
		datadogWidgetEvent := datadogV1.NewWidgetEvent(terraformEvent["q"].(string))
		if v, ok := terraformEvent["tags_execution"].(string); ok && len(v) > 0 {
			datadogWidgetEvent.SetTagsExecution(v)
		}
		datadogWidgetEvents[i] = *datadogWidgetEvent
	}

	return &datadogWidgetEvents
}
func buildTerraformWidgetEvents(datadogWidgetEvents *[]datadogV1.WidgetEvent) *[]map[string]string {
	terraformWidgetEvents := make([]map[string]string, len(*datadogWidgetEvents))
	for i, datadogWidget := range *datadogWidgetEvents {
		terraformWidget := map[string]string{}
		// Required params
		terraformWidget["q"] = datadogWidget.GetQ()
		// Optional params
		if v, ok := datadogWidget.GetTagsExecutionOk(); ok {
			terraformWidget["tags_execution"] = *v
		}

		terraformWidgetEvents[i] = terraformWidget
	}
	return &terraformWidgetEvents
}

// Widget Time helpers

func getWidgetLiveSpanSchema() *schema.Schema {
	return &schema.Schema{
		Description:  "The timeframe to use when displaying the widget. One of `10m`, `30m`, `1h`, `4h`, `1d`, `2d`, `1w`, `1mo`, `3mo`, `6mo`, `1y`, `alert`.",
		Type:         schema.TypeString,
		ValidateFunc: validators.ValidateEnumValue(datadogV1.NewWidgetLiveSpanFromValue),
		Optional:     true,
	}
}

func buildDatadogWidgetTime(terraformWidgetTime map[string]interface{}) *datadogV1.WidgetTime {
	datadogWidgetTime := &datadogV1.WidgetTime{}
	if v, ok := terraformWidgetTime["live_span"].(string); ok && len(v) != 0 {
		datadogWidgetTime.SetLiveSpan(datadogV1.WidgetLiveSpan(v))
	}
	return datadogWidgetTime
}
func buildTerraformWidgetTimeDeprecated(datadogWidgetTime datadogV1.WidgetTime) map[string]string {
	terraformWidgetTime := map[string]string{}
	if v, ok := datadogWidgetTime.GetLiveSpanOk(); ok {
		terraformWidgetTime["live_span"] = string(*v)
	}
	return terraformWidgetTime
}

// Widget Marker helpers
func getWidgetMarkerSchema() map[string]*schema.Schema {
	return map[string]*schema.Schema{
		"value": {
			Description: "Mathematical expression describing the marker. Examples: `y > 1`, `-5 < y < 0`, `y = 19`.",
			Type:        schema.TypeString,
			Required:    true,
		},
		"display_type": {
			Description: "How the marker lines will look. Possible values are one of {`error`, `warning`, `info`, `ok`} combined with one of {`dashed`, `solid`, `bold`}. Example: `error dashed`.",
			Type:        schema.TypeString,
			Optional:    true,
		},
		"label": {
			Description: "A label for the line or range.",
			Type:        schema.TypeString,
			Optional:    true,
		},
	}
}
func buildDatadogWidgetMarkers(terraformWidgetMarkers *[]interface{}) *[]datadogV1.WidgetMarker {
	datadogWidgetMarkers := make([]datadogV1.WidgetMarker, len(*terraformWidgetMarkers))
	for i, marker := range *terraformWidgetMarkers {
		terraformMarker := marker.(map[string]interface{})
		// Required
		datadogMarker := datadogV1.NewWidgetMarker(terraformMarker["value"].(string))
		// Optional
		if v, ok := terraformMarker["display_type"].(string); ok && len(v) != 0 {
			datadogMarker.SetDisplayType(v)
		}
		if v, ok := terraformMarker["label"].(string); ok && len(v) != 0 {
			datadogMarker.SetLabel(v)
		}
		datadogWidgetMarkers[i] = *datadogMarker
	}
	return &datadogWidgetMarkers
}
func buildTerraformWidgetMarkers(datadogWidgetMarkers *[]datadogV1.WidgetMarker) *[]map[string]string {
	terraformWidgetMarkers := make([]map[string]string, len(*datadogWidgetMarkers))
	for i, datadogMarker := range *datadogWidgetMarkers {
		terraformMarker := map[string]string{}
		// Required params
		terraformMarker["value"] = datadogMarker.Value
		// Optional params
		if v, ok := datadogMarker.GetDisplayTypeOk(); ok {
			terraformMarker["display_type"] = *v
		}
		if v, ok := datadogMarker.GetLabelOk(); ok {
			terraformMarker["label"] = *v
		}
		terraformWidgetMarkers[i] = terraformMarker
	}
	return &terraformWidgetMarkers
}

//
// Widget Query helpers
//

// Metric Query
func getMetricQuerySchema() *schema.Schema {
	return &schema.Schema{
		Description: "The metric query to use for this widget.",
		Type:        schema.TypeString,
		Optional:    true,
	}
}

// APM, Log, Network or RUM Query
func getApmLogNetworkRumSecurityQuerySchema() *schema.Schema {
	return &schema.Schema{
		Description: "The query to use for this widget.",
		Type:        schema.TypeList,
		Optional:    true,
		MaxItems:    1,
		Elem: &schema.Resource{
			Schema: map[string]*schema.Schema{
				"index": {
					Description: "Name of the index to query.",
					Type:        schema.TypeString,
					Required:    true,
				},
				"compute": {
					Description: "One of `compute` or `multi_compute` is required. The map has the keys as below.",
					Deprecated:  "Define `compute_query` list with one element instead.",
					Type:        schema.TypeMap,
					Optional:    true,
					Elem:        getComputeSchema(),
				},
				"compute_query": {
					Description: "One of `compute_query` or `multi_compute` is required. The map has the keys as below.",
					Type:        schema.TypeList,
					MaxItems:    1,
					Optional:    true,
					Elem:        getComputeSchema(),
				},
				"multi_compute": {
					Description: "One of `compute_query` or `multi_compute` is required. Multiple `multi_compute` blocks are allowed with the structure below.",
					Type:        schema.TypeList,
					Optional:    true,
					Elem:        getComputeSchema(),
				},
				"search": {
					Description: "Map defining the search query to use.",
					Deprecated:  "Define `search_query` directly instead.",
					Type:        schema.TypeMap,
					Optional:    true,
					Elem: &schema.Resource{
						Schema: map[string]*schema.Schema{
							"query": {
								Description: "Query to use.",
								Type:        schema.TypeString,
								Required:    true,
							},
						},
					},
				},
				"search_query": {
					Description: "The search query to use.",
					Type:        schema.TypeString,
					Optional:    true,
				},
				"group_by": {
					Description: "Multiple `group_by` blocks are allowed with the structure below.",
					Type:        schema.TypeList,
					Optional:    true,
					Elem: &schema.Resource{
						Schema: map[string]*schema.Schema{
							"facet": {
								Description: "Facet name.",
								Type:        schema.TypeString,
								Optional:    true,
							},
							"limit": {
								Description: "Maximum number of items in the group.",
								Type:        schema.TypeInt,
								Optional:    true,
							},
							"sort": {
								Description: "One map is allowed with the keys as below.",
								Deprecated:  "Define `sort_query` list with one element instead.",
								Type:        schema.TypeMap,
								Optional:    true,
								Elem:        getQueryGroupBySortSchema(),
							},
							"sort_query": {
								Description: "List of exactly one element describing the sort query to use.",
								Type:        schema.TypeList,
								MaxItems:    1,
								Optional:    true,
								Elem:        getQueryGroupBySortSchema(),
							},
						},
					},
				},
			},
		},
	}
}

func getQueryGroupBySortSchema() *schema.Resource {
	return &schema.Resource{
		Schema: map[string]*schema.Schema{
			"aggregation": {
				Description: "The aggregation method.",
				Type:        schema.TypeString,
				Required:    true,
			},
			"order": {
				Description:  "Widget sorting methods.",
				Type:         schema.TypeString,
				ValidateFunc: validators.ValidateEnumValue(datadogV1.NewWidgetSortFromValue),
				Required:     true,
			},
			"facet": {
				Description: "Facet name.",
				Type:        schema.TypeString,
				Optional:    true,
			},
		},
	}
}

func getComputeSchema() *schema.Resource {
	return &schema.Resource{
		Schema: map[string]*schema.Schema{
			"aggregation": {
				Description: "The aggregation method.",
				Type:        schema.TypeString,
				Required:    true,
			},
			"facet": {
				Description: "Facet name.",
				Type:        schema.TypeString,
				Optional:    true,
			},
			"interval": {
				Description: "Define a time interval in seconds.",
				Type:        schema.TypeInt,
				Optional:    true,
			},
		},
	}
}

func buildDatadogQueryCompute(terraformCompute map[string]interface{}) *datadogV1.LogsQueryCompute {
	datadogCompute := datadogV1.NewLogsQueryComputeWithDefaults()
	if aggr, ok := terraformCompute["aggregation"].(string); ok && len(aggr) != 0 {
		datadogCompute.SetAggregation(aggr)
		if facet, ok := terraformCompute["facet"].(string); ok && len(facet) != 0 {
			datadogCompute.SetFacet(facet)
		}
		if interval, ok := terraformCompute["interval"].(int); ok && interval != 0 {
			datadogCompute.SetInterval(int64(interval))
		}
	}
	return datadogCompute
}

func buildDatadogQueryComputeDeprecated(terraformCompute map[string]interface{}) *datadogV1.LogsQueryCompute {
	datadogCompute := datadogV1.NewLogsQueryComputeWithDefaults()
	if aggr, ok := terraformCompute["aggregation"].(string); ok && len(aggr) != 0 {
		datadogCompute.SetAggregation(aggr)
		if facet, ok := terraformCompute["facet"].(string); ok && len(facet) != 0 {
			datadogCompute.SetFacet(facet)
		}
		if interval, ok := terraformCompute["interval"].(string); ok {
			if v, err := strconv.ParseInt(interval, 10, 64); err == nil {
				datadogCompute.SetInterval(v)
			}
		}
	}
	return datadogCompute
}

func buildDatadogApmOrLogQuery(terraformQuery map[string]interface{}) *datadogV1.LogQueryDefinition {
	// Index
	datadogQuery := datadogV1.NewLogQueryDefinition()
	datadogQuery.SetIndex(terraformQuery["index"].(string))

	// Compute
	if terraformCompute, ok := terraformQuery["compute"].(map[string]interface{}); ok && len(terraformCompute) > 0 {
		datadogQuery.SetCompute(*buildDatadogQueryComputeDeprecated(terraformCompute))
	} else if terraformComputeList, ok := terraformQuery["compute_query"].([]interface{}); ok && len(terraformComputeList) != 0 {
		if terraformCompute, ok := terraformComputeList[0].(map[string]interface{}); ok {
			datadogQuery.SetCompute(*buildDatadogQueryCompute(terraformCompute))
		}
	}
	// Multi-compute
	terraformMultiCompute := terraformQuery["multi_compute"].([]interface{})
	if len(terraformMultiCompute) > 0 {
		// TODO: raise an error if compute is already set
		datadogComputeList := make([]datadogV1.LogsQueryCompute, len(terraformMultiCompute))
		for i, terraformCompute := range terraformMultiCompute {
			terraformComputeMap := terraformCompute.(map[string]interface{})
			datadogCompute := datadogV1.NewLogsQueryComputeWithDefaults()
			if aggr, ok := terraformComputeMap["aggregation"].(string); ok && len(aggr) != 0 {
				datadogCompute.SetAggregation(aggr)
			}
			if facet, ok := terraformComputeMap["facet"].(string); ok && len(facet) != 0 {
				datadogCompute.SetFacet(facet)
			}
			if interval, ok := terraformComputeMap["interval"].(int); ok && interval != 0 {
				datadogCompute.SetInterval(int64(interval))
			}
			datadogComputeList[i] = *datadogCompute
		}
		datadogQuery.SetMultiCompute(datadogComputeList)
	}
	// Search
	if terraformSearch, ok := terraformQuery["search"].(map[string]interface{}); ok && len(terraformSearch) > 0 {
		datadogQuery.Search = &datadogV1.LogQueryDefinitionSearch{
			Query: terraformSearch["query"].(string),
		}
	} else if terraformSearchQuery, ok := terraformQuery["search_query"].(string); ok {
		datadogQuery.Search = &datadogV1.LogQueryDefinitionSearch{
			Query: terraformSearchQuery,
		}
	}
	// GroupBy
	if terraformGroupBys, ok := terraformQuery["group_by"].([]interface{}); ok && len(terraformGroupBys) > 0 {
		datadogGroupBys := make([]datadogV1.LogQueryDefinitionGroupBy, len(terraformGroupBys))
		for i, g := range terraformGroupBys {
			groupBy := g.(map[string]interface{})
			// Facet
			datadogGroupBy := datadogV1.NewLogQueryDefinitionGroupBy(groupBy["facet"].(string))
			// Limit
			if v, ok := groupBy["limit"].(int); ok && v != 0 {
				datadogGroupBy.SetLimit(int64(v))
			}
			// Sort
			if sort, ok := groupBy["sort"].(map[string]interface{}); ok && len(sort) > 0 {
				datadogGroupBy.Sort = buildDatadogGroupBySort(sort)
			} else if sortList, ok := groupBy["sort_query"].([]interface{}); ok && len(sortList) > 0 {
				if sort, ok := sortList[0].(map[string]interface{}); ok && len(sort) > 0 {
					datadogGroupBy.Sort = buildDatadogGroupBySort(sort)
				}
			}
			datadogGroupBys[i] = *datadogGroupBy
		}
		datadogQuery.SetGroupBy(datadogGroupBys)
	}
	return datadogQuery
}

func buildDatadogGroupBySort(sort map[string]interface{}) *datadogV1.LogQueryDefinitionSort {
	ddSort := &datadogV1.LogQueryDefinitionSort{}
	if aggr, ok := sort["aggregation"].(string); ok && len(aggr) > 0 {
		ddSort.SetAggregation(aggr)
	}
	if order, ok := sort["order"].(string); ok && len(order) > 0 {
		ddSort.SetOrder(datadogV1.WidgetSort(order))
	}
	if facet, ok := sort["facet"].(string); ok && len(facet) > 0 {
		ddSort.SetFacet(facet)
	}
	return ddSort
}

func buildTerraformApmOrLogQueryComputeDeprecated(compute *datadogV1.LogsQueryCompute) map[string]string {
	terraformCompute := map[string]string{
		"aggregation": compute.GetAggregation(),
	}
	if v, ok := compute.GetFacetOk(); ok {
		terraformCompute["facet"] = *v
	}
	if v, ok := compute.GetIntervalOk(); ok {
		terraformCompute["interval"] = strconv.FormatInt(*v, 10)
	}

	return terraformCompute
}

func buildTerraformApmOrLogQueryCompute(compute *datadogV1.LogsQueryCompute) map[string]interface{} {
	terraformCompute := map[string]interface{}{
		"aggregation": compute.GetAggregation(),
	}
	if v, ok := compute.GetFacetOk(); ok {
		terraformCompute["facet"] = *v
	}
	if v, ok := compute.GetIntervalOk(); ok {
		terraformCompute["interval"] = *v
	}

	return terraformCompute
}

func buildTerraformApmOrLogQuery(datadogQuery datadogV1.LogQueryDefinition, k *ResourceDataKey) map[string]interface{} {
	terraformQuery := map[string]interface{}{}
	// Index
	terraformQuery["index"] = datadogQuery.GetIndex()
	// Compute
	if compute, ok := datadogQuery.GetComputeOk(); ok {
		// Set in deprecated field if that's what's in the config, set in new field otherwise
		if _, ok := k.GetOkWith("compute"); ok {
			terraformQuery["compute"] = buildTerraformApmOrLogQueryComputeDeprecated(compute)
		} else {
			terraformQuery["compute_query"] = []map[string]interface{}{buildTerraformApmOrLogQueryCompute(compute)}
		}
	}
	// Multi-compute
	if multiCompute, ok := datadogQuery.GetMultiComputeOk(); ok {
		terraformComputeList := make([]map[string]interface{}, len(*multiCompute))
		for i, compute := range *multiCompute {
			terraformCompute := map[string]interface{}{
				"aggregation": compute.GetAggregation(),
			}
			if v, ok := compute.GetFacetOk(); ok {
				terraformCompute["facet"] = *v
			}
			if compute.Interval != nil {
				terraformCompute["interval"] = *compute.Interval
			}
			terraformComputeList[i] = terraformCompute
		}
		terraformQuery["multi_compute"] = terraformComputeList
	}
	// Search
	if datadogQuery.Search != nil {
		// Set in deprecated field if that's what's in the config, set in new field otherwise
		if _, ok := k.GetOkWith("search"); ok {
			terraformQuery["search"] = map[string]interface{}{"query": datadogQuery.Search.Query}
		} else {
			terraformQuery["search_query"] = datadogQuery.Search.Query
		}
	}
	// GroupBy
	if v, ok := datadogQuery.GetGroupByOk(); ok {
		terraformGroupBys := make([]map[string]interface{}, len(datadogQuery.GetGroupBy()))
		for i, groupBy := range *v {
			// Facet
			terraformGroupBy := map[string]interface{}{
				"facet": groupBy.GetFacet(),
			}
			// Limit
			if v, ok := groupBy.GetLimitOk(); ok {
				terraformGroupBy["limit"] = *v
			}
			// Sort
			if v, ok := groupBy.GetSortOk(); ok {
				sort := map[string]string{
					"aggregation": v.GetAggregation(),
					"order":       string(v.GetOrder()),
				}
				if groupBy.Sort.Facet != nil {
					sort["facet"] = *groupBy.Sort.Facet
				}
				// Set in deprecated field if that's what's in the config, set in new field otherwise
				if _, ok := k.GetOkWith(fmt.Sprintf("group_by.%d.sort", i)); ok {
					terraformGroupBy["sort"] = sort
				} else {
					terraformGroupBy["sort_query"] = []map[string]string{sort}
				}
			}

			terraformGroupBys[i] = terraformGroupBy
		}
		terraformQuery["group_by"] = &terraformGroupBys
	}
	return terraformQuery
}

// Process Query
func getProcessQuerySchema() *schema.Schema {
	return &schema.Schema{
		Description: "The process query to use in the widget. The structure of this block is described below.",
		Type:        schema.TypeList,
		Optional:    true,
		MaxItems:    1,
		Elem: &schema.Resource{
			Schema: map[string]*schema.Schema{
				"metric": {
					Description: "Your chosen metric.",
					Type:        schema.TypeString,
					Required:    true,
				},
				"search_by": {
					Description: "Your chosen search term.",
					Type:        schema.TypeString,
					Optional:    true,
				},
				"filter_by": {
					Description: "List of processes.",
					Type:        schema.TypeList,
					Optional:    true,
					Elem:        &schema.Schema{Type: schema.TypeString},
				},
				"limit": {
					Description: "Max number of items in the filter list.",
					Type:        schema.TypeInt,
					Optional:    true,
				},
			},
		},
	}
}
func buildDatadogProcessQuery(terraformQuery map[string]interface{}) *datadogV1.ProcessQueryDefinition {
	datadogQuery := datadogV1.NewProcessQueryDefinitionWithDefaults()
	if v, ok := terraformQuery["metric"].(string); ok && len(v) != 0 {
		datadogQuery.SetMetric(v)
	}
	if v, ok := terraformQuery["search_by"].(string); ok && len(v) != 0 {
		datadogQuery.SetSearchBy(v)
	}

	if terraformFilterBys, ok := terraformQuery["filter_by"].([]interface{}); ok && len(terraformFilterBys) > 0 {
		datadogFilterbys := make([]string, len(terraformFilterBys))
		for i, filterBy := range terraformFilterBys {
			datadogFilterbys[i] = filterBy.(string)
		}
		datadogQuery.SetFilterBy(datadogFilterbys)
	}

	if v, ok := terraformQuery["limit"].(int); ok && v != 0 {
		datadogQuery.SetLimit(int64(v))
	}

	return datadogQuery
}

func buildTerraformProcessQuery(datadogQuery datadogV1.ProcessQueryDefinition) map[string]interface{} {
	terraformQuery := map[string]interface{}{}
	if v, ok := datadogQuery.GetMetricOk(); ok {
		terraformQuery["metric"] = v
	}
	if v, ok := datadogQuery.GetSearchByOk(); ok {
		terraformQuery["search_by"] = v
	}
	if v, ok := datadogQuery.GetFilterByOk(); ok {
		terraformFilterBys := make([]string, len(*v))
		for i, datadogFilterBy := range *v {
			terraformFilterBys[i] = datadogFilterBy
		}
		terraformQuery["filter_by"] = terraformFilterBys
	}
	if v, ok := datadogQuery.GetLimitOk(); ok {
		terraformQuery["limit"] = v
	}

	return terraformQuery
}

// APM Resources Query
func getApmStatsQuerySchema() *schema.Schema {
	return &schema.Schema{
		Type:     schema.TypeList,
		Optional: true,
		MaxItems: 1,
		Elem: &schema.Resource{
			Schema: map[string]*schema.Schema{
				"service": {
					Description: "Service name.",
					Type:        schema.TypeString,
					Required:    true,
				},
				"name": {
					Description: "Operation name associated with service.",
					Type:        schema.TypeString,
					Required:    true,
				},
				"env": {
					Description: "Environment name.",
					Type:        schema.TypeString,
					Required:    true,
				},
				"primary_tag": {
					Description: "The organization's host group name and value.",
					Type:        schema.TypeString,
					Required:    true,
				},
				"row_type": {
					Description:  "The level of detail for the request.",
					Type:         schema.TypeString,
					ValidateFunc: validators.ValidateEnumValue(datadogV1.NewApmStatsQueryRowTypeFromValue),
					Required:     true,
				},
				"resource": {
					Description: "Resource name.",
					Type:        schema.TypeString,
					Optional:    true,
				},
				"columns": {
					Description: "Column properties used by the front end for display.",
					Type:        schema.TypeList,
					Optional:    true,
					Elem: &schema.Resource{
						Schema: map[string]*schema.Schema{
							"name": {
								Description: "Column name.",
								Type:        schema.TypeString,
								Required:    true,
							},
							"alias": {
								Description: "A user-assigned alias for the column.",
								Type:        schema.TypeString,
								Optional:    true,
							},
							"order": {
								Description:  "Widget sorting methods.",
								Type:         schema.TypeString,
								ValidateFunc: validators.ValidateEnumValue(datadogV1.NewWidgetSortFromValue),
								Optional:     true,
							},
							"cell_display_mode": {
								Description:  "A list of display modes for each table cell.",
								Type:         schema.TypeString,
								ValidateFunc: validators.ValidateEnumValue(datadogV1.NewTableWidgetCellDisplayModeFromValue),
								Optional:     true,
							},
						},
					},
				},
			},
		},
	}
}

func buildDatadogApmStatsQueryColumn(terraformColumn map[string]interface{}) *datadogV1.ApmStatsQueryColumnType {

	datadogColumn := datadogV1.NewApmStatsQueryColumnTypeWithDefaults()

	if value, ok := terraformColumn["name"].(string); ok && len(value) != 0 {
		datadogColumn.SetName(value)
	}
	if value, ok := terraformColumn["alias"].(string); ok && len(value) != 0 {
		datadogColumn.SetAlias(value)
	}
	// avoid creating unnecessary diff with default value
	datadogColumn.CellDisplayMode = nil
	if value, ok := terraformColumn["cell_display_mode"].(string); ok && len(value) != 0 {
		datadogColumn.SetCellDisplayMode(datadogV1.TableWidgetCellDisplayMode(value))
	}
	if value, ok := terraformColumn["order"].(string); ok && len(value) != 0 {
		datadogColumn.SetOrder(datadogV1.WidgetSort(value))
	}

	return datadogColumn
}

func buildDatadogApmStatsQuery(terraformQuery map[string]interface{}) *datadogV1.ApmStatsQueryDefinition {
	datadogQuery := datadogV1.NewApmStatsQueryDefinitionWithDefaults()
	if v, ok := terraformQuery["service"].(string); ok && len(v) != 0 {
		datadogQuery.SetService(v)
	}
	if v, ok := terraformQuery["name"].(string); ok && len(v) != 0 {
		datadogQuery.SetName(v)
	}
	if v, ok := terraformQuery["env"].(string); ok && len(v) != 0 {
		datadogQuery.SetEnv(v)
	}
	if v, ok := terraformQuery["primary_tag"].(string); ok && len(v) != 0 {
		datadogQuery.SetPrimaryTag(v)
	}
	if v, ok := terraformQuery["row_type"].(string); ok && len(v) != 0 {
		datadogQuery.SetRowType(datadogV1.ApmStatsQueryRowType(v))
	}
	if v, ok := terraformQuery["resource"].(string); ok && len(v) != 0 {
		datadogQuery.SetResource(v)
	}

	if terraformColumns, ok := terraformQuery["columns"].([]interface{}); ok && len(terraformColumns) > 0 {
		datadogColumns := make([]datadogV1.ApmStatsQueryColumnType, len(terraformColumns))
		for i, column := range terraformColumns {
			datadogColumns[i] = *buildDatadogApmStatsQueryColumn(column.(map[string]interface{}))
		}
		datadogQuery.SetColumns(datadogColumns)
	}

	return datadogQuery
}

func buildTerraformApmStatsQuery(datadogQuery datadogV1.ApmStatsQueryDefinition) map[string]interface{} {
	terraformQuery := map[string]interface{}{}
	if v, ok := datadogQuery.GetServiceOk(); ok {
		terraformQuery["service"] = v
	}
	if v, ok := datadogQuery.GetNameOk(); ok {
		terraformQuery["name"] = v
	}
	if v, ok := datadogQuery.GetEnvOk(); ok {
		terraformQuery["env"] = v
	}
	if v, ok := datadogQuery.GetPrimaryTagOk(); ok {
		terraformQuery["primary_tag"] = v
	}
	if v, ok := datadogQuery.GetRowTypeOk(); ok {
		terraformQuery["row_type"] = v
	}
	if v, ok := datadogQuery.GetResourceOk(); ok {
		terraformQuery["resource"] = v
	}
	if v, ok := datadogQuery.GetColumnsOk(); ok {
		terraformColumns := make([]interface{}, len(*v))
		for i, datadogColumn := range *v {
			terraformColumn := map[string]interface{}{}
			if name, nameOk := datadogColumn.GetNameOk(); nameOk {
				terraformColumn["name"] = name
			}
			if alias, aliasOk := datadogColumn.GetAliasOk(); aliasOk {
				terraformColumn["alias"] = alias
			}
			if cellDisplayMode, cellDisplayModeOk := datadogColumn.GetCellDisplayModeOk(); cellDisplayModeOk {
				terraformColumn["cell_display_mode"] = cellDisplayMode
			}
			if order, orderOk := datadogColumn.GetOrderOk(); orderOk {
				terraformColumn["order"] = order
			}
			terraformColumns[i] = terraformColumn
		}
		terraformQuery["columns"] = terraformColumns
	}

	return terraformQuery
}

// Widget Axis helpers

func getWidgetAxisSchema() map[string]*schema.Schema {
	return map[string]*schema.Schema{
		"label": {
			Description: "The label of the axis to display on the graph.",
			Type:        schema.TypeString,
			Optional:    true,
		},
		"scale": {
			Description: "Specifies the scale type. One of `linear`, `log`, `pow`, `sqrt`.",
			Type:        schema.TypeString,
			Optional:    true,
		},
		"min": {
			Description: "Specify the minimum value to show on the Y-axis.",
			Type:        schema.TypeString,
			Optional:    true,
		},
		"max": {
			Description: "Specify the maximum value to show on the Y-axis.",
			Type:        schema.TypeString,
			Optional:    true,
		},
		"include_zero": {
			Description: "Always include zero or fit the axis to the data range.",
			Type:        schema.TypeBool,
			Optional:    true,
		},
	}
}

func buildDatadogWidgetAxis(terraformWidgetAxis map[string]interface{}) *datadogV1.WidgetAxis {
	datadogWidgetAxis := &datadogV1.WidgetAxis{}
	if v, ok := terraformWidgetAxis["label"].(string); ok && len(v) != 0 {
		datadogWidgetAxis.SetLabel(v)
	}
	if v, ok := terraformWidgetAxis["scale"].(string); ok && len(v) != 0 {
		datadogWidgetAxis.SetScale(v)
	}
	if v, ok := terraformWidgetAxis["min"].(string); ok && len(v) != 0 {
		datadogWidgetAxis.SetMin(v)
	}
	if v, ok := terraformWidgetAxis["max"].(string); ok && len(v) != 0 {
		datadogWidgetAxis.SetMax(v)
	}
	if v, ok := terraformWidgetAxis["include_zero"].(bool); ok {
		datadogWidgetAxis.SetIncludeZero(v)
	}
	return datadogWidgetAxis
}

func buildTerraformWidgetAxis(datadogWidgetAxis datadogV1.WidgetAxis) map[string]interface{} {
	terraformWidgetAxis := map[string]interface{}{}
	if v, ok := datadogWidgetAxis.GetLabelOk(); ok {
		terraformWidgetAxis["label"] = v
	}
	if v, ok := datadogWidgetAxis.GetScaleOk(); ok {
		terraformWidgetAxis["scale"] = v
	}
	if v, ok := datadogWidgetAxis.GetMinOk(); ok {
		terraformWidgetAxis["min"] = v
	}
	if v, ok := datadogWidgetAxis.GetMaxOk(); ok {
		terraformWidgetAxis["max"] = v
	}
	if v, ok := datadogWidgetAxis.GetIncludeZeroOk(); ok {
		terraformWidgetAxis["include_zero"] = v
	}
	return terraformWidgetAxis
}

// Widget Style helpers

func getWidgetRequestStyle() map[string]*schema.Schema {
	return map[string]*schema.Schema{
		"palette": {
			Description: "Color palette to apply to the widget. The available options are available here: https://docs.datadoghq.com/dashboards/widgets/timeseries/#appearance.",
			Type:        schema.TypeString,
			Optional:    true,
		},
	}
}
func buildDatadogWidgetStyle(terraformStyle map[string]interface{}) *datadogV1.WidgetStyle {
	datadogStyle := &datadogV1.WidgetStyle{}
	if v, ok := terraformStyle["palette"].(string); ok && len(v) != 0 {
		datadogStyle.SetPalette(v)
	}

	return datadogStyle
}
func buildTerraformWidgetStyle(datadogStyle datadogV1.WidgetStyle) map[string]interface{} {
	terraformStyle := map[string]interface{}{}
	if v, ok := datadogStyle.GetPaletteOk(); ok {
		terraformStyle["palette"] = v
	}
	return terraformStyle
}

// Timeseriest Style helpers

func buildDatadogWidgetRequestStyle(terraformStyle map[string]interface{}) *datadogV1.WidgetRequestStyle {
	datadogStyle := &datadogV1.WidgetRequestStyle{}
	if v, ok := terraformStyle["palette"].(string); ok && len(v) != 0 {
		datadogStyle.SetPalette(v)
	}
	if v, ok := terraformStyle["line_type"].(string); ok && len(v) != 0 {
		datadogStyle.SetLineType(datadogV1.WidgetLineType(v))
	}
	if v, ok := terraformStyle["line_width"].(string); ok && len(v) != 0 {
		datadogStyle.SetLineWidth(datadogV1.WidgetLineWidth(v))
	}

	return datadogStyle
}
func buildTerraformWidgetRequestStyle(datadogStyle datadogV1.WidgetRequestStyle) map[string]interface{} {
	terraformStyle := map[string]interface{}{}
	if v, ok := datadogStyle.GetPaletteOk(); ok {
		terraformStyle["palette"] = v
	}
	if v, ok := datadogStyle.GetLineTypeOk(); ok {
		terraformStyle["line_type"] = v
	}
	if v, ok := datadogStyle.GetLineWidthOk(); ok {
		terraformStyle["line_width"] = v
	}
	return terraformStyle
}

// Hostmap Style helpers

func buildDatadogHostmapRequestStyle(terraformStyle map[string]interface{}) *datadogV1.HostMapWidgetDefinitionStyle {
	datadogStyle := &datadogV1.HostMapWidgetDefinitionStyle{}
	if v, ok := terraformStyle["palette"].(string); ok && len(v) != 0 {
		datadogStyle.SetPalette(v)
	}
	if v, ok := terraformStyle["palette_flip"].(bool); ok {
		datadogStyle.SetPaletteFlip(v)
	}
	if v, ok := terraformStyle["fill_min"].(string); ok && len(v) != 0 {
		datadogStyle.SetFillMin(v)
	}
	if v, ok := terraformStyle["fill_max"].(string); ok && len(v) != 0 {
		datadogStyle.SetFillMax(v)
	}

	return datadogStyle
}
func buildTerraformHostmapRequestStyle(datadogStyle datadogV1.HostMapWidgetDefinitionStyle) map[string]interface{} {
	terraformStyle := map[string]interface{}{}
	if datadogStyle.Palette != nil {
		terraformStyle["palette"] = datadogStyle.GetPalette()
	}
	if datadogStyle.PaletteFlip != nil {
		terraformStyle["palette_flip"] = datadogStyle.GetPaletteFlip()
	}
	if datadogStyle.FillMin != nil {
		terraformStyle["fill_min"] = datadogStyle.GetFillMin()
	}
	if datadogStyle.FillMax != nil {
		terraformStyle["fill_max"] = datadogStyle.GetFillMax()
	}
	return terraformStyle
}

// Schema validation
func validateTimeseriesWidgetLegendSize(val interface{}, key string) (warns []string, errs []error) {
	value := val.(string)
	switch value {
	case "0", "2", "4", "8", "16", "auto":
		break
	default:
		errs = append(errs, fmt.Errorf(
			"%q contains an invalid value %q. Valid values are `0`, `2`, `4`, `8`, `16`, or `auto`", key, value))
	}
	return
}<|MERGE_RESOLUTION|>--- conflicted
+++ resolved
@@ -156,14 +156,9 @@
 	if err != nil {
 		return fmt.Errorf("failed to parse resource configuration: %s", err.Error())
 	}
-<<<<<<< HEAD
-	if _, _, err = datadogClientV1.DashboardsApi.UpdateDashboard(authV1, id).Body(*dashboard).Execute(); err != nil {
-		return utils.TranslateClientError(err, "error updating dashboard")
-=======
 	updatedDashboard, _, err := datadogClientV1.DashboardsApi.UpdateDashboard(authV1, id).Body(*dashboard).Execute()
 	if err != nil {
-		return translateClientError(err, "error updating dashboard")
->>>>>>> d31a72b0
+		return utils.TranslateClientError(err, "error updating dashboard")
 	}
 
 	updateDashboardLists(d, providerConf, *dashboard.Id)

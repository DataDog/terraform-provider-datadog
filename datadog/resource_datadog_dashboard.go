--- conflicted
+++ resolved
@@ -5090,14 +5090,7 @@
 	if v, ok := terraformDefinition["title_align"].(string); ok && len(v) != 0 {
 		datadogDefinition.SetTitleAlign(datadogV1.WidgetTextAlign(v))
 	}
-<<<<<<< HEAD
 	if ls, ok := terraformDefinition["live_span"].(string); ok && ls != "" {
-=======
-
-	if v, ok := terraformDefinition["time"].(map[string]interface{}); ok && len(v) > 0 {
-		datadogDefinition.Time = buildDatadogWidgetTime(v)
-	} else if ls, ok := terraformDefinition["live_span"].(string); ok && ls != "" {
->>>>>>> 9e2595c6
 		datadogDefinition.Time = &datadogV1.WidgetTime{
 			LiveSpan: datadogV1.WidgetLiveSpan(ls).Ptr(),
 		}

package datadog

import (
	"context"
	"fmt"
	"sort"
	"strconv"
	"strings"

	"github.com/terraform-providers/terraform-provider-datadog/datadog/internal/utils"

	datadogV1 "github.com/DataDog/datadog-api-client-go/api/v1/datadog"
	"github.com/hashicorp/terraform-plugin-sdk/v2/diag"
	"github.com/hashicorp/terraform-plugin-sdk/v2/helper/schema"
)

func dataSourceDatadogMonitor() *schema.Resource {
	return &schema.Resource{
		Description: "Use this data source to retrieve information about an existing monitor for use in other resources.",
<<<<<<< HEAD
		ReadContext: dataSourceDatadogMonitorsRead,
=======
		Read:        dataSourceDatadogMonitorRead,
>>>>>>> 154a3a6f
		Schema: map[string]*schema.Schema{
			"name_filter": {
				Description: "A monitor name to limit the search.",
				Type:        schema.TypeString,
				Optional:    true,
			},
			"tags_filter": {
				Description: "A list of tags to limit the search. This filters on the monitor scope.",
				Type:        schema.TypeList,
				Optional:    true,
				Elem:        &schema.Schema{Type: schema.TypeString},
			},
			"monitor_tags_filter": {
				Description: "A list of monitor tags to limit the search. This filters on the tags set on the monitor itself.",
				Type:        schema.TypeList,
				Optional:    true,
				Elem:        &schema.Schema{Type: schema.TypeString},
			},

			// Computed values
			"name": {
				Description: "Name of the monitor",
				Type:        schema.TypeString,
				Computed:    true,
			},
			"message": {
				Description: "Message included with notifications for this monitor",
				Type:        schema.TypeString,
				Computed:    true,
			},
			"escalation_message": {
				Description: "Message included with a re-notification for this monitor.",
				Type:        schema.TypeString,
				Computed:    true,
			},
			"query": {
				Description: "Query of the monitor.",
				Type:        schema.TypeString,
				Computed:    true,
			},
			"type": {
				Description: "Type of the monitor.",
				Type:        schema.TypeString,
				Computed:    true,
			},

			// Options
			"monitor_thresholds": {
				Description: "Alert thresholds of the monitor.",
				Type:        schema.TypeList,
				Computed:    true,
				Elem: &schema.Resource{
					Schema: map[string]*schema.Schema{
						"ok": {
							Type:     schema.TypeString,
							Computed: true,
						},
						"warning": {
							Type:     schema.TypeString,
							Computed: true,
						},
						"critical": {
							Type:     schema.TypeString,
							Computed: true,
						},
						"unknown": {
							Type:     schema.TypeString,
							Computed: true,
						},
						"warning_recovery": {
							Type:     schema.TypeString,
							Computed: true,
						},
						"critical_recovery": {
							Type:     schema.TypeString,
							Computed: true,
						},
					},
				},
			},
			"monitor_threshold_windows": {
				Description: "Mapping containing `recovery_window` and `trigger_window` values, e.g. `last_15m`. This is only used by anomaly monitors.",
				Type:        schema.TypeList,
				Computed:    true,
				Elem: &schema.Resource{
					Schema: map[string]*schema.Schema{
						"recovery_window": {
							Type:     schema.TypeString,
							Computed: true,
						},
						"trigger_window": {
							Type:     schema.TypeString,
							Computed: true,
						},
					},
				},
			},
			"notify_no_data": {
				Description: "Whether or not this monitor notifies when data stops reporting.",
				Type:        schema.TypeBool,
				Computed:    true,
			},
			"new_host_delay": {
				Description: "Time (in seconds) allowing a host to boot and applications to fully start before starting the evaluation of monitor results.",
				Type:        schema.TypeInt,
				Computed:    true,
			},
			"evaluation_delay": {
				Description: "Time (in seconds) for which evaluation is delayed. This is only used by metric monitors.",
				Type:        schema.TypeInt,
				Computed:    true,
			},
			"no_data_timeframe": {
				Description: "The number of minutes before the monitor notifies when data stops reporting.",
				Type:        schema.TypeInt,
				Computed:    true,
			},
			"renotify_interval": {
				Description: "The number of minutes after the last notification before the monitor re-notifies on the current status.",
				Type:        schema.TypeInt,
				Computed:    true,
			},
			"notify_audit": {
				Description: "Whether or not tagged users are notified on changes to the monitor.",
				Type:        schema.TypeBool,
				Computed:    true,
			},
			"timeout_h": {
				Description: "Number of hours of the monitor not reporting data before it automatically resolves from a triggered state.",
				Type:        schema.TypeInt,
				Computed:    true,
			},
			"require_full_window": {
				Description: "Whether or not the monitor needs a full window of data before it is evaluated.",
				Type:        schema.TypeBool,
				Computed:    true,
			},
			"locked": {
				Description: "Whether or not changes to the monitor are restricted to the creator or admins.",
				Type:        schema.TypeBool,
				Computed:    true,
			},
			"include_tags": {
				Description: "Whether or not notifications from the monitor automatically inserts its triggering tags into the title.",
				Type:        schema.TypeBool,
				Computed:    true,
			},
			"tags": {
				Description: "List of tags associated with the monitor.",
				// we use TypeSet to represent tags, paradoxically to be able to maintain them ordered;
				// we order them explicitly in the read/create/update methods of this resource and using
				// TypeSet makes Terraform ignore differences in order when creating a plan
				Type:     schema.TypeSet,
				Computed: true,
				Elem:     &schema.Schema{Type: schema.TypeString},
			},
			"enable_logs_sample": {
				Description: "Whether or not a list of log values which triggered the alert is included. This is only used by log monitors.",
				Type:        schema.TypeBool,
				Computed:    true,
			},
			"groupby_simple_monitor": {
				Description: "Whether or not to trigger one alert if any source breaches a threshold.",
				Type:        schema.TypeBool,
				Computed:    true,
			},
		},
	}
}

<<<<<<< HEAD
func dataSourceDatadogMonitorsRead(ctx context.Context, d *schema.ResourceData, meta interface{}) diag.Diagnostics {
=======
func dataSourceDatadogMonitorRead(d *schema.ResourceData, meta interface{}) error {
>>>>>>> 154a3a6f
	providerConf := meta.(*ProviderConfiguration)
	datadogClientV1 := providerConf.DatadogClientV1
	authV1 := providerConf.AuthV1

	optionalParams := datadogV1.NewListMonitorsOptionalParameters()
	if v, ok := d.GetOk("name_filter"); ok {
		optionalParams = optionalParams.WithName(v.(string))
	}
	if v, ok := d.GetOk("tags_filter"); ok {
		optionalParams = optionalParams.WithTags(strings.Join(expandStringList(v.([]interface{})), ","))
	}
	if v, ok := d.GetOk("monitor_tags_filter"); ok {
		optionalParams = optionalParams.WithMonitorTags(strings.Join(expandStringList(v.([]interface{})), ","))
	}

	monitors, _, err := datadogClientV1.MonitorsApi.ListMonitors(authV1, *optionalParams)
	if err != nil {
		return utils.TranslateClientErrorDiag(err, "error querying monitors")
	}
	if len(monitors) > 1 {
		return diag.Errorf("your query returned more than one result, please try a more specific search criteria")
	}
	if len(monitors) == 0 {
		return diag.Errorf("your query returned no result, please try a less specific search criteria")
	}

	m := monitors[0]

	thresholds := make(map[string]string)

	if v, ok := m.Options.Thresholds.GetOkOk(); ok {
		thresholds["ok"] = fmt.Sprintf("%v", *v)
	}
	if v, ok := m.Options.Thresholds.GetWarningOk(); ok {
		thresholds["warning"] = fmt.Sprintf("%v", *v)
	}
	if v, ok := m.Options.Thresholds.GetCriticalOk(); ok {
		thresholds["critical"] = fmt.Sprintf("%v", *v)
	}
	if v, ok := m.Options.Thresholds.GetUnknownOk(); ok {
		thresholds["unknown"] = fmt.Sprintf("%v", *v)
	}
	if v, ok := m.Options.Thresholds.GetWarningRecoveryOk(); ok {
		thresholds["warning_recovery"] = fmt.Sprintf("%v", *v)
	}
	if v, ok := m.Options.Thresholds.GetCriticalRecoveryOk(); ok {
		thresholds["critical_recovery"] = fmt.Sprintf("%v", *v)
	}

	thresholdWindows := make(map[string]string)
	for k, v := range map[string]string{
		"recovery_window": m.Options.ThresholdWindows.GetRecoveryWindow(),
		"trigger_window":  m.Options.ThresholdWindows.GetTriggerWindow(),
	} {
		if v != "" {
			thresholdWindows[k] = v
		}
	}

	var tags []string
	for _, s := range m.GetTags() {
		tags = append(tags, s)
	}
	sort.Strings(tags)

	d.SetId(strconv.FormatInt(m.GetId(), 10))
	d.Set("name", m.GetName())
	d.Set("message", m.GetMessage())
	d.Set("query", m.GetQuery())
	d.Set("type", m.GetType())

	if err := d.Set("monitor_thresholds", []interface{}{thresholds}); err != nil {
		return diag.FromErr(err)
	}
	if err := d.Set("monitor_threshold_windows", []interface{}{thresholdWindows}); err != nil {
		return diag.FromErr(err)
	}

	d.Set("new_host_delay", m.Options.GetNewHostDelay())
	d.Set("evaluation_delay", m.Options.GetEvaluationDelay())
	d.Set("notify_no_data", m.Options.GetNotifyNoData())
	d.Set("no_data_timeframe", m.Options.GetNoDataTimeframe())
	d.Set("renotify_interval", m.Options.GetRenotifyInterval())
	d.Set("notify_audit", m.Options.GetNotifyAudit())
	d.Set("timeout_h", m.Options.GetTimeoutH())
	d.Set("escalation_message", m.Options.GetEscalationMessage())
	d.Set("include_tags", m.Options.GetIncludeTags())
	d.Set("tags", tags)
	d.Set("require_full_window", m.Options.GetRequireFullWindow()) // TODO Is this one of those options that we neeed to check?
	d.Set("locked", m.Options.GetLocked())
	d.Set("groupby_simple_monitor", m.Options.GetGroupbySimpleMonitor())

	if m.GetType() == datadogV1.MONITORTYPE_LOG_ALERT {
		d.Set("enable_logs_sample", m.Options.GetEnableLogsSample())
	}

	return nil
}

func expandStringList(configured []interface{}) []string {
	vs := make([]string, 0, len(configured))
	for _, v := range configured {
		val, ok := v.(string)
		if ok && val != "" {
			vs = append(vs, v.(string))
		}
	}
	return vs
}<|MERGE_RESOLUTION|>--- conflicted
+++ resolved
@@ -17,11 +17,7 @@
 func dataSourceDatadogMonitor() *schema.Resource {
 	return &schema.Resource{
 		Description: "Use this data source to retrieve information about an existing monitor for use in other resources.",
-<<<<<<< HEAD
-		ReadContext: dataSourceDatadogMonitorsRead,
-=======
-		Read:        dataSourceDatadogMonitorRead,
->>>>>>> 154a3a6f
+		ReadContext: dataSourceDatadogMonitorRead,
 		Schema: map[string]*schema.Schema{
 			"name_filter": {
 				Description: "A monitor name to limit the search.",
@@ -192,11 +188,7 @@
 	}
 }
 
-<<<<<<< HEAD
-func dataSourceDatadogMonitorsRead(ctx context.Context, d *schema.ResourceData, meta interface{}) diag.Diagnostics {
-=======
-func dataSourceDatadogMonitorRead(d *schema.ResourceData, meta interface{}) error {
->>>>>>> 154a3a6f
+func dataSourceDatadogMonitorRead(ctx context.Context, d *schema.ResourceData, meta interface{}) diag.Diagnostics {
 	providerConf := meta.(*ProviderConfiguration)
 	datadogClientV1 := providerConf.DatadogClientV1
 	authV1 := providerConf.AuthV1

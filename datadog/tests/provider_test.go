package test

import (
	"bytes"
	"context"
	"crypto/sha256"
	"fmt"
	"io/ioutil"
	"log"
	"net/http"
	"net/url"
	"os"
	"path/filepath"
	"runtime"
	"strconv"
	"strings"
	"testing"
	"time"

	"github.com/terraform-providers/terraform-provider-datadog/datadog"
	"github.com/terraform-providers/terraform-provider-datadog/datadog/internal/transport"
	"github.com/terraform-providers/terraform-provider-datadog/datadog/internal/utils"

	datadogV1 "github.com/DataDog/datadog-api-client-go/api/v1/datadog"
	datadogV2 "github.com/DataDog/datadog-api-client-go/api/v2/datadog"
	"github.com/dnaeon/go-vcr/cassette"
	"github.com/dnaeon/go-vcr/recorder"
	"github.com/hashicorp/go-cleanhttp"
	"github.com/hashicorp/terraform-plugin-sdk/v2/diag"
	"github.com/hashicorp/terraform-plugin-sdk/v2/helper/logging"
	"github.com/hashicorp/terraform-plugin-sdk/v2/helper/resource"
	"github.com/hashicorp/terraform-plugin-sdk/v2/helper/schema"
	"github.com/hashicorp/terraform-plugin-sdk/v2/terraform"
	"github.com/jonboulle/clockwork"
	datadogCommunity "github.com/zorkian/go-datadog-api"
	ddhttp "gopkg.in/DataDog/dd-trace-go.v1/contrib/net/http"
	ddtesting "gopkg.in/DataDog/dd-trace-go.v1/contrib/testing"
	"gopkg.in/DataDog/dd-trace-go.v1/ddtrace/ext"
	"gopkg.in/DataDog/dd-trace-go.v1/ddtrace/tracer"
)

type clockContextKey string

const ddTestOrg = "fasjyydbcgwwc2uc"
const testAPIKeyEnvName = "DD_TEST_CLIENT_API_KEY"
const testAPPKeyEnvName = "DD_TEST_CLIENT_APP_KEY"
const testOrgEnvName = "DD_TEST_ORG"

var isTestOrgC *bool

var testFiles2EndpointTags = map[string]string{
	"tests/data_source_datadog_api_key_test":                           "api_keys",
	"tests/data_source_datadog_application_key_test":                   "application_keys",
	"tests/data_source_datadog_dashboard_test":                         "dashboard",
	"tests/data_source_datadog_dashboard_list_test":                    "dashboard-lists",
	"tests/data_source_datadog_ip_ranges_test":                         "ip-ranges",
	"tests/data_source_datadog_monitor_test":                           "monitors",
	"tests/data_source_datadog_monitors_test":                          "monitors",
	"tests/data_source_datadog_permissions_test":                       "permissions",
	"tests/data_source_datadog_role_test":                              "roles",
	"tests/data_source_datadog_user_test":                              "users",
	"tests/data_source_datadog_security_monitoring_rules_test":         "security-monitoring",
	"tests/data_source_datadog_security_monitoring_filters_test":       "security-monitoring",
	"tests/data_source_datadog_service_level_objective_test":           "service-level-objectives",
	"tests/data_source_datadog_service_level_objectives_test":          "service-level-objectives",
	"tests/data_source_datadog_synthetics_locations_test":              "synthetics",
	"tests/data_source_datadog_synthetics_global_variable_test":        "synthetics",
	"tests/import_datadog_downtime_test":                               "downtimes",
	"tests/import_datadog_integration_pagerduty_test":                  "integration-pagerduty",
	"tests/import_datadog_logs_pipeline_test":                          "logs-pipelines",
	"tests/import_datadog_monitor_test":                                "monitors",
	"tests/import_datadog_user_test":                                   "users",
	"tests/provider_test":                                              "terraform",
	"tests/resource_datadog_api_key_test":                              "api_keys",
	"tests/resource_datadog_application_key_test":                      "application_keys",
	"tests/resource_datadog_child_organization_test":                   "organization",
	"tests/resource_datadog_dashboard_alert_graph_test":                "dashboards",
	"tests/resource_datadog_dashboard_alert_value_test":                "dashboards",
	"tests/resource_datadog_dashboard_change_test":                     "dashboards",
	"tests/resource_datadog_dashboard_check_status_test":               "dashboards",
	"tests/resource_datadog_dashboard_distribution_test":               "dashboards",
	"tests/resource_datadog_dashboard_event_stream_test":               "dashboards",
	"tests/resource_datadog_dashboard_event_timeline_test":             "dashboards",
	"tests/resource_datadog_dashboard_free_text_test":                  "dashboards",
	"tests/resource_datadog_dashboard_heatmap_test":                    "dashboards",
	"tests/resource_datadog_dashboard_hostmap_test":                    "dashboards",
	"tests/resource_datadog_dashboard_iframe_test":                     "dashboards",
	"tests/resource_datadog_dashboard_image_test":                      "dashboards",
	"tests/resource_datadog_dashboard_list_test":                       "dashboard-lists",
	"tests/resource_datadog_dashboard_log_stream_test":                 "dashboards",
	"tests/resource_datadog_dashboard_manage_status_test":              "dashboards",
	"tests/resource_datadog_dashboard_note_test":                       "dashboards",
	"tests/resource_datadog_dashboard_query_table_test":                "dashboards",
	"tests/resource_datadog_dashboard_query_value_test":                "dashboards",
	"tests/resource_datadog_dashboard_scatterplot_test":                "dashboards",
	"tests/resource_datadog_dashboard_service_map_test":                "dashboards",
	"tests/resource_datadog_dashboard_slo_test":                        "dashboards",
	"tests/resource_datadog_dashboard_test":                            "dashboards",
	"tests/resource_datadog_dashboard_timeseries_test":                 "dashboards",
	"tests/resource_datadog_dashboard_top_list_test":                   "dashboards",
	"tests/resource_datadog_dashboard_trace_service_test":              "dashboards",
	"tests/resource_datadog_dashboard_json_test":                       "dashboards-json",
	"tests/resource_datadog_downtime_test":                             "downtimes",
	"tests/resource_datadog_dashboard_geomap_test":                     "dashboards",
	"tests/resource_datadog_integration_aws_lambda_arn_test":           "integration-aws",
	"tests/resource_datadog_integration_aws_log_collection_test":       "integration-aws",
	"tests/resource_datadog_integration_aws_tag_filter_test":           "integration-aws",
	"tests/resource_datadog_integration_aws_test":                      "integration-aws",
	"tests/resource_datadog_integration_azure_test":                    "integration-azure",
	"tests/resource_datadog_integration_gcp_test":                      "integration-gcp",
	"tests/resource_datadog_integration_pagerduty_service_object_test": "integration-pagerduty",
	"tests/resource_datadog_integration_pagerduty_test":                "integration-pagerduty",
	"tests/resource_datadog_integration_slack_channel_test":            "integration-slack-channel",
	"tests/resource_datadog_logs_archive_test":                         "logs-archive",
	"tests/resource_datadog_logs_archive_order_test":                   "logs-archive-order",
	"tests/resource_datadog_logs_index_test":                           "logs-index",
	"tests/resource_datadog_logs_custom_pipeline_test":                 "logs-pipelines",
	"tests/resource_datadog_logs_metric_test":                          "logs-metric",
	"tests/resource_datadog_metric_metadata_test":                      "metrics",
	"tests/resource_datadog_metric_tag_configuration_test":             "metrics",
	"tests/resource_datadog_monitor_test":                              "monitors",
	"tests/resource_datadog_organization_settings_test":                "organization",
	"tests/resource_datadog_role_test":                                 "roles",
	"tests/resource_datadog_screenboard_test":                          "dashboards",
	"tests/resource_datadog_security_monitoring_default_rule_test":     "security-monitoring",
	"tests/resource_datadog_security_monitoring_rule_test":             "security-monitoring",
	"tests/resource_datadog_security_monitoring_filter_test":           "security-monitoring",
	"tests/resource_datadog_service_level_objective_test":              "service-level-objectives",
	"tests/resource_datadog_slo_correction_test":                       "slo_correction",
	"tests/resource_datadog_synthetics_test_test":                      "synthetics",
	"tests/resource_datadog_synthetics_global_variable_test":           "synthetics",
	"tests/resource_datadog_synthetics_private_location_test":          "synthetics",
	"tests/resource_datadog_timeboard_test":                            "dashboards",
	"tests/resource_datadog_user_test":                                 "users",
<<<<<<< HEAD
	"tests/resource_datadog_webhook_custom_variable_test":              "webhook_custom_variable",
=======
	"tests/resource_datadog_webhook_test":                              "webhook",
>>>>>>> fe1eb1a9
}

// getEndpointTagValue traverses callstack frames to find the test function that invoked this call;
// it then matches the file defining this function against testFiles2EndpointTags to figure out
// the tag value to set on span
func getEndpointTagValue(t *testing.T) (string, error) {
	var pcs [512]uintptr
	var frame runtime.Frame
	more := true
	n := runtime.Callers(1, pcs[:])
	frames := runtime.CallersFrames(pcs[:n])
	functionFile := ""
	testName := t.Name()
	for more {
		frame, more = frames.Next()
		// nested test functions like `TestAuthenticationValidate/200_Valid` will have frame.Function ending with
		// ".funcX", `e.g. datadog.TestAuthenticationValidate.func1`, so trim everything after last "/" in test name
		// and everything after last "." in frame function name
		frameFunction := frame.Function
		if strings.Contains(testName, "/") {
			testName = testName[:strings.LastIndex(testName, "/")]
			frameFunction = frameFunction[:strings.LastIndex(frameFunction, ".")]
		}
		if strings.HasSuffix(frameFunction, "."+testName) {
			functionFile = frame.File
			// when we find the frame with the current test function, match it against testFiles2EndpointTags
			for file, tag := range testFiles2EndpointTags {
				if strings.HasSuffix(functionFile, fmt.Sprintf("datadog/%s.go", file)) {
					return tag, nil
				}
			}
		}
	}
	return "", fmt.Errorf(
		"Endpoint tag for test file %s not found in datadog/provider_test.go, please add it to `testFiles2EndpointTags`",
		functionFile)
}

func isRecording() bool {
	return os.Getenv("RECORD") == "true"
}

func isReplaying() bool {
	return os.Getenv("RECORD") == "false"
}

func isDebug() bool {
	return os.Getenv("DEBUG") == "true"
}

func isAPIKeySet() bool {
	if os.Getenv(testAPIKeyEnvName) != "" {
		return true
	}
	return false
}

func isAPPKeySet() bool {
	if os.Getenv(testAPPKeyEnvName) != "" {
		return true
	}
	return false
}

func isTestOrg() bool {
	if isTestOrgC != nil {
		return *isTestOrgC
	}
	// If keys belong to test org, then this get will succeed, otherwise it will fail with 400
	publicID := ddTestOrg
	if v := os.Getenv(testOrgEnvName); v != "" {
		publicID = v
	}
	client := &http.Client{}
	req, _ := http.NewRequest("GET", "https://api.datadoghq.com/api/v1/org/"+publicID, nil)
	req.Header.Add("DD-API-KEY", os.Getenv(testAPIKeyEnvName))
	req.Header.Add("DD-APPLICATION-KEY", os.Getenv(testAPPKeyEnvName))
	resp, err := client.Do(req)
	if err != nil || resp.StatusCode != 200 {
		r := false
		isTestOrgC = &r
		return r
	}
	r := true
	isTestOrgC = &r
	return r
}

// isCIRun returns true if the CI environment variable is set to "true"
func isCIRun() bool {
	return os.Getenv("CI") == "true"
}

func setClock(t *testing.T) clockwork.FakeClock {
	os.MkdirAll("cassettes", 0755)
	f, err := os.Create(fmt.Sprintf("cassettes/%s.freeze", t.Name()))
	if err != nil {
		t.Fatalf("Could not set clock: %v", err)
	}
	defer f.Close()
	now := clockwork.NewRealClock().Now()
	f.WriteString(now.Format(time.RFC3339Nano))
	return clockwork.NewFakeClockAt(now)
}

func restoreClock(t *testing.T) clockwork.FakeClock {
	data, err := ioutil.ReadFile(fmt.Sprintf("cassettes/%s.freeze", t.Name()))
	if err != nil {
		t.Logf("Could not load clock: %v", err)
		return setClock(t)
	}
	now, err := time.Parse(time.RFC3339Nano, string(data))
	if err != nil {
		t.Fatalf("Could not parse clock date: %v", err)
	}
	return clockwork.NewFakeClockAt(now)
}

func testClock(t *testing.T) clockwork.FakeClock {
	if isRecording() {
		return setClock(t)
	} else if isReplaying() {
		return restoreClock(t)
	}
	// do not set or restore frozen time
	return clockwork.NewFakeClockAt(clockwork.NewRealClock().Now())
}

func clockFromContext(ctx context.Context) clockwork.FakeClock {
	return ctx.Value(clockContextKey("clock")).(clockwork.FakeClock)
}

// uniqueEntityName will return a unique string that can be used as a title/description/summary/...
// of an API entity. When used in Azure Pipelines and RECORD=true or RECORD=none, it will include
// BuildId to enable mapping resources that weren't deleted to builds.
func uniqueEntityName(ctx context.Context, t *testing.T) string {
	name := withUniqueSurrounding(clockFromContext(ctx), t.Name())
	return name
}

// SecurePath replaces all dangerous characters in the path.
func SecurePath(path string) string {
	badChars := []string{"\\", "?", "%", "*", ":", "|", `"`, "<", ">"}
	for _, c := range badChars {
		path = strings.ReplaceAll(path, c, "_")
	}
	return filepath.Clean(path)
}

// withUniqueSurrounding will wrap a string that can be used as a title/description/summary/...
// of an API entity. When used in Azure Pipelines and RECORD=true or RECORD=none, it will include
// BuildId to enable mapping resources that weren't deleted to builds.
func withUniqueSurrounding(clock clockwork.FakeClock, name string) string {
	buildID, present := os.LookupEnv("BUILD_BUILDID")
	if !present || !isCIRun() || isReplaying() {
		buildID = "local"
	}

	// NOTE: some endpoints have limits on certain fields (e.g. Roles V2 names can only be 55 chars long),
	// so we need to keep this short
	result := fmt.Sprintf("tf-%s-%s-%d", SecurePath(name), buildID, clock.Now().Unix())
	// In case this is used in URL, make sure we replace the slash that is added by subtests
	result = strings.ReplaceAll(result, "/", "-")
	return result
}

// uniqueAWSAccountID takes uniqueEntityName result, hashes it to get a unique string
// and then returns first 12 characters (numerical only), so that the value can be used
// as AWS account ID and is still as unique as possible, it changes in CI, but is stable locally
func uniqueAWSAccountID(ctx context.Context, t *testing.T) string {
	uniq := uniqueEntityName(ctx, t)
	hash := fmt.Sprintf("%x", sha256.Sum256([]byte(uniq)))
	result := ""
	for _, r := range hash {
		result = fmt.Sprintf("%s%s", result, strconv.Itoa(int(r)))
	}
	return result[:12]
}

// uniqueAWSAccessKeyID takes uniqueEntityName result, hashes it to get a unique string
// and then returns first 16 characters (numerical only), so that the value can be used
// as AWS account ID and is still as unique as possible, it changes in CI, but is stable locally
func uniqueAWSAccessKeyID(ctx context.Context, t *testing.T) string {
	uniq := uniqueEntityName(ctx, t)
	hash := fmt.Sprintf("%x", sha256.Sum256([]byte(uniq)))
	result := ""
	for _, r := range hash {
		result = fmt.Sprintf("%s%s", result, strconv.Itoa(int(r)))
	}
	return result[:16]
}

func removeURLSecrets(u *url.URL) *url.URL {
	query := u.Query()
	query.Del("api_key")
	query.Del("application_key")
	u.RawQuery = query.Encode()
	return u
}

func initRecorder(t *testing.T) *recorder.Recorder {
	var mode recorder.Mode
	if isRecording() {
		mode = recorder.ModeRecording
	} else if isReplaying() {
		mode = recorder.ModeReplaying
	} else {
		mode = recorder.ModeDisabled
	}

	rec, err := recorder.NewAsMode(fmt.Sprintf("cassettes/%s", t.Name()), mode, nil)
	if err != nil {
		log.Fatal(err)
	}

	rec.SetMatcher(matchInteraction)

	rec.AddFilter(func(i *cassette.Interaction) error {
		u, err := url.Parse(i.URL)
		if err != nil {
			return err
		}
		i.URL = removeURLSecrets(u).String()
		i.Request.Headers.Del("Dd-Api-Key")
		i.Request.Headers.Del("Dd-Application-Key")
		return nil
	})
	return rec
}

// matchInteraction checks if the request matches a store request in the given cassette.
func matchInteraction(r *http.Request, i cassette.Request) bool {
	// Default matching on method and URL without secrets
	if !(r.Method == i.Method && removeURLSecrets(r.URL).String() == i.URL) {
		log.Printf("HTTP method: %s != %s; URL: %s != %s", r.Method, i.Method, removeURLSecrets(r.URL), i.URL)
		return false
	}

	// Request does not contain body (e.g. `GET`)
	if r.Body == nil {
		log.Printf("request body is empty and cassette body is: %s", i.Body)
		return i.Body == ""
	}

	// Load request body
	var b bytes.Buffer
	if _, err := b.ReadFrom(r.Body); err != nil {
		log.Printf("could not read request body: %v\n", err)
		return false
	}
	r.Body = ioutil.NopCloser(&b)

	matched := b.String() == "" || b.String() == i.Body

	// Ignore boundary differences for multipart/form-data content
	if !matched && strings.HasPrefix(r.Header["Content-Type"][0], "multipart/form-data") {
		rl := strings.Split(strings.TrimSpace(b.String()), "\n")
		cl := strings.Split(strings.TrimSpace(i.Body), "\n")
		if len(rl) > 1 && len(cl) > 1 {
			rs := strings.Join(rl[1:len(rl)-1], "\n")
			cs := strings.Join(cl[1:len(cl)-1], "\n")
			if rs == cs {
				matched = true
			}
		}
	}

	if !matched {
		log.Printf("%s != %s", b.String(), i.Body)
		log.Printf("full cassette info: %v", i)
		log.Printf("full request info: %v", *r)
	}
	return matched
}

func testSpan(ctx context.Context, t *testing.T) context.Context {
	t.Helper()
	tag, err := getEndpointTagValue(t)
	if err != nil {
		t.Fatal(err.Error())
	}
	ctx, finish := ddtesting.StartSpanWithFinish(ctx, t, ddtesting.WithSkipFrames(3), ddtesting.WithSpanOptions(
		// We need to make the tag be something that is then searchable in monitors
		// https://docs.datadoghq.com/tracing/guide/metrics_namespace/#errors
		// "version" is really the only one we can use here
		// NOTE: version is treated in slightly different way, because it's a special tag;
		// if we set it in StartSpanFromContext, it would get overwritten
		tracer.Tag(ext.Version, tag),
	))
	t.Cleanup(finish)
	return ctx
}

func initAccProvider(ctx context.Context, t *testing.T, httpClient *http.Client) *schema.Provider {
	p := datadog.Provider()
	p.ConfigureContextFunc = testProviderConfigure(ctx, httpClient, testClock(t))

	return p
}

func buildContext(ctx context.Context, apiKey string, appKey string, apiURL string) (context.Context, error) {
	ctx = context.WithValue(
		ctx,
		datadogV1.ContextAPIKeys,
		map[string]datadogV1.APIKey{
			"apiKeyAuth": datadogV1.APIKey{
				Key: apiKey,
			},
			"appKeyAuth": datadogV1.APIKey{
				Key: appKey,
			},
		},
	)
	ctx = context.WithValue(
		ctx,
		datadogV2.ContextAPIKeys,
		map[string]datadogV2.APIKey{
			"apiKeyAuth": datadogV2.APIKey{
				Key: apiKey,
			},
			"appKeyAuth": datadogV2.APIKey{
				Key: appKey,
			},
		},
	)

	if apiURL != "" {
		parsedAPIURL, parseErr := url.Parse(apiURL)
		if parseErr != nil {
			return nil, fmt.Errorf(`invalid API Url : %v`, parseErr)
		}
		if parsedAPIURL.Host == "" || parsedAPIURL.Scheme == "" {
			return nil, fmt.Errorf(`missing protocol or host : %v`, apiURL)
		}
		// If api url is passed, set and use the api name and protocol on ServerIndex{1}
		ctx = context.WithValue(ctx, datadogV1.ContextServerIndex, 1)
		ctx = context.WithValue(ctx, datadogV2.ContextServerIndex, 1)

		serverVariables := map[string]string{
			"name":     parsedAPIURL.Host,
			"protocol": parsedAPIURL.Scheme,
		}
		ctx = context.WithValue(ctx, datadogV1.ContextServerVariables, serverVariables)
		ctx = context.WithValue(ctx, datadogV2.ContextServerVariables, serverVariables)
	}
	return ctx, nil
}

func buildDatadogClientV1(httpClient *http.Client) *datadogV1.APIClient {
	//Datadog V1 API config.HTTPClient
	configV1 := datadogV1.NewConfiguration()
	configV1.SetUnstableOperationEnabled("CreateSLOCorrection", true)
	configV1.SetUnstableOperationEnabled("GetSLOCorrection", true)
	configV1.SetUnstableOperationEnabled("UpdateSLOCorrection", true)
	configV1.SetUnstableOperationEnabled("DeleteSLOCorrection", true)
	configV1.Debug = isDebug()
	configV1.HTTPClient = httpClient
	configV1.UserAgent = utils.GetUserAgent(configV1.UserAgent)
	return datadogV1.NewAPIClient(configV1)
}

func buildDatadogClientV2(httpClient *http.Client) *datadogV2.APIClient {
	//Datadog V2 API config.HTTPClient
	configV2 := datadogV2.NewConfiguration()
	configV2.SetUnstableOperationEnabled("CreateTagConfiguration", true)
	configV2.SetUnstableOperationEnabled("DeleteTagConfiguration", true)
	configV2.SetUnstableOperationEnabled("ListTagConfigurationByName", true)
	configV2.SetUnstableOperationEnabled("UpdateTagConfiguration", true)
	configV2.Debug = isDebug()
	configV2.HTTPClient = httpClient
	configV2.UserAgent = utils.GetUserAgent(configV2.UserAgent)
	return datadogV2.NewAPIClient(configV2)
}

func testProviderConfigure(ctx context.Context, httpClient *http.Client, clock clockwork.FakeClock) schema.ConfigureContextFunc {
	return func(_ context.Context, d *schema.ResourceData) (interface{}, diag.Diagnostics) {
		communityClient := datadogCommunity.NewClient(d.Get("api_key").(string), d.Get("app_key").(string))
		if apiURL := d.Get("api_url").(string); apiURL != "" {
			communityClient.SetBaseUrl(apiURL)
		}

		c := ddhttp.WrapClient(httpClient)

		communityClient.HttpClient = c
		communityClient.ExtraHeader["User-Agent"] = utils.GetUserAgent(fmt.Sprintf(
			"datadog-api-client-go/%s (go %s; os %s; arch %s)",
			"go-datadog-api",
			runtime.Version(),
			runtime.GOOS,
			runtime.GOARCH,
		))

		ctx, err := buildContext(ctx, d.Get("api_key").(string), d.Get("app_key").(string), d.Get("api_url").(string))
		if err != nil {
			return nil, diag.FromErr(err)
		}

		return &datadog.ProviderConfiguration{
			CommunityClient: communityClient,
			DatadogClientV1: buildDatadogClientV1(c),
			DatadogClientV2: buildDatadogClientV2(c),
			AuthV1:          ctx,
			AuthV2:          ctx,

			Now: clock.Now,
		}, nil
	}
}

func testAccProvidersWithHTTPClient(ctx context.Context, t *testing.T, httpClient *http.Client) map[string]func() (*schema.Provider, error) {
	provider := initAccProvider(ctx, t, httpClient)
	return map[string]func() (*schema.Provider, error){
		"datadog": func() (*schema.Provider, error) {
			return provider, nil
		},
	}
}

func testAccProviders(ctx context.Context, t *testing.T) (context.Context, map[string]func() (*schema.Provider, error)) {
	ctx = testSpan(ctx, t)
	rec := initRecorder(t)
	ctx = context.WithValue(ctx, clockContextKey("clock"), testClock(t))
	c := cleanhttp.DefaultClient()
	loggingTransport := logging.NewTransport("Datadog", rec)
	c.Transport = transport.NewCustomTransport(loggingTransport, transport.CustomTransportOptions{})
	p := testAccProvidersWithHTTPClient(ctx, t, c)
	t.Cleanup(func() {
		rec.Stop()
	})

	return ctx, p
}

func testAccProvider(t *testing.T, accProviders map[string]func() (*schema.Provider, error)) func() (*schema.Provider, error) {
	accProvider, ok := accProviders["datadog"]
	if !ok {
		t.Fatal("could not find datadog provider")
	}
	return accProvider
}

func TestProvider(t *testing.T) {
	rec := initRecorder(t)
	defer rec.Stop()

	c := cleanhttp.DefaultClient()
	c.Transport = logging.NewTransport("Datadog", rec)
	accProvider := initAccProvider(context.Background(), t, c)

	if err := accProvider.InternalValidate(); err != nil {
		t.Fatalf("err: %s", err)
	}
}

func TestProvider_impl(t *testing.T) {
	var _ = datadog.Provider()
}

func testAccPreCheck(t *testing.T) {
	// Unset all regular env to avoid mistakenly running tests against wrong org
	for _, v := range append(datadog.APPKeyEnvVars, datadog.APIKeyEnvVars...) {
		_ = os.Unsetenv(v)
	}

	if isReplaying() {
		return
	}

	if !isAPIKeySet() {
		t.Fatalf("%s must be set for acceptance tests", testAPIKeyEnvName)
	}
	if !isAPPKeySet() {
		t.Fatalf("%s must be set for acceptance tests", testAPPKeyEnvName)
	}

	if !isTestOrg() {
		t.Fatalf(
			"The keys you've set potentially belong to a production environment. "+
				"Tests do all sorts of create/update/delete calls to the organisation, so only run them against a sandbox environment. "+
				"If you know what you are doing, set the `%s` environment variable to the public ID of your organization. "+
				"See https://docs.datadoghq.com/api/latest/organizations/#list-your-managed-organizations to get it.",
			testOrgEnvName,
		)
	}

	if err := os.Setenv(datadog.DDAPIKeyEnvName, os.Getenv(testAPIKeyEnvName)); err != nil {
		t.Fatalf("Error setting API key: %v", err)
	}

	if err := os.Setenv(datadog.DDAPPKeyEnvName, os.Getenv(testAPPKeyEnvName)); err != nil {
		t.Fatalf("Error setting API key: %v", err)
	}
}

func testCheckResourceAttrs(name string, checkExists resource.TestCheckFunc, assertions []string) []resource.TestCheckFunc {
	typeSet := "TypeSet"
	funcs := []resource.TestCheckFunc{}
	funcs = append(funcs, checkExists)
	for _, assertion := range assertions {
		assertionPair := strings.Split(assertion, " = ")
		if len(assertionPair) == 1 {
			assertionPair = strings.Split(assertion, " =")
		}
		key := assertionPair[0]
		value := ""
		if len(assertionPair) > 1 {
			value = assertionPair[1]
		}

		// Handle TypeSet attributes
		if strings.Contains(key, typeSet) {
			key = strings.Replace(key, typeSet, "*", 1)
			funcs = append(funcs, resource.TestCheckTypeSetElemAttr(name, key, value))
		} else {
			funcs = append(funcs, resource.TestCheckResourceAttr(name, key, value))
			// Use utility method below, instead of the above one, to print out all state keys/values during test debugging
			//funcs = append(funcs, CheckResourceAttr(name, key, value))
		}
	}
	return funcs
}

/* Utility method for Debugging purpose. This method helps list assertions as well
It is a duplication of `resource.TestCheckResourceAttr` into which we added print statements.
*/
func CheckResourceAttr(name, key, value string) resource.TestCheckFunc {
	return func(s *terraform.State) error {
		ms := s.RootModule()
		rs, ok := ms.Resources[name]
		if !ok {
			return nil
		}

		is := rs.Primary
		if is == nil {
			return nil
		}

		for k, val := range is.Attributes {
			fmt.Printf("%v = %v\n", k, val)
		}

		// Empty containers may be elided from the state.
		// If the intent here is to check for an empty container, allow the key to
		// also be non-existent.
		emptyCheck := value == "0" && (strings.HasSuffix(key, ".#") || strings.HasSuffix(key, ".%"))

		if v, ok := is.Attributes[key]; !ok || v != value {

			if emptyCheck && !ok {
				return nil
			}

			if !ok {
				return fmt.Errorf("%s: Attribute '%s' not found", name, key)
			}

			return fmt.Errorf(
				"%s: Attribute '%s' expected %#v, got %#v",
				name,
				key,
				value,
				v)
		}
		return nil
	}
}<|MERGE_RESOLUTION|>--- conflicted
+++ resolved
@@ -132,11 +132,8 @@
 	"tests/resource_datadog_synthetics_private_location_test":          "synthetics",
 	"tests/resource_datadog_timeboard_test":                            "dashboards",
 	"tests/resource_datadog_user_test":                                 "users",
-<<<<<<< HEAD
 	"tests/resource_datadog_webhook_custom_variable_test":              "webhook_custom_variable",
-=======
 	"tests/resource_datadog_webhook_test":                              "webhook",
->>>>>>> fe1eb1a9
 }
 
 // getEndpointTagValue traverses callstack frames to find the test function that invoked this call;

--- conflicted
+++ resolved
@@ -7,7 +7,6 @@
 	"testing"
 
 	"github.com/DataDog/datadog-api-client-go/v2/api/datadogV2"
-
 	"github.com/hashicorp/terraform-plugin-testing/helper/resource"
 	"github.com/hashicorp/terraform-plugin-testing/terraform"
 
@@ -30,6 +29,7 @@
 		tags              = ["host_name:test_host"]
 	}
 	`, policyName)
+
 	resource.Test(t, resource.TestCase{
 		PreCheck:                 func() { testAccPreCheck(t) },
 		ProtoV5ProviderFactories: accProviders,
@@ -41,16 +41,20 @@
 				Check:  testAccCheckCSMThreatsPolicyExists(providers.frameworkProvider, "datadog_csm_threats_policy.policy_for_test"),
 			},
 			{
+				// Create a policy to have at least one
+				Config: policyConfig,
+				Check:  testAccCheckCSMThreatsPolicyExists(providers.frameworkProvider, "datadog_csm_threats_policy.policy_for_test"),
+			},
+			{
 				Config: fmt.Sprintf(`
 				%s
 				resource "datadog_csm_threats_agent_rule" "agent_rule_test" {
 					name              = "%s"
-                    policy_id         = datadog_csm_threats_policy.policy_for_test.id
+					policy_id         = datadog_csm_threats_policy.policy_for_test.id
 					enabled           = true
 					description       = "im a rule"
 					expression 		  = "open.file.name == \"etc/shadow/password\""
 					product_tags      = ["compliance_framework:PCI-DSS"]
-<<<<<<< HEAD
 					actions {
 						set {
 							name   = "test_action"
@@ -59,10 +63,7 @@
 							scope  = "process"
 						}
 					}
-=======
->>>>>>> bdc11946
-				}
-				`, policyConfig, agentRuleName),
+				}`, policyConfig, agentRuleName),
 				Check: resource.ComposeTestCheckFunc(
 					testAccCheckCSMThreatsAgentRuleExists(providers.frameworkProvider, resourceName),
 					checkCSMThreatsAgentRuleContent(
@@ -71,12 +72,9 @@
 						"im a rule",
 						"open.file.name == \"etc/shadow/password\"",
 						"compliance_framework:PCI-DSS",
-<<<<<<< HEAD
 						"test_action",
 						"exec.file.path",
 						"process",
-=======
->>>>>>> bdc11946
 					),
 				),
 			},
@@ -86,12 +84,11 @@
 				%s
 				resource "datadog_csm_threats_agent_rule" "agent_rule_test" {
 					name              = "%s"
-                    policy_id         = datadog_csm_threats_policy.policy_for_test.id
+					policy_id         = datadog_csm_threats_policy.policy_for_test.id
 					enabled           = true
 					description       = "updated agent rule for terraform provider test"
 					expression 		  = "open.file.name == \"etc/shadow/password\""
 					product_tags      = ["compliance_framework:ISO-27799"]
-<<<<<<< HEAD
 					actions {
 						set {
 							name   = "updated_action"
@@ -100,10 +97,7 @@
 							scope  = "container"
 						}
 					}
-=======
->>>>>>> bdc11946
-				}
-				`, policyConfig, agentRuleName),
+				}`, policyConfig, agentRuleName),
 				Check: resource.ComposeTestCheckFunc(
 					testAccCheckCSMThreatsAgentRuleExists(providers.frameworkProvider, resourceName),
 					checkCSMThreatsAgentRuleContent(
@@ -112,12 +106,9 @@
 						"updated agent rule for terraform provider test",
 						"open.file.name == \"etc/shadow/password\"",
 						"compliance_framework:ISO-27799",
-<<<<<<< HEAD
 						"updated_action",
 						"new_value",
 						"container",
-=======
->>>>>>> bdc11946
 					),
 				),
 			},
@@ -171,11 +162,7 @@
 	}
 }
 
-<<<<<<< HEAD
 func checkCSMThreatsAgentRuleContent(resourceName string, name string, description string, expression string, product_tags string, action_name string, action_value_or_field string, action_scope string) resource.TestCheckFunc {
-=======
-func checkCSMThreatsAgentRuleContent(resourceName string, name string, description string, expression string, product_tags string) resource.TestCheckFunc {
->>>>>>> bdc11946
 	return resource.ComposeTestCheckFunc(
 		resource.TestCheckResourceAttr(resourceName, "name", name),
 		resource.TestCheckResourceAttr(resourceName, "description", description),
@@ -183,7 +170,6 @@
 		resource.TestCheckResourceAttr(resourceName, "expression", expression),
 		resource.TestCheckResourceAttr(resourceName, "product_tags.#", "1"),
 		resource.TestCheckTypeSetElemAttr(resourceName, "product_tags.*", product_tags),
-<<<<<<< HEAD
 		resource.TestCheckResourceAttr(resourceName, "actions.#", "1"),
 		resource.TestCheckResourceAttr(resourceName, "actions.0.set.name", action_name),
 		resource.TestCheckResourceAttr(resourceName, "actions.0.set.scope", action_scope),
@@ -211,7 +197,5 @@
 
 			return nil
 		},
-=======
->>>>>>> bdc11946
 	)
 }
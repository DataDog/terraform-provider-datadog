package test

import (
	"context"
	"errors"
	"fmt"
	"testing"

	"github.com/DataDog/datadog-api-client-go/v2/api/datadogV2"

	"github.com/hashicorp/terraform-plugin-testing/helper/resource"
	"github.com/hashicorp/terraform-plugin-testing/terraform"

	"github.com/terraform-providers/terraform-provider-datadog/datadog/fwprovider"
)

// Create an agent rule and update its description
func TestAccCSMThreatsAgentRule_CreateAndUpdate(t *testing.T) {
	ctx, providers, accProviders := testAccFrameworkMuxProviders(context.Background(), t)

	agentRuleName := uniqueAgentRuleName(ctx)
	resourceName := "datadog_csm_threats_agent_rule.agent_rule_test"

	policyName := uniqueAgentRuleName(ctx)
	policyConfig := fmt.Sprintf(`
	resource "datadog_csm_threats_policy" "policy_for_test" {
		name              = "%s"
		enabled           = true
		description       = "im a policy"
		tags              = ["host_name:test_host"]
	}
	`, policyName)
	resource.Test(t, resource.TestCase{
		PreCheck:                 func() { testAccPreCheck(t) },
		ProtoV5ProviderFactories: accProviders,
		CheckDestroy:             testAccCheckCSMThreatsAgentRuleDestroy(providers.frameworkProvider),
		Steps: []resource.TestStep{
			{
				// Create a policy to have at least one
				Config: policyConfig,
				Check:  testAccCheckCSMThreatsPolicyExists(providers.frameworkProvider, "datadog_csm_threats_policy.policy_for_test"),
			},
			{
				Config: fmt.Sprintf(`
				%s
				resource "datadog_csm_threats_agent_rule" "agent_rule_test" {
					name              = "%s"
                    policy_id         = datadog_csm_threats_policy.policy_for_test.id
					enabled           = true
					description       = "im a rule"
					expression 		  = "open.file.name == \"etc/shadow/password\""
					product_tags      = ["compliance_framework:PCI-DSS"]
				}
				`, policyConfig, agentRuleName),
				Check: resource.ComposeTestCheckFunc(
					testAccCheckCSMThreatsAgentRuleExists(providers.frameworkProvider, resourceName),
					checkCSMThreatsAgentRuleContent(
						resourceName,
						agentRuleName,
						"im a rule",
						"open.file.name == \"etc/shadow/password\"",
						"compliance_framework:PCI-DSS",
					),
				),
			},
			// Update description
			{
				Config: fmt.Sprintf(`
				%s
				resource "datadog_csm_threats_agent_rule" "agent_rule_test" {
					name              = "%s"
                    policy_id         = datadog_csm_threats_policy.policy_for_test.id
					enabled           = true
					description       = "updated agent rule for terraform provider test"
					expression 		  = "open.file.name == \"etc/shadow/password\""
					product_tags      = ["compliance_framework:ISO-27799"]
				}
				`, policyConfig, agentRuleName),
				Check: resource.ComposeTestCheckFunc(
					testAccCheckCSMThreatsAgentRuleExists(providers.frameworkProvider, resourceName),
					checkCSMThreatsAgentRuleContent(
						resourceName,
						agentRuleName,
						"updated agent rule for terraform provider test",
						"open.file.name == \"etc/shadow/password\"",
						"compliance_framework:ISO-27799",
					),
				),
			},
		},
	})
}

<<<<<<< HEAD
func TestAccCSMThreatsAgentRule_CreateAndUpdateWithoutPolicyID(t *testing.T) {
	ctx, providers, accProviders := testAccFrameworkMuxProviders(context.Background(), t)

	agentRuleName := uniqueAgentRuleName(ctx)
	resourceName := "datadog_csm_threats_agent_rule.agent_rule_without_policy"

	resource.Test(t, resource.TestCase{
		PreCheck:                 func() { testAccPreCheck(t) },
		ProtoV5ProviderFactories: accProviders,
		CheckDestroy:             testAccCheckCSMThreatsAgentRuleDestroy(providers.frameworkProvider),
		Steps: []resource.TestStep{
			{
				Config: fmt.Sprintf(`
					resource "datadog_csm_threats_agent_rule" "agent_rule_without_policy" {
						name              = "%s"
						enabled           = true
						description       = "initial description"
						expression        = "open.file.name == \"etc/shadow/password\""
						product_tags      = ["compliance_framework:HIPAA"]
					}
					`, agentRuleName),
				Check: resource.ComposeTestCheckFunc(
					testAccCheckCSMThreatsAgentRuleExistsWithoutPolicyID(providers.frameworkProvider, resourceName),
					checkCSMThreatsAgentRuleContent(resourceName, agentRuleName, "initial description", "open.file.name == \"etc/shadow/password\"", "compliance_framework:HIPAA"),
				),
			},
			// update the description
			{
				Config: fmt.Sprintf(`
					resource "datadog_csm_threats_agent_rule" "agent_rule_without_policy" {
						name              = "%s"
						enabled           = true
						description       = "updated description"
						expression        = "open.file.name == \"etc/shadow/password\""
						product_tags      = ["compliance_framework:HIPAA"]
					}
					`, agentRuleName),
				Check: resource.ComposeTestCheckFunc(
					testAccCheckCSMThreatsAgentRuleExistsWithoutPolicyID(providers.frameworkProvider, resourceName),
					checkCSMThreatsAgentRuleContent(resourceName, agentRuleName, "updated description", "open.file.name == \"etc/shadow/password\"", "compliance_framework:HIPAA"),
				),
			},
		},
	})
}

func TestAccCSMThreatsAgentRule_CreateAndUpdateWithActions(t *testing.T) {
	ctx, providers, accProviders := testAccFrameworkMuxProviders(context.Background(), t)

	agentRuleName := uniqueAgentRuleName(ctx)
	resourceName := "datadog_csm_threats_agent_rule.agent_rule_with_actions"

	policyName := uniqueAgentRuleName(ctx)
	policyConfig := fmt.Sprintf(`
	resource "datadog_csm_threats_policy" "policy_for_actions_test" {
		name              = "%s"
		enabled           = true
		description       = "policy for actions test"
		tags              = ["host_name:test_host"]
	}
	`, policyName)

	resource.Test(t, resource.TestCase{
		PreCheck:                 func() { testAccPreCheck(t) },
		ProtoV5ProviderFactories: accProviders,
		CheckDestroy:             testAccCheckCSMThreatsAgentRuleDestroy(providers.frameworkProvider),
		Steps: []resource.TestStep{
			{
				// Create a policy to have at least one
				Config: policyConfig,
				Check:  testAccCheckCSMThreatsPolicyExists(providers.frameworkProvider, "datadog_csm_threats_policy.policy_for_actions_test"),
			},
			{
				Config: fmt.Sprintf(`
				%s
				resource "datadog_csm_threats_agent_rule" "agent_rule_with_actions" {
					name              = "%s"
                    policy_id         = datadog_csm_threats_policy.policy_for_actions_test.id
					enabled           = true
					description       = "rule with actions"
					expression 		  = "open.file.name == \"etc/shadow/password\""
					product_tags      = ["compliance_framework:PCI-DSS"]
					actions = [
						{
							set = {
								name   = "my_action_test"
								field  = "test_field"
								value  = ""
								append = false
								scope  = ""
								ttl    = 0
								size   = 0
							}
						}
					]
				}
				`, policyConfig, agentRuleName),
				Check: resource.ComposeTestCheckFunc(
					testAccCheckCSMThreatsAgentRuleExists(providers.frameworkProvider, resourceName),
					resource.TestCheckResourceAttr(resourceName, "name", agentRuleName),
					resource.TestCheckResourceAttr(resourceName, "description", "rule with actions"),
					resource.TestCheckResourceAttr(resourceName, "actions.#", "1"),
					resource.TestCheckResourceAttr(resourceName, "actions.0.set.name", "my_action_test"),
					resource.TestCheckResourceAttr(resourceName, "actions.0.set.field", "test_field"),
				),
			},
			// Update description while keeping actions the same
			{
				Config: fmt.Sprintf(`
				%s
				resource "datadog_csm_threats_agent_rule" "agent_rule_with_actions" {
					name              = "%s"
                    policy_id         = datadog_csm_threats_policy.policy_for_actions_test.id
					enabled           = true
					description       = "updated rule with actions"
					expression 		  = "open.file.name == \"etc/shadow/password\""
					product_tags      = ["compliance_framework:ISO-27799"]
					actions = [
						{
							set = {
								name   = "my_action_test"
								field  = "test_field"
								value  = ""
								append = false
								scope  = ""
								ttl    = 0
								size   = 0
							}
						}
					]
				}
				`, policyConfig, agentRuleName),
				Check: resource.ComposeTestCheckFunc(
					testAccCheckCSMThreatsAgentRuleExists(providers.frameworkProvider, resourceName),
					resource.TestCheckResourceAttr(resourceName, "name", agentRuleName),
					resource.TestCheckResourceAttr(resourceName, "description", "updated rule with actions"),
					resource.TestCheckResourceAttr(resourceName, "actions.#", "1"),
					resource.TestCheckResourceAttr(resourceName, "actions.0.set.name", "my_action_test"),
					resource.TestCheckResourceAttr(resourceName, "actions.0.set.field", "test_field"),
				),
			},
		},
	})
}

func TestAccCSMThreatsAgentRule_CreateWithActionsWithoutValue(t *testing.T) {
	ctx, providers, accProviders := testAccFrameworkMuxProviders(context.Background(), t)

	agentRuleName := uniqueAgentRuleName(ctx)
	resourceName := "datadog_csm_threats_agent_rule.agent_rule_without_value"

	policyName := uniqueAgentRuleName(ctx)
	policyConfig := fmt.Sprintf(`
	resource "datadog_csm_threats_policy" "policy_for_no_value_test" {
		name              = "%s"
		enabled           = true
		description       = "policy for no value test"
		tags              = ["host_name:test_host"]
	}
	`, policyName)

	resource.Test(t, resource.TestCase{
		PreCheck:                 func() { testAccPreCheck(t) },
		ProtoV5ProviderFactories: accProviders,
		CheckDestroy:             testAccCheckCSMThreatsAgentRuleDestroy(providers.frameworkProvider),
		Steps: []resource.TestStep{
			{
				// Create a policy to have at least one
				Config: policyConfig,
				Check:  testAccCheckCSMThreatsPolicyExists(providers.frameworkProvider, "datadog_csm_threats_policy.policy_for_no_value_test"),
			},
			{
				Config: fmt.Sprintf(`
				%s
				resource "datadog_csm_threats_agent_rule" "agent_rule_without_value" {
					name              = "%s"
                    policy_id         = datadog_csm_threats_policy.policy_for_no_value_test.id
					enabled           = true
					description       = "rule with actions without value"
					expression 		  = "open.file.name == \"etc/shadow/password\""
					product_tags      = ["compliance_framework:PCI-DSS"]
					actions = [
						{
							set = {
								name   = "my_action_hhrrr"
								field  = "process.name"
								value  = ""
								append = true
								scope  = "container"
								ttl    = 60
								size   = 10
							}
						}
					]
				}
				`, policyConfig, agentRuleName),
				Check: resource.ComposeTestCheckFunc(
					testAccCheckCSMThreatsAgentRuleExists(providers.frameworkProvider, resourceName),
					resource.TestCheckResourceAttr(resourceName, "name", agentRuleName),
					resource.TestCheckResourceAttr(resourceName, "description", "rule with actions without value"),
					resource.TestCheckResourceAttr(resourceName, "actions.#", "1"),
					resource.TestCheckResourceAttr(resourceName, "actions.0.set.name", "my_action_hhrrr"),
					resource.TestCheckResourceAttr(resourceName, "actions.0.set.field", "process.name"),
					resource.TestCheckResourceAttr(resourceName, "actions.0.set.append", "true"),
					resource.TestCheckResourceAttr(resourceName, "actions.0.set.scope", "container"),
					resource.TestCheckResourceAttr(resourceName, "actions.0.set.ttl", "60"),
					resource.TestCheckResourceAttr(resourceName, "actions.0.set.size", "10"),
				),
			},
		},
	})
}

=======
>>>>>>> 33be267b
func testAccCheckCSMThreatsAgentRuleExists(accProvider *fwprovider.FrameworkProvider, resourceName string) resource.TestCheckFunc {
	return func(s *terraform.State) error {
		resource, ok := s.RootModule().Resources[resourceName]
		if !ok {
			return fmt.Errorf("resource '%s' not found in the state %s", resourceName, s.RootModule().Resources)
		}

		if resource.Type != "datadog_csm_threats_agent_rule" {
			return fmt.Errorf("resource %s is not of type datadog_csm_threats_agent_rule, found %s instead", resourceName, resource.Type)
		}

		auth := accProvider.Auth
		apiInstances := accProvider.DatadogApiInstances

		policyId := resource.Primary.Attributes["policy_id"]
		_, _, err := apiInstances.GetCSMThreatsApiV2().GetCSMThreatsAgentRule(auth, resource.Primary.ID, *datadogV2.NewGetCSMThreatsAgentRuleOptionalParameters().WithPolicyId(policyId))
<<<<<<< HEAD
		if err != nil {
			return fmt.Errorf("received an error retrieving agent rule: %s", err)
		}

		return nil
	}
}

func testAccCheckCSMThreatsAgentRuleExistsWithoutPolicyID(accProvider *fwprovider.FrameworkProvider, resourceName string) resource.TestCheckFunc {
	return func(s *terraform.State) error {
		resource, ok := s.RootModule().Resources[resourceName]
		if !ok {
			return fmt.Errorf("resource '%s' not found in the state", resourceName)
		}

		if resource.Type != "datadog_csm_threats_agent_rule" {
			return fmt.Errorf("resource %s is not of type datadog_csm_threats_agent_rule", resourceName)
		}

		auth := accProvider.Auth
		apiInstances := accProvider.DatadogApiInstances

		_, _, err := apiInstances.GetCSMThreatsApiV2().GetCSMThreatsAgentRule(auth, resource.Primary.ID)
=======
>>>>>>> 33be267b
		if err != nil {
			return fmt.Errorf("received an error retrieving agent rule: %s", err)
		}

		return nil
	}
}

func testAccCheckCSMThreatsAgentRuleDestroy(accProvider *fwprovider.FrameworkProvider) resource.TestCheckFunc {
	return func(s *terraform.State) error {
		auth := accProvider.Auth
		apiInstances := accProvider.DatadogApiInstances

		for _, resource := range s.RootModule().Resources {
			if resource.Type == "datadog_csm_threats_agent_rule" {
				policyId := resource.Primary.Attributes["policy_id"]
				_, httpResponse, err := apiInstances.GetCSMThreatsApiV2().GetCSMThreatsAgentRule(auth, resource.Primary.ID, *datadogV2.NewGetCSMThreatsAgentRuleOptionalParameters().WithPolicyId(policyId))
				if err == nil {
					return errors.New("agent rule still exists")
				}
				if httpResponse == nil || httpResponse.StatusCode != 404 {
					return fmt.Errorf("received an error while getting the agent rule: %s", err)
				}
			}
		}

		return nil
	}
}

func checkCSMThreatsAgentRuleContent(resourceName string, name string, description string, expression string, product_tags string) resource.TestCheckFunc {
	return resource.ComposeTestCheckFunc(
		resource.TestCheckResourceAttr(resourceName, "name", name),
		resource.TestCheckResourceAttr(resourceName, "description", description),
		resource.TestCheckResourceAttr(resourceName, "enabled", "true"),
		resource.TestCheckResourceAttr(resourceName, "expression", expression),
		resource.TestCheckResourceAttr(resourceName, "product_tags.#", "1"),
		resource.TestCheckTypeSetElemAttr(resourceName, "product_tags.*", product_tags),
	)
}<|MERGE_RESOLUTION|>--- conflicted
+++ resolved
@@ -91,222 +91,6 @@
 	})
 }
 
-<<<<<<< HEAD
-func TestAccCSMThreatsAgentRule_CreateAndUpdateWithoutPolicyID(t *testing.T) {
-	ctx, providers, accProviders := testAccFrameworkMuxProviders(context.Background(), t)
-
-	agentRuleName := uniqueAgentRuleName(ctx)
-	resourceName := "datadog_csm_threats_agent_rule.agent_rule_without_policy"
-
-	resource.Test(t, resource.TestCase{
-		PreCheck:                 func() { testAccPreCheck(t) },
-		ProtoV5ProviderFactories: accProviders,
-		CheckDestroy:             testAccCheckCSMThreatsAgentRuleDestroy(providers.frameworkProvider),
-		Steps: []resource.TestStep{
-			{
-				Config: fmt.Sprintf(`
-					resource "datadog_csm_threats_agent_rule" "agent_rule_without_policy" {
-						name              = "%s"
-						enabled           = true
-						description       = "initial description"
-						expression        = "open.file.name == \"etc/shadow/password\""
-						product_tags      = ["compliance_framework:HIPAA"]
-					}
-					`, agentRuleName),
-				Check: resource.ComposeTestCheckFunc(
-					testAccCheckCSMThreatsAgentRuleExistsWithoutPolicyID(providers.frameworkProvider, resourceName),
-					checkCSMThreatsAgentRuleContent(resourceName, agentRuleName, "initial description", "open.file.name == \"etc/shadow/password\"", "compliance_framework:HIPAA"),
-				),
-			},
-			// update the description
-			{
-				Config: fmt.Sprintf(`
-					resource "datadog_csm_threats_agent_rule" "agent_rule_without_policy" {
-						name              = "%s"
-						enabled           = true
-						description       = "updated description"
-						expression        = "open.file.name == \"etc/shadow/password\""
-						product_tags      = ["compliance_framework:HIPAA"]
-					}
-					`, agentRuleName),
-				Check: resource.ComposeTestCheckFunc(
-					testAccCheckCSMThreatsAgentRuleExistsWithoutPolicyID(providers.frameworkProvider, resourceName),
-					checkCSMThreatsAgentRuleContent(resourceName, agentRuleName, "updated description", "open.file.name == \"etc/shadow/password\"", "compliance_framework:HIPAA"),
-				),
-			},
-		},
-	})
-}
-
-func TestAccCSMThreatsAgentRule_CreateAndUpdateWithActions(t *testing.T) {
-	ctx, providers, accProviders := testAccFrameworkMuxProviders(context.Background(), t)
-
-	agentRuleName := uniqueAgentRuleName(ctx)
-	resourceName := "datadog_csm_threats_agent_rule.agent_rule_with_actions"
-
-	policyName := uniqueAgentRuleName(ctx)
-	policyConfig := fmt.Sprintf(`
-	resource "datadog_csm_threats_policy" "policy_for_actions_test" {
-		name              = "%s"
-		enabled           = true
-		description       = "policy for actions test"
-		tags              = ["host_name:test_host"]
-	}
-	`, policyName)
-
-	resource.Test(t, resource.TestCase{
-		PreCheck:                 func() { testAccPreCheck(t) },
-		ProtoV5ProviderFactories: accProviders,
-		CheckDestroy:             testAccCheckCSMThreatsAgentRuleDestroy(providers.frameworkProvider),
-		Steps: []resource.TestStep{
-			{
-				// Create a policy to have at least one
-				Config: policyConfig,
-				Check:  testAccCheckCSMThreatsPolicyExists(providers.frameworkProvider, "datadog_csm_threats_policy.policy_for_actions_test"),
-			},
-			{
-				Config: fmt.Sprintf(`
-				%s
-				resource "datadog_csm_threats_agent_rule" "agent_rule_with_actions" {
-					name              = "%s"
-                    policy_id         = datadog_csm_threats_policy.policy_for_actions_test.id
-					enabled           = true
-					description       = "rule with actions"
-					expression 		  = "open.file.name == \"etc/shadow/password\""
-					product_tags      = ["compliance_framework:PCI-DSS"]
-					actions = [
-						{
-							set = {
-								name   = "my_action_test"
-								field  = "test_field"
-								value  = ""
-								append = false
-								scope  = ""
-								ttl    = 0
-								size   = 0
-							}
-						}
-					]
-				}
-				`, policyConfig, agentRuleName),
-				Check: resource.ComposeTestCheckFunc(
-					testAccCheckCSMThreatsAgentRuleExists(providers.frameworkProvider, resourceName),
-					resource.TestCheckResourceAttr(resourceName, "name", agentRuleName),
-					resource.TestCheckResourceAttr(resourceName, "description", "rule with actions"),
-					resource.TestCheckResourceAttr(resourceName, "actions.#", "1"),
-					resource.TestCheckResourceAttr(resourceName, "actions.0.set.name", "my_action_test"),
-					resource.TestCheckResourceAttr(resourceName, "actions.0.set.field", "test_field"),
-				),
-			},
-			// Update description while keeping actions the same
-			{
-				Config: fmt.Sprintf(`
-				%s
-				resource "datadog_csm_threats_agent_rule" "agent_rule_with_actions" {
-					name              = "%s"
-                    policy_id         = datadog_csm_threats_policy.policy_for_actions_test.id
-					enabled           = true
-					description       = "updated rule with actions"
-					expression 		  = "open.file.name == \"etc/shadow/password\""
-					product_tags      = ["compliance_framework:ISO-27799"]
-					actions = [
-						{
-							set = {
-								name   = "my_action_test"
-								field  = "test_field"
-								value  = ""
-								append = false
-								scope  = ""
-								ttl    = 0
-								size   = 0
-							}
-						}
-					]
-				}
-				`, policyConfig, agentRuleName),
-				Check: resource.ComposeTestCheckFunc(
-					testAccCheckCSMThreatsAgentRuleExists(providers.frameworkProvider, resourceName),
-					resource.TestCheckResourceAttr(resourceName, "name", agentRuleName),
-					resource.TestCheckResourceAttr(resourceName, "description", "updated rule with actions"),
-					resource.TestCheckResourceAttr(resourceName, "actions.#", "1"),
-					resource.TestCheckResourceAttr(resourceName, "actions.0.set.name", "my_action_test"),
-					resource.TestCheckResourceAttr(resourceName, "actions.0.set.field", "test_field"),
-				),
-			},
-		},
-	})
-}
-
-func TestAccCSMThreatsAgentRule_CreateWithActionsWithoutValue(t *testing.T) {
-	ctx, providers, accProviders := testAccFrameworkMuxProviders(context.Background(), t)
-
-	agentRuleName := uniqueAgentRuleName(ctx)
-	resourceName := "datadog_csm_threats_agent_rule.agent_rule_without_value"
-
-	policyName := uniqueAgentRuleName(ctx)
-	policyConfig := fmt.Sprintf(`
-	resource "datadog_csm_threats_policy" "policy_for_no_value_test" {
-		name              = "%s"
-		enabled           = true
-		description       = "policy for no value test"
-		tags              = ["host_name:test_host"]
-	}
-	`, policyName)
-
-	resource.Test(t, resource.TestCase{
-		PreCheck:                 func() { testAccPreCheck(t) },
-		ProtoV5ProviderFactories: accProviders,
-		CheckDestroy:             testAccCheckCSMThreatsAgentRuleDestroy(providers.frameworkProvider),
-		Steps: []resource.TestStep{
-			{
-				// Create a policy to have at least one
-				Config: policyConfig,
-				Check:  testAccCheckCSMThreatsPolicyExists(providers.frameworkProvider, "datadog_csm_threats_policy.policy_for_no_value_test"),
-			},
-			{
-				Config: fmt.Sprintf(`
-				%s
-				resource "datadog_csm_threats_agent_rule" "agent_rule_without_value" {
-					name              = "%s"
-                    policy_id         = datadog_csm_threats_policy.policy_for_no_value_test.id
-					enabled           = true
-					description       = "rule with actions without value"
-					expression 		  = "open.file.name == \"etc/shadow/password\""
-					product_tags      = ["compliance_framework:PCI-DSS"]
-					actions = [
-						{
-							set = {
-								name   = "my_action_hhrrr"
-								field  = "process.name"
-								value  = ""
-								append = true
-								scope  = "container"
-								ttl    = 60
-								size   = 10
-							}
-						}
-					]
-				}
-				`, policyConfig, agentRuleName),
-				Check: resource.ComposeTestCheckFunc(
-					testAccCheckCSMThreatsAgentRuleExists(providers.frameworkProvider, resourceName),
-					resource.TestCheckResourceAttr(resourceName, "name", agentRuleName),
-					resource.TestCheckResourceAttr(resourceName, "description", "rule with actions without value"),
-					resource.TestCheckResourceAttr(resourceName, "actions.#", "1"),
-					resource.TestCheckResourceAttr(resourceName, "actions.0.set.name", "my_action_hhrrr"),
-					resource.TestCheckResourceAttr(resourceName, "actions.0.set.field", "process.name"),
-					resource.TestCheckResourceAttr(resourceName, "actions.0.set.append", "true"),
-					resource.TestCheckResourceAttr(resourceName, "actions.0.set.scope", "container"),
-					resource.TestCheckResourceAttr(resourceName, "actions.0.set.ttl", "60"),
-					resource.TestCheckResourceAttr(resourceName, "actions.0.set.size", "10"),
-				),
-			},
-		},
-	})
-}
-
-=======
->>>>>>> 33be267b
 func testAccCheckCSMThreatsAgentRuleExists(accProvider *fwprovider.FrameworkProvider, resourceName string) resource.TestCheckFunc {
 	return func(s *terraform.State) error {
 		resource, ok := s.RootModule().Resources[resourceName]
@@ -323,32 +107,6 @@
 
 		policyId := resource.Primary.Attributes["policy_id"]
 		_, _, err := apiInstances.GetCSMThreatsApiV2().GetCSMThreatsAgentRule(auth, resource.Primary.ID, *datadogV2.NewGetCSMThreatsAgentRuleOptionalParameters().WithPolicyId(policyId))
-<<<<<<< HEAD
-		if err != nil {
-			return fmt.Errorf("received an error retrieving agent rule: %s", err)
-		}
-
-		return nil
-	}
-}
-
-func testAccCheckCSMThreatsAgentRuleExistsWithoutPolicyID(accProvider *fwprovider.FrameworkProvider, resourceName string) resource.TestCheckFunc {
-	return func(s *terraform.State) error {
-		resource, ok := s.RootModule().Resources[resourceName]
-		if !ok {
-			return fmt.Errorf("resource '%s' not found in the state", resourceName)
-		}
-
-		if resource.Type != "datadog_csm_threats_agent_rule" {
-			return fmt.Errorf("resource %s is not of type datadog_csm_threats_agent_rule", resourceName)
-		}
-
-		auth := accProvider.Auth
-		apiInstances := accProvider.DatadogApiInstances
-
-		_, _, err := apiInstances.GetCSMThreatsApiV2().GetCSMThreatsAgentRule(auth, resource.Primary.ID)
-=======
->>>>>>> 33be267b
 		if err != nil {
 			return fmt.Errorf("received an error retrieving agent rule: %s", err)
 		}

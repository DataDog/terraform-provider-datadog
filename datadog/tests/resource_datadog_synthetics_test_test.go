package test

import (
	"context"
	"fmt"
	"strings"
	"testing"

	"github.com/terraform-providers/terraform-provider-datadog/datadog"
	"github.com/terraform-providers/terraform-provider-datadog/datadog/internal/utils"

	datadogV1 "github.com/DataDog/datadog-api-client-go/api/v1/datadog"
	"github.com/hashicorp/terraform-plugin-sdk/v2/helper/resource"
	"github.com/hashicorp/terraform-plugin-sdk/v2/helper/schema"
	"github.com/hashicorp/terraform-plugin-sdk/v2/terraform"
)

func TestAccDatadogSyntheticsAPITest_importBasic(t *testing.T) {
	t.Parallel()
	ctx, accProviders := testAccProviders(context.Background(), t)
	testName := uniqueEntityName(ctx, t)
	accProvider := testAccProvider(t, accProviders)

	resource.Test(t, resource.TestCase{
		PreCheck:          func() { testAccPreCheck(t) },
		ProviderFactories: accProviders,
		CheckDestroy:      testSyntheticsTestIsDestroyed(accProvider),
		Steps: []resource.TestStep{
			{
				Config: createSyntheticsAPITestConfig(testName),
			},
			{
				ResourceName:      "datadog_synthetics_test.foo",
				ImportState:       true,
				ImportStateVerify: true,
			},
		},
	})
}

func TestAccDatadogSyntheticsSSLTest_importBasic(t *testing.T) {
	t.Parallel()
	ctx, accProviders := testAccProviders(context.Background(), t)
	testName := uniqueEntityName(ctx, t)
	accProvider := testAccProvider(t, accProviders)

	resource.Test(t, resource.TestCase{
		PreCheck:          func() { testAccPreCheck(t) },
		ProviderFactories: accProviders,
		CheckDestroy:      testSyntheticsTestIsDestroyed(accProvider),
		Steps: []resource.TestStep{
			{
				Config: createSyntheticsSSLTestConfig(testName),
			},
			{
				ResourceName:      "datadog_synthetics_test.ssl",
				ImportState:       true,
				ImportStateVerify: true,
			},
		},
	})
}

func TestAccDatadogSyntheticsTCPTest_importBasic(t *testing.T) {
	t.Parallel()
	ctx, accProviders := testAccProviders(context.Background(), t)
	testName := uniqueEntityName(ctx, t)
	accProvider := testAccProvider(t, accProviders)

	resource.Test(t, resource.TestCase{
		PreCheck:          func() { testAccPreCheck(t) },
		ProviderFactories: accProviders,
		CheckDestroy:      testSyntheticsTestIsDestroyed(accProvider),
		Steps: []resource.TestStep{
			{
				Config: createSyntheticsTCPTestConfig(testName),
			},
			{
				ResourceName:      "datadog_synthetics_test.tcp",
				ImportState:       true,
				ImportStateVerify: true,
			},
		},
	})
}

func TestAccDatadogSyntheticsDNSTest_importBasic(t *testing.T) {
	t.Parallel()
	ctx, accProviders := testAccProviders(context.Background(), t)
	testName := uniqueEntityName(ctx, t)
	accProvider := testAccProvider(t, accProviders)

	resource.Test(t, resource.TestCase{
		PreCheck:          func() { testAccPreCheck(t) },
		ProviderFactories: accProviders,
		CheckDestroy:      testSyntheticsTestIsDestroyed(accProvider),
		Steps: []resource.TestStep{
			{
				Config: createSyntheticsDNSTestConfig(testName),
			},
			{
				ResourceName:      "datadog_synthetics_test.dns",
				ImportState:       true,
				ImportStateVerify: true,
			},
		},
	})
}

func TestAccDatadogSyntheticsBrowserTest_importBasic(t *testing.T) {
	t.Parallel()
	ctx, accProviders := testAccProviders(context.Background(), t)
	testName := uniqueEntityName(ctx, t)
	accProvider := testAccProvider(t, accProviders)

	resource.Test(t, resource.TestCase{
		PreCheck:          func() { testAccPreCheck(t) },
		ProviderFactories: accProviders,
		CheckDestroy:      testSyntheticsTestIsDestroyed(accProvider),
		Steps: []resource.TestStep{
			{
				Config: createSyntheticsBrowserTestConfig(testName),
			},
			{
				ResourceName:            "datadog_synthetics_test.bar",
				ImportState:             true,
				ImportStateVerify:       true,
				ImportStateVerifyIgnore: []string{"options_list", "browser_variable", "browser_step"},
			},
		},
	})
}

func TestAccDatadogSyntheticsAPITest_Basic(t *testing.T) {
	t.Parallel()
	ctx, accProviders := testAccProviders(context.Background(), t)
	accProvider := testAccProvider(t, accProviders)

	resource.Test(t, resource.TestCase{
		PreCheck:          func() { testAccPreCheck(t) },
		ProviderFactories: accProviders,
		CheckDestroy:      testSyntheticsTestIsDestroyed(accProvider),
		Steps: []resource.TestStep{
			createSyntheticsAPITestStep(ctx, accProvider, t),
		},
	})
}

func TestAccDatadogSyntheticsAPITest_Updated(t *testing.T) {
	t.Parallel()
	ctx, accProviders := testAccProviders(context.Background(), t)
	accProvider := testAccProvider(t, accProviders)

	resource.Test(t, resource.TestCase{
		PreCheck:          func() { testAccPreCheck(t) },
		ProviderFactories: accProviders,
		CheckDestroy:      testSyntheticsTestIsDestroyed(accProvider),
		Steps: []resource.TestStep{
			createSyntheticsAPITestStep(ctx, accProvider, t),
			updateSyntheticsAPITestStep(ctx, accProvider, t),
		},
	})
}

func TestAccDatadogSyntheticsAPITest_BasicNewAssertionsOptions(t *testing.T) {
	t.Parallel()
	ctx, accProviders := testAccProviders(context.Background(), t)
	accProvider := testAccProvider(t, accProviders)

	resource.Test(t, resource.TestCase{
		PreCheck:          func() { testAccPreCheck(t) },
		ProviderFactories: accProviders,
		CheckDestroy:      testSyntheticsTestIsDestroyed(accProvider),
		Steps: []resource.TestStep{
			createSyntheticsAPITestStepNewAssertionsOptions(ctx, accProvider, t),
		},
	})
}

func TestAccDatadogSyntheticsAPITest_UpdatedNewAssertionsOptions(t *testing.T) {
	t.Parallel()
	ctx, accProviders := testAccProviders(context.Background(), t)
	accProvider := testAccProvider(t, accProviders)

	resource.Test(t, resource.TestCase{
		PreCheck:          func() { testAccPreCheck(t) },
		ProviderFactories: accProviders,
		CheckDestroy:      testSyntheticsTestIsDestroyed(accProvider),
		Steps: []resource.TestStep{
			createSyntheticsAPITestStepNewAssertionsOptions(ctx, accProvider, t),
			updateSyntheticsAPITestStepNewAssertionsOptions(ctx, accProvider, t),
		},
	})
}

func TestAccDatadogSyntheticsSSLTest_Basic(t *testing.T) {
	t.Parallel()
	ctx, accProviders := testAccProviders(context.Background(), t)
	accProvider := testAccProvider(t, accProviders)

	resource.Test(t, resource.TestCase{
		PreCheck:          func() { testAccPreCheck(t) },
		ProviderFactories: accProviders,
		CheckDestroy:      testSyntheticsTestIsDestroyed(accProvider),
		Steps: []resource.TestStep{
			createSyntheticsSSLTestStep(ctx, accProvider, t),
		},
	})
}

func TestAccDatadogSyntheticsSSLTest_Updated(t *testing.T) {
	t.Parallel()
	ctx, accProviders := testAccProviders(context.Background(), t)
	accProvider := testAccProvider(t, accProviders)

	resource.Test(t, resource.TestCase{
		PreCheck:          func() { testAccPreCheck(t) },
		ProviderFactories: accProviders,
		CheckDestroy:      testSyntheticsTestIsDestroyed(accProvider),
		Steps: []resource.TestStep{
			createSyntheticsSSLTestStep(ctx, accProvider, t),
			updateSyntheticsSSLTestStep(ctx, accProvider, t),
		},
	})
}

func TestAccDatadogSyntheticsSSLMissingTagsAttributeTest_Basic(t *testing.T) {
	t.Parallel()
	ctx, accProviders := testAccProviders(context.Background(), t)
	accProvider := testAccProvider(t, accProviders)

	resource.Test(t, resource.TestCase{
		PreCheck:          func() { testAccPreCheck(t) },
		ProviderFactories: accProviders,
		CheckDestroy:      testSyntheticsTestIsDestroyed(accProvider),
		Steps: []resource.TestStep{
			createSyntheticsSSLMissingTagsAttributeTestStep(ctx, accProvider, t),
		},
	})
}

func TestAccDatadogSyntheticsTCPTest_Basic(t *testing.T) {
	t.Parallel()
	ctx, accProviders := testAccProviders(context.Background(), t)
	accProvider := testAccProvider(t, accProviders)

	resource.Test(t, resource.TestCase{
		PreCheck:          func() { testAccPreCheck(t) },
		ProviderFactories: accProviders,
		CheckDestroy:      testSyntheticsTestIsDestroyed(accProvider),
		Steps: []resource.TestStep{
			createSyntheticsTCPTestStep(ctx, accProvider, t),
		},
	})
}

func TestAccDatadogSyntheticsTCPTest_Updated(t *testing.T) {
	t.Parallel()
	ctx, accProviders := testAccProviders(context.Background(), t)
	accProvider := testAccProvider(t, accProviders)

	resource.Test(t, resource.TestCase{
		PreCheck:          func() { testAccPreCheck(t) },
		ProviderFactories: accProviders,
		CheckDestroy:      testSyntheticsTestIsDestroyed(accProvider),
		Steps: []resource.TestStep{
			createSyntheticsTCPTestStep(ctx, accProvider, t),
			updateSyntheticsTCPTestStep(ctx, accProvider, t),
		},
	})
}

func TestAccDatadogSyntheticsDNSTest_Basic(t *testing.T) {
	t.Parallel()
	ctx, accProviders := testAccProviders(context.Background(), t)
	accProvider := testAccProvider(t, accProviders)

	resource.Test(t, resource.TestCase{
		PreCheck:          func() { testAccPreCheck(t) },
		ProviderFactories: accProviders,
		CheckDestroy:      testSyntheticsTestIsDestroyed(accProvider),
		Steps: []resource.TestStep{
			createSyntheticsDNSTestStep(ctx, accProvider, t),
		},
	})
}

func TestAccDatadogSyntheticsDNSTest_Updated(t *testing.T) {
	t.Parallel()
	ctx, accProviders := testAccProviders(context.Background(), t)
	accProvider := testAccProvider(t, accProviders)

	resource.Test(t, resource.TestCase{
		PreCheck:          func() { testAccPreCheck(t) },
		ProviderFactories: accProviders,
		CheckDestroy:      testSyntheticsTestIsDestroyed(accProvider),
		Steps: []resource.TestStep{
			createSyntheticsDNSTestStep(ctx, accProvider, t),
			updateSyntheticsDNSTestStep(ctx, accProvider, t),
		},
	})
}

func TestAccDatadogSyntheticsBrowserTest_Basic(t *testing.T) {
	t.Parallel()
	ctx, accProviders := testAccProviders(context.Background(), t)
	accProvider := testAccProvider(t, accProviders)

	resource.Test(t, resource.TestCase{
		PreCheck:          func() { testAccPreCheck(t) },
		ProviderFactories: accProviders,
		CheckDestroy:      testSyntheticsTestIsDestroyed(accProvider),
		Steps: []resource.TestStep{
			createSyntheticsBrowserTestStep(ctx, accProvider, t),
		},
	})
}

func TestAccDatadogSyntheticsBrowserTest_Updated(t *testing.T) {
	t.Parallel()
	ctx, accProviders := testAccProviders(context.Background(), t)
	accProvider := testAccProvider(t, accProviders)

	resource.Test(t, resource.TestCase{
		PreCheck:          func() { testAccPreCheck(t) },
		ProviderFactories: accProviders,
		CheckDestroy:      testSyntheticsTestIsDestroyed(accProvider),
		Steps: []resource.TestStep{
			createSyntheticsBrowserTestStep(ctx, accProvider, t),
			updateSyntheticsBrowserTestStep(ctx, accProvider, t),
		},
	})
}

func TestAccDatadogSyntheticsBrowserTestBrowserVariables_Basic(t *testing.T) {
	t.Parallel()
	ctx, accProviders := testAccProviders(context.Background(), t)
	accProvider := testAccProvider(t, accProviders)

	resource.Test(t, resource.TestCase{
		PreCheck:          func() { testAccPreCheck(t) },
		ProviderFactories: accProviders,
		CheckDestroy:      testSyntheticsTestIsDestroyed(accProvider),
		Steps: []resource.TestStep{
			createSyntheticsBrowserTestBrowserVariablesStep(ctx, accProvider, t),
		},
	})
}

func TestAccDatadogSyntheticsBrowserTestBrowserNewBrowserStep_Basic(t *testing.T) {
	t.Parallel()
	ctx, accProviders := testAccProviders(context.Background(), t)
	accProvider := testAccProvider(t, accProviders)
	testName := uniqueEntityName(ctx, t)

	resource.Test(t, resource.TestCase{
		PreCheck:          func() { testAccPreCheck(t) },
		ProviderFactories: accProviders,
		CheckDestroy:      testSyntheticsTestIsDestroyed(accProvider),
		Steps: []resource.TestStep{
			createSyntheticsBrowserTestStepNewBrowserStep(ctx, accProvider, t, testName),
		},
	})
}

func TestAccDatadogSyntheticsTestBrowserMML_Basic(t *testing.T) {
	t.Parallel()
	ctx, accProviders := testAccProviders(context.Background(), t)
	accProvider := testAccProvider(t, accProviders)
	testName := uniqueEntityName(ctx, t)

	resource.Test(t, resource.TestCase{
		PreCheck:          func() { testAccPreCheck(t) },
		ProviderFactories: accProviders,
		CheckDestroy:      testSyntheticsTestIsDestroyed(accProvider),
		Steps: []resource.TestStep{
			createSyntheticsBrowserTestStepMML(ctx, accProvider, t, testName),
			updateBrowserTestMML(ctx, accProvider, t, testName),
			updateSyntheticsBrowserTestMmlStep(ctx, accProvider, t),
			updateSyntheticsBrowserTestForceMmlStep(ctx, accProvider, t),
		},
	})
}

<<<<<<< HEAD
func createSyntheticsAPITestStep(ctx context.Context, accProvider func() (*schema.Provider, error), t *testing.T) resource.TestStep {
=======
func TestAccDatadogSyntheticsTestMultistepApi_Basic(t *testing.T) {
	t.Parallel()
	ctx, accProviders := testAccProviders(context.Background(), t)
	accProvider := testAccProvider(t, accProviders)

	resource.Test(t, resource.TestCase{
		PreCheck:     func() { testAccPreCheck(t) },
		Providers:    accProviders,
		CheckDestroy: testSyntheticsTestIsDestroyed(accProvider),
		Steps: []resource.TestStep{
			createSyntheticsMultistepAPITest(ctx, accProvider, t),
		},
	})
}

func createSyntheticsAPITestStepDeprecated(ctx context.Context, accProvider *schema.Provider, t *testing.T) resource.TestStep {
	testName := uniqueEntityName(ctx, t)
	return resource.TestStep{
		Config: createSyntheticsAPITestConfigDeprecated(testName),
		Check: resource.ComposeTestCheckFunc(
			testSyntheticsTestExists(accProvider),
			resource.TestCheckResourceAttr(
				"datadog_synthetics_test.foo", "type", "api"),
			resource.TestCheckResourceAttr(
				"datadog_synthetics_test.foo", "subtype", "http"),
			resource.TestCheckResourceAttr(
				"datadog_synthetics_test.foo", "request.method", "GET"),
			resource.TestCheckResourceAttr(
				"datadog_synthetics_test.foo", "request.url", "https://www.datadoghq.com"),
			resource.TestCheckResourceAttr(
				"datadog_synthetics_test.foo", "assertions.#", "4"),
			resource.TestCheckResourceAttr(
				"datadog_synthetics_test.foo", "assertions.0.type", "header"),
			resource.TestCheckResourceAttr(
				"datadog_synthetics_test.foo", "assertions.0.property", "content-type"),
			resource.TestCheckResourceAttr(
				"datadog_synthetics_test.foo", "assertions.0.operator", "contains"),
			resource.TestCheckResourceAttr(
				"datadog_synthetics_test.foo", "assertions.0.target", "application/json"),
			resource.TestCheckResourceAttr(
				"datadog_synthetics_test.foo", "assertions.1.type", "statusCode"),
			resource.TestCheckResourceAttr(
				"datadog_synthetics_test.foo", "assertions.1.operator", "is"),
			resource.TestCheckResourceAttr(
				"datadog_synthetics_test.foo", "assertions.1.target", "200"),
			resource.TestCheckResourceAttr(
				"datadog_synthetics_test.foo", "assertions.2.type", "responseTime"),
			resource.TestCheckResourceAttr(
				"datadog_synthetics_test.foo", "assertions.2.operator", "lessThan"),
			resource.TestCheckResourceAttr(
				"datadog_synthetics_test.foo", "assertions.2.target", "2000"),
			resource.TestCheckResourceAttr(
				"datadog_synthetics_test.foo", "assertions.3.type", "body"),
			resource.TestCheckResourceAttr(
				"datadog_synthetics_test.foo", "assertions.3.operator", "doesNotContain"),
			resource.TestCheckResourceAttr(
				"datadog_synthetics_test.foo", "assertions.3.target", "terraform"),
			resource.TestCheckResourceAttr(
				"datadog_synthetics_test.foo", "locations.#", "1"),
			resource.TestCheckResourceAttr(
				"datadog_synthetics_test.foo", "locations.3056069023", "aws:eu-central-1"),
			resource.TestCheckResourceAttr(
				"datadog_synthetics_test.foo", "options.allow_insecure", "true"),
			resource.TestCheckResourceAttr(
				"datadog_synthetics_test.foo", "options.tick_every", "60"),
			resource.TestCheckResourceAttr(
				"datadog_synthetics_test.foo", "options.follow_redirects", "true"),
			resource.TestCheckResourceAttr(
				"datadog_synthetics_test.foo", "options.min_failure_duration", "0"),
			resource.TestCheckResourceAttr(
				"datadog_synthetics_test.foo", "options.min_location_failed", "1"),
			resource.TestCheckResourceAttr(
				"datadog_synthetics_test.foo", "options.retry_count", "1"),
			resource.TestCheckResourceAttr(
				"datadog_synthetics_test.foo", "options_list.#", "0"),
			resource.TestCheckResourceAttr(
				"datadog_synthetics_test.foo", "name", testName),
			resource.TestCheckResourceAttr(
				"datadog_synthetics_test.foo", "message", "Notify @datadog.user"),
			resource.TestCheckResourceAttr(
				"datadog_synthetics_test.foo", "tags.#", "2"),
			resource.TestCheckResourceAttr(
				"datadog_synthetics_test.foo", "tags.0", "foo:bar"),
			resource.TestCheckResourceAttr(
				"datadog_synthetics_test.foo", "tags.1", "baz"),
			resource.TestCheckResourceAttr(
				"datadog_synthetics_test.foo", "status", "paused"),
			resource.TestCheckResourceAttr(
				"datadog_synthetics_test.foo", "config_variable.0.type", "text"),
			resource.TestCheckResourceAttr(
				"datadog_synthetics_test.foo", "config_variable.0.name", "VARIABLE_NAME"),
			resource.TestCheckResourceAttr(
				"datadog_synthetics_test.foo", "config_variable.0.pattern", "{{numeric(3)}}"),
			resource.TestCheckResourceAttr(
				"datadog_synthetics_test.foo", "config_variable.0.example", "123"),
			resource.TestCheckResourceAttrSet(
				"datadog_synthetics_test.foo", "monitor_id"),
		),
	}
}

func createSyntheticsAPITestStep(ctx context.Context, accProvider *schema.Provider, t *testing.T) resource.TestStep {
>>>>>>> 0a47a8f2
	testName := uniqueEntityName(ctx, t)
	return resource.TestStep{
		Config: createSyntheticsAPITestConfig(testName),
		Check: resource.ComposeTestCheckFunc(
			testSyntheticsTestExists(accProvider),
			resource.TestCheckResourceAttr(
				"datadog_synthetics_test.foo", "type", "api"),
			resource.TestCheckResourceAttr(
				"datadog_synthetics_test.foo", "subtype", "http"),
			resource.TestCheckResourceAttr(
				"datadog_synthetics_test.foo", "request_definition.0.method", "GET"),
			resource.TestCheckResourceAttr(
				"datadog_synthetics_test.foo", "request_definition.0.url", "https://www.datadoghq.com"),
			resource.TestCheckResourceAttr(
				"datadog_synthetics_test.foo", "request_definition.0.timeout", "30"),
			resource.TestCheckResourceAttr(
				"datadog_synthetics_test.foo", "request_definition.0.body", "this is a body"),
			resource.TestCheckResourceAttr(
				"datadog_synthetics_test.foo", "request_definition.0.no_saving_response_body", "true"),
			resource.TestCheckResourceAttr(
				"datadog_synthetics_test.foo", "assertion.#", "4"),
			resource.TestCheckResourceAttr(
				"datadog_synthetics_test.foo", "assertion.0.type", "header"),
			resource.TestCheckResourceAttr(
				"datadog_synthetics_test.foo", "assertion.0.property", "content-type"),
			resource.TestCheckResourceAttr(
				"datadog_synthetics_test.foo", "assertion.0.operator", "contains"),
			resource.TestCheckResourceAttr(
				"datadog_synthetics_test.foo", "assertion.0.target", "application/json"),
			resource.TestCheckResourceAttr(
				"datadog_synthetics_test.foo", "assertion.1.type", "statusCode"),
			resource.TestCheckResourceAttr(
				"datadog_synthetics_test.foo", "assertion.1.operator", "is"),
			resource.TestCheckResourceAttr(
				"datadog_synthetics_test.foo", "assertion.1.target", "200"),
			resource.TestCheckResourceAttr(
				"datadog_synthetics_test.foo", "assertion.2.type", "responseTime"),
			resource.TestCheckResourceAttr(
				"datadog_synthetics_test.foo", "assertion.2.operator", "lessThan"),
			resource.TestCheckResourceAttr(
				"datadog_synthetics_test.foo", "assertion.2.target", "2000"),
			resource.TestCheckResourceAttr(
				"datadog_synthetics_test.foo", "assertion.3.type", "body"),
			resource.TestCheckResourceAttr(
				"datadog_synthetics_test.foo", "assertion.3.operator", "doesNotContain"),
			resource.TestCheckResourceAttr(
				"datadog_synthetics_test.foo", "assertion.3.target", "terraform"),
			resource.TestCheckResourceAttr(
				"datadog_synthetics_test.foo", "locations.#", "1"),
			resource.TestCheckResourceAttr(
				"datadog_synthetics_test.foo", "locations.0", "aws:eu-central-1"),
			resource.TestCheckResourceAttr(
				"datadog_synthetics_test.foo", "options_list.0.allow_insecure", "true"),
			resource.TestCheckResourceAttr(
				"datadog_synthetics_test.foo", "options_list.0.tick_every", "60"),
			resource.TestCheckResourceAttr(
				"datadog_synthetics_test.foo", "options_list.0.follow_redirects", "true"),
			resource.TestCheckResourceAttr(
				"datadog_synthetics_test.foo", "options_list.0.min_failure_duration", "0"),
			resource.TestCheckResourceAttr(
				"datadog_synthetics_test.foo", "options_list.0.min_location_failed", "1"),
			resource.TestCheckResourceAttr(
				"datadog_synthetics_test.foo", "options_list.0.retry.0.count", "1"),
			resource.TestCheckResourceAttr(
				"datadog_synthetics_test.foo", "options_list.0_list.#", "0"),
			resource.TestCheckResourceAttr(
				"datadog_synthetics_test.foo", "name", testName),
			resource.TestCheckResourceAttr(
				"datadog_synthetics_test.foo", "message", "Notify @datadog.user"),
			resource.TestCheckResourceAttr(
				"datadog_synthetics_test.foo", "tags.#", "2"),
			resource.TestCheckResourceAttr(
				"datadog_synthetics_test.foo", "tags.0", "foo:bar"),
			resource.TestCheckResourceAttr(
				"datadog_synthetics_test.foo", "tags.1", "baz"),
			resource.TestCheckResourceAttr(
				"datadog_synthetics_test.foo", "status", "paused"),
			resource.TestCheckResourceAttr(
				"datadog_synthetics_test.foo", "config_variable.0.type", "text"),
			resource.TestCheckResourceAttr(
				"datadog_synthetics_test.foo", "config_variable.0.name", "VARIABLE_NAME"),
			resource.TestCheckResourceAttr(
				"datadog_synthetics_test.foo", "config_variable.0.pattern", "{{numeric(3)}}"),
			resource.TestCheckResourceAttr(
				"datadog_synthetics_test.foo", "config_variable.0.example", "123"),
			resource.TestCheckResourceAttrSet(
				"datadog_synthetics_test.foo", "monitor_id"),
		),
	}
}

func createSyntheticsAPITestConfig(uniq string) string {
	return fmt.Sprintf(`
resource "datadog_synthetics_test" "foo" {
	type = "api"
	subtype = "http"

	request_definition {
		method = "GET"
		url = "https://www.datadoghq.com"
		body = "this is a body"
		timeout = 30
		no_saving_response_body = true
	}
	request_headers = {
		Accept = "application/json"
		X-Datadog-Trace-ID = "1234566789"
	}

	assertion {
		type = "header"
		property = "content-type"
		operator = "contains"
		target = "application/json"
	}
	assertion {
		type = "statusCode"
		operator = "is"
		target = "200"
	}
	assertion {
		type = "responseTime"
		operator = "lessThan"
		target = "2000"
	}
	assertion {
		type = "body"
		operator = "doesNotContain"
		target = "terraform"
	}

	locations = [ "aws:eu-central-1" ]

	options_list {
		allow_insecure = true
		tick_every = 60
		follow_redirects = true
		min_failure_duration = 0
		min_location_failed = 1
		retry {
			count = 1
		}
	}

	name = "%s"
	message = "Notify @datadog.user"
	tags = ["foo:bar", "baz"]

	status = "paused"

	config_variable {
		type = "text"
		name = "VARIABLE_NAME"
		pattern = "{{numeric(3)}}"
		example = "123"
	}
}`, uniq)
}

func createSyntheticsAPITestStepNewAssertionsOptions(ctx context.Context, accProvider func() (*schema.Provider, error), t *testing.T) resource.TestStep {
	testName := uniqueEntityName(ctx, t)
	return resource.TestStep{
		Config: createSyntheticsAPITestConfigNewAssertionsOptions(testName),
		Check: resource.ComposeTestCheckFunc(
			testSyntheticsTestExists(accProvider),
			resource.TestCheckResourceAttr(
				"datadog_synthetics_test.bar", "type", "api"),
			resource.TestCheckResourceAttr(
				"datadog_synthetics_test.bar", "subtype", "http"),
			resource.TestCheckResourceAttr(
				"datadog_synthetics_test.bar", "request_definition.0.method", "GET"),
			resource.TestCheckResourceAttr(
				"datadog_synthetics_test.bar", "request_definition.0.url", "https://www.datadoghq.com"),
			resource.TestCheckResourceAttr(
				"datadog_synthetics_test.bar", "request_query.%", "1"),
			resource.TestCheckResourceAttr(
				"datadog_synthetics_test.bar", "request_query.foo", "bar"),
			resource.TestCheckResourceAttr(
				"datadog_synthetics_test.bar", "request_basicauth.#", "1"),
			resource.TestCheckResourceAttr(
				"datadog_synthetics_test.bar", "request_basicauth.0.username", "admin"),
			resource.TestCheckResourceAttr(
				"datadog_synthetics_test.bar", "request_basicauth.0.password", "secret"),
			resource.TestCheckResourceAttr(
				"datadog_synthetics_test.bar", "request_client_certificate.0.cert.0.content", utils.ConvertToSha256("content-certificate")),
			resource.TestCheckResourceAttr(
				"datadog_synthetics_test.bar", "request_client_certificate.0.cert.0.filename", "Provided in Terraform config"),
			resource.TestCheckResourceAttr(
				"datadog_synthetics_test.bar", "request_client_certificate.0.key.0.content", utils.ConvertToSha256("content-key")),
			resource.TestCheckResourceAttr(
				"datadog_synthetics_test.bar", "request_client_certificate.0.key.0.filename", "key"),
			resource.TestCheckResourceAttr(
				"datadog_synthetics_test.bar", "assertion.#", "7"),
			resource.TestCheckResourceAttr(
				"datadog_synthetics_test.bar", "assertion.0.type", "header"),
			resource.TestCheckResourceAttr(
				"datadog_synthetics_test.bar", "assertion.0.property", "content-type"),
			resource.TestCheckResourceAttr(
				"datadog_synthetics_test.bar", "assertion.0.operator", "contains"),
			resource.TestCheckResourceAttr(
				"datadog_synthetics_test.bar", "assertion.0.target", "application/json"),
			resource.TestCheckResourceAttr(
				"datadog_synthetics_test.bar", "assertion.1.type", "statusCode"),
			resource.TestCheckResourceAttr(
				"datadog_synthetics_test.bar", "assertion.1.operator", "is"),
			resource.TestCheckResourceAttr(
				"datadog_synthetics_test.bar", "assertion.1.target", "200"),
			resource.TestCheckResourceAttr(
				"datadog_synthetics_test.bar", "assertion.2.type", "body"),
			resource.TestCheckResourceAttr(
				"datadog_synthetics_test.bar", "assertion.2.operator", "validatesJSONPath"),
			resource.TestCheckResourceAttr(
				"datadog_synthetics_test.bar", "assertion.2.targetjsonpath.#", "1"),
			resource.TestCheckResourceAttr(
				"datadog_synthetics_test.bar", "assertion.2.targetjsonpath.0.jsonpath", "topKey"),
			resource.TestCheckResourceAttr(
				"datadog_synthetics_test.bar", "assertion.2.targetjsonpath.0.operator", "isNot"),
			resource.TestCheckResourceAttr(
				"datadog_synthetics_test.bar", "assertion.2.targetjsonpath.0.targetvalue", "0"),
			resource.TestCheckResourceAttr(
				"datadog_synthetics_test.bar", "assertion.3.type", "body"),
			resource.TestCheckResourceAttr(
				"datadog_synthetics_test.bar", "assertion.3.operator", "validatesJSONPath"),
			resource.TestCheckResourceAttr(
				"datadog_synthetics_test.bar", "assertion.3.targetjsonpath.#", "1"),
			resource.TestCheckResourceAttr(
				"datadog_synthetics_test.bar", "assertion.3.targetjsonpath.0.jsonpath", "something"),
			resource.TestCheckResourceAttr(
				"datadog_synthetics_test.bar", "assertion.3.targetjsonpath.0.operator", "moreThan"),
			resource.TestCheckResourceAttr(
				"datadog_synthetics_test.bar", "assertion.3.targetjsonpath.0.targetvalue", "5"),
			resource.TestCheckResourceAttr(
				"datadog_synthetics_test.bar", "assertion.4.type", "statusCode"),
			resource.TestCheckResourceAttr(
				"datadog_synthetics_test.bar", "assertion.4.operator", "isNot"),
			resource.TestCheckResourceAttr(
				"datadog_synthetics_test.bar", "assertion.4.target", "200"),
			resource.TestCheckResourceAttr(
				"datadog_synthetics_test.bar", "assertion.5.type", "statusCode"),
			resource.TestCheckResourceAttr(
				"datadog_synthetics_test.bar", "assertion.5.operator", "matches"),
			resource.TestCheckResourceAttr(
				"datadog_synthetics_test.bar", "assertion.5.target", "20[04]"),
			resource.TestCheckResourceAttr(
				"datadog_synthetics_test.bar", "assertion.6.type", "statusCode"),
			resource.TestCheckResourceAttr(
				"datadog_synthetics_test.bar", "assertion.6.operator", "doesNotMatch"),
			resource.TestCheckResourceAttr(
				"datadog_synthetics_test.bar", "assertion.6.target", "20[04]"),
			resource.TestCheckResourceAttr(
				"datadog_synthetics_test.bar", "locations.#", "1"),
			resource.TestCheckResourceAttr(
				"datadog_synthetics_test.bar", "locations.0", "aws:eu-central-1"),
			resource.TestCheckResourceAttr(
				"datadog_synthetics_test.bar", "options_list.0.tick_every", "60"),
			resource.TestCheckResourceAttr(
				"datadog_synthetics_test.bar", "options_list.0.follow_redirects", "true"),
			resource.TestCheckResourceAttr(
				"datadog_synthetics_test.bar", "options_list.0.min_failure_duration", "0"),
			resource.TestCheckResourceAttr(
				"datadog_synthetics_test.bar", "options_list.0.min_location_failed", "1"),
			resource.TestCheckResourceAttr(
				"datadog_synthetics_test.bar", "options_list.0.monitor_options.0.renotify_interval", "100"),
			resource.TestCheckResourceAttr(
				"datadog_synthetics_test.bar", "name", testName),
			resource.TestCheckResourceAttr(
				"datadog_synthetics_test.bar", "message", "Notify @datadog.user"),
			resource.TestCheckResourceAttr(
				"datadog_synthetics_test.bar", "tags.#", "2"),
			resource.TestCheckResourceAttr(
				"datadog_synthetics_test.bar", "tags.0", "foo:bar"),
			resource.TestCheckResourceAttr(
				"datadog_synthetics_test.bar", "tags.1", "baz"),
			resource.TestCheckResourceAttr(
				"datadog_synthetics_test.bar", "status", "paused"),
			resource.TestCheckResourceAttrSet(
				"datadog_synthetics_test.bar", "monitor_id"),
		),
	}
}

func createSyntheticsAPITestConfigNewAssertionsOptions(uniq string) string {
	return fmt.Sprintf(`
resource "datadog_synthetics_test" "bar" {
	type = "api"
	subtype = "http"

	request_definition {
		method = "GET"
		url = "https://www.datadoghq.com"
		body = "this is a body"
		timeout = 30
	}
	request_query = {
		foo = "bar"
	}
	request_basicauth {
		username = "admin"
		password = "secret"
	}
	request_headers = {
		Accept = "application/json"
		X-Datadog-Trace-ID = "1234566789"
	}
	request_client_certificate {
		cert {
			content = "content-certificate"
		}
		key {
			content = "content-key"
			filename = "key"
		}
	}

	assertion {
		type = "header"
		property = "content-type"
		operator = "contains"
		target = "application/json"
	}
	assertion {
		type = "statusCode"
		operator = "is"
		target = "200"
	}
	assertion {
		type = "body"
		operator = "validatesJSONPath"
		targetjsonpath {
			operator = "isNot"
			targetvalue = "0"
			jsonpath = "topKey"
		}
	}
	assertion {
		type = "body"
		operator = "validatesJSONPath"
		targetjsonpath {
			operator = "moreThan"
			targetvalue = "5"
			jsonpath = "something"
		}
	}
	assertion {
		type = "statusCode"
		operator = "isNot"
		target = "200"
	}
	assertion {
		type = "statusCode"
		operator = "matches"
		target = "20[04]"
	}
	assertion {
		type = "statusCode"
		operator = "doesNotMatch"
		target = "20[04]"
	}

	locations = [ "aws:eu-central-1" ]
	options_list {
		tick_every = 60
		follow_redirects = true
		min_failure_duration = 0
		min_location_failed = 1

		monitor_options {
			renotify_interval = 100
		}
	}

	name = "%s"
	message = "Notify @datadog.user"
	tags = ["foo:bar", "baz"]

	status = "paused"
}`, uniq)
}

func updateSyntheticsAPITestStep(ctx context.Context, accProvider func() (*schema.Provider, error), t *testing.T) resource.TestStep {
	testName := uniqueEntityName(ctx, t) + "-updated"
	return resource.TestStep{
		Config: updateSyntheticsAPITestConfig(testName),
		Check: resource.ComposeTestCheckFunc(
			testSyntheticsTestExists(accProvider),
			resource.TestCheckResourceAttr(
				"datadog_synthetics_test.foo", "type", "api"),
			resource.TestCheckResourceAttr(
				"datadog_synthetics_test.foo", "subtype", "http"),
			resource.TestCheckResourceAttr(
				"datadog_synthetics_test.foo", "request_definition.0.method", "GET"),
			resource.TestCheckResourceAttr(
				"datadog_synthetics_test.foo", "request_definition.0.url", "https://docs.datadoghq.com"),
			resource.TestCheckResourceAttr(
				"datadog_synthetics_test.foo", "request_definition.0.timeout", "60"),
			resource.TestCheckResourceAttr(
				"datadog_synthetics_test.foo", "assertion.#", "1"),
			resource.TestCheckResourceAttr(
				"datadog_synthetics_test.foo", "assertion.0.type", "statusCode"),
			resource.TestCheckResourceAttr(
				"datadog_synthetics_test.foo", "assertion.0.operator", "isNot"),
			resource.TestCheckResourceAttr(
				"datadog_synthetics_test.foo", "assertion.0.target", "500"),
			resource.TestCheckResourceAttr(
				"datadog_synthetics_test.foo", "locations.#", "1"),
			resource.TestCheckResourceAttr(
				"datadog_synthetics_test.foo", "locations.0", "aws:eu-central-1"),
			resource.TestCheckResourceAttr(
				"datadog_synthetics_test.foo", "options_list.0.tick_every", "900"),
			resource.TestCheckResourceAttr(
				"datadog_synthetics_test.foo", "options_list.0.follow_redirects", "false"),
			resource.TestCheckResourceAttr(
				"datadog_synthetics_test.foo", "options_list.0.min_failure_duration", "10"),
			resource.TestCheckResourceAttr(
				"datadog_synthetics_test.foo", "options_list.0.min_location_failed", "1"),
			resource.TestCheckResourceAttr(
				"datadog_synthetics_test.foo", "options_list.0.retry.0.count", "3"),
			resource.TestCheckResourceAttr(
				"datadog_synthetics_test.foo", "options_list.0.retry.0.interval", "500"),
			resource.TestCheckResourceAttr(
				"datadog_synthetics_test.foo", "options_list.0.monitor_options.0.renotify_interval", "100"),
			resource.TestCheckResourceAttr(
				"datadog_synthetics_test.foo", "name", testName),
			resource.TestCheckResourceAttr(
				"datadog_synthetics_test.foo", "message", "Notify @pagerduty"),
			resource.TestCheckResourceAttr(
				"datadog_synthetics_test.foo", "tags.#", "3"),
			resource.TestCheckResourceAttr(
				"datadog_synthetics_test.foo", "tags.0", "foo:bar"),
			resource.TestCheckResourceAttr(
				"datadog_synthetics_test.foo", "tags.1", "foo"),
			resource.TestCheckResourceAttr(
				"datadog_synthetics_test.foo", "tags.2", "env:test"),
			resource.TestCheckResourceAttr(
				"datadog_synthetics_test.foo", "status", "live"),
			resource.TestCheckResourceAttrSet(
				"datadog_synthetics_test.foo", "monitor_id"),
		),
	}
}

func updateSyntheticsAPITestConfig(uniq string) string {
	return fmt.Sprintf(`
resource "datadog_synthetics_test" "foo" {
	type = "api"
	subtype = "http"

	request_definition {
		method = "GET"
		url = "https://docs.datadoghq.com"
		timeout = 60
	}

	assertion {
		type = "statusCode"
		operator = "isNot"
		target = "500"
	}

	locations = [ "aws:eu-central-1" ]

	options_list {
		tick_every = 900
		follow_redirects = false
		min_failure_duration = 10
		min_location_failed = 1

		retry {
			count = 3
			interval = 500
		}

		monitor_options {
			renotify_interval = 100
		}
	}

	name = "%s"
	message = "Notify @pagerduty"
	tags = ["foo:bar", "foo", "env:test"]

	status = "live"
}`, uniq)
}

func updateSyntheticsAPITestStepNewAssertionsOptions(ctx context.Context, accProvider func() (*schema.Provider, error), t *testing.T) resource.TestStep {
	testName := uniqueEntityName(ctx, t) + "updated"
	return resource.TestStep{
		Config: updateSyntheticsAPITestConfigNewAssertionsOptions(testName),
		Check: resource.ComposeTestCheckFunc(
			testSyntheticsTestExists(accProvider),
			resource.TestCheckResourceAttr(
				"datadog_synthetics_test.bar", "type", "api"),
			resource.TestCheckResourceAttr(
				"datadog_synthetics_test.bar", "subtype", "http"),
			resource.TestCheckResourceAttr(
				"datadog_synthetics_test.bar", "request_definition.0.method", "GET"),
			resource.TestCheckResourceAttr(
				"datadog_synthetics_test.bar", "request_definition.0.url", "https://docs.datadoghq.com"),
			resource.TestCheckResourceAttr(
				"datadog_synthetics_test.bar", "request_definition.0.timeout", "60"),
			resource.TestCheckResourceAttr(
				"datadog_synthetics_test.bar", "request_client_certificate.0.cert.0.content", utils.ConvertToSha256("content-certificate-updated")),
			resource.TestCheckResourceAttr(
				"datadog_synthetics_test.bar", "request_client_certificate.0.cert.0.filename", "Provided in Terraform config"),
			resource.TestCheckResourceAttr(
				"datadog_synthetics_test.bar", "request_client_certificate.0.key.0.content", utils.ConvertToSha256("content-key-updated")),
			resource.TestCheckResourceAttr(
				"datadog_synthetics_test.bar", "request_client_certificate.0.key.0.filename", "key-updated"),
			resource.TestCheckResourceAttr(
				"datadog_synthetics_test.bar", "assertion.#", "1"),
			resource.TestCheckResourceAttr(
				"datadog_synthetics_test.bar", "assertion.0.type", "body"),
			resource.TestCheckResourceAttr(
				"datadog_synthetics_test.bar", "assertion.0.operator", "validatesJSONPath"),
			resource.TestCheckResourceAttr(
				"datadog_synthetics_test.bar", "assertion.0.targetjsonpath.#", "1"),
			resource.TestCheckResourceAttr(
				"datadog_synthetics_test.bar", "assertion.0.targetjsonpath.0.jsonpath", "topKey"),
			resource.TestCheckResourceAttr(
				"datadog_synthetics_test.bar", "assertion.0.targetjsonpath.0.operator", "isNot"),
			resource.TestCheckResourceAttr(
				"datadog_synthetics_test.bar", "assertion.0.targetjsonpath.0.targetvalue", "0"),
			resource.TestCheckResourceAttr(
				"datadog_synthetics_test.bar", "locations.#", "1"),
			resource.TestCheckResourceAttr(
				"datadog_synthetics_test.bar", "locations.0", "aws:eu-central-1"),
			resource.TestCheckResourceAttr(
				"datadog_synthetics_test.bar", "options_list.0.tick_every", "900"),
			resource.TestCheckResourceAttr(
				"datadog_synthetics_test.bar", "options_list.0.follow_redirects", "false"),
			resource.TestCheckResourceAttr(
				"datadog_synthetics_test.bar", "options_list.0.min_failure_duration", "10"),
			resource.TestCheckResourceAttr(
				"datadog_synthetics_test.bar", "options_list.0.min_location_failed", "1"),
			resource.TestCheckResourceAttr(
				"datadog_synthetics_test.bar", "options_list.0.monitor_options.0.renotify_interval", "120"),
			resource.TestCheckResourceAttr(
				"datadog_synthetics_test.bar", "name", testName),
			resource.TestCheckResourceAttr(
				"datadog_synthetics_test.bar", "message", "Notify @pagerduty"),
			resource.TestCheckResourceAttr(
				"datadog_synthetics_test.bar", "tags.#", "3"),
			resource.TestCheckResourceAttr(
				"datadog_synthetics_test.bar", "tags.0", "foo:bar"),
			resource.TestCheckResourceAttr(
				"datadog_synthetics_test.bar", "tags.1", "foo"),
			resource.TestCheckResourceAttr(
				"datadog_synthetics_test.bar", "tags.2", "env:test"),
			resource.TestCheckResourceAttr(
				"datadog_synthetics_test.bar", "status", "live"),
			resource.TestCheckResourceAttrSet(
				"datadog_synthetics_test.bar", "monitor_id"),
		),
	}
}

func updateSyntheticsAPITestConfigNewAssertionsOptions(uniq string) string {
	return fmt.Sprintf(`
resource "datadog_synthetics_test" "bar" {
	type = "api"
	subtype = "http"

	request_definition {
		method = "GET"
		url = "https://docs.datadoghq.com"
		timeout = 60
	}

	request_client_certificate {
		cert {
			content = "content-certificate-updated"
		}
		key {
			content = "content-key-updated"
			filename = "key-updated"
		}
	}

	assertion {
		type = "body"
		operator = "validatesJSONPath"
		targetjsonpath {
			operator = "isNot"
			targetvalue = "0"
			jsonpath = "topKey"
		}
	}

	locations = [ "aws:eu-central-1" ]

	options_list {
		tick_every = 900
		follow_redirects = false
		min_failure_duration = 10
		min_location_failed = 1

		monitor_options {
			renotify_interval = 120
		}
	}

	name = "%s"
	message = "Notify @pagerduty"
	tags = ["foo:bar", "foo", "env:test"]

	status = "live"
}`, uniq)
}

func createSyntheticsSSLTestStep(ctx context.Context, accProvider func() (*schema.Provider, error), t *testing.T) resource.TestStep {
	testName := uniqueEntityName(ctx, t)
	return resource.TestStep{
		Config: createSyntheticsSSLTestConfig(testName),
		Check: resource.ComposeTestCheckFunc(
			testSyntheticsTestExists(accProvider),
			resource.TestCheckResourceAttr(
				"datadog_synthetics_test.ssl", "type", "api"),
			resource.TestCheckResourceAttr(
				"datadog_synthetics_test.ssl", "subtype", "ssl"),
			resource.TestCheckResourceAttr(
				"datadog_synthetics_test.ssl", "request_definition.0.host", "datadoghq.com"),
			resource.TestCheckResourceAttr(
				"datadog_synthetics_test.ssl", "request_definition.0.port", "443"),
			resource.TestCheckResourceAttr(
				"datadog_synthetics_test.ssl", "assertion.#", "1"),
			resource.TestCheckResourceAttr(
				"datadog_synthetics_test.ssl", "assertion.0.type", "certificate"),
			resource.TestCheckResourceAttr(
				"datadog_synthetics_test.ssl", "assertion.0.operator", "isInMoreThan"),
			resource.TestCheckResourceAttr(
				"datadog_synthetics_test.ssl", "assertion.0.target", "30"),
			resource.TestCheckResourceAttr(
				"datadog_synthetics_test.ssl", "locations.#", "1"),
			resource.TestCheckResourceAttr(
				"datadog_synthetics_test.ssl", "locations.0", "aws:eu-central-1"),
			resource.TestCheckResourceAttr(
				"datadog_synthetics_test.ssl", "options_list.0.tick_every", "60"),
			resource.TestCheckResourceAttr(
				"datadog_synthetics_test.ssl", "options_list.0.accept_self_signed", "true"),
			resource.TestCheckResourceAttr(
				"datadog_synthetics_test.ssl", "name", testName),
			resource.TestCheckResourceAttr(
				"datadog_synthetics_test.ssl", "message", "Notify @datadog.user"),
			resource.TestCheckResourceAttr(
				"datadog_synthetics_test.ssl", "tags.#", "0"),
			resource.TestCheckResourceAttr(
				"datadog_synthetics_test.ssl", "status", "paused"),
			resource.TestCheckResourceAttrSet(
				"datadog_synthetics_test.ssl", "monitor_id"),
		),
	}
}

func createSyntheticsSSLTestConfig(uniq string) string {
	return fmt.Sprintf(`
resource "datadog_synthetics_test" "ssl" {
	type = "api"
	subtype = "ssl"

	request_definition {
		host = "datadoghq.com"
		port = 443
	}

	assertion {
		type = "certificate"
		operator = "isInMoreThan"
		target = 30
	}

	locations = [ "aws:eu-central-1" ]
	options_list {
		tick_every = 60
		accept_self_signed = true
	}

	name = "%s"
	message = "Notify @datadog.user"
	tags = []

	status = "paused"
}`, uniq)
}

func createSyntheticsSSLMissingTagsAttributeTestStep(ctx context.Context, accProvider func() (*schema.Provider, error), t *testing.T) resource.TestStep {
	testName := uniqueEntityName(ctx, t)
	return resource.TestStep{
		Config: createSyntheticsSSLMissingTagsAttributeTestConfig(testName),
		Check: resource.ComposeTestCheckFunc(
			testSyntheticsTestExists(accProvider),
			resource.TestCheckResourceAttr(
				"datadog_synthetics_test.ssl", "type", "api"),
			resource.TestCheckResourceAttr(
				"datadog_synthetics_test.ssl", "subtype", "ssl"),
			resource.TestCheckResourceAttr(
				"datadog_synthetics_test.ssl", "request_definition.0.host", "datadoghq.com"),
			resource.TestCheckResourceAttr(
				"datadog_synthetics_test.ssl", "request_definition.0.port", "443"),
			resource.TestCheckResourceAttr(
				"datadog_synthetics_test.ssl", "assertion.#", "1"),
			resource.TestCheckResourceAttr(
				"datadog_synthetics_test.ssl", "assertion.0.type", "certificate"),
			resource.TestCheckResourceAttr(
				"datadog_synthetics_test.ssl", "assertion.0.operator", "isInMoreThan"),
			resource.TestCheckResourceAttr(
				"datadog_synthetics_test.ssl", "assertion.0.target", "30"),
			resource.TestCheckResourceAttr(
				"datadog_synthetics_test.ssl", "locations.#", "1"),
			resource.TestCheckResourceAttr(
				"datadog_synthetics_test.ssl", "locations.0", "aws:eu-central-1"),
			resource.TestCheckResourceAttr(
				"datadog_synthetics_test.ssl", "options_list.0.tick_every", "60"),
			resource.TestCheckResourceAttr(
				"datadog_synthetics_test.ssl", "options_list.0.accept_self_signed", "true"),
			resource.TestCheckResourceAttr(
				"datadog_synthetics_test.ssl", "name", testName),
			resource.TestCheckResourceAttr(
				"datadog_synthetics_test.ssl", "message", "Notify @datadog.user"),
			resource.TestCheckResourceAttr(
				"datadog_synthetics_test.ssl", "tags.#", "0"),
			resource.TestCheckResourceAttr(
				"datadog_synthetics_test.ssl", "status", "paused"),
			resource.TestCheckResourceAttrSet(
				"datadog_synthetics_test.ssl", "monitor_id"),
		),
	}
}

func createSyntheticsSSLMissingTagsAttributeTestConfig(uniq string) string {
	return fmt.Sprintf(`
resource "datadog_synthetics_test" "ssl" {
	type = "api"
	subtype = "ssl"

	request_definition {
		host = "datadoghq.com"
		port = 443
	}

	assertion {
		type = "certificate"
		operator = "isInMoreThan"
		target = 30
	}

	locations = [ "aws:eu-central-1" ]
	options_list {
		tick_every = 60
		accept_self_signed = true
	}

	name = "%s"
	message = "Notify @datadog.user"

	status = "paused"
}`, uniq)
}

func updateSyntheticsSSLTestStep(ctx context.Context, accProvider func() (*schema.Provider, error), t *testing.T) resource.TestStep {
	testName := uniqueEntityName(ctx, t) + "-updated"
	return resource.TestStep{
		Config: updateSyntheticsSSLTestConfig(testName),
		Check: resource.ComposeTestCheckFunc(
			testSyntheticsTestExists(accProvider),
			resource.TestCheckResourceAttr(
				"datadog_synthetics_test.ssl", "type", "api"),
			resource.TestCheckResourceAttr(
				"datadog_synthetics_test.ssl", "subtype", "ssl"),
			resource.TestCheckResourceAttr(
				"datadog_synthetics_test.ssl", "request_definition.0.host", "datadoghq.com"),
			resource.TestCheckResourceAttr(
				"datadog_synthetics_test.ssl", "request_definition.0.port", "443"),
			resource.TestCheckResourceAttr(
				"datadog_synthetics_test.ssl", "assertion.#", "1"),
			resource.TestCheckResourceAttr(
				"datadog_synthetics_test.ssl", "assertion.0.type", "certificate"),
			resource.TestCheckResourceAttr(
				"datadog_synthetics_test.ssl", "assertion.0.operator", "isInMoreThan"),
			resource.TestCheckResourceAttr(
				"datadog_synthetics_test.ssl", "assertion.0.target", "60"),
			resource.TestCheckResourceAttr(
				"datadog_synthetics_test.ssl", "locations.#", "1"),
			resource.TestCheckResourceAttr(
				"datadog_synthetics_test.ssl", "locations.0", "aws:eu-central-1"),
			resource.TestCheckResourceAttr(
				"datadog_synthetics_test.ssl", "options_list.0.tick_every", "60"),
			resource.TestCheckResourceAttr(
				"datadog_synthetics_test.ssl", "options_list.0.accept_self_signed", "false"),
			resource.TestCheckResourceAttr(
				"datadog_synthetics_test.ssl", "name", testName),
			resource.TestCheckResourceAttr(
				"datadog_synthetics_test.ssl", "message", "Notify @pagerduty"),
			resource.TestCheckResourceAttr(
				"datadog_synthetics_test.ssl", "tags.#", "3"),
			resource.TestCheckResourceAttr(
				"datadog_synthetics_test.ssl", "tags.0", "foo:bar"),
			resource.TestCheckResourceAttr(
				"datadog_synthetics_test.ssl", "tags.1", "foo"),
			resource.TestCheckResourceAttr(
				"datadog_synthetics_test.ssl", "tags.2", "env:test"),
			resource.TestCheckResourceAttr(
				"datadog_synthetics_test.ssl", "status", "live"),
			resource.TestCheckResourceAttrSet(
				"datadog_synthetics_test.ssl", "monitor_id"),
		),
	}
}

func updateSyntheticsSSLTestConfig(uniq string) string {
	return fmt.Sprintf(`
resource "datadog_synthetics_test" "ssl" {
	type = "api"
	subtype = "ssl"

	request_definition {
		host = "datadoghq.com"
		port = 443
	}

	assertion {
		type = "certificate"
		operator = "isInMoreThan"
		target = 60
	}

	locations = [ "aws:eu-central-1" ]

	options_list {
		tick_every = 60
		accept_self_signed = false
	}

	name = "%s"
	message = "Notify @pagerduty"
	tags = ["foo:bar", "foo", "env:test"]

	status = "live"
}`, uniq)
}

func createSyntheticsTCPTestStep(ctx context.Context, accProvider func() (*schema.Provider, error), t *testing.T) resource.TestStep {
	testName := uniqueEntityName(ctx, t)
	return resource.TestStep{
		Config: createSyntheticsTCPTestConfig(testName),
		Check: resource.ComposeTestCheckFunc(
			testSyntheticsTestExists(accProvider),
			resource.TestCheckResourceAttr(
				"datadog_synthetics_test.tcp", "type", "api"),
			resource.TestCheckResourceAttr(
				"datadog_synthetics_test.tcp", "subtype", "tcp"),
			resource.TestCheckResourceAttr(
				"datadog_synthetics_test.tcp", "request_definition.0.host", "agent-intake.logs.datadoghq.com"),
			resource.TestCheckResourceAttr(
				"datadog_synthetics_test.tcp", "request_definition.0.port", "443"),
			resource.TestCheckResourceAttr(
				"datadog_synthetics_test.tcp", "assertion.#", "1"),
			resource.TestCheckResourceAttr(
				"datadog_synthetics_test.tcp", "assertion.0.type", "responseTime"),
			resource.TestCheckResourceAttr(
				"datadog_synthetics_test.tcp", "assertion.0.operator", "lessThan"),
			resource.TestCheckResourceAttr(
				"datadog_synthetics_test.tcp", "assertion.0.target", "2000"),
			resource.TestCheckResourceAttr(
				"datadog_synthetics_test.tcp", "locations.#", "1"),
			resource.TestCheckResourceAttr(
				"datadog_synthetics_test.tcp", "locations.0", "aws:eu-central-1"),
			resource.TestCheckResourceAttr(
				"datadog_synthetics_test.tcp", "options_list.0.tick_every", "60"),
			resource.TestCheckResourceAttr(
				"datadog_synthetics_test.tcp", "name", testName),
			resource.TestCheckResourceAttr(
				"datadog_synthetics_test.tcp", "message", "Notify @datadog.user"),
			resource.TestCheckResourceAttr(
				"datadog_synthetics_test.tcp", "tags.#", "2"),
			resource.TestCheckResourceAttr(
				"datadog_synthetics_test.tcp", "tags.0", "foo:bar"),
			resource.TestCheckResourceAttr(
				"datadog_synthetics_test.tcp", "tags.1", "baz"),
			resource.TestCheckResourceAttr(
				"datadog_synthetics_test.tcp", "status", "paused"),
			resource.TestCheckResourceAttrSet(
				"datadog_synthetics_test.tcp", "monitor_id"),
		),
	}
}

func createSyntheticsTCPTestConfig(uniq string) string {
	return fmt.Sprintf(`
resource "datadog_synthetics_test" "tcp" {
	type = "api"
	subtype = "tcp"

	request_definition {
		host = "agent-intake.logs.datadoghq.com"
		port = 443
	}

	assertion {
		type = "responseTime"
		operator = "lessThan"
		target = 2000
	}

	locations = [ "aws:eu-central-1" ]
	options_list {
		tick_every = 60
	}

	name = "%s"
	message = "Notify @datadog.user"
	tags = ["foo:bar", "baz"]

	status = "paused"
}`, uniq)
}

func updateSyntheticsTCPTestStep(ctx context.Context, accProvider func() (*schema.Provider, error), t *testing.T) resource.TestStep {
	testName := uniqueEntityName(ctx, t) + "-updated"
	return resource.TestStep{
		Config: updateSyntheticsTCPTestConfig(testName),
		Check: resource.ComposeTestCheckFunc(
			testSyntheticsTestExists(accProvider),
			resource.TestCheckResourceAttr(
				"datadog_synthetics_test.tcp", "type", "api"),
			resource.TestCheckResourceAttr(
				"datadog_synthetics_test.tcp", "subtype", "tcp"),
			resource.TestCheckResourceAttr(
				"datadog_synthetics_test.tcp", "request_definition.0.host", "agent-intake.logs.datadoghq.com"),
			resource.TestCheckResourceAttr(
				"datadog_synthetics_test.tcp", "request_definition.0.port", "443"),
			resource.TestCheckResourceAttr(
				"datadog_synthetics_test.tcp", "assertion.#", "1"),
			resource.TestCheckResourceAttr(
				"datadog_synthetics_test.tcp", "assertion.0.type", "responseTime"),
			resource.TestCheckResourceAttr(
				"datadog_synthetics_test.tcp", "assertion.0.operator", "lessThan"),
			resource.TestCheckResourceAttr(
				"datadog_synthetics_test.tcp", "assertion.0.target", "3000"),
			resource.TestCheckResourceAttr(
				"datadog_synthetics_test.tcp", "locations.#", "1"),
			resource.TestCheckResourceAttr(
				"datadog_synthetics_test.tcp", "locations.0", "aws:eu-central-1"),
			resource.TestCheckResourceAttr(
				"datadog_synthetics_test.tcp", "options_list.0.tick_every", "300"),
			resource.TestCheckResourceAttr(
				"datadog_synthetics_test.tcp", "name", testName),
			resource.TestCheckResourceAttr(
				"datadog_synthetics_test.tcp", "message", "Notify @datadog.user"),
			resource.TestCheckResourceAttr(
				"datadog_synthetics_test.tcp", "tags.#", "3"),
			resource.TestCheckResourceAttr(
				"datadog_synthetics_test.tcp", "tags.0", "foo:bar"),
			resource.TestCheckResourceAttr(
				"datadog_synthetics_test.tcp", "tags.1", "baz"),
			resource.TestCheckResourceAttr(
				"datadog_synthetics_test.tcp", "tags.2", "env:test"),
			resource.TestCheckResourceAttr(
				"datadog_synthetics_test.tcp", "status", "live"),
			resource.TestCheckResourceAttrSet(
				"datadog_synthetics_test.tcp", "monitor_id"),
		),
	}
}

func updateSyntheticsTCPTestConfig(uniq string) string {
	return fmt.Sprintf(`
resource "datadog_synthetics_test" "tcp" {
	type = "api"
	subtype = "tcp"

	request_definition {
		host = "agent-intake.logs.datadoghq.com"
		port = 443
	}

	assertion {
		type = "responseTime"
		operator = "lessThan"
		target = 3000
	  }

	locations = [ "aws:eu-central-1" ]
	options_list {
		tick_every = 300
	}

	name = "%s"
	message = "Notify @datadog.user"
	tags = ["foo:bar", "baz", "env:test"]

	status = "live"
}`, uniq)
}

func createSyntheticsDNSTestStep(ctx context.Context, accProvider func() (*schema.Provider, error), t *testing.T) resource.TestStep {
	testName := uniqueEntityName(ctx, t)
	return resource.TestStep{
		Config: createSyntheticsDNSTestConfig(testName),
		Check: resource.ComposeTestCheckFunc(
			testSyntheticsTestExists(accProvider),
			resource.TestCheckResourceAttr(
				"datadog_synthetics_test.dns", "type", "api"),
			resource.TestCheckResourceAttr(
				"datadog_synthetics_test.dns", "subtype", "dns"),
			resource.TestCheckResourceAttr(
				"datadog_synthetics_test.dns", "request_definition.0.host", "https://www.datadoghq.com"),
			resource.TestCheckResourceAttr(
				"datadog_synthetics_test.dns", "request_definition.0.dns_server", "8.8.8.8"),
			resource.TestCheckResourceAttr(
				"datadog_synthetics_test.dns", "assertion.#", "1"),
			resource.TestCheckResourceAttr(
				"datadog_synthetics_test.dns", "assertion.0.type", "recordSome"),
			resource.TestCheckResourceAttr(
				"datadog_synthetics_test.dns", "assertion.0.operator", "is"),
			resource.TestCheckResourceAttr(
				"datadog_synthetics_test.dns", "assertion.0.property", "A"),
			resource.TestCheckResourceAttr(
				"datadog_synthetics_test.dns", "assertion.0.target", "0.0.0.0"),
			resource.TestCheckResourceAttr(
				"datadog_synthetics_test.dns", "locations.#", "1"),
			resource.TestCheckResourceAttr(
				"datadog_synthetics_test.dns", "locations.0", "aws:eu-central-1"),
			resource.TestCheckResourceAttr(
				"datadog_synthetics_test.dns", "options_list.0.tick_every", "60"),
			resource.TestCheckResourceAttr(
				"datadog_synthetics_test.dns", "name", testName),
			resource.TestCheckResourceAttr(
				"datadog_synthetics_test.dns", "message", "Notify @datadog.user"),
			resource.TestCheckResourceAttr(
				"datadog_synthetics_test.dns", "tags.#", "2"),
			resource.TestCheckResourceAttr(
				"datadog_synthetics_test.dns", "tags.0", "foo:bar"),
			resource.TestCheckResourceAttr(
				"datadog_synthetics_test.dns", "tags.1", "baz"),
			resource.TestCheckResourceAttr(
				"datadog_synthetics_test.dns", "status", "paused"),
			resource.TestCheckResourceAttrSet(
				"datadog_synthetics_test.dns", "monitor_id"),
		),
	}
}

func createSyntheticsDNSTestConfig(uniq string) string {
	return fmt.Sprintf(`
resource "datadog_synthetics_test" "dns" {
	type = "api"
	subtype = "dns"

	request_definition {
		host = "https://www.datadoghq.com"
		dns_server = "8.8.8.8"
	}

	assertion {
		type = "recordSome"
		operator = "is"
		property = "A"
		target = "0.0.0.0"
	}

	locations = [ "aws:eu-central-1" ]
	options_list {
		tick_every = 60
	}

	name = "%s"
	message = "Notify @datadog.user"
	tags = ["foo:bar", "baz"]

	status = "paused"
}`, uniq)
}

func updateSyntheticsDNSTestStep(ctx context.Context, accProvider func() (*schema.Provider, error), t *testing.T) resource.TestStep {
	testName := uniqueEntityName(ctx, t) + "-updated"
	return resource.TestStep{
		Config: updateSyntheticsDNSTestConfig(testName),
		Check: resource.ComposeTestCheckFunc(
			testSyntheticsTestExists(accProvider),
			resource.TestCheckResourceAttr(
				"datadog_synthetics_test.dns", "type", "api"),
			resource.TestCheckResourceAttr(
				"datadog_synthetics_test.dns", "subtype", "dns"),
			resource.TestCheckResourceAttr(
				"datadog_synthetics_test.dns", "request_definition.0.host", "https://www.datadoghq.com"),
			resource.TestCheckResourceAttr(
				"datadog_synthetics_test.dns", "request_definition.0.dns_server", "8.8.8.8"),
			resource.TestCheckResourceAttr(
				"datadog_synthetics_test.dns", "assertion.#", "1"),
			resource.TestCheckResourceAttr(
				"datadog_synthetics_test.dns", "assertion.0.type", "recordEvery"),
			resource.TestCheckResourceAttr(
				"datadog_synthetics_test.dns", "assertion.0.operator", "is"),
			resource.TestCheckResourceAttr(
				"datadog_synthetics_test.dns", "assertion.0.property", "A"),
			resource.TestCheckResourceAttr(
				"datadog_synthetics_test.dns", "assertion.0.target", "1.1.1.1"),
			resource.TestCheckResourceAttr(
				"datadog_synthetics_test.dns", "locations.#", "1"),
			resource.TestCheckResourceAttr(
				"datadog_synthetics_test.dns", "locations.0", "aws:eu-central-1"),
			resource.TestCheckResourceAttr(
				"datadog_synthetics_test.dns", "options_list.0.tick_every", "300"),
			resource.TestCheckResourceAttr(
				"datadog_synthetics_test.dns", "name", testName),
			resource.TestCheckResourceAttr(
				"datadog_synthetics_test.dns", "message", "Notify @datadog.user"),
			resource.TestCheckResourceAttr(
				"datadog_synthetics_test.dns", "tags.#", "3"),
			resource.TestCheckResourceAttr(
				"datadog_synthetics_test.dns", "tags.0", "foo:bar"),
			resource.TestCheckResourceAttr(
				"datadog_synthetics_test.dns", "tags.1", "baz"),
			resource.TestCheckResourceAttr(
				"datadog_synthetics_test.dns", "tags.2", "env:test"),
			resource.TestCheckResourceAttr(
				"datadog_synthetics_test.dns", "status", "live"),
			resource.TestCheckResourceAttrSet(
				"datadog_synthetics_test.dns", "monitor_id"),
		),
	}
}

func updateSyntheticsDNSTestConfig(uniq string) string {
	return fmt.Sprintf(`
resource "datadog_synthetics_test" "dns" {
	type = "api"
	subtype = "dns"

	request_definition {
		host = "https://www.datadoghq.com"
		dns_server = "8.8.8.8"
	}

	assertion {
		type = "recordEvery"
		operator = "is"
		property = "A"
		target = "1.1.1.1"
	  }

	locations = [ "aws:eu-central-1" ]
	options_list {
		tick_every = 300
	}

	name = "%s"
	message = "Notify @datadog.user"
	tags = ["foo:bar", "baz", "env:test"]

	status = "live"
}`, uniq)
}

func createSyntheticsBrowserTestStep(ctx context.Context, accProvider func() (*schema.Provider, error), t *testing.T) resource.TestStep {
	testName := uniqueEntityName(ctx, t)
	return resource.TestStep{
		Config: createSyntheticsBrowserTestConfig(testName),
		Check: resource.ComposeTestCheckFunc(
			testSyntheticsTestExists(accProvider),
			resource.TestCheckResourceAttr(
				"datadog_synthetics_test.bar", "type", "browser"),
			resource.TestCheckResourceAttr(
				"datadog_synthetics_test.bar", "request_definition.0.method", "GET"),
			resource.TestCheckResourceAttr(
				"datadog_synthetics_test.bar", "request_definition.0.url", "https://www.datadoghq.com"),
			resource.TestCheckResourceAttr(
				"datadog_synthetics_test.bar", "request_definition.0.body", "this is a body"),
			resource.TestCheckResourceAttr(
				"datadog_synthetics_test.bar", "request_definition.0.timeout", "30"),
			resource.TestCheckResourceAttr(
				"datadog_synthetics_test.bar", "request_headers.%", "2"),
			resource.TestCheckResourceAttr(
				"datadog_synthetics_test.bar", "request_headers.Accept", "application/json"),
			resource.TestCheckResourceAttr(
				"datadog_synthetics_test.bar", "request_headers.X-Datadog-Trace-ID", "123456789"),
			resource.TestCheckResourceAttr(
				"datadog_synthetics_test.bar", "device_ids.#", "2"),
			resource.TestCheckResourceAttr(
				"datadog_synthetics_test.bar", "device_ids.0", "laptop_large"),
			resource.TestCheckResourceAttr(
				"datadog_synthetics_test.bar", "device_ids.1", "mobile_small"),
			resource.TestCheckResourceAttr(
				"datadog_synthetics_test.bar", "assertions.#", "0"),
			resource.TestCheckResourceAttr(
				"datadog_synthetics_test.bar", "locations.#", "1"),
			resource.TestCheckResourceAttr(
				"datadog_synthetics_test.bar", "locations.0", "aws:eu-central-1"),
			resource.TestCheckResourceAttr(
				"datadog_synthetics_test.bar", "options_list.0.tick_every", "900"),
			resource.TestCheckResourceAttr(
				"datadog_synthetics_test.bar", "options_list.0.min_failure_duration", "0"),
			resource.TestCheckResourceAttr(
				"datadog_synthetics_test.bar", "options_list.0.min_location_failed", "1"),
			resource.TestCheckResourceAttr(
				"datadog_synthetics_test.bar", "options_list.0.retry.0.count", "2"),
			resource.TestCheckResourceAttr(
				"datadog_synthetics_test.bar", "options_list.0.retry.0.interval", "300"),
			resource.TestCheckResourceAttr(
				"datadog_synthetics_test.bar", "options_list.0.monitor_options.0.renotify_interval", "100"),
			resource.TestCheckResourceAttr(
				"datadog_synthetics_test.bar", "options_list.0.no_screenshot", "true"),
			resource.TestCheckResourceAttr(
				"datadog_synthetics_test.bar", "name", testName),
			resource.TestCheckResourceAttr(
				"datadog_synthetics_test.bar", "message", "Notify @datadog.user"),
			resource.TestCheckResourceAttr(
				"datadog_synthetics_test.bar", "tags.#", "2"),
			resource.TestCheckResourceAttr(
				"datadog_synthetics_test.bar", "tags.0", "foo:bar"),
			resource.TestCheckResourceAttr(
				"datadog_synthetics_test.bar", "tags.1", "baz"),
			resource.TestCheckResourceAttr(
				"datadog_synthetics_test.bar", "browser_step.#", "1"),
			resource.TestCheckResourceAttr(
				"datadog_synthetics_test.bar", "browser_step.0.name", "first step"),
			resource.TestCheckResourceAttr(
				"datadog_synthetics_test.bar", "browser_step.0.type", "assertCurrentUrl"),
			resource.TestCheckResourceAttr(
				"datadog_synthetics_test.bar", "browser_step.0.params.0.check", "contains"),
			resource.TestCheckResourceAttr(
				"datadog_synthetics_test.bar", "browser_step.0.params.0.value", "content"),
			resource.TestCheckResourceAttrSet(
				"datadog_synthetics_test.bar", "monitor_id"),
			resource.TestCheckResourceAttr(
				"datadog_synthetics_test.bar", "browser_variable.0.type", "text"),
			resource.TestCheckResourceAttr(
				"datadog_synthetics_test.bar", "browser_variable.0.name", "MY_PATTERN_VAR"),
			resource.TestCheckResourceAttr(
				"datadog_synthetics_test.bar", "browser_variable.0.pattern", "{{numeric(3)}}"),
			resource.TestCheckResourceAttr(
				"datadog_synthetics_test.bar", "browser_variable.0.example", "597"),
		),
	}
}

func createSyntheticsBrowserTestConfig(uniq string) string {
	return fmt.Sprintf(`
resource "datadog_synthetics_test" "bar" {
	type = "browser"

	request_definition {
		method = "GET"
		url = "https://www.datadoghq.com"
		body = "this is a body"
		timeout = 30
	}
	request_headers = {
		Accept = "application/json"
		X-Datadog-Trace-ID = "123456789"
	}

	device_ids = [ "laptop_large", "mobile_small" ]
	locations = [ "aws:eu-central-1" ]
	options_list {
		tick_every = 900
		min_failure_duration = 0
		min_location_failed = 1

		retry {
			count = 2
			interval = 300
		}

		monitor_options {
			renotify_interval = 100
		}

		no_screenshot = true
	}

	name = "%s"
	message = "Notify @datadog.user"
	tags = ["foo:bar", "baz"]

	status = "paused"

	browser_step {
	    name = "first step"
	    type = "assertCurrentUrl"
	    params {
	        check = "contains"
	        value = "content"
	    }
	}

	browser_variable {
		type = "text"
		name = "MY_PATTERN_VAR"
		pattern = "{{numeric(3)}}"
		example = "597"
	}
}`, uniq)
}

func updateSyntheticsBrowserTestStep(ctx context.Context, accProvider func() (*schema.Provider, error), t *testing.T) resource.TestStep {
	testName := uniqueEntityName(ctx, t) + "-updated"
	return resource.TestStep{
		Config: updateSyntheticsBrowserTestConfig(testName),
		Check: resource.ComposeTestCheckFunc(
			testSyntheticsTestExists(accProvider),
			resource.TestCheckResourceAttr(
				"datadog_synthetics_test.bar", "type", "browser"),
			resource.TestCheckResourceAttr(
				"datadog_synthetics_test.bar", "request_definition.0.method", "PUT"),
			resource.TestCheckResourceAttr(
				"datadog_synthetics_test.bar", "request_definition.0.url", "https://docs.datadoghq.com"),
			resource.TestCheckResourceAttr(
				"datadog_synthetics_test.bar", "request_definition.0.body", "this is an updated body"),
			resource.TestCheckResourceAttr(
				"datadog_synthetics_test.bar", "request_definition.0.timeout", "60"),
			resource.TestCheckResourceAttr(
				"datadog_synthetics_test.bar", "request_headers.%", "2"),
			resource.TestCheckResourceAttr(
				"datadog_synthetics_test.bar", "request_headers.Accept", "application/xml"),
			resource.TestCheckResourceAttr(
				"datadog_synthetics_test.bar", "request_headers.X-Datadog-Trace-ID", "987654321"),
			resource.TestCheckResourceAttr(
				"datadog_synthetics_test.bar", "device_ids.#", "2"),
			resource.TestCheckResourceAttr(
				"datadog_synthetics_test.bar", "device_ids.0", "laptop_large"),
			resource.TestCheckResourceAttr(
				"datadog_synthetics_test.bar", "device_ids.1", "tablet"),
			resource.TestCheckResourceAttr(
				"datadog_synthetics_test.bar", "assertions.#", "0"),
			resource.TestCheckResourceAttr(
				"datadog_synthetics_test.bar", "locations.#", "1"),
			resource.TestCheckResourceAttr(
				"datadog_synthetics_test.bar", "locations.0", "aws:eu-central-1"),
			resource.TestCheckResourceAttr(
				"datadog_synthetics_test.bar", "options_list.0.tick_every", "1800"),
			resource.TestCheckResourceAttr(
				"datadog_synthetics_test.bar", "options_list.0.min_failure_duration", "10"),
			resource.TestCheckResourceAttr(
				"datadog_synthetics_test.bar", "options_list.0.min_location_failed", "1"),
			resource.TestCheckResourceAttr(
				"datadog_synthetics_test.bar", "options_list.0.retry.0.count", "3"),
			resource.TestCheckResourceAttr(
				"datadog_synthetics_test.bar", "options_list.0.retry.0.interval", "500"),
			resource.TestCheckResourceAttr(
				"datadog_synthetics_test.bar", "options_list.0.monitor_options.0.renotify_interval", "120"),
			resource.TestCheckResourceAttr(
				"datadog_synthetics_test.bar", "options_list.0.no_screenshot", "false"),
			resource.TestCheckResourceAttr(
				"datadog_synthetics_test.bar", "name", testName),
			resource.TestCheckResourceAttr(
				"datadog_synthetics_test.bar", "message", "Notify @pagerduty"),
			resource.TestCheckResourceAttr(
				"datadog_synthetics_test.bar", "tags.#", "2"),
			resource.TestCheckResourceAttr(
				"datadog_synthetics_test.bar", "tags.0", "foo:bar"),
			resource.TestCheckResourceAttr(
				"datadog_synthetics_test.bar", "tags.1", "buz"),
			resource.TestCheckResourceAttr(
				"datadog_synthetics_test.bar", "browser_step.#", "2"),
			resource.TestCheckResourceAttr(
				"datadog_synthetics_test.bar", "browser_step.0.name", "first step updated"),
			resource.TestCheckResourceAttr(
				"datadog_synthetics_test.bar", "browser_step.0.type", "assertCurrentUrl"),
			resource.TestCheckResourceAttr(
				"datadog_synthetics_test.bar", "browser_step.0.params.0.check", "contains"),
			resource.TestCheckResourceAttr(
				"datadog_synthetics_test.bar", "browser_step.0.params.0.value", "content"),
			resource.TestCheckResourceAttr(
				"datadog_synthetics_test.bar", "browser_step.1.name", "press key step"),
			resource.TestCheckResourceAttr(
				"datadog_synthetics_test.bar", "browser_step.1.type", "pressKey"),
			resource.TestCheckResourceAttr(
				"datadog_synthetics_test.bar", "browser_step.1.params.0.value", "1"),
			resource.TestCheckResourceAttrSet(
				"datadog_synthetics_test.bar", "monitor_id"),
			resource.TestCheckResourceAttr(
				"datadog_synthetics_test.bar", "browser_variable.0.type", "text"),
			resource.TestCheckResourceAttr(
				"datadog_synthetics_test.bar", "browser_variable.0.name", "MY_PATTERN_VAR"),
			resource.TestCheckResourceAttr(
				"datadog_synthetics_test.bar", "browser_variable.0.pattern", "{{numeric(4)}}"),
			resource.TestCheckResourceAttr(
				"datadog_synthetics_test.bar", "browser_variable.0.example", "5970"),
		),
	}
}

func updateSyntheticsBrowserTestConfig(uniq string) string {
	return fmt.Sprintf(`
resource "datadog_synthetics_test" "bar" {
	type = "browser"
	request_definition {
		method = "PUT"
		url = "https://docs.datadoghq.com"
		body = "this is an updated body"
		timeout = 60
	}
	request_headers = {
		Accept = "application/xml"
		X-Datadog-Trace-ID = "987654321"
	}
	device_ids = [ "laptop_large", "tablet" ]
	locations = [ "aws:eu-central-1" ]
	options_list {
		tick_every = 1800
		min_failure_duration = 10
		min_location_failed = 1

		retry {
			count = 3
			interval = 500
		}

		monitor_options {
			renotify_interval = 120
		}

		no_screenshot = false
	}
	name = "%s"
	message = "Notify @pagerduty"
	tags = ["foo:bar", "buz"]
	status = "live"

	browser_step {
	    name = "first step updated"
	    type = "assertCurrentUrl"

	    params {
	        check = "contains"
	        value = "content"
	    }
	}

	browser_step {
	    name = "press key step"
	    type = "pressKey"

	    params {
	        value = "1"
	    }
	}

	browser_variable {
		type = "text"
		name = "MY_PATTERN_VAR"
		pattern = "{{numeric(4)}}"
		example = "5970"
	}
}`, uniq)
}

func createSyntheticsBrowserTestBrowserVariablesStep(ctx context.Context, accProvider func() (*schema.Provider, error), t *testing.T) resource.TestStep {
	testName := uniqueEntityName(ctx, t)
	return resource.TestStep{
		Config: createSyntheticsBrowserTestBrowserVariablesConfig(testName),
		Check: resource.ComposeTestCheckFunc(
			testSyntheticsTestExists(accProvider),
			resource.TestCheckResourceAttr(
				"datadog_synthetics_test.bar", "type", "browser"),
			resource.TestCheckResourceAttr(
				"datadog_synthetics_test.bar", "request_definition.0.method", "GET"),
			resource.TestCheckResourceAttr(
				"datadog_synthetics_test.bar", "request_definition.0.url", "https://www.datadoghq.com"),
			resource.TestCheckResourceAttr(
				"datadog_synthetics_test.bar", "device_ids.#", "1"),
			resource.TestCheckResourceAttr(
				"datadog_synthetics_test.bar", "device_ids.0", "laptop_large"),
			resource.TestCheckResourceAttr(
				"datadog_synthetics_test.bar", "assertions.#", "0"),
			resource.TestCheckResourceAttr(
				"datadog_synthetics_test.bar", "locations.#", "1"),
			resource.TestCheckResourceAttr(
				"datadog_synthetics_test.bar", "locations.0", "aws:eu-central-1"),
			resource.TestCheckResourceAttr(
				"datadog_synthetics_test.bar", "options_list.0.tick_every", "900"),
			resource.TestCheckResourceAttr(
				"datadog_synthetics_test.bar", "options_list.0.min_failure_duration", "0"),
			resource.TestCheckResourceAttr(
				"datadog_synthetics_test.bar", "options_list.0.min_location_failed", "1"),
			resource.TestCheckResourceAttr(
				"datadog_synthetics_test.bar", "options_list.0.retry.0.count", "2"),
			resource.TestCheckResourceAttr(
				"datadog_synthetics_test.bar", "options_list.0.retry.0.interval", "300"),
			resource.TestCheckResourceAttr(
				"datadog_synthetics_test.bar", "name", testName),
			resource.TestCheckResourceAttr(
				"datadog_synthetics_test.bar", "message", "Notify @datadog.user"),
			resource.TestCheckResourceAttr(
				"datadog_synthetics_test.bar", "tags.#", "1"),
			resource.TestCheckResourceAttr(
				"datadog_synthetics_test.bar", "tags.0", "foo:bar"),
			resource.TestCheckResourceAttr(
				"datadog_synthetics_test.bar", "browser_step.#", "1"),
			resource.TestCheckResourceAttr(
				"datadog_synthetics_test.bar", "browser_step.0.name", "first step"),
			resource.TestCheckResourceAttr(
				"datadog_synthetics_test.bar", "browser_step.0.type", "assertCurrentUrl"),
			resource.TestCheckResourceAttr(
				"datadog_synthetics_test.bar", "browser_step.0.params.0.check", "contains"),
			resource.TestCheckResourceAttr(
				"datadog_synthetics_test.bar", "browser_step.0.params.0.value", "content"),
			resource.TestCheckResourceAttrSet(
				"datadog_synthetics_test.bar", "monitor_id"),
			resource.TestCheckResourceAttr(
				"datadog_synthetics_test.bar", "browser_variable.0.type", "text"),
			resource.TestCheckResourceAttr(
				"datadog_synthetics_test.bar", "browser_variable.0.name", "MY_PATTERN_VAR"),
			resource.TestCheckResourceAttr(
				"datadog_synthetics_test.bar", "browser_variable.0.pattern", "{{numeric(3)}}"),
			resource.TestCheckResourceAttr(
				"datadog_synthetics_test.bar", "browser_variable.0.example", "597"),
		),
	}
}

func createSyntheticsBrowserTestBrowserVariablesConfig(uniq string) string {
	return fmt.Sprintf(`
resource "datadog_synthetics_test" "bar" {
       type = "browser"

       request_definition {
               method = "GET"
               url = "https://www.datadoghq.com"
       }

       device_ids = [ "laptop_large" ]
       locations = [ "aws:eu-central-1" ]
       options_list {
               tick_every = 900
               min_failure_duration = 0
               min_location_failed = 1

               retry {
                       count = 2
                       interval = 300
               }
       }

       name = "%s"
       message = "Notify @datadog.user"
       tags = ["foo:bar"]

       status = "paused"

       browser_step {
           name = "first step"
           type = "assertCurrentUrl"
           params {
               check = "contains"
               value = "content"
           }
       }

       browser_variable {
               type = "text"
               name = "MY_PATTERN_VAR"
               pattern = "{{numeric(3)}}"
               example = "597"
       }
}`, uniq)
}

func createSyntheticsBrowserTestStepNewBrowserStep(ctx context.Context, accProvider func() (*schema.Provider, error), t *testing.T, testName string) resource.TestStep {
	return resource.TestStep{
		Config: createSyntheticsBrowserTestNewBrowserStepConfig(testName),
		Check: resource.ComposeTestCheckFunc(
			testSyntheticsTestExists(accProvider),
			resource.TestCheckResourceAttr(
				"datadog_synthetics_test.bar", "type", "browser"),
			resource.TestCheckResourceAttr(
				"datadog_synthetics_test.bar", "request_definition.0.method", "GET"),
			resource.TestCheckResourceAttr(
				"datadog_synthetics_test.bar", "request_definition.0.url", "https://www.datadoghq.com"),
			resource.TestCheckResourceAttr(
				"datadog_synthetics_test.bar", "request_definition.0.body", "this is a body"),
			resource.TestCheckResourceAttr(
				"datadog_synthetics_test.bar", "request_definition.0.timeout", "30"),
			resource.TestCheckResourceAttr(
				"datadog_synthetics_test.bar", "request_headers.%", "2"),
			resource.TestCheckResourceAttr(
				"datadog_synthetics_test.bar", "request_headers.Accept", "application/json"),
			resource.TestCheckResourceAttr(
				"datadog_synthetics_test.bar", "request_headers.X-Datadog-Trace-ID", "123456789"),
			resource.TestCheckResourceAttr(
				"datadog_synthetics_test.bar", "device_ids.#", "2"),
			resource.TestCheckResourceAttr(
				"datadog_synthetics_test.bar", "device_ids.0", "laptop_large"),
			resource.TestCheckResourceAttr(
				"datadog_synthetics_test.bar", "device_ids.1", "mobile_small"),
			resource.TestCheckResourceAttr(
				"datadog_synthetics_test.bar", "assertions.#", "0"),
			resource.TestCheckResourceAttr(
				"datadog_synthetics_test.bar", "locations.#", "1"),
			resource.TestCheckResourceAttr(
				"datadog_synthetics_test.bar", "locations.0", "aws:eu-central-1"),
			resource.TestCheckResourceAttr(
				"datadog_synthetics_test.bar", "options_list.0.tick_every", "900"),
			resource.TestCheckResourceAttr(
				"datadog_synthetics_test.bar", "options_list.0.min_failure_duration", "0"),
			resource.TestCheckResourceAttr(
				"datadog_synthetics_test.bar", "options_list.0.min_location_failed", "1"),
			resource.TestCheckResourceAttr(
				"datadog_synthetics_test.bar", "options_list.0.retry.0.count", "2"),
			resource.TestCheckResourceAttr(
				"datadog_synthetics_test.bar", "options_list.0.retry.0.interval", "300"),
			resource.TestCheckResourceAttr(
				"datadog_synthetics_test.bar", "options_list.0.monitor_options.0.renotify_interval", "100"),
			resource.TestCheckResourceAttr(
				"datadog_synthetics_test.bar", "name", testName),
			resource.TestCheckResourceAttr(
				"datadog_synthetics_test.bar", "message", "Notify @datadog.user"),
			resource.TestCheckResourceAttr(
				"datadog_synthetics_test.bar", "tags.#", "2"),
			resource.TestCheckResourceAttr(
				"datadog_synthetics_test.bar", "tags.0", "foo:bar"),
			resource.TestCheckResourceAttr(
				"datadog_synthetics_test.bar", "tags.1", "baz"),
			resource.TestCheckResourceAttr(
				"datadog_synthetics_test.bar", "browser_step.#", "7"),
			resource.TestCheckResourceAttr(
				"datadog_synthetics_test.bar", "browser_step.0.name", "first step"),
			resource.TestCheckResourceAttr(
				"datadog_synthetics_test.bar", "browser_step.0.type", "assertCurrentUrl"),
			resource.TestCheckResourceAttr(
				"datadog_synthetics_test.bar", "browser_step.0.params.#", "1"),
			resource.TestCheckResourceAttr(
				"datadog_synthetics_test.bar", "browser_step.0.params.0.check", "contains"),
			resource.TestCheckResourceAttr(
				"datadog_synthetics_test.bar", "browser_step.0.params.0.value", "content"),
			resource.TestCheckResourceAttr(
				"datadog_synthetics_test.bar", "browser_step.1.name", "scroll step"),
			resource.TestCheckResourceAttr(
				"datadog_synthetics_test.bar", "browser_step.1.type", "scroll"),
			resource.TestCheckResourceAttr(
				"datadog_synthetics_test.bar", "browser_step.1.params.#", "1"),
			resource.TestCheckResourceAttr(
				"datadog_synthetics_test.bar", "browser_step.1.params.0.x", "100"),
			resource.TestCheckResourceAttr(
				"datadog_synthetics_test.bar", "browser_step.1.params.0.y", "200"),
			resource.TestCheckResourceAttr(
				"datadog_synthetics_test.bar", "browser_step.2.name", "api step"),
			resource.TestCheckResourceAttr(
				"datadog_synthetics_test.bar", "browser_step.2.type", "runApiTest"),
			resource.TestCheckResourceAttr(
				"datadog_synthetics_test.bar", "browser_step.2.params.#", "1"),
			resource.TestCheckResourceAttr(
				"datadog_synthetics_test.bar", "browser_step.2.params.0.request", "{\"config\":{\"assertions\":[],\"request\":{\"method\":\"GET\",\"url\":\"https://example.com\"}},\"options\":{},\"subtype\":\"http\"}"),
			resource.TestCheckResourceAttr(
				"datadog_synthetics_test.bar", "browser_step.3.name", "subtest"),
			resource.TestCheckResourceAttr(
				"datadog_synthetics_test.bar", "browser_step.3.type", "playSubTest"),
			resource.TestCheckResourceAttr(
				"datadog_synthetics_test.bar", "browser_step.3.params.#", "1"),
			resource.TestCheckResourceAttr(
				"datadog_synthetics_test.bar", "browser_step.3.params.0.playing_tab_id", "0"),
			resource.TestCheckResourceAttrSet(
				"datadog_synthetics_test.bar", "browser_step.3.params.0.subtest_public_id"),
			resource.TestCheckResourceAttr(
				"datadog_synthetics_test.bar", "browser_step.4.name", "wait step"),
			resource.TestCheckResourceAttr(
				"datadog_synthetics_test.bar", "browser_step.4.type", "wait"),
			resource.TestCheckResourceAttr(
				"datadog_synthetics_test.bar", "browser_step.4.params.#", "1"),
			resource.TestCheckResourceAttr(
				"datadog_synthetics_test.bar", "browser_step.4.params.0.value", "100"),
			resource.TestCheckResourceAttr(
				"datadog_synthetics_test.bar", "browser_step.5.name", "extract variable step"),
			resource.TestCheckResourceAttr(
				"datadog_synthetics_test.bar", "browser_step.5.type", "extractFromJavascript"),
			resource.TestCheckResourceAttr(
				"datadog_synthetics_test.bar", "browser_step.5.params.#", "1"),
			resource.TestCheckResourceAttr(
				"datadog_synthetics_test.bar", "browser_step.5.params.0.code", "return 123"),
			resource.TestCheckResourceAttr(
				"datadog_synthetics_test.bar", "browser_step.6.name", "click step"),
			resource.TestCheckResourceAttr(
				"datadog_synthetics_test.bar", "browser_step.6.type", "click"),
			resource.TestCheckResourceAttr(
				"datadog_synthetics_test.bar", "browser_step.6.params.#", "1"),
			resource.TestCheckResourceAttr(
				"datadog_synthetics_test.bar", "browser_step.6.params.0.element", MML),
			resource.TestCheckResourceAttrSet(
				"datadog_synthetics_test.bar", "monitor_id"),
		),
	}
}

func createSyntheticsBrowserTestNewBrowserStepConfig(uniq string) string {
	return fmt.Sprintf(`
resource "datadog_synthetics_test" "subtest" {
	type = "browser"

	request_definition {
		method = "GET"
		url = "https://www.datadoghq.com"
	}

	device_ids = [ "laptop_large" ]
	locations = [ "aws:eu-central-1" ]
	options_list {
		tick_every = 900
		min_failure_duration = 0
		min_location_failed = 1

		retry {
			count = 2
			interval = 300
		}

		monitor_options {
			renotify_interval = 100
		}
	}

	name = "%[1]s-subtest"
	message = ""
	tags = []

	status = "paused"
}

resource "datadog_synthetics_test" "bar" {
	type = "browser"

	request_definition {
		method = "GET"
		url = "https://www.datadoghq.com"
		body = "this is a body"
		timeout = 30
	}
	request_headers = {
		Accept = "application/json"
		X-Datadog-Trace-ID = "123456789"
	}

	device_ids = [ "laptop_large", "mobile_small" ]
	locations = [ "aws:eu-central-1" ]
	options_list {
		tick_every = 900
		min_failure_duration = 0
		min_location_failed = 1

		retry {
			count = 2
			interval = 300
		}

		monitor_options {
			renotify_interval = 100
		}
	}

	name = "%[1]s"
	message = "Notify @datadog.user"
	tags = ["foo:bar", "baz"]

	status = "paused"

	browser_step {
	    name = "first step"
	    type = "assertCurrentUrl"
	    params {
	    	check = "contains"
	    	value = "content"
	    }
	}

	browser_step {
	    name = "scroll step"
	    type = "scroll"
	    params {
	    	x = 100
	    	y = 200
	    }
	}

	browser_step {
		name = "api step"
		type = "runApiTest"
		params {
			request = jsonencode({
				"config": {
					"assertions": [],
					"request": {
						"method": "GET",
						"url": "https://example.com"
					}
				},
				"options": {}
        		"subtype": "http",
      		})
		}
	}

	browser_step {
		name = "subtest"
		type = "playSubTest"
		params {
			playing_tab_id = 0
			subtest_public_id = datadog_synthetics_test.subtest.id
		}
	}

	browser_step {
		name = "wait step"
		type = "wait"
		params {
			value = "100"
		}
	}

	browser_step {
		name = "extract variable step"
		type = "extractFromJavascript"
		params {
			code = "return 123"
			variable {
				name = "VAR_FROM_JS"
			}
		}
	}

	browser_step {
		name = "click step"
		type = "click"
		params {
			element = jsonencode({
				"multiLocator": {
					"ab": "/*[local-name()=\"html\"][1]/*[local-name()=\"body\"][1]/*[local-name()=\"nav\"][1]/*[local-name()=\"div\"][1]/*[local-name()=\"div\"][1]/*[local-name()=\"a\"][1]/*[local-name()=\"div\"][1]/*[local-name()=\"div\"][1]/*[local-name()=\"img\"][1]",
					"at": "/descendant::*[@src=\"https://imgix.datadoghq.com/img/dd_logo_n_70x75.png\"]",
					"cl": "/descendant::*[contains(concat('''', normalize-space(@class), '' ''), \" dog \")]/*[local-name()=\"img\"][1]",
					"clt": "/descendant::*[contains(concat('''', normalize-space(@class), '' ''), \" dog \")]/*[local-name()=\"img\"][1]",
					"co": "",
					"ro": "//*[@src=\"https://imgix.datadoghq.com/img/dd_logo_n_70x75.png\"]"
				},
				"targetOuterHTML": "img height=\"75\" src=\"https://imgix.datadoghq.com/img/dd_logo_n_70x75.png...",
				"url": "https://www.datadoghq.com/"
			})
		}
	}
}`, uniq)
}

const MML = `{"multiLocator":{"ab":"/*[local-name()=\"html\"][1]/*[local-name()=\"body\"][1]/*[local-name()=\"nav\"][1]/*[local-name()=\"div\"][1]/*[local-name()=\"div\"][1]/*[local-name()=\"a\"][1]/*[local-name()=\"div\"][1]/*[local-name()=\"div\"][1]/*[local-name()=\"img\"][1]","at":"/descendant::*[@src=\"https://imgix.datadoghq.com/img/dd_logo_n_70x75.png\"]","cl":"/descendant::*[contains(concat('''', normalize-space(@class), '' ''), \" dog \")]/*[local-name()=\"img\"][1]","clt":"/descendant::*[contains(concat('''', normalize-space(@class), '' ''), \" dog \")]/*[local-name()=\"img\"][1]","co":"","ro":"//*[@src=\"https://imgix.datadoghq.com/img/dd_logo_n_70x75.png\"]"},"targetOuterHTML":"img height=\"75\" src=\"https://imgix.datadoghq.com/img/dd_logo_n_70x75.png...","url":"https://www.datadoghq.com/"}`

const MMLManualUpdate = `{"multiLocator":{"ab":"/*[local-name()=\"html\"][1]/*[local-name()=\"body\"][1]/*[local-name()=\"nav\"][1]/*[local-name()=\"div\"][1]/*[local-name()=\"div\"][1]/*[local-name()=\"a\"][1]/*[local-name()=\"div\"][1]/*[local-name()=\"div\"][1]/*[local-name()=\"img\"][1]","at":"/descendant::*[@src=\"https://imgix.datadoghq.com/img/dd_logo_n_70x75.png\"]","cl":"/descendant::*[contains(concat('''', normalize-space(@class), '' ''), \" dog \")]/*[local-name()=\"img\"][1]","clt":"/descendant::*[contains(concat('''', normalize-space(@class), '' ''), \" dog \")]/*[local-name()=\"img\"][1]","co":"","ro":"//*[@src=\"https://imgix.datadoghq.com/img/dd_logo_n_70x75.png\"]"},"targetOuterHTML":"img height=\"75\" src=\"https://imgix.datadoghq.com/img/dd_logo_n_70x75.png...","url":"https://www.datadoghq.com/updated"}`

const MMLConfigUpdate = `{"multiLocator":{"ab":"/*[local-name()=\"html\"][1]/*[local-name()=\"body\"][1]/*[local-name()=\"nav\"][1]/*[local-name()=\"div\"][1]/*[local-name()=\"div\"][1]/*[local-name()=\"a\"][1]/*[local-name()=\"div\"][1]/*[local-name()=\"div\"][1]/*[local-name()=\"img\"][1]","at":"/descendant::*[@src=\"https://imgix.datadoghq.com/img/dd_logo_n_70x75.png\"]","cl":"/descendant::*[contains(concat('''', normalize-space(@class), '' ''), \" dog \")]/*[local-name()=\"img\"][1]","clt":"/descendant::*[contains(concat('''', normalize-space(@class), '' ''), \" dog \")]/*[local-name()=\"img\"][1]","co":"","ro":"//*[@src=\"https://imgix.datadoghq.com/img/dd_logo_n_70x75.png\"]"},"targetOuterHTML":"img height=\"75\" src=\"https://imgix.datadoghq.com/img/dd_logo_n_70x75.png...","url":"https://www.datadoghq.com/config-updated"}`

func createSyntheticsBrowserTestStepMML(ctx context.Context, accProvider func() (*schema.Provider, error), t *testing.T, testName string) resource.TestStep {
	return resource.TestStep{
		Config: createSyntheticsBrowserTestMMLConfig(testName),
		Check: resource.ComposeTestCheckFunc(
			testSyntheticsTestExists(accProvider),
			resource.TestCheckResourceAttr(
				"datadog_synthetics_test.bar", "type", "browser"),
			resource.TestCheckResourceAttr(
				"datadog_synthetics_test.bar", "request_definition.0.method", "GET"),
			resource.TestCheckResourceAttr(
				"datadog_synthetics_test.bar", "request_definition.0.url", "https://www.datadoghq.com"),
			resource.TestCheckResourceAttr(
				"datadog_synthetics_test.bar", "request_definition.0.body", "this is a body"),
			resource.TestCheckResourceAttr(
				"datadog_synthetics_test.bar", "request_definition.0.timeout", "30"),
			resource.TestCheckResourceAttr(
				"datadog_synthetics_test.bar", "request_headers.%", "2"),
			resource.TestCheckResourceAttr(
				"datadog_synthetics_test.bar", "request_headers.Accept", "application/json"),
			resource.TestCheckResourceAttr(
				"datadog_synthetics_test.bar", "request_headers.X-Datadog-Trace-ID", "123456789"),
			resource.TestCheckResourceAttr(
				"datadog_synthetics_test.bar", "device_ids.#", "1"),
			resource.TestCheckResourceAttr(
				"datadog_synthetics_test.bar", "device_ids.0", "laptop_large"),
			resource.TestCheckResourceAttr(
				"datadog_synthetics_test.bar", "assertions.#", "0"),
			resource.TestCheckResourceAttr(
				"datadog_synthetics_test.bar", "locations.#", "1"),
			resource.TestCheckResourceAttr(
				"datadog_synthetics_test.bar", "locations.0", "aws:eu-central-1"),
			resource.TestCheckResourceAttr(
				"datadog_synthetics_test.bar", "options_list.0.tick_every", "900"),
			resource.TestCheckResourceAttr(
				"datadog_synthetics_test.bar", "options_list.0.min_failure_duration", "0"),
			resource.TestCheckResourceAttr(
				"datadog_synthetics_test.bar", "options_list.0.min_location_failed", "1"),
			resource.TestCheckResourceAttr(
				"datadog_synthetics_test.bar", "options_list.0.retry.0.count", "2"),
			resource.TestCheckResourceAttr(
				"datadog_synthetics_test.bar", "options_list.0.retry.0.interval", "300"),
			resource.TestCheckResourceAttr(
				"datadog_synthetics_test.bar", "options_list.0.monitor_options.0.renotify_interval", "100"),
			resource.TestCheckResourceAttr(
				"datadog_synthetics_test.bar", "name", testName),
			resource.TestCheckResourceAttr(
				"datadog_synthetics_test.bar", "message", "Notify @datadog.user"),
			resource.TestCheckResourceAttr(
				"datadog_synthetics_test.bar", "tags.#", "2"),
			resource.TestCheckResourceAttr(
				"datadog_synthetics_test.bar", "tags.0", "foo:bar"),
			resource.TestCheckResourceAttr(
				"datadog_synthetics_test.bar", "tags.1", "baz"),
			resource.TestCheckResourceAttr(
				"datadog_synthetics_test.bar", "browser_step.#", "1"),
			resource.TestCheckResourceAttr(
				"datadog_synthetics_test.bar", "browser_step.0.name", "click step"),
			resource.TestCheckResourceAttr(
				"datadog_synthetics_test.bar", "browser_step.0.type", "click"),
			resource.TestCheckResourceAttr(
				"datadog_synthetics_test.bar", "browser_step.0.params.#", "1"),
			resource.TestCheckResourceAttr(
				"datadog_synthetics_test.bar", "browser_step.0.params.0.element", MML),
			resource.TestCheckResourceAttrSet(
				"datadog_synthetics_test.bar", "monitor_id"),
		),
	}
}

func createSyntheticsBrowserTestMMLConfig(uniq string) string {
	return fmt.Sprintf(`
resource "datadog_synthetics_test" "bar" {
	type = "browser"

	request_definition {
		method = "GET"
		url = "https://www.datadoghq.com"
		body = "this is a body"
		timeout = 30
	}
	request_headers = {
		Accept = "application/json"
		X-Datadog-Trace-ID = "123456789"
	}

	device_ids = [ "laptop_large" ]
	locations = [ "aws:eu-central-1" ]
	options_list {
		tick_every = 900
		min_failure_duration = 0
		min_location_failed = 1

		retry {
			count = 2
			interval = 300
		}

		monitor_options {
			renotify_interval = 100
		}
	}

	name = "%s"
	message = "Notify @datadog.user"
	tags = ["foo:bar", "baz"]

	status = "paused"

	browser_step {
		name = "click step"
		type = "click"
		params {
			element = jsonencode({
				"multiLocator": {
					"ab": "/*[local-name()=\"html\"][1]/*[local-name()=\"body\"][1]/*[local-name()=\"nav\"][1]/*[local-name()=\"div\"][1]/*[local-name()=\"div\"][1]/*[local-name()=\"a\"][1]/*[local-name()=\"div\"][1]/*[local-name()=\"div\"][1]/*[local-name()=\"img\"][1]",
					"at": "/descendant::*[@src=\"https://imgix.datadoghq.com/img/dd_logo_n_70x75.png\"]",
					"cl": "/descendant::*[contains(concat('''', normalize-space(@class), '' ''), \" dog \")]/*[local-name()=\"img\"][1]",
					"clt": "/descendant::*[contains(concat('''', normalize-space(@class), '' ''), \" dog \")]/*[local-name()=\"img\"][1]",
					"co": "",
					"ro": "//*[@src=\"https://imgix.datadoghq.com/img/dd_logo_n_70x75.png\"]"
				},
				"targetOuterHTML": "img height=\"75\" src=\"https://imgix.datadoghq.com/img/dd_logo_n_70x75.png...",
				"url": "https://www.datadoghq.com/"
			})
		}
	}
}`, uniq)
}

func updateBrowserTestMML(ctx context.Context, accProvider func() (*schema.Provider, error), t *testing.T, testName string) resource.TestStep {
	return resource.TestStep{
		Config: createSyntheticsBrowserTestMMLConfig(testName),
		Check: resource.ComposeTestCheckFunc(
			testSyntheticsTestExists(accProvider),
			editSyntheticsTestMML(accProvider),
		),
	}
}

func updateSyntheticsBrowserTestMmlStep(ctx context.Context, accProvider func() (*schema.Provider, error), t *testing.T) resource.TestStep {
	testName := uniqueEntityName(ctx, t) + "-updated"
	return resource.TestStep{
		Config: createSyntheticsBrowserTestMMLConfig(testName),
		Check: resource.ComposeTestCheckFunc(
			testSyntheticsTestExists(accProvider),
			resource.TestCheckResourceAttr(
				"datadog_synthetics_test.bar", "type", "browser"),
			resource.TestCheckResourceAttr(
				"datadog_synthetics_test.bar", "request_definition.0.url", "https://www.datadoghq.com"),
			resource.TestCheckResourceAttr(
				"datadog_synthetics_test.bar", "device_ids.#", "1"),
			resource.TestCheckResourceAttr(
				"datadog_synthetics_test.bar", "device_ids.0", "laptop_large"),
			resource.TestCheckResourceAttr(
				"datadog_synthetics_test.bar", "locations.#", "1"),
			resource.TestCheckResourceAttr(
				"datadog_synthetics_test.bar", "locations.0", "aws:eu-central-1"),
			resource.TestCheckResourceAttr(
				"datadog_synthetics_test.bar", "options_list.0.tick_every", "900"),
			resource.TestCheckResourceAttr(
				"datadog_synthetics_test.bar", "options_list.0.min_failure_duration", "0"),
			resource.TestCheckResourceAttr(
				"datadog_synthetics_test.bar", "options_list.0.min_location_failed", "1"),
			resource.TestCheckResourceAttr(
				"datadog_synthetics_test.bar", "name", testName),
			resource.TestCheckResourceAttr(
				"datadog_synthetics_test.bar", "message", "Notify @datadog.user"),
			resource.TestCheckResourceAttr(
				"datadog_synthetics_test.bar", "tags.#", "2"),
			resource.TestCheckResourceAttr(
				"datadog_synthetics_test.bar", "status", "paused"),
			resource.TestCheckResourceAttr(
				"datadog_synthetics_test.bar", "browser_step.#", "1"),
			resource.TestCheckResourceAttr(
				"datadog_synthetics_test.bar", "browser_step.0.name", "click step"),
			resource.TestCheckResourceAttr(
				"datadog_synthetics_test.bar", "browser_step.0.type", "click"),
			resource.TestCheckResourceAttr(
				"datadog_synthetics_test.bar", "browser_step.0.params.0.element", MMLManualUpdate),
		),
	}
}

func updateSyntheticsBrowserTestForceMmlStep(ctx context.Context, accProvider func() (*schema.Provider, error), t *testing.T) resource.TestStep {
	testName := uniqueEntityName(ctx, t) + "-updated"
	return resource.TestStep{
		Config: createSyntheticsBrowserForceMmlTestConfig(testName),
		Check: resource.ComposeTestCheckFunc(
			testSyntheticsTestExists(accProvider),
			resource.TestCheckResourceAttr(
				"datadog_synthetics_test.bar", "type", "browser"),
			resource.TestCheckResourceAttr(
				"datadog_synthetics_test.bar", "request_definition.0.url", "https://www.datadoghq.com"),
			resource.TestCheckResourceAttr(
				"datadog_synthetics_test.bar", "device_ids.#", "1"),
			resource.TestCheckResourceAttr(
				"datadog_synthetics_test.bar", "device_ids.0", "laptop_large"),
			resource.TestCheckResourceAttr(
				"datadog_synthetics_test.bar", "locations.#", "1"),
			resource.TestCheckResourceAttr(
				"datadog_synthetics_test.bar", "locations.0", "aws:eu-central-1"),
			resource.TestCheckResourceAttr(
				"datadog_synthetics_test.bar", "options_list.0.tick_every", "900"),
			resource.TestCheckResourceAttr(
				"datadog_synthetics_test.bar", "options_list.0.min_failure_duration", "0"),
			resource.TestCheckResourceAttr(
				"datadog_synthetics_test.bar", "options_list.0.min_location_failed", "1"),
			resource.TestCheckResourceAttr(
				"datadog_synthetics_test.bar", "name", testName),
			resource.TestCheckResourceAttr(
				"datadog_synthetics_test.bar", "message", "Notify @datadog.user"),
			resource.TestCheckResourceAttr(
				"datadog_synthetics_test.bar", "tags.#", "2"),
			resource.TestCheckResourceAttr(
				"datadog_synthetics_test.bar", "status", "paused"),
			resource.TestCheckResourceAttr(
				"datadog_synthetics_test.bar", "browser_step.#", "1"),
			resource.TestCheckResourceAttr(
				"datadog_synthetics_test.bar", "browser_step.0.name", "click step"),
			resource.TestCheckResourceAttr(
				"datadog_synthetics_test.bar", "browser_step.0.type", "click"),
			resource.TestCheckResourceAttr(
				"datadog_synthetics_test.bar", "browser_step.0.params.0.element", MMLConfigUpdate),
		),
	}
}

func createSyntheticsBrowserForceMmlTestConfig(uniq string) string {
	return fmt.Sprintf(`
resource "datadog_synthetics_test" "bar" {
	type = "browser"

	request_definition {
		method = "GET"
		url = "https://www.datadoghq.com"
	}

	device_ids = [ "laptop_large" ]
	locations = [ "aws:eu-central-1" ]
	options_list {
		tick_every = 900
		min_failure_duration = 0
		min_location_failed = 1
	}

	name = "%s"
	message = "Notify @datadog.user"
	tags = ["foo:bar", "baz"]

	status = "paused"

	browser_step {
		name = "click step"
		type = "click"
		force_element_update = true
		params {
			element = jsonencode({
				"multiLocator": {
					"ab": "/*[local-name()=\"html\"][1]/*[local-name()=\"body\"][1]/*[local-name()=\"nav\"][1]/*[local-name()=\"div\"][1]/*[local-name()=\"div\"][1]/*[local-name()=\"a\"][1]/*[local-name()=\"div\"][1]/*[local-name()=\"div\"][1]/*[local-name()=\"img\"][1]",
					"at": "/descendant::*[@src=\"https://imgix.datadoghq.com/img/dd_logo_n_70x75.png\"]",
					"cl": "/descendant::*[contains(concat('''', normalize-space(@class), '' ''), \" dog \")]/*[local-name()=\"img\"][1]",
					"clt": "/descendant::*[contains(concat('''', normalize-space(@class), '' ''), \" dog \")]/*[local-name()=\"img\"][1]",
					"co": "",
					"ro": "//*[@src=\"https://imgix.datadoghq.com/img/dd_logo_n_70x75.png\"]"
				},
				"targetOuterHTML": "img height=\"75\" src=\"https://imgix.datadoghq.com/img/dd_logo_n_70x75.png...",
				"url": "https://www.datadoghq.com/config-updated"
			})
		}
	}
}`, uniq)
}

<<<<<<< HEAD
func testSyntheticsTestExists(accProvider func() (*schema.Provider, error)) resource.TestCheckFunc {
=======
func createSyntheticsMultistepAPITest(ctx context.Context, accProvider *schema.Provider, t *testing.T) resource.TestStep {
	testName := uniqueEntityName(ctx, t)

	return resource.TestStep{
		Config: createSyntheticsMultistepAPITestConfig(testName),
		Check: resource.ComposeTestCheckFunc(
			testSyntheticsTestExists(accProvider),
			resource.TestCheckResourceAttr(
				"datadog_synthetics_test.multi", "type", "api"),
			resource.TestCheckResourceAttr(
				"datadog_synthetics_test.multi", "subtype", "multi"),
			resource.TestCheckResourceAttr(
				"datadog_synthetics_test.multi", "locations.#", "1"),
			resource.TestCheckResourceAttr(
				"datadog_synthetics_test.multi", "locations.3056069023", "aws:eu-central-1"),
			resource.TestCheckResourceAttr(
				"datadog_synthetics_test.multi", "options_list.0.tick_every", "900"),
			resource.TestCheckResourceAttr(
				"datadog_synthetics_test.multi", "options_list.0.min_failure_duration", "0"),
			resource.TestCheckResourceAttr(
				"datadog_synthetics_test.multi", "options_list.0.min_location_failed", "1"),
			resource.TestCheckResourceAttr(
				"datadog_synthetics_test.multi", "name", testName),
			resource.TestCheckResourceAttr(
				"datadog_synthetics_test.multi", "message", "Notify @datadog.user"),
			resource.TestCheckResourceAttr(
				"datadog_synthetics_test.multi", "tags.#", "1"),
			resource.TestCheckResourceAttr(
				"datadog_synthetics_test.multi", "tags.0", "multistep"),
			resource.TestCheckResourceAttr(
				"datadog_synthetics_test.multi", "status", "paused"),
			resource.TestCheckResourceAttr(
				"datadog_synthetics_test.multi", "api_step.#", "1"),
			resource.TestCheckResourceAttr(
				"datadog_synthetics_test.multi", "api_step.0.name", "First api step"),
			resource.TestCheckResourceAttr(
				"datadog_synthetics_test.multi", "api_step.0.request_definition.#", "1"),
			resource.TestCheckResourceAttr(
				"datadog_synthetics_test.multi", "api_step.0.request_definition.0.method", "GET"),
			resource.TestCheckResourceAttr(
				"datadog_synthetics_test.multi", "api_step.0.request_definition.0.url", "https://www.datadoghq.com"),
			resource.TestCheckResourceAttr(
				"datadog_synthetics_test.multi", "api_step.0.request_definition.0.body", "this is a body"),
			resource.TestCheckResourceAttr(
				"datadog_synthetics_test.multi", "api_step.0.request_definition.0.timeout", "30"),
			resource.TestCheckResourceAttr(
				"datadog_synthetics_test.multi", "api_step.0.request_headers.%", "2"),
			resource.TestCheckResourceAttr(
				"datadog_synthetics_test.multi", "api_step.0.request_headers.Accept", "application/json"),
			resource.TestCheckResourceAttr(
				"datadog_synthetics_test.multi", "api_step.0.request_headers.X-Datadog-Trace-ID", "123456789"),
			resource.TestCheckResourceAttr(
				"datadog_synthetics_test.multi", "api_step.0.request_query.%", "1"),
			resource.TestCheckResourceAttr(
				"datadog_synthetics_test.multi", "api_step.0.request_query.foo", "bar"),
			resource.TestCheckResourceAttr(
				"datadog_synthetics_test.multi", "api_step.0.request_basicauth.#", "1"),
			resource.TestCheckResourceAttr(
				"datadog_synthetics_test.multi", "api_step.0.request_basicauth.0.username", "admin"),
			resource.TestCheckResourceAttr(
				"datadog_synthetics_test.multi", "api_step.0.request_basicauth.0.password", "secret"),
			resource.TestCheckResourceAttr(
				"datadog_synthetics_test.multi", "api_step.0.request_client_certificate.0.cert.0.filename", "Provided in Terraform config"),
			resource.TestCheckResourceAttr(
				"datadog_synthetics_test.multi", "api_step.0.request_client_certificate.0.cert.0.content", utils.ConvertToSha256("content-certificate")),
			resource.TestCheckResourceAttr(
				"datadog_synthetics_test.multi", "api_step.0.request_client_certificate.0.key.0.filename", "key"),
			resource.TestCheckResourceAttr(
				"datadog_synthetics_test.multi", "api_step.0.request_client_certificate.0.key.0.content", utils.ConvertToSha256("content-key")),
			resource.TestCheckResourceAttr(
				"datadog_synthetics_test.multi", "api_step.0.assertion.#", "1"),
			resource.TestCheckResourceAttr(
				"datadog_synthetics_test.multi", "api_step.0.assertion.0.type", "statusCode"),
			resource.TestCheckResourceAttr(
				"datadog_synthetics_test.multi", "api_step.0.assertion.0.operator", "is"),
			resource.TestCheckResourceAttr(
				"datadog_synthetics_test.multi", "api_step.0.assertion.0.target", "200"),
			resource.TestCheckResourceAttr(
				"datadog_synthetics_test.multi", "api_step.0.extracted_value.#", "1"),
			resource.TestCheckResourceAttr(
				"datadog_synthetics_test.multi", "api_step.0.extracted_value.0.name", "VAR_EXTRACT"),
			resource.TestCheckResourceAttr(
				"datadog_synthetics_test.multi", "api_step.0.extracted_value.0.type", "http_header"),
			resource.TestCheckResourceAttr(
				"datadog_synthetics_test.multi", "api_step.0.extracted_value.0.field", "content-length"),
			resource.TestCheckResourceAttr(
				"datadog_synthetics_test.multi", "api_step.0.extracted_value.0.parser.0.type", "regex"),
			resource.TestCheckResourceAttr(
				"datadog_synthetics_test.multi", "api_step.0.extracted_value.0.parser.0.value", ".*"),
		),
	}
}

func createSyntheticsMultistepAPITestConfig(uniq string) string {
	return fmt.Sprintf(`
resource "datadog_synthetics_test" "multi" {
       type = "api"
       subtype = "multi"
       locations = ["aws:eu-central-1"]
       options_list {
               tick_every = 900
               min_failure_duration = 0
               min_location_failed = 1
       }
       name = "%s"
       message = "Notify @datadog.user"
       tags = ["multistep"]
       status = "paused"
       api_step {
               name = "First api step"
               request_definition {
                       method = "GET"
                       url = "https://www.datadoghq.com"
                       body = "this is a body"
                       timeout = 30
               }
               request_headers = {
               	       Accept = "application/json"
               	       X-Datadog-Trace-ID = "123456789"
               }
               request_query = {
                       foo = "bar"
               }
               request_basicauth {
                       username = "admin"
               	       password = "secret"
               }
               request_client_certificate {
               	       cert {
               		           content = "content-certificate"
               	       }
               	       key {
               		   	       content = "content-key"
               			       filename = "key"
               	       }
               }
               assertion {
                       type = "statusCode"
                       operator = "is"
                       target = "200"
               }

               extracted_value {
               		   name = "VAR_EXTRACT"
               		   field = "content-length"
               		   type = "http_header"
               		   parser {
               		   		   type = "regex"
               		   		   value = ".*"
               		   }
               }
       }
}
`, uniq)
}

func testSyntheticsTestExists(accProvider *schema.Provider) resource.TestCheckFunc {
>>>>>>> 0a47a8f2
	return func(s *terraform.State) error {
		provider, _ := accProvider()
		providerConf := provider.Meta().(*datadog.ProviderConfiguration)
		datadogClientV1 := providerConf.DatadogClientV1
		authV1 := providerConf.AuthV1

		for _, r := range s.RootModule().Resources {
			if _, _, err := datadogClientV1.SyntheticsApi.GetTest(authV1, r.Primary.ID).Execute(); err != nil {
				return fmt.Errorf("received an error retrieving synthetics test %s", err)
			}
		}
		return nil
	}
}

func testSyntheticsTestIsDestroyed(accProvider func() (*schema.Provider, error)) resource.TestCheckFunc {
	return func(s *terraform.State) error {
		provider, _ := accProvider()
		providerConf := provider.Meta().(*datadog.ProviderConfiguration)
		datadogClientV1 := providerConf.DatadogClientV1
		authV1 := providerConf.AuthV1

		for _, r := range s.RootModule().Resources {
			if _, _, err := datadogClientV1.SyntheticsApi.GetTest(authV1, r.Primary.ID).Execute(); err != nil {
				if strings.Contains(err.Error(), "404 Not Found") {
					continue
				}
				return fmt.Errorf("received an error retrieving synthetics test %s", err)
			}
			return fmt.Errorf("synthetics test still exists")
		}
		return nil
	}
}

func editSyntheticsTestMML(accProvider func() (*schema.Provider, error)) resource.TestCheckFunc {
	return func(s *terraform.State) error {
		for _, r := range s.RootModule().Resources {
			provider, _ := accProvider()
			providerConf := provider.Meta().(*datadog.ProviderConfiguration)
			datadogClientV1 := providerConf.DatadogClientV1
			authV1 := providerConf.AuthV1

			syntheticsTest, _, err := datadogClientV1.SyntheticsApi.GetBrowserTest(authV1, r.Primary.ID).Execute()

			if err != nil {
				return fmt.Errorf("failed to read synthetics test %s", err)
			}

			syntheticsTestUpdate := datadogV1.NewSyntheticsBrowserTest(syntheticsTest.GetMessage())
			syntheticsTestUpdate.SetName(syntheticsTest.GetName())
			syntheticsTestUpdate.SetType(datadogV1.SYNTHETICSBROWSERTESTTYPE_BROWSER)
			syntheticsTestUpdate.SetConfig(syntheticsTest.GetConfig())
			syntheticsTestUpdate.SetStatus(syntheticsTest.GetStatus())
			syntheticsTestUpdate.SetLocations(syntheticsTest.GetLocations())
			syntheticsTestUpdate.SetOptions(syntheticsTest.GetOptions())
			syntheticsTestUpdate.SetTags(syntheticsTest.GetTags())

			// manually update the MML so the state is outdated
			step := datadogV1.SyntheticsStep{}
			step.SetName("click step")
			step.SetType(datadogV1.SYNTHETICSSTEPTYPE_CLICK)
			params := make(map[string]interface{})
			elementParams := `{"element":` + MMLManualUpdate + "}"
			utils.GetMetadataFromJSON([]byte(elementParams), &params)
			step.SetParams(params)
			steps := []datadogV1.SyntheticsStep{step}
			syntheticsTestUpdate.SetSteps(steps)

			if _, _, err := datadogClientV1.SyntheticsApi.UpdateBrowserTest(authV1, r.Primary.ID).Body(*syntheticsTestUpdate).Execute(); err != nil {
				return fmt.Errorf("failed to manually update synthetics test %s", err)
			}
		}

		return nil
	}
}<|MERGE_RESOLUTION|>--- conflicted
+++ resolved
@@ -382,112 +382,22 @@
 	})
 }
 
-<<<<<<< HEAD
-func createSyntheticsAPITestStep(ctx context.Context, accProvider func() (*schema.Provider, error), t *testing.T) resource.TestStep {
-=======
 func TestAccDatadogSyntheticsTestMultistepApi_Basic(t *testing.T) {
 	t.Parallel()
 	ctx, accProviders := testAccProviders(context.Background(), t)
 	accProvider := testAccProvider(t, accProviders)
 
 	resource.Test(t, resource.TestCase{
-		PreCheck:     func() { testAccPreCheck(t) },
-		Providers:    accProviders,
-		CheckDestroy: testSyntheticsTestIsDestroyed(accProvider),
+		PreCheck:          func() { testAccPreCheck(t) },
+		ProviderFactories: accProviders,
+		CheckDestroy:      testSyntheticsTestIsDestroyed(accProvider),
 		Steps: []resource.TestStep{
 			createSyntheticsMultistepAPITest(ctx, accProvider, t),
 		},
 	})
 }
 
-func createSyntheticsAPITestStepDeprecated(ctx context.Context, accProvider *schema.Provider, t *testing.T) resource.TestStep {
-	testName := uniqueEntityName(ctx, t)
-	return resource.TestStep{
-		Config: createSyntheticsAPITestConfigDeprecated(testName),
-		Check: resource.ComposeTestCheckFunc(
-			testSyntheticsTestExists(accProvider),
-			resource.TestCheckResourceAttr(
-				"datadog_synthetics_test.foo", "type", "api"),
-			resource.TestCheckResourceAttr(
-				"datadog_synthetics_test.foo", "subtype", "http"),
-			resource.TestCheckResourceAttr(
-				"datadog_synthetics_test.foo", "request.method", "GET"),
-			resource.TestCheckResourceAttr(
-				"datadog_synthetics_test.foo", "request.url", "https://www.datadoghq.com"),
-			resource.TestCheckResourceAttr(
-				"datadog_synthetics_test.foo", "assertions.#", "4"),
-			resource.TestCheckResourceAttr(
-				"datadog_synthetics_test.foo", "assertions.0.type", "header"),
-			resource.TestCheckResourceAttr(
-				"datadog_synthetics_test.foo", "assertions.0.property", "content-type"),
-			resource.TestCheckResourceAttr(
-				"datadog_synthetics_test.foo", "assertions.0.operator", "contains"),
-			resource.TestCheckResourceAttr(
-				"datadog_synthetics_test.foo", "assertions.0.target", "application/json"),
-			resource.TestCheckResourceAttr(
-				"datadog_synthetics_test.foo", "assertions.1.type", "statusCode"),
-			resource.TestCheckResourceAttr(
-				"datadog_synthetics_test.foo", "assertions.1.operator", "is"),
-			resource.TestCheckResourceAttr(
-				"datadog_synthetics_test.foo", "assertions.1.target", "200"),
-			resource.TestCheckResourceAttr(
-				"datadog_synthetics_test.foo", "assertions.2.type", "responseTime"),
-			resource.TestCheckResourceAttr(
-				"datadog_synthetics_test.foo", "assertions.2.operator", "lessThan"),
-			resource.TestCheckResourceAttr(
-				"datadog_synthetics_test.foo", "assertions.2.target", "2000"),
-			resource.TestCheckResourceAttr(
-				"datadog_synthetics_test.foo", "assertions.3.type", "body"),
-			resource.TestCheckResourceAttr(
-				"datadog_synthetics_test.foo", "assertions.3.operator", "doesNotContain"),
-			resource.TestCheckResourceAttr(
-				"datadog_synthetics_test.foo", "assertions.3.target", "terraform"),
-			resource.TestCheckResourceAttr(
-				"datadog_synthetics_test.foo", "locations.#", "1"),
-			resource.TestCheckResourceAttr(
-				"datadog_synthetics_test.foo", "locations.3056069023", "aws:eu-central-1"),
-			resource.TestCheckResourceAttr(
-				"datadog_synthetics_test.foo", "options.allow_insecure", "true"),
-			resource.TestCheckResourceAttr(
-				"datadog_synthetics_test.foo", "options.tick_every", "60"),
-			resource.TestCheckResourceAttr(
-				"datadog_synthetics_test.foo", "options.follow_redirects", "true"),
-			resource.TestCheckResourceAttr(
-				"datadog_synthetics_test.foo", "options.min_failure_duration", "0"),
-			resource.TestCheckResourceAttr(
-				"datadog_synthetics_test.foo", "options.min_location_failed", "1"),
-			resource.TestCheckResourceAttr(
-				"datadog_synthetics_test.foo", "options.retry_count", "1"),
-			resource.TestCheckResourceAttr(
-				"datadog_synthetics_test.foo", "options_list.#", "0"),
-			resource.TestCheckResourceAttr(
-				"datadog_synthetics_test.foo", "name", testName),
-			resource.TestCheckResourceAttr(
-				"datadog_synthetics_test.foo", "message", "Notify @datadog.user"),
-			resource.TestCheckResourceAttr(
-				"datadog_synthetics_test.foo", "tags.#", "2"),
-			resource.TestCheckResourceAttr(
-				"datadog_synthetics_test.foo", "tags.0", "foo:bar"),
-			resource.TestCheckResourceAttr(
-				"datadog_synthetics_test.foo", "tags.1", "baz"),
-			resource.TestCheckResourceAttr(
-				"datadog_synthetics_test.foo", "status", "paused"),
-			resource.TestCheckResourceAttr(
-				"datadog_synthetics_test.foo", "config_variable.0.type", "text"),
-			resource.TestCheckResourceAttr(
-				"datadog_synthetics_test.foo", "config_variable.0.name", "VARIABLE_NAME"),
-			resource.TestCheckResourceAttr(
-				"datadog_synthetics_test.foo", "config_variable.0.pattern", "{{numeric(3)}}"),
-			resource.TestCheckResourceAttr(
-				"datadog_synthetics_test.foo", "config_variable.0.example", "123"),
-			resource.TestCheckResourceAttrSet(
-				"datadog_synthetics_test.foo", "monitor_id"),
-		),
-	}
-}
-
-func createSyntheticsAPITestStep(ctx context.Context, accProvider *schema.Provider, t *testing.T) resource.TestStep {
->>>>>>> 0a47a8f2
+func createSyntheticsAPITestStep(ctx context.Context, accProvider func() (*schema.Provider, error), t *testing.T) resource.TestStep {
 	testName := uniqueEntityName(ctx, t)
 	return resource.TestStep{
 		Config: createSyntheticsAPITestConfig(testName),
@@ -537,8 +447,8 @@
 				"datadog_synthetics_test.foo", "assertion.3.target", "terraform"),
 			resource.TestCheckResourceAttr(
 				"datadog_synthetics_test.foo", "locations.#", "1"),
-			resource.TestCheckResourceAttr(
-				"datadog_synthetics_test.foo", "locations.0", "aws:eu-central-1"),
+			resource.TestCheckTypeSetElemAttr(
+				"datadog_synthetics_test.foo", "locations.*", "aws:eu-central-1"),
 			resource.TestCheckResourceAttr(
 				"datadog_synthetics_test.foo", "options_list.0.allow_insecure", "true"),
 			resource.TestCheckResourceAttr(
@@ -2608,10 +2518,7 @@
 }`, uniq)
 }
 
-<<<<<<< HEAD
-func testSyntheticsTestExists(accProvider func() (*schema.Provider, error)) resource.TestCheckFunc {
-=======
-func createSyntheticsMultistepAPITest(ctx context.Context, accProvider *schema.Provider, t *testing.T) resource.TestStep {
+func createSyntheticsMultistepAPITest(ctx context.Context, accProvider func() (*schema.Provider, error), t *testing.T) resource.TestStep {
 	testName := uniqueEntityName(ctx, t)
 
 	return resource.TestStep{
@@ -2624,8 +2531,8 @@
 				"datadog_synthetics_test.multi", "subtype", "multi"),
 			resource.TestCheckResourceAttr(
 				"datadog_synthetics_test.multi", "locations.#", "1"),
-			resource.TestCheckResourceAttr(
-				"datadog_synthetics_test.multi", "locations.3056069023", "aws:eu-central-1"),
+			resource.TestCheckTypeSetElemAttr(
+				"datadog_synthetics_test.multi", "locations.*", "aws:eu-central-1"),
 			resource.TestCheckResourceAttr(
 				"datadog_synthetics_test.multi", "options_list.0.tick_every", "900"),
 			resource.TestCheckResourceAttr(
@@ -2767,8 +2674,7 @@
 `, uniq)
 }
 
-func testSyntheticsTestExists(accProvider *schema.Provider) resource.TestCheckFunc {
->>>>>>> 0a47a8f2
+func testSyntheticsTestExists(accProvider func() (*schema.Provider, error)) resource.TestCheckFunc {
 	return func(s *terraform.State) error {
 		provider, _ := accProvider()
 		providerConf := provider.Meta().(*datadog.ProviderConfiguration)

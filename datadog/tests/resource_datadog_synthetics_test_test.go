package test

import (
	"context"
	"fmt"
	"strings"
	"testing"

	"github.com/terraform-providers/terraform-provider-datadog/datadog"
	"github.com/terraform-providers/terraform-provider-datadog/datadog/internal/utils"

	datadogV1 "github.com/DataDog/datadog-api-client-go/api/v1/datadog"
	"github.com/hashicorp/terraform-plugin-sdk/v2/helper/resource"
	"github.com/hashicorp/terraform-plugin-sdk/v2/helper/schema"
	"github.com/hashicorp/terraform-plugin-sdk/v2/terraform"
)

func TestAccDatadogSyntheticsAPITest_importBasic(t *testing.T) {
	t.Parallel()
	ctx, accProviders := testAccProviders(context.Background(), t)
	testName := uniqueEntityName(ctx, t)
	accProvider := testAccProvider(t, accProviders)

	resource.Test(t, resource.TestCase{
		PreCheck:          func() { testAccPreCheck(t) },
		ProviderFactories: accProviders,
		CheckDestroy:      testSyntheticsTestIsDestroyed(accProvider),
		Steps: []resource.TestStep{
			{
				Config: createSyntheticsAPITestConfig(testName),
			},
			{
				ResourceName:      "datadog_synthetics_test.foo",
				ImportState:       true,
				ImportStateVerify: true,
			},
		},
	})
}

func TestAccDatadogSyntheticsSSLTest_importBasic(t *testing.T) {
	t.Parallel()
	ctx, accProviders := testAccProviders(context.Background(), t)
	testName := uniqueEntityName(ctx, t)
	accProvider := testAccProvider(t, accProviders)

	resource.Test(t, resource.TestCase{
		PreCheck:          func() { testAccPreCheck(t) },
		ProviderFactories: accProviders,
		CheckDestroy:      testSyntheticsTestIsDestroyed(accProvider),
		Steps: []resource.TestStep{
			{
				Config: createSyntheticsSSLTestConfig(testName),
			},
			{
				ResourceName:      "datadog_synthetics_test.ssl",
				ImportState:       true,
				ImportStateVerify: true,
			},
		},
	})
}

func TestAccDatadogSyntheticsTCPTest_importBasic(t *testing.T) {
	t.Parallel()
	ctx, accProviders := testAccProviders(context.Background(), t)
	testName := uniqueEntityName(ctx, t)
	accProvider := testAccProvider(t, accProviders)

	resource.Test(t, resource.TestCase{
		PreCheck:          func() { testAccPreCheck(t) },
		ProviderFactories: accProviders,
		CheckDestroy:      testSyntheticsTestIsDestroyed(accProvider),
		Steps: []resource.TestStep{
			{
				Config: createSyntheticsTCPTestConfig(testName),
			},
			{
				ResourceName:      "datadog_synthetics_test.tcp",
				ImportState:       true,
				ImportStateVerify: true,
			},
		},
	})
}

func TestAccDatadogSyntheticsDNSTest_importBasic(t *testing.T) {
	t.Parallel()
	ctx, accProviders := testAccProviders(context.Background(), t)
	testName := uniqueEntityName(ctx, t)
	accProvider := testAccProvider(t, accProviders)

	resource.Test(t, resource.TestCase{
		PreCheck:          func() { testAccPreCheck(t) },
		ProviderFactories: accProviders,
		CheckDestroy:      testSyntheticsTestIsDestroyed(accProvider),
		Steps: []resource.TestStep{
			{
				Config: createSyntheticsDNSTestConfig(testName),
			},
			{
				ResourceName:      "datadog_synthetics_test.dns",
				ImportState:       true,
				ImportStateVerify: true,
			},
		},
	})
}

func TestAccDatadogSyntheticsBrowserTest_importBasic(t *testing.T) {
	t.Parallel()
	ctx, accProviders := testAccProviders(context.Background(), t)
	testName := uniqueEntityName(ctx, t)
	accProvider := testAccProvider(t, accProviders)

	resource.Test(t, resource.TestCase{
		PreCheck:          func() { testAccPreCheck(t) },
		ProviderFactories: accProviders,
		CheckDestroy:      testSyntheticsTestIsDestroyed(accProvider),
		Steps: []resource.TestStep{
			{
				Config: createSyntheticsBrowserTestConfig(testName),
			},
			{
				ResourceName:            "datadog_synthetics_test.bar",
				ImportState:             true,
				ImportStateVerify:       true,
				ImportStateVerifyIgnore: []string{"options_list", "browser_variable", "browser_step"},
			},
		},
	})
}

func TestAccDatadogSyntheticsAPITest_Basic(t *testing.T) {
	t.Parallel()
	ctx, accProviders := testAccProviders(context.Background(), t)
	accProvider := testAccProvider(t, accProviders)

	resource.Test(t, resource.TestCase{
		PreCheck:          func() { testAccPreCheck(t) },
		ProviderFactories: accProviders,
		CheckDestroy:      testSyntheticsTestIsDestroyed(accProvider),
		Steps: []resource.TestStep{
			createSyntheticsAPITestStep(ctx, accProvider, t),
		},
	})
}

func TestAccDatadogSyntheticsAPITest_Updated(t *testing.T) {
	t.Parallel()
	ctx, accProviders := testAccProviders(context.Background(), t)
	accProvider := testAccProvider(t, accProviders)

	resource.Test(t, resource.TestCase{
		PreCheck:          func() { testAccPreCheck(t) },
		ProviderFactories: accProviders,
		CheckDestroy:      testSyntheticsTestIsDestroyed(accProvider),
		Steps: []resource.TestStep{
			createSyntheticsAPITestStep(ctx, accProvider, t),
			updateSyntheticsAPITestStep(ctx, accProvider, t),
		},
	})
}

func TestAccDatadogSyntheticsAPITest_BasicNewAssertionsOptions(t *testing.T) {
	t.Parallel()
	ctx, accProviders := testAccProviders(context.Background(), t)
	accProvider := testAccProvider(t, accProviders)

	resource.Test(t, resource.TestCase{
		PreCheck:          func() { testAccPreCheck(t) },
		ProviderFactories: accProviders,
		CheckDestroy:      testSyntheticsTestIsDestroyed(accProvider),
		Steps: []resource.TestStep{
			createSyntheticsAPITestStepNewAssertionsOptions(ctx, accProvider, t),
		},
	})
}

func TestAccDatadogSyntheticsAPITest_UpdatedNewAssertionsOptions(t *testing.T) {
	t.Parallel()
	ctx, accProviders := testAccProviders(context.Background(), t)
	accProvider := testAccProvider(t, accProviders)

	resource.Test(t, resource.TestCase{
		PreCheck:          func() { testAccPreCheck(t) },
		ProviderFactories: accProviders,
		CheckDestroy:      testSyntheticsTestIsDestroyed(accProvider),
		Steps: []resource.TestStep{
			createSyntheticsAPITestStepNewAssertionsOptions(ctx, accProvider, t),
			updateSyntheticsAPITestStepNewAssertionsOptions(ctx, accProvider, t),
		},
	})
}

func TestAccDatadogSyntheticsSSLTest_Basic(t *testing.T) {
	t.Parallel()
	ctx, accProviders := testAccProviders(context.Background(), t)
	accProvider := testAccProvider(t, accProviders)

	resource.Test(t, resource.TestCase{
		PreCheck:          func() { testAccPreCheck(t) },
		ProviderFactories: accProviders,
		CheckDestroy:      testSyntheticsTestIsDestroyed(accProvider),
		Steps: []resource.TestStep{
			createSyntheticsSSLTestStep(ctx, accProvider, t),
		},
	})
}

func TestAccDatadogSyntheticsSSLTest_Updated(t *testing.T) {
	t.Parallel()
	ctx, accProviders := testAccProviders(context.Background(), t)
	accProvider := testAccProvider(t, accProviders)

	resource.Test(t, resource.TestCase{
		PreCheck:          func() { testAccPreCheck(t) },
		ProviderFactories: accProviders,
		CheckDestroy:      testSyntheticsTestIsDestroyed(accProvider),
		Steps: []resource.TestStep{
			createSyntheticsSSLTestStep(ctx, accProvider, t),
			updateSyntheticsSSLTestStep(ctx, accProvider, t),
		},
	})
}

func TestAccDatadogSyntheticsSSLMissingTagsAttributeTest_Basic(t *testing.T) {
	t.Parallel()
	ctx, accProviders := testAccProviders(context.Background(), t)
	accProvider := testAccProvider(t, accProviders)

	resource.Test(t, resource.TestCase{
		PreCheck:          func() { testAccPreCheck(t) },
		ProviderFactories: accProviders,
		CheckDestroy:      testSyntheticsTestIsDestroyed(accProvider),
		Steps: []resource.TestStep{
			createSyntheticsSSLMissingTagsAttributeTestStep(ctx, accProvider, t),
		},
	})
}

func TestAccDatadogSyntheticsTCPTest_Basic(t *testing.T) {
	t.Parallel()
	ctx, accProviders := testAccProviders(context.Background(), t)
	accProvider := testAccProvider(t, accProviders)

	resource.Test(t, resource.TestCase{
		PreCheck:          func() { testAccPreCheck(t) },
		ProviderFactories: accProviders,
		CheckDestroy:      testSyntheticsTestIsDestroyed(accProvider),
		Steps: []resource.TestStep{
			createSyntheticsTCPTestStep(ctx, accProvider, t),
		},
	})
}

func TestAccDatadogSyntheticsTCPTest_Updated(t *testing.T) {
	t.Parallel()
	ctx, accProviders := testAccProviders(context.Background(), t)
	accProvider := testAccProvider(t, accProviders)

	resource.Test(t, resource.TestCase{
		PreCheck:          func() { testAccPreCheck(t) },
		ProviderFactories: accProviders,
		CheckDestroy:      testSyntheticsTestIsDestroyed(accProvider),
		Steps: []resource.TestStep{
			createSyntheticsTCPTestStep(ctx, accProvider, t),
			updateSyntheticsTCPTestStep(ctx, accProvider, t),
		},
	})
}

func TestAccDatadogSyntheticsDNSTest_Basic(t *testing.T) {
	t.Parallel()
	ctx, accProviders := testAccProviders(context.Background(), t)
	accProvider := testAccProvider(t, accProviders)

	resource.Test(t, resource.TestCase{
		PreCheck:          func() { testAccPreCheck(t) },
		ProviderFactories: accProviders,
		CheckDestroy:      testSyntheticsTestIsDestroyed(accProvider),
		Steps: []resource.TestStep{
			createSyntheticsDNSTestStep(ctx, accProvider, t),
		},
	})
}

func TestAccDatadogSyntheticsDNSTest_Updated(t *testing.T) {
	t.Parallel()
	ctx, accProviders := testAccProviders(context.Background(), t)
	accProvider := testAccProvider(t, accProviders)

	resource.Test(t, resource.TestCase{
		PreCheck:          func() { testAccPreCheck(t) },
		ProviderFactories: accProviders,
		CheckDestroy:      testSyntheticsTestIsDestroyed(accProvider),
		Steps: []resource.TestStep{
			createSyntheticsDNSTestStep(ctx, accProvider, t),
			updateSyntheticsDNSTestStep(ctx, accProvider, t),
		},
	})
}

func TestAccDatadogSyntheticsICMPTest_Basic(t *testing.T) {
	t.Parallel()
	ctx, accProviders := testAccProviders(context.Background(), t)
	accProvider := testAccProvider(t, accProviders)

	resource.Test(t, resource.TestCase{
<<<<<<< HEAD
		PreCheck:          func() { testAccPreCheck(t) },
		ProviderFactories: accProviders,
		CheckDestroy:      testSyntheticsTestIsDestroyed(accProvider),
=======
		PreCheck:     func() { testAccPreCheck(t) },
		Providers:    accProviders,
		CheckDestroy: testSyntheticsTestIsDestroyed(accProvider),
>>>>>>> 154a3a6f
		Steps: []resource.TestStep{
			createSyntheticsICMPTestStep(ctx, accProvider, t),
		},
	})
}

func TestAccDatadogSyntheticsBrowserTest_Basic(t *testing.T) {
	t.Parallel()
	ctx, accProviders := testAccProviders(context.Background(), t)
	accProvider := testAccProvider(t, accProviders)

	resource.Test(t, resource.TestCase{
		PreCheck:          func() { testAccPreCheck(t) },
		ProviderFactories: accProviders,
		CheckDestroy:      testSyntheticsTestIsDestroyed(accProvider),
		Steps: []resource.TestStep{
			createSyntheticsBrowserTestStep(ctx, accProvider, t),
		},
	})
}

func TestAccDatadogSyntheticsBrowserTest_Updated(t *testing.T) {
	t.Parallel()
	ctx, accProviders := testAccProviders(context.Background(), t)
	accProvider := testAccProvider(t, accProviders)

	resource.Test(t, resource.TestCase{
		PreCheck:          func() { testAccPreCheck(t) },
		ProviderFactories: accProviders,
		CheckDestroy:      testSyntheticsTestIsDestroyed(accProvider),
		Steps: []resource.TestStep{
			createSyntheticsBrowserTestStep(ctx, accProvider, t),
			updateSyntheticsBrowserTestStep(ctx, accProvider, t),
		},
	})
}

func TestAccDatadogSyntheticsBrowserTestBrowserVariables_Basic(t *testing.T) {
	t.Parallel()
	ctx, accProviders := testAccProviders(context.Background(), t)
	accProvider := testAccProvider(t, accProviders)

	resource.Test(t, resource.TestCase{
		PreCheck:          func() { testAccPreCheck(t) },
		ProviderFactories: accProviders,
		CheckDestroy:      testSyntheticsTestIsDestroyed(accProvider),
		Steps: []resource.TestStep{
			createSyntheticsBrowserTestBrowserVariablesStep(ctx, accProvider, t),
		},
	})
}

func TestAccDatadogSyntheticsBrowserTestBrowserNewBrowserStep_Basic(t *testing.T) {
	t.Parallel()
	ctx, accProviders := testAccProviders(context.Background(), t)
	accProvider := testAccProvider(t, accProviders)
	testName := uniqueEntityName(ctx, t)

	resource.Test(t, resource.TestCase{
		PreCheck:          func() { testAccPreCheck(t) },
		ProviderFactories: accProviders,
		CheckDestroy:      testSyntheticsTestIsDestroyed(accProvider),
		Steps: []resource.TestStep{
			createSyntheticsBrowserTestStepNewBrowserStep(ctx, accProvider, t, testName),
		},
	})
}

func TestAccDatadogSyntheticsTestBrowserMML_Basic(t *testing.T) {
	t.Parallel()
	ctx, accProviders := testAccProviders(context.Background(), t)
	accProvider := testAccProvider(t, accProviders)
	testName := uniqueEntityName(ctx, t)

	resource.Test(t, resource.TestCase{
		PreCheck:          func() { testAccPreCheck(t) },
		ProviderFactories: accProviders,
		CheckDestroy:      testSyntheticsTestIsDestroyed(accProvider),
		Steps: []resource.TestStep{
			createSyntheticsBrowserTestStepMML(ctx, accProvider, t, testName),
			updateBrowserTestMML(ctx, accProvider, t, testName),
			updateSyntheticsBrowserTestMmlStep(ctx, accProvider, t),
			updateSyntheticsBrowserTestForceMmlStep(ctx, accProvider, t),
		},
	})
}

func TestAccDatadogSyntheticsTestMultistepApi_Basic(t *testing.T) {
	t.Parallel()
	ctx, accProviders := testAccProviders(context.Background(), t)
	accProvider := testAccProvider(t, accProviders)

	resource.Test(t, resource.TestCase{
<<<<<<< HEAD
		PreCheck:          func() { testAccPreCheck(t) },
		ProviderFactories: accProviders,
		CheckDestroy:      testSyntheticsTestIsDestroyed(accProvider),
=======
		PreCheck:     func() { testAccPreCheck(t) },
		Providers:    accProviders,
		CheckDestroy: testSyntheticsTestIsDestroyed(accProvider),
>>>>>>> 154a3a6f
		Steps: []resource.TestStep{
			createSyntheticsMultistepAPITest(ctx, accProvider, t),
		},
	})
<<<<<<< HEAD
=======
}

func createSyntheticsAPITestStepDeprecated(ctx context.Context, accProvider *schema.Provider, t *testing.T) resource.TestStep {
	testName := uniqueEntityName(ctx, t)
	return resource.TestStep{
		Config: createSyntheticsAPITestConfigDeprecated(testName),
		Check: resource.ComposeTestCheckFunc(
			testSyntheticsTestExists(accProvider),
			resource.TestCheckResourceAttr(
				"datadog_synthetics_test.foo", "type", "api"),
			resource.TestCheckResourceAttr(
				"datadog_synthetics_test.foo", "subtype", "http"),
			resource.TestCheckResourceAttr(
				"datadog_synthetics_test.foo", "request.method", "GET"),
			resource.TestCheckResourceAttr(
				"datadog_synthetics_test.foo", "request.url", "https://www.datadoghq.com"),
			resource.TestCheckResourceAttr(
				"datadog_synthetics_test.foo", "assertions.#", "4"),
			resource.TestCheckResourceAttr(
				"datadog_synthetics_test.foo", "assertions.0.type", "header"),
			resource.TestCheckResourceAttr(
				"datadog_synthetics_test.foo", "assertions.0.property", "content-type"),
			resource.TestCheckResourceAttr(
				"datadog_synthetics_test.foo", "assertions.0.operator", "contains"),
			resource.TestCheckResourceAttr(
				"datadog_synthetics_test.foo", "assertions.0.target", "application/json"),
			resource.TestCheckResourceAttr(
				"datadog_synthetics_test.foo", "assertions.1.type", "statusCode"),
			resource.TestCheckResourceAttr(
				"datadog_synthetics_test.foo", "assertions.1.operator", "is"),
			resource.TestCheckResourceAttr(
				"datadog_synthetics_test.foo", "assertions.1.target", "200"),
			resource.TestCheckResourceAttr(
				"datadog_synthetics_test.foo", "assertions.2.type", "responseTime"),
			resource.TestCheckResourceAttr(
				"datadog_synthetics_test.foo", "assertions.2.operator", "lessThan"),
			resource.TestCheckResourceAttr(
				"datadog_synthetics_test.foo", "assertions.2.target", "2000"),
			resource.TestCheckResourceAttr(
				"datadog_synthetics_test.foo", "assertions.3.type", "body"),
			resource.TestCheckResourceAttr(
				"datadog_synthetics_test.foo", "assertions.3.operator", "doesNotContain"),
			resource.TestCheckResourceAttr(
				"datadog_synthetics_test.foo", "assertions.3.target", "terraform"),
			resource.TestCheckResourceAttr(
				"datadog_synthetics_test.foo", "locations.#", "1"),
			resource.TestCheckResourceAttr(
				"datadog_synthetics_test.foo", "locations.3056069023", "aws:eu-central-1"),
			resource.TestCheckResourceAttr(
				"datadog_synthetics_test.foo", "options.allow_insecure", "true"),
			resource.TestCheckResourceAttr(
				"datadog_synthetics_test.foo", "options.tick_every", "60"),
			resource.TestCheckResourceAttr(
				"datadog_synthetics_test.foo", "options.follow_redirects", "true"),
			resource.TestCheckResourceAttr(
				"datadog_synthetics_test.foo", "options.min_failure_duration", "0"),
			resource.TestCheckResourceAttr(
				"datadog_synthetics_test.foo", "options.min_location_failed", "1"),
			resource.TestCheckResourceAttr(
				"datadog_synthetics_test.foo", "options.retry_count", "1"),
			resource.TestCheckResourceAttr(
				"datadog_synthetics_test.foo", "options_list.#", "0"),
			resource.TestCheckResourceAttr(
				"datadog_synthetics_test.foo", "name", testName),
			resource.TestCheckResourceAttr(
				"datadog_synthetics_test.foo", "message", "Notify @datadog.user"),
			resource.TestCheckResourceAttr(
				"datadog_synthetics_test.foo", "tags.#", "2"),
			resource.TestCheckResourceAttr(
				"datadog_synthetics_test.foo", "tags.0", "foo:bar"),
			resource.TestCheckResourceAttr(
				"datadog_synthetics_test.foo", "tags.1", "baz"),
			resource.TestCheckResourceAttr(
				"datadog_synthetics_test.foo", "status", "paused"),
			resource.TestCheckResourceAttr(
				"datadog_synthetics_test.foo", "config_variable.0.type", "text"),
			resource.TestCheckResourceAttr(
				"datadog_synthetics_test.foo", "config_variable.0.name", "VARIABLE_NAME"),
			resource.TestCheckResourceAttr(
				"datadog_synthetics_test.foo", "config_variable.0.pattern", "{{numeric(3)}}"),
			resource.TestCheckResourceAttr(
				"datadog_synthetics_test.foo", "config_variable.0.example", "123"),
			resource.TestCheckResourceAttrSet(
				"datadog_synthetics_test.foo", "monitor_id"),
		),
	}
>>>>>>> 154a3a6f
}

func createSyntheticsAPITestStep(ctx context.Context, accProvider func() (*schema.Provider, error), t *testing.T) resource.TestStep {
	testName := uniqueEntityName(ctx, t)
	return resource.TestStep{
		Config: createSyntheticsAPITestConfig(testName),
		Check: resource.ComposeTestCheckFunc(
			testSyntheticsTestExists(accProvider),
			resource.TestCheckResourceAttr(
				"datadog_synthetics_test.foo", "type", "api"),
			resource.TestCheckResourceAttr(
				"datadog_synthetics_test.foo", "subtype", "http"),
			resource.TestCheckResourceAttr(
				"datadog_synthetics_test.foo", "request_definition.0.method", "GET"),
			resource.TestCheckResourceAttr(
				"datadog_synthetics_test.foo", "request_definition.0.url", "https://www.datadoghq.com"),
			resource.TestCheckResourceAttr(
				"datadog_synthetics_test.foo", "request_definition.0.timeout", "30"),
			resource.TestCheckResourceAttr(
				"datadog_synthetics_test.foo", "request_definition.0.body", "this is a body"),
			resource.TestCheckResourceAttr(
				"datadog_synthetics_test.foo", "request_definition.0.no_saving_response_body", "true"),
			resource.TestCheckResourceAttr(
<<<<<<< HEAD
				"datadog_synthetics_test.foo", "request_definition.0.no_saving_response_body", "true"),
			resource.TestCheckResourceAttr(
=======
>>>>>>> 154a3a6f
				"datadog_synthetics_test.foo", "assertion.#", "4"),
			resource.TestCheckResourceAttr(
				"datadog_synthetics_test.foo", "assertion.0.type", "header"),
			resource.TestCheckResourceAttr(
				"datadog_synthetics_test.foo", "assertion.0.property", "content-type"),
			resource.TestCheckResourceAttr(
				"datadog_synthetics_test.foo", "assertion.0.operator", "contains"),
			resource.TestCheckResourceAttr(
				"datadog_synthetics_test.foo", "assertion.0.target", "application/json"),
			resource.TestCheckResourceAttr(
				"datadog_synthetics_test.foo", "assertion.1.type", "statusCode"),
			resource.TestCheckResourceAttr(
				"datadog_synthetics_test.foo", "assertion.1.operator", "is"),
			resource.TestCheckResourceAttr(
				"datadog_synthetics_test.foo", "assertion.1.target", "200"),
			resource.TestCheckResourceAttr(
				"datadog_synthetics_test.foo", "assertion.2.type", "responseTime"),
			resource.TestCheckResourceAttr(
				"datadog_synthetics_test.foo", "assertion.2.operator", "lessThan"),
			resource.TestCheckResourceAttr(
				"datadog_synthetics_test.foo", "assertion.2.target", "2000"),
			resource.TestCheckResourceAttr(
				"datadog_synthetics_test.foo", "assertion.3.type", "body"),
			resource.TestCheckResourceAttr(
				"datadog_synthetics_test.foo", "assertion.3.operator", "doesNotContain"),
			resource.TestCheckResourceAttr(
				"datadog_synthetics_test.foo", "assertion.3.target", "terraform"),
			resource.TestCheckResourceAttr(
				"datadog_synthetics_test.foo", "locations.#", "1"),
			resource.TestCheckTypeSetElemAttr(
				"datadog_synthetics_test.foo", "locations.*", "aws:eu-central-1"),
			resource.TestCheckResourceAttr(
				"datadog_synthetics_test.foo", "options_list.0.allow_insecure", "true"),
			resource.TestCheckResourceAttr(
				"datadog_synthetics_test.foo", "options_list.0.tick_every", "60"),
			resource.TestCheckResourceAttr(
				"datadog_synthetics_test.foo", "options_list.0.follow_redirects", "true"),
			resource.TestCheckResourceAttr(
				"datadog_synthetics_test.foo", "options_list.0.min_failure_duration", "0"),
			resource.TestCheckResourceAttr(
				"datadog_synthetics_test.foo", "options_list.0.min_location_failed", "1"),
			resource.TestCheckResourceAttr(
				"datadog_synthetics_test.foo", "options_list.0.retry.0.count", "1"),
			resource.TestCheckResourceAttr(
				"datadog_synthetics_test.foo", "options_list.0_list.#", "0"),
			resource.TestCheckResourceAttr(
				"datadog_synthetics_test.foo", "name", testName),
			resource.TestCheckResourceAttr(
				"datadog_synthetics_test.foo", "message", "Notify @datadog.user"),
			resource.TestCheckResourceAttr(
				"datadog_synthetics_test.foo", "tags.#", "2"),
			resource.TestCheckResourceAttr(
				"datadog_synthetics_test.foo", "tags.0", "foo:bar"),
			resource.TestCheckResourceAttr(
				"datadog_synthetics_test.foo", "tags.1", "baz"),
			resource.TestCheckResourceAttr(
				"datadog_synthetics_test.foo", "status", "paused"),
			resource.TestCheckResourceAttr(
				"datadog_synthetics_test.foo", "config_variable.0.type", "text"),
			resource.TestCheckResourceAttr(
				"datadog_synthetics_test.foo", "config_variable.0.name", "VARIABLE_NAME"),
			resource.TestCheckResourceAttr(
				"datadog_synthetics_test.foo", "config_variable.0.pattern", "{{numeric(3)}}"),
			resource.TestCheckResourceAttr(
				"datadog_synthetics_test.foo", "config_variable.0.example", "123"),
			resource.TestCheckResourceAttrSet(
				"datadog_synthetics_test.foo", "monitor_id"),
		),
	}
}

func createSyntheticsAPITestConfig(uniq string) string {
	return fmt.Sprintf(`
resource "datadog_synthetics_test" "foo" {
	type = "api"
	subtype = "http"

	request_definition {
		method = "GET"
		url = "https://www.datadoghq.com"
		body = "this is a body"
		timeout = 30
		no_saving_response_body = true
	}
	request_headers = {
		Accept = "application/json"
		X-Datadog-Trace-ID = "1234566789"
	}

	assertion {
		type = "header"
		property = "content-type"
		operator = "contains"
		target = "application/json"
	}
	assertion {
		type = "statusCode"
		operator = "is"
		target = "200"
	}
	assertion {
		type = "responseTime"
		operator = "lessThan"
		target = "2000"
	}
	assertion {
		type = "body"
		operator = "doesNotContain"
		target = "terraform"
	}

	locations = [ "aws:eu-central-1" ]

	options_list {
		allow_insecure = true
		tick_every = 60
		follow_redirects = true
		min_failure_duration = 0
		min_location_failed = 1
		retry {
			count = 1
		}
	}

	name = "%s"
	message = "Notify @datadog.user"
	tags = ["foo:bar", "baz"]

	status = "paused"

	config_variable {
		type = "text"
		name = "VARIABLE_NAME"
		pattern = "{{numeric(3)}}"
		example = "123"
	}
}`, uniq)
}

func createSyntheticsAPITestStepNewAssertionsOptions(ctx context.Context, accProvider func() (*schema.Provider, error), t *testing.T) resource.TestStep {
	testName := uniqueEntityName(ctx, t)
	return resource.TestStep{
		Config: createSyntheticsAPITestConfigNewAssertionsOptions(testName),
		Check: resource.ComposeTestCheckFunc(
			testSyntheticsTestExists(accProvider),
			resource.TestCheckResourceAttr(
				"datadog_synthetics_test.bar", "type", "api"),
			resource.TestCheckResourceAttr(
				"datadog_synthetics_test.bar", "subtype", "http"),
			resource.TestCheckResourceAttr(
				"datadog_synthetics_test.bar", "request_definition.0.method", "GET"),
			resource.TestCheckResourceAttr(
				"datadog_synthetics_test.bar", "request_definition.0.url", "https://www.datadoghq.com"),
			resource.TestCheckResourceAttr(
				"datadog_synthetics_test.bar", "request_query.%", "1"),
			resource.TestCheckResourceAttr(
				"datadog_synthetics_test.bar", "request_query.foo", "bar"),
			resource.TestCheckResourceAttr(
				"datadog_synthetics_test.bar", "request_basicauth.#", "1"),
			resource.TestCheckResourceAttr(
				"datadog_synthetics_test.bar", "request_basicauth.0.username", "admin"),
			resource.TestCheckResourceAttr(
				"datadog_synthetics_test.bar", "request_basicauth.0.password", "secret"),
			resource.TestCheckResourceAttr(
				"datadog_synthetics_test.bar", "request_client_certificate.0.cert.0.content", utils.ConvertToSha256("content-certificate")),
			resource.TestCheckResourceAttr(
				"datadog_synthetics_test.bar", "request_client_certificate.0.cert.0.filename", "Provided in Terraform config"),
			resource.TestCheckResourceAttr(
				"datadog_synthetics_test.bar", "request_client_certificate.0.key.0.content", utils.ConvertToSha256("content-key")),
			resource.TestCheckResourceAttr(
				"datadog_synthetics_test.bar", "request_client_certificate.0.key.0.filename", "key"),
			resource.TestCheckResourceAttr(
				"datadog_synthetics_test.bar", "assertion.#", "7"),
			resource.TestCheckResourceAttr(
				"datadog_synthetics_test.bar", "assertion.0.type", "header"),
			resource.TestCheckResourceAttr(
				"datadog_synthetics_test.bar", "assertion.0.property", "content-type"),
			resource.TestCheckResourceAttr(
				"datadog_synthetics_test.bar", "assertion.0.operator", "contains"),
			resource.TestCheckResourceAttr(
				"datadog_synthetics_test.bar", "assertion.0.target", "application/json"),
			resource.TestCheckResourceAttr(
				"datadog_synthetics_test.bar", "assertion.1.type", "statusCode"),
			resource.TestCheckResourceAttr(
				"datadog_synthetics_test.bar", "assertion.1.operator", "is"),
			resource.TestCheckResourceAttr(
				"datadog_synthetics_test.bar", "assertion.1.target", "200"),
			resource.TestCheckResourceAttr(
				"datadog_synthetics_test.bar", "assertion.2.type", "body"),
			resource.TestCheckResourceAttr(
				"datadog_synthetics_test.bar", "assertion.2.operator", "validatesJSONPath"),
			resource.TestCheckResourceAttr(
				"datadog_synthetics_test.bar", "assertion.2.targetjsonpath.#", "1"),
			resource.TestCheckResourceAttr(
				"datadog_synthetics_test.bar", "assertion.2.targetjsonpath.0.jsonpath", "topKey"),
			resource.TestCheckResourceAttr(
				"datadog_synthetics_test.bar", "assertion.2.targetjsonpath.0.operator", "isNot"),
			resource.TestCheckResourceAttr(
				"datadog_synthetics_test.bar", "assertion.2.targetjsonpath.0.targetvalue", "0"),
			resource.TestCheckResourceAttr(
				"datadog_synthetics_test.bar", "assertion.3.type", "body"),
			resource.TestCheckResourceAttr(
				"datadog_synthetics_test.bar", "assertion.3.operator", "validatesJSONPath"),
			resource.TestCheckResourceAttr(
				"datadog_synthetics_test.bar", "assertion.3.targetjsonpath.#", "1"),
			resource.TestCheckResourceAttr(
				"datadog_synthetics_test.bar", "assertion.3.targetjsonpath.0.jsonpath", "something"),
			resource.TestCheckResourceAttr(
				"datadog_synthetics_test.bar", "assertion.3.targetjsonpath.0.operator", "moreThan"),
			resource.TestCheckResourceAttr(
				"datadog_synthetics_test.bar", "assertion.3.targetjsonpath.0.targetvalue", "5"),
			resource.TestCheckResourceAttr(
				"datadog_synthetics_test.bar", "assertion.4.type", "statusCode"),
			resource.TestCheckResourceAttr(
				"datadog_synthetics_test.bar", "assertion.4.operator", "isNot"),
			resource.TestCheckResourceAttr(
				"datadog_synthetics_test.bar", "assertion.4.target", "200"),
			resource.TestCheckResourceAttr(
				"datadog_synthetics_test.bar", "assertion.5.type", "statusCode"),
			resource.TestCheckResourceAttr(
				"datadog_synthetics_test.bar", "assertion.5.operator", "matches"),
			resource.TestCheckResourceAttr(
				"datadog_synthetics_test.bar", "assertion.5.target", "20[04]"),
			resource.TestCheckResourceAttr(
				"datadog_synthetics_test.bar", "assertion.6.type", "statusCode"),
			resource.TestCheckResourceAttr(
				"datadog_synthetics_test.bar", "assertion.6.operator", "doesNotMatch"),
			resource.TestCheckResourceAttr(
				"datadog_synthetics_test.bar", "assertion.6.target", "20[04]"),
			resource.TestCheckResourceAttr(
				"datadog_synthetics_test.bar", "locations.#", "1"),
			resource.TestCheckResourceAttr(
				"datadog_synthetics_test.bar", "locations.0", "aws:eu-central-1"),
			resource.TestCheckResourceAttr(
				"datadog_synthetics_test.bar", "options_list.0.tick_every", "60"),
			resource.TestCheckResourceAttr(
				"datadog_synthetics_test.bar", "options_list.0.follow_redirects", "true"),
			resource.TestCheckResourceAttr(
				"datadog_synthetics_test.bar", "options_list.0.min_failure_duration", "0"),
			resource.TestCheckResourceAttr(
				"datadog_synthetics_test.bar", "options_list.0.min_location_failed", "1"),
			resource.TestCheckResourceAttr(
				"datadog_synthetics_test.bar", "options_list.0.monitor_options.0.renotify_interval", "100"),
			resource.TestCheckResourceAttr(
				"datadog_synthetics_test.bar", "name", testName),
			resource.TestCheckResourceAttr(
				"datadog_synthetics_test.bar", "message", "Notify @datadog.user"),
			resource.TestCheckResourceAttr(
				"datadog_synthetics_test.bar", "tags.#", "2"),
			resource.TestCheckResourceAttr(
				"datadog_synthetics_test.bar", "tags.0", "foo:bar"),
			resource.TestCheckResourceAttr(
				"datadog_synthetics_test.bar", "tags.1", "baz"),
			resource.TestCheckResourceAttr(
				"datadog_synthetics_test.bar", "status", "paused"),
			resource.TestCheckResourceAttrSet(
				"datadog_synthetics_test.bar", "monitor_id"),
		),
	}
}

func createSyntheticsAPITestConfigNewAssertionsOptions(uniq string) string {
	return fmt.Sprintf(`
resource "datadog_synthetics_test" "bar" {
	type = "api"
	subtype = "http"

	request_definition {
		method = "GET"
		url = "https://www.datadoghq.com"
		body = "this is a body"
		timeout = 30
	}
	request_query = {
		foo = "bar"
	}
	request_basicauth {
		username = "admin"
		password = "secret"
	}
	request_headers = {
		Accept = "application/json"
		X-Datadog-Trace-ID = "1234566789"
	}
	request_client_certificate {
		cert {
			content = "content-certificate"
		}
		key {
			content = "content-key"
			filename = "key"
		}
	}

	assertion {
		type = "header"
		property = "content-type"
		operator = "contains"
		target = "application/json"
	}
	assertion {
		type = "statusCode"
		operator = "is"
		target = "200"
	}
	assertion {
		type = "body"
		operator = "validatesJSONPath"
		targetjsonpath {
			operator = "isNot"
			targetvalue = "0"
			jsonpath = "topKey"
		}
	}
	assertion {
		type = "body"
		operator = "validatesJSONPath"
		targetjsonpath {
			operator = "moreThan"
			targetvalue = "5"
			jsonpath = "something"
		}
	}
	assertion {
		type = "statusCode"
		operator = "isNot"
		target = "200"
	}
	assertion {
		type = "statusCode"
		operator = "matches"
		target = "20[04]"
	}
	assertion {
		type = "statusCode"
		operator = "doesNotMatch"
		target = "20[04]"
	}

	locations = [ "aws:eu-central-1" ]
	options_list {
		tick_every = 60
		follow_redirects = true
		min_failure_duration = 0
		min_location_failed = 1

		monitor_options {
			renotify_interval = 100
		}
	}

	name = "%s"
	message = "Notify @datadog.user"
	tags = ["foo:bar", "baz"]

	status = "paused"
}`, uniq)
}

func updateSyntheticsAPITestStep(ctx context.Context, accProvider func() (*schema.Provider, error), t *testing.T) resource.TestStep {
	testName := uniqueEntityName(ctx, t) + "-updated"
	return resource.TestStep{
		Config: updateSyntheticsAPITestConfig(testName),
		Check: resource.ComposeTestCheckFunc(
			testSyntheticsTestExists(accProvider),
			resource.TestCheckResourceAttr(
				"datadog_synthetics_test.foo", "type", "api"),
			resource.TestCheckResourceAttr(
				"datadog_synthetics_test.foo", "subtype", "http"),
			resource.TestCheckResourceAttr(
				"datadog_synthetics_test.foo", "request_definition.0.method", "GET"),
			resource.TestCheckResourceAttr(
				"datadog_synthetics_test.foo", "request_definition.0.url", "https://docs.datadoghq.com"),
			resource.TestCheckResourceAttr(
				"datadog_synthetics_test.foo", "request_definition.0.timeout", "60"),
			resource.TestCheckResourceAttr(
				"datadog_synthetics_test.foo", "assertion.#", "1"),
			resource.TestCheckResourceAttr(
				"datadog_synthetics_test.foo", "assertion.0.type", "statusCode"),
			resource.TestCheckResourceAttr(
				"datadog_synthetics_test.foo", "assertion.0.operator", "isNot"),
			resource.TestCheckResourceAttr(
				"datadog_synthetics_test.foo", "assertion.0.target", "500"),
			resource.TestCheckResourceAttr(
				"datadog_synthetics_test.foo", "locations.#", "1"),
			resource.TestCheckResourceAttr(
				"datadog_synthetics_test.foo", "locations.0", "aws:eu-central-1"),
			resource.TestCheckResourceAttr(
				"datadog_synthetics_test.foo", "options_list.0.tick_every", "900"),
			resource.TestCheckResourceAttr(
				"datadog_synthetics_test.foo", "options_list.0.follow_redirects", "false"),
			resource.TestCheckResourceAttr(
				"datadog_synthetics_test.foo", "options_list.0.min_failure_duration", "10"),
			resource.TestCheckResourceAttr(
				"datadog_synthetics_test.foo", "options_list.0.min_location_failed", "1"),
			resource.TestCheckResourceAttr(
				"datadog_synthetics_test.foo", "options_list.0.retry.0.count", "3"),
			resource.TestCheckResourceAttr(
				"datadog_synthetics_test.foo", "options_list.0.retry.0.interval", "500"),
			resource.TestCheckResourceAttr(
				"datadog_synthetics_test.foo", "options_list.0.monitor_options.0.renotify_interval", "100"),
			resource.TestCheckResourceAttr(
				"datadog_synthetics_test.foo", "name", testName),
			resource.TestCheckResourceAttr(
				"datadog_synthetics_test.foo", "message", "Notify @pagerduty"),
			resource.TestCheckResourceAttr(
				"datadog_synthetics_test.foo", "tags.#", "3"),
			resource.TestCheckResourceAttr(
				"datadog_synthetics_test.foo", "tags.0", "foo:bar"),
			resource.TestCheckResourceAttr(
				"datadog_synthetics_test.foo", "tags.1", "foo"),
			resource.TestCheckResourceAttr(
				"datadog_synthetics_test.foo", "tags.2", "env:test"),
			resource.TestCheckResourceAttr(
				"datadog_synthetics_test.foo", "status", "live"),
			resource.TestCheckResourceAttrSet(
				"datadog_synthetics_test.foo", "monitor_id"),
		),
	}
}

func updateSyntheticsAPITestConfig(uniq string) string {
	return fmt.Sprintf(`
resource "datadog_synthetics_test" "foo" {
	type = "api"
	subtype = "http"

	request_definition {
		method = "GET"
		url = "https://docs.datadoghq.com"
		timeout = 60
	}

	assertion {
		type = "statusCode"
		operator = "isNot"
		target = "500"
	}

	locations = [ "aws:eu-central-1" ]

	options_list {
		tick_every = 900
		follow_redirects = false
		min_failure_duration = 10
		min_location_failed = 1

		retry {
			count = 3
			interval = 500
		}

		monitor_options {
			renotify_interval = 100
		}
	}

	name = "%s"
	message = "Notify @pagerduty"
	tags = ["foo:bar", "foo", "env:test"]

	status = "live"
}`, uniq)
}

func updateSyntheticsAPITestStepNewAssertionsOptions(ctx context.Context, accProvider func() (*schema.Provider, error), t *testing.T) resource.TestStep {
	testName := uniqueEntityName(ctx, t) + "updated"
	return resource.TestStep{
		Config: updateSyntheticsAPITestConfigNewAssertionsOptions(testName),
		Check: resource.ComposeTestCheckFunc(
			testSyntheticsTestExists(accProvider),
			resource.TestCheckResourceAttr(
				"datadog_synthetics_test.bar", "type", "api"),
			resource.TestCheckResourceAttr(
				"datadog_synthetics_test.bar", "subtype", "http"),
			resource.TestCheckResourceAttr(
				"datadog_synthetics_test.bar", "request_definition.0.method", "GET"),
			resource.TestCheckResourceAttr(
				"datadog_synthetics_test.bar", "request_definition.0.url", "https://docs.datadoghq.com"),
			resource.TestCheckResourceAttr(
				"datadog_synthetics_test.bar", "request_definition.0.timeout", "60"),
			resource.TestCheckResourceAttr(
				"datadog_synthetics_test.bar", "request_client_certificate.0.cert.0.content", utils.ConvertToSha256("content-certificate-updated")),
			resource.TestCheckResourceAttr(
				"datadog_synthetics_test.bar", "request_client_certificate.0.cert.0.filename", "Provided in Terraform config"),
			resource.TestCheckResourceAttr(
				"datadog_synthetics_test.bar", "request_client_certificate.0.key.0.content", utils.ConvertToSha256("content-key-updated")),
			resource.TestCheckResourceAttr(
				"datadog_synthetics_test.bar", "request_client_certificate.0.key.0.filename", "key-updated"),
			resource.TestCheckResourceAttr(
				"datadog_synthetics_test.bar", "assertion.#", "1"),
			resource.TestCheckResourceAttr(
				"datadog_synthetics_test.bar", "assertion.0.type", "body"),
			resource.TestCheckResourceAttr(
				"datadog_synthetics_test.bar", "assertion.0.operator", "validatesJSONPath"),
			resource.TestCheckResourceAttr(
				"datadog_synthetics_test.bar", "assertion.0.targetjsonpath.#", "1"),
			resource.TestCheckResourceAttr(
				"datadog_synthetics_test.bar", "assertion.0.targetjsonpath.0.jsonpath", "topKey"),
			resource.TestCheckResourceAttr(
				"datadog_synthetics_test.bar", "assertion.0.targetjsonpath.0.operator", "isNot"),
			resource.TestCheckResourceAttr(
				"datadog_synthetics_test.bar", "assertion.0.targetjsonpath.0.targetvalue", "0"),
			resource.TestCheckResourceAttr(
				"datadog_synthetics_test.bar", "locations.#", "1"),
			resource.TestCheckResourceAttr(
				"datadog_synthetics_test.bar", "locations.0", "aws:eu-central-1"),
			resource.TestCheckResourceAttr(
				"datadog_synthetics_test.bar", "options_list.0.tick_every", "900"),
			resource.TestCheckResourceAttr(
				"datadog_synthetics_test.bar", "options_list.0.follow_redirects", "false"),
			resource.TestCheckResourceAttr(
				"datadog_synthetics_test.bar", "options_list.0.min_failure_duration", "10"),
			resource.TestCheckResourceAttr(
				"datadog_synthetics_test.bar", "options_list.0.min_location_failed", "1"),
			resource.TestCheckResourceAttr(
				"datadog_synthetics_test.bar", "options_list.0.monitor_options.0.renotify_interval", "120"),
			resource.TestCheckResourceAttr(
				"datadog_synthetics_test.bar", "name", testName),
			resource.TestCheckResourceAttr(
				"datadog_synthetics_test.bar", "message", "Notify @pagerduty"),
			resource.TestCheckResourceAttr(
				"datadog_synthetics_test.bar", "tags.#", "3"),
			resource.TestCheckResourceAttr(
				"datadog_synthetics_test.bar", "tags.0", "foo:bar"),
			resource.TestCheckResourceAttr(
				"datadog_synthetics_test.bar", "tags.1", "foo"),
			resource.TestCheckResourceAttr(
				"datadog_synthetics_test.bar", "tags.2", "env:test"),
			resource.TestCheckResourceAttr(
				"datadog_synthetics_test.bar", "status", "live"),
			resource.TestCheckResourceAttrSet(
				"datadog_synthetics_test.bar", "monitor_id"),
		),
	}
}

func updateSyntheticsAPITestConfigNewAssertionsOptions(uniq string) string {
	return fmt.Sprintf(`
resource "datadog_synthetics_test" "bar" {
	type = "api"
	subtype = "http"

	request_definition {
		method = "GET"
		url = "https://docs.datadoghq.com"
		timeout = 60
	}

	request_client_certificate {
		cert {
			content = "content-certificate-updated"
		}
		key {
			content = "content-key-updated"
			filename = "key-updated"
		}
	}

	assertion {
		type = "body"
		operator = "validatesJSONPath"
		targetjsonpath {
			operator = "isNot"
			targetvalue = "0"
			jsonpath = "topKey"
		}
	}

	locations = [ "aws:eu-central-1" ]

	options_list {
		tick_every = 900
		follow_redirects = false
		min_failure_duration = 10
		min_location_failed = 1

		monitor_options {
			renotify_interval = 120
		}
	}

	name = "%s"
	message = "Notify @pagerduty"
	tags = ["foo:bar", "foo", "env:test"]

	status = "live"
}`, uniq)
}

func createSyntheticsSSLTestStep(ctx context.Context, accProvider func() (*schema.Provider, error), t *testing.T) resource.TestStep {
	testName := uniqueEntityName(ctx, t)
	return resource.TestStep{
		Config: createSyntheticsSSLTestConfig(testName),
		Check: resource.ComposeTestCheckFunc(
			testSyntheticsTestExists(accProvider),
			resource.TestCheckResourceAttr(
				"datadog_synthetics_test.ssl", "type", "api"),
			resource.TestCheckResourceAttr(
				"datadog_synthetics_test.ssl", "subtype", "ssl"),
			resource.TestCheckResourceAttr(
				"datadog_synthetics_test.ssl", "request_definition.0.host", "datadoghq.com"),
			resource.TestCheckResourceAttr(
				"datadog_synthetics_test.ssl", "request_definition.0.port", "443"),
			resource.TestCheckResourceAttr(
				"datadog_synthetics_test.ssl", "assertion.#", "1"),
			resource.TestCheckResourceAttr(
				"datadog_synthetics_test.ssl", "assertion.0.type", "certificate"),
			resource.TestCheckResourceAttr(
				"datadog_synthetics_test.ssl", "assertion.0.operator", "isInMoreThan"),
			resource.TestCheckResourceAttr(
				"datadog_synthetics_test.ssl", "assertion.0.target", "30"),
			resource.TestCheckResourceAttr(
				"datadog_synthetics_test.ssl", "locations.#", "1"),
			resource.TestCheckResourceAttr(
				"datadog_synthetics_test.ssl", "locations.0", "aws:eu-central-1"),
			resource.TestCheckResourceAttr(
				"datadog_synthetics_test.ssl", "options_list.0.tick_every", "60"),
			resource.TestCheckResourceAttr(
				"datadog_synthetics_test.ssl", "options_list.0.accept_self_signed", "true"),
			resource.TestCheckResourceAttr(
				"datadog_synthetics_test.ssl", "name", testName),
			resource.TestCheckResourceAttr(
				"datadog_synthetics_test.ssl", "message", "Notify @datadog.user"),
			resource.TestCheckResourceAttr(
				"datadog_synthetics_test.ssl", "tags.#", "0"),
			resource.TestCheckResourceAttr(
				"datadog_synthetics_test.ssl", "status", "paused"),
			resource.TestCheckResourceAttrSet(
				"datadog_synthetics_test.ssl", "monitor_id"),
		),
	}
}

func createSyntheticsSSLTestConfig(uniq string) string {
	return fmt.Sprintf(`
resource "datadog_synthetics_test" "ssl" {
	type = "api"
	subtype = "ssl"

	request_definition {
		host = "datadoghq.com"
		port = 443
	}

	assertion {
		type = "certificate"
		operator = "isInMoreThan"
		target = 30
	}

	locations = [ "aws:eu-central-1" ]
	options_list {
		tick_every = 60
		accept_self_signed = true
	}

	name = "%s"
	message = "Notify @datadog.user"
	tags = []

	status = "paused"
}`, uniq)
}

func createSyntheticsSSLMissingTagsAttributeTestStep(ctx context.Context, accProvider func() (*schema.Provider, error), t *testing.T) resource.TestStep {
	testName := uniqueEntityName(ctx, t)
	return resource.TestStep{
		Config: createSyntheticsSSLMissingTagsAttributeTestConfig(testName),
		Check: resource.ComposeTestCheckFunc(
			testSyntheticsTestExists(accProvider),
			resource.TestCheckResourceAttr(
				"datadog_synthetics_test.ssl", "type", "api"),
			resource.TestCheckResourceAttr(
				"datadog_synthetics_test.ssl", "subtype", "ssl"),
			resource.TestCheckResourceAttr(
				"datadog_synthetics_test.ssl", "request_definition.0.host", "datadoghq.com"),
			resource.TestCheckResourceAttr(
				"datadog_synthetics_test.ssl", "request_definition.0.port", "443"),
			resource.TestCheckResourceAttr(
				"datadog_synthetics_test.ssl", "assertion.#", "1"),
			resource.TestCheckResourceAttr(
				"datadog_synthetics_test.ssl", "assertion.0.type", "certificate"),
			resource.TestCheckResourceAttr(
				"datadog_synthetics_test.ssl", "assertion.0.operator", "isInMoreThan"),
			resource.TestCheckResourceAttr(
				"datadog_synthetics_test.ssl", "assertion.0.target", "30"),
			resource.TestCheckResourceAttr(
				"datadog_synthetics_test.ssl", "locations.#", "1"),
			resource.TestCheckResourceAttr(
				"datadog_synthetics_test.ssl", "locations.0", "aws:eu-central-1"),
			resource.TestCheckResourceAttr(
				"datadog_synthetics_test.ssl", "options_list.0.tick_every", "60"),
			resource.TestCheckResourceAttr(
				"datadog_synthetics_test.ssl", "options_list.0.accept_self_signed", "true"),
			resource.TestCheckResourceAttr(
				"datadog_synthetics_test.ssl", "name", testName),
			resource.TestCheckResourceAttr(
				"datadog_synthetics_test.ssl", "message", "Notify @datadog.user"),
			resource.TestCheckResourceAttr(
				"datadog_synthetics_test.ssl", "tags.#", "0"),
			resource.TestCheckResourceAttr(
				"datadog_synthetics_test.ssl", "status", "paused"),
			resource.TestCheckResourceAttrSet(
				"datadog_synthetics_test.ssl", "monitor_id"),
		),
	}
}

func createSyntheticsSSLMissingTagsAttributeTestConfig(uniq string) string {
	return fmt.Sprintf(`
resource "datadog_synthetics_test" "ssl" {
	type = "api"
	subtype = "ssl"

	request_definition {
		host = "datadoghq.com"
		port = 443
	}

	assertion {
		type = "certificate"
		operator = "isInMoreThan"
		target = 30
	}

	locations = [ "aws:eu-central-1" ]
	options_list {
		tick_every = 60
		accept_self_signed = true
	}

	name = "%s"
	message = "Notify @datadog.user"

	status = "paused"
}`, uniq)
}

func updateSyntheticsSSLTestStep(ctx context.Context, accProvider func() (*schema.Provider, error), t *testing.T) resource.TestStep {
	testName := uniqueEntityName(ctx, t) + "-updated"
	return resource.TestStep{
		Config: updateSyntheticsSSLTestConfig(testName),
		Check: resource.ComposeTestCheckFunc(
			testSyntheticsTestExists(accProvider),
			resource.TestCheckResourceAttr(
				"datadog_synthetics_test.ssl", "type", "api"),
			resource.TestCheckResourceAttr(
				"datadog_synthetics_test.ssl", "subtype", "ssl"),
			resource.TestCheckResourceAttr(
				"datadog_synthetics_test.ssl", "request_definition.0.host", "datadoghq.com"),
			resource.TestCheckResourceAttr(
				"datadog_synthetics_test.ssl", "request_definition.0.port", "443"),
			resource.TestCheckResourceAttr(
				"datadog_synthetics_test.ssl", "assertion.#", "1"),
			resource.TestCheckResourceAttr(
				"datadog_synthetics_test.ssl", "assertion.0.type", "certificate"),
			resource.TestCheckResourceAttr(
				"datadog_synthetics_test.ssl", "assertion.0.operator", "isInMoreThan"),
			resource.TestCheckResourceAttr(
				"datadog_synthetics_test.ssl", "assertion.0.target", "60"),
			resource.TestCheckResourceAttr(
				"datadog_synthetics_test.ssl", "locations.#", "1"),
			resource.TestCheckResourceAttr(
				"datadog_synthetics_test.ssl", "locations.0", "aws:eu-central-1"),
			resource.TestCheckResourceAttr(
				"datadog_synthetics_test.ssl", "options_list.0.tick_every", "60"),
			resource.TestCheckResourceAttr(
				"datadog_synthetics_test.ssl", "options_list.0.accept_self_signed", "false"),
			resource.TestCheckResourceAttr(
				"datadog_synthetics_test.ssl", "name", testName),
			resource.TestCheckResourceAttr(
				"datadog_synthetics_test.ssl", "message", "Notify @pagerduty"),
			resource.TestCheckResourceAttr(
				"datadog_synthetics_test.ssl", "tags.#", "3"),
			resource.TestCheckResourceAttr(
				"datadog_synthetics_test.ssl", "tags.0", "foo:bar"),
			resource.TestCheckResourceAttr(
				"datadog_synthetics_test.ssl", "tags.1", "foo"),
			resource.TestCheckResourceAttr(
				"datadog_synthetics_test.ssl", "tags.2", "env:test"),
			resource.TestCheckResourceAttr(
				"datadog_synthetics_test.ssl", "status", "live"),
			resource.TestCheckResourceAttrSet(
				"datadog_synthetics_test.ssl", "monitor_id"),
		),
	}
}

func updateSyntheticsSSLTestConfig(uniq string) string {
	return fmt.Sprintf(`
resource "datadog_synthetics_test" "ssl" {
	type = "api"
	subtype = "ssl"

	request_definition {
		host = "datadoghq.com"
		port = 443
	}

	assertion {
		type = "certificate"
		operator = "isInMoreThan"
		target = 60
	}

	locations = [ "aws:eu-central-1" ]

	options_list {
		tick_every = 60
		accept_self_signed = false
	}

	name = "%s"
	message = "Notify @pagerduty"
	tags = ["foo:bar", "foo", "env:test"]

	status = "live"
}`, uniq)
}

func createSyntheticsTCPTestStep(ctx context.Context, accProvider func() (*schema.Provider, error), t *testing.T) resource.TestStep {
	testName := uniqueEntityName(ctx, t)
	return resource.TestStep{
		Config: createSyntheticsTCPTestConfig(testName),
		Check: resource.ComposeTestCheckFunc(
			testSyntheticsTestExists(accProvider),
			resource.TestCheckResourceAttr(
				"datadog_synthetics_test.tcp", "type", "api"),
			resource.TestCheckResourceAttr(
				"datadog_synthetics_test.tcp", "subtype", "tcp"),
			resource.TestCheckResourceAttr(
				"datadog_synthetics_test.tcp", "request_definition.0.host", "agent-intake.logs.datadoghq.com"),
			resource.TestCheckResourceAttr(
				"datadog_synthetics_test.tcp", "request_definition.0.port", "443"),
			resource.TestCheckResourceAttr(
				"datadog_synthetics_test.tcp", "assertion.#", "1"),
			resource.TestCheckResourceAttr(
				"datadog_synthetics_test.tcp", "assertion.0.type", "responseTime"),
			resource.TestCheckResourceAttr(
				"datadog_synthetics_test.tcp", "assertion.0.operator", "lessThan"),
			resource.TestCheckResourceAttr(
				"datadog_synthetics_test.tcp", "assertion.0.target", "2000"),
			resource.TestCheckResourceAttr(
				"datadog_synthetics_test.tcp", "locations.#", "1"),
			resource.TestCheckResourceAttr(
				"datadog_synthetics_test.tcp", "locations.0", "aws:eu-central-1"),
			resource.TestCheckResourceAttr(
				"datadog_synthetics_test.tcp", "options_list.0.tick_every", "60"),
			resource.TestCheckResourceAttr(
				"datadog_synthetics_test.tcp", "name", testName),
			resource.TestCheckResourceAttr(
				"datadog_synthetics_test.tcp", "message", "Notify @datadog.user"),
			resource.TestCheckResourceAttr(
				"datadog_synthetics_test.tcp", "tags.#", "2"),
			resource.TestCheckResourceAttr(
				"datadog_synthetics_test.tcp", "tags.0", "foo:bar"),
			resource.TestCheckResourceAttr(
				"datadog_synthetics_test.tcp", "tags.1", "baz"),
			resource.TestCheckResourceAttr(
				"datadog_synthetics_test.tcp", "status", "paused"),
			resource.TestCheckResourceAttrSet(
				"datadog_synthetics_test.tcp", "monitor_id"),
		),
	}
}

func createSyntheticsTCPTestConfig(uniq string) string {
	return fmt.Sprintf(`
resource "datadog_synthetics_test" "tcp" {
	type = "api"
	subtype = "tcp"

	request_definition {
		host = "agent-intake.logs.datadoghq.com"
		port = 443
	}

	assertion {
		type = "responseTime"
		operator = "lessThan"
		target = 2000
	}

	locations = [ "aws:eu-central-1" ]
	options_list {
		tick_every = 60
	}

	name = "%s"
	message = "Notify @datadog.user"
	tags = ["foo:bar", "baz"]

	status = "paused"
}`, uniq)
}

func updateSyntheticsTCPTestStep(ctx context.Context, accProvider func() (*schema.Provider, error), t *testing.T) resource.TestStep {
	testName := uniqueEntityName(ctx, t) + "-updated"
	return resource.TestStep{
		Config: updateSyntheticsTCPTestConfig(testName),
		Check: resource.ComposeTestCheckFunc(
			testSyntheticsTestExists(accProvider),
			resource.TestCheckResourceAttr(
				"datadog_synthetics_test.tcp", "type", "api"),
			resource.TestCheckResourceAttr(
				"datadog_synthetics_test.tcp", "subtype", "tcp"),
			resource.TestCheckResourceAttr(
				"datadog_synthetics_test.tcp", "request_definition.0.host", "agent-intake.logs.datadoghq.com"),
			resource.TestCheckResourceAttr(
				"datadog_synthetics_test.tcp", "request_definition.0.port", "443"),
			resource.TestCheckResourceAttr(
				"datadog_synthetics_test.tcp", "assertion.#", "1"),
			resource.TestCheckResourceAttr(
				"datadog_synthetics_test.tcp", "assertion.0.type", "responseTime"),
			resource.TestCheckResourceAttr(
				"datadog_synthetics_test.tcp", "assertion.0.operator", "lessThan"),
			resource.TestCheckResourceAttr(
				"datadog_synthetics_test.tcp", "assertion.0.target", "3000"),
			resource.TestCheckResourceAttr(
				"datadog_synthetics_test.tcp", "locations.#", "1"),
			resource.TestCheckResourceAttr(
				"datadog_synthetics_test.tcp", "locations.0", "aws:eu-central-1"),
			resource.TestCheckResourceAttr(
				"datadog_synthetics_test.tcp", "options_list.0.tick_every", "300"),
			resource.TestCheckResourceAttr(
				"datadog_synthetics_test.tcp", "name", testName),
			resource.TestCheckResourceAttr(
				"datadog_synthetics_test.tcp", "message", "Notify @datadog.user"),
			resource.TestCheckResourceAttr(
				"datadog_synthetics_test.tcp", "tags.#", "3"),
			resource.TestCheckResourceAttr(
				"datadog_synthetics_test.tcp", "tags.0", "foo:bar"),
			resource.TestCheckResourceAttr(
				"datadog_synthetics_test.tcp", "tags.1", "baz"),
			resource.TestCheckResourceAttr(
				"datadog_synthetics_test.tcp", "tags.2", "env:test"),
			resource.TestCheckResourceAttr(
				"datadog_synthetics_test.tcp", "status", "live"),
			resource.TestCheckResourceAttrSet(
				"datadog_synthetics_test.tcp", "monitor_id"),
		),
	}
}

func updateSyntheticsTCPTestConfig(uniq string) string {
	return fmt.Sprintf(`
resource "datadog_synthetics_test" "tcp" {
	type = "api"
	subtype = "tcp"

	request_definition {
		host = "agent-intake.logs.datadoghq.com"
		port = 443
	}

	assertion {
		type = "responseTime"
		operator = "lessThan"
		target = 3000
	  }

	locations = [ "aws:eu-central-1" ]
	options_list {
		tick_every = 300
	}

	name = "%s"
	message = "Notify @datadog.user"
	tags = ["foo:bar", "baz", "env:test"]

	status = "live"
}`, uniq)
}

func createSyntheticsDNSTestStep(ctx context.Context, accProvider func() (*schema.Provider, error), t *testing.T) resource.TestStep {
	testName := uniqueEntityName(ctx, t)
	return resource.TestStep{
		Config: createSyntheticsDNSTestConfig(testName),
		Check: resource.ComposeTestCheckFunc(
			testSyntheticsTestExists(accProvider),
			resource.TestCheckResourceAttr(
				"datadog_synthetics_test.dns", "type", "api"),
			resource.TestCheckResourceAttr(
				"datadog_synthetics_test.dns", "subtype", "dns"),
			resource.TestCheckResourceAttr(
				"datadog_synthetics_test.dns", "request_definition.0.host", "https://www.datadoghq.com"),
			resource.TestCheckResourceAttr(
				"datadog_synthetics_test.dns", "request_definition.0.dns_server", "8.8.8.8"),
			resource.TestCheckResourceAttr(
				"datadog_synthetics_test.dns", "request_definition.0.dns_server_port", "120"),
			resource.TestCheckResourceAttr(
				"datadog_synthetics_test.dns", "assertion.#", "1"),
			resource.TestCheckResourceAttr(
				"datadog_synthetics_test.dns", "assertion.0.type", "recordSome"),
			resource.TestCheckResourceAttr(
				"datadog_synthetics_test.dns", "assertion.0.operator", "is"),
			resource.TestCheckResourceAttr(
				"datadog_synthetics_test.dns", "assertion.0.property", "A"),
			resource.TestCheckResourceAttr(
				"datadog_synthetics_test.dns", "assertion.0.target", "0.0.0.0"),
			resource.TestCheckResourceAttr(
				"datadog_synthetics_test.dns", "locations.#", "1"),
			resource.TestCheckResourceAttr(
				"datadog_synthetics_test.dns", "locations.0", "aws:eu-central-1"),
			resource.TestCheckResourceAttr(
				"datadog_synthetics_test.dns", "options_list.0.tick_every", "60"),
			resource.TestCheckResourceAttr(
				"datadog_synthetics_test.dns", "name", testName),
			resource.TestCheckResourceAttr(
				"datadog_synthetics_test.dns", "message", "Notify @datadog.user"),
			resource.TestCheckResourceAttr(
				"datadog_synthetics_test.dns", "tags.#", "2"),
			resource.TestCheckResourceAttr(
				"datadog_synthetics_test.dns", "tags.0", "foo:bar"),
			resource.TestCheckResourceAttr(
				"datadog_synthetics_test.dns", "tags.1", "baz"),
			resource.TestCheckResourceAttr(
				"datadog_synthetics_test.dns", "status", "paused"),
			resource.TestCheckResourceAttrSet(
				"datadog_synthetics_test.dns", "monitor_id"),
		),
	}
}

func createSyntheticsDNSTestConfig(uniq string) string {
	return fmt.Sprintf(`
resource "datadog_synthetics_test" "dns" {
	type = "api"
	subtype = "dns"

	request_definition {
		host = "https://www.datadoghq.com"
		dns_server = "8.8.8.8"
		dns_server_port = 120
	}

	assertion {
		type = "recordSome"
		operator = "is"
		property = "A"
		target = "0.0.0.0"
	}

	locations = [ "aws:eu-central-1" ]
	options_list {
		tick_every = 60
	}

	name = "%s"
	message = "Notify @datadog.user"
	tags = ["foo:bar", "baz"]

	status = "paused"
}`, uniq)
}

func updateSyntheticsDNSTestStep(ctx context.Context, accProvider func() (*schema.Provider, error), t *testing.T) resource.TestStep {
	testName := uniqueEntityName(ctx, t) + "-updated"
	return resource.TestStep{
		Config: updateSyntheticsDNSTestConfig(testName),
		Check: resource.ComposeTestCheckFunc(
			testSyntheticsTestExists(accProvider),
			resource.TestCheckResourceAttr(
				"datadog_synthetics_test.dns", "type", "api"),
			resource.TestCheckResourceAttr(
				"datadog_synthetics_test.dns", "subtype", "dns"),
			resource.TestCheckResourceAttr(
				"datadog_synthetics_test.dns", "request_definition.0.host", "https://www.datadoghq.com"),
			resource.TestCheckResourceAttr(
				"datadog_synthetics_test.dns", "request_definition.0.dns_server", "8.8.8.8"),
			resource.TestCheckResourceAttr(
				"datadog_synthetics_test.dns", "assertion.#", "1"),
			resource.TestCheckResourceAttr(
				"datadog_synthetics_test.dns", "assertion.0.type", "recordEvery"),
			resource.TestCheckResourceAttr(
				"datadog_synthetics_test.dns", "assertion.0.operator", "is"),
			resource.TestCheckResourceAttr(
				"datadog_synthetics_test.dns", "assertion.0.property", "A"),
			resource.TestCheckResourceAttr(
				"datadog_synthetics_test.dns", "assertion.0.target", "1.1.1.1"),
			resource.TestCheckResourceAttr(
				"datadog_synthetics_test.dns", "locations.#", "1"),
			resource.TestCheckResourceAttr(
				"datadog_synthetics_test.dns", "locations.0", "aws:eu-central-1"),
			resource.TestCheckResourceAttr(
				"datadog_synthetics_test.dns", "options_list.0.tick_every", "300"),
			resource.TestCheckResourceAttr(
				"datadog_synthetics_test.dns", "name", testName),
			resource.TestCheckResourceAttr(
				"datadog_synthetics_test.dns", "message", "Notify @datadog.user"),
			resource.TestCheckResourceAttr(
				"datadog_synthetics_test.dns", "tags.#", "3"),
			resource.TestCheckResourceAttr(
				"datadog_synthetics_test.dns", "tags.0", "foo:bar"),
			resource.TestCheckResourceAttr(
				"datadog_synthetics_test.dns", "tags.1", "baz"),
			resource.TestCheckResourceAttr(
				"datadog_synthetics_test.dns", "tags.2", "env:test"),
			resource.TestCheckResourceAttr(
				"datadog_synthetics_test.dns", "status", "live"),
			resource.TestCheckResourceAttrSet(
				"datadog_synthetics_test.dns", "monitor_id"),
		),
	}
}

func updateSyntheticsDNSTestConfig(uniq string) string {
	return fmt.Sprintf(`
resource "datadog_synthetics_test" "dns" {
	type = "api"
	subtype = "dns"

	request_definition {
		host = "https://www.datadoghq.com"
		dns_server = "8.8.8.8"
	}

	assertion {
		type = "recordEvery"
		operator = "is"
		property = "A"
		target = "1.1.1.1"
	  }

	locations = [ "aws:eu-central-1" ]
	options_list {
		tick_every = 300
	}

	name = "%s"
	message = "Notify @datadog.user"
	tags = ["foo:bar", "baz", "env:test"]

	status = "live"
}`, uniq)
}

<<<<<<< HEAD
func createSyntheticsICMPTestStep(ctx context.Context, accProvider func() (*schema.Provider, error), t *testing.T) resource.TestStep {
=======
func createSyntheticsICMPTestStep(ctx context.Context, accProvider *schema.Provider, t *testing.T) resource.TestStep {
>>>>>>> 154a3a6f
	testName := uniqueEntityName(ctx, t)
	return resource.TestStep{
		Config: createSyntheticsICMPTestConfig(testName),
		Check: resource.ComposeTestCheckFunc(
			testSyntheticsTestExists(accProvider),
			resource.TestCheckResourceAttr(
				"datadog_synthetics_test.icmp", "type", "api"),
			resource.TestCheckResourceAttr(
				"datadog_synthetics_test.icmp", "subtype", "icmp"),
			resource.TestCheckResourceAttr(
				"datadog_synthetics_test.icmp", "request_definition.0.host", "www.datadoghq.com"),
			resource.TestCheckResourceAttr(
				"datadog_synthetics_test.icmp", "request_definition.0.number_of_packets", "2"),
			resource.TestCheckResourceAttr(
				"datadog_synthetics_test.icmp", "request_definition.0.should_track_hops", "true"),
			resource.TestCheckResourceAttr(
				"datadog_synthetics_test.icmp", "assertion.#", "1"),
			resource.TestCheckResourceAttr(
				"datadog_synthetics_test.icmp", "assertion.0.type", "latency"),
			resource.TestCheckResourceAttr(
				"datadog_synthetics_test.icmp", "assertion.0.operator", "lessThan"),
			resource.TestCheckResourceAttr(
				"datadog_synthetics_test.icmp", "assertion.0.property", "avg"),
			resource.TestCheckResourceAttr(
				"datadog_synthetics_test.icmp", "assertion.0.target", "200"),
			resource.TestCheckResourceAttr(
				"datadog_synthetics_test.icmp", "locations.#", "1"),
<<<<<<< HEAD
			resource.TestCheckTypeSetElemAttr(
				"datadog_synthetics_test.icmp", "locations.*", "aws:eu-central-1"),
=======
			resource.TestCheckResourceAttr(
				"datadog_synthetics_test.icmp", "locations.3056069023", "aws:eu-central-1"),
>>>>>>> 154a3a6f
			resource.TestCheckResourceAttr(
				"datadog_synthetics_test.icmp", "options_list.0.tick_every", "60"),
			resource.TestCheckResourceAttr(
				"datadog_synthetics_test.icmp", "name", testName),
			resource.TestCheckResourceAttr(
				"datadog_synthetics_test.icmp", "message", "Notify @datadog.user"),
			resource.TestCheckResourceAttr(
				"datadog_synthetics_test.icmp", "tags.#", "2"),
			resource.TestCheckResourceAttr(
				"datadog_synthetics_test.icmp", "tags.0", "foo:bar"),
			resource.TestCheckResourceAttr(
				"datadog_synthetics_test.icmp", "tags.1", "baz"),
			resource.TestCheckResourceAttr(
				"datadog_synthetics_test.icmp", "status", "paused"),
			resource.TestCheckResourceAttrSet(
				"datadog_synthetics_test.icmp", "monitor_id"),
		),
	}
}

func createSyntheticsICMPTestConfig(uniq string) string {
	return fmt.Sprintf(`
resource "datadog_synthetics_test" "icmp" {
	type = "api"
	subtype = "icmp"

	request_definition {
		host = "www.datadoghq.com"
		number_of_packets = 2
		should_track_hops = true
	}

	assertion {
		type = "latency"
		operator = "lessThan"
		property = "avg"
		target = 200
	}

	locations = [ "aws:eu-central-1" ]
	options_list {
		tick_every = 60
	}

	name = "%s"
	message = "Notify @datadog.user"
	tags = ["foo:bar", "baz"]

	status = "paused"
}`, uniq)
}

<<<<<<< HEAD
func createSyntheticsBrowserTestStep(ctx context.Context, accProvider func() (*schema.Provider, error), t *testing.T) resource.TestStep {
=======
func createSyntheticsBrowserTestStep(ctx context.Context, accProvider *schema.Provider, t *testing.T) resource.TestStep {
>>>>>>> 154a3a6f
	testName := uniqueEntityName(ctx, t)
	return resource.TestStep{
		Config: createSyntheticsBrowserTestConfig(testName),
		Check: resource.ComposeTestCheckFunc(
			testSyntheticsTestExists(accProvider),
			resource.TestCheckResourceAttr(
				"datadog_synthetics_test.bar", "type", "browser"),
			resource.TestCheckResourceAttr(
				"datadog_synthetics_test.bar", "request_definition.0.method", "GET"),
			resource.TestCheckResourceAttr(
				"datadog_synthetics_test.bar", "request_definition.0.url", "https://www.datadoghq.com"),
			resource.TestCheckResourceAttr(
				"datadog_synthetics_test.bar", "request_definition.0.body", "this is a body"),
			resource.TestCheckResourceAttr(
				"datadog_synthetics_test.bar", "request_definition.0.timeout", "30"),
			resource.TestCheckResourceAttr(
				"datadog_synthetics_test.bar", "request_headers.%", "2"),
			resource.TestCheckResourceAttr(
				"datadog_synthetics_test.bar", "request_headers.Accept", "application/json"),
			resource.TestCheckResourceAttr(
				"datadog_synthetics_test.bar", "request_headers.X-Datadog-Trace-ID", "123456789"),
			resource.TestCheckResourceAttr(
				"datadog_synthetics_test.bar", "set_cookie", "name=value"),
			resource.TestCheckResourceAttr(
				"datadog_synthetics_test.bar", "device_ids.#", "2"),
			resource.TestCheckResourceAttr(
				"datadog_synthetics_test.bar", "device_ids.0", "laptop_large"),
			resource.TestCheckResourceAttr(
				"datadog_synthetics_test.bar", "device_ids.1", "mobile_small"),
			resource.TestCheckResourceAttr(
				"datadog_synthetics_test.bar", "assertions.#", "0"),
			resource.TestCheckResourceAttr(
				"datadog_synthetics_test.bar", "locations.#", "1"),
			resource.TestCheckResourceAttr(
				"datadog_synthetics_test.bar", "locations.0", "aws:eu-central-1"),
			resource.TestCheckResourceAttr(
				"datadog_synthetics_test.bar", "options_list.0.tick_every", "900"),
			resource.TestCheckResourceAttr(
				"datadog_synthetics_test.bar", "options_list.0.min_failure_duration", "0"),
			resource.TestCheckResourceAttr(
				"datadog_synthetics_test.bar", "options_list.0.min_location_failed", "1"),
			resource.TestCheckResourceAttr(
				"datadog_synthetics_test.bar", "options_list.0.retry.0.count", "2"),
			resource.TestCheckResourceAttr(
				"datadog_synthetics_test.bar", "options_list.0.retry.0.interval", "300"),
			resource.TestCheckResourceAttr(
				"datadog_synthetics_test.bar", "options_list.0.monitor_options.0.renotify_interval", "100"),
			resource.TestCheckResourceAttr(
				"datadog_synthetics_test.bar", "options_list.0.no_screenshot", "true"),
			resource.TestCheckResourceAttr(
				"datadog_synthetics_test.bar", "name", testName),
			resource.TestCheckResourceAttr(
				"datadog_synthetics_test.bar", "message", "Notify @datadog.user"),
			resource.TestCheckResourceAttr(
				"datadog_synthetics_test.bar", "tags.#", "2"),
			resource.TestCheckResourceAttr(
				"datadog_synthetics_test.bar", "tags.0", "foo:bar"),
			resource.TestCheckResourceAttr(
				"datadog_synthetics_test.bar", "tags.1", "baz"),
			resource.TestCheckResourceAttr(
				"datadog_synthetics_test.bar", "browser_step.#", "1"),
			resource.TestCheckResourceAttr(
				"datadog_synthetics_test.bar", "browser_step.0.name", "first step"),
			resource.TestCheckResourceAttr(
				"datadog_synthetics_test.bar", "browser_step.0.type", "assertCurrentUrl"),
			resource.TestCheckResourceAttr(
				"datadog_synthetics_test.bar", "browser_step.0.params.0.check", "contains"),
			resource.TestCheckResourceAttr(
				"datadog_synthetics_test.bar", "browser_step.0.params.0.value", "content"),
			resource.TestCheckResourceAttrSet(
				"datadog_synthetics_test.bar", "monitor_id"),
			resource.TestCheckResourceAttr(
				"datadog_synthetics_test.bar", "browser_variable.0.type", "text"),
			resource.TestCheckResourceAttr(
				"datadog_synthetics_test.bar", "browser_variable.0.name", "MY_PATTERN_VAR"),
			resource.TestCheckResourceAttr(
				"datadog_synthetics_test.bar", "browser_variable.0.pattern", "{{numeric(3)}}"),
			resource.TestCheckResourceAttr(
				"datadog_synthetics_test.bar", "browser_variable.0.example", "597"),
		),
	}
}

func createSyntheticsBrowserTestConfig(uniq string) string {
	return fmt.Sprintf(`
resource "datadog_synthetics_test" "bar" {
	type = "browser"

	request_definition {
		method = "GET"
		url = "https://www.datadoghq.com"
		body = "this is a body"
		timeout = 30
	}
	request_headers = {
		Accept = "application/json"
		X-Datadog-Trace-ID = "123456789"
	}

	set_cookie = "name=value"

	device_ids = [ "laptop_large", "mobile_small" ]
	locations = [ "aws:eu-central-1" ]
	options_list {
		tick_every = 900
		min_failure_duration = 0
		min_location_failed = 1

		retry {
			count = 2
			interval = 300
		}

		monitor_options {
			renotify_interval = 100
		}

		no_screenshot = true
	}

	name = "%s"
	message = "Notify @datadog.user"
	tags = ["foo:bar", "baz"]

	status = "paused"

	browser_step {
	    name = "first step"
	    type = "assertCurrentUrl"
	    params {
	        check = "contains"
	        value = "content"
	    }
	}

	browser_variable {
		type = "text"
		name = "MY_PATTERN_VAR"
		pattern = "{{numeric(3)}}"
		example = "597"
	}
}`, uniq)
}

func updateSyntheticsBrowserTestStep(ctx context.Context, accProvider func() (*schema.Provider, error), t *testing.T) resource.TestStep {
	testName := uniqueEntityName(ctx, t) + "-updated"
	return resource.TestStep{
		Config: updateSyntheticsBrowserTestConfig(testName),
		Check: resource.ComposeTestCheckFunc(
			testSyntheticsTestExists(accProvider),
			resource.TestCheckResourceAttr(
				"datadog_synthetics_test.bar", "type", "browser"),
			resource.TestCheckResourceAttr(
				"datadog_synthetics_test.bar", "request_definition.0.method", "PUT"),
			resource.TestCheckResourceAttr(
				"datadog_synthetics_test.bar", "request_definition.0.url", "https://docs.datadoghq.com"),
			resource.TestCheckResourceAttr(
				"datadog_synthetics_test.bar", "request_definition.0.body", "this is an updated body"),
			resource.TestCheckResourceAttr(
				"datadog_synthetics_test.bar", "request_definition.0.timeout", "60"),
			resource.TestCheckResourceAttr(
				"datadog_synthetics_test.bar", "request_headers.%", "2"),
			resource.TestCheckResourceAttr(
				"datadog_synthetics_test.bar", "request_headers.Accept", "application/xml"),
			resource.TestCheckResourceAttr(
				"datadog_synthetics_test.bar", "request_headers.X-Datadog-Trace-ID", "987654321"),
			resource.TestCheckResourceAttr(
				"datadog_synthetics_test.bar", "device_ids.#", "2"),
			resource.TestCheckResourceAttr(
				"datadog_synthetics_test.bar", "device_ids.0", "laptop_large"),
			resource.TestCheckResourceAttr(
				"datadog_synthetics_test.bar", "device_ids.1", "tablet"),
			resource.TestCheckResourceAttr(
				"datadog_synthetics_test.bar", "assertions.#", "0"),
			resource.TestCheckResourceAttr(
				"datadog_synthetics_test.bar", "locations.#", "1"),
			resource.TestCheckResourceAttr(
				"datadog_synthetics_test.bar", "locations.0", "aws:eu-central-1"),
			resource.TestCheckResourceAttr(
				"datadog_synthetics_test.bar", "options_list.0.tick_every", "1800"),
			resource.TestCheckResourceAttr(
				"datadog_synthetics_test.bar", "options_list.0.min_failure_duration", "10"),
			resource.TestCheckResourceAttr(
				"datadog_synthetics_test.bar", "options_list.0.min_location_failed", "1"),
			resource.TestCheckResourceAttr(
				"datadog_synthetics_test.bar", "options_list.0.retry.0.count", "3"),
			resource.TestCheckResourceAttr(
				"datadog_synthetics_test.bar", "options_list.0.retry.0.interval", "500"),
			resource.TestCheckResourceAttr(
				"datadog_synthetics_test.bar", "options_list.0.monitor_options.0.renotify_interval", "120"),
			resource.TestCheckResourceAttr(
				"datadog_synthetics_test.bar", "options_list.0.no_screenshot", "false"),
			resource.TestCheckResourceAttr(
				"datadog_synthetics_test.bar", "name", testName),
			resource.TestCheckResourceAttr(
				"datadog_synthetics_test.bar", "message", "Notify @pagerduty"),
			resource.TestCheckResourceAttr(
				"datadog_synthetics_test.bar", "tags.#", "2"),
			resource.TestCheckResourceAttr(
				"datadog_synthetics_test.bar", "tags.0", "foo:bar"),
			resource.TestCheckResourceAttr(
				"datadog_synthetics_test.bar", "tags.1", "buz"),
			resource.TestCheckResourceAttr(
				"datadog_synthetics_test.bar", "browser_step.#", "2"),
			resource.TestCheckResourceAttr(
				"datadog_synthetics_test.bar", "browser_step.0.name", "first step updated"),
			resource.TestCheckResourceAttr(
				"datadog_synthetics_test.bar", "browser_step.0.type", "assertCurrentUrl"),
			resource.TestCheckResourceAttr(
				"datadog_synthetics_test.bar", "browser_step.0.params.0.check", "contains"),
			resource.TestCheckResourceAttr(
				"datadog_synthetics_test.bar", "browser_step.0.params.0.value", "content"),
			resource.TestCheckResourceAttr(
				"datadog_synthetics_test.bar", "browser_step.1.name", "press key step"),
			resource.TestCheckResourceAttr(
				"datadog_synthetics_test.bar", "browser_step.1.type", "pressKey"),
			resource.TestCheckResourceAttr(
				"datadog_synthetics_test.bar", "browser_step.1.params.0.value", "1"),
			resource.TestCheckResourceAttrSet(
				"datadog_synthetics_test.bar", "monitor_id"),
			resource.TestCheckResourceAttr(
				"datadog_synthetics_test.bar", "browser_variable.0.type", "text"),
			resource.TestCheckResourceAttr(
				"datadog_synthetics_test.bar", "browser_variable.0.name", "MY_PATTERN_VAR"),
			resource.TestCheckResourceAttr(
				"datadog_synthetics_test.bar", "browser_variable.0.pattern", "{{numeric(4)}}"),
			resource.TestCheckResourceAttr(
				"datadog_synthetics_test.bar", "browser_variable.0.example", "5970"),
		),
	}
}

func updateSyntheticsBrowserTestConfig(uniq string) string {
	return fmt.Sprintf(`
resource "datadog_synthetics_test" "bar" {
	type = "browser"
	request_definition {
		method = "PUT"
		url = "https://docs.datadoghq.com"
		body = "this is an updated body"
		timeout = 60
	}
	request_headers = {
		Accept = "application/xml"
		X-Datadog-Trace-ID = "987654321"
	}
	device_ids = [ "laptop_large", "tablet" ]
	locations = [ "aws:eu-central-1" ]
	options_list {
		tick_every = 1800
		min_failure_duration = 10
		min_location_failed = 1

		retry {
			count = 3
			interval = 500
		}

		monitor_options {
			renotify_interval = 120
		}

		no_screenshot = false
	}
	name = "%s"
	message = "Notify @pagerduty"
	tags = ["foo:bar", "buz"]
	status = "live"

	browser_step {
	    name = "first step updated"
	    type = "assertCurrentUrl"

	    params {
	        check = "contains"
	        value = "content"
	    }
	}

	browser_step {
	    name = "press key step"
	    type = "pressKey"

	    params {
	        value = "1"
	    }
	}

	browser_variable {
		type = "text"
		name = "MY_PATTERN_VAR"
		pattern = "{{numeric(4)}}"
		example = "5970"
	}
}`, uniq)
}

func createSyntheticsBrowserTestBrowserVariablesStep(ctx context.Context, accProvider func() (*schema.Provider, error), t *testing.T) resource.TestStep {
	testName := uniqueEntityName(ctx, t)
	return resource.TestStep{
		Config: createSyntheticsBrowserTestBrowserVariablesConfig(testName),
		Check: resource.ComposeTestCheckFunc(
			testSyntheticsTestExists(accProvider),
			resource.TestCheckResourceAttr(
				"datadog_synthetics_test.bar", "type", "browser"),
			resource.TestCheckResourceAttr(
				"datadog_synthetics_test.bar", "request_definition.0.method", "GET"),
			resource.TestCheckResourceAttr(
				"datadog_synthetics_test.bar", "request_definition.0.url", "https://www.datadoghq.com"),
			resource.TestCheckResourceAttr(
				"datadog_synthetics_test.bar", "device_ids.#", "1"),
			resource.TestCheckResourceAttr(
				"datadog_synthetics_test.bar", "device_ids.0", "laptop_large"),
			resource.TestCheckResourceAttr(
				"datadog_synthetics_test.bar", "assertions.#", "0"),
			resource.TestCheckResourceAttr(
				"datadog_synthetics_test.bar", "locations.#", "1"),
			resource.TestCheckResourceAttr(
				"datadog_synthetics_test.bar", "locations.0", "aws:eu-central-1"),
			resource.TestCheckResourceAttr(
				"datadog_synthetics_test.bar", "options_list.0.tick_every", "900"),
			resource.TestCheckResourceAttr(
				"datadog_synthetics_test.bar", "options_list.0.min_failure_duration", "0"),
			resource.TestCheckResourceAttr(
				"datadog_synthetics_test.bar", "options_list.0.min_location_failed", "1"),
			resource.TestCheckResourceAttr(
				"datadog_synthetics_test.bar", "options_list.0.retry.0.count", "2"),
			resource.TestCheckResourceAttr(
				"datadog_synthetics_test.bar", "options_list.0.retry.0.interval", "300"),
			resource.TestCheckResourceAttr(
				"datadog_synthetics_test.bar", "name", testName),
			resource.TestCheckResourceAttr(
				"datadog_synthetics_test.bar", "message", "Notify @datadog.user"),
			resource.TestCheckResourceAttr(
				"datadog_synthetics_test.bar", "tags.#", "1"),
			resource.TestCheckResourceAttr(
				"datadog_synthetics_test.bar", "tags.0", "foo:bar"),
			resource.TestCheckResourceAttr(
				"datadog_synthetics_test.bar", "browser_step.#", "1"),
			resource.TestCheckResourceAttr(
				"datadog_synthetics_test.bar", "browser_step.0.name", "first step"),
			resource.TestCheckResourceAttr(
				"datadog_synthetics_test.bar", "browser_step.0.type", "assertCurrentUrl"),
			resource.TestCheckResourceAttr(
				"datadog_synthetics_test.bar", "browser_step.0.params.0.check", "contains"),
			resource.TestCheckResourceAttr(
				"datadog_synthetics_test.bar", "browser_step.0.params.0.value", "content"),
			resource.TestCheckResourceAttrSet(
				"datadog_synthetics_test.bar", "monitor_id"),
			resource.TestCheckResourceAttr(
				"datadog_synthetics_test.bar", "browser_variable.0.type", "text"),
			resource.TestCheckResourceAttr(
				"datadog_synthetics_test.bar", "browser_variable.0.name", "MY_PATTERN_VAR"),
			resource.TestCheckResourceAttr(
				"datadog_synthetics_test.bar", "browser_variable.0.pattern", "{{numeric(3)}}"),
			resource.TestCheckResourceAttr(
				"datadog_synthetics_test.bar", "browser_variable.0.example", "597"),
		),
	}
}

func createSyntheticsBrowserTestBrowserVariablesConfig(uniq string) string {
	return fmt.Sprintf(`
resource "datadog_synthetics_test" "bar" {
       type = "browser"

       request_definition {
               method = "GET"
               url = "https://www.datadoghq.com"
       }

       device_ids = [ "laptop_large" ]
       locations = [ "aws:eu-central-1" ]
       options_list {
               tick_every = 900
               min_failure_duration = 0
               min_location_failed = 1

               retry {
                       count = 2
                       interval = 300
               }
       }

       name = "%s"
       message = "Notify @datadog.user"
       tags = ["foo:bar"]

       status = "paused"

       browser_step {
           name = "first step"
           type = "assertCurrentUrl"
           params {
               check = "contains"
               value = "content"
           }
       }

       browser_variable {
               type = "text"
               name = "MY_PATTERN_VAR"
               pattern = "{{numeric(3)}}"
               example = "597"
       }
}`, uniq)
}

func createSyntheticsBrowserTestStepNewBrowserStep(ctx context.Context, accProvider func() (*schema.Provider, error), t *testing.T, testName string) resource.TestStep {
	return resource.TestStep{
		Config: createSyntheticsBrowserTestNewBrowserStepConfig(testName),
		Check: resource.ComposeTestCheckFunc(
			testSyntheticsTestExists(accProvider),
			resource.TestCheckResourceAttr(
				"datadog_synthetics_test.bar", "type", "browser"),
			resource.TestCheckResourceAttr(
				"datadog_synthetics_test.bar", "request_definition.0.method", "GET"),
			resource.TestCheckResourceAttr(
				"datadog_synthetics_test.bar", "request_definition.0.url", "https://www.datadoghq.com"),
			resource.TestCheckResourceAttr(
				"datadog_synthetics_test.bar", "request_definition.0.body", "this is a body"),
			resource.TestCheckResourceAttr(
				"datadog_synthetics_test.bar", "request_definition.0.timeout", "30"),
			resource.TestCheckResourceAttr(
				"datadog_synthetics_test.bar", "request_headers.%", "2"),
			resource.TestCheckResourceAttr(
				"datadog_synthetics_test.bar", "request_headers.Accept", "application/json"),
			resource.TestCheckResourceAttr(
				"datadog_synthetics_test.bar", "request_headers.X-Datadog-Trace-ID", "123456789"),
			resource.TestCheckResourceAttr(
				"datadog_synthetics_test.bar", "device_ids.#", "2"),
			resource.TestCheckResourceAttr(
				"datadog_synthetics_test.bar", "device_ids.0", "laptop_large"),
			resource.TestCheckResourceAttr(
				"datadog_synthetics_test.bar", "device_ids.1", "mobile_small"),
			resource.TestCheckResourceAttr(
				"datadog_synthetics_test.bar", "assertions.#", "0"),
			resource.TestCheckResourceAttr(
				"datadog_synthetics_test.bar", "locations.#", "1"),
			resource.TestCheckResourceAttr(
				"datadog_synthetics_test.bar", "locations.0", "aws:eu-central-1"),
			resource.TestCheckResourceAttr(
				"datadog_synthetics_test.bar", "options_list.0.tick_every", "900"),
			resource.TestCheckResourceAttr(
				"datadog_synthetics_test.bar", "options_list.0.min_failure_duration", "0"),
			resource.TestCheckResourceAttr(
				"datadog_synthetics_test.bar", "options_list.0.min_location_failed", "1"),
			resource.TestCheckResourceAttr(
				"datadog_synthetics_test.bar", "options_list.0.retry.0.count", "2"),
			resource.TestCheckResourceAttr(
				"datadog_synthetics_test.bar", "options_list.0.retry.0.interval", "300"),
			resource.TestCheckResourceAttr(
				"datadog_synthetics_test.bar", "options_list.0.monitor_options.0.renotify_interval", "100"),
			resource.TestCheckResourceAttr(
				"datadog_synthetics_test.bar", "name", testName),
			resource.TestCheckResourceAttr(
				"datadog_synthetics_test.bar", "message", "Notify @datadog.user"),
			resource.TestCheckResourceAttr(
				"datadog_synthetics_test.bar", "tags.#", "2"),
			resource.TestCheckResourceAttr(
				"datadog_synthetics_test.bar", "tags.0", "foo:bar"),
			resource.TestCheckResourceAttr(
				"datadog_synthetics_test.bar", "tags.1", "baz"),
			resource.TestCheckResourceAttr(
				"datadog_synthetics_test.bar", "browser_step.#", "7"),
			resource.TestCheckResourceAttr(
				"datadog_synthetics_test.bar", "browser_step.0.name", "first step"),
			resource.TestCheckResourceAttr(
				"datadog_synthetics_test.bar", "browser_step.0.type", "assertCurrentUrl"),
			resource.TestCheckResourceAttr(
				"datadog_synthetics_test.bar", "browser_step.0.params.#", "1"),
			resource.TestCheckResourceAttr(
				"datadog_synthetics_test.bar", "browser_step.0.params.0.check", "contains"),
			resource.TestCheckResourceAttr(
				"datadog_synthetics_test.bar", "browser_step.0.params.0.value", "content"),
			resource.TestCheckResourceAttr(
				"datadog_synthetics_test.bar", "browser_step.1.name", "scroll step"),
			resource.TestCheckResourceAttr(
				"datadog_synthetics_test.bar", "browser_step.1.type", "scroll"),
			resource.TestCheckResourceAttr(
				"datadog_synthetics_test.bar", "browser_step.1.params.#", "1"),
			resource.TestCheckResourceAttr(
				"datadog_synthetics_test.bar", "browser_step.1.params.0.x", "100"),
			resource.TestCheckResourceAttr(
				"datadog_synthetics_test.bar", "browser_step.1.params.0.y", "200"),
			resource.TestCheckResourceAttr(
				"datadog_synthetics_test.bar", "browser_step.2.name", "api step"),
			resource.TestCheckResourceAttr(
				"datadog_synthetics_test.bar", "browser_step.2.type", "runApiTest"),
			resource.TestCheckResourceAttr(
				"datadog_synthetics_test.bar", "browser_step.2.params.#", "1"),
			resource.TestCheckResourceAttr(
				"datadog_synthetics_test.bar", "browser_step.2.params.0.request", "{\"config\":{\"assertions\":[],\"request\":{\"method\":\"GET\",\"url\":\"https://example.com\"}},\"options\":{},\"subtype\":\"http\"}"),
			resource.TestCheckResourceAttr(
				"datadog_synthetics_test.bar", "browser_step.3.name", "subtest"),
			resource.TestCheckResourceAttr(
				"datadog_synthetics_test.bar", "browser_step.3.type", "playSubTest"),
			resource.TestCheckResourceAttr(
				"datadog_synthetics_test.bar", "browser_step.3.params.#", "1"),
			resource.TestCheckResourceAttr(
				"datadog_synthetics_test.bar", "browser_step.3.params.0.playing_tab_id", "0"),
			resource.TestCheckResourceAttrSet(
				"datadog_synthetics_test.bar", "browser_step.3.params.0.subtest_public_id"),
			resource.TestCheckResourceAttr(
				"datadog_synthetics_test.bar", "browser_step.4.name", "wait step"),
			resource.TestCheckResourceAttr(
				"datadog_synthetics_test.bar", "browser_step.4.type", "wait"),
			resource.TestCheckResourceAttr(
				"datadog_synthetics_test.bar", "browser_step.4.params.#", "1"),
			resource.TestCheckResourceAttr(
				"datadog_synthetics_test.bar", "browser_step.4.params.0.value", "100"),
			resource.TestCheckResourceAttr(
				"datadog_synthetics_test.bar", "browser_step.5.name", "extract variable step"),
			resource.TestCheckResourceAttr(
				"datadog_synthetics_test.bar", "browser_step.5.type", "extractFromJavascript"),
			resource.TestCheckResourceAttr(
				"datadog_synthetics_test.bar", "browser_step.5.params.#", "1"),
			resource.TestCheckResourceAttr(
				"datadog_synthetics_test.bar", "browser_step.5.params.0.code", "return 123"),
			resource.TestCheckResourceAttr(
				"datadog_synthetics_test.bar", "browser_step.6.name", "click step"),
			resource.TestCheckResourceAttr(
				"datadog_synthetics_test.bar", "browser_step.6.type", "click"),
			resource.TestCheckResourceAttr(
				"datadog_synthetics_test.bar", "browser_step.6.params.#", "1"),
			resource.TestCheckResourceAttr(
				"datadog_synthetics_test.bar", "browser_step.6.params.0.element", MML),
			resource.TestCheckResourceAttrSet(
				"datadog_synthetics_test.bar", "monitor_id"),
		),
	}
}

func createSyntheticsBrowserTestNewBrowserStepConfig(uniq string) string {
	return fmt.Sprintf(`
resource "datadog_synthetics_test" "subtest" {
	type = "browser"

	request_definition {
		method = "GET"
		url = "https://www.datadoghq.com"
	}

	device_ids = [ "laptop_large" ]
	locations = [ "aws:eu-central-1" ]
	options_list {
		tick_every = 900
		min_failure_duration = 0
		min_location_failed = 1

		retry {
			count = 2
			interval = 300
		}

		monitor_options {
			renotify_interval = 100
		}
	}

	name = "%[1]s-subtest"
	message = ""
	tags = []

	status = "paused"
}

resource "datadog_synthetics_test" "bar" {
	type = "browser"

	request_definition {
		method = "GET"
		url = "https://www.datadoghq.com"
		body = "this is a body"
		timeout = 30
	}
	request_headers = {
		Accept = "application/json"
		X-Datadog-Trace-ID = "123456789"
	}

	device_ids = [ "laptop_large", "mobile_small" ]
	locations = [ "aws:eu-central-1" ]
	options_list {
		tick_every = 900
		min_failure_duration = 0
		min_location_failed = 1

		retry {
			count = 2
			interval = 300
		}

		monitor_options {
			renotify_interval = 100
		}
	}

	name = "%[1]s"
	message = "Notify @datadog.user"
	tags = ["foo:bar", "baz"]

	status = "paused"

	browser_step {
	    name = "first step"
	    type = "assertCurrentUrl"
	    params {
	    	check = "contains"
	    	value = "content"
	    }
	}

	browser_step {
	    name = "scroll step"
	    type = "scroll"
	    params {
	    	x = 100
	    	y = 200
	    }
	}

	browser_step {
		name = "api step"
		type = "runApiTest"
		params {
			request = jsonencode({
				"config": {
					"assertions": [],
					"request": {
						"method": "GET",
						"url": "https://example.com"
					}
				},
				"options": {}
        		"subtype": "http",
      		})
		}
	}

	browser_step {
		name = "subtest"
		type = "playSubTest"
		params {
			playing_tab_id = 0
			subtest_public_id = datadog_synthetics_test.subtest.id
		}
	}

	browser_step {
		name = "wait step"
		type = "wait"
		params {
			value = "100"
		}
	}

	browser_step {
		name = "extract variable step"
		type = "extractFromJavascript"
		params {
			code = "return 123"
			variable {
				name = "VAR_FROM_JS"
			}
		}
	}

	browser_step {
		name = "click step"
		type = "click"
		params {
			element = jsonencode({
				"multiLocator": {
					"ab": "/*[local-name()=\"html\"][1]/*[local-name()=\"body\"][1]/*[local-name()=\"nav\"][1]/*[local-name()=\"div\"][1]/*[local-name()=\"div\"][1]/*[local-name()=\"a\"][1]/*[local-name()=\"div\"][1]/*[local-name()=\"div\"][1]/*[local-name()=\"img\"][1]",
					"at": "/descendant::*[@src=\"https://imgix.datadoghq.com/img/dd_logo_n_70x75.png\"]",
					"cl": "/descendant::*[contains(concat('''', normalize-space(@class), '' ''), \" dog \")]/*[local-name()=\"img\"][1]",
					"clt": "/descendant::*[contains(concat('''', normalize-space(@class), '' ''), \" dog \")]/*[local-name()=\"img\"][1]",
					"co": "",
					"ro": "//*[@src=\"https://imgix.datadoghq.com/img/dd_logo_n_70x75.png\"]"
				},
				"targetOuterHTML": "img height=\"75\" src=\"https://imgix.datadoghq.com/img/dd_logo_n_70x75.png...",
				"url": "https://www.datadoghq.com/"
			})
		}
	}
}`, uniq)
}

const MML = `{"multiLocator":{"ab":"/*[local-name()=\"html\"][1]/*[local-name()=\"body\"][1]/*[local-name()=\"nav\"][1]/*[local-name()=\"div\"][1]/*[local-name()=\"div\"][1]/*[local-name()=\"a\"][1]/*[local-name()=\"div\"][1]/*[local-name()=\"div\"][1]/*[local-name()=\"img\"][1]","at":"/descendant::*[@src=\"https://imgix.datadoghq.com/img/dd_logo_n_70x75.png\"]","cl":"/descendant::*[contains(concat('''', normalize-space(@class), '' ''), \" dog \")]/*[local-name()=\"img\"][1]","clt":"/descendant::*[contains(concat('''', normalize-space(@class), '' ''), \" dog \")]/*[local-name()=\"img\"][1]","co":"","ro":"//*[@src=\"https://imgix.datadoghq.com/img/dd_logo_n_70x75.png\"]"},"targetOuterHTML":"img height=\"75\" src=\"https://imgix.datadoghq.com/img/dd_logo_n_70x75.png...","url":"https://www.datadoghq.com/"}`

const MMLManualUpdate = `{"multiLocator":{"ab":"/*[local-name()=\"html\"][1]/*[local-name()=\"body\"][1]/*[local-name()=\"nav\"][1]/*[local-name()=\"div\"][1]/*[local-name()=\"div\"][1]/*[local-name()=\"a\"][1]/*[local-name()=\"div\"][1]/*[local-name()=\"div\"][1]/*[local-name()=\"img\"][1]","at":"/descendant::*[@src=\"https://imgix.datadoghq.com/img/dd_logo_n_70x75.png\"]","cl":"/descendant::*[contains(concat('''', normalize-space(@class), '' ''), \" dog \")]/*[local-name()=\"img\"][1]","clt":"/descendant::*[contains(concat('''', normalize-space(@class), '' ''), \" dog \")]/*[local-name()=\"img\"][1]","co":"","ro":"//*[@src=\"https://imgix.datadoghq.com/img/dd_logo_n_70x75.png\"]"},"targetOuterHTML":"img height=\"75\" src=\"https://imgix.datadoghq.com/img/dd_logo_n_70x75.png...","url":"https://www.datadoghq.com/updated"}`

const MMLConfigUpdate = `{"multiLocator":{"ab":"/*[local-name()=\"html\"][1]/*[local-name()=\"body\"][1]/*[local-name()=\"nav\"][1]/*[local-name()=\"div\"][1]/*[local-name()=\"div\"][1]/*[local-name()=\"a\"][1]/*[local-name()=\"div\"][1]/*[local-name()=\"div\"][1]/*[local-name()=\"img\"][1]","at":"/descendant::*[@src=\"https://imgix.datadoghq.com/img/dd_logo_n_70x75.png\"]","cl":"/descendant::*[contains(concat('''', normalize-space(@class), '' ''), \" dog \")]/*[local-name()=\"img\"][1]","clt":"/descendant::*[contains(concat('''', normalize-space(@class), '' ''), \" dog \")]/*[local-name()=\"img\"][1]","co":"","ro":"//*[@src=\"https://imgix.datadoghq.com/img/dd_logo_n_70x75.png\"]"},"targetOuterHTML":"img height=\"75\" src=\"https://imgix.datadoghq.com/img/dd_logo_n_70x75.png...","url":"https://www.datadoghq.com/config-updated"}`

func createSyntheticsBrowserTestStepMML(ctx context.Context, accProvider func() (*schema.Provider, error), t *testing.T, testName string) resource.TestStep {
	return resource.TestStep{
		Config: createSyntheticsBrowserTestMMLConfig(testName),
		Check: resource.ComposeTestCheckFunc(
			testSyntheticsTestExists(accProvider),
			resource.TestCheckResourceAttr(
				"datadog_synthetics_test.bar", "type", "browser"),
			resource.TestCheckResourceAttr(
				"datadog_synthetics_test.bar", "request_definition.0.method", "GET"),
			resource.TestCheckResourceAttr(
				"datadog_synthetics_test.bar", "request_definition.0.url", "https://www.datadoghq.com"),
			resource.TestCheckResourceAttr(
				"datadog_synthetics_test.bar", "request_definition.0.body", "this is a body"),
			resource.TestCheckResourceAttr(
				"datadog_synthetics_test.bar", "request_definition.0.timeout", "30"),
			resource.TestCheckResourceAttr(
				"datadog_synthetics_test.bar", "request_headers.%", "2"),
			resource.TestCheckResourceAttr(
				"datadog_synthetics_test.bar", "request_headers.Accept", "application/json"),
			resource.TestCheckResourceAttr(
				"datadog_synthetics_test.bar", "request_headers.X-Datadog-Trace-ID", "123456789"),
			resource.TestCheckResourceAttr(
				"datadog_synthetics_test.bar", "device_ids.#", "1"),
			resource.TestCheckResourceAttr(
				"datadog_synthetics_test.bar", "device_ids.0", "laptop_large"),
			resource.TestCheckResourceAttr(
				"datadog_synthetics_test.bar", "assertions.#", "0"),
			resource.TestCheckResourceAttr(
				"datadog_synthetics_test.bar", "locations.#", "1"),
			resource.TestCheckResourceAttr(
				"datadog_synthetics_test.bar", "locations.0", "aws:eu-central-1"),
			resource.TestCheckResourceAttr(
				"datadog_synthetics_test.bar", "options_list.0.tick_every", "900"),
			resource.TestCheckResourceAttr(
				"datadog_synthetics_test.bar", "options_list.0.min_failure_duration", "0"),
			resource.TestCheckResourceAttr(
				"datadog_synthetics_test.bar", "options_list.0.min_location_failed", "1"),
			resource.TestCheckResourceAttr(
				"datadog_synthetics_test.bar", "options_list.0.retry.0.count", "2"),
			resource.TestCheckResourceAttr(
				"datadog_synthetics_test.bar", "options_list.0.retry.0.interval", "300"),
			resource.TestCheckResourceAttr(
				"datadog_synthetics_test.bar", "options_list.0.monitor_options.0.renotify_interval", "100"),
			resource.TestCheckResourceAttr(
				"datadog_synthetics_test.bar", "name", testName),
			resource.TestCheckResourceAttr(
				"datadog_synthetics_test.bar", "message", "Notify @datadog.user"),
			resource.TestCheckResourceAttr(
				"datadog_synthetics_test.bar", "tags.#", "2"),
			resource.TestCheckResourceAttr(
				"datadog_synthetics_test.bar", "tags.0", "foo:bar"),
			resource.TestCheckResourceAttr(
				"datadog_synthetics_test.bar", "tags.1", "baz"),
			resource.TestCheckResourceAttr(
				"datadog_synthetics_test.bar", "browser_step.#", "1"),
			resource.TestCheckResourceAttr(
				"datadog_synthetics_test.bar", "browser_step.0.name", "click step"),
			resource.TestCheckResourceAttr(
				"datadog_synthetics_test.bar", "browser_step.0.type", "click"),
			resource.TestCheckResourceAttr(
				"datadog_synthetics_test.bar", "browser_step.0.params.#", "1"),
			resource.TestCheckResourceAttr(
				"datadog_synthetics_test.bar", "browser_step.0.params.0.element", MML),
			resource.TestCheckResourceAttrSet(
				"datadog_synthetics_test.bar", "monitor_id"),
		),
	}
}

func createSyntheticsBrowserTestMMLConfig(uniq string) string {
	return fmt.Sprintf(`
resource "datadog_synthetics_test" "bar" {
	type = "browser"

	request_definition {
		method = "GET"
		url = "https://www.datadoghq.com"
		body = "this is a body"
		timeout = 30
	}
	request_headers = {
		Accept = "application/json"
		X-Datadog-Trace-ID = "123456789"
	}

	device_ids = [ "laptop_large" ]
	locations = [ "aws:eu-central-1" ]
	options_list {
		tick_every = 900
		min_failure_duration = 0
		min_location_failed = 1

		retry {
			count = 2
			interval = 300
		}

		monitor_options {
			renotify_interval = 100
		}
	}

	name = "%s"
	message = "Notify @datadog.user"
	tags = ["foo:bar", "baz"]

	status = "paused"

	browser_step {
		name = "click step"
		type = "click"
		params {
			element = jsonencode({
				"multiLocator": {
					"ab": "/*[local-name()=\"html\"][1]/*[local-name()=\"body\"][1]/*[local-name()=\"nav\"][1]/*[local-name()=\"div\"][1]/*[local-name()=\"div\"][1]/*[local-name()=\"a\"][1]/*[local-name()=\"div\"][1]/*[local-name()=\"div\"][1]/*[local-name()=\"img\"][1]",
					"at": "/descendant::*[@src=\"https://imgix.datadoghq.com/img/dd_logo_n_70x75.png\"]",
					"cl": "/descendant::*[contains(concat('''', normalize-space(@class), '' ''), \" dog \")]/*[local-name()=\"img\"][1]",
					"clt": "/descendant::*[contains(concat('''', normalize-space(@class), '' ''), \" dog \")]/*[local-name()=\"img\"][1]",
					"co": "",
					"ro": "//*[@src=\"https://imgix.datadoghq.com/img/dd_logo_n_70x75.png\"]"
				},
				"targetOuterHTML": "img height=\"75\" src=\"https://imgix.datadoghq.com/img/dd_logo_n_70x75.png...",
				"url": "https://www.datadoghq.com/"
			})
		}
	}
}`, uniq)
}

func updateBrowserTestMML(ctx context.Context, accProvider func() (*schema.Provider, error), t *testing.T, testName string) resource.TestStep {
	return resource.TestStep{
		Config: createSyntheticsBrowserTestMMLConfig(testName),
		Check: resource.ComposeTestCheckFunc(
			testSyntheticsTestExists(accProvider),
			editSyntheticsTestMML(accProvider),
		),
	}
}

func updateSyntheticsBrowserTestMmlStep(ctx context.Context, accProvider func() (*schema.Provider, error), t *testing.T) resource.TestStep {
	testName := uniqueEntityName(ctx, t) + "-updated"
	return resource.TestStep{
		Config: createSyntheticsBrowserTestMMLConfig(testName),
		Check: resource.ComposeTestCheckFunc(
			testSyntheticsTestExists(accProvider),
			resource.TestCheckResourceAttr(
				"datadog_synthetics_test.bar", "type", "browser"),
			resource.TestCheckResourceAttr(
				"datadog_synthetics_test.bar", "request_definition.0.url", "https://www.datadoghq.com"),
			resource.TestCheckResourceAttr(
				"datadog_synthetics_test.bar", "device_ids.#", "1"),
			resource.TestCheckResourceAttr(
				"datadog_synthetics_test.bar", "device_ids.0", "laptop_large"),
			resource.TestCheckResourceAttr(
				"datadog_synthetics_test.bar", "locations.#", "1"),
			resource.TestCheckResourceAttr(
				"datadog_synthetics_test.bar", "locations.0", "aws:eu-central-1"),
			resource.TestCheckResourceAttr(
				"datadog_synthetics_test.bar", "options_list.0.tick_every", "900"),
			resource.TestCheckResourceAttr(
				"datadog_synthetics_test.bar", "options_list.0.min_failure_duration", "0"),
			resource.TestCheckResourceAttr(
				"datadog_synthetics_test.bar", "options_list.0.min_location_failed", "1"),
			resource.TestCheckResourceAttr(
				"datadog_synthetics_test.bar", "name", testName),
			resource.TestCheckResourceAttr(
				"datadog_synthetics_test.bar", "message", "Notify @datadog.user"),
			resource.TestCheckResourceAttr(
				"datadog_synthetics_test.bar", "tags.#", "2"),
			resource.TestCheckResourceAttr(
				"datadog_synthetics_test.bar", "status", "paused"),
			resource.TestCheckResourceAttr(
				"datadog_synthetics_test.bar", "browser_step.#", "1"),
			resource.TestCheckResourceAttr(
				"datadog_synthetics_test.bar", "browser_step.0.name", "click step"),
			resource.TestCheckResourceAttr(
				"datadog_synthetics_test.bar", "browser_step.0.type", "click"),
			resource.TestCheckResourceAttr(
				"datadog_synthetics_test.bar", "browser_step.0.params.0.element", MMLManualUpdate),
		),
	}
}

func updateSyntheticsBrowserTestForceMmlStep(ctx context.Context, accProvider func() (*schema.Provider, error), t *testing.T) resource.TestStep {
	testName := uniqueEntityName(ctx, t) + "-updated"
	return resource.TestStep{
		Config: createSyntheticsBrowserForceMmlTestConfig(testName),
		Check: resource.ComposeTestCheckFunc(
			testSyntheticsTestExists(accProvider),
			resource.TestCheckResourceAttr(
				"datadog_synthetics_test.bar", "type", "browser"),
			resource.TestCheckResourceAttr(
				"datadog_synthetics_test.bar", "request_definition.0.url", "https://www.datadoghq.com"),
			resource.TestCheckResourceAttr(
				"datadog_synthetics_test.bar", "device_ids.#", "1"),
			resource.TestCheckResourceAttr(
				"datadog_synthetics_test.bar", "device_ids.0", "laptop_large"),
			resource.TestCheckResourceAttr(
				"datadog_synthetics_test.bar", "locations.#", "1"),
			resource.TestCheckResourceAttr(
				"datadog_synthetics_test.bar", "locations.0", "aws:eu-central-1"),
			resource.TestCheckResourceAttr(
				"datadog_synthetics_test.bar", "options_list.0.tick_every", "900"),
			resource.TestCheckResourceAttr(
				"datadog_synthetics_test.bar", "options_list.0.min_failure_duration", "0"),
			resource.TestCheckResourceAttr(
				"datadog_synthetics_test.bar", "options_list.0.min_location_failed", "1"),
			resource.TestCheckResourceAttr(
				"datadog_synthetics_test.bar", "name", testName),
			resource.TestCheckResourceAttr(
				"datadog_synthetics_test.bar", "message", "Notify @datadog.user"),
			resource.TestCheckResourceAttr(
				"datadog_synthetics_test.bar", "tags.#", "2"),
			resource.TestCheckResourceAttr(
				"datadog_synthetics_test.bar", "status", "paused"),
			resource.TestCheckResourceAttr(
				"datadog_synthetics_test.bar", "browser_step.#", "1"),
			resource.TestCheckResourceAttr(
				"datadog_synthetics_test.bar", "browser_step.0.name", "click step"),
			resource.TestCheckResourceAttr(
				"datadog_synthetics_test.bar", "browser_step.0.type", "click"),
			resource.TestCheckResourceAttr(
				"datadog_synthetics_test.bar", "browser_step.0.params.0.element", MMLConfigUpdate),
		),
	}
}

func createSyntheticsBrowserForceMmlTestConfig(uniq string) string {
	return fmt.Sprintf(`
resource "datadog_synthetics_test" "bar" {
	type = "browser"

	request_definition {
		method = "GET"
		url = "https://www.datadoghq.com"
	}

	device_ids = [ "laptop_large" ]
	locations = [ "aws:eu-central-1" ]
	options_list {
		tick_every = 900
		min_failure_duration = 0
		min_location_failed = 1
	}

	name = "%s"
	message = "Notify @datadog.user"
	tags = ["foo:bar", "baz"]

	status = "paused"

	browser_step {
		name = "click step"
		type = "click"
		force_element_update = true
		params {
			element = jsonencode({
				"multiLocator": {
					"ab": "/*[local-name()=\"html\"][1]/*[local-name()=\"body\"][1]/*[local-name()=\"nav\"][1]/*[local-name()=\"div\"][1]/*[local-name()=\"div\"][1]/*[local-name()=\"a\"][1]/*[local-name()=\"div\"][1]/*[local-name()=\"div\"][1]/*[local-name()=\"img\"][1]",
					"at": "/descendant::*[@src=\"https://imgix.datadoghq.com/img/dd_logo_n_70x75.png\"]",
					"cl": "/descendant::*[contains(concat('''', normalize-space(@class), '' ''), \" dog \")]/*[local-name()=\"img\"][1]",
					"clt": "/descendant::*[contains(concat('''', normalize-space(@class), '' ''), \" dog \")]/*[local-name()=\"img\"][1]",
					"co": "",
					"ro": "//*[@src=\"https://imgix.datadoghq.com/img/dd_logo_n_70x75.png\"]"
				},
				"targetOuterHTML": "img height=\"75\" src=\"https://imgix.datadoghq.com/img/dd_logo_n_70x75.png...",
				"url": "https://www.datadoghq.com/config-updated"
			})
		}
	}
}`, uniq)
}

<<<<<<< HEAD
func createSyntheticsMultistepAPITest(ctx context.Context, accProvider func() (*schema.Provider, error), t *testing.T) resource.TestStep {
=======
func createSyntheticsMultistepAPITest(ctx context.Context, accProvider *schema.Provider, t *testing.T) resource.TestStep {
>>>>>>> 154a3a6f
	testName := uniqueEntityName(ctx, t)

	return resource.TestStep{
		Config: createSyntheticsMultistepAPITestConfig(testName),
		Check: resource.ComposeTestCheckFunc(
			testSyntheticsTestExists(accProvider),
			resource.TestCheckResourceAttr(
				"datadog_synthetics_test.multi", "type", "api"),
			resource.TestCheckResourceAttr(
				"datadog_synthetics_test.multi", "subtype", "multi"),
			resource.TestCheckResourceAttr(
				"datadog_synthetics_test.multi", "locations.#", "1"),
<<<<<<< HEAD
			resource.TestCheckTypeSetElemAttr(
				"datadog_synthetics_test.multi", "locations.*", "aws:eu-central-1"),
=======
			resource.TestCheckResourceAttr(
				"datadog_synthetics_test.multi", "locations.3056069023", "aws:eu-central-1"),
>>>>>>> 154a3a6f
			resource.TestCheckResourceAttr(
				"datadog_synthetics_test.multi", "options_list.0.tick_every", "900"),
			resource.TestCheckResourceAttr(
				"datadog_synthetics_test.multi", "options_list.0.min_failure_duration", "0"),
			resource.TestCheckResourceAttr(
				"datadog_synthetics_test.multi", "options_list.0.min_location_failed", "1"),
			resource.TestCheckResourceAttr(
				"datadog_synthetics_test.multi", "name", testName),
			resource.TestCheckResourceAttr(
				"datadog_synthetics_test.multi", "message", "Notify @datadog.user"),
			resource.TestCheckResourceAttr(
				"datadog_synthetics_test.multi", "tags.#", "1"),
			resource.TestCheckResourceAttr(
				"datadog_synthetics_test.multi", "tags.0", "multistep"),
			resource.TestCheckResourceAttr(
				"datadog_synthetics_test.multi", "status", "paused"),
			resource.TestCheckResourceAttr(
				"datadog_synthetics_test.multi", "api_step.#", "1"),
			resource.TestCheckResourceAttr(
				"datadog_synthetics_test.multi", "api_step.0.name", "First api step"),
			resource.TestCheckResourceAttr(
				"datadog_synthetics_test.multi", "api_step.0.request_definition.#", "1"),
			resource.TestCheckResourceAttr(
				"datadog_synthetics_test.multi", "api_step.0.request_definition.0.method", "GET"),
			resource.TestCheckResourceAttr(
				"datadog_synthetics_test.multi", "api_step.0.request_definition.0.url", "https://www.datadoghq.com"),
			resource.TestCheckResourceAttr(
				"datadog_synthetics_test.multi", "api_step.0.request_definition.0.body", "this is a body"),
			resource.TestCheckResourceAttr(
				"datadog_synthetics_test.multi", "api_step.0.request_definition.0.timeout", "30"),
			resource.TestCheckResourceAttr(
				"datadog_synthetics_test.multi", "api_step.0.request_headers.%", "2"),
			resource.TestCheckResourceAttr(
				"datadog_synthetics_test.multi", "api_step.0.request_headers.Accept", "application/json"),
			resource.TestCheckResourceAttr(
				"datadog_synthetics_test.multi", "api_step.0.request_headers.X-Datadog-Trace-ID", "123456789"),
			resource.TestCheckResourceAttr(
				"datadog_synthetics_test.multi", "api_step.0.request_query.%", "1"),
			resource.TestCheckResourceAttr(
				"datadog_synthetics_test.multi", "api_step.0.request_query.foo", "bar"),
			resource.TestCheckResourceAttr(
				"datadog_synthetics_test.multi", "api_step.0.request_basicauth.#", "1"),
			resource.TestCheckResourceAttr(
				"datadog_synthetics_test.multi", "api_step.0.request_basicauth.0.username", "admin"),
			resource.TestCheckResourceAttr(
				"datadog_synthetics_test.multi", "api_step.0.request_basicauth.0.password", "secret"),
			resource.TestCheckResourceAttr(
				"datadog_synthetics_test.multi", "api_step.0.request_client_certificate.0.cert.0.filename", "Provided in Terraform config"),
			resource.TestCheckResourceAttr(
				"datadog_synthetics_test.multi", "api_step.0.request_client_certificate.0.cert.0.content", utils.ConvertToSha256("content-certificate")),
			resource.TestCheckResourceAttr(
				"datadog_synthetics_test.multi", "api_step.0.request_client_certificate.0.key.0.filename", "key"),
			resource.TestCheckResourceAttr(
				"datadog_synthetics_test.multi", "api_step.0.request_client_certificate.0.key.0.content", utils.ConvertToSha256("content-key")),
			resource.TestCheckResourceAttr(
				"datadog_synthetics_test.multi", "api_step.0.assertion.#", "1"),
			resource.TestCheckResourceAttr(
				"datadog_synthetics_test.multi", "api_step.0.assertion.0.type", "statusCode"),
			resource.TestCheckResourceAttr(
				"datadog_synthetics_test.multi", "api_step.0.assertion.0.operator", "is"),
			resource.TestCheckResourceAttr(
				"datadog_synthetics_test.multi", "api_step.0.assertion.0.target", "200"),
			resource.TestCheckResourceAttr(
				"datadog_synthetics_test.multi", "api_step.0.extracted_value.#", "1"),
			resource.TestCheckResourceAttr(
				"datadog_synthetics_test.multi", "api_step.0.extracted_value.0.name", "VAR_EXTRACT"),
			resource.TestCheckResourceAttr(
				"datadog_synthetics_test.multi", "api_step.0.extracted_value.0.type", "http_header"),
			resource.TestCheckResourceAttr(
				"datadog_synthetics_test.multi", "api_step.0.extracted_value.0.field", "content-length"),
			resource.TestCheckResourceAttr(
				"datadog_synthetics_test.multi", "api_step.0.extracted_value.0.parser.0.type", "regex"),
			resource.TestCheckResourceAttr(
				"datadog_synthetics_test.multi", "api_step.0.extracted_value.0.parser.0.value", ".*"),
<<<<<<< HEAD
=======
			resource.TestCheckResourceAttr(
				"datadog_synthetics_test.multi", "api_step.0.allow_failure", "true"),
			resource.TestCheckResourceAttr(
				"datadog_synthetics_test.multi", "api_step.0.is_critical", "false"),
>>>>>>> 154a3a6f
		),
	}
}

func createSyntheticsMultistepAPITestConfig(uniq string) string {
	return fmt.Sprintf(`
resource "datadog_synthetics_test" "multi" {
       type = "api"
       subtype = "multi"
       locations = ["aws:eu-central-1"]
       options_list {
               tick_every = 900
               min_failure_duration = 0
               min_location_failed = 1
       }
       name = "%s"
       message = "Notify @datadog.user"
       tags = ["multistep"]
       status = "paused"
       api_step {
               name = "First api step"
               request_definition {
                       method = "GET"
                       url = "https://www.datadoghq.com"
                       body = "this is a body"
                       timeout = 30
               }
               request_headers = {
               	       Accept = "application/json"
               	       X-Datadog-Trace-ID = "123456789"
               }
               request_query = {
                       foo = "bar"
               }
               request_basicauth {
                       username = "admin"
               	       password = "secret"
               }
               request_client_certificate {
               	       cert {
               		           content = "content-certificate"
               	       }
               	       key {
               		   	       content = "content-key"
               			       filename = "key"
               	       }
               }
               assertion {
                       type = "statusCode"
                       operator = "is"
                       target = "200"
               }

               extracted_value {
               		   name = "VAR_EXTRACT"
               		   field = "content-length"
               		   type = "http_header"
               		   parser {
               		   		   type = "regex"
               		   		   value = ".*"
               		   }
               }
<<<<<<< HEAD
=======
               allow_failure = true
               is_critical = false
>>>>>>> 154a3a6f
       }
}
`, uniq)
}

<<<<<<< HEAD
func testSyntheticsTestExists(accProvider func() (*schema.Provider, error)) resource.TestCheckFunc {
=======
func testSyntheticsTestExists(accProvider *schema.Provider) resource.TestCheckFunc {
>>>>>>> 154a3a6f
	return func(s *terraform.State) error {
		provider, _ := accProvider()
		providerConf := provider.Meta().(*datadog.ProviderConfiguration)
		datadogClientV1 := providerConf.DatadogClientV1
		authV1 := providerConf.AuthV1

		for _, r := range s.RootModule().Resources {
			if _, _, err := datadogClientV1.SyntheticsApi.GetTest(authV1, r.Primary.ID); err != nil {
				return fmt.Errorf("received an error retrieving synthetics test %s", err)
			}
		}
		return nil
	}
}

func testSyntheticsTestIsDestroyed(accProvider func() (*schema.Provider, error)) resource.TestCheckFunc {
	return func(s *terraform.State) error {
		provider, _ := accProvider()
		providerConf := provider.Meta().(*datadog.ProviderConfiguration)
		datadogClientV1 := providerConf.DatadogClientV1
		authV1 := providerConf.AuthV1

		for _, r := range s.RootModule().Resources {
			if _, _, err := datadogClientV1.SyntheticsApi.GetTest(authV1, r.Primary.ID); err != nil {
				if strings.Contains(err.Error(), "404 Not Found") {
					continue
				}
				return fmt.Errorf("received an error retrieving synthetics test %s", err)
			}
			return fmt.Errorf("synthetics test still exists")
		}
		return nil
	}
}

func editSyntheticsTestMML(accProvider func() (*schema.Provider, error)) resource.TestCheckFunc {
	return func(s *terraform.State) error {
		for _, r := range s.RootModule().Resources {
			provider, _ := accProvider()
			providerConf := provider.Meta().(*datadog.ProviderConfiguration)
			datadogClientV1 := providerConf.DatadogClientV1
			authV1 := providerConf.AuthV1

			syntheticsTest, _, err := datadogClientV1.SyntheticsApi.GetBrowserTest(authV1, r.Primary.ID)

			if err != nil {
				return fmt.Errorf("failed to read synthetics test %s", err)
			}

			syntheticsTestUpdate := datadogV1.NewSyntheticsBrowserTest(syntheticsTest.GetMessage())
			syntheticsTestUpdate.SetName(syntheticsTest.GetName())
			syntheticsTestUpdate.SetType(datadogV1.SYNTHETICSBROWSERTESTTYPE_BROWSER)
			syntheticsTestUpdate.SetConfig(syntheticsTest.GetConfig())
			syntheticsTestUpdate.SetStatus(syntheticsTest.GetStatus())
			syntheticsTestUpdate.SetLocations(syntheticsTest.GetLocations())
			syntheticsTestUpdate.SetOptions(syntheticsTest.GetOptions())
			syntheticsTestUpdate.SetTags(syntheticsTest.GetTags())

			// manually update the MML so the state is outdated
			step := datadogV1.SyntheticsStep{}
			step.SetName("click step")
			step.SetType(datadogV1.SYNTHETICSSTEPTYPE_CLICK)
			params := make(map[string]interface{})
			elementParams := `{"element":` + MMLManualUpdate + "}"
			utils.GetMetadataFromJSON([]byte(elementParams), &params)
			step.SetParams(params)
			steps := []datadogV1.SyntheticsStep{step}
			syntheticsTestUpdate.SetSteps(steps)

			if _, _, err := datadogClientV1.SyntheticsApi.UpdateBrowserTest(authV1, r.Primary.ID, *syntheticsTestUpdate); err != nil {
				return fmt.Errorf("failed to manually update synthetics test %s", err)
			}
		}

		return nil
	}
}<|MERGE_RESOLUTION|>--- conflicted
+++ resolved
@@ -307,15 +307,9 @@
 	accProvider := testAccProvider(t, accProviders)
 
 	resource.Test(t, resource.TestCase{
-<<<<<<< HEAD
 		PreCheck:          func() { testAccPreCheck(t) },
 		ProviderFactories: accProviders,
 		CheckDestroy:      testSyntheticsTestIsDestroyed(accProvider),
-=======
-		PreCheck:     func() { testAccPreCheck(t) },
-		Providers:    accProviders,
-		CheckDestroy: testSyntheticsTestIsDestroyed(accProvider),
->>>>>>> 154a3a6f
 		Steps: []resource.TestStep{
 			createSyntheticsICMPTestStep(ctx, accProvider, t),
 		},
@@ -409,108 +403,13 @@
 	accProvider := testAccProvider(t, accProviders)
 
 	resource.Test(t, resource.TestCase{
-<<<<<<< HEAD
 		PreCheck:          func() { testAccPreCheck(t) },
 		ProviderFactories: accProviders,
 		CheckDestroy:      testSyntheticsTestIsDestroyed(accProvider),
-=======
-		PreCheck:     func() { testAccPreCheck(t) },
-		Providers:    accProviders,
-		CheckDestroy: testSyntheticsTestIsDestroyed(accProvider),
->>>>>>> 154a3a6f
 		Steps: []resource.TestStep{
 			createSyntheticsMultistepAPITest(ctx, accProvider, t),
 		},
 	})
-<<<<<<< HEAD
-=======
-}
-
-func createSyntheticsAPITestStepDeprecated(ctx context.Context, accProvider *schema.Provider, t *testing.T) resource.TestStep {
-	testName := uniqueEntityName(ctx, t)
-	return resource.TestStep{
-		Config: createSyntheticsAPITestConfigDeprecated(testName),
-		Check: resource.ComposeTestCheckFunc(
-			testSyntheticsTestExists(accProvider),
-			resource.TestCheckResourceAttr(
-				"datadog_synthetics_test.foo", "type", "api"),
-			resource.TestCheckResourceAttr(
-				"datadog_synthetics_test.foo", "subtype", "http"),
-			resource.TestCheckResourceAttr(
-				"datadog_synthetics_test.foo", "request.method", "GET"),
-			resource.TestCheckResourceAttr(
-				"datadog_synthetics_test.foo", "request.url", "https://www.datadoghq.com"),
-			resource.TestCheckResourceAttr(
-				"datadog_synthetics_test.foo", "assertions.#", "4"),
-			resource.TestCheckResourceAttr(
-				"datadog_synthetics_test.foo", "assertions.0.type", "header"),
-			resource.TestCheckResourceAttr(
-				"datadog_synthetics_test.foo", "assertions.0.property", "content-type"),
-			resource.TestCheckResourceAttr(
-				"datadog_synthetics_test.foo", "assertions.0.operator", "contains"),
-			resource.TestCheckResourceAttr(
-				"datadog_synthetics_test.foo", "assertions.0.target", "application/json"),
-			resource.TestCheckResourceAttr(
-				"datadog_synthetics_test.foo", "assertions.1.type", "statusCode"),
-			resource.TestCheckResourceAttr(
-				"datadog_synthetics_test.foo", "assertions.1.operator", "is"),
-			resource.TestCheckResourceAttr(
-				"datadog_synthetics_test.foo", "assertions.1.target", "200"),
-			resource.TestCheckResourceAttr(
-				"datadog_synthetics_test.foo", "assertions.2.type", "responseTime"),
-			resource.TestCheckResourceAttr(
-				"datadog_synthetics_test.foo", "assertions.2.operator", "lessThan"),
-			resource.TestCheckResourceAttr(
-				"datadog_synthetics_test.foo", "assertions.2.target", "2000"),
-			resource.TestCheckResourceAttr(
-				"datadog_synthetics_test.foo", "assertions.3.type", "body"),
-			resource.TestCheckResourceAttr(
-				"datadog_synthetics_test.foo", "assertions.3.operator", "doesNotContain"),
-			resource.TestCheckResourceAttr(
-				"datadog_synthetics_test.foo", "assertions.3.target", "terraform"),
-			resource.TestCheckResourceAttr(
-				"datadog_synthetics_test.foo", "locations.#", "1"),
-			resource.TestCheckResourceAttr(
-				"datadog_synthetics_test.foo", "locations.3056069023", "aws:eu-central-1"),
-			resource.TestCheckResourceAttr(
-				"datadog_synthetics_test.foo", "options.allow_insecure", "true"),
-			resource.TestCheckResourceAttr(
-				"datadog_synthetics_test.foo", "options.tick_every", "60"),
-			resource.TestCheckResourceAttr(
-				"datadog_synthetics_test.foo", "options.follow_redirects", "true"),
-			resource.TestCheckResourceAttr(
-				"datadog_synthetics_test.foo", "options.min_failure_duration", "0"),
-			resource.TestCheckResourceAttr(
-				"datadog_synthetics_test.foo", "options.min_location_failed", "1"),
-			resource.TestCheckResourceAttr(
-				"datadog_synthetics_test.foo", "options.retry_count", "1"),
-			resource.TestCheckResourceAttr(
-				"datadog_synthetics_test.foo", "options_list.#", "0"),
-			resource.TestCheckResourceAttr(
-				"datadog_synthetics_test.foo", "name", testName),
-			resource.TestCheckResourceAttr(
-				"datadog_synthetics_test.foo", "message", "Notify @datadog.user"),
-			resource.TestCheckResourceAttr(
-				"datadog_synthetics_test.foo", "tags.#", "2"),
-			resource.TestCheckResourceAttr(
-				"datadog_synthetics_test.foo", "tags.0", "foo:bar"),
-			resource.TestCheckResourceAttr(
-				"datadog_synthetics_test.foo", "tags.1", "baz"),
-			resource.TestCheckResourceAttr(
-				"datadog_synthetics_test.foo", "status", "paused"),
-			resource.TestCheckResourceAttr(
-				"datadog_synthetics_test.foo", "config_variable.0.type", "text"),
-			resource.TestCheckResourceAttr(
-				"datadog_synthetics_test.foo", "config_variable.0.name", "VARIABLE_NAME"),
-			resource.TestCheckResourceAttr(
-				"datadog_synthetics_test.foo", "config_variable.0.pattern", "{{numeric(3)}}"),
-			resource.TestCheckResourceAttr(
-				"datadog_synthetics_test.foo", "config_variable.0.example", "123"),
-			resource.TestCheckResourceAttrSet(
-				"datadog_synthetics_test.foo", "monitor_id"),
-		),
-	}
->>>>>>> 154a3a6f
 }
 
 func createSyntheticsAPITestStep(ctx context.Context, accProvider func() (*schema.Provider, error), t *testing.T) resource.TestStep {
@@ -534,11 +433,6 @@
 			resource.TestCheckResourceAttr(
 				"datadog_synthetics_test.foo", "request_definition.0.no_saving_response_body", "true"),
 			resource.TestCheckResourceAttr(
-<<<<<<< HEAD
-				"datadog_synthetics_test.foo", "request_definition.0.no_saving_response_body", "true"),
-			resource.TestCheckResourceAttr(
-=======
->>>>>>> 154a3a6f
 				"datadog_synthetics_test.foo", "assertion.#", "4"),
 			resource.TestCheckResourceAttr(
 				"datadog_synthetics_test.foo", "assertion.0.type", "header"),
@@ -1677,11 +1571,7 @@
 }`, uniq)
 }
 
-<<<<<<< HEAD
 func createSyntheticsICMPTestStep(ctx context.Context, accProvider func() (*schema.Provider, error), t *testing.T) resource.TestStep {
-=======
-func createSyntheticsICMPTestStep(ctx context.Context, accProvider *schema.Provider, t *testing.T) resource.TestStep {
->>>>>>> 154a3a6f
 	testName := uniqueEntityName(ctx, t)
 	return resource.TestStep{
 		Config: createSyntheticsICMPTestConfig(testName),
@@ -1709,13 +1599,8 @@
 				"datadog_synthetics_test.icmp", "assertion.0.target", "200"),
 			resource.TestCheckResourceAttr(
 				"datadog_synthetics_test.icmp", "locations.#", "1"),
-<<<<<<< HEAD
 			resource.TestCheckTypeSetElemAttr(
 				"datadog_synthetics_test.icmp", "locations.*", "aws:eu-central-1"),
-=======
-			resource.TestCheckResourceAttr(
-				"datadog_synthetics_test.icmp", "locations.3056069023", "aws:eu-central-1"),
->>>>>>> 154a3a6f
 			resource.TestCheckResourceAttr(
 				"datadog_synthetics_test.icmp", "options_list.0.tick_every", "60"),
 			resource.TestCheckResourceAttr(
@@ -1768,11 +1653,7 @@
 }`, uniq)
 }
 
-<<<<<<< HEAD
 func createSyntheticsBrowserTestStep(ctx context.Context, accProvider func() (*schema.Provider, error), t *testing.T) resource.TestStep {
-=======
-func createSyntheticsBrowserTestStep(ctx context.Context, accProvider *schema.Provider, t *testing.T) resource.TestStep {
->>>>>>> 154a3a6f
 	testName := uniqueEntityName(ctx, t)
 	return resource.TestStep{
 		Config: createSyntheticsBrowserTestConfig(testName),
@@ -2741,11 +2622,7 @@
 }`, uniq)
 }
 
-<<<<<<< HEAD
 func createSyntheticsMultistepAPITest(ctx context.Context, accProvider func() (*schema.Provider, error), t *testing.T) resource.TestStep {
-=======
-func createSyntheticsMultistepAPITest(ctx context.Context, accProvider *schema.Provider, t *testing.T) resource.TestStep {
->>>>>>> 154a3a6f
 	testName := uniqueEntityName(ctx, t)
 
 	return resource.TestStep{
@@ -2758,13 +2635,8 @@
 				"datadog_synthetics_test.multi", "subtype", "multi"),
 			resource.TestCheckResourceAttr(
 				"datadog_synthetics_test.multi", "locations.#", "1"),
-<<<<<<< HEAD
 			resource.TestCheckTypeSetElemAttr(
 				"datadog_synthetics_test.multi", "locations.*", "aws:eu-central-1"),
-=======
-			resource.TestCheckResourceAttr(
-				"datadog_synthetics_test.multi", "locations.3056069023", "aws:eu-central-1"),
->>>>>>> 154a3a6f
 			resource.TestCheckResourceAttr(
 				"datadog_synthetics_test.multi", "options_list.0.tick_every", "900"),
 			resource.TestCheckResourceAttr(
@@ -2839,13 +2711,10 @@
 				"datadog_synthetics_test.multi", "api_step.0.extracted_value.0.parser.0.type", "regex"),
 			resource.TestCheckResourceAttr(
 				"datadog_synthetics_test.multi", "api_step.0.extracted_value.0.parser.0.value", ".*"),
-<<<<<<< HEAD
-=======
 			resource.TestCheckResourceAttr(
 				"datadog_synthetics_test.multi", "api_step.0.allow_failure", "true"),
 			resource.TestCheckResourceAttr(
 				"datadog_synthetics_test.multi", "api_step.0.is_critical", "false"),
->>>>>>> 154a3a6f
 		),
 	}
 }
@@ -2908,21 +2777,14 @@
                		   		   value = ".*"
                		   }
                }
-<<<<<<< HEAD
-=======
                allow_failure = true
                is_critical = false
->>>>>>> 154a3a6f
        }
 }
 `, uniq)
 }
 
-<<<<<<< HEAD
 func testSyntheticsTestExists(accProvider func() (*schema.Provider, error)) resource.TestCheckFunc {
-=======
-func testSyntheticsTestExists(accProvider *schema.Provider) resource.TestCheckFunc {
->>>>>>> 154a3a6f
 	return func(s *terraform.State) error {
 		provider, _ := accProvider()
 		providerConf := provider.Meta().(*datadog.ProviderConfiguration)

--- conflicted
+++ resolved
@@ -69,16 +69,13 @@
 						"datadog_integration_azure.an_azure_integration",
 						"host_filters", "foo:bar,buzz:lightyear"),
 					resource.TestCheckResourceAttr(
-<<<<<<< HEAD
 						"datadog_integration_azure.an_azure_integration",
 						"automute", "false"),
-=======
-						"datadog_integration_azure.an_azure_integration_two",
+					resource.TestCheckResourceAttr("datadog_integration_azure.an_azure_integration_two",
 						"tenant_name", tenantName),
 					resource.TestCheckResourceAttr(
 						"datadog_integration_azure.an_azure_integration_two",
 						"client_id", "testc7f6-1234-5678-9101-3fcbf123test"),
->>>>>>> ef8cffb7
 				),
 			},
 			{

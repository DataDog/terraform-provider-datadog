package test

import (
	"testing"
)

const datadogDashboardTimeseriesConfig = `
resource "datadog_dashboard" "timeseries_dashboard" {
	title         = "{{uniq}}"
	description   = "Created using the Datadog provider in Terraform"
	layout_type   = "ordered"
	is_read_only  = "true"
	widget {
		timeseries_definition {
			title_size = "16"
			title_align = "left"
			show_legend = "true"
			title = "system.cpu.user, env, process.stat.cpu.total_pct, network.bytes_read, @d..."
			legend_size = "2"
			yaxis {
				label = ""
				min = "0"
				include_zero = "true"
				max = "599999"
				scale = ""
			}
			right_yaxis {
				label = ""
				min = "1"
				include_zero = "false"
				max = "599998"
				scale = ""
			}
			marker {
				display_type = "error dashed"
				value = "y=500000"
				label = "y=500000"
			}
			marker {
				display_type = "warning dashed"
				value = "y=400000"
				label = "y=400000"
			}
			live_span = "5m"
			event {
				q = "sources:test tags:1"
				tags_execution = "and"
			}
			request {
				q = "avg:system.cpu.user{env:prod} by {app}"
				style {
					line_width = "thin"
					palette = "dog_classic"
					line_type = "solid"
				}
				display_type = "line"
				on_right_yaxis = "true"
				metadata {
					// See https://github.com/DataDog/terraform-provider-datadog/issues/861
					expression = ""
				}
			}
			request {
				style {
					line_width = "normal"
					palette = "cool"
					line_type = "solid"
				}
				display_type = "line"
				log_query {
					index = "*"
					search_query = ""
					group_by {
						facet = "service"
						sort_query {
							aggregation = "count"
							order = "desc"
						}
						limit = "10"
					}
					compute_query {
						aggregation = "count"
					}
				}
				on_right_yaxis = "false"
			}
			request {
				style {
					line_width = "thick"
					palette = "warm"
					line_type = "dashed"
				}
				apm_query {
					index = "trace-search"
					search_query = ""
					group_by {
						facet = "status"
						sort_query {
							facet = "env"
							aggregation = "cardinality"
							order = "desc"
						}
						limit = "10"
					}
					compute_query {
						facet = "env"
						interval = 1000
						aggregation = "cardinality"
					}
				}
				display_type = "line"
				on_right_yaxis = "true"
			}
			request {
				style {
					line_width = "normal"
					palette = "purple"
					line_type = "solid"
				}
				process_query {
					search_by = ""
					metric = "process.stat.cpu.total_pct"
					limit = "10"
					filter_by = ["account:prod"]
				}
				display_type = "line"
				on_right_yaxis = "true"
			}
			request {
				style {
					line_width = "normal"
					palette = "orange"
					line_type = "solid"
				}
				display_type = "area"
				network_query {
					index = "netflow-search"
					search_query = "network.transport:udp network.destination.ip:\"*\""
					group_by {
						facet = "source_region"
					}
					group_by {
						facet = "dest_environment"
					}
					compute_query {
						facet = "network.bytes_read"
						aggregation = "sum"
					}
				}
				on_right_yaxis = "true"
			}
			request {
				style {
					line_width = "normal"
					palette = "grey"
					line_type = "solid"
				}
				rum_query {
					index = "*"
					search_query = ""
					group_by {
						facet = "service"
						sort_query {
							facet = "@duration"
							aggregation = "avg"
							order = "desc"
						}
						limit = "10"
					}
					compute_query {
						facet = "@duration"
						interval = 10
						aggregation = "avg"
					}
				}
				display_type = "area"
				on_right_yaxis = "true"
			}
			custom_link {
				link = "https://app.datadoghq.com/dashboard/lists"
				label = "Test Custom Link label"
			}
			legend_layout = "horizontal"
			legend_columns = ["value", "min", "max"]
<<<<<<< HEAD
=======
		}
	}
	widget {
		timeseries_definition {
			title_size = "16"
			title_align = "left"
			show_legend = "true"
			title = "system.cpu.user, env, process.stat.cpu.total_pct, network.bytes_read, @d..."
			legend_size = "2"
			yaxis {
				label = ""
				min = "0"
				include_zero = "true"
				max = "599999"
				scale = ""
			}
			right_yaxis {
				label = ""
				min = "1"
				include_zero = "false"
				max = "599998"
				scale = ""
			}
			marker {
				display_type = "error dashed"
				value = "y=500000"
				label = "y=500000"
			}
			marker {
				display_type = "warning dashed"
				value = "y=400000"
				label = "y=400000"
			}
			time = {
				live_span = "5m"
			}
			event {
				q = "sources:test tags:1"
				tags_execution = "and"
			}
			request {
				q = "avg:system.cpu.user{env:prod} by {app}"
				style {
					line_width = "thin"
					palette = "dog_classic"
					line_type = "solid"
				}
				display_type = "line"
				on_right_yaxis = "true"

				metadata {
					// See https://github.com/DataDog/terraform-provider-datadog/issues/861
					expression = ""
				}

			}
			request {
				style {
					line_width = "normal"
					palette = "cool"
					line_type = "solid"
				}
				display_type = "line"
				log_query {
					index = "*"
					search = {
						query = ""
					}
					group_by {
						facet = "service"
						sort = {
							aggregation = "count"
							order = "desc"
						}
						limit = "10"
					}
					compute = {
						aggregation = "count"
					}
				}
				on_right_yaxis = "false"
			}
			request {
				style {
					line_width = "thick"
					palette = "warm"
					line_type = "dashed"
				}
				apm_query {
					index = "trace-search"
					search = {
						query = ""
					}
					group_by {
						facet = "status"
						sort = {
							facet = "env"
							aggregation = "cardinality"
							order = "desc"
						}
						limit = "10"
					}
					compute = {
						facet = "env"
						interval = "1000"
						aggregation = "cardinality"
					}
				}
				display_type = "line"
				on_right_yaxis = "true"
			}
			request {
				style {
					line_width = "normal"
					palette = "purple"
					line_type = "solid"
				}
				process_query {
					search_by = ""
					metric = "process.stat.cpu.total_pct"
					limit = "10"
					filter_by = ["account:prod"]
				}
				display_type = "line"
				on_right_yaxis = "true"
			}
			request {
				style {
					line_width = "normal"
					palette = "orange"
					line_type = "solid"
				}
				display_type = "area"
				network_query {
					index = "netflow-search"
					search = {
						query = "network.transport:udp network.destination.ip:\"*\""
					}
					group_by {
						facet = "source_region"
					}
					group_by {
						facet = "dest_environment"
					}
					compute = {
						facet = "network.bytes_read"
						aggregation = "sum"
					}
				}
				on_right_yaxis = "true"
			}
			request {
				style {
					line_width = "normal"
					palette = "grey"
					line_type = "solid"
				}
				rum_query {
					index = "*"
					search = {
						query = ""
					}
					group_by {
						facet = "service"
						sort = {
							facet = "@duration"
							aggregation = "avg"
							order = "desc"
						}
						limit = "10"
					}
					compute = {
						facet = "@duration"
						interval = "10"
						aggregation = "avg"
					}
				}
				display_type = "area"
				on_right_yaxis = "true"
			}
			custom_link {
				link = "https://app.datadoghq.com/dashboard/lists"
				label = "Test Custom Link label"
			}
			legend_layout = "horizontal"
			legend_columns = ["value", "min", "max"]
>>>>>>> 0a47a8f2
		}
	}
}
`

const datadogDashboardTimeseriesConfigImport = `
resource "datadog_dashboard" "timeseries_dashboard" {
	title         = "{{uniq}}"
	description   = "Created using the Datadog provider in Terraform"
	layout_type   = "ordered"
	is_read_only  = "true"
	widget {
		timeseries_definition {
			title_size = "16"
			title_align = "left"
			show_legend = "true"
			title = "system.cpu.user, env, process.stat.cpu.total_pct, network.bytes_read, @d..."
			legend_size = "2"
			yaxis {
				label = ""
				min = "0"
				include_zero = "true"
				max = "599999"
				scale = ""
			}
			right_yaxis {
				label = ""
				min = "1"
				include_zero = "false"
				max = "599998"
				scale = ""
			}
			marker {
				display_type = "error dashed"
				value = "y=500000"
				label = "y=500000"
			}
			marker {
				display_type = "warning dashed"
				value = "y=400000"
				label = "y=400000"
			}
			live_span = "5m"
			event {
				q = "sources:test tags:1"
				tags_execution = "and"
			}
			request {
				q = "avg:system.cpu.user{env:prod} by {app}"
				style {
					line_width = "thin"
					palette = "dog_classic"
					line_type = "solid"
				}
				display_type = "line"
				on_right_yaxis = "true"
				metadata {
					// See https://github.com/DataDog/terraform-provider-datadog/issues/861
					expression = ""
				}
			}
			request {
				style {
					line_width = "normal"
					palette = "cool"
					line_type = "solid"
				}
				display_type = "line"
				log_query {
					index = "*"
					search_query = ""
					group_by {
						facet = "service"
						sort_query {
							aggregation = "count"
							order = "desc"
						}
						limit = "10"
					}
					compute_query {
						aggregation = "count"
					}
				}
				on_right_yaxis = "false"
			}
			request {
				style {
					line_width = "thick"
					palette = "warm"
					line_type = "dashed"
				}
				apm_query {
					index = "trace-search"
					search_query = ""
					group_by {
						facet = "status"
						sort_query {
							facet = "env"
							aggregation = "cardinality"
							order = "desc"
						}
						limit = "10"
					}
					compute_query {
						facet = "env"
						interval = 1000
						aggregation = "cardinality"
					}
				}
				display_type = "line"
				on_right_yaxis = "true"
			}
			request {
				style {
					line_width = "normal"
					palette = "purple"
					line_type = "solid"
				}
				process_query {
					search_by = ""
					metric = "process.stat.cpu.total_pct"
					limit = "10"
					filter_by = ["account:prod"]
				}
				display_type = "line"
				on_right_yaxis = "true"
			}
			request {
				style {
					line_width = "normal"
					palette = "orange"
					line_type = "solid"
				}
				display_type = "area"
				network_query {
					index = "netflow-search"
					search_query = "network.transport:udp network.destination.ip:\"*\""
					group_by {
						facet = "source_region"
					}
					group_by {
						facet = "dest_environment"
					}
					compute_query {
						facet = "network.bytes_read"
						aggregation = "sum"
					}
				}
				on_right_yaxis = "true"
			}
			request {
				style {
					line_width = "normal"
					palette = "grey"
					line_type = "solid"
				}
				rum_query {
					index = "*"
					search_query = ""
					group_by {
						facet = "service"
						sort_query {
							facet = "@duration"
							aggregation = "avg"
							order = "desc"
						}
						limit = "10"
					}
					compute_query {
						facet = "@duration"
						interval = 10
						aggregation = "avg"
					}
				}
				display_type = "area"
				on_right_yaxis = "true"
			}
			custom_link {
				link = "https://app.datadoghq.com/dashboard/lists"
				label = "Test Custom Link label"
			}
			legend_layout = "horizontal"
			legend_columns = ["value", "min", "max"]
<<<<<<< HEAD
=======
		}
	}
}
`

const datadogDashboardFormulaConfig = `
resource "datadog_dashboard" "timeseries_dashboard" {
	title         = "{{uniq}}"
	description   = "Created using the Datadog provider in Terraform"
	layout_type   = "ordered"
	is_read_only  = "true"
	widget {
		timeseries_definition {
			request {
				formula {
					formula_expression = "my_query_1 + my_query_2"
					limit {
						count = 5
						order = "asc"
					}
					alias = "sum query"
				}
				formula {
					formula_expression = "my_query_1 * my_query_2"
					limit {
						count = 7
						order = "desc"
					}
					alias = "multiplicative query"
				}
				query {
					 metric_query {
						 data_source = "metrics"
						 query = "avg:system.cpu.user{app:general} by {env}"
						 name = "my_query_1"
						 aggregator = "sum"
					}
				}
				query {
					 metric_query {
						 data_source = "metrics"
						 query = "avg:system.cpu.user{app:general} by {env}"
						 name = "my_query_2"
						 aggregator = "sum"
					}
				}

			}
		}
	}
	widget {
		timeseries_definition {
			request {
				query {
					event_query {
						data_source = "logs"
						indexes = ["days-3"]
						name = "my_event_query"
						compute {
							aggregation = "count"
						}
						search {
							query = "abc"
						}
						group_by {
							facet = "host"
							sort {
							  metric = "@lambda.max_memory_used"
							  aggregation = "avg"
							  order = "desc"
							}
							limit = 10
						  }
					}
				}
			}
		}
	}
	widget {
		timeseries_definition {
			request {
				query {
					process_query {
						data_source = "process"
						text_filter = "abc"
						metric = "process.stat.cpu.total_pct"
						limit = 10
						tag_filters = ["some_filter"]
						name = "my_process_query"
						sort = "asc"
						is_normalized_cpu = true
					}
				}
			}
>>>>>>> 0a47a8f2
		}
	}
}
`

var datadogDashboardTimeseriesAsserts = []string{
	"title = {{uniq}}",
	"is_read_only = true",
	"layout_type = ordered",
	"description = Created using the Datadog provider in Terraform",
	"widget.0.timeseries_definition.0.show_legend = true",
	"widget.0.timeseries_definition.0.yaxis.0.min = 0",
	"widget.0.timeseries_definition.0.yaxis.0.max = 599999",
	"widget.0.timeseries_definition.0.yaxis.0.label =",
	"widget.0.timeseries_definition.0.yaxis.0.include_zero = true",
	"widget.0.timeseries_definition.0.yaxis.0.scale =",
	"widget.0.timeseries_definition.0.right_yaxis.0.min = 1",
	"widget.0.timeseries_definition.0.right_yaxis.0.max = 599998",
	"widget.0.timeseries_definition.0.right_yaxis.0.label =",
	"widget.0.timeseries_definition.0.right_yaxis.0.include_zero = false",
	"widget.0.timeseries_definition.0.right_yaxis.0.scale =",
	"widget.0.timeseries_definition.0.legend_size = 2",
	"widget.0.timeseries_definition.0.live_span = 5m",
	"widget.0.timeseries_definition.0.title_align = left",
	"widget.0.timeseries_definition.0.title = system.cpu.user, env, process.stat.cpu.total_pct, network.bytes_read, @d...",
	"widget.0.timeseries_definition.0.title_size = 16",
	"widget.0.timeseries_definition.0.event.0.q = sources:test tags:1",
	"widget.0.timeseries_definition.0.event.0.tags_execution = and",
	"widget.0.timeseries_definition.0.marker.# = 2",
	"widget.0.timeseries_definition.0.marker.0.label = y=500000",
	"widget.0.timeseries_definition.0.marker.0.value = y=500000",
	"widget.0.timeseries_definition.0.marker.0.display_type = error dashed",
	"widget.0.timeseries_definition.0.marker.1.label = y=400000",
	"widget.0.timeseries_definition.0.marker.1.display_type = warning dashed",
	"widget.0.timeseries_definition.0.marker.1.value = y=400000",
	"widget.0.timeseries_definition.0.request.# = 6",
	"widget.0.timeseries_definition.0.request.0.style.0.line_width = thin",
	"widget.0.timeseries_definition.0.request.0.style.0.line_type = solid",
	"widget.0.timeseries_definition.0.request.0.process_query.# = 0",
	"widget.0.timeseries_definition.0.request.0.metadata.# = 1",
	"widget.0.timeseries_definition.0.request.0.log_query.# = 0",
	"widget.0.timeseries_definition.0.request.0.display_type = line",
	"widget.0.timeseries_definition.0.request.0.style.# = 1",
	"widget.0.timeseries_definition.0.request.0.apm_query.# = 0",
	"widget.0.timeseries_definition.0.request.0.style.0.palette = dog_classic",
	"widget.0.timeseries_definition.0.request.0.q = avg:system.cpu.user{env:prod} by {app}",
	"widget.0.timeseries_definition.0.request.0.on_right_yaxis = true",
	"widget.0.timeseries_definition.0.request.1.log_query.0.index = *",
	"widget.0.timeseries_definition.0.request.1.style.# = 1",
	"widget.0.timeseries_definition.0.request.1.log_query.0.group_by.0.sort_query.0.aggregation = count",
	"widget.0.timeseries_definition.0.request.1.style.0.line_width = normal",
	"widget.0.timeseries_definition.0.request.1.log_query.0.search_query =",
	"widget.0.timeseries_definition.0.request.1.style.0.palette = cool",
	"widget.0.timeseries_definition.0.request.1.log_query.0.compute.% = 0",
	"widget.0.timeseries_definition.0.request.1.log_query.0.compute_query.# = 1",
	"widget.0.timeseries_definition.0.request.1.log_query.0.group_by.0.facet = service",
	"widget.0.timeseries_definition.0.request.1.log_query.0.compute_query.0.aggregation = count",
	"widget.0.timeseries_definition.0.request.1.log_query.0.group_by.0.sort_query.0.order = desc",
	"widget.0.timeseries_definition.0.request.1.metadata.# = 0",
	"widget.0.timeseries_definition.0.request.1.q =",
	"widget.0.timeseries_definition.0.request.1.apm_query.# = 0",
	"widget.0.timeseries_definition.0.request.1.log_query.0.group_by.# = 1",
	"widget.0.timeseries_definition.0.request.1.log_query.0.group_by.0.limit = 10",
	"widget.0.timeseries_definition.0.request.1.style.0.line_type = solid",
	"widget.0.timeseries_definition.0.request.1.log_query.0.group_by.0.sort_query.# = 1",
	"widget.0.timeseries_definition.0.request.1.process_query.# = 0",
	"widget.0.timeseries_definition.0.request.1.display_type = line",
	"widget.0.timeseries_definition.0.request.1.log_query.# = 1",
	"widget.0.timeseries_definition.0.request.1.on_right_yaxis = false",
	"widget.0.timeseries_definition.0.request.3.style.0.line_type = solid",
	"widget.0.timeseries_definition.0.request.3.process_query.0.metric = process.stat.cpu.total_pct",
	"widget.0.timeseries_definition.0.request.2.style.0.line_type = dashed",
	"widget.0.timeseries_definition.0.request.2.display_type = line",
	"widget.0.timeseries_definition.0.request.2.apm_query.0.group_by.0.facet = status",
	"widget.0.timeseries_definition.0.request.2.apm_query.0.group_by.# = 1",
	"widget.0.timeseries_definition.0.request.2.apm_query.# = 1",
	"widget.0.timeseries_definition.0.request.2.process_query.# = 0",
	"widget.0.timeseries_definition.0.request.2.apm_query.0.group_by.0.sort_query.0.order = desc",
	"widget.0.timeseries_definition.0.request.2.apm_query.0.search_query =",
	"widget.0.timeseries_definition.0.request.2.log_query.# = 0",
	"widget.0.timeseries_definition.0.request.2.apm_query.0.compute_query.0.interval = 1000",
	"widget.0.timeseries_definition.0.request.2.apm_query.0.compute.% = 0",
	"widget.0.timeseries_definition.0.request.2.apm_query.0.compute_query.# = 1",
	"widget.0.timeseries_definition.0.request.2.metadata.# = 0",
	"widget.0.timeseries_definition.0.request.2.style.0.line_width = thick",
	"widget.0.timeseries_definition.0.request.2.q =",
	"widget.0.timeseries_definition.0.request.2.style.0.palette = warm",
	"widget.0.timeseries_definition.0.request.2.apm_query.0.group_by.0.sort_query.# = 1",
	"widget.0.timeseries_definition.0.request.2.apm_query.0.compute_query.0.facet = env",
	"widget.0.timeseries_definition.0.request.2.apm_query.0.group_by.0.limit = 10",
	"widget.0.timeseries_definition.0.request.2.style.# = 1",
	"widget.0.timeseries_definition.0.request.2.apm_query.0.group_by.0.sort_query.0.aggregation = cardinality",
	"widget.0.timeseries_definition.0.request.2.apm_query.0.compute_query.0.aggregation = cardinality",
	"widget.0.timeseries_definition.0.request.2.apm_query.0.group_by.0.sort_query.0.facet = env",
	"widget.0.timeseries_definition.0.request.2.apm_query.0.index = trace-search",
	"widget.0.timeseries_definition.0.request.2.on_right_yaxis = true",
	"widget.0.timeseries_definition.0.request.3.log_query.# = 0",
	"widget.0.timeseries_definition.0.request.3.process_query.0.search_by =",
	"widget.0.timeseries_definition.0.request.3.style.# = 1",
	"widget.0.timeseries_definition.0.request.3.metadata.# = 0",
	"widget.0.timeseries_definition.0.request.3.process_query.0.limit = 10",
	"widget.0.timeseries_definition.0.request.3.process_query.# = 1",
	"widget.0.timeseries_definition.0.request.3.process_query.0.filter_by.0 = account:prod",
	"widget.0.timeseries_definition.0.request.3.process_query.0.filter_by.# = 1",
	"widget.0.timeseries_definition.0.request.3.q =",
	"widget.0.timeseries_definition.0.request.3.display_type = line",
	"widget.0.timeseries_definition.0.request.3.apm_query.# = 0",
	"widget.0.timeseries_definition.0.request.3.style.0.palette = purple",
	"widget.0.timeseries_definition.0.request.3.style.0.line_width = normal",
	"widget.0.timeseries_definition.0.request.3.on_right_yaxis = true",
	"widget.0.timeseries_definition.0.request.5.rum_query.0.group_by.0.sort_query.# = 1",
	"widget.0.timeseries_definition.0.request.4.network_query.0.group_by.0.facet = source_region",
	"widget.0.timeseries_definition.0.request.4.network_query.0.group_by.1.sort_query.# = 0",
	"widget.0.timeseries_definition.0.request.4.network_query.0.compute.% = 0",
	"widget.0.timeseries_definition.0.request.4.network_query.0.compute_query.# = 1",
	"widget.0.timeseries_definition.0.request.4.network_query.0.compute_query.0.facet = network.bytes_read",
	"widget.0.timeseries_definition.0.request.5.rum_query.0.search_query =",
	"widget.0.timeseries_definition.0.request.5.rum_query.0.group_by.0.limit = 10",
	"widget.0.timeseries_definition.0.request.4.network_query.0.group_by.1.limit = 0",
	"widget.0.timeseries_definition.0.request.5.rum_query.0.compute_query.0.facet = @duration",
	"widget.0.timeseries_definition.0.request.4.network_query.0.group_by.1.facet = dest_environment",
	"widget.0.timeseries_definition.0.request.4.network_query.0.search_query = network.transport:udp network.destination.ip:\"*\"",
	"widget.0.timeseries_definition.0.request.4.network_query.0.group_by.0.limit = 0",
	"widget.0.timeseries_definition.0.request.5.display_type = area",
	"widget.0.timeseries_definition.0.request.4.network_query.0.index = netflow-search",
	"widget.0.timeseries_definition.0.request.5.rum_query.0.group_by.0.sort_query.0.facet = @duration",
	"widget.0.timeseries_definition.0.request.4.q =",
	"widget.0.timeseries_definition.0.request.5.rum_query.0.compute_query.# = 1",
	"widget.0.timeseries_definition.0.request.5.rum_query.0.compute.% = 0",
	"widget.0.timeseries_definition.0.request.5.rum_query.0.group_by.0.sort_query.0.aggregation = avg",
	"widget.0.timeseries_definition.0.request.5.style.0.line_type = solid",
	"widget.0.timeseries_definition.0.request.5.rum_query.0.group_by.0.facet = service",
	"widget.0.timeseries_definition.0.request.4.style.0.line_type = solid",
	"widget.0.timeseries_definition.0.request.5.rum_query.0.compute_query.0.interval = 10",
	"widget.0.timeseries_definition.0.request.5.rum_query.0.compute_query.0.aggregation = avg",
	"widget.0.timeseries_definition.0.request.5.style.0.line_width = normal",
	"widget.0.timeseries_definition.0.request.4.style.0.line_width = normal",
	"widget.0.timeseries_definition.0.request.4.style.0.palette = orange",
	"widget.0.timeseries_definition.0.request.4.display_type = area",
	"widget.0.timeseries_definition.0.request.4.network_query.0.group_by.0.sort_query.# = 0",
	"widget.0.timeseries_definition.0.request.5.style.0.palette = grey",
	"widget.0.timeseries_definition.0.request.4.network_query.0.compute_query.0.aggregation = sum",
	"widget.0.timeseries_definition.0.request.4.on_right_yaxis = true",
	"widget.0.timeseries_definition.0.request.5.q =",
	"widget.0.timeseries_definition.0.request.5.rum_query.0.index = *",
	"widget.0.timeseries_definition.0.request.5.rum_query.0.group_by.0.sort_query.0.order = desc",
	"widget.0.timeseries_definition.0.request.5.rum_query.0.search_query =",
	"widget.0.timeseries_definition.0.request.5.on_right_yaxis = true",
	"widget.0.timeseries_definition.0.legend_layout = horizontal",
	"widget.0.timeseries_definition.0.legend_columns.# = 3",
<<<<<<< HEAD
	"widget.0.timeseries_definition.0.legend_columns.TypeSet = value",
	"widget.0.timeseries_definition.0.legend_columns.TypeSet = min",
	"widget.0.timeseries_definition.0.legend_columns.TypeSet = max",
	"widget.0.timeseries_definition.0.custom_link.# = 1",
	"widget.0.timeseries_definition.0.custom_link.0.label = Test Custom Link label",
	"widget.0.timeseries_definition.0.custom_link.0.link = https://app.datadoghq.com/dashboard/lists",
=======
	"widget.0.timeseries_definition.0.legend_columns.1117816132 = value",
	"widget.0.timeseries_definition.0.legend_columns.3850088288 = min",
	"widget.0.timeseries_definition.0.legend_columns.4159720207 = max",
	"widget.0.timeseries_definition.0.custom_link.# = 1",
	"widget.0.timeseries_definition.0.custom_link.0.label = Test Custom Link label",
	"widget.0.timeseries_definition.0.custom_link.0.link = https://app.datadoghq.com/dashboard/lists",
	// Deprecated widget
	"widget.1.timeseries_definition.0.show_legend = true",
	"widget.1.timeseries_definition.0.yaxis.0.min = 0",
	"widget.1.timeseries_definition.0.yaxis.0.max = 599999",
	"widget.1.timeseries_definition.0.yaxis.0.label =",
	"widget.1.timeseries_definition.0.yaxis.0.include_zero = true",
	"widget.1.timeseries_definition.0.yaxis.0.scale =",
	"widget.1.timeseries_definition.0.right_yaxis.0.min = 1",
	"widget.1.timeseries_definition.0.right_yaxis.0.max = 599998",
	"widget.1.timeseries_definition.0.right_yaxis.0.label =",
	"widget.1.timeseries_definition.0.right_yaxis.0.include_zero = false",
	"widget.1.timeseries_definition.0.right_yaxis.0.scale =",
	"widget.1.timeseries_definition.0.legend_size = 2",
	"widget.1.timeseries_definition.0.time.live_span = 5m",
	"widget.1.timeseries_definition.0.title_align = left",
	"widget.1.timeseries_definition.0.title = system.cpu.user, env, process.stat.cpu.total_pct, network.bytes_read, @d...",
	"widget.1.timeseries_definition.0.title_size = 16",
	"widget.1.timeseries_definition.0.event.0.q = sources:test tags:1",
	"widget.1.timeseries_definition.0.event.0.tags_execution = and",
	"widget.1.timeseries_definition.0.marker.# = 2",
	"widget.1.timeseries_definition.0.marker.0.label = y=500000",
	"widget.1.timeseries_definition.0.marker.0.value = y=500000",
	"widget.1.timeseries_definition.0.marker.0.display_type = error dashed",
	"widget.1.timeseries_definition.0.marker.1.label = y=400000",
	"widget.1.timeseries_definition.0.marker.1.display_type = warning dashed",
	"widget.1.timeseries_definition.0.marker.1.value = y=400000",
	"widget.1.timeseries_definition.0.request.# = 6",
	"widget.1.timeseries_definition.0.request.0.style.0.line_width = thin",
	"widget.1.timeseries_definition.0.request.0.style.0.line_type = solid",
	"widget.1.timeseries_definition.0.request.0.process_query.# = 0",
	"widget.1.timeseries_definition.0.request.0.metadata.# = 1",
	"widget.1.timeseries_definition.0.request.0.log_query.# = 0",
	"widget.1.timeseries_definition.0.request.0.display_type = line",
	"widget.1.timeseries_definition.0.request.0.style.# = 1",
	"widget.1.timeseries_definition.0.request.0.apm_query.# = 0",
	"widget.1.timeseries_definition.0.request.0.style.0.palette = dog_classic",
	"widget.1.timeseries_definition.0.request.0.q = avg:system.cpu.user{env:prod} by {app}",
	"widget.1.timeseries_definition.0.request.0.on_right_yaxis = true",
	"widget.1.timeseries_definition.0.request.1.log_query.0.index = *",
	"widget.1.timeseries_definition.0.request.1.style.# = 1",
	"widget.1.timeseries_definition.0.request.1.log_query.0.group_by.0.sort.aggregation = count",
	"widget.1.timeseries_definition.0.request.1.style.0.line_width = normal",
	"widget.1.timeseries_definition.0.request.1.log_query.0.search.query =",
	"widget.1.timeseries_definition.0.request.1.style.0.palette = cool",
	"widget.1.timeseries_definition.0.request.1.log_query.0.compute.% = 1",
	"widget.1.timeseries_definition.0.request.1.log_query.0.group_by.0.facet = service",
	"widget.1.timeseries_definition.0.request.1.log_query.0.compute.aggregation = count",
	"widget.1.timeseries_definition.0.request.1.log_query.0.group_by.0.sort.order = desc",
	"widget.1.timeseries_definition.0.request.1.metadata.# = 0",
	"widget.1.timeseries_definition.0.request.1.q =",
	"widget.1.timeseries_definition.0.request.1.log_query.0.search.% = 1",
	"widget.1.timeseries_definition.0.request.1.apm_query.# = 0",
	"widget.1.timeseries_definition.0.request.1.log_query.0.group_by.# = 1",
	"widget.1.timeseries_definition.0.request.1.log_query.0.group_by.0.limit = 10",
	"widget.1.timeseries_definition.0.request.1.style.0.line_type = solid",
	"widget.1.timeseries_definition.0.request.1.log_query.0.group_by.0.sort.% = 2",
	"widget.1.timeseries_definition.0.request.1.process_query.# = 0",
	"widget.1.timeseries_definition.0.request.1.display_type = line",
	"widget.1.timeseries_definition.0.request.1.log_query.# = 1",
	"widget.1.timeseries_definition.0.request.1.on_right_yaxis = false",
	"widget.1.timeseries_definition.0.request.3.style.0.line_type = solid",
	"widget.1.timeseries_definition.0.request.3.process_query.0.metric = process.stat.cpu.total_pct",
	"widget.1.timeseries_definition.0.request.2.style.0.line_type = dashed",
	"widget.1.timeseries_definition.0.request.2.display_type = line",
	"widget.1.timeseries_definition.0.request.2.apm_query.0.group_by.0.facet = status",
	"widget.1.timeseries_definition.0.request.2.apm_query.0.group_by.# = 1",
	"widget.1.timeseries_definition.0.request.2.apm_query.# = 1",
	"widget.1.timeseries_definition.0.request.2.process_query.# = 0",
	"widget.1.timeseries_definition.0.request.2.apm_query.0.group_by.0.sort.order = desc",
	"widget.1.timeseries_definition.0.request.2.apm_query.0.search.query =",
	"widget.1.timeseries_definition.0.request.2.log_query.# = 0",
	"widget.1.timeseries_definition.0.request.2.apm_query.0.compute.interval = 1000",
	"widget.1.timeseries_definition.0.request.2.apm_query.0.compute.% = 3",
	"widget.1.timeseries_definition.0.request.2.metadata.# = 0",
	"widget.1.timeseries_definition.0.request.2.apm_query.0.search.% = 1",
	"widget.1.timeseries_definition.0.request.2.style.0.line_width = thick",
	"widget.1.timeseries_definition.0.request.2.q =",
	"widget.1.timeseries_definition.0.request.2.style.0.palette = warm",
	"widget.1.timeseries_definition.0.request.2.apm_query.0.group_by.0.sort.% = 3",
	"widget.1.timeseries_definition.0.request.2.apm_query.0.compute.facet = env",
	"widget.1.timeseries_definition.0.request.2.apm_query.0.group_by.0.limit = 10",
	"widget.1.timeseries_definition.0.request.2.style.# = 1",
	"widget.1.timeseries_definition.0.request.2.apm_query.0.group_by.0.sort.aggregation = cardinality",
	"widget.1.timeseries_definition.0.request.2.apm_query.0.compute.aggregation = cardinality",
	"widget.1.timeseries_definition.0.request.2.apm_query.0.group_by.0.sort.facet = env",
	"widget.1.timeseries_definition.0.request.2.apm_query.0.index = trace-search",
	"widget.1.timeseries_definition.0.request.2.on_right_yaxis = true",
	"widget.1.timeseries_definition.0.request.3.log_query.# = 0",
	"widget.1.timeseries_definition.0.request.3.process_query.0.search_by =",
	"widget.1.timeseries_definition.0.request.3.style.# = 1",
	"widget.1.timeseries_definition.0.request.3.metadata.# = 0",
	"widget.1.timeseries_definition.0.request.3.process_query.0.limit = 10",
	"widget.1.timeseries_definition.0.request.3.process_query.# = 1",
	"widget.1.timeseries_definition.0.request.3.process_query.0.filter_by.0 = account:prod",
	"widget.1.timeseries_definition.0.request.3.process_query.0.filter_by.# = 1",
	"widget.1.timeseries_definition.0.request.3.q =",
	"widget.1.timeseries_definition.0.request.3.display_type = line",
	"widget.1.timeseries_definition.0.request.3.apm_query.# = 0",
	"widget.1.timeseries_definition.0.request.3.style.0.palette = purple",
	"widget.1.timeseries_definition.0.request.3.style.0.line_width = normal",
	"widget.1.timeseries_definition.0.request.3.on_right_yaxis = true",
	"widget.1.timeseries_definition.0.request.5.rum_query.0.group_by.0.sort.% = 3",
	"widget.1.timeseries_definition.0.request.4.network_query.0.group_by.0.facet = source_region",
	"widget.1.timeseries_definition.0.request.4.network_query.0.group_by.1.sort.% = 0",
	"widget.1.timeseries_definition.0.request.4.network_query.0.compute.% = 2",
	"widget.1.timeseries_definition.0.request.4.network_query.0.compute.facet = network.bytes_read",
	"widget.1.timeseries_definition.0.request.5.rum_query.0.search.% = 1",
	"widget.1.timeseries_definition.0.request.5.rum_query.0.group_by.0.limit = 10",
	"widget.1.timeseries_definition.0.request.4.network_query.0.search.% = 1",
	"widget.1.timeseries_definition.0.request.4.network_query.0.group_by.1.limit = 0",
	"widget.1.timeseries_definition.0.request.5.rum_query.0.compute.facet = @duration",
	"widget.1.timeseries_definition.0.request.4.network_query.0.group_by.1.facet = dest_environment",
	"widget.1.timeseries_definition.0.request.4.network_query.0.search.query = network.transport:udp network.destination.ip:\"*\"",
	"widget.1.timeseries_definition.0.request.4.network_query.0.group_by.0.limit = 0",
	"widget.1.timeseries_definition.0.request.5.display_type = area",
	"widget.1.timeseries_definition.0.request.4.network_query.0.index = netflow-search",
	"widget.1.timeseries_definition.0.request.5.rum_query.0.group_by.0.sort.facet = @duration",
	"widget.1.timeseries_definition.0.request.4.q =",
	"widget.1.timeseries_definition.0.request.5.rum_query.0.compute.% = 3",
	"widget.1.timeseries_definition.0.request.5.rum_query.0.group_by.0.sort.aggregation = avg",
	"widget.1.timeseries_definition.0.request.5.style.0.line_type = solid",
	"widget.1.timeseries_definition.0.request.5.rum_query.0.group_by.0.facet = service",
	"widget.1.timeseries_definition.0.request.4.style.0.line_type = solid",
	"widget.1.timeseries_definition.0.request.5.rum_query.0.compute.interval = 10",
	"widget.1.timeseries_definition.0.request.5.rum_query.0.compute.aggregation = avg",
	"widget.1.timeseries_definition.0.request.5.style.0.line_width = normal",
	"widget.1.timeseries_definition.0.request.4.style.0.line_width = normal",
	"widget.1.timeseries_definition.0.request.4.style.0.palette = orange",
	"widget.1.timeseries_definition.0.request.4.display_type = area",
	"widget.1.timeseries_definition.0.request.4.network_query.0.group_by.0.sort.% = 0",
	"widget.1.timeseries_definition.0.request.5.style.0.palette = grey",
	"widget.1.timeseries_definition.0.request.4.network_query.0.compute.aggregation = sum",
	"widget.1.timeseries_definition.0.request.4.on_right_yaxis = true",
	"widget.1.timeseries_definition.0.request.5.q =",
	"widget.1.timeseries_definition.0.request.5.rum_query.0.index = *",
	"widget.1.timeseries_definition.0.request.5.rum_query.0.group_by.0.sort.order = desc",
	"widget.1.timeseries_definition.0.request.5.rum_query.0.search.query =",
	"widget.1.timeseries_definition.0.request.5.on_right_yaxis = true",
	"widget.1.timeseries_definition.0.legend_layout = horizontal",
	"widget.1.timeseries_definition.0.legend_columns.# = 3",
	"widget.1.timeseries_definition.0.legend_columns.1117816132 = value",
	"widget.1.timeseries_definition.0.legend_columns.3850088288 = min",
	"widget.1.timeseries_definition.0.legend_columns.4159720207 = max",
	"widget.1.timeseries_definition.0.custom_link.# = 1",
	"widget.1.timeseries_definition.0.custom_link.0.label = Test Custom Link label",
	"widget.1.timeseries_definition.0.custom_link.0.link = https://app.datadoghq.com/dashboard/lists",
>>>>>>> 0a47a8f2
}

var datadogDashboardFormulaAsserts = []string{
	"title = {{uniq}}",
	"is_read_only = true",
	"layout_type = ordered",
	"description = Created using the Datadog provider in Terraform",
	"widget.0.timeseries_definition.0.request.0.formula.0.formula_expression = my_query_1 + my_query_2",
	"widget.0.timeseries_definition.0.request.0.formula.0.limit.0.count = 5",
	"widget.0.timeseries_definition.0.request.0.formula.0.limit.0.order = asc",
	"widget.0.timeseries_definition.0.request.0.formula.0.alias = sum query",
	"widget.0.timeseries_definition.0.request.0.formula.1.formula_expression = my_query_1 * my_query_2",
	"widget.0.timeseries_definition.0.request.0.formula.1.limit.0.count = 7",
	"widget.0.timeseries_definition.0.request.0.formula.1.limit.0.order = desc",
	"widget.0.timeseries_definition.0.request.0.formula.1.alias = multiplicative query",
	"widget.0.timeseries_definition.0.request.0.query.0.metric_query.0.data_source = metrics",
	"widget.0.timeseries_definition.0.request.0.query.0.metric_query.0.query = avg:system.cpu.user{app:general} by {env}",
	"widget.0.timeseries_definition.0.request.0.query.0.metric_query.0.name = my_query_1",
	"widget.0.timeseries_definition.0.request.0.query.0.metric_query.0.aggregator = sum",
	"widget.0.timeseries_definition.0.request.0.query.1.metric_query.0.data_source = metrics",
	"widget.0.timeseries_definition.0.request.0.query.1.metric_query.0.query = avg:system.cpu.user{app:general} by {env}",
	"widget.0.timeseries_definition.0.request.0.query.1.metric_query.0.name = my_query_2",
	"widget.0.timeseries_definition.0.request.0.query.1.metric_query.0.aggregator = sum",
	"widget.1.timeseries_definition.0.request.0.query.0.event_query.0.data_source = logs",
	"widget.1.timeseries_definition.0.request.0.query.0.event_query.0.indexes.# = 1",
	"widget.1.timeseries_definition.0.request.0.query.0.event_query.0.indexes.0 = days-3",
	"widget.1.timeseries_definition.0.request.0.query.0.event_query.0.name = my_event_query",
	"widget.1.timeseries_definition.0.request.0.query.0.event_query.0.group_by.0.facet = host",
	"widget.1.timeseries_definition.0.request.0.query.0.event_query.0.group_by.0.sort.0.metric = @lambda.max_memory_used",
	"widget.1.timeseries_definition.0.request.0.query.0.event_query.0.group_by.0.sort.0.aggregation = avg",
	"widget.1.timeseries_definition.0.request.0.query.0.event_query.0.group_by.0.sort.0.order = desc",
	"widget.1.timeseries_definition.0.request.0.query.0.event_query.0.group_by.0.limit = 10",
	"widget.1.timeseries_definition.0.request.0.query.0.event_query.0.compute.0.aggregation = count",
	"widget.2.timeseries_definition.0.request.0.query.0.process_query.0.data_source = process",
	"widget.2.timeseries_definition.0.request.0.query.0.process_query.0.text_filter = abc",
	"widget.2.timeseries_definition.0.request.0.query.0.process_query.0.metric = process.stat.cpu.total_pct",
	"widget.2.timeseries_definition.0.request.0.query.0.process_query.0.limit = 10",
	"widget.2.timeseries_definition.0.request.0.query.0.process_query.0.tag_filters.# = 1",
	"widget.2.timeseries_definition.0.request.0.query.0.process_query.0.tag_filters.0 = some_filter",
	"widget.2.timeseries_definition.0.request.0.query.0.process_query.0.name = my_process_query",
	"widget.2.timeseries_definition.0.request.0.query.0.process_query.0.sort = asc",
	"widget.2.timeseries_definition.0.request.0.query.0.process_query.0.is_normalized_cpu = true",
}

func TestAccDatadogDashboardTimeseries(t *testing.T) {
	testAccDatadogDashboardWidgetUtil(t, datadogDashboardTimeseriesConfig, "datadog_dashboard.timeseries_dashboard", datadogDashboardTimeseriesAsserts)
}

func TestAccDatadogDashboardTimeseries_import(t *testing.T) {
	testAccDatadogDashboardWidgetUtilImport(t, datadogDashboardTimeseriesConfigImport, "datadog_dashboard.timeseries_dashboard")
}

func TestAccDatadogDashboardFormula(t *testing.T) {
	testAccDatadogDashboardWidgetUtil(t, datadogDashboardFormulaConfig, "datadog_dashboard.timeseries_dashboard", datadogDashboardFormulaAsserts)
}

func TestAccDatadogDashboardFormula_import(t *testing.T) {
	testAccDatadogDashboardWidgetUtilImport(t, datadogDashboardFormulaConfig, "datadog_dashboard.timeseries_dashboard")
}

const datadogDashboardTimeseriesMultiComputeConfig = `
resource "datadog_dashboard" "timeseries_dashboard" {
	title         = "{{uniq}}"
	description   = "Created using the Datadog provider in Terraform"
	layout_type   = "ordered"
	is_read_only  = "true"
	widget {
		timeseries_definition {
			title_size = "16"
			title_align = "left"
			show_legend = "true"
			title = "system.cpu.user, env, process.stat.cpu.total_pct, network.bytes_read, @d..."
			legend_size = "2"
			yaxis {
				label = ""
				min = "0"
				include_zero = "true"
				max = "599999"
				scale = ""
			}
			right_yaxis {
				label = ""
				min = "1"
				include_zero = "false"
				max = "599998"
				scale = ""
			}
			marker {
				display_type = "error dashed"
				value = "y=500000"
				label = "y=500000"
			}
			marker {
				display_type = "warning dashed"
				value = "y=400000"
				label = "y=400000"
			}
			live_span = "5m"
			event {
				q = "sources:test tags:1"
				tags_execution = "and"
			}
			request {
				style {
					line_width = "normal"
					palette = "cool"
					line_type = "solid"
				}
				display_type = "line"
				log_query {
					index = "*"
					search_query = ""
					group_by {
						facet = "service"
						sort_query {
							aggregation = "count"
							order = "desc"
						}
						limit = "10"
					}
					multi_compute {
						aggregation = "count"
					}
					multi_compute {
						facet = "env"
						interval = "1000"
						aggregation = "cardinality"
					}
				}
				on_right_yaxis = "true"
			}
		}
	}
<<<<<<< HEAD
=======
	widget {
		timeseries_definition {
			title_size = "16"
			title_align = "left"
			show_legend = "true"
			title = "system.cpu.user, env, process.stat.cpu.total_pct, network.bytes_read, @d..."
			legend_size = "2"
			yaxis {
				label = ""
				min = "0"
				include_zero = "true"
				max = "599999"
				scale = ""
			}
			right_yaxis {
				label = ""
				min = "1"
				include_zero = "false"
				max = "599998"
				scale = ""
			}
			marker {
				display_type = "error dashed"
				value = "y=500000"
				label = "y=500000"
			}
			marker {
				display_type = "warning dashed"
				value = "y=400000"
				label = "y=400000"
			}
			time = {
				live_span = "5m"
			}
			event {
				q = "sources:test tags:1"
				tags_execution = "and"
			}
			request {
				style {
					line_width = "normal"
					palette = "cool"
					line_type = "solid"
				}
				display_type = "line"
				log_query {
					index = "*"
					search = {
						query = ""
					}
					group_by {
						facet = "service"
						sort = {
							aggregation = "count"
							order = "desc"
						}
						limit = "10"
					}
					multi_compute {
						aggregation = "count"
					}
					multi_compute {
						facet = "env"
						interval = "1000"
						aggregation = "cardinality"
					}
				}
				on_right_yaxis = "true"
			}
		}
	}
>>>>>>> 0a47a8f2
}
`

const datadogDashboardTimeseriesMultiComputeConfigImport = `
resource "datadog_dashboard" "timeseries_dashboard" {
	title         = "{{uniq}}"
	description   = "Created using the Datadog provider in Terraform"
	layout_type   = "ordered"
	is_read_only  = "true"
	widget {
		timeseries_definition {
			title_size = "16"
			title_align = "left"
			show_legend = "true"
			title = "system.cpu.user, env, process.stat.cpu.total_pct, network.bytes_read, @d..."
			legend_size = "2"
			yaxis {
				label = ""
				min = "0"
				include_zero = "true"
				max = "599999"
				scale = ""
			}
			right_yaxis {
				label = ""
				min = "1"
				include_zero = "false"
				max = "599998"
				scale = ""
			}
			marker {
				display_type = "error dashed"
				value = "y=500000"
				label = "y=500000"
			}
			marker {
				display_type = "warning dashed"
				value = "y=400000"
				label = "y=400000"
			}
			live_span = "5m"
			event {
				q = "sources:test tags:1"
				tags_execution = "and"
			}
			request {
				style {
					line_width = "normal"
					palette = "cool"
					line_type = "solid"
				}
				display_type = "line"
				log_query {
					index = "*"
					search_query = ""
					group_by {
						facet = "service"
						sort_query {
							aggregation = "count"
							order = "desc"
						}
						limit = "10"
					}
					multi_compute {
						aggregation = "count"
					}
					multi_compute {
						facet = "env"
						interval = "1000"
						aggregation = "cardinality"
					}
				}
				on_right_yaxis = "true"
			}
		}
	}
}
`

var datadogDashboardTimeseriesMultiComputeAsserts = []string{
	"title = {{uniq}}",
	"is_read_only = true",
	"layout_type = ordered",
	"description = Created using the Datadog provider in Terraform",
	"widget.0.timeseries_definition.0.event.0.q = sources:test tags:1",
	"widget.0.timeseries_definition.0.event.0.tags_execution = and",
	"widget.0.timeseries_definition.0.legend_size = 2",
	"widget.0.timeseries_definition.0.marker.# = 2",
	"widget.0.timeseries_definition.0.marker.0.display_type = error dashed",
	"widget.0.timeseries_definition.0.marker.0.label = y=500000",
	"widget.0.timeseries_definition.0.marker.0.value = y=500000",
	"widget.0.timeseries_definition.0.marker.1.display_type = warning dashed",
	"widget.0.timeseries_definition.0.marker.1.label = y=400000",
	"widget.0.timeseries_definition.0.marker.1.value = y=400000",
	"widget.0.timeseries_definition.0.request.# = 1",
	"widget.0.timeseries_definition.0.request.0.display_type = line",
	"widget.0.timeseries_definition.0.request.0.log_query.# = 1",
	"widget.0.timeseries_definition.0.request.0.log_query.0.multi_compute.# = 2",
	"widget.0.timeseries_definition.0.request.0.log_query.0.multi_compute.0.aggregation = count",
	"widget.0.timeseries_definition.0.request.0.log_query.0.multi_compute.1.aggregation = cardinality",
	"widget.0.timeseries_definition.0.request.0.log_query.0.multi_compute.1.facet = env",
	"widget.0.timeseries_definition.0.request.0.log_query.0.multi_compute.1.interval = 1000",
	"widget.0.timeseries_definition.0.request.0.log_query.0.group_by.# = 1",
	"widget.0.timeseries_definition.0.request.0.log_query.0.group_by.0.facet = service",
	"widget.0.timeseries_definition.0.request.0.log_query.0.group_by.0.limit = 10",
	"widget.0.timeseries_definition.0.request.0.log_query.0.group_by.0.sort_query.0.aggregation = count",
	"widget.0.timeseries_definition.0.request.0.log_query.0.group_by.0.sort_query.0.order = desc",
	"widget.0.timeseries_definition.0.request.0.log_query.0.index = *",
	"widget.0.timeseries_definition.0.request.0.style.# = 1",
	"widget.0.timeseries_definition.0.request.0.style.0.line_type = solid",
	"widget.0.timeseries_definition.0.request.0.style.0.line_width = normal",
	"widget.0.timeseries_definition.0.request.0.style.0.palette = cool",
	"widget.0.timeseries_definition.0.request.0.on_right_yaxis = true",
	"widget.0.timeseries_definition.0.show_legend = true",
	"widget.0.timeseries_definition.0.live_span = 5m",
	"widget.0.timeseries_definition.0.title = system.cpu.user, env, process.stat.cpu.total_pct, network.bytes_read, @d...",
	"widget.0.timeseries_definition.0.title_align = left",
	"widget.0.timeseries_definition.0.title_size = 16",
	"widget.0.timeseries_definition.0.yaxis.# = 1",
	"widget.0.timeseries_definition.0.yaxis.0.include_zero = true",
	"widget.0.timeseries_definition.0.yaxis.0.max = 599999",
	"widget.0.timeseries_definition.0.yaxis.0.min = 0",
	"widget.0.timeseries_definition.0.right_yaxis.# = 1",
	"widget.0.timeseries_definition.0.right_yaxis.0.include_zero = false",
	"widget.0.timeseries_definition.0.right_yaxis.0.max = 599998",
	"widget.0.timeseries_definition.0.right_yaxis.0.min = 1",
<<<<<<< HEAD
=======
	// Deprecated widget
	"widget.1.timeseries_definition.0.event.0.q = sources:test tags:1",
	"widget.1.timeseries_definition.0.event.0.tags_execution = and",
	"widget.1.timeseries_definition.0.legend_size = 2",
	"widget.1.timeseries_definition.0.marker.# = 2",
	"widget.1.timeseries_definition.0.marker.0.display_type = error dashed",
	"widget.1.timeseries_definition.0.marker.0.label = y=500000",
	"widget.1.timeseries_definition.0.marker.0.value = y=500000",
	"widget.1.timeseries_definition.0.marker.1.display_type = warning dashed",
	"widget.1.timeseries_definition.0.marker.1.label = y=400000",
	"widget.1.timeseries_definition.0.marker.1.value = y=400000",
	"widget.1.timeseries_definition.0.request.# = 1",
	"widget.1.timeseries_definition.0.request.0.display_type = line",
	"widget.1.timeseries_definition.0.request.0.log_query.# = 1",
	"widget.1.timeseries_definition.0.request.0.log_query.0.multi_compute.# = 2",
	"widget.1.timeseries_definition.0.request.0.log_query.0.multi_compute.0.aggregation = count",
	"widget.1.timeseries_definition.0.request.0.log_query.0.multi_compute.1.aggregation = cardinality",
	"widget.1.timeseries_definition.0.request.0.log_query.0.multi_compute.1.facet = env",
	"widget.1.timeseries_definition.0.request.0.log_query.0.multi_compute.1.interval = 1000",
	"widget.1.timeseries_definition.0.request.0.log_query.0.group_by.# = 1",
	"widget.1.timeseries_definition.0.request.0.log_query.0.group_by.0.facet = service",
	"widget.1.timeseries_definition.0.request.0.log_query.0.group_by.0.limit = 10",
	"widget.1.timeseries_definition.0.request.0.log_query.0.group_by.0.sort.aggregation = count",
	"widget.1.timeseries_definition.0.request.0.log_query.0.group_by.0.sort.order = desc",
	"widget.1.timeseries_definition.0.request.0.log_query.0.index = *",
	"widget.1.timeseries_definition.0.request.0.style.# = 1",
	"widget.1.timeseries_definition.0.request.0.style.0.line_type = solid",
	"widget.1.timeseries_definition.0.request.0.style.0.line_width = normal",
	"widget.1.timeseries_definition.0.request.0.style.0.palette = cool",
	"widget.1.timeseries_definition.0.request.0.on_right_yaxis = true",
	"widget.1.timeseries_definition.0.show_legend = true",
	"widget.1.timeseries_definition.0.time.live_span = 5m",
	"widget.1.timeseries_definition.0.title = system.cpu.user, env, process.stat.cpu.total_pct, network.bytes_read, @d...",
	"widget.1.timeseries_definition.0.title_align = left",
	"widget.1.timeseries_definition.0.title_size = 16",
	"widget.1.timeseries_definition.0.yaxis.# = 1",
	"widget.1.timeseries_definition.0.yaxis.0.include_zero = true",
	"widget.1.timeseries_definition.0.yaxis.0.max = 599999",
	"widget.1.timeseries_definition.0.yaxis.0.min = 0",
	"widget.1.timeseries_definition.0.right_yaxis.# = 1",
	"widget.1.timeseries_definition.0.right_yaxis.0.include_zero = false",
	"widget.1.timeseries_definition.0.right_yaxis.0.max = 599998",
	"widget.1.timeseries_definition.0.right_yaxis.0.min = 1",
>>>>>>> 0a47a8f2
}

func TestAccDatadogDashboardTimeseriesMultiCompute(t *testing.T) {
	testAccDatadogDashboardWidgetUtil(t, datadogDashboardTimeseriesMultiComputeConfig, "datadog_dashboard.timeseries_dashboard", datadogDashboardTimeseriesMultiComputeAsserts)
}

func TestAccDatadogDashboardTimeseriesMultiCompute_import(t *testing.T) {
	testAccDatadogDashboardWidgetUtilImport(t, datadogDashboardTimeseriesMultiComputeConfigImport, "datadog_dashboard.timeseries_dashboard")
}<|MERGE_RESOLUTION|>--- conflicted
+++ resolved
@@ -182,195 +182,6 @@
 			}
 			legend_layout = "horizontal"
 			legend_columns = ["value", "min", "max"]
-<<<<<<< HEAD
-=======
-		}
-	}
-	widget {
-		timeseries_definition {
-			title_size = "16"
-			title_align = "left"
-			show_legend = "true"
-			title = "system.cpu.user, env, process.stat.cpu.total_pct, network.bytes_read, @d..."
-			legend_size = "2"
-			yaxis {
-				label = ""
-				min = "0"
-				include_zero = "true"
-				max = "599999"
-				scale = ""
-			}
-			right_yaxis {
-				label = ""
-				min = "1"
-				include_zero = "false"
-				max = "599998"
-				scale = ""
-			}
-			marker {
-				display_type = "error dashed"
-				value = "y=500000"
-				label = "y=500000"
-			}
-			marker {
-				display_type = "warning dashed"
-				value = "y=400000"
-				label = "y=400000"
-			}
-			time = {
-				live_span = "5m"
-			}
-			event {
-				q = "sources:test tags:1"
-				tags_execution = "and"
-			}
-			request {
-				q = "avg:system.cpu.user{env:prod} by {app}"
-				style {
-					line_width = "thin"
-					palette = "dog_classic"
-					line_type = "solid"
-				}
-				display_type = "line"
-				on_right_yaxis = "true"
-
-				metadata {
-					// See https://github.com/DataDog/terraform-provider-datadog/issues/861
-					expression = ""
-				}
-
-			}
-			request {
-				style {
-					line_width = "normal"
-					palette = "cool"
-					line_type = "solid"
-				}
-				display_type = "line"
-				log_query {
-					index = "*"
-					search = {
-						query = ""
-					}
-					group_by {
-						facet = "service"
-						sort = {
-							aggregation = "count"
-							order = "desc"
-						}
-						limit = "10"
-					}
-					compute = {
-						aggregation = "count"
-					}
-				}
-				on_right_yaxis = "false"
-			}
-			request {
-				style {
-					line_width = "thick"
-					palette = "warm"
-					line_type = "dashed"
-				}
-				apm_query {
-					index = "trace-search"
-					search = {
-						query = ""
-					}
-					group_by {
-						facet = "status"
-						sort = {
-							facet = "env"
-							aggregation = "cardinality"
-							order = "desc"
-						}
-						limit = "10"
-					}
-					compute = {
-						facet = "env"
-						interval = "1000"
-						aggregation = "cardinality"
-					}
-				}
-				display_type = "line"
-				on_right_yaxis = "true"
-			}
-			request {
-				style {
-					line_width = "normal"
-					palette = "purple"
-					line_type = "solid"
-				}
-				process_query {
-					search_by = ""
-					metric = "process.stat.cpu.total_pct"
-					limit = "10"
-					filter_by = ["account:prod"]
-				}
-				display_type = "line"
-				on_right_yaxis = "true"
-			}
-			request {
-				style {
-					line_width = "normal"
-					palette = "orange"
-					line_type = "solid"
-				}
-				display_type = "area"
-				network_query {
-					index = "netflow-search"
-					search = {
-						query = "network.transport:udp network.destination.ip:\"*\""
-					}
-					group_by {
-						facet = "source_region"
-					}
-					group_by {
-						facet = "dest_environment"
-					}
-					compute = {
-						facet = "network.bytes_read"
-						aggregation = "sum"
-					}
-				}
-				on_right_yaxis = "true"
-			}
-			request {
-				style {
-					line_width = "normal"
-					palette = "grey"
-					line_type = "solid"
-				}
-				rum_query {
-					index = "*"
-					search = {
-						query = ""
-					}
-					group_by {
-						facet = "service"
-						sort = {
-							facet = "@duration"
-							aggregation = "avg"
-							order = "desc"
-						}
-						limit = "10"
-					}
-					compute = {
-						facet = "@duration"
-						interval = "10"
-						aggregation = "avg"
-					}
-				}
-				display_type = "area"
-				on_right_yaxis = "true"
-			}
-			custom_link {
-				link = "https://app.datadoghq.com/dashboard/lists"
-				label = "Test Custom Link label"
-			}
-			legend_layout = "horizontal"
-			legend_columns = ["value", "min", "max"]
->>>>>>> 0a47a8f2
 		}
 	}
 }
@@ -554,8 +365,6 @@
 			}
 			legend_layout = "horizontal"
 			legend_columns = ["value", "min", "max"]
-<<<<<<< HEAD
-=======
 		}
 	}
 }
@@ -650,7 +459,6 @@
 					}
 				}
 			}
->>>>>>> 0a47a8f2
 		}
 	}
 }
@@ -801,167 +609,12 @@
 	"widget.0.timeseries_definition.0.request.5.on_right_yaxis = true",
 	"widget.0.timeseries_definition.0.legend_layout = horizontal",
 	"widget.0.timeseries_definition.0.legend_columns.# = 3",
-<<<<<<< HEAD
 	"widget.0.timeseries_definition.0.legend_columns.TypeSet = value",
 	"widget.0.timeseries_definition.0.legend_columns.TypeSet = min",
 	"widget.0.timeseries_definition.0.legend_columns.TypeSet = max",
 	"widget.0.timeseries_definition.0.custom_link.# = 1",
 	"widget.0.timeseries_definition.0.custom_link.0.label = Test Custom Link label",
 	"widget.0.timeseries_definition.0.custom_link.0.link = https://app.datadoghq.com/dashboard/lists",
-=======
-	"widget.0.timeseries_definition.0.legend_columns.1117816132 = value",
-	"widget.0.timeseries_definition.0.legend_columns.3850088288 = min",
-	"widget.0.timeseries_definition.0.legend_columns.4159720207 = max",
-	"widget.0.timeseries_definition.0.custom_link.# = 1",
-	"widget.0.timeseries_definition.0.custom_link.0.label = Test Custom Link label",
-	"widget.0.timeseries_definition.0.custom_link.0.link = https://app.datadoghq.com/dashboard/lists",
-	// Deprecated widget
-	"widget.1.timeseries_definition.0.show_legend = true",
-	"widget.1.timeseries_definition.0.yaxis.0.min = 0",
-	"widget.1.timeseries_definition.0.yaxis.0.max = 599999",
-	"widget.1.timeseries_definition.0.yaxis.0.label =",
-	"widget.1.timeseries_definition.0.yaxis.0.include_zero = true",
-	"widget.1.timeseries_definition.0.yaxis.0.scale =",
-	"widget.1.timeseries_definition.0.right_yaxis.0.min = 1",
-	"widget.1.timeseries_definition.0.right_yaxis.0.max = 599998",
-	"widget.1.timeseries_definition.0.right_yaxis.0.label =",
-	"widget.1.timeseries_definition.0.right_yaxis.0.include_zero = false",
-	"widget.1.timeseries_definition.0.right_yaxis.0.scale =",
-	"widget.1.timeseries_definition.0.legend_size = 2",
-	"widget.1.timeseries_definition.0.time.live_span = 5m",
-	"widget.1.timeseries_definition.0.title_align = left",
-	"widget.1.timeseries_definition.0.title = system.cpu.user, env, process.stat.cpu.total_pct, network.bytes_read, @d...",
-	"widget.1.timeseries_definition.0.title_size = 16",
-	"widget.1.timeseries_definition.0.event.0.q = sources:test tags:1",
-	"widget.1.timeseries_definition.0.event.0.tags_execution = and",
-	"widget.1.timeseries_definition.0.marker.# = 2",
-	"widget.1.timeseries_definition.0.marker.0.label = y=500000",
-	"widget.1.timeseries_definition.0.marker.0.value = y=500000",
-	"widget.1.timeseries_definition.0.marker.0.display_type = error dashed",
-	"widget.1.timeseries_definition.0.marker.1.label = y=400000",
-	"widget.1.timeseries_definition.0.marker.1.display_type = warning dashed",
-	"widget.1.timeseries_definition.0.marker.1.value = y=400000",
-	"widget.1.timeseries_definition.0.request.# = 6",
-	"widget.1.timeseries_definition.0.request.0.style.0.line_width = thin",
-	"widget.1.timeseries_definition.0.request.0.style.0.line_type = solid",
-	"widget.1.timeseries_definition.0.request.0.process_query.# = 0",
-	"widget.1.timeseries_definition.0.request.0.metadata.# = 1",
-	"widget.1.timeseries_definition.0.request.0.log_query.# = 0",
-	"widget.1.timeseries_definition.0.request.0.display_type = line",
-	"widget.1.timeseries_definition.0.request.0.style.# = 1",
-	"widget.1.timeseries_definition.0.request.0.apm_query.# = 0",
-	"widget.1.timeseries_definition.0.request.0.style.0.palette = dog_classic",
-	"widget.1.timeseries_definition.0.request.0.q = avg:system.cpu.user{env:prod} by {app}",
-	"widget.1.timeseries_definition.0.request.0.on_right_yaxis = true",
-	"widget.1.timeseries_definition.0.request.1.log_query.0.index = *",
-	"widget.1.timeseries_definition.0.request.1.style.# = 1",
-	"widget.1.timeseries_definition.0.request.1.log_query.0.group_by.0.sort.aggregation = count",
-	"widget.1.timeseries_definition.0.request.1.style.0.line_width = normal",
-	"widget.1.timeseries_definition.0.request.1.log_query.0.search.query =",
-	"widget.1.timeseries_definition.0.request.1.style.0.palette = cool",
-	"widget.1.timeseries_definition.0.request.1.log_query.0.compute.% = 1",
-	"widget.1.timeseries_definition.0.request.1.log_query.0.group_by.0.facet = service",
-	"widget.1.timeseries_definition.0.request.1.log_query.0.compute.aggregation = count",
-	"widget.1.timeseries_definition.0.request.1.log_query.0.group_by.0.sort.order = desc",
-	"widget.1.timeseries_definition.0.request.1.metadata.# = 0",
-	"widget.1.timeseries_definition.0.request.1.q =",
-	"widget.1.timeseries_definition.0.request.1.log_query.0.search.% = 1",
-	"widget.1.timeseries_definition.0.request.1.apm_query.# = 0",
-	"widget.1.timeseries_definition.0.request.1.log_query.0.group_by.# = 1",
-	"widget.1.timeseries_definition.0.request.1.log_query.0.group_by.0.limit = 10",
-	"widget.1.timeseries_definition.0.request.1.style.0.line_type = solid",
-	"widget.1.timeseries_definition.0.request.1.log_query.0.group_by.0.sort.% = 2",
-	"widget.1.timeseries_definition.0.request.1.process_query.# = 0",
-	"widget.1.timeseries_definition.0.request.1.display_type = line",
-	"widget.1.timeseries_definition.0.request.1.log_query.# = 1",
-	"widget.1.timeseries_definition.0.request.1.on_right_yaxis = false",
-	"widget.1.timeseries_definition.0.request.3.style.0.line_type = solid",
-	"widget.1.timeseries_definition.0.request.3.process_query.0.metric = process.stat.cpu.total_pct",
-	"widget.1.timeseries_definition.0.request.2.style.0.line_type = dashed",
-	"widget.1.timeseries_definition.0.request.2.display_type = line",
-	"widget.1.timeseries_definition.0.request.2.apm_query.0.group_by.0.facet = status",
-	"widget.1.timeseries_definition.0.request.2.apm_query.0.group_by.# = 1",
-	"widget.1.timeseries_definition.0.request.2.apm_query.# = 1",
-	"widget.1.timeseries_definition.0.request.2.process_query.# = 0",
-	"widget.1.timeseries_definition.0.request.2.apm_query.0.group_by.0.sort.order = desc",
-	"widget.1.timeseries_definition.0.request.2.apm_query.0.search.query =",
-	"widget.1.timeseries_definition.0.request.2.log_query.# = 0",
-	"widget.1.timeseries_definition.0.request.2.apm_query.0.compute.interval = 1000",
-	"widget.1.timeseries_definition.0.request.2.apm_query.0.compute.% = 3",
-	"widget.1.timeseries_definition.0.request.2.metadata.# = 0",
-	"widget.1.timeseries_definition.0.request.2.apm_query.0.search.% = 1",
-	"widget.1.timeseries_definition.0.request.2.style.0.line_width = thick",
-	"widget.1.timeseries_definition.0.request.2.q =",
-	"widget.1.timeseries_definition.0.request.2.style.0.palette = warm",
-	"widget.1.timeseries_definition.0.request.2.apm_query.0.group_by.0.sort.% = 3",
-	"widget.1.timeseries_definition.0.request.2.apm_query.0.compute.facet = env",
-	"widget.1.timeseries_definition.0.request.2.apm_query.0.group_by.0.limit = 10",
-	"widget.1.timeseries_definition.0.request.2.style.# = 1",
-	"widget.1.timeseries_definition.0.request.2.apm_query.0.group_by.0.sort.aggregation = cardinality",
-	"widget.1.timeseries_definition.0.request.2.apm_query.0.compute.aggregation = cardinality",
-	"widget.1.timeseries_definition.0.request.2.apm_query.0.group_by.0.sort.facet = env",
-	"widget.1.timeseries_definition.0.request.2.apm_query.0.index = trace-search",
-	"widget.1.timeseries_definition.0.request.2.on_right_yaxis = true",
-	"widget.1.timeseries_definition.0.request.3.log_query.# = 0",
-	"widget.1.timeseries_definition.0.request.3.process_query.0.search_by =",
-	"widget.1.timeseries_definition.0.request.3.style.# = 1",
-	"widget.1.timeseries_definition.0.request.3.metadata.# = 0",
-	"widget.1.timeseries_definition.0.request.3.process_query.0.limit = 10",
-	"widget.1.timeseries_definition.0.request.3.process_query.# = 1",
-	"widget.1.timeseries_definition.0.request.3.process_query.0.filter_by.0 = account:prod",
-	"widget.1.timeseries_definition.0.request.3.process_query.0.filter_by.# = 1",
-	"widget.1.timeseries_definition.0.request.3.q =",
-	"widget.1.timeseries_definition.0.request.3.display_type = line",
-	"widget.1.timeseries_definition.0.request.3.apm_query.# = 0",
-	"widget.1.timeseries_definition.0.request.3.style.0.palette = purple",
-	"widget.1.timeseries_definition.0.request.3.style.0.line_width = normal",
-	"widget.1.timeseries_definition.0.request.3.on_right_yaxis = true",
-	"widget.1.timeseries_definition.0.request.5.rum_query.0.group_by.0.sort.% = 3",
-	"widget.1.timeseries_definition.0.request.4.network_query.0.group_by.0.facet = source_region",
-	"widget.1.timeseries_definition.0.request.4.network_query.0.group_by.1.sort.% = 0",
-	"widget.1.timeseries_definition.0.request.4.network_query.0.compute.% = 2",
-	"widget.1.timeseries_definition.0.request.4.network_query.0.compute.facet = network.bytes_read",
-	"widget.1.timeseries_definition.0.request.5.rum_query.0.search.% = 1",
-	"widget.1.timeseries_definition.0.request.5.rum_query.0.group_by.0.limit = 10",
-	"widget.1.timeseries_definition.0.request.4.network_query.0.search.% = 1",
-	"widget.1.timeseries_definition.0.request.4.network_query.0.group_by.1.limit = 0",
-	"widget.1.timeseries_definition.0.request.5.rum_query.0.compute.facet = @duration",
-	"widget.1.timeseries_definition.0.request.4.network_query.0.group_by.1.facet = dest_environment",
-	"widget.1.timeseries_definition.0.request.4.network_query.0.search.query = network.transport:udp network.destination.ip:\"*\"",
-	"widget.1.timeseries_definition.0.request.4.network_query.0.group_by.0.limit = 0",
-	"widget.1.timeseries_definition.0.request.5.display_type = area",
-	"widget.1.timeseries_definition.0.request.4.network_query.0.index = netflow-search",
-	"widget.1.timeseries_definition.0.request.5.rum_query.0.group_by.0.sort.facet = @duration",
-	"widget.1.timeseries_definition.0.request.4.q =",
-	"widget.1.timeseries_definition.0.request.5.rum_query.0.compute.% = 3",
-	"widget.1.timeseries_definition.0.request.5.rum_query.0.group_by.0.sort.aggregation = avg",
-	"widget.1.timeseries_definition.0.request.5.style.0.line_type = solid",
-	"widget.1.timeseries_definition.0.request.5.rum_query.0.group_by.0.facet = service",
-	"widget.1.timeseries_definition.0.request.4.style.0.line_type = solid",
-	"widget.1.timeseries_definition.0.request.5.rum_query.0.compute.interval = 10",
-	"widget.1.timeseries_definition.0.request.5.rum_query.0.compute.aggregation = avg",
-	"widget.1.timeseries_definition.0.request.5.style.0.line_width = normal",
-	"widget.1.timeseries_definition.0.request.4.style.0.line_width = normal",
-	"widget.1.timeseries_definition.0.request.4.style.0.palette = orange",
-	"widget.1.timeseries_definition.0.request.4.display_type = area",
-	"widget.1.timeseries_definition.0.request.4.network_query.0.group_by.0.sort.% = 0",
-	"widget.1.timeseries_definition.0.request.5.style.0.palette = grey",
-	"widget.1.timeseries_definition.0.request.4.network_query.0.compute.aggregation = sum",
-	"widget.1.timeseries_definition.0.request.4.on_right_yaxis = true",
-	"widget.1.timeseries_definition.0.request.5.q =",
-	"widget.1.timeseries_definition.0.request.5.rum_query.0.index = *",
-	"widget.1.timeseries_definition.0.request.5.rum_query.0.group_by.0.sort.order = desc",
-	"widget.1.timeseries_definition.0.request.5.rum_query.0.search.query =",
-	"widget.1.timeseries_definition.0.request.5.on_right_yaxis = true",
-	"widget.1.timeseries_definition.0.legend_layout = horizontal",
-	"widget.1.timeseries_definition.0.legend_columns.# = 3",
-	"widget.1.timeseries_definition.0.legend_columns.1117816132 = value",
-	"widget.1.timeseries_definition.0.legend_columns.3850088288 = min",
-	"widget.1.timeseries_definition.0.legend_columns.4159720207 = max",
-	"widget.1.timeseries_definition.0.custom_link.# = 1",
-	"widget.1.timeseries_definition.0.custom_link.0.label = Test Custom Link label",
-	"widget.1.timeseries_definition.0.custom_link.0.link = https://app.datadoghq.com/dashboard/lists",
->>>>>>> 0a47a8f2
 }
 
 var datadogDashboardFormulaAsserts = []string{
@@ -1095,80 +748,6 @@
 			}
 		}
 	}
-<<<<<<< HEAD
-=======
-	widget {
-		timeseries_definition {
-			title_size = "16"
-			title_align = "left"
-			show_legend = "true"
-			title = "system.cpu.user, env, process.stat.cpu.total_pct, network.bytes_read, @d..."
-			legend_size = "2"
-			yaxis {
-				label = ""
-				min = "0"
-				include_zero = "true"
-				max = "599999"
-				scale = ""
-			}
-			right_yaxis {
-				label = ""
-				min = "1"
-				include_zero = "false"
-				max = "599998"
-				scale = ""
-			}
-			marker {
-				display_type = "error dashed"
-				value = "y=500000"
-				label = "y=500000"
-			}
-			marker {
-				display_type = "warning dashed"
-				value = "y=400000"
-				label = "y=400000"
-			}
-			time = {
-				live_span = "5m"
-			}
-			event {
-				q = "sources:test tags:1"
-				tags_execution = "and"
-			}
-			request {
-				style {
-					line_width = "normal"
-					palette = "cool"
-					line_type = "solid"
-				}
-				display_type = "line"
-				log_query {
-					index = "*"
-					search = {
-						query = ""
-					}
-					group_by {
-						facet = "service"
-						sort = {
-							aggregation = "count"
-							order = "desc"
-						}
-						limit = "10"
-					}
-					multi_compute {
-						aggregation = "count"
-					}
-					multi_compute {
-						facet = "env"
-						interval = "1000"
-						aggregation = "cardinality"
-					}
-				}
-				on_right_yaxis = "true"
-			}
-		}
-	}
->>>>>>> 0a47a8f2
 }
 `
 
@@ -1295,52 +874,6 @@
 	"widget.0.timeseries_definition.0.right_yaxis.0.include_zero = false",
 	"widget.0.timeseries_definition.0.right_yaxis.0.max = 599998",
 	"widget.0.timeseries_definition.0.right_yaxis.0.min = 1",
-<<<<<<< HEAD
-=======
-	// Deprecated widget
-	"widget.1.timeseries_definition.0.event.0.q = sources:test tags:1",
-	"widget.1.timeseries_definition.0.event.0.tags_execution = and",
-	"widget.1.timeseries_definition.0.legend_size = 2",
-	"widget.1.timeseries_definition.0.marker.# = 2",
-	"widget.1.timeseries_definition.0.marker.0.display_type = error dashed",
-	"widget.1.timeseries_definition.0.marker.0.label = y=500000",
-	"widget.1.timeseries_definition.0.marker.0.value = y=500000",
-	"widget.1.timeseries_definition.0.marker.1.display_type = warning dashed",
-	"widget.1.timeseries_definition.0.marker.1.label = y=400000",
-	"widget.1.timeseries_definition.0.marker.1.value = y=400000",
-	"widget.1.timeseries_definition.0.request.# = 1",
-	"widget.1.timeseries_definition.0.request.0.display_type = line",
-	"widget.1.timeseries_definition.0.request.0.log_query.# = 1",
-	"widget.1.timeseries_definition.0.request.0.log_query.0.multi_compute.# = 2",
-	"widget.1.timeseries_definition.0.request.0.log_query.0.multi_compute.0.aggregation = count",
-	"widget.1.timeseries_definition.0.request.0.log_query.0.multi_compute.1.aggregation = cardinality",
-	"widget.1.timeseries_definition.0.request.0.log_query.0.multi_compute.1.facet = env",
-	"widget.1.timeseries_definition.0.request.0.log_query.0.multi_compute.1.interval = 1000",
-	"widget.1.timeseries_definition.0.request.0.log_query.0.group_by.# = 1",
-	"widget.1.timeseries_definition.0.request.0.log_query.0.group_by.0.facet = service",
-	"widget.1.timeseries_definition.0.request.0.log_query.0.group_by.0.limit = 10",
-	"widget.1.timeseries_definition.0.request.0.log_query.0.group_by.0.sort.aggregation = count",
-	"widget.1.timeseries_definition.0.request.0.log_query.0.group_by.0.sort.order = desc",
-	"widget.1.timeseries_definition.0.request.0.log_query.0.index = *",
-	"widget.1.timeseries_definition.0.request.0.style.# = 1",
-	"widget.1.timeseries_definition.0.request.0.style.0.line_type = solid",
-	"widget.1.timeseries_definition.0.request.0.style.0.line_width = normal",
-	"widget.1.timeseries_definition.0.request.0.style.0.palette = cool",
-	"widget.1.timeseries_definition.0.request.0.on_right_yaxis = true",
-	"widget.1.timeseries_definition.0.show_legend = true",
-	"widget.1.timeseries_definition.0.time.live_span = 5m",
-	"widget.1.timeseries_definition.0.title = system.cpu.user, env, process.stat.cpu.total_pct, network.bytes_read, @d...",
-	"widget.1.timeseries_definition.0.title_align = left",
-	"widget.1.timeseries_definition.0.title_size = 16",
-	"widget.1.timeseries_definition.0.yaxis.# = 1",
-	"widget.1.timeseries_definition.0.yaxis.0.include_zero = true",
-	"widget.1.timeseries_definition.0.yaxis.0.max = 599999",
-	"widget.1.timeseries_definition.0.yaxis.0.min = 0",
-	"widget.1.timeseries_definition.0.right_yaxis.# = 1",
-	"widget.1.timeseries_definition.0.right_yaxis.0.include_zero = false",
-	"widget.1.timeseries_definition.0.right_yaxis.0.max = 599998",
-	"widget.1.timeseries_definition.0.right_yaxis.0.min = 1",
->>>>>>> 0a47a8f2
 }
 
 func TestAccDatadogDashboardTimeseriesMultiCompute(t *testing.T) {

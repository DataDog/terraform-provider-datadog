--- conflicted
+++ resolved
@@ -674,30 +674,19 @@
 	})
 }
 
-<<<<<<< HEAD
 func TestAccDatadogObservabilityPipeline_parseGrokProcessor(t *testing.T) {
 	_, providers, accProviders := testAccFrameworkMuxProviders(context.Background(), t)
 
 	resourceName := "datadog_observability_pipeline.parse_grok"
-=======
-func TestAccDatadogObservabilityPipeline_sumoLogicDestination(t *testing.T) {
-	_, providers, accProviders := testAccFrameworkMuxProviders(context.Background(), t)
-	resourceName := "datadog_observability_pipeline.sumo"
->>>>>>> 65548a35
-
-	resource.Test(t, resource.TestCase{
-		ProtoV5ProviderFactories: accProviders,
-		CheckDestroy:             testAccCheckDatadogPipelinesDestroy(providers.frameworkProvider),
-		Steps: []resource.TestStep{
-			{
-				Config: `
-<<<<<<< HEAD
+
+	resource.Test(t, resource.TestCase{
+		ProtoV5ProviderFactories: accProviders,
+		CheckDestroy:             testAccCheckDatadogPipelinesDestroy(providers.frameworkProvider),
+		Steps: []resource.TestStep{
+			{
+				Config: `
 resource "datadog_observability_pipeline" "parse_grok" {
   name = "parse-grok-test"
-=======
-resource "datadog_observability_pipeline" "sumo" {
-  name = "sumo pipeline"
->>>>>>> 65548a35
 
   config {
     sources {
@@ -706,7 +695,6 @@
       }
     }
 
-<<<<<<< HEAD
     processors {
       parse_grok {
         id      = "parse-grok-1"
@@ -744,7 +732,619 @@
       datadog_logs {
         id     = "destination-1"
         inputs = ["parse-grok-1"]
-=======
+      }
+    }
+  }
+}`,
+				Check: resource.ComposeTestCheckFunc(
+					testAccCheckDatadogPipelinesExists(providers.frameworkProvider),
+					resource.TestCheckResourceAttr(resourceName, "name", "parse-grok-test"),
+					resource.TestCheckResourceAttr(resourceName, "config.processors.parse_grok.0.id", "parse-grok-1"),
+					resource.TestCheckResourceAttr(resourceName, "config.processors.parse_grok.0.include", "*"),
+					resource.TestCheckResourceAttr(resourceName, "config.processors.parse_grok.0.disable_library_rules", "true"),
+					resource.TestCheckResourceAttr(resourceName, "config.processors.parse_grok.0.rules.0.source", "message"),
+
+					// Match Rules
+					resource.TestCheckResourceAttr(resourceName, "config.processors.parse_grok.0.rules.0.match_rule.0.name", "match_user"),
+					resource.TestCheckResourceAttr(resourceName, "config.processors.parse_grok.0.rules.0.match_rule.0.rule", "%{word:user.name}"),
+					resource.TestCheckResourceAttr(resourceName, "config.processors.parse_grok.0.rules.0.match_rule.1.name", "match_action"),
+					resource.TestCheckResourceAttr(resourceName, "config.processors.parse_grok.0.rules.0.match_rule.1.rule", "%{word:action}"),
+
+					// Support Rules
+					resource.TestCheckResourceAttr(resourceName, "config.processors.parse_grok.0.rules.0.support_rule.0.name", "word"),
+					resource.TestCheckResourceAttr(resourceName, "config.processors.parse_grok.0.rules.0.support_rule.0.rule", "\\w+"),
+					resource.TestCheckResourceAttr(resourceName, "config.processors.parse_grok.0.rules.0.support_rule.1.name", "custom_word"),
+					resource.TestCheckResourceAttr(resourceName, "config.processors.parse_grok.0.rules.0.support_rule.1.rule", "[a-zA-Z]+"),
+				),
+			},
+		},
+	})
+}
+
+func TestAccDatadogObservabilityPipeline_sampleProcessor(t *testing.T) {
+	_, providers, accProviders := testAccFrameworkMuxProviders(context.Background(), t)
+
+	resourceName := "datadog_observability_pipeline.sample"
+
+	resource.Test(t, resource.TestCase{
+		ProtoV5ProviderFactories: accProviders,
+		CheckDestroy:             testAccCheckDatadogPipelinesDestroy(providers.frameworkProvider),
+		Steps: []resource.TestStep{
+			{
+				Config: `
+resource "datadog_observability_pipeline" "sample" {
+  name = "sample-pipeline"
+
+  config {
+    sources {
+      datadog_agent {
+        id = "source-1"
+      }
+    }
+
+    processors {
+      sample {
+        id      = "sample-1"
+        include = "*"
+        inputs  = ["source-1"]
+        rate    = 10
+      }
+
+      sample {
+        id      = "sample-2"
+        include = "*"
+        inputs  = ["sample-1"]
+        percentage    = 4.99
+      }	
+    }
+
+    destinations {
+      datadog_logs {
+        id     = "destination-1"
+        inputs = ["sample-2"]
+      }
+    }
+  }
+}`,
+				Check: resource.ComposeTestCheckFunc(
+					testAccCheckDatadogPipelinesExists(providers.frameworkProvider),
+					resource.TestCheckResourceAttr(resourceName, "name", "sample-pipeline"),
+					resource.TestCheckResourceAttr(resourceName, "config.processors.sample.0.id", "sample-1"),
+					resource.TestCheckResourceAttr(resourceName, "config.processors.sample.0.include", "*"),
+					resource.TestCheckResourceAttr(resourceName, "config.processors.sample.0.rate", "10"),
+					resource.TestCheckResourceAttr(resourceName, "config.processors.sample.1.id", "sample-2"),
+					resource.TestCheckResourceAttr(resourceName, "config.processors.sample.1.include", "*"),
+					resource.TestCheckResourceAttr(resourceName, "config.processors.sample.1.percentage", "4.99"),
+				),
+			},
+		},
+	})
+}
+
+func TestAccDatadogObservabilityPipeline_fluentdSource(t *testing.T) {
+	_, providers, accProviders := testAccFrameworkMuxProviders(context.Background(), t)
+
+	resourceName := "datadog_observability_pipeline.fluentd"
+
+	resource.Test(t, resource.TestCase{
+		ProtoV5ProviderFactories: accProviders,
+		CheckDestroy:             testAccCheckDatadogPipelinesDestroy(providers.frameworkProvider),
+		Steps: []resource.TestStep{
+			{
+				Config: `
+resource "datadog_observability_pipeline" "fluentd" {
+  name = "fluent-pipeline"
+
+  config {
+    sources {
+      fluent {
+        id = "fluent-source-1"
+        tls {
+          crt_file = "/etc/ssl/certs/fluent.crt"
+          ca_file  = "/etc/ssl/certs/ca.crt"
+          key_file = "/etc/ssl/private/fluent.key"
+        }
+      }
+    }
+
+    processors {}
+
+    destinations {
+      datadog_logs {
+        id     = "destination-1"
+        inputs = ["fluent-source-1"]
+      }
+    }
+  }
+}
+`,
+				Check: resource.ComposeTestCheckFunc(
+					testAccCheckDatadogPipelinesExists(providers.frameworkProvider),
+					resource.TestCheckResourceAttr(resourceName, "name", "fluent-pipeline"),
+					resource.TestCheckResourceAttr(resourceName, "config.sources.fluent.0.id", "fluent-source-1"),
+					resource.TestCheckResourceAttr(resourceName, "config.sources.fluent.0.tls.crt_file", "/etc/ssl/certs/fluent.crt"),
+					resource.TestCheckResourceAttr(resourceName, "config.sources.fluent.0.tls.ca_file", "/etc/ssl/certs/ca.crt"),
+					resource.TestCheckResourceAttr(resourceName, "config.sources.fluent.0.tls.key_file", "/etc/ssl/private/fluent.key"),
+					resource.TestCheckResourceAttr(resourceName, "config.destinations.datadog_logs.0.inputs.0", "fluent-source-1"),
+				),
+			},
+		},
+	})
+}
+
+func TestAccDatadogObservabilityPipeline_fluentBitSource(t *testing.T) {
+	_, providers, accProviders := testAccFrameworkMuxProviders(context.Background(), t)
+
+	resourceName := "datadog_observability_pipeline.fluent_bit"
+
+	resource.Test(t, resource.TestCase{
+		ProtoV5ProviderFactories: accProviders,
+		CheckDestroy:             testAccCheckDatadogPipelinesDestroy(providers.frameworkProvider),
+		Steps: []resource.TestStep{
+			{
+				Config: `
+resource "datadog_observability_pipeline" "fluent_bit" {
+  name = "fluent-pipeline"
+
+  config {
+    sources {
+      fluent {
+        id = "fluent-source-1"
+        tls {
+          crt_file = "/etc/ssl/certs/fluent.crt"
+          ca_file  = "/etc/ssl/certs/ca.crt"
+          key_file = "/etc/ssl/private/fluent.key"
+        }
+      }
+    }
+
+    processors {}
+
+    destinations {
+      datadog_logs {
+        id     = "destination-1"
+        inputs = ["fluent-source-1"]
+      }
+    }
+  }
+}
+`,
+				Check: resource.ComposeTestCheckFunc(
+					testAccCheckDatadogPipelinesExists(providers.frameworkProvider),
+					resource.TestCheckResourceAttr(resourceName, "name", "fluent-pipeline"),
+					resource.TestCheckResourceAttr(resourceName, "config.sources.fluent.0.id", "fluent-source-1"),
+					resource.TestCheckResourceAttr(resourceName, "config.sources.fluent.0.tls.crt_file", "/etc/ssl/certs/fluent.crt"),
+					resource.TestCheckResourceAttr(resourceName, "config.sources.fluent.0.tls.ca_file", "/etc/ssl/certs/ca.crt"),
+					resource.TestCheckResourceAttr(resourceName, "config.sources.fluent.0.tls.key_file", "/etc/ssl/private/fluent.key"),
+					resource.TestCheckResourceAttr(resourceName, "config.destinations.datadog_logs.0.inputs.0", "fluent-source-1"),
+				),
+			},
+		},
+	})
+}
+
+func TestAccDatadogObservabilityPipeline_httpServerSource(t *testing.T) {
+	_, providers, accProviders := testAccFrameworkMuxProviders(context.Background(), t)
+
+	resourceName := "datadog_observability_pipeline.http_server"
+
+	resource.Test(t, resource.TestCase{
+		ProtoV5ProviderFactories: accProviders,
+		CheckDestroy:             testAccCheckDatadogPipelinesDestroy(providers.frameworkProvider),
+		Steps: []resource.TestStep{
+			{
+				Config: `
+resource "datadog_observability_pipeline" "http_server" {
+  name = "http-server-pipeline"
+
+  config {
+    sources {
+      http_server {
+        id            = "http-source-1"
+        auth_strategy = "plain"
+        decoding      = "json"
+
+        tls {
+          crt_file = "/etc/ssl/certs/http.crt"
+          ca_file  = "/etc/ssl/certs/ca.crt"
+          key_file = "/etc/ssl/private/http.key"
+        }
+      }
+    }
+
+    processors {}
+
+    destinations {
+      datadog_logs {
+        id     = "destination-1"
+        inputs = ["http-source-1"]
+      }
+    }
+  }
+}
+`,
+				Check: resource.ComposeTestCheckFunc(
+					testAccCheckDatadogPipelinesExists(providers.frameworkProvider),
+					resource.TestCheckResourceAttr(resourceName, "name", "http-server-pipeline"),
+					resource.TestCheckResourceAttr(resourceName, "config.sources.http_server.0.id", "http-source-1"),
+					resource.TestCheckResourceAttr(resourceName, "config.sources.http_server.0.auth_strategy", "plain"),
+					resource.TestCheckResourceAttr(resourceName, "config.sources.http_server.0.decoding", "json"),
+					resource.TestCheckResourceAttr(resourceName, "config.sources.http_server.0.tls.crt_file", "/etc/ssl/certs/http.crt"),
+					resource.TestCheckResourceAttr(resourceName, "config.sources.http_server.0.tls.ca_file", "/etc/ssl/certs/ca.crt"),
+					resource.TestCheckResourceAttr(resourceName, "config.sources.http_server.0.tls.key_file", "/etc/ssl/private/http.key"),
+					resource.TestCheckResourceAttr(resourceName, "config.destinations.datadog_logs.0.inputs.0", "http-source-1"),
+				),
+			},
+		},
+	})
+}
+
+func TestAccDatadogObservabilityPipeline_amazonS3Source(t *testing.T) {
+	_, providers, accProviders := testAccFrameworkMuxProviders(context.Background(), t)
+
+	resourceName := "datadog_observability_pipeline.s3_source"
+
+	resource.Test(t, resource.TestCase{
+		ProtoV5ProviderFactories: accProviders,
+		CheckDestroy:             testAccCheckDatadogPipelinesDestroy(providers.frameworkProvider),
+		Steps: []resource.TestStep{
+			{
+				Config: `
+resource "datadog_observability_pipeline" "s3_source" {
+  name = "amazon_s3-source-pipeline"
+
+  config {
+    sources {
+      amazon_s3 {
+        id     = "s3-source-1"
+        region = "us-east-1"
+
+        auth {
+          assume_role  = "arn:aws:iam::123456789012:role/test-role"
+          external_id  = "external-test-id"
+          session_name = "session-test"
+        }
+
+        tls {
+          crt_file = "/etc/ssl/certs/s3.crt"
+          ca_file  = "/etc/ssl/certs/s3.ca"
+          key_file = "/etc/ssl/private/s3.key"
+        }
+      }
+    }
+
+    processors {}
+
+    destinations {
+      datadog_logs {
+        id     = "destination-1"
+        inputs = ["s3-source-1"]
+      }
+    }
+  }
+}
+`,
+				Check: resource.ComposeTestCheckFunc(
+					testAccCheckDatadogPipelinesExists(providers.frameworkProvider),
+					resource.TestCheckResourceAttr(resourceName, "config.sources.amazon_s3.0.id", "s3-source-1"),
+					resource.TestCheckResourceAttr(resourceName, "config.sources.amazon_s3.0.region", "us-east-1"),
+					resource.TestCheckResourceAttr(resourceName, "config.sources.amazon_s3.0.auth.assume_role", "arn:aws:iam::123456789012:role/test-role"),
+					resource.TestCheckResourceAttr(resourceName, "config.sources.amazon_s3.0.auth.external_id", "external-test-id"),
+					resource.TestCheckResourceAttr(resourceName, "config.sources.amazon_s3.0.auth.session_name", "session-test"),
+					resource.TestCheckResourceAttr(resourceName, "config.sources.amazon_s3.0.tls.crt_file", "/etc/ssl/certs/s3.crt"),
+					resource.TestCheckResourceAttr(resourceName, "config.sources.amazon_s3.0.tls.ca_file", "/etc/ssl/certs/s3.ca"),
+					resource.TestCheckResourceAttr(resourceName, "config.sources.amazon_s3.0.tls.key_file", "/etc/ssl/private/s3.key"),
+				),
+			},
+		},
+	})
+}
+
+func TestAccDatadogObservabilityPipeline_splunkHecSource(t *testing.T) {
+	_, providers, accProviders := testAccFrameworkMuxProviders(context.Background(), t)
+
+	resourceName := "datadog_observability_pipeline.splunk_hec"
+
+	resource.Test(t, resource.TestCase{
+		ProtoV5ProviderFactories: accProviders,
+		CheckDestroy:             testAccCheckDatadogPipelinesDestroy(providers.frameworkProvider),
+		Steps: []resource.TestStep{
+			{
+				Config: `
+resource "datadog_observability_pipeline" "splunk_hec" {
+  name = "splunk-hec-pipeline"
+
+  config {
+    sources {
+      splunk_hec {
+        id = "splunk-hec-source-1"
+
+        tls {
+          crt_file = "/etc/ssl/certs/splunk.crt"
+          ca_file  = "/etc/ssl/certs/ca.crt"
+          key_file = "/etc/ssl/private/splunk.key"
+        }
+      }
+    }
+
+    processors {}
+
+    destinations {
+      datadog_logs {
+        id     = "destination-1"
+        inputs = ["splunk-hec-source-1"]
+      }
+    }
+  }
+}
+`,
+				Check: resource.ComposeTestCheckFunc(
+					testAccCheckDatadogPipelinesExists(providers.frameworkProvider),
+					resource.TestCheckResourceAttr(resourceName, "config.sources.splunk_hec.0.id", "splunk-hec-source-1"),
+					resource.TestCheckResourceAttr(resourceName, "config.sources.splunk_hec.0.tls.crt_file", "/etc/ssl/certs/splunk.crt"),
+					resource.TestCheckResourceAttr(resourceName, "config.sources.splunk_hec.0.tls.ca_file", "/etc/ssl/certs/ca.crt"),
+					resource.TestCheckResourceAttr(resourceName, "config.sources.splunk_hec.0.tls.key_file", "/etc/ssl/private/splunk.key"),
+				),
+			},
+		},
+	})
+}
+
+func TestAccDatadogObservabilityPipeline_splunkTcpSource(t *testing.T) {
+	_, providers, accProviders := testAccFrameworkMuxProviders(context.Background(), t)
+
+	resourceName := "datadog_observability_pipeline.splunk_tcp"
+
+	resource.Test(t, resource.TestCase{
+		ProtoV5ProviderFactories: accProviders,
+		CheckDestroy:             testAccCheckDatadogPipelinesDestroy(providers.frameworkProvider),
+		Steps: []resource.TestStep{
+			{
+				Config: `
+resource "datadog_observability_pipeline" "splunk_tcp" {
+  name = "splunk-tcp-pipeline"
+
+  config {
+    sources {
+      splunk_tcp {
+        id = "splunk-tcp-source-1"
+
+        tls {
+          crt_file = "/etc/ssl/certs/tcp.crt"
+          ca_file  = "/etc/ssl/certs/tcp.ca"
+          key_file = "/etc/ssl/private/tcp.key"
+        }
+      }
+    }
+
+    processors {}
+
+    destinations {
+      datadog_logs {
+        id     = "destination-1"
+        inputs = ["splunk-tcp-source-1"]
+      }
+    }
+  }
+}
+`,
+				Check: resource.ComposeTestCheckFunc(
+					testAccCheckDatadogPipelinesExists(providers.frameworkProvider),
+					resource.TestCheckResourceAttr(resourceName, "config.sources.splunk_tcp.0.id", "splunk-tcp-source-1"),
+					resource.TestCheckResourceAttr(resourceName, "config.sources.splunk_tcp.0.tls.crt_file", "/etc/ssl/certs/tcp.crt"),
+					resource.TestCheckResourceAttr(resourceName, "config.sources.splunk_tcp.0.tls.ca_file", "/etc/ssl/certs/tcp.ca"),
+					resource.TestCheckResourceAttr(resourceName, "config.sources.splunk_tcp.0.tls.key_file", "/etc/ssl/private/tcp.key"),
+				),
+			},
+		},
+	})
+}
+
+func TestAccDatadogObservabilityPipeline_generateMetricsProcessor(t *testing.T) {
+	_, providers, accProviders := testAccFrameworkMuxProviders(context.Background(), t)
+
+	resourceName := "datadog_observability_pipeline.generate_metrics"
+
+	resource.Test(t, resource.TestCase{
+		ProtoV5ProviderFactories: accProviders,
+		CheckDestroy:             testAccCheckDatadogPipelinesDestroy(providers.frameworkProvider),
+		Steps: []resource.TestStep{
+			{
+				Config: `
+resource "datadog_observability_pipeline" "generate_metrics" {
+  name = "generate-metrics-pipeline"
+
+  config {
+    sources {
+      datadog_agent {
+        id = "source-1"
+      }
+    }
+
+    processors {
+      generate_datadog_metrics {
+        id      = "generate-metrics-1"
+        include = "*"
+        inputs  = ["source-1"]
+
+        metrics {
+          name        = "logs.generated"
+          include     = "service:payments"
+          metric_type = "count"
+          group_by    = ["service", "env"]
+
+          value {
+            strategy = "increment_by_field"
+            field    = "events.count"
+          }
+        }
+
+        metrics {
+          name        = "logs.default_count"
+          include     = "service:checkout"
+          metric_type = "count"
+
+          value {
+            strategy = "increment_by_one"
+          }
+        }
+      }
+    }
+
+    destinations {
+      datadog_logs {
+        id     = "destination-1"
+        inputs = ["generate-metrics-1"]
+      }
+    }
+  }
+}
+`,
+				Check: resource.ComposeTestCheckFunc(
+					testAccCheckDatadogPipelinesExists(providers.frameworkProvider),
+					resource.TestCheckResourceAttr(resourceName, "config.processors.generate_datadog_metrics.0.id", "generate-metrics-1"),
+					resource.TestCheckResourceAttr(resourceName, "config.processors.generate_datadog_metrics.0.metrics.0.name", "logs.generated"),
+					resource.TestCheckResourceAttr(resourceName, "config.processors.generate_datadog_metrics.0.metrics.0.value.strategy", "increment_by_field"),
+					resource.TestCheckResourceAttr(resourceName, "config.processors.generate_datadog_metrics.0.metrics.1.value.strategy", "increment_by_one"),
+				),
+			},
+		},
+	})
+}
+
+func TestAccDatadogObservabilityPipeline_googleCloudStorageDestination(t *testing.T) {
+	_, providers, accProviders := testAccFrameworkMuxProviders(context.Background(), t)
+	resourceName := "datadog_observability_pipeline.gcs_dest"
+
+	resource.Test(t, resource.TestCase{
+		ProtoV5ProviderFactories: accProviders,
+		CheckDestroy:             testAccCheckDatadogPipelinesDestroy(providers.frameworkProvider),
+		Steps: []resource.TestStep{
+			{
+				Config: `
+resource "datadog_observability_pipeline" "gcs_dest" {
+  name = "gcs-destination-pipeline"
+
+  config {
+    sources {
+      datadog_agent {
+        id = "source-1"
+      }
+    }
+
+    processors {}
+
+    destinations {
+      google_cloud_storage {
+        id            = "gcs-destination-1"
+        bucket        = "my-gcs-bucket"
+        key_prefix    = "logs/"
+        storage_class = "NEARLINE"
+        acl           = "project-private"
+        inputs        = ["source-1"]
+
+        auth {
+          credentials_file = "/var/secrets/gcp-creds.json"
+        }
+
+        metadata {
+          name  = "environment"
+          value = "production"
+        }
+
+        metadata {
+          name  = "team"
+          value = "platform"
+        }
+      }
+    }
+  }
+}
+`,
+				Check: resource.ComposeTestCheckFunc(
+					testAccCheckDatadogPipelinesExists(providers.frameworkProvider),
+					resource.TestCheckResourceAttr(resourceName, "config.destinations.google_cloud_storage.0.bucket", "my-gcs-bucket"),
+					resource.TestCheckResourceAttr(resourceName, "config.destinations.google_cloud_storage.0.key_prefix", "logs/"),
+					resource.TestCheckResourceAttr(resourceName, "config.destinations.google_cloud_storage.0.auth.credentials_file", "/var/secrets/gcp-creds.json"),
+					resource.TestCheckResourceAttr(resourceName, "config.destinations.google_cloud_storage.0.metadata.0.name", "environment"),
+					resource.TestCheckResourceAttr(resourceName, "config.destinations.google_cloud_storage.0.metadata.0.value", "production"),
+					resource.TestCheckResourceAttr(resourceName, "config.destinations.google_cloud_storage.0.metadata.1.name", "team"),
+					resource.TestCheckResourceAttr(resourceName, "config.destinations.google_cloud_storage.0.metadata.1.value", "platform"),
+				),
+			},
+		},
+	})
+}
+
+func TestAccDatadogObservabilityPipeline_splunkHecDestination(t *testing.T) {
+	_, providers, accProviders := testAccFrameworkMuxProviders(context.Background(), t)
+	resourceName := "datadog_observability_pipeline.splunk_hec_dest"
+
+	resource.Test(t, resource.TestCase{
+		ProtoV5ProviderFactories: accProviders,
+		CheckDestroy:             testAccCheckDatadogPipelinesDestroy(providers.frameworkProvider),
+		Steps: []resource.TestStep{
+			{
+				Config: `
+resource "datadog_observability_pipeline" "splunk_hec_dest" {
+  name = "splunk-hec-destination-pipeline"
+
+  config {
+    sources {
+      datadog_agent {
+        id = "source-1"
+      }
+    }
+
+    processors {}
+
+    destinations {
+      splunk_hec {
+        id     = "splunk-hec-1"
+        inputs = ["source-1"]
+
+        auto_extract_timestamp = true
+        encoding               = "json"
+        sourcetype             = "custom_sourcetype"
+        index                  = "main"
+      }
+    }
+  }
+}
+`,
+				Check: resource.ComposeTestCheckFunc(
+					testAccCheckDatadogPipelinesExists(providers.frameworkProvider),
+					resource.TestCheckResourceAttr(resourceName, "config.destinations.splunk_hec.0.id", "splunk-hec-1"),
+					resource.TestCheckResourceAttr(resourceName, "config.destinations.splunk_hec.0.auto_extract_timestamp", "true"),
+					resource.TestCheckResourceAttr(resourceName, "config.destinations.splunk_hec.0.encoding", "json"),
+					resource.TestCheckResourceAttr(resourceName, "config.destinations.splunk_hec.0.sourcetype", "custom_sourcetype"),
+					resource.TestCheckResourceAttr(resourceName, "config.destinations.splunk_hec.0.index", "main"),
+				),
+			},
+		},
+	})
+}
+
+func TestAccDatadogObservabilityPipeline_sumoLogicDestination(t *testing.T) {
+	_, providers, accProviders := testAccFrameworkMuxProviders(context.Background(), t)
+	resourceName := "datadog_observability_pipeline.sumo"
+
+	resource.Test(t, resource.TestCase{
+		ProtoV5ProviderFactories: accProviders,
+		CheckDestroy:             testAccCheckDatadogPipelinesDestroy(providers.frameworkProvider),
+		Steps: []resource.TestStep{
+			{
+				Config: `
+resource "datadog_observability_pipeline" "sumo" {
+  name = "sumo pipeline"
+
+  config {
+    sources {
+      datadog_agent {
+        id = "source-1"
+      }
+    }
+
     processors {}
 
     destinations {
@@ -765,42 +1365,12 @@
           name  = "X-Custom-Header"
           value = "debug=true"
         }
->>>>>>> 65548a35
       }
     }
   }
 }`,
 				Check: resource.ComposeTestCheckFunc(
 					testAccCheckDatadogPipelinesExists(providers.frameworkProvider),
-<<<<<<< HEAD
-					resource.TestCheckResourceAttr(resourceName, "name", "parse-grok-test"),
-					resource.TestCheckResourceAttr(resourceName, "config.processors.parse_grok.0.id", "parse-grok-1"),
-					resource.TestCheckResourceAttr(resourceName, "config.processors.parse_grok.0.include", "*"),
-					resource.TestCheckResourceAttr(resourceName, "config.processors.parse_grok.0.disable_library_rules", "true"),
-					resource.TestCheckResourceAttr(resourceName, "config.processors.parse_grok.0.rules.0.source", "message"),
-
-					// Match Rules
-					resource.TestCheckResourceAttr(resourceName, "config.processors.parse_grok.0.rules.0.match_rule.0.name", "match_user"),
-					resource.TestCheckResourceAttr(resourceName, "config.processors.parse_grok.0.rules.0.match_rule.0.rule", "%{word:user.name}"),
-					resource.TestCheckResourceAttr(resourceName, "config.processors.parse_grok.0.rules.0.match_rule.1.name", "match_action"),
-					resource.TestCheckResourceAttr(resourceName, "config.processors.parse_grok.0.rules.0.match_rule.1.rule", "%{word:action}"),
-
-					// Support Rules
-					resource.TestCheckResourceAttr(resourceName, "config.processors.parse_grok.0.rules.0.support_rule.0.name", "word"),
-					resource.TestCheckResourceAttr(resourceName, "config.processors.parse_grok.0.rules.0.support_rule.0.rule", "\\w+"),
-					resource.TestCheckResourceAttr(resourceName, "config.processors.parse_grok.0.rules.0.support_rule.1.name", "custom_word"),
-					resource.TestCheckResourceAttr(resourceName, "config.processors.parse_grok.0.rules.0.support_rule.1.rule", "[a-zA-Z]+"),
-				),
-			},
-		},
-	})
-}
-
-func TestAccDatadogObservabilityPipeline_sampleProcessor(t *testing.T) {
-	_, providers, accProviders := testAccFrameworkMuxProviders(context.Background(), t)
-
-	resourceName := "datadog_observability_pipeline.sample"
-=======
 					resource.TestCheckResourceAttr(resourceName, "name", "sumo pipeline"),
 					resource.TestCheckResourceAttr(resourceName, "config.destinations.sumo_logic.0.id", "sumo-dest-1"),
 					resource.TestCheckResourceAttr(resourceName, "config.destinations.sumo_logic.0.inputs.0", "source-1"),
@@ -821,69 +1391,13 @@
 func TestAccDatadogObservabilityPipeline_rsyslogSource(t *testing.T) {
 	_, providers, accProviders := testAccFrameworkMuxProviders(context.Background(), t)
 	resourceName := "datadog_observability_pipeline.rsyslog_source"
->>>>>>> 65548a35
-
-	resource.Test(t, resource.TestCase{
-		ProtoV5ProviderFactories: accProviders,
-		CheckDestroy:             testAccCheckDatadogPipelinesDestroy(providers.frameworkProvider),
-		Steps: []resource.TestStep{
-			{
-				Config: `
-<<<<<<< HEAD
-resource "datadog_observability_pipeline" "sample" {
-  name = "sample-pipeline"
-
-  config {
-    sources {
-      datadog_agent {
-        id = "source-1"
-      }
-    }
-
-    processors {
-      sample {
-        id      = "sample-1"
-        include = "*"
-        inputs  = ["source-1"]
-        rate    = 10
-      }
-
-      sample {
-        id      = "sample-2"
-        include = "*"
-        inputs  = ["sample-1"]
-        percentage    = 4.99
-      }	
-    }
-
-    destinations {
-      datadog_logs {
-        id     = "destination-1"
-        inputs = ["sample-2"]
-      }
-    }
-  }
-}`,
-				Check: resource.ComposeTestCheckFunc(
-					testAccCheckDatadogPipelinesExists(providers.frameworkProvider),
-					resource.TestCheckResourceAttr(resourceName, "name", "sample-pipeline"),
-					resource.TestCheckResourceAttr(resourceName, "config.processors.sample.0.id", "sample-1"),
-					resource.TestCheckResourceAttr(resourceName, "config.processors.sample.0.include", "*"),
-					resource.TestCheckResourceAttr(resourceName, "config.processors.sample.0.rate", "10"),
-					resource.TestCheckResourceAttr(resourceName, "config.processors.sample.1.id", "sample-2"),
-					resource.TestCheckResourceAttr(resourceName, "config.processors.sample.1.include", "*"),
-					resource.TestCheckResourceAttr(resourceName, "config.processors.sample.1.percentage", "4.99"),
-				),
-			},
-		},
-	})
-}
-
-func TestAccDatadogObservabilityPipeline_fluentdSource(t *testing.T) {
-	_, providers, accProviders := testAccFrameworkMuxProviders(context.Background(), t)
-
-	resourceName := "datadog_observability_pipeline.fluentd"
-=======
+
+	resource.Test(t, resource.TestCase{
+		ProtoV5ProviderFactories: accProviders,
+		CheckDestroy:             testAccCheckDatadogPipelinesDestroy(providers.frameworkProvider),
+		Steps: []resource.TestStep{
+			{
+				Config: `
 resource "datadog_observability_pipeline" "rsyslog_source" {
   name = "rsyslog-source-pipeline"
 
@@ -926,27 +1440,13 @@
 func TestAccDatadogObservabilityPipeline_syslogNgSource(t *testing.T) {
 	_, providers, accProviders := testAccFrameworkMuxProviders(context.Background(), t)
 	resourceName := "datadog_observability_pipeline.syslogng_source"
->>>>>>> 65548a35
-
-	resource.Test(t, resource.TestCase{
-		ProtoV5ProviderFactories: accProviders,
-		CheckDestroy:             testAccCheckDatadogPipelinesDestroy(providers.frameworkProvider),
-		Steps: []resource.TestStep{
-			{
-				Config: `
-<<<<<<< HEAD
-resource "datadog_observability_pipeline" "fluentd" {
-  name = "fluent-pipeline"
-
-  config {
-    sources {
-      fluent {
-        id = "fluent-source-1"
-        tls {
-          crt_file = "/etc/ssl/certs/fluent.crt"
-          ca_file  = "/etc/ssl/certs/ca.crt"
-          key_file = "/etc/ssl/private/fluent.key"
-=======
+
+	resource.Test(t, resource.TestCase{
+		ProtoV5ProviderFactories: accProviders,
+		CheckDestroy:             testAccCheckDatadogPipelinesDestroy(providers.frameworkProvider),
+		Steps: []resource.TestStep{
+			{
+				Config: `
 resource "datadog_observability_pipeline" "syslogng_source" {
   name = "syslogng-source-pipeline"
 
@@ -958,7 +1458,6 @@
 
         tls {
           crt_file = "/etc/certs/syslogng.crt"
->>>>>>> 65548a35
         }
       }
     }
@@ -968,11 +1467,7 @@
     destinations {
       datadog_logs {
         id     = "destination-1"
-<<<<<<< HEAD
-        inputs = ["fluent-source-1"]
-=======
         inputs = ["syslogng-source-1"]
->>>>>>> 65548a35
       }
     }
   }
@@ -980,24 +1475,6 @@
 `,
 				Check: resource.ComposeTestCheckFunc(
 					testAccCheckDatadogPipelinesExists(providers.frameworkProvider),
-<<<<<<< HEAD
-					resource.TestCheckResourceAttr(resourceName, "name", "fluent-pipeline"),
-					resource.TestCheckResourceAttr(resourceName, "config.sources.fluent.0.id", "fluent-source-1"),
-					resource.TestCheckResourceAttr(resourceName, "config.sources.fluent.0.tls.crt_file", "/etc/ssl/certs/fluent.crt"),
-					resource.TestCheckResourceAttr(resourceName, "config.sources.fluent.0.tls.ca_file", "/etc/ssl/certs/ca.crt"),
-					resource.TestCheckResourceAttr(resourceName, "config.sources.fluent.0.tls.key_file", "/etc/ssl/private/fluent.key"),
-					resource.TestCheckResourceAttr(resourceName, "config.destinations.datadog_logs.0.inputs.0", "fluent-source-1"),
-				),
-			},
-		},
-	})
-}
-
-func TestAccDatadogObservabilityPipeline_fluentBitSource(t *testing.T) {
-	_, providers, accProviders := testAccFrameworkMuxProviders(context.Background(), t)
-
-	resourceName := "datadog_observability_pipeline.fluent_bit"
-=======
 					resource.TestCheckResourceAttr(resourceName, "name", "syslogng-source-pipeline"),
 					resource.TestCheckResourceAttr(resourceName, "config.sources.syslog_ng.0.id", "syslogng-source-1"),
 					resource.TestCheckResourceAttr(resourceName, "config.sources.syslog_ng.0.mode", "udp"),
@@ -1012,28 +1489,13 @@
 func TestAccDatadogObservabilityPipeline_rsyslogDestination(t *testing.T) {
 	_, providers, accProviders := testAccFrameworkMuxProviders(context.Background(), t)
 	resourceName := "datadog_observability_pipeline.rsyslog_dest"
->>>>>>> 65548a35
-
-	resource.Test(t, resource.TestCase{
-		ProtoV5ProviderFactories: accProviders,
-		CheckDestroy:             testAccCheckDatadogPipelinesDestroy(providers.frameworkProvider),
-		Steps: []resource.TestStep{
-			{
-				Config: `
-<<<<<<< HEAD
-resource "datadog_observability_pipeline" "fluent_bit" {
-  name = "fluent-pipeline"
-
-  config {
-    sources {
-      fluent {
-        id = "fluent-source-1"
-        tls {
-          crt_file = "/etc/ssl/certs/fluent.crt"
-          ca_file  = "/etc/ssl/certs/ca.crt"
-          key_file = "/etc/ssl/private/fluent.key"
-        }
-=======
+
+	resource.Test(t, resource.TestCase{
+		ProtoV5ProviderFactories: accProviders,
+		CheckDestroy:             testAccCheckDatadogPipelinesDestroy(providers.frameworkProvider),
+		Steps: []resource.TestStep{
+			{
+				Config: `
 resource "datadog_observability_pipeline" "rsyslog_dest" {
   name = "rsyslog-dest-pipeline"
 
@@ -1041,18 +1503,12 @@
     sources {
       datadog_agent {
         id = "source-1"
->>>>>>> 65548a35
       }
     }
 
     processors {}
 
     destinations {
-<<<<<<< HEAD
-      datadog_logs {
-        id     = "destination-1"
-        inputs = ["fluent-source-1"]
-=======
       rsyslog {
         id     = "rsyslog-destination-1"
         inputs = ["source-1"]
@@ -1061,7 +1517,6 @@
         tls {
           crt_file = "/etc/certs/rsyslog.crt"
         }
->>>>>>> 65548a35
       }
     }
   }
@@ -1069,24 +1524,6 @@
 `,
 				Check: resource.ComposeTestCheckFunc(
 					testAccCheckDatadogPipelinesExists(providers.frameworkProvider),
-<<<<<<< HEAD
-					resource.TestCheckResourceAttr(resourceName, "name", "fluent-pipeline"),
-					resource.TestCheckResourceAttr(resourceName, "config.sources.fluent.0.id", "fluent-source-1"),
-					resource.TestCheckResourceAttr(resourceName, "config.sources.fluent.0.tls.crt_file", "/etc/ssl/certs/fluent.crt"),
-					resource.TestCheckResourceAttr(resourceName, "config.sources.fluent.0.tls.ca_file", "/etc/ssl/certs/ca.crt"),
-					resource.TestCheckResourceAttr(resourceName, "config.sources.fluent.0.tls.key_file", "/etc/ssl/private/fluent.key"),
-					resource.TestCheckResourceAttr(resourceName, "config.destinations.datadog_logs.0.inputs.0", "fluent-source-1"),
-				),
-			},
-		},
-	})
-}
-
-func TestAccDatadogObservabilityPipeline_httpServerSource(t *testing.T) {
-	_, providers, accProviders := testAccFrameworkMuxProviders(context.Background(), t)
-
-	resourceName := "datadog_observability_pipeline.http_server"
-=======
 					resource.TestCheckResourceAttr(resourceName, "name", "rsyslog-dest-pipeline"),
 					resource.TestCheckResourceAttr(resourceName, "config.destinations.rsyslog.0.id", "rsyslog-destination-1"),
 					resource.TestCheckResourceAttr(resourceName, "config.destinations.rsyslog.0.inputs.0", "source-1"),
@@ -1101,31 +1538,13 @@
 func TestAccDatadogObservabilityPipeline_syslogNgDestination(t *testing.T) {
 	_, providers, accProviders := testAccFrameworkMuxProviders(context.Background(), t)
 	resourceName := "datadog_observability_pipeline.syslogng_dest"
->>>>>>> 65548a35
-
-	resource.Test(t, resource.TestCase{
-		ProtoV5ProviderFactories: accProviders,
-		CheckDestroy:             testAccCheckDatadogPipelinesDestroy(providers.frameworkProvider),
-		Steps: []resource.TestStep{
-			{
-				Config: `
-<<<<<<< HEAD
-resource "datadog_observability_pipeline" "http_server" {
-  name = "http-server-pipeline"
-
-  config {
-    sources {
-      http_server {
-        id            = "http-source-1"
-        auth_strategy = "plain"
-        decoding      = "json"
-
-        tls {
-          crt_file = "/etc/ssl/certs/http.crt"
-          ca_file  = "/etc/ssl/certs/ca.crt"
-          key_file = "/etc/ssl/private/http.key"
-        }
-=======
+
+	resource.Test(t, resource.TestCase{
+		ProtoV5ProviderFactories: accProviders,
+		CheckDestroy:             testAccCheckDatadogPipelinesDestroy(providers.frameworkProvider),
+		Steps: []resource.TestStep{
+			{
+				Config: `
 resource "datadog_observability_pipeline" "syslogng_dest" {
   name = "syslogng-dest-pipeline"
 
@@ -1133,18 +1552,12 @@
     sources {
       datadog_agent {
         id = "source-1"
->>>>>>> 65548a35
       }
     }
 
     processors {}
 
     destinations {
-<<<<<<< HEAD
-      datadog_logs {
-        id     = "destination-1"
-        inputs = ["http-source-1"]
-=======
       syslog_ng {
         id     = "syslogng-destination-1"
         inputs = ["source-1"]
@@ -1153,7 +1566,6 @@
         tls {
           crt_file = "/etc/certs/syslogng.crt"
         }
->>>>>>> 65548a35
       }
     }
   }
@@ -1161,26 +1573,6 @@
 `,
 				Check: resource.ComposeTestCheckFunc(
 					testAccCheckDatadogPipelinesExists(providers.frameworkProvider),
-<<<<<<< HEAD
-					resource.TestCheckResourceAttr(resourceName, "name", "http-server-pipeline"),
-					resource.TestCheckResourceAttr(resourceName, "config.sources.http_server.0.id", "http-source-1"),
-					resource.TestCheckResourceAttr(resourceName, "config.sources.http_server.0.auth_strategy", "plain"),
-					resource.TestCheckResourceAttr(resourceName, "config.sources.http_server.0.decoding", "json"),
-					resource.TestCheckResourceAttr(resourceName, "config.sources.http_server.0.tls.crt_file", "/etc/ssl/certs/http.crt"),
-					resource.TestCheckResourceAttr(resourceName, "config.sources.http_server.0.tls.ca_file", "/etc/ssl/certs/ca.crt"),
-					resource.TestCheckResourceAttr(resourceName, "config.sources.http_server.0.tls.key_file", "/etc/ssl/private/http.key"),
-					resource.TestCheckResourceAttr(resourceName, "config.destinations.datadog_logs.0.inputs.0", "http-source-1"),
-				),
-			},
-		},
-	})
-}
-
-func TestAccDatadogObservabilityPipeline_amazonS3Source(t *testing.T) {
-	_, providers, accProviders := testAccFrameworkMuxProviders(context.Background(), t)
-
-	resourceName := "datadog_observability_pipeline.s3_source"
-=======
 					resource.TestCheckResourceAttr(resourceName, "name", "syslogng-dest-pipeline"),
 					resource.TestCheckResourceAttr(resourceName, "config.destinations.syslog_ng.0.id", "syslogng-destination-1"),
 					resource.TestCheckResourceAttr(resourceName, "config.destinations.syslog_ng.0.inputs.0", "source-1"),
@@ -1195,36 +1587,13 @@
 func TestAccDatadogObservabilityPipeline_elasticsearchDestination(t *testing.T) {
 	_, providers, accProviders := testAccFrameworkMuxProviders(context.Background(), t)
 	resourceName := "datadog_observability_pipeline.elasticsearch_dest"
->>>>>>> 65548a35
-
-	resource.Test(t, resource.TestCase{
-		ProtoV5ProviderFactories: accProviders,
-		CheckDestroy:             testAccCheckDatadogPipelinesDestroy(providers.frameworkProvider),
-		Steps: []resource.TestStep{
-			{
-				Config: `
-<<<<<<< HEAD
-resource "datadog_observability_pipeline" "s3_source" {
-  name = "amazon_s3-source-pipeline"
-
-  config {
-    sources {
-      amazon_s3 {
-        id     = "s3-source-1"
-        region = "us-east-1"
-
-        auth {
-          assume_role  = "arn:aws:iam::123456789012:role/test-role"
-          external_id  = "external-test-id"
-          session_name = "session-test"
-        }
-
-        tls {
-          crt_file = "/etc/ssl/certs/s3.crt"
-          ca_file  = "/etc/ssl/certs/s3.ca"
-          key_file = "/etc/ssl/private/s3.key"
-        }
-=======
+
+	resource.Test(t, resource.TestCase{
+		ProtoV5ProviderFactories: accProviders,
+		CheckDestroy:             testAccCheckDatadogPipelinesDestroy(providers.frameworkProvider),
+		Steps: []resource.TestStep{
+			{
+				Config: `
 resource "datadog_observability_pipeline" "elasticsearch_dest" {
   name = "elasticsearch-dest-pipeline"
 
@@ -1232,24 +1601,17 @@
     sources {
       datadog_agent {
         id = "source-1"
->>>>>>> 65548a35
       }
     }
 
     processors {}
 
     destinations {
-<<<<<<< HEAD
-      datadog_logs {
-        id     = "destination-1"
-        inputs = ["s3-source-1"]
-=======
       elasticsearch {
         id          = "elasticsearch-destination-1"
         inputs      = ["source-1"]
         api_version = "v7"
         bulk_index  = "logs-datastream"
->>>>>>> 65548a35
       }
     }
   }
@@ -1257,26 +1619,6 @@
 `,
 				Check: resource.ComposeTestCheckFunc(
 					testAccCheckDatadogPipelinesExists(providers.frameworkProvider),
-<<<<<<< HEAD
-					resource.TestCheckResourceAttr(resourceName, "config.sources.amazon_s3.0.id", "s3-source-1"),
-					resource.TestCheckResourceAttr(resourceName, "config.sources.amazon_s3.0.region", "us-east-1"),
-					resource.TestCheckResourceAttr(resourceName, "config.sources.amazon_s3.0.auth.assume_role", "arn:aws:iam::123456789012:role/test-role"),
-					resource.TestCheckResourceAttr(resourceName, "config.sources.amazon_s3.0.auth.external_id", "external-test-id"),
-					resource.TestCheckResourceAttr(resourceName, "config.sources.amazon_s3.0.auth.session_name", "session-test"),
-					resource.TestCheckResourceAttr(resourceName, "config.sources.amazon_s3.0.tls.crt_file", "/etc/ssl/certs/s3.crt"),
-					resource.TestCheckResourceAttr(resourceName, "config.sources.amazon_s3.0.tls.ca_file", "/etc/ssl/certs/s3.ca"),
-					resource.TestCheckResourceAttr(resourceName, "config.sources.amazon_s3.0.tls.key_file", "/etc/ssl/private/s3.key"),
-				),
-			},
-		},
-	})
-}
-
-func TestAccDatadogObservabilityPipeline_splunkHecSource(t *testing.T) {
-	_, providers, accProviders := testAccFrameworkMuxProviders(context.Background(), t)
-
-	resourceName := "datadog_observability_pipeline.splunk_hec"
-=======
 					resource.TestCheckResourceAttr(resourceName, "name", "elasticsearch-dest-pipeline"),
 					resource.TestCheckResourceAttr(resourceName, "config.destinations.elasticsearch.0.id", "elasticsearch-destination-1"),
 					resource.TestCheckResourceAttr(resourceName, "config.destinations.elasticsearch.0.api_version", "v7"),
@@ -1291,29 +1633,13 @@
 func TestAccDatadogObservabilityPipeline_azureStorageDestination(t *testing.T) {
 	_, providers, accProviders := testAccFrameworkMuxProviders(context.Background(), t)
 	resourceName := "datadog_observability_pipeline.azure_storage_dest"
->>>>>>> 65548a35
-
-	resource.Test(t, resource.TestCase{
-		ProtoV5ProviderFactories: accProviders,
-		CheckDestroy:             testAccCheckDatadogPipelinesDestroy(providers.frameworkProvider),
-		Steps: []resource.TestStep{
-			{
-				Config: `
-<<<<<<< HEAD
-resource "datadog_observability_pipeline" "splunk_hec" {
-  name = "splunk-hec-pipeline"
-
-  config {
-    sources {
-      splunk_hec {
-        id = "splunk-hec-source-1"
-
-        tls {
-          crt_file = "/etc/ssl/certs/splunk.crt"
-          ca_file  = "/etc/ssl/certs/ca.crt"
-          key_file = "/etc/ssl/private/splunk.key"
-        }
-=======
+
+	resource.Test(t, resource.TestCase{
+		ProtoV5ProviderFactories: accProviders,
+		CheckDestroy:             testAccCheckDatadogPipelinesDestroy(providers.frameworkProvider),
+		Steps: []resource.TestStep{
+			{
+				Config: `
 resource "datadog_observability_pipeline" "azure_storage_dest" {
   name = "azure-storage-dest-pipeline"
 
@@ -1321,24 +1647,17 @@
     sources {
       datadog_agent {
         id = "source-1"
->>>>>>> 65548a35
       }
     }
 
     processors {}
 
     destinations {
-<<<<<<< HEAD
-      datadog_logs {
-        id     = "destination-1"
-        inputs = ["splunk-hec-source-1"]
-=======
       azure_storage {
         id             = "azure-storage-destination-1"
         inputs         = ["source-1"]
         container_name = "logs-container"
         blob_prefix    = "logs/"
->>>>>>> 65548a35
       }
     }
   }
@@ -1346,22 +1665,6 @@
 `,
 				Check: resource.ComposeTestCheckFunc(
 					testAccCheckDatadogPipelinesExists(providers.frameworkProvider),
-<<<<<<< HEAD
-					resource.TestCheckResourceAttr(resourceName, "config.sources.splunk_hec.0.id", "splunk-hec-source-1"),
-					resource.TestCheckResourceAttr(resourceName, "config.sources.splunk_hec.0.tls.crt_file", "/etc/ssl/certs/splunk.crt"),
-					resource.TestCheckResourceAttr(resourceName, "config.sources.splunk_hec.0.tls.ca_file", "/etc/ssl/certs/ca.crt"),
-					resource.TestCheckResourceAttr(resourceName, "config.sources.splunk_hec.0.tls.key_file", "/etc/ssl/private/splunk.key"),
-				),
-			},
-		},
-	})
-}
-
-func TestAccDatadogObservabilityPipeline_splunkTcpSource(t *testing.T) {
-	_, providers, accProviders := testAccFrameworkMuxProviders(context.Background(), t)
-
-	resourceName := "datadog_observability_pipeline.splunk_tcp"
-=======
 					resource.TestCheckResourceAttr(resourceName, "name", "azure-storage-dest-pipeline"),
 					resource.TestCheckResourceAttr(resourceName, "config.destinations.azure_storage.0.id", "azure-storage-destination-1"),
 					resource.TestCheckResourceAttr(resourceName, "config.destinations.azure_storage.0.inputs.0", "source-1"),
@@ -1376,29 +1679,13 @@
 func TestAccDatadogObservabilityPipeline_microsoftSentinelDestination(t *testing.T) {
 	_, providers, accProviders := testAccFrameworkMuxProviders(context.Background(), t)
 	resourceName := "datadog_observability_pipeline.sentinel"
->>>>>>> 65548a35
-
-	resource.Test(t, resource.TestCase{
-		ProtoV5ProviderFactories: accProviders,
-		CheckDestroy:             testAccCheckDatadogPipelinesDestroy(providers.frameworkProvider),
-		Steps: []resource.TestStep{
-			{
-				Config: `
-<<<<<<< HEAD
-resource "datadog_observability_pipeline" "splunk_tcp" {
-  name = "splunk-tcp-pipeline"
-
-  config {
-    sources {
-      splunk_tcp {
-        id = "splunk-tcp-source-1"
-
-        tls {
-          crt_file = "/etc/ssl/certs/tcp.crt"
-          ca_file  = "/etc/ssl/certs/tcp.ca"
-          key_file = "/etc/ssl/private/tcp.key"
-        }
-=======
+
+	resource.Test(t, resource.TestCase{
+		ProtoV5ProviderFactories: accProviders,
+		CheckDestroy:             testAccCheckDatadogPipelinesDestroy(providers.frameworkProvider),
+		Steps: []resource.TestStep{
+			{
+				Config: `
 resource "datadog_observability_pipeline" "sentinel" {
   name = "sentinel-pipeline"
 
@@ -1406,18 +1693,12 @@
     sources {
       datadog_agent {
         id = "source-1"
->>>>>>> 65548a35
       }
     }
 
     processors {}
 
     destinations {
-<<<<<<< HEAD
-      datadog_logs {
-        id     = "destination-1"
-        inputs = ["splunk-tcp-source-1"]
-=======
       microsoft_sentinel {
         id               = "sentinel-dest-1"
         inputs           = ["source-1"]
@@ -1425,7 +1706,6 @@
         tenant_id        = "abcdef12-3456-7890-abcd-ef1234567890"
         dcr_immutable_id = "dcr-uuid-1234"
         table            = "CustomLogsTable"
->>>>>>> 65548a35
       }
     }
   }
@@ -1433,22 +1713,6 @@
 `,
 				Check: resource.ComposeTestCheckFunc(
 					testAccCheckDatadogPipelinesExists(providers.frameworkProvider),
-<<<<<<< HEAD
-					resource.TestCheckResourceAttr(resourceName, "config.sources.splunk_tcp.0.id", "splunk-tcp-source-1"),
-					resource.TestCheckResourceAttr(resourceName, "config.sources.splunk_tcp.0.tls.crt_file", "/etc/ssl/certs/tcp.crt"),
-					resource.TestCheckResourceAttr(resourceName, "config.sources.splunk_tcp.0.tls.ca_file", "/etc/ssl/certs/tcp.ca"),
-					resource.TestCheckResourceAttr(resourceName, "config.sources.splunk_tcp.0.tls.key_file", "/etc/ssl/private/tcp.key"),
-				),
-			},
-		},
-	})
-}
-
-func TestAccDatadogObservabilityPipeline_generateMetricsProcessor(t *testing.T) {
-	_, providers, accProviders := testAccFrameworkMuxProviders(context.Background(), t)
-
-	resourceName := "datadog_observability_pipeline.generate_metrics"
-=======
 					resource.TestCheckResourceAttr(resourceName, "name", "sentinel-pipeline"),
 					resource.TestCheckResourceAttr(resourceName, "config.destinations.microsoft_sentinel.0.id", "sentinel-dest-1"),
 					resource.TestCheckResourceAttr(resourceName, "config.destinations.microsoft_sentinel.0.client_id", "a1b2c3d4-5678-90ab-cdef-1234567890ab"),
@@ -1464,130 +1728,24 @@
 func TestAccDatadogObservabilityPipeline_sensitiveDataScannerProcessor(t *testing.T) {
 	_, providers, accProviders := testAccFrameworkMuxProviders(context.Background(), t)
 	resourceName := "datadog_observability_pipeline.sds"
->>>>>>> 65548a35
-
-	resource.Test(t, resource.TestCase{
-		ProtoV5ProviderFactories: accProviders,
-		CheckDestroy:             testAccCheckDatadogPipelinesDestroy(providers.frameworkProvider),
-		Steps: []resource.TestStep{
-			{
-				Config: `
-<<<<<<< HEAD
-resource "datadog_observability_pipeline" "generate_metrics" {
-  name = "generate-metrics-pipeline"
-=======
+
+	resource.Test(t, resource.TestCase{
+		ProtoV5ProviderFactories: accProviders,
+		CheckDestroy:             testAccCheckDatadogPipelinesDestroy(providers.frameworkProvider),
+		Steps: []resource.TestStep{
+			{
+				Config: `
 resource "datadog_observability_pipeline" "sds" {
   name = "sds-full-test"
->>>>>>> 65548a35
-
-  config {
-    sources {
-      datadog_agent {
-<<<<<<< HEAD
-        id = "source-1"
-=======
+
+  config {
+    sources {
+      datadog_agent {
         id = "source-a"
->>>>>>> 65548a35
       }
     }
 
     processors {
-<<<<<<< HEAD
-      generate_datadog_metrics {
-        id      = "generate-metrics-1"
-        include = "*"
-        inputs  = ["source-1"]
-
-        metrics {
-          name        = "logs.generated"
-          include     = "service:payments"
-          metric_type = "count"
-          group_by    = ["service", "env"]
-
-          value {
-            strategy = "increment_by_field"
-            field    = "events.count"
-          }
-        }
-
-        metrics {
-          name        = "logs.default_count"
-          include     = "service:checkout"
-          metric_type = "count"
-
-          value {
-            strategy = "increment_by_one"
-          }
-        }
-      }
-    }
-
-    destinations {
-      datadog_logs {
-        id     = "destination-1"
-        inputs = ["generate-metrics-1"]
-      }
-    }
-  }
-}
-`,
-				Check: resource.ComposeTestCheckFunc(
-					testAccCheckDatadogPipelinesExists(providers.frameworkProvider),
-					resource.TestCheckResourceAttr(resourceName, "config.processors.generate_datadog_metrics.0.id", "generate-metrics-1"),
-					resource.TestCheckResourceAttr(resourceName, "config.processors.generate_datadog_metrics.0.metrics.0.name", "logs.generated"),
-					resource.TestCheckResourceAttr(resourceName, "config.processors.generate_datadog_metrics.0.metrics.0.value.strategy", "increment_by_field"),
-					resource.TestCheckResourceAttr(resourceName, "config.processors.generate_datadog_metrics.0.metrics.1.value.strategy", "increment_by_one"),
-				),
-			},
-		},
-	})
-}
-
-func TestAccDatadogObservabilityPipeline_googleCloudStorageDestination(t *testing.T) {
-	_, providers, accProviders := testAccFrameworkMuxProviders(context.Background(), t)
-	resourceName := "datadog_observability_pipeline.gcs_dest"
-
-	resource.Test(t, resource.TestCase{
-		ProtoV5ProviderFactories: accProviders,
-		CheckDestroy:             testAccCheckDatadogPipelinesDestroy(providers.frameworkProvider),
-		Steps: []resource.TestStep{
-			{
-				Config: `
-resource "datadog_observability_pipeline" "gcs_dest" {
-  name = "gcs-destination-pipeline"
-
-  config {
-    sources {
-      datadog_agent {
-        id = "source-1"
-      }
-    }
-
-    processors {}
-
-    destinations {
-      google_cloud_storage {
-        id            = "gcs-destination-1"
-        bucket        = "my-gcs-bucket"
-        key_prefix    = "logs/"
-        storage_class = "NEARLINE"
-        acl           = "project-private"
-        inputs        = ["source-1"]
-
-        auth {
-          credentials_file = "/var/secrets/gcp-creds.json"
-        }
-
-        metadata {
-          name  = "environment"
-          value = "production"
-        }
-
-        metadata {
-          name  = "team"
-          value = "platform"
-        }
-=======
       sensitive_data_scanner {
         id      = "sds-1"
         include = "*"
@@ -1671,7 +1829,6 @@
       datadog_logs {
         id     = "sink"
         inputs = ["sds-1"]
->>>>>>> 65548a35
       }
     }
   }
@@ -1679,24 +1836,6 @@
 `,
 				Check: resource.ComposeTestCheckFunc(
 					testAccCheckDatadogPipelinesExists(providers.frameworkProvider),
-<<<<<<< HEAD
-					resource.TestCheckResourceAttr(resourceName, "config.destinations.google_cloud_storage.0.bucket", "my-gcs-bucket"),
-					resource.TestCheckResourceAttr(resourceName, "config.destinations.google_cloud_storage.0.key_prefix", "logs/"),
-					resource.TestCheckResourceAttr(resourceName, "config.destinations.google_cloud_storage.0.auth.credentials_file", "/var/secrets/gcp-creds.json"),
-					resource.TestCheckResourceAttr(resourceName, "config.destinations.google_cloud_storage.0.metadata.0.name", "environment"),
-					resource.TestCheckResourceAttr(resourceName, "config.destinations.google_cloud_storage.0.metadata.0.value", "production"),
-					resource.TestCheckResourceAttr(resourceName, "config.destinations.google_cloud_storage.0.metadata.1.name", "team"),
-					resource.TestCheckResourceAttr(resourceName, "config.destinations.google_cloud_storage.0.metadata.1.value", "platform"),
-				),
-			},
-		},
-	})
-}
-
-func TestAccDatadogObservabilityPipeline_splunkHecDestination(t *testing.T) {
-	_, providers, accProviders := testAccFrameworkMuxProviders(context.Background(), t)
-	resourceName := "datadog_observability_pipeline.splunk_hec_dest"
-=======
 
 					// Processor metadata
 					resource.TestCheckResourceAttr(resourceName, "config.processors.sensitive_data_scanner.0.id", "sds-1"),
@@ -1735,23 +1874,13 @@
 func TestAccDatadogObservabilityPipeline_sumoLogicSource(t *testing.T) {
 	_, providers, accProviders := testAccFrameworkMuxProviders(context.Background(), t)
 	resourceName := "datadog_observability_pipeline.sumo_source"
->>>>>>> 65548a35
-
-	resource.Test(t, resource.TestCase{
-		ProtoV5ProviderFactories: accProviders,
-		CheckDestroy:             testAccCheckDatadogPipelinesDestroy(providers.frameworkProvider),
-		Steps: []resource.TestStep{
-			{
-				Config: `
-<<<<<<< HEAD
-resource "datadog_observability_pipeline" "splunk_hec_dest" {
-  name = "splunk-hec-destination-pipeline"
-
-  config {
-    sources {
-      datadog_agent {
-        id = "source-1"
-=======
+
+	resource.Test(t, resource.TestCase{
+		ProtoV5ProviderFactories: accProviders,
+		CheckDestroy:             testAccCheckDatadogPipelinesDestroy(providers.frameworkProvider),
+		Steps: []resource.TestStep{
+			{
+				Config: `
 resource "datadog_observability_pipeline" "sumo_source" {
   name = "sumo-source-pipeline"
 
@@ -1759,27 +1888,15 @@
     sources {
       sumo_logic {
         id = "sumo-logic-source-1"
->>>>>>> 65548a35
       }
     }
 
     processors {}
 
     destinations {
-<<<<<<< HEAD
-      splunk_hec {
-        id     = "splunk-hec-1"
-        inputs = ["source-1"]
-
-        auto_extract_timestamp = true
-        encoding               = "json"
-        sourcetype             = "custom_sourcetype"
-        index                  = "main"
-=======
       datadog_logs {
         id     = "logs-1"
         inputs = ["sumo-logic-source-1"]
->>>>>>> 65548a35
       }
     }
   }
@@ -1787,17 +1904,9 @@
 `,
 				Check: resource.ComposeTestCheckFunc(
 					testAccCheckDatadogPipelinesExists(providers.frameworkProvider),
-<<<<<<< HEAD
-					resource.TestCheckResourceAttr(resourceName, "config.destinations.splunk_hec.0.id", "splunk-hec-1"),
-					resource.TestCheckResourceAttr(resourceName, "config.destinations.splunk_hec.0.auto_extract_timestamp", "true"),
-					resource.TestCheckResourceAttr(resourceName, "config.destinations.splunk_hec.0.encoding", "json"),
-					resource.TestCheckResourceAttr(resourceName, "config.destinations.splunk_hec.0.sourcetype", "custom_sourcetype"),
-					resource.TestCheckResourceAttr(resourceName, "config.destinations.splunk_hec.0.index", "main"),
-=======
 					resource.TestCheckResourceAttr(resourceName, "name", "sumo-source-pipeline"),
 					resource.TestCheckResourceAttr(resourceName, "config.sources.sumo_logic.0.id", "sumo-logic-source-1"),
 					resource.TestCheckResourceAttr(resourceName, "config.destinations.datadog_logs.0.inputs.0", "sumo-logic-source-1"),
->>>>>>> 65548a35
 				),
 			},
 		},

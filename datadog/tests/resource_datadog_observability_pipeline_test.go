--- conflicted
+++ resolved
@@ -652,25 +652,17 @@
 	})
 }
 
-<<<<<<< HEAD
 func TestAccDatadogObservabilityPipeline_parseGrokProcessor(t *testing.T) {
 	_, providers, accProviders := testAccFrameworkMuxProviders(context.Background(), t)
 
 	resourceName := "datadog_observability_pipeline.parse_grok"
-=======
-func TestAccDatadogObservabilityPipeline_amazonS3Source(t *testing.T) {
-	_, providers, accProviders := testAccFrameworkMuxProviders(context.Background(), t)
-
-	resourceName := "datadog_observability_pipeline.s3"
->>>>>>> 6ce812c2
-
-	resource.Test(t, resource.TestCase{
-		ProtoV5ProviderFactories: accProviders,
-		CheckDestroy:             testAccCheckDatadogPipelinesDestroy(providers.frameworkProvider),
-		Steps: []resource.TestStep{
-			{
-				Config: `
-<<<<<<< HEAD
+
+	resource.Test(t, resource.TestCase{
+		ProtoV5ProviderFactories: accProviders,
+		CheckDestroy:             testAccCheckDatadogPipelinesDestroy(providers.frameworkProvider),
+		Steps: []resource.TestStep{
+			{
+				Config: `
 resource "datadog_observability_pipeline" "parse_grok" {
   name = "parse-grok-test"
 
@@ -751,7 +743,180 @@
 	_, providers, accProviders := testAccFrameworkMuxProviders(context.Background(), t)
 
 	resourceName := "datadog_observability_pipeline.sample"
-=======
+
+	resource.Test(t, resource.TestCase{
+		ProtoV5ProviderFactories: accProviders,
+		CheckDestroy:             testAccCheckDatadogPipelinesDestroy(providers.frameworkProvider),
+		Steps: []resource.TestStep{
+			{
+				Config: `
+resource "datadog_observability_pipeline" "sample" {
+  name = "sample-pipeline"
+
+  config {
+    sources {
+      datadog_agent {
+        id = "source-1"
+      }
+    }
+
+    processors {
+      sample {
+        id      = "sample-1"
+        include = "*"
+        inputs  = ["source-1"]
+        rate    = 10
+      }
+
+      sample {
+        id      = "sample-2"
+        include = "*"
+        inputs  = ["sample-1"]
+        percentage    = 4.99
+      }	
+    }
+
+    destinations {
+      datadog_logs {
+        id     = "destination-1"
+        inputs = ["sample-2"]
+      }
+    }
+  }
+}`,
+				Check: resource.ComposeTestCheckFunc(
+					testAccCheckDatadogPipelinesExists(providers.frameworkProvider),
+					resource.TestCheckResourceAttr(resourceName, "name", "sample-pipeline"),
+					resource.TestCheckResourceAttr(resourceName, "config.processors.sample.0.id", "sample-1"),
+					resource.TestCheckResourceAttr(resourceName, "config.processors.sample.0.include", "*"),
+					resource.TestCheckResourceAttr(resourceName, "config.processors.sample.0.rate", "10"),
+					resource.TestCheckResourceAttr(resourceName, "config.processors.sample.1.id", "sample-2"),
+					resource.TestCheckResourceAttr(resourceName, "config.processors.sample.1.include", "*"),
+					resource.TestCheckResourceAttr(resourceName, "config.processors.sample.1.percentage", "4.99"),
+				),
+			},
+		},
+	})
+}
+
+func TestAccDatadogObservabilityPipeline_fluentSource(t *testing.T) {
+	_, providers, accProviders := testAccFrameworkMuxProviders(context.Background(), t)
+
+	resourceName := "datadog_observability_pipeline.fluent"
+
+	resource.Test(t, resource.TestCase{
+		ProtoV5ProviderFactories: accProviders,
+		CheckDestroy:             testAccCheckDatadogPipelinesDestroy(providers.frameworkProvider),
+		Steps: []resource.TestStep{
+			{
+				Config: `
+resource "datadog_observability_pipeline" "fluent" {
+  name = "fluent-pipeline"
+
+  config {
+    sources {
+      fluent {
+        id = "fluent-source-1"
+        tls {
+          crt_file = "/etc/ssl/certs/fluent.crt"
+          ca_file  = "/etc/ssl/certs/ca.crt"
+          key_file = "/etc/ssl/private/fluent.key"
+        }
+      }
+    }
+
+    processors {}
+
+    destinations {
+      datadog_logs {
+        id     = "destination-1"
+        inputs = ["fluent-source-1"]
+      }
+    }
+  }
+}
+`,
+				Check: resource.ComposeTestCheckFunc(
+					testAccCheckDatadogPipelinesExists(providers.frameworkProvider),
+					resource.TestCheckResourceAttr(resourceName, "name", "fluent-pipeline"),
+					resource.TestCheckResourceAttr(resourceName, "config.sources.fluent.0.id", "fluent-source-1"),
+					resource.TestCheckResourceAttr(resourceName, "config.sources.fluent.0.tls.crt_file", "/etc/ssl/certs/fluent.crt"),
+					resource.TestCheckResourceAttr(resourceName, "config.sources.fluent.0.tls.ca_file", "/etc/ssl/certs/ca.crt"),
+					resource.TestCheckResourceAttr(resourceName, "config.sources.fluent.0.tls.key_file", "/etc/ssl/private/fluent.key"),
+					resource.TestCheckResourceAttr(resourceName, "config.destinations.datadog_logs.0.inputs.0", "fluent-source-1"),
+				),
+			},
+		},
+	})
+}
+
+func TestAccDatadogObservabilityPipeline_httpServerSource(t *testing.T) {
+	_, providers, accProviders := testAccFrameworkMuxProviders(context.Background(), t)
+
+	resourceName := "datadog_observability_pipeline.http_server"
+
+	resource.Test(t, resource.TestCase{
+		ProtoV5ProviderFactories: accProviders,
+		CheckDestroy:             testAccCheckDatadogPipelinesDestroy(providers.frameworkProvider),
+		Steps: []resource.TestStep{
+			{
+				Config: `
+resource "datadog_observability_pipeline" "http_server" {
+  name = "http-server-pipeline"
+
+  config {
+    sources {
+      http_server {
+        id            = "http-source-1"
+        auth_strategy = "plain"
+        decoding      = "json"
+
+        tls {
+          crt_file = "/etc/ssl/certs/http.crt"
+          ca_file  = "/etc/ssl/certs/ca.crt"
+          key_file = "/etc/ssl/private/http.key"
+        }
+      }
+    }
+
+    processors {}
+
+    destinations {
+      datadog_logs {
+        id     = "destination-1"
+        inputs = ["http-source-1"]
+      }
+    }
+  }
+}
+`,
+				Check: resource.ComposeTestCheckFunc(
+					testAccCheckDatadogPipelinesExists(providers.frameworkProvider),
+					resource.TestCheckResourceAttr(resourceName, "name", "http-server-pipeline"),
+					resource.TestCheckResourceAttr(resourceName, "config.sources.http_server.0.id", "http-source-1"),
+					resource.TestCheckResourceAttr(resourceName, "config.sources.http_server.0.auth_strategy", "plain"),
+					resource.TestCheckResourceAttr(resourceName, "config.sources.http_server.0.decoding", "json"),
+					resource.TestCheckResourceAttr(resourceName, "config.sources.http_server.0.tls.crt_file", "/etc/ssl/certs/http.crt"),
+					resource.TestCheckResourceAttr(resourceName, "config.sources.http_server.0.tls.ca_file", "/etc/ssl/certs/ca.crt"),
+					resource.TestCheckResourceAttr(resourceName, "config.sources.http_server.0.tls.key_file", "/etc/ssl/private/http.key"),
+					resource.TestCheckResourceAttr(resourceName, "config.destinations.datadog_logs.0.inputs.0", "http-source-1"),
+				),
+			},
+		},
+	})
+}
+
+func TestAccDatadogObservabilityPipeline_amazonS3Source(t *testing.T) {
+	_, providers, accProviders := testAccFrameworkMuxProviders(context.Background(), t)
+
+	resourceName := "datadog_observability_pipeline.s3"
+
+	resource.Test(t, resource.TestCase{
+		ProtoV5ProviderFactories: accProviders,
+		CheckDestroy:             testAccCheckDatadogPipelinesDestroy(providers.frameworkProvider),
+		Steps: []resource.TestStep{
+			{
+				Config: `
 resource "datadog_observability_pipeline" "amazon_s3" {
   name = "amazon_s3-source-pipeline"
 
@@ -856,18 +1021,13 @@
 	_, providers, accProviders := testAccFrameworkMuxProviders(context.Background(), t)
 
 	resourceName := "datadog_observability_pipeline.splunk_tcp"
->>>>>>> 6ce812c2
-
-	resource.Test(t, resource.TestCase{
-		ProtoV5ProviderFactories: accProviders,
-		CheckDestroy:             testAccCheckDatadogPipelinesDestroy(providers.frameworkProvider),
-		Steps: []resource.TestStep{
-			{
-				Config: `
-<<<<<<< HEAD
-resource "datadog_observability_pipeline" "sample" {
-  name = "sample-pipeline"
-=======
+
+	resource.Test(t, resource.TestCase{
+		ProtoV5ProviderFactories: accProviders,
+		CheckDestroy:             testAccCheckDatadogPipelinesDestroy(providers.frameworkProvider),
+		Steps: []resource.TestStep{
+			{
+				Config: `
 resource "datadog_observability_pipeline" "splunk_tcp" {
   name = "splunk-tcp-pipeline"
 
@@ -920,7 +1080,6 @@
 				Config: `
 resource "datadog_observability_pipeline" "generate_metrics" {
   name = "generate-metrics-pipeline"
->>>>>>> 6ce812c2
 
   config {
     sources {
@@ -930,21 +1089,6 @@
     }
 
     processors {
-<<<<<<< HEAD
-      sample {
-        id      = "sample-1"
-        include = "*"
-        inputs  = ["source-1"]
-        rate    = 10
-      }
-
-      sample {
-        id      = "sample-2"
-        include = "*"
-        inputs  = ["sample-1"]
-        percentage    = 4.99
-      }	
-=======
       generate_datadog_metrics {
         id      = "generate-metrics-1"
         include = "*"
@@ -972,38 +1116,11 @@
           }
         }
       }
->>>>>>> 6ce812c2
-    }
-
-    destinations {
-      datadog_logs {
-        id     = "destination-1"
-<<<<<<< HEAD
-        inputs = ["sample-2"]
-      }
-    }
-  }
-}`,
-				Check: resource.ComposeTestCheckFunc(
-					testAccCheckDatadogPipelinesExists(providers.frameworkProvider),
-					resource.TestCheckResourceAttr(resourceName, "name", "sample-pipeline"),
-					resource.TestCheckResourceAttr(resourceName, "config.processors.sample.0.id", "sample-1"),
-					resource.TestCheckResourceAttr(resourceName, "config.processors.sample.0.include", "*"),
-					resource.TestCheckResourceAttr(resourceName, "config.processors.sample.0.rate", "10"),
-					resource.TestCheckResourceAttr(resourceName, "config.processors.sample.1.id", "sample-2"),
-					resource.TestCheckResourceAttr(resourceName, "config.processors.sample.1.include", "*"),
-					resource.TestCheckResourceAttr(resourceName, "config.processors.sample.1.percentage", "4.99"),
-				),
-			},
-		},
-	})
-}
-
-func TestAccDatadogObservabilityPipeline_fluentSource(t *testing.T) {
-	_, providers, accProviders := testAccFrameworkMuxProviders(context.Background(), t)
-
-	resourceName := "datadog_observability_pipeline.fluent"
-=======
+    }
+
+    destinations {
+      datadog_logs {
+        id     = "destination-1"
         inputs = ["generate-metrics-1"]
       }
     }
@@ -1025,28 +1142,13 @@
 func TestAccDatadogObservabilityPipeline_googleCloudStorageDestination(t *testing.T) {
 	_, providers, accProviders := testAccFrameworkMuxProviders(context.Background(), t)
 	resourceName := "datadog_observability_pipeline.gcs_dest"
->>>>>>> 6ce812c2
-
-	resource.Test(t, resource.TestCase{
-		ProtoV5ProviderFactories: accProviders,
-		CheckDestroy:             testAccCheckDatadogPipelinesDestroy(providers.frameworkProvider),
-		Steps: []resource.TestStep{
-			{
-				Config: `
-<<<<<<< HEAD
-resource "datadog_observability_pipeline" "fluent" {
-  name = "fluent-pipeline"
-
-  config {
-    sources {
-      fluent {
-        id = "fluent-source-1"
-        tls {
-          crt_file = "/etc/ssl/certs/fluent.crt"
-          ca_file  = "/etc/ssl/certs/ca.crt"
-          key_file = "/etc/ssl/private/fluent.key"
-        }
-=======
+
+	resource.Test(t, resource.TestCase{
+		ProtoV5ProviderFactories: accProviders,
+		CheckDestroy:             testAccCheckDatadogPipelinesDestroy(providers.frameworkProvider),
+		Steps: []resource.TestStep{
+			{
+				Config: `
 resource "datadog_observability_pipeline" "gcs_dest" {
   name = "gcs-destination-pipeline"
 
@@ -1054,18 +1156,12 @@
     sources {
       datadog_agent {
         id = "source-1"
->>>>>>> 6ce812c2
       }
     }
 
     processors {}
 
     destinations {
-<<<<<<< HEAD
-      datadog_logs {
-        id     = "destination-1"
-        inputs = ["fluent-source-1"]
-=======
       google_cloud_storage {
         id            = "gcs-destination-1"
         bucket        = "my-gcs-bucket"
@@ -1087,7 +1183,6 @@
           name  = "team"
           value = "platform"
         }
->>>>>>> 6ce812c2
       }
     }
   }
@@ -1095,24 +1190,6 @@
 `,
 				Check: resource.ComposeTestCheckFunc(
 					testAccCheckDatadogPipelinesExists(providers.frameworkProvider),
-<<<<<<< HEAD
-					resource.TestCheckResourceAttr(resourceName, "name", "fluent-pipeline"),
-					resource.TestCheckResourceAttr(resourceName, "config.sources.fluent.0.id", "fluent-source-1"),
-					resource.TestCheckResourceAttr(resourceName, "config.sources.fluent.0.tls.crt_file", "/etc/ssl/certs/fluent.crt"),
-					resource.TestCheckResourceAttr(resourceName, "config.sources.fluent.0.tls.ca_file", "/etc/ssl/certs/ca.crt"),
-					resource.TestCheckResourceAttr(resourceName, "config.sources.fluent.0.tls.key_file", "/etc/ssl/private/fluent.key"),
-					resource.TestCheckResourceAttr(resourceName, "config.destinations.datadog_logs.0.inputs.0", "fluent-source-1"),
-				),
-			},
-		},
-	})
-}
-
-func TestAccDatadogObservabilityPipeline_httpServerSource(t *testing.T) {
-	_, providers, accProviders := testAccFrameworkMuxProviders(context.Background(), t)
-
-	resourceName := "datadog_observability_pipeline.http_server"
-=======
 					resource.TestCheckResourceAttr(resourceName, "config.destinations.google_cloud_storage.0.bucket", "my-gcs-bucket"),
 					resource.TestCheckResourceAttr(resourceName, "config.destinations.google_cloud_storage.0.key_prefix", "logs/"),
 					resource.TestCheckResourceAttr(resourceName, "config.destinations.google_cloud_storage.0.auth.credentials_file", "/var/secrets/gcp-creds.json"),
@@ -1129,31 +1206,13 @@
 func TestAccDatadogObservabilityPipeline_splunkHecDestination(t *testing.T) {
 	_, providers, accProviders := testAccFrameworkMuxProviders(context.Background(), t)
 	resourceName := "datadog_observability_pipeline.splunk_hec_dest"
->>>>>>> 6ce812c2
-
-	resource.Test(t, resource.TestCase{
-		ProtoV5ProviderFactories: accProviders,
-		CheckDestroy:             testAccCheckDatadogPipelinesDestroy(providers.frameworkProvider),
-		Steps: []resource.TestStep{
-			{
-				Config: `
-<<<<<<< HEAD
-resource "datadog_observability_pipeline" "http_server" {
-  name = "http-server-pipeline"
-
-  config {
-    sources {
-      http_server {
-        id            = "http-source-1"
-        auth_strategy = "plain"
-        decoding      = "json"
-
-        tls {
-          crt_file = "/etc/ssl/certs/http.crt"
-          ca_file  = "/etc/ssl/certs/ca.crt"
-          key_file = "/etc/ssl/private/http.key"
-        }
-=======
+
+	resource.Test(t, resource.TestCase{
+		ProtoV5ProviderFactories: accProviders,
+		CheckDestroy:             testAccCheckDatadogPipelinesDestroy(providers.frameworkProvider),
+		Steps: []resource.TestStep{
+			{
+				Config: `
 resource "datadog_observability_pipeline" "splunk_hec_dest" {
   name = "splunk-hec-destination-pipeline"
 
@@ -1161,18 +1220,12 @@
     sources {
       datadog_agent {
         id = "source-1"
->>>>>>> 6ce812c2
       }
     }
 
     processors {}
 
     destinations {
-<<<<<<< HEAD
-      datadog_logs {
-        id     = "destination-1"
-        inputs = ["http-source-1"]
-=======
       splunk_hec {
         id     = "splunk-hec-1"
         inputs = ["source-1"]
@@ -1181,7 +1234,6 @@
         encoding               = "json"
         sourcetype             = "custom_sourcetype"
         index                  = "main"
->>>>>>> 6ce812c2
       }
     }
   }
@@ -1189,22 +1241,11 @@
 `,
 				Check: resource.ComposeTestCheckFunc(
 					testAccCheckDatadogPipelinesExists(providers.frameworkProvider),
-<<<<<<< HEAD
-					resource.TestCheckResourceAttr(resourceName, "name", "http-server-pipeline"),
-					resource.TestCheckResourceAttr(resourceName, "config.sources.http_server.0.id", "http-source-1"),
-					resource.TestCheckResourceAttr(resourceName, "config.sources.http_server.0.auth_strategy", "plain"),
-					resource.TestCheckResourceAttr(resourceName, "config.sources.http_server.0.decoding", "json"),
-					resource.TestCheckResourceAttr(resourceName, "config.sources.http_server.0.tls.crt_file", "/etc/ssl/certs/http.crt"),
-					resource.TestCheckResourceAttr(resourceName, "config.sources.http_server.0.tls.ca_file", "/etc/ssl/certs/ca.crt"),
-					resource.TestCheckResourceAttr(resourceName, "config.sources.http_server.0.tls.key_file", "/etc/ssl/private/http.key"),
-					resource.TestCheckResourceAttr(resourceName, "config.destinations.datadog_logs.0.inputs.0", "http-source-1"),
-=======
 					resource.TestCheckResourceAttr(resourceName, "config.destinations.splunk_hec.0.id", "splunk-hec-1"),
 					resource.TestCheckResourceAttr(resourceName, "config.destinations.splunk_hec.0.auto_extract_timestamp", "true"),
 					resource.TestCheckResourceAttr(resourceName, "config.destinations.splunk_hec.0.encoding", "json"),
 					resource.TestCheckResourceAttr(resourceName, "config.destinations.splunk_hec.0.sourcetype", "custom_sourcetype"),
 					resource.TestCheckResourceAttr(resourceName, "config.destinations.splunk_hec.0.index", "main"),
->>>>>>> 6ce812c2
 				),
 			},
 		},

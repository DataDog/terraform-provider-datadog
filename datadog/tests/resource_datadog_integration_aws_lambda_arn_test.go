--- conflicted
+++ resolved
@@ -43,15 +43,11 @@
 
 func TestAccDatadogIntegrationAWSLambdaArnAccessKey(t *testing.T) {
 	t.Parallel()
-<<<<<<< HEAD
-	ctx, providers, accProviders := testAccFrameworkMuxProviders(context.Background(), t)
-=======
 	if !isReplaying() {
 		t.Skip("Account ID is not returned with invalid AWS accounts using access_key_id")
 		return
 	}
-	ctx, accProviders := testAccProviders(context.Background(), t)
->>>>>>> 8a7e56d2
+	ctx, providers, accProviders := testAccFrameworkMuxProviders(context.Background(), t)
 	accessKeyID := uniqueAWSAccessKeyID(ctx, t)
 
 	resource.Test(t, resource.TestCase{

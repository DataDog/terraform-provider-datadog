---
version: 1
interactions:
- request:
    body: |
<<<<<<< HEAD
      {"description":"Created using the Datadog provider in Terraform","id":"","is_read_only":true,"layout_type":"ordered","notify_list":[],"template_variable_presets":[],"template_variables":[],"title":"tf-TestAccDatadogDashboardSLO-local-1615587282","widgets":[{"definition":{"show_error_budget":true,"slo_id":"b4c7739b2af25f9d947f828730357832","time_windows":["90d","previous_week","month_to_date"],"title_align":"center","title_size":"16","type":"slo","view_mode":"both","view_type":"detail"}}]}
=======
      {"description":"Created using the Datadog provider in Terraform","id":"","is_read_only":true,"layout_type":"ordered","notify_list":[],"template_variable_presets":[],"template_variables":[],"title":"tf-TestAccDatadogDashboardSLO-local-1616538980","widgets":[{"definition":{"global_time_target":"99.0","show_error_budget":true,"slo_id":"b4c7739b2af25f9d947f828730357832","time_windows":["90d","previous_week","global_time"],"title_align":"center","title_size":"16","type":"slo","view_mode":"both","view_type":"detail"}}]}
>>>>>>> b77ba0c0
    form: {}
    headers:
      Accept:
      - application/json
      Content-Type:
      - application/json
      Dd-Operation-Id:
      - CreateDashboard
      User-Agent:
<<<<<<< HEAD
      - terraform-provider-datadog/dev (terraform 2.4.4; terraform-cli 0.14.7) datadog-api-client-go/1.0.0-beta.16 (go go1.15.3; os darwin; arch amd64)
    url: https://api.datadoghq.com/api/v1/dashboard
    method: POST
  response:
    body: '{"notify_list":[],"description":"Created using the Datadog provider in Terraform","author_name":null,"template_variable_presets":[],"template_variables":[],"is_read_only":true,"id":"bdf-g8m-kji","title":"tf-TestAccDatadogDashboardSLO-local-1615587282","url":"/dashboard/bdf-g8m-kji/tf-testaccdatadogdashboardslo-local-1615587282","created_at":"2021-03-12T22:14:45.659235+00:00","modified_at":"2021-03-12T22:14:45.659235+00:00","author_handle":"frog@datadoghq.com","widgets":[{"definition":{"time_windows":["90d","previous_week","month_to_date"],"title_size":"16","show_error_budget":true,"view_type":"detail","title_align":"center","slo_id":"b4c7739b2af25f9d947f828730357832","view_mode":"both","type":"slo"},"id":4525675315090097}],"layout_type":"ordered"}'
=======
      - terraform-provider-datadog/dev (terraform 1.16.0; terraform-cli 0.12.7-sdk) datadog-api-client-go/1.0.0-beta.19+dev (go go1.15.3; os darwin; arch amd64)
    url: https://api.datadoghq.com/api/v1/dashboard
    method: POST
  response:
    body: '{"notify_list":[],"description":"Created using the Datadog provider in Terraform","author_name":null,"template_variable_presets":[],"template_variables":[],"is_read_only":true,"id":"ksw-r7e-s4x","title":"tf-TestAccDatadogDashboardSLO-local-1616538980","url":"/dashboard/ksw-r7e-s4x/tf-testaccdatadogdashboardslo-local-1616538980","created_at":"2021-03-23T22:36:21.561553+00:00","modified_at":"2021-03-23T22:36:21.561553+00:00","author_handle":"frog@datadoghq.com","widgets":[{"definition":{"time_windows":["90d","previous_week","global_time"],"title_size":"16","show_error_budget":true,"view_type":"detail","title_align":"center","slo_id":"b4c7739b2af25f9d947f828730357832","view_mode":"both","global_time_target":"99.0","type":"slo"},"id":8695928013274395}],"layout_type":"ordered"}'
>>>>>>> b77ba0c0
    headers:
      Cache-Control:
      - no-cache
      Connection:
      - keep-alive
      Content-Security-Policy:
      - frame-ancestors 'self'; report-uri https://api.datadoghq.com/csp-report
      Content-Type:
      - application/json
      Date:
<<<<<<< HEAD
      - Fri, 12 Mar 2021 22:14:48 GMT
=======
      - Tue, 23 Mar 2021 22:36:25 GMT
>>>>>>> b77ba0c0
      Pragma:
      - no-cache
      Strict-Transport-Security:
      - max-age=15724800;
      Vary:
      - Accept-Encoding
      X-Content-Type-Options:
      - nosniff
      X-Dd-Debug:
      - LcgNasIYBRkNppmD6mCKE9J6iv0eEjosuuHR5V5zw2fWbR54i39C8dhdK8zDq/40
      X-Dd-Version:
<<<<<<< HEAD
      - "35.4088130"
=======
      - "35.4160494"
>>>>>>> b77ba0c0
      X-Frame-Options:
      - SAMEORIGIN
    status: 200 OK
    code: 200
    duration: ""
- request:
    body: ""
    form: {}
    headers:
      Accept:
      - application/json
      Dd-Operation-Id:
      - GetDashboard
      User-Agent:
<<<<<<< HEAD
      - terraform-provider-datadog/dev (terraform 2.4.4; terraform-cli 0.14.7) datadog-api-client-go/1.0.0-beta.16 (go go1.15.3; os darwin; arch amd64)
    url: https://api.datadoghq.com/api/v1/dashboard/bdf-g8m-kji
    method: GET
  response:
    body: '{"notify_list":[],"description":"Created using the Datadog provider in Terraform","author_name":null,"template_variable_presets":[],"template_variables":[],"is_read_only":true,"id":"bdf-g8m-kji","title":"tf-TestAccDatadogDashboardSLO-local-1615587282","url":"/dashboard/bdf-g8m-kji/tf-testaccdatadogdashboardslo-local-1615587282","created_at":"2021-03-12T22:14:45.659235+00:00","modified_at":"2021-03-12T22:14:45.659235+00:00","author_handle":"frog@datadoghq.com","widgets":[{"definition":{"time_windows":["90d","previous_week","month_to_date"],"title_size":"16","show_error_budget":true,"view_type":"detail","title_align":"center","slo_id":"b4c7739b2af25f9d947f828730357832","view_mode":"both","type":"slo"},"id":4525675315090097}],"layout_type":"ordered"}'
=======
      - terraform-provider-datadog/dev (terraform 1.16.0; terraform-cli 0.12.7-sdk) datadog-api-client-go/1.0.0-beta.19+dev (go go1.15.3; os darwin; arch amd64)
    url: https://api.datadoghq.com/api/v1/dashboard/ksw-r7e-s4x
    method: GET
  response:
    body: '{"notify_list":[],"description":"Created using the Datadog provider in Terraform","author_name":null,"template_variable_presets":[],"template_variables":[],"is_read_only":true,"id":"ksw-r7e-s4x","title":"tf-TestAccDatadogDashboardSLO-local-1616538980","url":"/dashboard/ksw-r7e-s4x/tf-testaccdatadogdashboardslo-local-1616538980","created_at":"2021-03-23T22:36:21.561553+00:00","modified_at":"2021-03-23T22:36:21.561553+00:00","author_handle":"frog@datadoghq.com","widgets":[{"definition":{"time_windows":["90d","previous_week","global_time"],"title_size":"16","show_error_budget":true,"view_type":"detail","title_align":"center","slo_id":"b4c7739b2af25f9d947f828730357832","view_mode":"both","global_time_target":"99.0","type":"slo"},"id":8695928013274395}],"layout_type":"ordered"}'
>>>>>>> b77ba0c0
    headers:
      Cache-Control:
      - no-cache
      Connection:
      - keep-alive
      Content-Security-Policy:
      - frame-ancestors 'self'; report-uri https://api.datadoghq.com/csp-report
      Content-Type:
      - application/json
      Date:
<<<<<<< HEAD
      - Fri, 12 Mar 2021 22:14:48 GMT
=======
      - Tue, 23 Mar 2021 22:36:25 GMT
>>>>>>> b77ba0c0
      Pragma:
      - no-cache
      Strict-Transport-Security:
      - max-age=15724800;
      Vary:
      - Accept-Encoding
      X-Content-Type-Options:
      - nosniff
      X-Dd-Debug:
<<<<<<< HEAD
      - nLnnBNvlCFDECRnZvzDb0z4sAO35G+IMidcAs8vrCKyjvsKWE8Yd9S3n6OjZ1qRN
      X-Dd-Version:
      - "35.4088130"
=======
      - mNzaoDhdDKO7t4QSrAe5X7pHd0bJND187D+vRbwoluXouE2m1UaQQX0RGCvRpLVE
      X-Dd-Version:
      - "35.4160494"
>>>>>>> b77ba0c0
      X-Frame-Options:
      - SAMEORIGIN
    status: 200 OK
    code: 200
    duration: ""
- request:
    body: ""
    form: {}
    headers:
      Accept:
      - application/json
      Dd-Operation-Id:
      - GetDashboard
      User-Agent:
<<<<<<< HEAD
      - terraform-provider-datadog/dev (terraform 2.4.4; terraform-cli 0.14.7) datadog-api-client-go/1.0.0-beta.16 (go go1.15.3; os darwin; arch amd64)
    url: https://api.datadoghq.com/api/v1/dashboard/bdf-g8m-kji
    method: GET
  response:
    body: '{"notify_list":[],"description":"Created using the Datadog provider in Terraform","author_name":null,"template_variable_presets":[],"template_variables":[],"is_read_only":true,"id":"bdf-g8m-kji","title":"tf-TestAccDatadogDashboardSLO-local-1615587282","url":"/dashboard/bdf-g8m-kji/tf-testaccdatadogdashboardslo-local-1615587282","created_at":"2021-03-12T22:14:45.659235+00:00","modified_at":"2021-03-12T22:14:45.659235+00:00","author_handle":"frog@datadoghq.com","widgets":[{"definition":{"time_windows":["90d","previous_week","month_to_date"],"title_size":"16","show_error_budget":true,"view_type":"detail","title_align":"center","slo_id":"b4c7739b2af25f9d947f828730357832","view_mode":"both","type":"slo"},"id":4525675315090097}],"layout_type":"ordered"}'
=======
      - terraform-provider-datadog/dev (terraform 1.16.0; terraform-cli 0.12.7-sdk) datadog-api-client-go/1.0.0-beta.19+dev (go go1.15.3; os darwin; arch amd64)
    url: https://api.datadoghq.com/api/v1/dashboard/ksw-r7e-s4x
    method: GET
  response:
    body: '{"notify_list":[],"description":"Created using the Datadog provider in Terraform","author_name":null,"template_variable_presets":[],"template_variables":[],"is_read_only":true,"id":"ksw-r7e-s4x","title":"tf-TestAccDatadogDashboardSLO-local-1616538980","url":"/dashboard/ksw-r7e-s4x/tf-testaccdatadogdashboardslo-local-1616538980","created_at":"2021-03-23T22:36:21.561553+00:00","modified_at":"2021-03-23T22:36:21.561553+00:00","author_handle":"frog@datadoghq.com","widgets":[{"definition":{"time_windows":["90d","previous_week","global_time"],"title_size":"16","show_error_budget":true,"view_type":"detail","title_align":"center","slo_id":"b4c7739b2af25f9d947f828730357832","view_mode":"both","global_time_target":"99.0","type":"slo"},"id":8695928013274395}],"layout_type":"ordered"}'
>>>>>>> b77ba0c0
    headers:
      Cache-Control:
      - no-cache
      Connection:
      - keep-alive
      Content-Security-Policy:
      - frame-ancestors 'self'; report-uri https://api.datadoghq.com/csp-report
      Content-Type:
      - application/json
      Date:
<<<<<<< HEAD
      - Fri, 12 Mar 2021 22:14:48 GMT
=======
      - Tue, 23 Mar 2021 22:36:25 GMT
>>>>>>> b77ba0c0
      Pragma:
      - no-cache
      Strict-Transport-Security:
      - max-age=15724800;
      Vary:
      - Accept-Encoding
      X-Content-Type-Options:
      - nosniff
      X-Dd-Debug:
<<<<<<< HEAD
      - LcgNasIYBRkNppmD6mCKE9J6iv0eEjosuuHR5V5zw2fWbR54i39C8dhdK8zDq/40
      X-Dd-Version:
      - "35.4088130"
=======
      - PhosSd3Ch1B6B0DXI71steKUi7XhPDttnPiIP1NdXTw0VJNWpoUnYyBmODS5ne3q
      X-Dd-Version:
      - "35.4160494"
>>>>>>> b77ba0c0
      X-Frame-Options:
      - SAMEORIGIN
    status: 200 OK
    code: 200
    duration: ""
- request:
    body: ""
    form: {}
    headers:
      Accept:
      - application/json
      Dd-Operation-Id:
      - GetDashboard
      User-Agent:
<<<<<<< HEAD
      - terraform-provider-datadog/dev (terraform 2.4.4; terraform-cli 0.14.7) datadog-api-client-go/1.0.0-beta.16 (go go1.15.3; os darwin; arch amd64)
    url: https://api.datadoghq.com/api/v1/dashboard/bdf-g8m-kji
    method: GET
  response:
    body: '{"notify_list":[],"description":"Created using the Datadog provider in Terraform","author_name":null,"template_variable_presets":[],"template_variables":[],"is_read_only":true,"id":"bdf-g8m-kji","title":"tf-TestAccDatadogDashboardSLO-local-1615587282","url":"/dashboard/bdf-g8m-kji/tf-testaccdatadogdashboardslo-local-1615587282","created_at":"2021-03-12T22:14:45.659235+00:00","modified_at":"2021-03-12T22:14:45.659235+00:00","author_handle":"frog@datadoghq.com","widgets":[{"definition":{"time_windows":["90d","previous_week","month_to_date"],"title_size":"16","show_error_budget":true,"view_type":"detail","title_align":"center","slo_id":"b4c7739b2af25f9d947f828730357832","view_mode":"both","type":"slo"},"id":4525675315090097}],"layout_type":"ordered"}'
=======
      - terraform-provider-datadog/dev (terraform 1.16.0; terraform-cli 0.12.7-sdk) datadog-api-client-go/1.0.0-beta.19+dev (go go1.15.3; os darwin; arch amd64)
    url: https://api.datadoghq.com/api/v1/dashboard/ksw-r7e-s4x
    method: GET
  response:
    body: '{"notify_list":[],"description":"Created using the Datadog provider in Terraform","author_name":null,"template_variable_presets":[],"template_variables":[],"is_read_only":true,"id":"ksw-r7e-s4x","title":"tf-TestAccDatadogDashboardSLO-local-1616538980","url":"/dashboard/ksw-r7e-s4x/tf-testaccdatadogdashboardslo-local-1616538980","created_at":"2021-03-23T22:36:21.561553+00:00","modified_at":"2021-03-23T22:36:21.561553+00:00","author_handle":"frog@datadoghq.com","widgets":[{"definition":{"time_windows":["90d","previous_week","global_time"],"title_size":"16","show_error_budget":true,"view_type":"detail","title_align":"center","slo_id":"b4c7739b2af25f9d947f828730357832","view_mode":"both","global_time_target":"99.0","type":"slo"},"id":8695928013274395}],"layout_type":"ordered"}'
>>>>>>> b77ba0c0
    headers:
      Cache-Control:
      - no-cache
      Connection:
      - keep-alive
      Content-Security-Policy:
      - frame-ancestors 'self'; report-uri https://api.datadoghq.com/csp-report
      Content-Type:
      - application/json
      Date:
<<<<<<< HEAD
      - Fri, 12 Mar 2021 22:14:49 GMT
=======
      - Tue, 23 Mar 2021 22:36:25 GMT
>>>>>>> b77ba0c0
      Pragma:
      - no-cache
      Strict-Transport-Security:
      - max-age=15724800;
      Vary:
      - Accept-Encoding
      X-Content-Type-Options:
      - nosniff
      X-Dd-Debug:
<<<<<<< HEAD
      - vdJ3/nHEY1ioXQ6pQrBVvsQK1s4yyc+wufBMPSoXql71qZVuP/xMdtNo6DafhOAk
      X-Dd-Version:
      - "35.4088130"
=======
      - dCmL/3rURV6BPeaqeP3Rxigq41m5CAb17XjrRE42uZ01zpr07HVhbL5/3TWMkvgu
      X-Dd-Version:
      - "35.4160494"
      X-Frame-Options:
      - SAMEORIGIN
    status: 200 OK
    code: 200
    duration: ""
- request:
    body: ""
    form: {}
    headers:
      Accept:
      - application/json
      Dd-Operation-Id:
      - GetDashboard
      User-Agent:
      - terraform-provider-datadog/dev (terraform 1.16.0; terraform-cli 0.12.7-sdk) datadog-api-client-go/1.0.0-beta.19+dev (go go1.15.3; os darwin; arch amd64)
    url: https://api.datadoghq.com/api/v1/dashboard/ksw-r7e-s4x
    method: GET
  response:
    body: '{"notify_list":[],"description":"Created using the Datadog provider in Terraform","author_name":null,"template_variable_presets":[],"template_variables":[],"is_read_only":true,"id":"ksw-r7e-s4x","title":"tf-TestAccDatadogDashboardSLO-local-1616538980","url":"/dashboard/ksw-r7e-s4x/tf-testaccdatadogdashboardslo-local-1616538980","created_at":"2021-03-23T22:36:21.561553+00:00","modified_at":"2021-03-23T22:36:21.561553+00:00","author_handle":"frog@datadoghq.com","widgets":[{"definition":{"time_windows":["90d","previous_week","global_time"],"title_size":"16","show_error_budget":true,"view_type":"detail","title_align":"center","slo_id":"b4c7739b2af25f9d947f828730357832","view_mode":"both","global_time_target":"99.0","type":"slo"},"id":8695928013274395}],"layout_type":"ordered"}'
    headers:
      Cache-Control:
      - no-cache
      Connection:
      - keep-alive
      Content-Security-Policy:
      - frame-ancestors 'self'; report-uri https://api.datadoghq.com/csp-report
      Content-Type:
      - application/json
      Date:
      - Tue, 23 Mar 2021 22:36:26 GMT
      Pragma:
      - no-cache
      Strict-Transport-Security:
      - max-age=15724800;
      Vary:
      - Accept-Encoding
      X-Content-Type-Options:
      - nosniff
      X-Dd-Debug:
      - bgHykj7A9bfZx0Y5ZO3swhhp5tGUSNJHqFWR868+qg087CYrDOd5hQslC+noiEtH
      X-Dd-Version:
      - "35.4160494"
>>>>>>> b77ba0c0
      X-Frame-Options:
      - SAMEORIGIN
    status: 200 OK
    code: 200
    duration: ""
- request:
    body: ""
    form: {}
    headers:
      Accept:
      - application/json
      Dd-Operation-Id:
      - DeleteDashboard
      User-Agent:
<<<<<<< HEAD
      - terraform-provider-datadog/dev (terraform 2.4.4; terraform-cli ) datadog-api-client-go/1.0.0-beta.16 (go go1.15.3; os darwin; arch amd64)
    url: https://api.datadoghq.com/api/v1/dashboard/bdf-g8m-kji
    method: DELETE
  response:
    body: '{"deleted_dashboard_id":"bdf-g8m-kji"}'
=======
      - terraform-provider-datadog/dev (terraform 1.16.0; terraform-cli 0.12.7-sdk) datadog-api-client-go/1.0.0-beta.19+dev (go go1.15.3; os darwin; arch amd64)
    url: https://api.datadoghq.com/api/v1/dashboard/ksw-r7e-s4x
    method: DELETE
  response:
    body: '{"deleted_dashboard_id":"ksw-r7e-s4x"}'
>>>>>>> b77ba0c0
    headers:
      Cache-Control:
      - no-cache
      Connection:
      - keep-alive
      Content-Security-Policy:
      - frame-ancestors 'self'; report-uri https://api.datadoghq.com/csp-report
      Content-Type:
      - application/json
      Date:
<<<<<<< HEAD
      - Fri, 12 Mar 2021 22:14:51 GMT
=======
      - Tue, 23 Mar 2021 22:36:26 GMT
>>>>>>> b77ba0c0
      Pragma:
      - no-cache
      Strict-Transport-Security:
      - max-age=15724800;
      Vary:
      - Accept-Encoding
      X-Content-Type-Options:
      - nosniff
      X-Dd-Debug:
<<<<<<< HEAD
      - PhosSd3Ch1B6B0DXI71steKUi7XhPDttnPiIP1NdXTw0VJNWpoUnYyBmODS5ne3q
      X-Dd-Version:
      - "35.4088130"
=======
      - l8RQo2maZqJf6GFThBbKNE6dvthz6njusVtau3dPXJWL2RLFoN81H+BLPB/1xgs1
      X-Dd-Version:
      - "35.4160494"
>>>>>>> b77ba0c0
      X-Frame-Options:
      - SAMEORIGIN
    status: 200 OK
    code: 200
    duration: ""
- request:
    body: ""
    form: {}
    headers:
      Accept:
      - application/json
      Dd-Operation-Id:
      - GetDashboard
      User-Agent:
<<<<<<< HEAD
      - terraform-provider-datadog/dev (terraform 2.4.4; terraform-cli ) datadog-api-client-go/1.0.0-beta.16 (go go1.15.3; os darwin; arch amd64)
    url: https://api.datadoghq.com/api/v1/dashboard/bdf-g8m-kji
    method: GET
  response:
    body: '{"errors": ["Dashboard with ID bdf-g8m-kji not found"]}'
=======
      - terraform-provider-datadog/dev (terraform 1.16.0; terraform-cli 0.12.7-sdk) datadog-api-client-go/1.0.0-beta.19+dev (go go1.15.3; os darwin; arch amd64)
    url: https://api.datadoghq.com/api/v1/dashboard/ksw-r7e-s4x
    method: GET
  response:
    body: '{"errors": ["Dashboard with ID ksw-r7e-s4x not found"]}'
>>>>>>> b77ba0c0
    headers:
      Cache-Control:
      - no-cache
      Connection:
      - keep-alive
      Content-Security-Policy:
      - frame-ancestors 'self'; report-uri https://api.datadoghq.com/csp-report
      Content-Type:
      - application/json
      Date:
<<<<<<< HEAD
      - Fri, 12 Mar 2021 22:14:51 GMT
=======
      - Tue, 23 Mar 2021 22:36:26 GMT
>>>>>>> b77ba0c0
      Pragma:
      - no-cache
      Strict-Transport-Security:
      - max-age=15724800;
      Vary:
      - Accept-Encoding
      X-Content-Type-Options:
      - nosniff
      X-Dd-Version:
<<<<<<< HEAD
      - "35.4088130"
=======
      - "35.4160494"
>>>>>>> b77ba0c0
      X-Frame-Options:
      - SAMEORIGIN
    status: 404 Not Found
    code: 404
    duration: ""<|MERGE_RESOLUTION|>--- conflicted
+++ resolved
@@ -3,11 +3,7 @@
 interactions:
 - request:
     body: |
-<<<<<<< HEAD
-      {"description":"Created using the Datadog provider in Terraform","id":"","is_read_only":true,"layout_type":"ordered","notify_list":[],"template_variable_presets":[],"template_variables":[],"title":"tf-TestAccDatadogDashboardSLO-local-1615587282","widgets":[{"definition":{"show_error_budget":true,"slo_id":"b4c7739b2af25f9d947f828730357832","time_windows":["90d","previous_week","month_to_date"],"title_align":"center","title_size":"16","type":"slo","view_mode":"both","view_type":"detail"}}]}
-=======
-      {"description":"Created using the Datadog provider in Terraform","id":"","is_read_only":true,"layout_type":"ordered","notify_list":[],"template_variable_presets":[],"template_variables":[],"title":"tf-TestAccDatadogDashboardSLO-local-1616538980","widgets":[{"definition":{"global_time_target":"99.0","show_error_budget":true,"slo_id":"b4c7739b2af25f9d947f828730357832","time_windows":["90d","previous_week","global_time"],"title_align":"center","title_size":"16","type":"slo","view_mode":"both","view_type":"detail"}}]}
->>>>>>> b77ba0c0
+      {"description":"Created using the Datadog provider in Terraform","id":"","is_read_only":true,"layout_type":"ordered","notify_list":[],"template_variable_presets":[],"template_variables":[],"title":"tf-TestAccDatadogDashboardSLO-local-1616698450","widgets":[{"definition":{"global_time_target":"99.0","show_error_budget":true,"slo_id":"b4c7739b2af25f9d947f828730357832","time_windows":["90d","previous_week","global_time"],"title_align":"center","title_size":"16","type":"slo","view_mode":"both","view_type":"detail"}}]}
     form: {}
     headers:
       Accept:
@@ -17,34 +13,64 @@
       Dd-Operation-Id:
       - CreateDashboard
       User-Agent:
-<<<<<<< HEAD
-      - terraform-provider-datadog/dev (terraform 2.4.4; terraform-cli 0.14.7) datadog-api-client-go/1.0.0-beta.16 (go go1.15.3; os darwin; arch amd64)
+      - terraform-provider-datadog/dev (terraform 2.4.4; terraform-cli 0.14.7) datadog-api-client-go/1.0.0-beta.19+dev (go go1.15.3; os darwin; arch amd64)
     url: https://api.datadoghq.com/api/v1/dashboard
     method: POST
   response:
-    body: '{"notify_list":[],"description":"Created using the Datadog provider in Terraform","author_name":null,"template_variable_presets":[],"template_variables":[],"is_read_only":true,"id":"bdf-g8m-kji","title":"tf-TestAccDatadogDashboardSLO-local-1615587282","url":"/dashboard/bdf-g8m-kji/tf-testaccdatadogdashboardslo-local-1615587282","created_at":"2021-03-12T22:14:45.659235+00:00","modified_at":"2021-03-12T22:14:45.659235+00:00","author_handle":"frog@datadoghq.com","widgets":[{"definition":{"time_windows":["90d","previous_week","month_to_date"],"title_size":"16","show_error_budget":true,"view_type":"detail","title_align":"center","slo_id":"b4c7739b2af25f9d947f828730357832","view_mode":"both","type":"slo"},"id":4525675315090097}],"layout_type":"ordered"}'
-=======
-      - terraform-provider-datadog/dev (terraform 1.16.0; terraform-cli 0.12.7-sdk) datadog-api-client-go/1.0.0-beta.19+dev (go go1.15.3; os darwin; arch amd64)
-    url: https://api.datadoghq.com/api/v1/dashboard
-    method: POST
-  response:
-    body: '{"notify_list":[],"description":"Created using the Datadog provider in Terraform","author_name":null,"template_variable_presets":[],"template_variables":[],"is_read_only":true,"id":"ksw-r7e-s4x","title":"tf-TestAccDatadogDashboardSLO-local-1616538980","url":"/dashboard/ksw-r7e-s4x/tf-testaccdatadogdashboardslo-local-1616538980","created_at":"2021-03-23T22:36:21.561553+00:00","modified_at":"2021-03-23T22:36:21.561553+00:00","author_handle":"frog@datadoghq.com","widgets":[{"definition":{"time_windows":["90d","previous_week","global_time"],"title_size":"16","show_error_budget":true,"view_type":"detail","title_align":"center","slo_id":"b4c7739b2af25f9d947f828730357832","view_mode":"both","global_time_target":"99.0","type":"slo"},"id":8695928013274395}],"layout_type":"ordered"}'
->>>>>>> b77ba0c0
-    headers:
-      Cache-Control:
-      - no-cache
-      Connection:
-      - keep-alive
-      Content-Security-Policy:
-      - frame-ancestors 'self'; report-uri https://api.datadoghq.com/csp-report
-      Content-Type:
-      - application/json
-      Date:
-<<<<<<< HEAD
-      - Fri, 12 Mar 2021 22:14:48 GMT
-=======
-      - Tue, 23 Mar 2021 22:36:25 GMT
->>>>>>> b77ba0c0
+    body: '{"notify_list":[],"description":"Created using the Datadog provider in Terraform","author_name":null,"template_variable_presets":[],"template_variables":[],"is_read_only":true,"id":"5y8-pjv-wqa","title":"tf-TestAccDatadogDashboardSLO-local-1616698450","url":"/dashboard/5y8-pjv-wqa/tf-testaccdatadogdashboardslo-local-1616698450","created_at":"2021-03-25T18:54:13.735633+00:00","modified_at":"2021-03-25T18:54:13.735633+00:00","author_handle":"frog@datadoghq.com","widgets":[{"definition":{"time_windows":["90d","previous_week","global_time"],"title_size":"16","show_error_budget":true,"view_type":"detail","title_align":"center","slo_id":"b4c7739b2af25f9d947f828730357832","view_mode":"both","global_time_target":"99.0","type":"slo"},"id":5415777445985378}],"layout_type":"ordered"}'
+    headers:
+      Cache-Control:
+      - no-cache
+      Connection:
+      - keep-alive
+      Content-Security-Policy:
+      - frame-ancestors 'self'; report-uri https://api.datadoghq.com/csp-report
+      Content-Type:
+      - application/json
+      Date:
+      - Thu, 25 Mar 2021 18:54:16 GMT
+      Pragma:
+      - no-cache
+      Strict-Transport-Security:
+      - max-age=15724800;
+      Vary:
+      - Accept-Encoding
+      X-Content-Type-Options:
+      - nosniff
+      X-Dd-Debug:
+      - HbtaOKlJ6OCrx9tMXO6ivMTrEM+g0c93HDp08trmOmgdHozC5J+vn10F0H4WPjCU
+      X-Dd-Version:
+      - "35.4167755"
+      X-Frame-Options:
+      - SAMEORIGIN
+    status: 200 OK
+    code: 200
+    duration: ""
+- request:
+    body: ""
+    form: {}
+    headers:
+      Accept:
+      - application/json
+      Dd-Operation-Id:
+      - GetDashboard
+      User-Agent:
+      - terraform-provider-datadog/dev (terraform 2.4.4; terraform-cli 0.14.7) datadog-api-client-go/1.0.0-beta.19+dev (go go1.15.3; os darwin; arch amd64)
+    url: https://api.datadoghq.com/api/v1/dashboard/5y8-pjv-wqa
+    method: GET
+  response:
+    body: '{"notify_list":[],"description":"Created using the Datadog provider in Terraform","author_name":null,"template_variable_presets":[],"template_variables":[],"is_read_only":true,"id":"5y8-pjv-wqa","title":"tf-TestAccDatadogDashboardSLO-local-1616698450","url":"/dashboard/5y8-pjv-wqa/tf-testaccdatadogdashboardslo-local-1616698450","created_at":"2021-03-25T18:54:13.735633+00:00","modified_at":"2021-03-25T18:54:13.735633+00:00","author_handle":"frog@datadoghq.com","widgets":[{"definition":{"time_windows":["90d","previous_week","global_time"],"title_size":"16","show_error_budget":true,"view_type":"detail","title_align":"center","slo_id":"b4c7739b2af25f9d947f828730357832","view_mode":"both","global_time_target":"99.0","type":"slo"},"id":5415777445985378}],"layout_type":"ordered"}'
+    headers:
+      Cache-Control:
+      - no-cache
+      Connection:
+      - keep-alive
+      Content-Security-Policy:
+      - frame-ancestors 'self'; report-uri https://api.datadoghq.com/csp-report
+      Content-Type:
+      - application/json
+      Date:
+      - Thu, 25 Mar 2021 18:54:16 GMT
       Pragma:
       - no-cache
       Strict-Transport-Security:
@@ -56,220 +82,79 @@
       X-Dd-Debug:
       - LcgNasIYBRkNppmD6mCKE9J6iv0eEjosuuHR5V5zw2fWbR54i39C8dhdK8zDq/40
       X-Dd-Version:
-<<<<<<< HEAD
-      - "35.4088130"
-=======
-      - "35.4160494"
->>>>>>> b77ba0c0
-      X-Frame-Options:
-      - SAMEORIGIN
-    status: 200 OK
-    code: 200
-    duration: ""
-- request:
-    body: ""
-    form: {}
-    headers:
-      Accept:
-      - application/json
-      Dd-Operation-Id:
-      - GetDashboard
-      User-Agent:
-<<<<<<< HEAD
-      - terraform-provider-datadog/dev (terraform 2.4.4; terraform-cli 0.14.7) datadog-api-client-go/1.0.0-beta.16 (go go1.15.3; os darwin; arch amd64)
-    url: https://api.datadoghq.com/api/v1/dashboard/bdf-g8m-kji
-    method: GET
-  response:
-    body: '{"notify_list":[],"description":"Created using the Datadog provider in Terraform","author_name":null,"template_variable_presets":[],"template_variables":[],"is_read_only":true,"id":"bdf-g8m-kji","title":"tf-TestAccDatadogDashboardSLO-local-1615587282","url":"/dashboard/bdf-g8m-kji/tf-testaccdatadogdashboardslo-local-1615587282","created_at":"2021-03-12T22:14:45.659235+00:00","modified_at":"2021-03-12T22:14:45.659235+00:00","author_handle":"frog@datadoghq.com","widgets":[{"definition":{"time_windows":["90d","previous_week","month_to_date"],"title_size":"16","show_error_budget":true,"view_type":"detail","title_align":"center","slo_id":"b4c7739b2af25f9d947f828730357832","view_mode":"both","type":"slo"},"id":4525675315090097}],"layout_type":"ordered"}'
-=======
-      - terraform-provider-datadog/dev (terraform 1.16.0; terraform-cli 0.12.7-sdk) datadog-api-client-go/1.0.0-beta.19+dev (go go1.15.3; os darwin; arch amd64)
-    url: https://api.datadoghq.com/api/v1/dashboard/ksw-r7e-s4x
-    method: GET
-  response:
-    body: '{"notify_list":[],"description":"Created using the Datadog provider in Terraform","author_name":null,"template_variable_presets":[],"template_variables":[],"is_read_only":true,"id":"ksw-r7e-s4x","title":"tf-TestAccDatadogDashboardSLO-local-1616538980","url":"/dashboard/ksw-r7e-s4x/tf-testaccdatadogdashboardslo-local-1616538980","created_at":"2021-03-23T22:36:21.561553+00:00","modified_at":"2021-03-23T22:36:21.561553+00:00","author_handle":"frog@datadoghq.com","widgets":[{"definition":{"time_windows":["90d","previous_week","global_time"],"title_size":"16","show_error_budget":true,"view_type":"detail","title_align":"center","slo_id":"b4c7739b2af25f9d947f828730357832","view_mode":"both","global_time_target":"99.0","type":"slo"},"id":8695928013274395}],"layout_type":"ordered"}'
->>>>>>> b77ba0c0
-    headers:
-      Cache-Control:
-      - no-cache
-      Connection:
-      - keep-alive
-      Content-Security-Policy:
-      - frame-ancestors 'self'; report-uri https://api.datadoghq.com/csp-report
-      Content-Type:
-      - application/json
-      Date:
-<<<<<<< HEAD
-      - Fri, 12 Mar 2021 22:14:48 GMT
-=======
-      - Tue, 23 Mar 2021 22:36:25 GMT
->>>>>>> b77ba0c0
-      Pragma:
-      - no-cache
-      Strict-Transport-Security:
-      - max-age=15724800;
-      Vary:
-      - Accept-Encoding
-      X-Content-Type-Options:
-      - nosniff
-      X-Dd-Debug:
-<<<<<<< HEAD
-      - nLnnBNvlCFDECRnZvzDb0z4sAO35G+IMidcAs8vrCKyjvsKWE8Yd9S3n6OjZ1qRN
-      X-Dd-Version:
-      - "35.4088130"
-=======
-      - mNzaoDhdDKO7t4QSrAe5X7pHd0bJND187D+vRbwoluXouE2m1UaQQX0RGCvRpLVE
-      X-Dd-Version:
-      - "35.4160494"
->>>>>>> b77ba0c0
-      X-Frame-Options:
-      - SAMEORIGIN
-    status: 200 OK
-    code: 200
-    duration: ""
-- request:
-    body: ""
-    form: {}
-    headers:
-      Accept:
-      - application/json
-      Dd-Operation-Id:
-      - GetDashboard
-      User-Agent:
-<<<<<<< HEAD
-      - terraform-provider-datadog/dev (terraform 2.4.4; terraform-cli 0.14.7) datadog-api-client-go/1.0.0-beta.16 (go go1.15.3; os darwin; arch amd64)
-    url: https://api.datadoghq.com/api/v1/dashboard/bdf-g8m-kji
-    method: GET
-  response:
-    body: '{"notify_list":[],"description":"Created using the Datadog provider in Terraform","author_name":null,"template_variable_presets":[],"template_variables":[],"is_read_only":true,"id":"bdf-g8m-kji","title":"tf-TestAccDatadogDashboardSLO-local-1615587282","url":"/dashboard/bdf-g8m-kji/tf-testaccdatadogdashboardslo-local-1615587282","created_at":"2021-03-12T22:14:45.659235+00:00","modified_at":"2021-03-12T22:14:45.659235+00:00","author_handle":"frog@datadoghq.com","widgets":[{"definition":{"time_windows":["90d","previous_week","month_to_date"],"title_size":"16","show_error_budget":true,"view_type":"detail","title_align":"center","slo_id":"b4c7739b2af25f9d947f828730357832","view_mode":"both","type":"slo"},"id":4525675315090097}],"layout_type":"ordered"}'
-=======
-      - terraform-provider-datadog/dev (terraform 1.16.0; terraform-cli 0.12.7-sdk) datadog-api-client-go/1.0.0-beta.19+dev (go go1.15.3; os darwin; arch amd64)
-    url: https://api.datadoghq.com/api/v1/dashboard/ksw-r7e-s4x
-    method: GET
-  response:
-    body: '{"notify_list":[],"description":"Created using the Datadog provider in Terraform","author_name":null,"template_variable_presets":[],"template_variables":[],"is_read_only":true,"id":"ksw-r7e-s4x","title":"tf-TestAccDatadogDashboardSLO-local-1616538980","url":"/dashboard/ksw-r7e-s4x/tf-testaccdatadogdashboardslo-local-1616538980","created_at":"2021-03-23T22:36:21.561553+00:00","modified_at":"2021-03-23T22:36:21.561553+00:00","author_handle":"frog@datadoghq.com","widgets":[{"definition":{"time_windows":["90d","previous_week","global_time"],"title_size":"16","show_error_budget":true,"view_type":"detail","title_align":"center","slo_id":"b4c7739b2af25f9d947f828730357832","view_mode":"both","global_time_target":"99.0","type":"slo"},"id":8695928013274395}],"layout_type":"ordered"}'
->>>>>>> b77ba0c0
-    headers:
-      Cache-Control:
-      - no-cache
-      Connection:
-      - keep-alive
-      Content-Security-Policy:
-      - frame-ancestors 'self'; report-uri https://api.datadoghq.com/csp-report
-      Content-Type:
-      - application/json
-      Date:
-<<<<<<< HEAD
-      - Fri, 12 Mar 2021 22:14:48 GMT
-=======
-      - Tue, 23 Mar 2021 22:36:25 GMT
->>>>>>> b77ba0c0
-      Pragma:
-      - no-cache
-      Strict-Transport-Security:
-      - max-age=15724800;
-      Vary:
-      - Accept-Encoding
-      X-Content-Type-Options:
-      - nosniff
-      X-Dd-Debug:
-<<<<<<< HEAD
-      - LcgNasIYBRkNppmD6mCKE9J6iv0eEjosuuHR5V5zw2fWbR54i39C8dhdK8zDq/40
-      X-Dd-Version:
-      - "35.4088130"
-=======
+      - "35.4167755"
+      X-Frame-Options:
+      - SAMEORIGIN
+    status: 200 OK
+    code: 200
+    duration: ""
+- request:
+    body: ""
+    form: {}
+    headers:
+      Accept:
+      - application/json
+      Dd-Operation-Id:
+      - GetDashboard
+      User-Agent:
+      - terraform-provider-datadog/dev (terraform 2.4.4; terraform-cli 0.14.7) datadog-api-client-go/1.0.0-beta.19+dev (go go1.15.3; os darwin; arch amd64)
+    url: https://api.datadoghq.com/api/v1/dashboard/5y8-pjv-wqa
+    method: GET
+  response:
+    body: '{"notify_list":[],"description":"Created using the Datadog provider in Terraform","author_name":null,"template_variable_presets":[],"template_variables":[],"is_read_only":true,"id":"5y8-pjv-wqa","title":"tf-TestAccDatadogDashboardSLO-local-1616698450","url":"/dashboard/5y8-pjv-wqa/tf-testaccdatadogdashboardslo-local-1616698450","created_at":"2021-03-25T18:54:13.735633+00:00","modified_at":"2021-03-25T18:54:13.735633+00:00","author_handle":"frog@datadoghq.com","widgets":[{"definition":{"time_windows":["90d","previous_week","global_time"],"title_size":"16","show_error_budget":true,"view_type":"detail","title_align":"center","slo_id":"b4c7739b2af25f9d947f828730357832","view_mode":"both","global_time_target":"99.0","type":"slo"},"id":5415777445985378}],"layout_type":"ordered"}'
+    headers:
+      Cache-Control:
+      - no-cache
+      Connection:
+      - keep-alive
+      Content-Security-Policy:
+      - frame-ancestors 'self'; report-uri https://api.datadoghq.com/csp-report
+      Content-Type:
+      - application/json
+      Date:
+      - Thu, 25 Mar 2021 18:54:17 GMT
+      Pragma:
+      - no-cache
+      Strict-Transport-Security:
+      - max-age=15724800;
+      Vary:
+      - Accept-Encoding
+      X-Content-Type-Options:
+      - nosniff
+      X-Dd-Debug:
       - PhosSd3Ch1B6B0DXI71steKUi7XhPDttnPiIP1NdXTw0VJNWpoUnYyBmODS5ne3q
       X-Dd-Version:
-      - "35.4160494"
->>>>>>> b77ba0c0
-      X-Frame-Options:
-      - SAMEORIGIN
-    status: 200 OK
-    code: 200
-    duration: ""
-- request:
-    body: ""
-    form: {}
-    headers:
-      Accept:
-      - application/json
-      Dd-Operation-Id:
-      - GetDashboard
-      User-Agent:
-<<<<<<< HEAD
-      - terraform-provider-datadog/dev (terraform 2.4.4; terraform-cli 0.14.7) datadog-api-client-go/1.0.0-beta.16 (go go1.15.3; os darwin; arch amd64)
-    url: https://api.datadoghq.com/api/v1/dashboard/bdf-g8m-kji
-    method: GET
-  response:
-    body: '{"notify_list":[],"description":"Created using the Datadog provider in Terraform","author_name":null,"template_variable_presets":[],"template_variables":[],"is_read_only":true,"id":"bdf-g8m-kji","title":"tf-TestAccDatadogDashboardSLO-local-1615587282","url":"/dashboard/bdf-g8m-kji/tf-testaccdatadogdashboardslo-local-1615587282","created_at":"2021-03-12T22:14:45.659235+00:00","modified_at":"2021-03-12T22:14:45.659235+00:00","author_handle":"frog@datadoghq.com","widgets":[{"definition":{"time_windows":["90d","previous_week","month_to_date"],"title_size":"16","show_error_budget":true,"view_type":"detail","title_align":"center","slo_id":"b4c7739b2af25f9d947f828730357832","view_mode":"both","type":"slo"},"id":4525675315090097}],"layout_type":"ordered"}'
-=======
-      - terraform-provider-datadog/dev (terraform 1.16.0; terraform-cli 0.12.7-sdk) datadog-api-client-go/1.0.0-beta.19+dev (go go1.15.3; os darwin; arch amd64)
-    url: https://api.datadoghq.com/api/v1/dashboard/ksw-r7e-s4x
-    method: GET
-  response:
-    body: '{"notify_list":[],"description":"Created using the Datadog provider in Terraform","author_name":null,"template_variable_presets":[],"template_variables":[],"is_read_only":true,"id":"ksw-r7e-s4x","title":"tf-TestAccDatadogDashboardSLO-local-1616538980","url":"/dashboard/ksw-r7e-s4x/tf-testaccdatadogdashboardslo-local-1616538980","created_at":"2021-03-23T22:36:21.561553+00:00","modified_at":"2021-03-23T22:36:21.561553+00:00","author_handle":"frog@datadoghq.com","widgets":[{"definition":{"time_windows":["90d","previous_week","global_time"],"title_size":"16","show_error_budget":true,"view_type":"detail","title_align":"center","slo_id":"b4c7739b2af25f9d947f828730357832","view_mode":"both","global_time_target":"99.0","type":"slo"},"id":8695928013274395}],"layout_type":"ordered"}'
->>>>>>> b77ba0c0
-    headers:
-      Cache-Control:
-      - no-cache
-      Connection:
-      - keep-alive
-      Content-Security-Policy:
-      - frame-ancestors 'self'; report-uri https://api.datadoghq.com/csp-report
-      Content-Type:
-      - application/json
-      Date:
-<<<<<<< HEAD
-      - Fri, 12 Mar 2021 22:14:49 GMT
-=======
-      - Tue, 23 Mar 2021 22:36:25 GMT
->>>>>>> b77ba0c0
-      Pragma:
-      - no-cache
-      Strict-Transport-Security:
-      - max-age=15724800;
-      Vary:
-      - Accept-Encoding
-      X-Content-Type-Options:
-      - nosniff
-      X-Dd-Debug:
-<<<<<<< HEAD
-      - vdJ3/nHEY1ioXQ6pQrBVvsQK1s4yyc+wufBMPSoXql71qZVuP/xMdtNo6DafhOAk
-      X-Dd-Version:
-      - "35.4088130"
-=======
-      - dCmL/3rURV6BPeaqeP3Rxigq41m5CAb17XjrRE42uZ01zpr07HVhbL5/3TWMkvgu
-      X-Dd-Version:
-      - "35.4160494"
-      X-Frame-Options:
-      - SAMEORIGIN
-    status: 200 OK
-    code: 200
-    duration: ""
-- request:
-    body: ""
-    form: {}
-    headers:
-      Accept:
-      - application/json
-      Dd-Operation-Id:
-      - GetDashboard
-      User-Agent:
-      - terraform-provider-datadog/dev (terraform 1.16.0; terraform-cli 0.12.7-sdk) datadog-api-client-go/1.0.0-beta.19+dev (go go1.15.3; os darwin; arch amd64)
-    url: https://api.datadoghq.com/api/v1/dashboard/ksw-r7e-s4x
-    method: GET
-  response:
-    body: '{"notify_list":[],"description":"Created using the Datadog provider in Terraform","author_name":null,"template_variable_presets":[],"template_variables":[],"is_read_only":true,"id":"ksw-r7e-s4x","title":"tf-TestAccDatadogDashboardSLO-local-1616538980","url":"/dashboard/ksw-r7e-s4x/tf-testaccdatadogdashboardslo-local-1616538980","created_at":"2021-03-23T22:36:21.561553+00:00","modified_at":"2021-03-23T22:36:21.561553+00:00","author_handle":"frog@datadoghq.com","widgets":[{"definition":{"time_windows":["90d","previous_week","global_time"],"title_size":"16","show_error_budget":true,"view_type":"detail","title_align":"center","slo_id":"b4c7739b2af25f9d947f828730357832","view_mode":"both","global_time_target":"99.0","type":"slo"},"id":8695928013274395}],"layout_type":"ordered"}'
-    headers:
-      Cache-Control:
-      - no-cache
-      Connection:
-      - keep-alive
-      Content-Security-Policy:
-      - frame-ancestors 'self'; report-uri https://api.datadoghq.com/csp-report
-      Content-Type:
-      - application/json
-      Date:
-      - Tue, 23 Mar 2021 22:36:26 GMT
+      - "35.4167755"
+      X-Frame-Options:
+      - SAMEORIGIN
+    status: 200 OK
+    code: 200
+    duration: ""
+- request:
+    body: ""
+    form: {}
+    headers:
+      Accept:
+      - application/json
+      Dd-Operation-Id:
+      - GetDashboard
+      User-Agent:
+      - terraform-provider-datadog/dev (terraform 2.4.4; terraform-cli 0.14.7) datadog-api-client-go/1.0.0-beta.19+dev (go go1.15.3; os darwin; arch amd64)
+    url: https://api.datadoghq.com/api/v1/dashboard/5y8-pjv-wqa
+    method: GET
+  response:
+    body: '{"notify_list":[],"description":"Created using the Datadog provider in Terraform","author_name":null,"template_variable_presets":[],"template_variables":[],"is_read_only":true,"id":"5y8-pjv-wqa","title":"tf-TestAccDatadogDashboardSLO-local-1616698450","url":"/dashboard/5y8-pjv-wqa/tf-testaccdatadogdashboardslo-local-1616698450","created_at":"2021-03-25T18:54:13.735633+00:00","modified_at":"2021-03-25T18:54:13.735633+00:00","author_handle":"frog@datadoghq.com","widgets":[{"definition":{"time_windows":["90d","previous_week","global_time"],"title_size":"16","show_error_budget":true,"view_type":"detail","title_align":"center","slo_id":"b4c7739b2af25f9d947f828730357832","view_mode":"both","global_time_target":"99.0","type":"slo"},"id":5415777445985378}],"layout_type":"ordered"}'
+    headers:
+      Cache-Control:
+      - no-cache
+      Connection:
+      - keep-alive
+      Content-Security-Policy:
+      - frame-ancestors 'self'; report-uri https://api.datadoghq.com/csp-report
+      Content-Type:
+      - application/json
+      Date:
+      - Thu, 25 Mar 2021 18:54:17 GMT
       Pragma:
       - no-cache
       Strict-Transport-Security:
@@ -281,8 +166,7 @@
       X-Dd-Debug:
       - bgHykj7A9bfZx0Y5ZO3swhhp5tGUSNJHqFWR868+qg087CYrDOd5hQslC+noiEtH
       X-Dd-Version:
-      - "35.4160494"
->>>>>>> b77ba0c0
+      - "35.4167755"
       X-Frame-Options:
       - SAMEORIGIN
     status: 200 OK
@@ -297,108 +181,74 @@
       Dd-Operation-Id:
       - DeleteDashboard
       User-Agent:
-<<<<<<< HEAD
-      - terraform-provider-datadog/dev (terraform 2.4.4; terraform-cli ) datadog-api-client-go/1.0.0-beta.16 (go go1.15.3; os darwin; arch amd64)
-    url: https://api.datadoghq.com/api/v1/dashboard/bdf-g8m-kji
+      - terraform-provider-datadog/dev (terraform 2.4.4; terraform-cli 0.14.7) datadog-api-client-go/1.0.0-beta.19+dev (go go1.15.3; os darwin; arch amd64)
+    url: https://api.datadoghq.com/api/v1/dashboard/5y8-pjv-wqa
     method: DELETE
   response:
-    body: '{"deleted_dashboard_id":"bdf-g8m-kji"}'
-=======
-      - terraform-provider-datadog/dev (terraform 1.16.0; terraform-cli 0.12.7-sdk) datadog-api-client-go/1.0.0-beta.19+dev (go go1.15.3; os darwin; arch amd64)
-    url: https://api.datadoghq.com/api/v1/dashboard/ksw-r7e-s4x
-    method: DELETE
-  response:
-    body: '{"deleted_dashboard_id":"ksw-r7e-s4x"}'
->>>>>>> b77ba0c0
-    headers:
-      Cache-Control:
-      - no-cache
-      Connection:
-      - keep-alive
-      Content-Security-Policy:
-      - frame-ancestors 'self'; report-uri https://api.datadoghq.com/csp-report
-      Content-Type:
-      - application/json
-      Date:
-<<<<<<< HEAD
-      - Fri, 12 Mar 2021 22:14:51 GMT
-=======
-      - Tue, 23 Mar 2021 22:36:26 GMT
->>>>>>> b77ba0c0
-      Pragma:
-      - no-cache
-      Strict-Transport-Security:
-      - max-age=15724800;
-      Vary:
-      - Accept-Encoding
-      X-Content-Type-Options:
-      - nosniff
-      X-Dd-Debug:
-<<<<<<< HEAD
-      - PhosSd3Ch1B6B0DXI71steKUi7XhPDttnPiIP1NdXTw0VJNWpoUnYyBmODS5ne3q
-      X-Dd-Version:
-      - "35.4088130"
-=======
-      - l8RQo2maZqJf6GFThBbKNE6dvthz6njusVtau3dPXJWL2RLFoN81H+BLPB/1xgs1
-      X-Dd-Version:
-      - "35.4160494"
->>>>>>> b77ba0c0
-      X-Frame-Options:
-      - SAMEORIGIN
-    status: 200 OK
-    code: 200
-    duration: ""
-- request:
-    body: ""
-    form: {}
-    headers:
-      Accept:
-      - application/json
-      Dd-Operation-Id:
-      - GetDashboard
-      User-Agent:
-<<<<<<< HEAD
-      - terraform-provider-datadog/dev (terraform 2.4.4; terraform-cli ) datadog-api-client-go/1.0.0-beta.16 (go go1.15.3; os darwin; arch amd64)
-    url: https://api.datadoghq.com/api/v1/dashboard/bdf-g8m-kji
-    method: GET
-  response:
-    body: '{"errors": ["Dashboard with ID bdf-g8m-kji not found"]}'
-=======
-      - terraform-provider-datadog/dev (terraform 1.16.0; terraform-cli 0.12.7-sdk) datadog-api-client-go/1.0.0-beta.19+dev (go go1.15.3; os darwin; arch amd64)
-    url: https://api.datadoghq.com/api/v1/dashboard/ksw-r7e-s4x
-    method: GET
-  response:
-    body: '{"errors": ["Dashboard with ID ksw-r7e-s4x not found"]}'
->>>>>>> b77ba0c0
-    headers:
-      Cache-Control:
-      - no-cache
-      Connection:
-      - keep-alive
-      Content-Security-Policy:
-      - frame-ancestors 'self'; report-uri https://api.datadoghq.com/csp-report
-      Content-Type:
-      - application/json
-      Date:
-<<<<<<< HEAD
-      - Fri, 12 Mar 2021 22:14:51 GMT
-=======
-      - Tue, 23 Mar 2021 22:36:26 GMT
->>>>>>> b77ba0c0
-      Pragma:
-      - no-cache
-      Strict-Transport-Security:
-      - max-age=15724800;
-      Vary:
-      - Accept-Encoding
-      X-Content-Type-Options:
-      - nosniff
-      X-Dd-Version:
-<<<<<<< HEAD
-      - "35.4088130"
-=======
-      - "35.4160494"
->>>>>>> b77ba0c0
+    body: '{"deleted_dashboard_id":"5y8-pjv-wqa"}'
+    headers:
+      Cache-Control:
+      - no-cache
+      Connection:
+      - keep-alive
+      Content-Security-Policy:
+      - frame-ancestors 'self'; report-uri https://api.datadoghq.com/csp-report
+      Content-Type:
+      - application/json
+      Date:
+      - Thu, 25 Mar 2021 18:54:18 GMT
+      Pragma:
+      - no-cache
+      Strict-Transport-Security:
+      - max-age=15724800;
+      Vary:
+      - Accept-Encoding
+      X-Content-Type-Options:
+      - nosniff
+      X-Dd-Debug:
+      - tpRCH6w417YjBovRJ8VmtuXmNONVYiRp2c8d2AxjPdGBn8PCtgG4vAztrx3qUZAN
+      X-Dd-Version:
+      - "35.4167755"
+      X-Frame-Options:
+      - SAMEORIGIN
+    status: 200 OK
+    code: 200
+    duration: ""
+- request:
+    body: ""
+    form: {}
+    headers:
+      Accept:
+      - application/json
+      Dd-Operation-Id:
+      - GetDashboard
+      User-Agent:
+      - terraform-provider-datadog/dev (terraform 2.4.4; terraform-cli 0.14.7) datadog-api-client-go/1.0.0-beta.19+dev (go go1.15.3; os darwin; arch amd64)
+    url: https://api.datadoghq.com/api/v1/dashboard/5y8-pjv-wqa
+    method: GET
+  response:
+    body: '{"errors": ["Dashboard with ID 5y8-pjv-wqa not found"]}'
+    headers:
+      Cache-Control:
+      - no-cache
+      Connection:
+      - keep-alive
+      Content-Security-Policy:
+      - frame-ancestors 'self'; report-uri https://api.datadoghq.com/csp-report
+      Content-Type:
+      - application/json
+      Date:
+      - Thu, 25 Mar 2021 18:54:18 GMT
+      Pragma:
+      - no-cache
+      Strict-Transport-Security:
+      - max-age=15724800;
+      Vary:
+      - Accept-Encoding
+      X-Content-Type-Options:
+      - nosniff
+      X-Dd-Version:
+      - "35.4167755"
       X-Frame-Options:
       - SAMEORIGIN
     status: 404 Not Found

--- conflicted
+++ resolved
@@ -3,11 +3,7 @@
 interactions:
 - request:
     body: |
-<<<<<<< HEAD
-      {"description":"a secure global variable","name":"TF_TESTACCDATADOGSYNTHETICSGLOBALVARIABLESECURE_UPDATED_LOCAL_1615587266","tags":["foo:bar","baz"],"value":{"secure":true,"value":"variable-secure-value"}}
-=======
-      {"description":"a secure global variable","name":"TF_TESTACCDATADOGSYNTHETICSGLOBALVARIABLESECURE_UPDATED_LOCAL_1617196406","tags":["foo:bar","baz"],"value":{"secure":true,"value":"variable-secure-value"}}
->>>>>>> 0a47a8f2
+      {"description":"a secure global variable","name":"TF_TESTACCDATADOGSYNTHETICSGLOBALVARIABLESECURE_UPDATED_LOCAL_1618930418","tags":["foo:bar","baz"],"value":{"secure":true,"value":"variable-secure-value"}}
     form: {}
     headers:
       Accept:
@@ -17,713 +13,447 @@
       Dd-Operation-Id:
       - CreateGlobalVariable
       User-Agent:
-<<<<<<< HEAD
-      - terraform-provider-datadog/dev (terraform 2.4.4; terraform-cli 0.14.7) datadog-api-client-go/1.0.0-beta.16 (go go1.15.3; os darwin; arch amd64)
+      - terraform-provider-datadog/dev (terraform 2.4.4; terraform-cli 0.14.7) datadog-api-client-go/1.0.0-beta.19 (go go1.16.3; os darwin; arch amd64)
     url: https://api.datadoghq.com/api/v1/synthetics/variables
     method: POST
   response:
-    body: '{"parse_test_extracted_at":null,"description":"a secure global variable","tags":["foo:bar","baz"],"parse_test_public_id":null,"value":{"secure":true},"id":"aa8c3a7f-8f33-4ea5-aec0-5e170dfeafe2","parse_test_options":null,"name":"TF_TESTACCDATADOGSYNTHETICSGLOBALVARIABLESECURE_UPDATED_LOCAL_1615587266","parse_test_name":null,"type":"variable"}'
-=======
-      - terraform-provider-datadog/dev (terraform 1.16.0; terraform-cli 0.12.7-sdk) datadog-api-client-go/1.0.0-beta.19+dev (go go1.15.3; os darwin; arch amd64)
-    url: https://api.datadoghq.com/api/v1/synthetics/variables
-    method: POST
-  response:
-    body: '{"parse_test_extracted_at":null,"description":"a secure global variable","tags":["foo:bar","baz"],"parse_test_public_id":null,"value":{"secure":true},"id":"03526538-ce1f-4383-a87f-cf79dc522af2","parse_test_options":null,"name":"TF_TESTACCDATADOGSYNTHETICSGLOBALVARIABLESECURE_UPDATED_LOCAL_1617196406","parse_test_name":null,"type":"variable"}'
->>>>>>> 0a47a8f2
-    headers:
-      Cache-Control:
-      - no-cache
-      Connection:
-      - keep-alive
-      Content-Security-Policy:
-      - frame-ancestors 'self'; report-uri https://api.datadoghq.com/csp-report
-      Content-Type:
-      - application/json
-      Date:
-<<<<<<< HEAD
-      - Fri, 12 Mar 2021 22:14:28 GMT
-=======
-      - Wed, 31 Mar 2021 13:13:26 GMT
->>>>>>> 0a47a8f2
-      Pragma:
-      - no-cache
-      Strict-Transport-Security:
-      - max-age=15724800;
-      Vary:
-      - Accept-Encoding
-      X-Content-Type-Options:
-      - nosniff
-      X-Dd-Debug:
-<<<<<<< HEAD
-      - l8RQo2maZqJf6GFThBbKNE6dvthz6njusVtau3dPXJWL2RLFoN81H+BLPB/1xgs1
-      X-Dd-Version:
-      - "35.4088130"
-=======
-      - fIO2C4qGDheGHy4YbS+r3a3CXbh4cbRo7roILOimQyiHGjQdOat0cIpWCkupM1uX
-      X-Dd-Version:
-      - "35.4208607"
->>>>>>> 0a47a8f2
-      X-Frame-Options:
-      - SAMEORIGIN
-      X-Ratelimit-Limit:
-      - "120"
-      X-Ratelimit-Period:
-      - "60"
-      X-Ratelimit-Remaining:
-<<<<<<< HEAD
+    body: '{"parse_test_options":null,"parse_test_extracted_at":null,"description":"a secure global variable","tags":["foo:bar","baz"],"value":{"secure":true},"parse_test_public_id":null,"parse_test_name":null,"type":"variable","id":"5b00fab3-ea27-45da-a0a9-afb6f227d81d","name":"TF_TESTACCDATADOGSYNTHETICSGLOBALVARIABLESECURE_UPDATED_LOCAL_1618930418"}'
+    headers:
+      Cache-Control:
+      - no-cache
+      Connection:
+      - keep-alive
+      Content-Security-Policy:
+      - frame-ancestors 'self'; report-uri https://api.datadoghq.com/csp-report
+      Content-Type:
+      - application/json
+      Date:
+      - Tue, 20 Apr 2021 14:53:39 GMT
+      Pragma:
+      - no-cache
+      Strict-Transport-Security:
+      - max-age=15724800;
+      Vary:
+      - Accept-Encoding
+      X-Content-Type-Options:
+      - nosniff
+      X-Dd-Debug:
+      - dPySkcOzIZtKyMKDAAzuysY3gNGGj6RtYogGuSb76E8mPvoqzREyRp6lPYm91hQU
+      X-Dd-Version:
+      - "35.4351688"
+      X-Frame-Options:
+      - SAMEORIGIN
+      X-Ratelimit-Limit:
+      - "120"
+      X-Ratelimit-Period:
+      - "60"
+      X-Ratelimit-Remaining:
+      - "117"
+      X-Ratelimit-Reset:
+      - "21"
+    status: 200 OK
+    code: 200
+    duration: ""
+- request:
+    body: ""
+    form: {}
+    headers:
+      Accept:
+      - application/json
+      Dd-Operation-Id:
+      - GetGlobalVariable
+      User-Agent:
+      - terraform-provider-datadog/dev (terraform 2.4.4; terraform-cli 0.14.7) datadog-api-client-go/1.0.0-beta.19 (go go1.16.3; os darwin; arch amd64)
+    url: https://api.datadoghq.com/api/v1/synthetics/variables/5b00fab3-ea27-45da-a0a9-afb6f227d81d
+    method: GET
+  response:
+    body: '{"parse_test_options":null,"parse_test_extracted_at":null,"description":"a secure global variable","tags":["foo:bar","baz"],"created_at":"2021-04-20T14:53:39.872651+00:00","modified_at":"2021-04-20T14:53:39.872651+00:00","value":{"secure":true},"parse_test_public_id":null,"parse_test_name":null,"created_by":1445416,"type":"variable","id":"5b00fab3-ea27-45da-a0a9-afb6f227d81d","name":"TF_TESTACCDATADOGSYNTHETICSGLOBALVARIABLESECURE_UPDATED_LOCAL_1618930418"}'
+    headers:
+      Cache-Control:
+      - no-cache
+      Connection:
+      - keep-alive
+      Content-Security-Policy:
+      - frame-ancestors 'self'; report-uri https://api.datadoghq.com/csp-report
+      Content-Type:
+      - application/json
+      Date:
+      - Tue, 20 Apr 2021 14:53:39 GMT
+      Pragma:
+      - no-cache
+      Strict-Transport-Security:
+      - max-age=15724800;
+      Vary:
+      - Accept-Encoding
+      X-Content-Type-Options:
+      - nosniff
+      X-Dd-Debug:
+      - 2328yjLSqI4XmR1pVqrPRR/SFcQsbafjEpPmZx7/3PfxUK1nJQQsX+wrMelyVyj+
+      X-Dd-Version:
+      - "35.4351688"
+      X-Frame-Options:
+      - SAMEORIGIN
+      X-Ratelimit-Limit:
+      - "120"
+      X-Ratelimit-Period:
+      - "60"
+      X-Ratelimit-Remaining:
+      - "112"
+      X-Ratelimit-Reset:
+      - "21"
+    status: 200 OK
+    code: 200
+    duration: ""
+- request:
+    body: ""
+    form: {}
+    headers:
+      Accept:
+      - application/json
+      Dd-Operation-Id:
+      - GetGlobalVariable
+      User-Agent:
+      - terraform-provider-datadog/dev (terraform 2.4.4; terraform-cli 0.14.7) datadog-api-client-go/1.0.0-beta.19 (go go1.16.3; os darwin; arch amd64)
+    url: https://api.datadoghq.com/api/v1/synthetics/variables/5b00fab3-ea27-45da-a0a9-afb6f227d81d
+    method: GET
+  response:
+    body: '{"parse_test_options":null,"parse_test_extracted_at":null,"description":"a secure global variable","tags":["foo:bar","baz"],"created_at":"2021-04-20T14:53:39.872651+00:00","modified_at":"2021-04-20T14:53:39.872651+00:00","value":{"secure":true},"parse_test_public_id":null,"parse_test_name":null,"created_by":1445416,"type":"variable","id":"5b00fab3-ea27-45da-a0a9-afb6f227d81d","name":"TF_TESTACCDATADOGSYNTHETICSGLOBALVARIABLESECURE_UPDATED_LOCAL_1618930418"}'
+    headers:
+      Cache-Control:
+      - no-cache
+      Connection:
+      - keep-alive
+      Content-Security-Policy:
+      - frame-ancestors 'self'; report-uri https://api.datadoghq.com/csp-report
+      Content-Type:
+      - application/json
+      Date:
+      - Tue, 20 Apr 2021 14:53:40 GMT
+      Pragma:
+      - no-cache
+      Strict-Transport-Security:
+      - max-age=15724800;
+      Vary:
+      - Accept-Encoding
+      X-Content-Type-Options:
+      - nosniff
+      X-Dd-Debug:
+      - 2328yjLSqI4XmR1pVqrPRR/SFcQsbafjEpPmZx7/3PfxUK1nJQQsX+wrMelyVyj+
+      X-Dd-Version:
+      - "35.4351688"
+      X-Frame-Options:
+      - SAMEORIGIN
+      X-Ratelimit-Limit:
+      - "120"
+      X-Ratelimit-Period:
+      - "60"
+      X-Ratelimit-Remaining:
+      - "110"
+      X-Ratelimit-Reset:
+      - "20"
+    status: 200 OK
+    code: 200
+    duration: ""
+- request:
+    body: ""
+    form: {}
+    headers:
+      Accept:
+      - application/json
+      Dd-Operation-Id:
+      - GetGlobalVariable
+      User-Agent:
+      - terraform-provider-datadog/dev (terraform 2.4.4; terraform-cli ) datadog-api-client-go/1.0.0-beta.19 (go go1.16.3; os darwin; arch amd64)
+    url: https://api.datadoghq.com/api/v1/synthetics/variables/5b00fab3-ea27-45da-a0a9-afb6f227d81d
+    method: GET
+  response:
+    body: '{"parse_test_options":null,"parse_test_extracted_at":null,"description":"a secure global variable","tags":["foo:bar","baz"],"created_at":"2021-04-20T14:53:39.872651+00:00","modified_at":"2021-04-20T14:53:39.872651+00:00","value":{"secure":true},"parse_test_public_id":null,"parse_test_name":null,"created_by":1445416,"type":"variable","id":"5b00fab3-ea27-45da-a0a9-afb6f227d81d","name":"TF_TESTACCDATADOGSYNTHETICSGLOBALVARIABLESECURE_UPDATED_LOCAL_1618930418"}'
+    headers:
+      Cache-Control:
+      - no-cache
+      Connection:
+      - keep-alive
+      Content-Security-Policy:
+      - frame-ancestors 'self'; report-uri https://api.datadoghq.com/csp-report
+      Content-Type:
+      - application/json
+      Date:
+      - Tue, 20 Apr 2021 14:53:41 GMT
+      Pragma:
+      - no-cache
+      Strict-Transport-Security:
+      - max-age=15724800;
+      Vary:
+      - Accept-Encoding
+      X-Content-Type-Options:
+      - nosniff
+      X-Dd-Debug:
+      - JpIJLwIH2nFlZOC+u71rq7aAOL43MLZN3MUsL+gpYHdZz5QLUOG8Jysf8kVK6tPU
+      X-Dd-Version:
+      - "35.4351688"
+      X-Frame-Options:
+      - SAMEORIGIN
+      X-Ratelimit-Limit:
+      - "120"
+      X-Ratelimit-Period:
+      - "60"
+      X-Ratelimit-Remaining:
+      - "107"
+      X-Ratelimit-Reset:
+      - "19"
+    status: 200 OK
+    code: 200
+    duration: ""
+- request:
+    body: ""
+    form: {}
+    headers:
+      Accept:
+      - application/json
+      Dd-Operation-Id:
+      - GetGlobalVariable
+      User-Agent:
+      - terraform-provider-datadog/dev (terraform 2.4.4; terraform-cli 0.14.7) datadog-api-client-go/1.0.0-beta.19 (go go1.16.3; os darwin; arch amd64)
+    url: https://api.datadoghq.com/api/v1/synthetics/variables/5b00fab3-ea27-45da-a0a9-afb6f227d81d
+    method: GET
+  response:
+    body: '{"parse_test_options":null,"parse_test_extracted_at":null,"description":"a secure global variable","tags":["foo:bar","baz"],"created_at":"2021-04-20T14:53:39.872651+00:00","modified_at":"2021-04-20T14:53:39.872651+00:00","value":{"secure":true},"parse_test_public_id":null,"parse_test_name":null,"created_by":1445416,"type":"variable","id":"5b00fab3-ea27-45da-a0a9-afb6f227d81d","name":"TF_TESTACCDATADOGSYNTHETICSGLOBALVARIABLESECURE_UPDATED_LOCAL_1618930418"}'
+    headers:
+      Cache-Control:
+      - no-cache
+      Connection:
+      - keep-alive
+      Content-Security-Policy:
+      - frame-ancestors 'self'; report-uri https://api.datadoghq.com/csp-report
+      Content-Type:
+      - application/json
+      Date:
+      - Tue, 20 Apr 2021 14:53:42 GMT
+      Pragma:
+      - no-cache
+      Strict-Transport-Security:
+      - max-age=15724800;
+      Vary:
+      - Accept-Encoding
+      X-Content-Type-Options:
+      - nosniff
+      X-Dd-Debug:
+      - Wjq53IVIwnB4SiR238oOYgHFMq/ZYP0LQ/Dv8C2fFLBwTje/dWJHu6pI6vIOK1zG
+      X-Dd-Version:
+      - "35.4351688"
+      X-Frame-Options:
+      - SAMEORIGIN
+      X-Ratelimit-Limit:
+      - "120"
+      X-Ratelimit-Period:
+      - "60"
+      X-Ratelimit-Remaining:
+      - "100"
+      X-Ratelimit-Reset:
+      - "18"
+    status: 200 OK
+    code: 200
+    duration: ""
+- request:
+    body: |
+      {"description":"an updated secure global variable","name":"TF_TESTACCDATADOGSYNTHETICSGLOBALVARIABLESECURE_UPDATED_LOCAL_1618930418_UPDATED","tags":["foo:bar","baz","env:test"],"value":{"secure":true,"value":"variable-secure-value-updated"}}
+    form: {}
+    headers:
+      Accept:
+      - application/json
+      Content-Type:
+      - application/json
+      Dd-Operation-Id:
+      - EditGlobalVariable
+      User-Agent:
+      - terraform-provider-datadog/dev (terraform 2.4.4; terraform-cli 0.14.7) datadog-api-client-go/1.0.0-beta.19 (go go1.16.3; os darwin; arch amd64)
+    url: https://api.datadoghq.com/api/v1/synthetics/variables/5b00fab3-ea27-45da-a0a9-afb6f227d81d
+    method: PUT
+  response:
+    body: '{"parse_test_options":null,"parse_test_extracted_at":null,"description":"an updated secure global variable","tags":["foo:bar","baz","env:test"],"value":{"secure":true},"parse_test_public_id":null,"parse_test_name":null,"type":"variable","id":"5b00fab3-ea27-45da-a0a9-afb6f227d81d","name":"TF_TESTACCDATADOGSYNTHETICSGLOBALVARIABLESECURE_UPDATED_LOCAL_1618930418_UPDATED"}'
+    headers:
+      Cache-Control:
+      - no-cache
+      Connection:
+      - keep-alive
+      Content-Security-Policy:
+      - frame-ancestors 'self'; report-uri https://api.datadoghq.com/csp-report
+      Content-Type:
+      - application/json
+      Date:
+      - Tue, 20 Apr 2021 14:53:43 GMT
+      Pragma:
+      - no-cache
+      Strict-Transport-Security:
+      - max-age=15724800;
+      Vary:
+      - Accept-Encoding
+      X-Content-Type-Options:
+      - nosniff
+      X-Dd-Debug:
+      - 25u1gDlL724DHllbjFT4BhOLorBTilh+aah2uWAUEjFC/+rjczJdiyWrV/HwLwe/
+      X-Dd-Version:
+      - "35.4351688"
+      X-Frame-Options:
+      - SAMEORIGIN
+      X-Ratelimit-Limit:
+      - "120"
+      X-Ratelimit-Period:
+      - "60"
+      X-Ratelimit-Remaining:
       - "118"
       X-Ratelimit-Reset:
-      - "32"
-=======
-      - "117"
-      X-Ratelimit-Reset:
-      - "34"
->>>>>>> 0a47a8f2
-    status: 200 OK
-    code: 200
-    duration: ""
-- request:
-    body: ""
-    form: {}
-    headers:
-      Accept:
-      - application/json
-      Dd-Operation-Id:
-      - GetGlobalVariable
-      User-Agent:
-<<<<<<< HEAD
-      - terraform-provider-datadog/dev (terraform 2.4.4; terraform-cli 0.14.7) datadog-api-client-go/1.0.0-beta.16 (go go1.15.3; os darwin; arch amd64)
-    url: https://api.datadoghq.com/api/v1/synthetics/variables/aa8c3a7f-8f33-4ea5-aec0-5e170dfeafe2
-    method: GET
-  response:
-    body: '{"parse_test_extracted_at":null,"description":"a secure global variable","tags":["foo:bar","baz"],"parse_test_public_id":null,"value":{"secure":true},"id":"aa8c3a7f-8f33-4ea5-aec0-5e170dfeafe2","parse_test_options":null,"name":"TF_TESTACCDATADOGSYNTHETICSGLOBALVARIABLESECURE_UPDATED_LOCAL_1615587266","created_at":"2021-03-12T22:14:28.126192+00:00","modified_at":"2021-03-12T22:14:28.126192+00:00","created_by":1445416,"parse_test_name":null,"type":"variable"}'
-=======
-      - terraform-provider-datadog/dev (terraform 1.16.0; terraform-cli 0.12.7-sdk) datadog-api-client-go/1.0.0-beta.19+dev (go go1.15.3; os darwin; arch amd64)
-    url: https://api.datadoghq.com/api/v1/synthetics/variables/03526538-ce1f-4383-a87f-cf79dc522af2
-    method: GET
-  response:
-    body: '{"parse_test_extracted_at":null,"description":"a secure global variable","tags":["foo:bar","baz"],"parse_test_public_id":null,"value":{"secure":true},"id":"03526538-ce1f-4383-a87f-cf79dc522af2","parse_test_options":null,"name":"TF_TESTACCDATADOGSYNTHETICSGLOBALVARIABLESECURE_UPDATED_LOCAL_1617196406","created_at":"2021-03-31T13:13:26.708683+00:00","modified_at":"2021-03-31T13:13:26.708683+00:00","created_by":1445416,"parse_test_name":null,"type":"variable"}'
->>>>>>> 0a47a8f2
-    headers:
-      Cache-Control:
-      - no-cache
-      Connection:
-      - keep-alive
-      Content-Security-Policy:
-      - frame-ancestors 'self'; report-uri https://api.datadoghq.com/csp-report
-      Content-Type:
-      - application/json
-      Date:
-<<<<<<< HEAD
-      - Fri, 12 Mar 2021 22:14:28 GMT
-=======
-      - Wed, 31 Mar 2021 13:13:26 GMT
->>>>>>> 0a47a8f2
-      Pragma:
-      - no-cache
-      Strict-Transport-Security:
-      - max-age=15724800;
-      Vary:
-      - Accept-Encoding
-      X-Content-Type-Options:
-      - nosniff
-      X-Dd-Debug:
-<<<<<<< HEAD
-      - B1nwy/pPNqX+q4pQT22cdp1QCexE35IF8qwSHy0Nf7IW0Y881qtn4tXN1lpmzaKc
-      X-Dd-Version:
-      - "35.4088130"
-=======
-      - fIO2C4qGDheGHy4YbS+r3a3CXbh4cbRo7roILOimQyiHGjQdOat0cIpWCkupM1uX
-      X-Dd-Version:
-      - "35.4208607"
->>>>>>> 0a47a8f2
-      X-Frame-Options:
-      - SAMEORIGIN
-      X-Ratelimit-Limit:
-      - "120"
-      X-Ratelimit-Period:
-      - "60"
-      X-Ratelimit-Remaining:
-<<<<<<< HEAD
-      - "115"
-      X-Ratelimit-Reset:
-      - "32"
-=======
-      - "109"
-      X-Ratelimit-Reset:
-      - "34"
->>>>>>> 0a47a8f2
-    status: 200 OK
-    code: 200
-    duration: ""
-- request:
-    body: ""
-    form: {}
-    headers:
-      Accept:
-      - application/json
-      Dd-Operation-Id:
-      - GetGlobalVariable
-      User-Agent:
-<<<<<<< HEAD
-      - terraform-provider-datadog/dev (terraform 2.4.4; terraform-cli 0.14.7) datadog-api-client-go/1.0.0-beta.16 (go go1.15.3; os darwin; arch amd64)
-    url: https://api.datadoghq.com/api/v1/synthetics/variables/aa8c3a7f-8f33-4ea5-aec0-5e170dfeafe2
-    method: GET
-  response:
-    body: '{"parse_test_extracted_at":null,"description":"a secure global variable","tags":["foo:bar","baz"],"parse_test_public_id":null,"value":{"secure":true},"id":"aa8c3a7f-8f33-4ea5-aec0-5e170dfeafe2","parse_test_options":null,"name":"TF_TESTACCDATADOGSYNTHETICSGLOBALVARIABLESECURE_UPDATED_LOCAL_1615587266","created_at":"2021-03-12T22:14:28.126192+00:00","modified_at":"2021-03-12T22:14:28.126192+00:00","created_by":1445416,"parse_test_name":null,"type":"variable"}'
-=======
-      - terraform-provider-datadog/dev (terraform 1.16.0; terraform-cli 0.12.7-sdk) datadog-api-client-go/1.0.0-beta.19+dev (go go1.15.3; os darwin; arch amd64)
-    url: https://api.datadoghq.com/api/v1/synthetics/variables/03526538-ce1f-4383-a87f-cf79dc522af2
-    method: GET
-  response:
-    body: '{"parse_test_extracted_at":null,"description":"a secure global variable","tags":["foo:bar","baz"],"parse_test_public_id":null,"value":{"secure":true},"id":"03526538-ce1f-4383-a87f-cf79dc522af2","parse_test_options":null,"name":"TF_TESTACCDATADOGSYNTHETICSGLOBALVARIABLESECURE_UPDATED_LOCAL_1617196406","created_at":"2021-03-31T13:13:26.708683+00:00","modified_at":"2021-03-31T13:13:26.708683+00:00","created_by":1445416,"parse_test_name":null,"type":"variable"}'
->>>>>>> 0a47a8f2
-    headers:
-      Cache-Control:
-      - no-cache
-      Connection:
-      - keep-alive
-      Content-Security-Policy:
-      - frame-ancestors 'self'; report-uri https://api.datadoghq.com/csp-report
-      Content-Type:
-      - application/json
-      Date:
-<<<<<<< HEAD
-      - Fri, 12 Mar 2021 22:14:28 GMT
-=======
-      - Wed, 31 Mar 2021 13:13:27 GMT
->>>>>>> 0a47a8f2
-      Pragma:
-      - no-cache
-      Strict-Transport-Security:
-      - max-age=15724800;
-      Vary:
-      - Accept-Encoding
-      X-Content-Type-Options:
-      - nosniff
-      X-Dd-Debug:
-<<<<<<< HEAD
-      - gYZcaADwbKcv7Hm19HJx6WsLoKuOijDWAt2viPeCfWqUgyKY+9e1xZdmMJeXV3YV
-      X-Dd-Version:
-      - "35.4088130"
-=======
-      - 25u1gDlL724DHllbjFT4BhOLorBTilh+aah2uWAUEjFC/+rjczJdiyWrV/HwLwe/
-      X-Dd-Version:
-      - "35.4208607"
->>>>>>> 0a47a8f2
-      X-Frame-Options:
-      - SAMEORIGIN
-      X-Ratelimit-Limit:
-      - "120"
-      X-Ratelimit-Period:
-      - "60"
-      X-Ratelimit-Remaining:
-<<<<<<< HEAD
-      - "114"
-      X-Ratelimit-Reset:
-      - "32"
-=======
-      - "108"
-      X-Ratelimit-Reset:
-      - "33"
->>>>>>> 0a47a8f2
-    status: 200 OK
-    code: 200
-    duration: ""
-- request:
-    body: ""
-    form: {}
-    headers:
-      Accept:
-      - application/json
-      Dd-Operation-Id:
-      - GetGlobalVariable
-      User-Agent:
-<<<<<<< HEAD
-      - terraform-provider-datadog/dev (terraform 2.4.4; terraform-cli 0.14.7) datadog-api-client-go/1.0.0-beta.16 (go go1.15.3; os darwin; arch amd64)
-    url: https://api.datadoghq.com/api/v1/synthetics/variables/aa8c3a7f-8f33-4ea5-aec0-5e170dfeafe2
-    method: GET
-  response:
-    body: '{"parse_test_extracted_at":null,"description":"a secure global variable","tags":["foo:bar","baz"],"parse_test_public_id":null,"value":{"secure":true},"id":"aa8c3a7f-8f33-4ea5-aec0-5e170dfeafe2","parse_test_options":null,"name":"TF_TESTACCDATADOGSYNTHETICSGLOBALVARIABLESECURE_UPDATED_LOCAL_1615587266","created_at":"2021-03-12T22:14:28.126192+00:00","modified_at":"2021-03-12T22:14:28.126192+00:00","created_by":1445416,"parse_test_name":null,"type":"variable"}'
-=======
-      - terraform-provider-datadog/dev (terraform 1.16.0; terraform-cli 0.12.7-sdk) datadog-api-client-go/1.0.0-beta.19+dev (go go1.15.3; os darwin; arch amd64)
-    url: https://api.datadoghq.com/api/v1/synthetics/variables/03526538-ce1f-4383-a87f-cf79dc522af2
-    method: GET
-  response:
-    body: '{"parse_test_extracted_at":null,"description":"a secure global variable","tags":["foo:bar","baz"],"parse_test_public_id":null,"value":{"secure":true},"id":"03526538-ce1f-4383-a87f-cf79dc522af2","parse_test_options":null,"name":"TF_TESTACCDATADOGSYNTHETICSGLOBALVARIABLESECURE_UPDATED_LOCAL_1617196406","created_at":"2021-03-31T13:13:26.708683+00:00","modified_at":"2021-03-31T13:13:26.708683+00:00","created_by":1445416,"parse_test_name":null,"type":"variable"}'
->>>>>>> 0a47a8f2
-    headers:
-      Cache-Control:
-      - no-cache
-      Connection:
-      - keep-alive
-      Content-Security-Policy:
-      - frame-ancestors 'self'; report-uri https://api.datadoghq.com/csp-report
-      Content-Type:
-      - application/json
-      Date:
-<<<<<<< HEAD
-      - Fri, 12 Mar 2021 22:14:29 GMT
-=======
-      - Wed, 31 Mar 2021 13:13:27 GMT
->>>>>>> 0a47a8f2
-      Pragma:
-      - no-cache
-      Strict-Transport-Security:
-      - max-age=15724800;
-      Vary:
-      - Accept-Encoding
-      X-Content-Type-Options:
-      - nosniff
-      X-Dd-Debug:
-      - twvpGlmuom5y6A0pjGtXzTf554cmwJgTcCZ71fK4H/RDi+v5ehBK0zQiRcTJQG5C
-      X-Dd-Version:
-<<<<<<< HEAD
-      - "35.4088130"
-=======
-      - "35.4208607"
->>>>>>> 0a47a8f2
-      X-Frame-Options:
-      - SAMEORIGIN
-      X-Ratelimit-Limit:
-      - "120"
-      X-Ratelimit-Period:
-      - "60"
-      X-Ratelimit-Remaining:
-<<<<<<< HEAD
-      - "113"
-      X-Ratelimit-Reset:
-      - "31"
-=======
-      - "107"
-      X-Ratelimit-Reset:
-      - "33"
->>>>>>> 0a47a8f2
-    status: 200 OK
-    code: 200
-    duration: ""
-- request:
-    body: ""
-    form: {}
-    headers:
-      Accept:
-      - application/json
-      Dd-Operation-Id:
-      - GetGlobalVariable
-      User-Agent:
-<<<<<<< HEAD
-      - terraform-provider-datadog/dev (terraform 2.4.4; terraform-cli 0.14.7) datadog-api-client-go/1.0.0-beta.16 (go go1.15.3; os darwin; arch amd64)
-    url: https://api.datadoghq.com/api/v1/synthetics/variables/aa8c3a7f-8f33-4ea5-aec0-5e170dfeafe2
-    method: GET
-  response:
-    body: '{"parse_test_extracted_at":null,"description":"a secure global variable","tags":["foo:bar","baz"],"parse_test_public_id":null,"value":{"secure":true},"id":"aa8c3a7f-8f33-4ea5-aec0-5e170dfeafe2","parse_test_options":null,"name":"TF_TESTACCDATADOGSYNTHETICSGLOBALVARIABLESECURE_UPDATED_LOCAL_1615587266","created_at":"2021-03-12T22:14:28.126192+00:00","modified_at":"2021-03-12T22:14:28.126192+00:00","created_by":1445416,"parse_test_name":null,"type":"variable"}'
-=======
-      - terraform-provider-datadog/dev (terraform 1.16.0; terraform-cli 0.12.7-sdk) datadog-api-client-go/1.0.0-beta.19+dev (go go1.15.3; os darwin; arch amd64)
-    url: https://api.datadoghq.com/api/v1/synthetics/variables/03526538-ce1f-4383-a87f-cf79dc522af2
-    method: GET
-  response:
-    body: '{"parse_test_extracted_at":null,"description":"a secure global variable","tags":["foo:bar","baz"],"parse_test_public_id":null,"value":{"secure":true},"id":"03526538-ce1f-4383-a87f-cf79dc522af2","parse_test_options":null,"name":"TF_TESTACCDATADOGSYNTHETICSGLOBALVARIABLESECURE_UPDATED_LOCAL_1617196406","created_at":"2021-03-31T13:13:26.708683+00:00","modified_at":"2021-03-31T13:13:26.708683+00:00","created_by":1445416,"parse_test_name":null,"type":"variable"}'
->>>>>>> 0a47a8f2
-    headers:
-      Cache-Control:
-      - no-cache
-      Connection:
-      - keep-alive
-      Content-Security-Policy:
-      - frame-ancestors 'self'; report-uri https://api.datadoghq.com/csp-report
-      Content-Type:
-      - application/json
-      Date:
-<<<<<<< HEAD
-      - Fri, 12 Mar 2021 22:14:30 GMT
-=======
-      - Wed, 31 Mar 2021 13:13:27 GMT
->>>>>>> 0a47a8f2
-      Pragma:
-      - no-cache
-      Strict-Transport-Security:
-      - max-age=15724800;
-      Vary:
-      - Accept-Encoding
-      X-Content-Type-Options:
-      - nosniff
-      X-Dd-Debug:
-<<<<<<< HEAD
-      - L3ULR3HwCWYmEqCWGz2Yob3chcH4pjowBacBXkncP7o+/uPqKt9yGEYf/g1AJPzQ
-      X-Dd-Version:
-      - "35.4088130"
-=======
-      - mNzaoDhdDKO7t4QSrAe5X7pHd0bJND187D+vRbwoluXouE2m1UaQQX0RGCvRpLVE
-      X-Dd-Version:
-      - "35.4208607"
->>>>>>> 0a47a8f2
-      X-Frame-Options:
-      - SAMEORIGIN
-      X-Ratelimit-Limit:
-      - "120"
-      X-Ratelimit-Period:
-      - "60"
-      X-Ratelimit-Remaining:
-<<<<<<< HEAD
-      - "112"
-      X-Ratelimit-Reset:
-      - "30"
-=======
-      - "106"
-      X-Ratelimit-Reset:
-      - "33"
->>>>>>> 0a47a8f2
-    status: 200 OK
-    code: 200
-    duration: ""
-- request:
-    body: |
-<<<<<<< HEAD
-      {"description":"an updated secure global variable","name":"TF_TESTACCDATADOGSYNTHETICSGLOBALVARIABLESECURE_UPDATED_LOCAL_1615587266_UPDATED","tags":["foo:bar","baz","env:test"],"value":{"secure":true,"value":"variable-secure-value-updated"}}
-=======
-      {"description":"an updated secure global variable","name":"TF_TESTACCDATADOGSYNTHETICSGLOBALVARIABLESECURE_UPDATED_LOCAL_1617196406_UPDATED","tags":["foo:bar","baz","env:test"],"value":{"secure":true,"value":"variable-secure-value-updated"}}
->>>>>>> 0a47a8f2
-    form: {}
-    headers:
-      Accept:
-      - application/json
-      Content-Type:
-      - application/json
-      Dd-Operation-Id:
-      - EditGlobalVariable
-      User-Agent:
-<<<<<<< HEAD
-      - terraform-provider-datadog/dev (terraform 2.4.4; terraform-cli ) datadog-api-client-go/1.0.0-beta.16 (go go1.15.3; os darwin; arch amd64)
-    url: https://api.datadoghq.com/api/v1/synthetics/variables/aa8c3a7f-8f33-4ea5-aec0-5e170dfeafe2
-    method: PUT
-  response:
-    body: '{"parse_test_extracted_at":null,"description":"an updated secure global variable","tags":["foo:bar","baz","env:test"],"parse_test_public_id":null,"value":{"secure":true},"id":"aa8c3a7f-8f33-4ea5-aec0-5e170dfeafe2","parse_test_options":null,"name":"TF_TESTACCDATADOGSYNTHETICSGLOBALVARIABLESECURE_UPDATED_LOCAL_1615587266_UPDATED","parse_test_name":null,"type":"variable"}'
-=======
-      - terraform-provider-datadog/dev (terraform 1.16.0; terraform-cli 0.12.7-sdk) datadog-api-client-go/1.0.0-beta.19+dev (go go1.15.3; os darwin; arch amd64)
-    url: https://api.datadoghq.com/api/v1/synthetics/variables/03526538-ce1f-4383-a87f-cf79dc522af2
-    method: PUT
-  response:
-    body: '{"parse_test_extracted_at":null,"description":"an updated secure global variable","tags":["foo:bar","baz","env:test"],"parse_test_public_id":null,"value":{"secure":true},"id":"03526538-ce1f-4383-a87f-cf79dc522af2","parse_test_options":null,"name":"TF_TESTACCDATADOGSYNTHETICSGLOBALVARIABLESECURE_UPDATED_LOCAL_1617196406_UPDATED","parse_test_name":null,"type":"variable"}'
->>>>>>> 0a47a8f2
-    headers:
-      Cache-Control:
-      - no-cache
-      Connection:
-      - keep-alive
-      Content-Security-Policy:
-      - frame-ancestors 'self'; report-uri https://api.datadoghq.com/csp-report
-      Content-Type:
-      - application/json
-      Date:
-<<<<<<< HEAD
-      - Fri, 12 Mar 2021 22:14:31 GMT
-=======
-      - Wed, 31 Mar 2021 13:13:27 GMT
->>>>>>> 0a47a8f2
-      Pragma:
-      - no-cache
-      Strict-Transport-Security:
-      - max-age=15724800;
-      Vary:
-      - Accept-Encoding
-      X-Content-Type-Options:
-      - nosniff
-      X-Dd-Debug:
-<<<<<<< HEAD
-      - 25u1gDlL724DHllbjFT4BhOLorBTilh+aah2uWAUEjFC/+rjczJdiyWrV/HwLwe/
-      X-Dd-Version:
-      - "35.4088130"
-=======
-      - nLnnBNvlCFDECRnZvzDb0z4sAO35G+IMidcAs8vrCKyjvsKWE8Yd9S3n6OjZ1qRN
-      X-Dd-Version:
-      - "35.4208607"
->>>>>>> 0a47a8f2
-      X-Frame-Options:
-      - SAMEORIGIN
-      X-Ratelimit-Limit:
-      - "120"
-      X-Ratelimit-Period:
-      - "60"
-      X-Ratelimit-Remaining:
-      - "119"
-      X-Ratelimit-Reset:
-<<<<<<< HEAD
-      - "29"
-=======
-      - "33"
-    status: 200 OK
-    code: 200
-    duration: ""
-- request:
-    body: ""
-    form: {}
-    headers:
-      Accept:
-      - application/json
-      Dd-Operation-Id:
-      - GetGlobalVariable
-      User-Agent:
-      - terraform-provider-datadog/dev (terraform 1.16.0; terraform-cli 0.12.7-sdk) datadog-api-client-go/1.0.0-beta.19+dev (go go1.15.3; os darwin; arch amd64)
-    url: https://api.datadoghq.com/api/v1/synthetics/variables/03526538-ce1f-4383-a87f-cf79dc522af2
-    method: GET
-  response:
-    body: '{"parse_test_extracted_at":null,"description":"an updated secure global variable","tags":["foo:bar","baz","env:test"],"parse_test_public_id":null,"value":{"secure":true},"id":"03526538-ce1f-4383-a87f-cf79dc522af2","parse_test_options":null,"name":"TF_TESTACCDATADOGSYNTHETICSGLOBALVARIABLESECURE_UPDATED_LOCAL_1617196406_UPDATED","created_at":"2021-03-31T13:13:26.708683+00:00","modified_at":"2021-03-31T13:13:27.757710+00:00","created_by":1445416,"parse_test_name":null,"type":"variable"}'
-    headers:
-      Cache-Control:
-      - no-cache
-      Connection:
-      - keep-alive
-      Content-Security-Policy:
-      - frame-ancestors 'self'; report-uri https://api.datadoghq.com/csp-report
-      Content-Type:
-      - application/json
-      Date:
-      - Wed, 31 Mar 2021 13:13:27 GMT
-      Pragma:
-      - no-cache
-      Strict-Transport-Security:
-      - max-age=15724800;
-      Vary:
-      - Accept-Encoding
-      X-Content-Type-Options:
-      - nosniff
-      X-Dd-Debug:
-      - Wjq53IVIwnB4SiR238oOYgHFMq/ZYP0LQ/Dv8C2fFLBwTje/dWJHu6pI6vIOK1zG
-      X-Dd-Version:
-      - "35.4208607"
-      X-Frame-Options:
-      - SAMEORIGIN
-      X-Ratelimit-Limit:
-      - "120"
-      X-Ratelimit-Period:
-      - "60"
-      X-Ratelimit-Remaining:
-      - "105"
-      X-Ratelimit-Reset:
-      - "33"
->>>>>>> 0a47a8f2
-    status: 200 OK
-    code: 200
-    duration: ""
-- request:
-    body: ""
-    form: {}
-    headers:
-      Accept:
-      - application/json
-      Dd-Operation-Id:
-      - GetGlobalVariable
-      User-Agent:
-<<<<<<< HEAD
-      - terraform-provider-datadog/dev (terraform 2.4.4; terraform-cli ) datadog-api-client-go/1.0.0-beta.16 (go go1.15.3; os darwin; arch amd64)
-    url: https://api.datadoghq.com/api/v1/synthetics/variables/aa8c3a7f-8f33-4ea5-aec0-5e170dfeafe2
-    method: GET
-  response:
-    body: '{"parse_test_extracted_at":null,"description":"an updated secure global variable","tags":["foo:bar","baz","env:test"],"parse_test_public_id":null,"value":{"secure":true},"id":"aa8c3a7f-8f33-4ea5-aec0-5e170dfeafe2","parse_test_options":null,"name":"TF_TESTACCDATADOGSYNTHETICSGLOBALVARIABLESECURE_UPDATED_LOCAL_1615587266_UPDATED","created_at":"2021-03-12T22:14:28.126192+00:00","modified_at":"2021-03-12T22:14:31.677878+00:00","created_by":1445416,"parse_test_name":null,"type":"variable"}'
-=======
-      - terraform-provider-datadog/dev (terraform 1.16.0; terraform-cli 0.12.7-sdk) datadog-api-client-go/1.0.0-beta.19+dev (go go1.15.3; os darwin; arch amd64)
-    url: https://api.datadoghq.com/api/v1/synthetics/variables/03526538-ce1f-4383-a87f-cf79dc522af2
-    method: GET
-  response:
-    body: '{"parse_test_extracted_at":null,"description":"an updated secure global variable","tags":["foo:bar","baz","env:test"],"parse_test_public_id":null,"value":{"secure":true},"id":"03526538-ce1f-4383-a87f-cf79dc522af2","parse_test_options":null,"name":"TF_TESTACCDATADOGSYNTHETICSGLOBALVARIABLESECURE_UPDATED_LOCAL_1617196406_UPDATED","created_at":"2021-03-31T13:13:26.708683+00:00","modified_at":"2021-03-31T13:13:27.757710+00:00","created_by":1445416,"parse_test_name":null,"type":"variable"}'
->>>>>>> 0a47a8f2
-    headers:
-      Cache-Control:
-      - no-cache
-      Connection:
-      - keep-alive
-      Content-Security-Policy:
-      - frame-ancestors 'self'; report-uri https://api.datadoghq.com/csp-report
-      Content-Type:
-      - application/json
-      Date:
-<<<<<<< HEAD
-      - Fri, 12 Mar 2021 22:14:31 GMT
-=======
-      - Wed, 31 Mar 2021 13:13:28 GMT
->>>>>>> 0a47a8f2
-      Pragma:
-      - no-cache
-      Strict-Transport-Security:
-      - max-age=15724800;
-      Vary:
-      - Accept-Encoding
-      X-Content-Type-Options:
-      - nosniff
-      X-Dd-Debug:
-<<<<<<< HEAD
-      - dPySkcOzIZtKyMKDAAzuysY3gNGGj6RtYogGuSb76E8mPvoqzREyRp6lPYm91hQU
-      X-Dd-Version:
-      - "35.4088130"
-=======
-      - Um4CoU685QqAscnxhS5BD+goWu2yX1Jd4zCfGzSsEvPPIm1qURZaF8dlLl/OEY4I
-      X-Dd-Version:
-      - "35.4208607"
->>>>>>> 0a47a8f2
-      X-Frame-Options:
-      - SAMEORIGIN
-      X-Ratelimit-Limit:
-      - "120"
-      X-Ratelimit-Period:
-      - "60"
-      X-Ratelimit-Remaining:
-<<<<<<< HEAD
-      - "111"
-      X-Ratelimit-Reset:
-      - "29"
-=======
-      - "104"
-      X-Ratelimit-Reset:
-      - "32"
->>>>>>> 0a47a8f2
-    status: 200 OK
-    code: 200
-    duration: ""
-- request:
-    body: ""
-    form: {}
-    headers:
-      Accept:
-      - application/json
-      Dd-Operation-Id:
-      - GetGlobalVariable
-      User-Agent:
-<<<<<<< HEAD
-      - terraform-provider-datadog/dev (terraform 2.4.4; terraform-cli ) datadog-api-client-go/1.0.0-beta.16 (go go1.15.3; os darwin; arch amd64)
-    url: https://api.datadoghq.com/api/v1/synthetics/variables/aa8c3a7f-8f33-4ea5-aec0-5e170dfeafe2
-    method: GET
-  response:
-    body: '{"parse_test_extracted_at":null,"description":"an updated secure global variable","tags":["foo:bar","baz","env:test"],"parse_test_public_id":null,"value":{"secure":true},"id":"aa8c3a7f-8f33-4ea5-aec0-5e170dfeafe2","parse_test_options":null,"name":"TF_TESTACCDATADOGSYNTHETICSGLOBALVARIABLESECURE_UPDATED_LOCAL_1615587266_UPDATED","created_at":"2021-03-12T22:14:28.126192+00:00","modified_at":"2021-03-12T22:14:31.677878+00:00","created_by":1445416,"parse_test_name":null,"type":"variable"}'
-=======
-      - terraform-provider-datadog/dev (terraform 1.16.0; terraform-cli 0.12.7-sdk) datadog-api-client-go/1.0.0-beta.19+dev (go go1.15.3; os darwin; arch amd64)
-    url: https://api.datadoghq.com/api/v1/synthetics/variables/03526538-ce1f-4383-a87f-cf79dc522af2
-    method: GET
-  response:
-    body: '{"parse_test_extracted_at":null,"description":"an updated secure global variable","tags":["foo:bar","baz","env:test"],"parse_test_public_id":null,"value":{"secure":true},"id":"03526538-ce1f-4383-a87f-cf79dc522af2","parse_test_options":null,"name":"TF_TESTACCDATADOGSYNTHETICSGLOBALVARIABLESECURE_UPDATED_LOCAL_1617196406_UPDATED","created_at":"2021-03-31T13:13:26.708683+00:00","modified_at":"2021-03-31T13:13:27.757710+00:00","created_by":1445416,"parse_test_name":null,"type":"variable"}'
->>>>>>> 0a47a8f2
-    headers:
-      Cache-Control:
-      - no-cache
-      Connection:
-      - keep-alive
-      Content-Security-Policy:
-      - frame-ancestors 'self'; report-uri https://api.datadoghq.com/csp-report
-      Content-Type:
-      - application/json
-      Date:
-<<<<<<< HEAD
-      - Fri, 12 Mar 2021 22:14:32 GMT
-=======
-      - Wed, 31 Mar 2021 13:13:28 GMT
->>>>>>> 0a47a8f2
-      Pragma:
-      - no-cache
-      Strict-Transport-Security:
-      - max-age=15724800;
-      Vary:
-      - Accept-Encoding
-      X-Content-Type-Options:
-      - nosniff
-      X-Dd-Debug:
-<<<<<<< HEAD
-      - S1wfaMZOKGT/IoMw6fqAwAwGWo2vQ44sjF3YzuETnQfxZO2T5eJbs0aX3UKb9Dwu
-      X-Dd-Version:
-      - "35.4088130"
-=======
+      - "17"
+    status: 200 OK
+    code: 200
+    duration: ""
+- request:
+    body: ""
+    form: {}
+    headers:
+      Accept:
+      - application/json
+      Dd-Operation-Id:
+      - GetGlobalVariable
+      User-Agent:
+      - terraform-provider-datadog/dev (terraform 2.4.4; terraform-cli 0.14.7) datadog-api-client-go/1.0.0-beta.19 (go go1.16.3; os darwin; arch amd64)
+    url: https://api.datadoghq.com/api/v1/synthetics/variables/5b00fab3-ea27-45da-a0a9-afb6f227d81d
+    method: GET
+  response:
+    body: '{"parse_test_options":null,"parse_test_extracted_at":null,"description":"an updated secure global variable","tags":["foo:bar","baz","env:test"],"created_at":"2021-04-20T14:53:39.872651+00:00","modified_at":"2021-04-20T14:53:43.098954+00:00","value":{"secure":true},"parse_test_public_id":null,"parse_test_name":null,"created_by":1445416,"type":"variable","id":"5b00fab3-ea27-45da-a0a9-afb6f227d81d","name":"TF_TESTACCDATADOGSYNTHETICSGLOBALVARIABLESECURE_UPDATED_LOCAL_1618930418_UPDATED"}'
+    headers:
+      Cache-Control:
+      - no-cache
+      Connection:
+      - keep-alive
+      Content-Security-Policy:
+      - frame-ancestors 'self'; report-uri https://api.datadoghq.com/csp-report
+      Content-Type:
+      - application/json
+      Date:
+      - Tue, 20 Apr 2021 14:53:43 GMT
+      Pragma:
+      - no-cache
+      Strict-Transport-Security:
+      - max-age=15724800;
+      Vary:
+      - Accept-Encoding
+      X-Content-Type-Options:
+      - nosniff
+      X-Dd-Debug:
       - LcgNasIYBRkNppmD6mCKE9J6iv0eEjosuuHR5V5zw2fWbR54i39C8dhdK8zDq/40
       X-Dd-Version:
-      - "35.4208607"
->>>>>>> 0a47a8f2
-      X-Frame-Options:
-      - SAMEORIGIN
-      X-Ratelimit-Limit:
-      - "120"
-      X-Ratelimit-Period:
-      - "60"
-      X-Ratelimit-Remaining:
-<<<<<<< HEAD
-      - "110"
-      X-Ratelimit-Reset:
-      - "28"
-=======
-      - "103"
-      X-Ratelimit-Reset:
-      - "32"
->>>>>>> 0a47a8f2
-    status: 200 OK
-    code: 200
-    duration: ""
-- request:
-    body: ""
-    form: {}
-    headers:
-      Accept:
-      - application/json
-      Dd-Operation-Id:
-      - GetGlobalVariable
-      User-Agent:
-<<<<<<< HEAD
-      - terraform-provider-datadog/dev (terraform 2.4.4; terraform-cli 0.14.7) datadog-api-client-go/1.0.0-beta.16 (go go1.15.3; os darwin; arch amd64)
-    url: https://api.datadoghq.com/api/v1/synthetics/variables/aa8c3a7f-8f33-4ea5-aec0-5e170dfeafe2
-    method: GET
-  response:
-    body: '{"parse_test_extracted_at":null,"description":"an updated secure global variable","tags":["foo:bar","baz","env:test"],"parse_test_public_id":null,"value":{"secure":true},"id":"aa8c3a7f-8f33-4ea5-aec0-5e170dfeafe2","parse_test_options":null,"name":"TF_TESTACCDATADOGSYNTHETICSGLOBALVARIABLESECURE_UPDATED_LOCAL_1615587266_UPDATED","created_at":"2021-03-12T22:14:28.126192+00:00","modified_at":"2021-03-12T22:14:31.677878+00:00","created_by":1445416,"parse_test_name":null,"type":"variable"}'
-=======
-      - terraform-provider-datadog/dev (terraform 1.16.0; terraform-cli 0.12.7-sdk) datadog-api-client-go/1.0.0-beta.19+dev (go go1.15.3; os darwin; arch amd64)
-    url: https://api.datadoghq.com/api/v1/synthetics/variables/03526538-ce1f-4383-a87f-cf79dc522af2
-    method: GET
-  response:
-    body: '{"parse_test_extracted_at":null,"description":"an updated secure global variable","tags":["foo:bar","baz","env:test"],"parse_test_public_id":null,"value":{"secure":true},"id":"03526538-ce1f-4383-a87f-cf79dc522af2","parse_test_options":null,"name":"TF_TESTACCDATADOGSYNTHETICSGLOBALVARIABLESECURE_UPDATED_LOCAL_1617196406_UPDATED","created_at":"2021-03-31T13:13:26.708683+00:00","modified_at":"2021-03-31T13:13:27.757710+00:00","created_by":1445416,"parse_test_name":null,"type":"variable"}'
->>>>>>> 0a47a8f2
-    headers:
-      Cache-Control:
-      - no-cache
-      Connection:
-      - keep-alive
-      Content-Security-Policy:
-      - frame-ancestors 'self'; report-uri https://api.datadoghq.com/csp-report
-      Content-Type:
-      - application/json
-      Date:
-<<<<<<< HEAD
-      - Fri, 12 Mar 2021 22:14:32 GMT
-=======
-      - Wed, 31 Mar 2021 13:13:28 GMT
->>>>>>> 0a47a8f2
-      Pragma:
-      - no-cache
-      Strict-Transport-Security:
-      - max-age=15724800;
-      Vary:
-      - Accept-Encoding
-      X-Content-Type-Options:
-      - nosniff
-      X-Dd-Debug:
-<<<<<<< HEAD
-      - gYZcaADwbKcv7Hm19HJx6WsLoKuOijDWAt2viPeCfWqUgyKY+9e1xZdmMJeXV3YV
-      X-Dd-Version:
-      - "35.4088130"
-=======
-      - 25u1gDlL724DHllbjFT4BhOLorBTilh+aah2uWAUEjFC/+rjczJdiyWrV/HwLwe/
-      X-Dd-Version:
-      - "35.4208607"
->>>>>>> 0a47a8f2
-      X-Frame-Options:
-      - SAMEORIGIN
-      X-Ratelimit-Limit:
-      - "120"
-      X-Ratelimit-Period:
-      - "60"
-      X-Ratelimit-Remaining:
-<<<<<<< HEAD
-      - "109"
-      X-Ratelimit-Reset:
-      - "28"
-=======
-      - "102"
-      X-Ratelimit-Reset:
-      - "32"
->>>>>>> 0a47a8f2
+      - "35.4351688"
+      X-Frame-Options:
+      - SAMEORIGIN
+      X-Ratelimit-Limit:
+      - "120"
+      X-Ratelimit-Period:
+      - "60"
+      X-Ratelimit-Remaining:
+      - "96"
+      X-Ratelimit-Reset:
+      - "17"
+    status: 200 OK
+    code: 200
+    duration: ""
+- request:
+    body: ""
+    form: {}
+    headers:
+      Accept:
+      - application/json
+      Dd-Operation-Id:
+      - GetGlobalVariable
+      User-Agent:
+      - terraform-provider-datadog/dev (terraform 2.4.4; terraform-cli 0.14.7) datadog-api-client-go/1.0.0-beta.19 (go go1.16.3; os darwin; arch amd64)
+    url: https://api.datadoghq.com/api/v1/synthetics/variables/5b00fab3-ea27-45da-a0a9-afb6f227d81d
+    method: GET
+  response:
+    body: '{"parse_test_options":null,"parse_test_extracted_at":null,"description":"an updated secure global variable","tags":["foo:bar","baz","env:test"],"created_at":"2021-04-20T14:53:39.872651+00:00","modified_at":"2021-04-20T14:53:43.098954+00:00","value":{"secure":true},"parse_test_public_id":null,"parse_test_name":null,"created_by":1445416,"type":"variable","id":"5b00fab3-ea27-45da-a0a9-afb6f227d81d","name":"TF_TESTACCDATADOGSYNTHETICSGLOBALVARIABLESECURE_UPDATED_LOCAL_1618930418_UPDATED"}'
+    headers:
+      Cache-Control:
+      - no-cache
+      Connection:
+      - keep-alive
+      Content-Security-Policy:
+      - frame-ancestors 'self'; report-uri https://api.datadoghq.com/csp-report
+      Content-Type:
+      - application/json
+      Date:
+      - Tue, 20 Apr 2021 14:53:43 GMT
+      Pragma:
+      - no-cache
+      Strict-Transport-Security:
+      - max-age=15724800;
+      Vary:
+      - Accept-Encoding
+      X-Content-Type-Options:
+      - nosniff
+      X-Dd-Debug:
+      - bgHykj7A9bfZx0Y5ZO3swhhp5tGUSNJHqFWR868+qg087CYrDOd5hQslC+noiEtH
+      X-Dd-Version:
+      - "35.4351688"
+      X-Frame-Options:
+      - SAMEORIGIN
+      X-Ratelimit-Limit:
+      - "120"
+      X-Ratelimit-Period:
+      - "60"
+      X-Ratelimit-Remaining:
+      - "94"
+      X-Ratelimit-Reset:
+      - "17"
+    status: 200 OK
+    code: 200
+    duration: ""
+- request:
+    body: ""
+    form: {}
+    headers:
+      Accept:
+      - application/json
+      Dd-Operation-Id:
+      - GetGlobalVariable
+      User-Agent:
+      - terraform-provider-datadog/dev (terraform 2.4.4; terraform-cli 0.14.7) datadog-api-client-go/1.0.0-beta.19 (go go1.16.3; os darwin; arch amd64)
+    url: https://api.datadoghq.com/api/v1/synthetics/variables/5b00fab3-ea27-45da-a0a9-afb6f227d81d
+    method: GET
+  response:
+    body: '{"parse_test_options":null,"parse_test_extracted_at":null,"description":"an updated secure global variable","tags":["foo:bar","baz","env:test"],"created_at":"2021-04-20T14:53:39.872651+00:00","modified_at":"2021-04-20T14:53:43.098954+00:00","value":{"secure":true},"parse_test_public_id":null,"parse_test_name":null,"created_by":1445416,"type":"variable","id":"5b00fab3-ea27-45da-a0a9-afb6f227d81d","name":"TF_TESTACCDATADOGSYNTHETICSGLOBALVARIABLESECURE_UPDATED_LOCAL_1618930418_UPDATED"}'
+    headers:
+      Cache-Control:
+      - no-cache
+      Connection:
+      - keep-alive
+      Content-Security-Policy:
+      - frame-ancestors 'self'; report-uri https://api.datadoghq.com/csp-report
+      Content-Type:
+      - application/json
+      Date:
+      - Tue, 20 Apr 2021 14:53:43 GMT
+      Pragma:
+      - no-cache
+      Strict-Transport-Security:
+      - max-age=15724800;
+      Vary:
+      - Accept-Encoding
+      X-Content-Type-Options:
+      - nosniff
+      X-Dd-Debug:
+      - dCmL/3rURV6BPeaqeP3Rxigq41m5CAb17XjrRE42uZ01zpr07HVhbL5/3TWMkvgu
+      X-Dd-Version:
+      - "35.4351688"
+      X-Frame-Options:
+      - SAMEORIGIN
+      X-Ratelimit-Limit:
+      - "120"
+      X-Ratelimit-Period:
+      - "60"
+      X-Ratelimit-Remaining:
+      - "92"
+      X-Ratelimit-Reset:
+      - "17"
     status: 200 OK
     code: 200
     duration: ""
@@ -736,13 +466,8 @@
       Dd-Operation-Id:
       - DeleteGlobalVariable
       User-Agent:
-<<<<<<< HEAD
-      - terraform-provider-datadog/dev (terraform 2.4.4; terraform-cli 0.14.7) datadog-api-client-go/1.0.0-beta.16 (go go1.15.3; os darwin; arch amd64)
-    url: https://api.datadoghq.com/api/v1/synthetics/variables/aa8c3a7f-8f33-4ea5-aec0-5e170dfeafe2
-=======
-      - terraform-provider-datadog/dev (terraform 1.16.0; terraform-cli 0.12.7-sdk) datadog-api-client-go/1.0.0-beta.19+dev (go go1.15.3; os darwin; arch amd64)
-    url: https://api.datadoghq.com/api/v1/synthetics/variables/03526538-ce1f-4383-a87f-cf79dc522af2
->>>>>>> 0a47a8f2
+      - terraform-provider-datadog/dev (terraform 2.4.4; terraform-cli 0.14.7) datadog-api-client-go/1.0.0-beta.19 (go go1.16.3; os darwin; arch amd64)
+    url: https://api.datadoghq.com/api/v1/synthetics/variables/5b00fab3-ea27-45da-a0a9-afb6f227d81d
     method: DELETE
   response:
     body: "null"
@@ -758,110 +483,75 @@
       Content-Type:
       - application/json
       Date:
-<<<<<<< HEAD
-      - Fri, 12 Mar 2021 22:14:34 GMT
-=======
-      - Wed, 31 Mar 2021 13:13:28 GMT
->>>>>>> 0a47a8f2
-      Pragma:
-      - no-cache
-      Strict-Transport-Security:
-      - max-age=15724800;
-      X-Content-Type-Options:
-      - nosniff
-      X-Dd-Debug:
-<<<<<<< HEAD
-      - dCmL/3rURV6BPeaqeP3Rxigq41m5CAb17XjrRE42uZ01zpr07HVhbL5/3TWMkvgu
-      X-Dd-Version:
-      - "35.4088130"
-=======
-      - tpRCH6w417YjBovRJ8VmtuXmNONVYiRp2c8d2AxjPdGBn8PCtgG4vAztrx3qUZAN
-      X-Dd-Version:
-      - "35.4208607"
->>>>>>> 0a47a8f2
-      X-Frame-Options:
-      - SAMEORIGIN
-      X-Ratelimit-Limit:
-      - "120"
-      X-Ratelimit-Period:
-      - "60"
-      X-Ratelimit-Remaining:
-<<<<<<< HEAD
-      - "118"
-      X-Ratelimit-Reset:
-      - "26"
-=======
-      - "117"
-      X-Ratelimit-Reset:
-      - "32"
->>>>>>> 0a47a8f2
-    status: 200 OK
-    code: 200
-    duration: ""
-- request:
-    body: ""
-    form: {}
-    headers:
-      Accept:
-      - application/json
-      Dd-Operation-Id:
-      - GetGlobalVariable
-      User-Agent:
-<<<<<<< HEAD
-      - terraform-provider-datadog/dev (terraform 2.4.4; terraform-cli 0.14.7) datadog-api-client-go/1.0.0-beta.16 (go go1.15.3; os darwin; arch amd64)
-    url: https://api.datadoghq.com/api/v1/synthetics/variables/aa8c3a7f-8f33-4ea5-aec0-5e170dfeafe2
-=======
-      - terraform-provider-datadog/dev (terraform 1.16.0; terraform-cli 0.12.7-sdk) datadog-api-client-go/1.0.0-beta.19+dev (go go1.15.3; os darwin; arch amd64)
-    url: https://api.datadoghq.com/api/v1/synthetics/variables/03526538-ce1f-4383-a87f-cf79dc522af2
->>>>>>> 0a47a8f2
-    method: GET
-  response:
-    body: '{"errors": ["Synthetics variable not found"]}'
-    headers:
-      Cache-Control:
-      - no-cache
-      Connection:
-      - keep-alive
-      Content-Security-Policy:
-      - frame-ancestors 'self'; report-uri https://api.datadoghq.com/csp-report
-      Content-Type:
-      - application/json
-      Date:
-<<<<<<< HEAD
-      - Fri, 12 Mar 2021 22:14:34 GMT
-=======
-      - Wed, 31 Mar 2021 13:13:28 GMT
->>>>>>> 0a47a8f2
-      Pragma:
-      - no-cache
-      Strict-Transport-Security:
-      - max-age=15724800;
-      Vary:
-      - Accept-Encoding
-      X-Content-Type-Options:
-      - nosniff
-      X-Dd-Version:
-<<<<<<< HEAD
-      - "35.4088130"
-=======
-      - "35.4208607"
->>>>>>> 0a47a8f2
-      X-Frame-Options:
-      - SAMEORIGIN
-      X-Ratelimit-Limit:
-      - "120"
-      X-Ratelimit-Period:
-      - "60"
-      X-Ratelimit-Remaining:
-<<<<<<< HEAD
-      - "108"
-      X-Ratelimit-Reset:
-      - "26"
-=======
-      - "101"
-      X-Ratelimit-Reset:
-      - "32"
->>>>>>> 0a47a8f2
+      - Tue, 20 Apr 2021 14:53:44 GMT
+      Pragma:
+      - no-cache
+      Strict-Transport-Security:
+      - max-age=15724800;
+      X-Content-Type-Options:
+      - nosniff
+      X-Dd-Debug:
+      - JpIJLwIH2nFlZOC+u71rq7aAOL43MLZN3MUsL+gpYHdZz5QLUOG8Jysf8kVK6tPU
+      X-Dd-Version:
+      - "35.4351688"
+      X-Frame-Options:
+      - SAMEORIGIN
+      X-Ratelimit-Limit:
+      - "120"
+      X-Ratelimit-Period:
+      - "60"
+      X-Ratelimit-Remaining:
+      - "114"
+      X-Ratelimit-Reset:
+      - "16"
+    status: 200 OK
+    code: 200
+    duration: ""
+- request:
+    body: ""
+    form: {}
+    headers:
+      Accept:
+      - application/json
+      Dd-Operation-Id:
+      - GetGlobalVariable
+      User-Agent:
+      - terraform-provider-datadog/dev (terraform 2.4.4; terraform-cli 0.14.7) datadog-api-client-go/1.0.0-beta.19 (go go1.16.3; os darwin; arch amd64)
+    url: https://api.datadoghq.com/api/v1/synthetics/variables/5b00fab3-ea27-45da-a0a9-afb6f227d81d
+    method: GET
+  response:
+    body: '{"errors": ["Synthetics global variable not found"]}'
+    headers:
+      Cache-Control:
+      - no-cache
+      Connection:
+      - keep-alive
+      Content-Security-Policy:
+      - frame-ancestors 'self'; report-uri https://api.datadoghq.com/csp-report
+      Content-Type:
+      - application/json
+      Date:
+      - Tue, 20 Apr 2021 14:53:44 GMT
+      Pragma:
+      - no-cache
+      Strict-Transport-Security:
+      - max-age=15724800;
+      Vary:
+      - Accept-Encoding
+      X-Content-Type-Options:
+      - nosniff
+      X-Dd-Version:
+      - "35.4351688"
+      X-Frame-Options:
+      - SAMEORIGIN
+      X-Ratelimit-Limit:
+      - "120"
+      X-Ratelimit-Period:
+      - "60"
+      X-Ratelimit-Remaining:
+      - "88"
+      X-Ratelimit-Reset:
+      - "16"
     status: 404 Not Found
     code: 404
     duration: ""
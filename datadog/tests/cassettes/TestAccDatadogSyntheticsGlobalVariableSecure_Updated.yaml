---
version: 2
interactions:
    - id: 0
      request:
        proto: HTTP/1.1
        proto_major: 1
        proto_minor: 1
        content_length: 238
        transfer_encoding: []
        trailer: {}
        host: api.datadoghq.com
        remote_addr: ""
        request_uri: ""
        body: |
<<<<<<< HEAD
            {"description":"a secure global variable","is_fido":false,"is_totp":false,"name":"TF_TESTACCDATADOGSYNTHETICSGLOBALVARIABLESECURE_UPDATED_LOCAL_1739527615","tags":["foo:bar","baz"],"value":{"secure":true,"value":"variable-secure-value"}}
=======
            {"description":"a secure global variable","is_totp":false,"name":"TF_TESTACCDATADOGSYNTHETICSGLOBALVARIABLESECURE_UPDATED_LOCAL_1739872145","tags":["foo:bar","baz"],"value":{"secure":true,"value":"variable-secure-value"}}
>>>>>>> 20d49e4a
        form: {}
        headers:
            Accept:
                - application/json
            Content-Type:
                - application/json
        url: https://api.datadoghq.com/api/v1/synthetics/variables
        method: POST
      response:
        proto: HTTP/1.1
        proto_major: 1
        proto_minor: 1
        transfer_encoding:
            - chunked
        trailer: {}
        content_length: -1
        uncompressed: true
        body: |
<<<<<<< HEAD
            {"id":"fc7941bf-f4b3-4ddb-bdfa-4a11a6dee8a8","name":"TF_TESTACCDATADOGSYNTHETICSGLOBALVARIABLESECURE_UPDATED_LOCAL_1739527615","description":"a secure global variable","type":"variable","tags":["foo:bar","baz"],"last_error":null,"value":{"secure":true}}
=======
            {"id":"b9d23121-9ffc-4c1d-adb6-35ad7e4292bd","name":"TF_TESTACCDATADOGSYNTHETICSGLOBALVARIABLESECURE_UPDATED_LOCAL_1739872145","description":"a secure global variable","type":"variable","tags":["foo:bar","baz"],"last_error":null,"value":{"secure":true}}
>>>>>>> 20d49e4a
        headers:
            Content-Type:
                - application/json
        status: 200 OK
        code: 200
<<<<<<< HEAD
        duration: 458.547167ms
=======
        duration: 233.439084ms
>>>>>>> 20d49e4a
    - id: 1
      request:
        proto: HTTP/1.1
        proto_major: 1
        proto_minor: 1
        content_length: 0
        transfer_encoding: []
        trailer: {}
        host: api.datadoghq.com
        remote_addr: ""
        request_uri: ""
        body: ""
        form: {}
        headers:
            Accept:
                - application/json
<<<<<<< HEAD
        url: https://api.datadoghq.com/api/v1/synthetics/variables/fc7941bf-f4b3-4ddb-bdfa-4a11a6dee8a8
=======
        url: https://api.datadoghq.com/api/v1/synthetics/variables/b9d23121-9ffc-4c1d-adb6-35ad7e4292bd
>>>>>>> 20d49e4a
        method: GET
      response:
        proto: HTTP/1.1
        proto_major: 1
        proto_minor: 1
        transfer_encoding:
            - chunked
        trailer: {}
        content_length: -1
        uncompressed: true
        body: |
<<<<<<< HEAD
            {"id":"fc7941bf-f4b3-4ddb-bdfa-4a11a6dee8a8","name":"TF_TESTACCDATADOGSYNTHETICSGLOBALVARIABLESECURE_UPDATED_LOCAL_1739527615","description":"a secure global variable","type":"variable","tags":["foo:bar","baz"],"created_at":"2025-02-14T10:07:02.280501+00:00","modified_at":"2025-02-14T10:07:02.280501+00:00","last_error":null,"value":{"secure":true},"creator":{"name":"frog","handle":"frog@datadoghq.com","email":"frog@datadoghq.com"},"editor":{"name":"frog","handle":"frog@datadoghq.com","email":"frog@datadoghq.com"}}
=======
            {"id":"b9d23121-9ffc-4c1d-adb6-35ad7e4292bd","name":"TF_TESTACCDATADOGSYNTHETICSGLOBALVARIABLESECURE_UPDATED_LOCAL_1739872145","description":"a secure global variable","type":"variable","tags":["foo:bar","baz"],"created_at":"2025-02-18T09:49:07.486153+00:00","modified_at":"2025-02-18T09:49:07.486153+00:00","last_error":null,"value":{"secure":true},"creator":{"name":"frog","handle":"frog@datadoghq.com","email":"frog@datadoghq.com"},"editor":{"name":"frog","handle":"frog@datadoghq.com","email":"frog@datadoghq.com"}}
>>>>>>> 20d49e4a
        headers:
            Content-Type:
                - application/json
        status: 200 OK
        code: 200
<<<<<<< HEAD
        duration: 202.699333ms
=======
        duration: 252.666208ms
>>>>>>> 20d49e4a
    - id: 2
      request:
        proto: HTTP/1.1
        proto_major: 1
        proto_minor: 1
        content_length: 0
        transfer_encoding: []
        trailer: {}
        host: api.datadoghq.com
        remote_addr: ""
        request_uri: ""
        body: ""
        form: {}
        headers:
            Accept:
                - application/json
<<<<<<< HEAD
        url: https://api.datadoghq.com/api/v1/synthetics/variables/fc7941bf-f4b3-4ddb-bdfa-4a11a6dee8a8
=======
        url: https://api.datadoghq.com/api/v1/synthetics/variables/b9d23121-9ffc-4c1d-adb6-35ad7e4292bd
>>>>>>> 20d49e4a
        method: GET
      response:
        proto: HTTP/1.1
        proto_major: 1
        proto_minor: 1
        transfer_encoding:
            - chunked
        trailer: {}
        content_length: -1
        uncompressed: true
        body: |
<<<<<<< HEAD
            {"id":"fc7941bf-f4b3-4ddb-bdfa-4a11a6dee8a8","name":"TF_TESTACCDATADOGSYNTHETICSGLOBALVARIABLESECURE_UPDATED_LOCAL_1739527615","description":"a secure global variable","type":"variable","tags":["foo:bar","baz"],"created_at":"2025-02-14T10:07:02.280501+00:00","modified_at":"2025-02-14T10:07:02.280501+00:00","last_error":null,"value":{"secure":true},"creator":{"name":"frog","handle":"frog@datadoghq.com","email":"frog@datadoghq.com"},"editor":{"name":"frog","handle":"frog@datadoghq.com","email":"frog@datadoghq.com"}}
=======
            {"id":"b9d23121-9ffc-4c1d-adb6-35ad7e4292bd","name":"TF_TESTACCDATADOGSYNTHETICSGLOBALVARIABLESECURE_UPDATED_LOCAL_1739872145","description":"a secure global variable","type":"variable","tags":["foo:bar","baz"],"created_at":"2025-02-18T09:49:07.486153+00:00","modified_at":"2025-02-18T09:49:07.486153+00:00","last_error":null,"value":{"secure":true},"creator":{"name":"frog","handle":"frog@datadoghq.com","email":"frog@datadoghq.com"},"editor":{"name":"frog","handle":"frog@datadoghq.com","email":"frog@datadoghq.com"}}
>>>>>>> 20d49e4a
        headers:
            Content-Type:
                - application/json
        status: 200 OK
        code: 200
<<<<<<< HEAD
        duration: 194.413292ms
=======
        duration: 197.140458ms
>>>>>>> 20d49e4a
    - id: 3
      request:
        proto: HTTP/1.1
        proto_major: 1
        proto_minor: 1
        content_length: 0
        transfer_encoding: []
        trailer: {}
        host: api.datadoghq.com
        remote_addr: ""
        request_uri: ""
        body: ""
        form: {}
        headers:
            Accept:
                - application/json
<<<<<<< HEAD
        url: https://api.datadoghq.com/api/v1/synthetics/variables/fc7941bf-f4b3-4ddb-bdfa-4a11a6dee8a8
=======
        url: https://api.datadoghq.com/api/v1/synthetics/variables/b9d23121-9ffc-4c1d-adb6-35ad7e4292bd
>>>>>>> 20d49e4a
        method: GET
      response:
        proto: HTTP/1.1
        proto_major: 1
        proto_minor: 1
        transfer_encoding:
            - chunked
        trailer: {}
        content_length: -1
        uncompressed: true
        body: |
<<<<<<< HEAD
            {"id":"fc7941bf-f4b3-4ddb-bdfa-4a11a6dee8a8","name":"TF_TESTACCDATADOGSYNTHETICSGLOBALVARIABLESECURE_UPDATED_LOCAL_1739527615","description":"a secure global variable","type":"variable","tags":["foo:bar","baz"],"created_at":"2025-02-14T10:07:02.280501+00:00","modified_at":"2025-02-14T10:07:02.280501+00:00","last_error":null,"value":{"secure":true},"creator":{"name":"frog","handle":"frog@datadoghq.com","email":"frog@datadoghq.com"},"editor":{"name":"frog","handle":"frog@datadoghq.com","email":"frog@datadoghq.com"}}
=======
            {"id":"b9d23121-9ffc-4c1d-adb6-35ad7e4292bd","name":"TF_TESTACCDATADOGSYNTHETICSGLOBALVARIABLESECURE_UPDATED_LOCAL_1739872145","description":"a secure global variable","type":"variable","tags":["foo:bar","baz"],"created_at":"2025-02-18T09:49:07.486153+00:00","modified_at":"2025-02-18T09:49:07.486153+00:00","last_error":null,"value":{"secure":true},"creator":{"name":"frog","handle":"frog@datadoghq.com","email":"frog@datadoghq.com"},"editor":{"name":"frog","handle":"frog@datadoghq.com","email":"frog@datadoghq.com"}}
>>>>>>> 20d49e4a
        headers:
            Content-Type:
                - application/json
        status: 200 OK
        code: 200
<<<<<<< HEAD
        duration: 601.587333ms
=======
        duration: 167.63575ms
>>>>>>> 20d49e4a
    - id: 4
      request:
        proto: HTTP/1.1
        proto_major: 1
        proto_minor: 1
        content_length: 0
        transfer_encoding: []
        trailer: {}
        host: api.datadoghq.com
        remote_addr: ""
        request_uri: ""
        body: ""
        form: {}
        headers:
            Accept:
                - application/json
<<<<<<< HEAD
        url: https://api.datadoghq.com/api/v1/synthetics/variables/fc7941bf-f4b3-4ddb-bdfa-4a11a6dee8a8
=======
        url: https://api.datadoghq.com/api/v1/synthetics/variables/b9d23121-9ffc-4c1d-adb6-35ad7e4292bd
>>>>>>> 20d49e4a
        method: GET
      response:
        proto: HTTP/1.1
        proto_major: 1
        proto_minor: 1
        transfer_encoding:
            - chunked
        trailer: {}
        content_length: -1
        uncompressed: true
        body: |
<<<<<<< HEAD
            {"id":"fc7941bf-f4b3-4ddb-bdfa-4a11a6dee8a8","name":"TF_TESTACCDATADOGSYNTHETICSGLOBALVARIABLESECURE_UPDATED_LOCAL_1739527615","description":"a secure global variable","type":"variable","tags":["foo:bar","baz"],"created_at":"2025-02-14T10:07:02.280501+00:00","modified_at":"2025-02-14T10:07:02.280501+00:00","last_error":null,"value":{"secure":true},"creator":{"name":"frog","handle":"frog@datadoghq.com","email":"frog@datadoghq.com"},"editor":{"name":"frog","handle":"frog@datadoghq.com","email":"frog@datadoghq.com"}}
=======
            {"id":"b9d23121-9ffc-4c1d-adb6-35ad7e4292bd","name":"TF_TESTACCDATADOGSYNTHETICSGLOBALVARIABLESECURE_UPDATED_LOCAL_1739872145","description":"a secure global variable","type":"variable","tags":["foo:bar","baz"],"created_at":"2025-02-18T09:49:07.486153+00:00","modified_at":"2025-02-18T09:49:07.486153+00:00","last_error":null,"value":{"secure":true},"creator":{"name":"frog","handle":"frog@datadoghq.com","email":"frog@datadoghq.com"},"editor":{"name":"frog","handle":"frog@datadoghq.com","email":"frog@datadoghq.com"}}
>>>>>>> 20d49e4a
        headers:
            Content-Type:
                - application/json
        status: 200 OK
        code: 200
<<<<<<< HEAD
        duration: 169.542459ms
=======
        duration: 280.755292ms
>>>>>>> 20d49e4a
    - id: 5
      request:
        proto: HTTP/1.1
        proto_major: 1
        proto_minor: 1
        content_length: 0
        transfer_encoding: []
        trailer: {}
        host: api.datadoghq.com
        remote_addr: ""
        request_uri: ""
        body: ""
        form: {}
        headers:
            Accept:
                - application/json
<<<<<<< HEAD
        url: https://api.datadoghq.com/api/v1/synthetics/variables/fc7941bf-f4b3-4ddb-bdfa-4a11a6dee8a8
=======
        url: https://api.datadoghq.com/api/v1/synthetics/variables/b9d23121-9ffc-4c1d-adb6-35ad7e4292bd
>>>>>>> 20d49e4a
        method: GET
      response:
        proto: HTTP/1.1
        proto_major: 1
        proto_minor: 1
        transfer_encoding:
            - chunked
        trailer: {}
        content_length: -1
        uncompressed: true
        body: |
<<<<<<< HEAD
            {"id":"fc7941bf-f4b3-4ddb-bdfa-4a11a6dee8a8","name":"TF_TESTACCDATADOGSYNTHETICSGLOBALVARIABLESECURE_UPDATED_LOCAL_1739527615","description":"a secure global variable","type":"variable","tags":["foo:bar","baz"],"created_at":"2025-02-14T10:07:02.280501+00:00","modified_at":"2025-02-14T10:07:02.280501+00:00","last_error":null,"value":{"secure":true},"creator":{"name":"frog","handle":"frog@datadoghq.com","email":"frog@datadoghq.com"},"editor":{"name":"frog","handle":"frog@datadoghq.com","email":"frog@datadoghq.com"}}
=======
            {"id":"b9d23121-9ffc-4c1d-adb6-35ad7e4292bd","name":"TF_TESTACCDATADOGSYNTHETICSGLOBALVARIABLESECURE_UPDATED_LOCAL_1739872145","description":"a secure global variable","type":"variable","tags":["foo:bar","baz"],"created_at":"2025-02-18T09:49:07.486153+00:00","modified_at":"2025-02-18T09:49:07.486153+00:00","last_error":null,"value":{"secure":true},"creator":{"name":"frog","handle":"frog@datadoghq.com","email":"frog@datadoghq.com"},"editor":{"name":"frog","handle":"frog@datadoghq.com","email":"frog@datadoghq.com"}}
>>>>>>> 20d49e4a
        headers:
            Content-Type:
                - application/json
        status: 200 OK
        code: 200
<<<<<<< HEAD
        duration: 170.521291ms
=======
        duration: 188.321209ms
>>>>>>> 20d49e4a
    - id: 6
      request:
        proto: HTTP/1.1
        proto_major: 1
        proto_minor: 1
        content_length: 274
        transfer_encoding: []
        trailer: {}
        host: api.datadoghq.com
        remote_addr: ""
        request_uri: ""
        body: |
<<<<<<< HEAD
            {"description":"an updated secure global variable","is_fido":false,"is_totp":false,"name":"TF_TESTACCDATADOGSYNTHETICSGLOBALVARIABLESECURE_UPDATED_LOCAL_1739527615_UPDATED","tags":["foo:bar","baz","env:test"],"value":{"secure":true,"value":"variable-secure-value-updated"}}
=======
            {"description":"an updated secure global variable","is_totp":false,"name":"TF_TESTACCDATADOGSYNTHETICSGLOBALVARIABLESECURE_UPDATED_LOCAL_1739872145_UPDATED","tags":["foo:bar","baz","env:test"],"value":{"secure":true,"value":"variable-secure-value-updated"}}
>>>>>>> 20d49e4a
        form: {}
        headers:
            Accept:
                - application/json
            Content-Type:
                - application/json
<<<<<<< HEAD
        url: https://api.datadoghq.com/api/v1/synthetics/variables/fc7941bf-f4b3-4ddb-bdfa-4a11a6dee8a8
=======
        url: https://api.datadoghq.com/api/v1/synthetics/variables/b9d23121-9ffc-4c1d-adb6-35ad7e4292bd
>>>>>>> 20d49e4a
        method: PUT
      response:
        proto: HTTP/1.1
        proto_major: 1
        proto_minor: 1
        transfer_encoding:
            - chunked
        trailer: {}
        content_length: -1
        uncompressed: true
        body: |
<<<<<<< HEAD
            {"id":"fc7941bf-f4b3-4ddb-bdfa-4a11a6dee8a8","name":"TF_TESTACCDATADOGSYNTHETICSGLOBALVARIABLESECURE_UPDATED_LOCAL_1739527615_UPDATED","description":"an updated secure global variable","type":"variable","tags":["foo:bar","baz","env:test"],"last_error":null,"value":{"secure":true}}
=======
            {"id":"b9d23121-9ffc-4c1d-adb6-35ad7e4292bd","name":"TF_TESTACCDATADOGSYNTHETICSGLOBALVARIABLESECURE_UPDATED_LOCAL_1739872145_UPDATED","description":"an updated secure global variable","type":"variable","tags":["foo:bar","baz","env:test"],"last_error":null,"value":{"secure":true}}
>>>>>>> 20d49e4a
        headers:
            Content-Type:
                - application/json
        status: 200 OK
        code: 200
<<<<<<< HEAD
        duration: 257.890291ms
=======
        duration: 335.299584ms
>>>>>>> 20d49e4a
    - id: 7
      request:
        proto: HTTP/1.1
        proto_major: 1
        proto_minor: 1
        content_length: 0
        transfer_encoding: []
        trailer: {}
        host: api.datadoghq.com
        remote_addr: ""
        request_uri: ""
        body: ""
        form: {}
        headers:
            Accept:
                - application/json
<<<<<<< HEAD
        url: https://api.datadoghq.com/api/v1/synthetics/variables/fc7941bf-f4b3-4ddb-bdfa-4a11a6dee8a8
=======
        url: https://api.datadoghq.com/api/v1/synthetics/variables/b9d23121-9ffc-4c1d-adb6-35ad7e4292bd
>>>>>>> 20d49e4a
        method: GET
      response:
        proto: HTTP/1.1
        proto_major: 1
        proto_minor: 1
        transfer_encoding:
            - chunked
        trailer: {}
        content_length: -1
        uncompressed: true
        body: |
<<<<<<< HEAD
            {"id":"fc7941bf-f4b3-4ddb-bdfa-4a11a6dee8a8","name":"TF_TESTACCDATADOGSYNTHETICSGLOBALVARIABLESECURE_UPDATED_LOCAL_1739527615_UPDATED","description":"an updated secure global variable","type":"variable","tags":["foo:bar","baz","env:test"],"created_at":"2025-02-14T10:07:02.280501+00:00","modified_at":"2025-02-14T10:07:11.678236+00:00","last_error":null,"value":{"secure":true},"creator":{"name":"frog","handle":"frog@datadoghq.com","email":"frog@datadoghq.com"},"editor":{"name":"frog","handle":"frog@datadoghq.com","email":"frog@datadoghq.com"}}
=======
            {"id":"b9d23121-9ffc-4c1d-adb6-35ad7e4292bd","name":"TF_TESTACCDATADOGSYNTHETICSGLOBALVARIABLESECURE_UPDATED_LOCAL_1739872145_UPDATED","description":"an updated secure global variable","type":"variable","tags":["foo:bar","baz","env:test"],"created_at":"2025-02-18T09:49:07.486153+00:00","modified_at":"2025-02-18T09:49:13.348196+00:00","last_error":null,"value":{"secure":true},"creator":{"name":"frog","handle":"frog@datadoghq.com","email":"frog@datadoghq.com"},"editor":{"name":"frog","handle":"frog@datadoghq.com","email":"frog@datadoghq.com"}}
>>>>>>> 20d49e4a
        headers:
            Content-Type:
                - application/json
        status: 200 OK
        code: 200
<<<<<<< HEAD
        duration: 379.19375ms
=======
        duration: 168.831167ms
>>>>>>> 20d49e4a
    - id: 8
      request:
        proto: HTTP/1.1
        proto_major: 1
        proto_minor: 1
        content_length: 0
        transfer_encoding: []
        trailer: {}
        host: api.datadoghq.com
        remote_addr: ""
        request_uri: ""
        body: ""
        form: {}
        headers:
            Accept:
                - application/json
<<<<<<< HEAD
        url: https://api.datadoghq.com/api/v1/synthetics/variables/fc7941bf-f4b3-4ddb-bdfa-4a11a6dee8a8
=======
        url: https://api.datadoghq.com/api/v1/synthetics/variables/b9d23121-9ffc-4c1d-adb6-35ad7e4292bd
>>>>>>> 20d49e4a
        method: GET
      response:
        proto: HTTP/1.1
        proto_major: 1
        proto_minor: 1
        transfer_encoding:
            - chunked
        trailer: {}
        content_length: -1
        uncompressed: true
        body: |
<<<<<<< HEAD
            {"id":"fc7941bf-f4b3-4ddb-bdfa-4a11a6dee8a8","name":"TF_TESTACCDATADOGSYNTHETICSGLOBALVARIABLESECURE_UPDATED_LOCAL_1739527615_UPDATED","description":"an updated secure global variable","type":"variable","tags":["foo:bar","baz","env:test"],"created_at":"2025-02-14T10:07:02.280501+00:00","modified_at":"2025-02-14T10:07:11.678236+00:00","last_error":null,"value":{"secure":true},"creator":{"name":"frog","handle":"frog@datadoghq.com","email":"frog@datadoghq.com"},"editor":{"name":"frog","handle":"frog@datadoghq.com","email":"frog@datadoghq.com"}}
=======
            {"id":"b9d23121-9ffc-4c1d-adb6-35ad7e4292bd","name":"TF_TESTACCDATADOGSYNTHETICSGLOBALVARIABLESECURE_UPDATED_LOCAL_1739872145_UPDATED","description":"an updated secure global variable","type":"variable","tags":["foo:bar","baz","env:test"],"created_at":"2025-02-18T09:49:07.486153+00:00","modified_at":"2025-02-18T09:49:13.348196+00:00","last_error":null,"value":{"secure":true},"creator":{"name":"frog","handle":"frog@datadoghq.com","email":"frog@datadoghq.com"},"editor":{"name":"frog","handle":"frog@datadoghq.com","email":"frog@datadoghq.com"}}
>>>>>>> 20d49e4a
        headers:
            Content-Type:
                - application/json
        status: 200 OK
        code: 200
<<<<<<< HEAD
        duration: 165.49075ms
=======
        duration: 238.979084ms
>>>>>>> 20d49e4a
    - id: 9
      request:
        proto: HTTP/1.1
        proto_major: 1
        proto_minor: 1
        content_length: 0
        transfer_encoding: []
        trailer: {}
        host: api.datadoghq.com
        remote_addr: ""
        request_uri: ""
        body: ""
        form: {}
        headers:
            Accept:
                - application/json
<<<<<<< HEAD
        url: https://api.datadoghq.com/api/v1/synthetics/variables/fc7941bf-f4b3-4ddb-bdfa-4a11a6dee8a8
=======
        url: https://api.datadoghq.com/api/v1/synthetics/variables/b9d23121-9ffc-4c1d-adb6-35ad7e4292bd
>>>>>>> 20d49e4a
        method: GET
      response:
        proto: HTTP/1.1
        proto_major: 1
        proto_minor: 1
        transfer_encoding:
            - chunked
        trailer: {}
        content_length: -1
        uncompressed: true
        body: |
<<<<<<< HEAD
            {"id":"fc7941bf-f4b3-4ddb-bdfa-4a11a6dee8a8","name":"TF_TESTACCDATADOGSYNTHETICSGLOBALVARIABLESECURE_UPDATED_LOCAL_1739527615_UPDATED","description":"an updated secure global variable","type":"variable","tags":["foo:bar","baz","env:test"],"created_at":"2025-02-14T10:07:02.280501+00:00","modified_at":"2025-02-14T10:07:11.678236+00:00","last_error":null,"value":{"secure":true},"creator":{"name":"frog","handle":"frog@datadoghq.com","email":"frog@datadoghq.com"},"editor":{"name":"frog","handle":"frog@datadoghq.com","email":"frog@datadoghq.com"}}
=======
            {"id":"b9d23121-9ffc-4c1d-adb6-35ad7e4292bd","name":"TF_TESTACCDATADOGSYNTHETICSGLOBALVARIABLESECURE_UPDATED_LOCAL_1739872145_UPDATED","description":"an updated secure global variable","type":"variable","tags":["foo:bar","baz","env:test"],"created_at":"2025-02-18T09:49:07.486153+00:00","modified_at":"2025-02-18T09:49:13.348196+00:00","last_error":null,"value":{"secure":true},"creator":{"name":"frog","handle":"frog@datadoghq.com","email":"frog@datadoghq.com"},"editor":{"name":"frog","handle":"frog@datadoghq.com","email":"frog@datadoghq.com"}}
>>>>>>> 20d49e4a
        headers:
            Content-Type:
                - application/json
        status: 200 OK
        code: 200
<<<<<<< HEAD
        duration: 168.211583ms
=======
        duration: 167.242958ms
>>>>>>> 20d49e4a
    - id: 10
      request:
        proto: HTTP/1.1
        proto_major: 1
        proto_minor: 1
        content_length: 0
        transfer_encoding: []
        trailer: {}
        host: api.datadoghq.com
        remote_addr: ""
        request_uri: ""
        body: ""
        form: {}
        headers:
            Accept:
                - '*/*'
<<<<<<< HEAD
        url: https://api.datadoghq.com/api/v1/synthetics/variables/fc7941bf-f4b3-4ddb-bdfa-4a11a6dee8a8
=======
        url: https://api.datadoghq.com/api/v1/synthetics/variables/b9d23121-9ffc-4c1d-adb6-35ad7e4292bd
>>>>>>> 20d49e4a
        method: DELETE
      response:
        proto: HTTP/1.1
        proto_major: 1
        proto_minor: 1
        transfer_encoding: []
        trailer: {}
        content_length: 0
        uncompressed: false
        body: ""
        headers:
            Content-Type:
                - text/html; charset=utf-8
        status: 200 OK
        code: 200
<<<<<<< HEAD
        duration: 259.885166ms
=======
        duration: 423.932959ms
>>>>>>> 20d49e4a
    - id: 11
      request:
        proto: HTTP/1.1
        proto_major: 1
        proto_minor: 1
        content_length: 0
        transfer_encoding: []
        trailer: {}
        host: api.datadoghq.com
        remote_addr: ""
        request_uri: ""
        body: ""
        form: {}
        headers:
            Accept:
                - application/json
<<<<<<< HEAD
        url: https://api.datadoghq.com/api/v1/synthetics/variables/fc7941bf-f4b3-4ddb-bdfa-4a11a6dee8a8
=======
        url: https://api.datadoghq.com/api/v1/synthetics/variables/b9d23121-9ffc-4c1d-adb6-35ad7e4292bd
>>>>>>> 20d49e4a
        method: GET
      response:
        proto: HTTP/1.1
        proto_major: 1
        proto_minor: 1
        transfer_encoding:
            - chunked
        trailer: {}
        content_length: -1
        uncompressed: true
        body: '{"errors":["Synthetics global variable not found"]}'
        headers:
            Content-Type:
                - application/json
        status: 404 Not Found
        code: 404
<<<<<<< HEAD
        duration: 244.749ms
=======
        duration: 189.029625ms
>>>>>>> 20d49e4a
<|MERGE_RESOLUTION|>--- conflicted
+++ resolved
@@ -13,11 +13,7 @@
         remote_addr: ""
         request_uri: ""
         body: |
-<<<<<<< HEAD
-            {"description":"a secure global variable","is_fido":false,"is_totp":false,"name":"TF_TESTACCDATADOGSYNTHETICSGLOBALVARIABLESECURE_UPDATED_LOCAL_1739527615","tags":["foo:bar","baz"],"value":{"secure":true,"value":"variable-secure-value"}}
-=======
-            {"description":"a secure global variable","is_totp":false,"name":"TF_TESTACCDATADOGSYNTHETICSGLOBALVARIABLESECURE_UPDATED_LOCAL_1739872145","tags":["foo:bar","baz"],"value":{"secure":true,"value":"variable-secure-value"}}
->>>>>>> 20d49e4a
+            {"description":"a secure global variable","is_fido":false,"is_totp":false,"name":"TF_TESTACCDATADOGSYNTHETICSGLOBALVARIABLESECURE_UPDATED_LOCAL_1739890458","tags":["foo:bar","baz"],"value":{"secure":true,"value":"variable-secure-value"}}
         form: {}
         headers:
             Accept:
@@ -36,21 +32,13 @@
         content_length: -1
         uncompressed: true
         body: |
-<<<<<<< HEAD
-            {"id":"fc7941bf-f4b3-4ddb-bdfa-4a11a6dee8a8","name":"TF_TESTACCDATADOGSYNTHETICSGLOBALVARIABLESECURE_UPDATED_LOCAL_1739527615","description":"a secure global variable","type":"variable","tags":["foo:bar","baz"],"last_error":null,"value":{"secure":true}}
-=======
-            {"id":"b9d23121-9ffc-4c1d-adb6-35ad7e4292bd","name":"TF_TESTACCDATADOGSYNTHETICSGLOBALVARIABLESECURE_UPDATED_LOCAL_1739872145","description":"a secure global variable","type":"variable","tags":["foo:bar","baz"],"last_error":null,"value":{"secure":true}}
->>>>>>> 20d49e4a
-        headers:
-            Content-Type:
-                - application/json
-        status: 200 OK
-        code: 200
-<<<<<<< HEAD
-        duration: 458.547167ms
-=======
-        duration: 233.439084ms
->>>>>>> 20d49e4a
+            {"id":"e544bc89-effe-44cb-ba8b-98c97941f339","name":"TF_TESTACCDATADOGSYNTHETICSGLOBALVARIABLESECURE_UPDATED_LOCAL_1739890458","description":"a secure global variable","type":"variable","tags":["foo:bar","baz"],"last_error":null,"value":{"secure":true}}
+        headers:
+            Content-Type:
+                - application/json
+        status: 200 OK
+        code: 200
+        duration: 500.686625ms
     - id: 1
       request:
         proto: HTTP/1.1
@@ -67,37 +55,25 @@
         headers:
             Accept:
                 - application/json
-<<<<<<< HEAD
-        url: https://api.datadoghq.com/api/v1/synthetics/variables/fc7941bf-f4b3-4ddb-bdfa-4a11a6dee8a8
-=======
-        url: https://api.datadoghq.com/api/v1/synthetics/variables/b9d23121-9ffc-4c1d-adb6-35ad7e4292bd
->>>>>>> 20d49e4a
-        method: GET
-      response:
-        proto: HTTP/1.1
-        proto_major: 1
-        proto_minor: 1
-        transfer_encoding:
-            - chunked
-        trailer: {}
-        content_length: -1
-        uncompressed: true
-        body: |
-<<<<<<< HEAD
-            {"id":"fc7941bf-f4b3-4ddb-bdfa-4a11a6dee8a8","name":"TF_TESTACCDATADOGSYNTHETICSGLOBALVARIABLESECURE_UPDATED_LOCAL_1739527615","description":"a secure global variable","type":"variable","tags":["foo:bar","baz"],"created_at":"2025-02-14T10:07:02.280501+00:00","modified_at":"2025-02-14T10:07:02.280501+00:00","last_error":null,"value":{"secure":true},"creator":{"name":"frog","handle":"frog@datadoghq.com","email":"frog@datadoghq.com"},"editor":{"name":"frog","handle":"frog@datadoghq.com","email":"frog@datadoghq.com"}}
-=======
-            {"id":"b9d23121-9ffc-4c1d-adb6-35ad7e4292bd","name":"TF_TESTACCDATADOGSYNTHETICSGLOBALVARIABLESECURE_UPDATED_LOCAL_1739872145","description":"a secure global variable","type":"variable","tags":["foo:bar","baz"],"created_at":"2025-02-18T09:49:07.486153+00:00","modified_at":"2025-02-18T09:49:07.486153+00:00","last_error":null,"value":{"secure":true},"creator":{"name":"frog","handle":"frog@datadoghq.com","email":"frog@datadoghq.com"},"editor":{"name":"frog","handle":"frog@datadoghq.com","email":"frog@datadoghq.com"}}
->>>>>>> 20d49e4a
-        headers:
-            Content-Type:
-                - application/json
-        status: 200 OK
-        code: 200
-<<<<<<< HEAD
-        duration: 202.699333ms
-=======
-        duration: 252.666208ms
->>>>>>> 20d49e4a
+        url: https://api.datadoghq.com/api/v1/synthetics/variables/e544bc89-effe-44cb-ba8b-98c97941f339
+        method: GET
+      response:
+        proto: HTTP/1.1
+        proto_major: 1
+        proto_minor: 1
+        transfer_encoding:
+            - chunked
+        trailer: {}
+        content_length: -1
+        uncompressed: true
+        body: |
+            {"id":"e544bc89-effe-44cb-ba8b-98c97941f339","name":"TF_TESTACCDATADOGSYNTHETICSGLOBALVARIABLESECURE_UPDATED_LOCAL_1739890458","description":"a secure global variable","type":"variable","tags":["foo:bar","baz"],"created_at":"2025-02-18T14:54:21.028535+00:00","modified_at":"2025-02-18T14:54:21.028535+00:00","last_error":null,"value":{"secure":true},"creator":{"name":"frog","handle":"frog@datadoghq.com","email":"frog@datadoghq.com"},"editor":{"name":"frog","handle":"frog@datadoghq.com","email":"frog@datadoghq.com"}}
+        headers:
+            Content-Type:
+                - application/json
+        status: 200 OK
+        code: 200
+        duration: 186.468041ms
     - id: 2
       request:
         proto: HTTP/1.1
@@ -114,37 +90,25 @@
         headers:
             Accept:
                 - application/json
-<<<<<<< HEAD
-        url: https://api.datadoghq.com/api/v1/synthetics/variables/fc7941bf-f4b3-4ddb-bdfa-4a11a6dee8a8
-=======
-        url: https://api.datadoghq.com/api/v1/synthetics/variables/b9d23121-9ffc-4c1d-adb6-35ad7e4292bd
->>>>>>> 20d49e4a
-        method: GET
-      response:
-        proto: HTTP/1.1
-        proto_major: 1
-        proto_minor: 1
-        transfer_encoding:
-            - chunked
-        trailer: {}
-        content_length: -1
-        uncompressed: true
-        body: |
-<<<<<<< HEAD
-            {"id":"fc7941bf-f4b3-4ddb-bdfa-4a11a6dee8a8","name":"TF_TESTACCDATADOGSYNTHETICSGLOBALVARIABLESECURE_UPDATED_LOCAL_1739527615","description":"a secure global variable","type":"variable","tags":["foo:bar","baz"],"created_at":"2025-02-14T10:07:02.280501+00:00","modified_at":"2025-02-14T10:07:02.280501+00:00","last_error":null,"value":{"secure":true},"creator":{"name":"frog","handle":"frog@datadoghq.com","email":"frog@datadoghq.com"},"editor":{"name":"frog","handle":"frog@datadoghq.com","email":"frog@datadoghq.com"}}
-=======
-            {"id":"b9d23121-9ffc-4c1d-adb6-35ad7e4292bd","name":"TF_TESTACCDATADOGSYNTHETICSGLOBALVARIABLESECURE_UPDATED_LOCAL_1739872145","description":"a secure global variable","type":"variable","tags":["foo:bar","baz"],"created_at":"2025-02-18T09:49:07.486153+00:00","modified_at":"2025-02-18T09:49:07.486153+00:00","last_error":null,"value":{"secure":true},"creator":{"name":"frog","handle":"frog@datadoghq.com","email":"frog@datadoghq.com"},"editor":{"name":"frog","handle":"frog@datadoghq.com","email":"frog@datadoghq.com"}}
->>>>>>> 20d49e4a
-        headers:
-            Content-Type:
-                - application/json
-        status: 200 OK
-        code: 200
-<<<<<<< HEAD
-        duration: 194.413292ms
-=======
-        duration: 197.140458ms
->>>>>>> 20d49e4a
+        url: https://api.datadoghq.com/api/v1/synthetics/variables/e544bc89-effe-44cb-ba8b-98c97941f339
+        method: GET
+      response:
+        proto: HTTP/1.1
+        proto_major: 1
+        proto_minor: 1
+        transfer_encoding:
+            - chunked
+        trailer: {}
+        content_length: -1
+        uncompressed: true
+        body: |
+            {"id":"e544bc89-effe-44cb-ba8b-98c97941f339","name":"TF_TESTACCDATADOGSYNTHETICSGLOBALVARIABLESECURE_UPDATED_LOCAL_1739890458","description":"a secure global variable","type":"variable","tags":["foo:bar","baz"],"created_at":"2025-02-18T14:54:21.028535+00:00","modified_at":"2025-02-18T14:54:21.028535+00:00","last_error":null,"value":{"secure":true},"creator":{"name":"frog","handle":"frog@datadoghq.com","email":"frog@datadoghq.com"},"editor":{"name":"frog","handle":"frog@datadoghq.com","email":"frog@datadoghq.com"}}
+        headers:
+            Content-Type:
+                - application/json
+        status: 200 OK
+        code: 200
+        duration: 169.41425ms
     - id: 3
       request:
         proto: HTTP/1.1
@@ -161,37 +125,25 @@
         headers:
             Accept:
                 - application/json
-<<<<<<< HEAD
-        url: https://api.datadoghq.com/api/v1/synthetics/variables/fc7941bf-f4b3-4ddb-bdfa-4a11a6dee8a8
-=======
-        url: https://api.datadoghq.com/api/v1/synthetics/variables/b9d23121-9ffc-4c1d-adb6-35ad7e4292bd
->>>>>>> 20d49e4a
-        method: GET
-      response:
-        proto: HTTP/1.1
-        proto_major: 1
-        proto_minor: 1
-        transfer_encoding:
-            - chunked
-        trailer: {}
-        content_length: -1
-        uncompressed: true
-        body: |
-<<<<<<< HEAD
-            {"id":"fc7941bf-f4b3-4ddb-bdfa-4a11a6dee8a8","name":"TF_TESTACCDATADOGSYNTHETICSGLOBALVARIABLESECURE_UPDATED_LOCAL_1739527615","description":"a secure global variable","type":"variable","tags":["foo:bar","baz"],"created_at":"2025-02-14T10:07:02.280501+00:00","modified_at":"2025-02-14T10:07:02.280501+00:00","last_error":null,"value":{"secure":true},"creator":{"name":"frog","handle":"frog@datadoghq.com","email":"frog@datadoghq.com"},"editor":{"name":"frog","handle":"frog@datadoghq.com","email":"frog@datadoghq.com"}}
-=======
-            {"id":"b9d23121-9ffc-4c1d-adb6-35ad7e4292bd","name":"TF_TESTACCDATADOGSYNTHETICSGLOBALVARIABLESECURE_UPDATED_LOCAL_1739872145","description":"a secure global variable","type":"variable","tags":["foo:bar","baz"],"created_at":"2025-02-18T09:49:07.486153+00:00","modified_at":"2025-02-18T09:49:07.486153+00:00","last_error":null,"value":{"secure":true},"creator":{"name":"frog","handle":"frog@datadoghq.com","email":"frog@datadoghq.com"},"editor":{"name":"frog","handle":"frog@datadoghq.com","email":"frog@datadoghq.com"}}
->>>>>>> 20d49e4a
-        headers:
-            Content-Type:
-                - application/json
-        status: 200 OK
-        code: 200
-<<<<<<< HEAD
-        duration: 601.587333ms
-=======
-        duration: 167.63575ms
->>>>>>> 20d49e4a
+        url: https://api.datadoghq.com/api/v1/synthetics/variables/e544bc89-effe-44cb-ba8b-98c97941f339
+        method: GET
+      response:
+        proto: HTTP/1.1
+        proto_major: 1
+        proto_minor: 1
+        transfer_encoding:
+            - chunked
+        trailer: {}
+        content_length: -1
+        uncompressed: true
+        body: |
+            {"id":"e544bc89-effe-44cb-ba8b-98c97941f339","name":"TF_TESTACCDATADOGSYNTHETICSGLOBALVARIABLESECURE_UPDATED_LOCAL_1739890458","description":"a secure global variable","type":"variable","tags":["foo:bar","baz"],"created_at":"2025-02-18T14:54:21.028535+00:00","modified_at":"2025-02-18T14:54:21.028535+00:00","last_error":null,"value":{"secure":true},"creator":{"name":"frog","handle":"frog@datadoghq.com","email":"frog@datadoghq.com"},"editor":{"name":"frog","handle":"frog@datadoghq.com","email":"frog@datadoghq.com"}}
+        headers:
+            Content-Type:
+                - application/json
+        status: 200 OK
+        code: 200
+        duration: 422.639917ms
     - id: 4
       request:
         proto: HTTP/1.1
@@ -208,37 +160,25 @@
         headers:
             Accept:
                 - application/json
-<<<<<<< HEAD
-        url: https://api.datadoghq.com/api/v1/synthetics/variables/fc7941bf-f4b3-4ddb-bdfa-4a11a6dee8a8
-=======
-        url: https://api.datadoghq.com/api/v1/synthetics/variables/b9d23121-9ffc-4c1d-adb6-35ad7e4292bd
->>>>>>> 20d49e4a
-        method: GET
-      response:
-        proto: HTTP/1.1
-        proto_major: 1
-        proto_minor: 1
-        transfer_encoding:
-            - chunked
-        trailer: {}
-        content_length: -1
-        uncompressed: true
-        body: |
-<<<<<<< HEAD
-            {"id":"fc7941bf-f4b3-4ddb-bdfa-4a11a6dee8a8","name":"TF_TESTACCDATADOGSYNTHETICSGLOBALVARIABLESECURE_UPDATED_LOCAL_1739527615","description":"a secure global variable","type":"variable","tags":["foo:bar","baz"],"created_at":"2025-02-14T10:07:02.280501+00:00","modified_at":"2025-02-14T10:07:02.280501+00:00","last_error":null,"value":{"secure":true},"creator":{"name":"frog","handle":"frog@datadoghq.com","email":"frog@datadoghq.com"},"editor":{"name":"frog","handle":"frog@datadoghq.com","email":"frog@datadoghq.com"}}
-=======
-            {"id":"b9d23121-9ffc-4c1d-adb6-35ad7e4292bd","name":"TF_TESTACCDATADOGSYNTHETICSGLOBALVARIABLESECURE_UPDATED_LOCAL_1739872145","description":"a secure global variable","type":"variable","tags":["foo:bar","baz"],"created_at":"2025-02-18T09:49:07.486153+00:00","modified_at":"2025-02-18T09:49:07.486153+00:00","last_error":null,"value":{"secure":true},"creator":{"name":"frog","handle":"frog@datadoghq.com","email":"frog@datadoghq.com"},"editor":{"name":"frog","handle":"frog@datadoghq.com","email":"frog@datadoghq.com"}}
->>>>>>> 20d49e4a
-        headers:
-            Content-Type:
-                - application/json
-        status: 200 OK
-        code: 200
-<<<<<<< HEAD
-        duration: 169.542459ms
-=======
-        duration: 280.755292ms
->>>>>>> 20d49e4a
+        url: https://api.datadoghq.com/api/v1/synthetics/variables/e544bc89-effe-44cb-ba8b-98c97941f339
+        method: GET
+      response:
+        proto: HTTP/1.1
+        proto_major: 1
+        proto_minor: 1
+        transfer_encoding:
+            - chunked
+        trailer: {}
+        content_length: -1
+        uncompressed: true
+        body: |
+            {"id":"e544bc89-effe-44cb-ba8b-98c97941f339","name":"TF_TESTACCDATADOGSYNTHETICSGLOBALVARIABLESECURE_UPDATED_LOCAL_1739890458","description":"a secure global variable","type":"variable","tags":["foo:bar","baz"],"created_at":"2025-02-18T14:54:21.028535+00:00","modified_at":"2025-02-18T14:54:21.028535+00:00","last_error":null,"value":{"secure":true},"creator":{"name":"frog","handle":"frog@datadoghq.com","email":"frog@datadoghq.com"},"editor":{"name":"frog","handle":"frog@datadoghq.com","email":"frog@datadoghq.com"}}
+        headers:
+            Content-Type:
+                - application/json
+        status: 200 OK
+        code: 200
+        duration: 291.170375ms
     - id: 5
       request:
         proto: HTTP/1.1
@@ -255,37 +195,25 @@
         headers:
             Accept:
                 - application/json
-<<<<<<< HEAD
-        url: https://api.datadoghq.com/api/v1/synthetics/variables/fc7941bf-f4b3-4ddb-bdfa-4a11a6dee8a8
-=======
-        url: https://api.datadoghq.com/api/v1/synthetics/variables/b9d23121-9ffc-4c1d-adb6-35ad7e4292bd
->>>>>>> 20d49e4a
-        method: GET
-      response:
-        proto: HTTP/1.1
-        proto_major: 1
-        proto_minor: 1
-        transfer_encoding:
-            - chunked
-        trailer: {}
-        content_length: -1
-        uncompressed: true
-        body: |
-<<<<<<< HEAD
-            {"id":"fc7941bf-f4b3-4ddb-bdfa-4a11a6dee8a8","name":"TF_TESTACCDATADOGSYNTHETICSGLOBALVARIABLESECURE_UPDATED_LOCAL_1739527615","description":"a secure global variable","type":"variable","tags":["foo:bar","baz"],"created_at":"2025-02-14T10:07:02.280501+00:00","modified_at":"2025-02-14T10:07:02.280501+00:00","last_error":null,"value":{"secure":true},"creator":{"name":"frog","handle":"frog@datadoghq.com","email":"frog@datadoghq.com"},"editor":{"name":"frog","handle":"frog@datadoghq.com","email":"frog@datadoghq.com"}}
-=======
-            {"id":"b9d23121-9ffc-4c1d-adb6-35ad7e4292bd","name":"TF_TESTACCDATADOGSYNTHETICSGLOBALVARIABLESECURE_UPDATED_LOCAL_1739872145","description":"a secure global variable","type":"variable","tags":["foo:bar","baz"],"created_at":"2025-02-18T09:49:07.486153+00:00","modified_at":"2025-02-18T09:49:07.486153+00:00","last_error":null,"value":{"secure":true},"creator":{"name":"frog","handle":"frog@datadoghq.com","email":"frog@datadoghq.com"},"editor":{"name":"frog","handle":"frog@datadoghq.com","email":"frog@datadoghq.com"}}
->>>>>>> 20d49e4a
-        headers:
-            Content-Type:
-                - application/json
-        status: 200 OK
-        code: 200
-<<<<<<< HEAD
-        duration: 170.521291ms
-=======
-        duration: 188.321209ms
->>>>>>> 20d49e4a
+        url: https://api.datadoghq.com/api/v1/synthetics/variables/e544bc89-effe-44cb-ba8b-98c97941f339
+        method: GET
+      response:
+        proto: HTTP/1.1
+        proto_major: 1
+        proto_minor: 1
+        transfer_encoding:
+            - chunked
+        trailer: {}
+        content_length: -1
+        uncompressed: true
+        body: |
+            {"id":"e544bc89-effe-44cb-ba8b-98c97941f339","name":"TF_TESTACCDATADOGSYNTHETICSGLOBALVARIABLESECURE_UPDATED_LOCAL_1739890458","description":"a secure global variable","type":"variable","tags":["foo:bar","baz"],"created_at":"2025-02-18T14:54:21.028535+00:00","modified_at":"2025-02-18T14:54:21.028535+00:00","last_error":null,"value":{"secure":true},"creator":{"name":"frog","handle":"frog@datadoghq.com","email":"frog@datadoghq.com"},"editor":{"name":"frog","handle":"frog@datadoghq.com","email":"frog@datadoghq.com"}}
+        headers:
+            Content-Type:
+                - application/json
+        status: 200 OK
+        code: 200
+        duration: 263.324917ms
     - id: 6
       request:
         proto: HTTP/1.1
@@ -298,22 +226,14 @@
         remote_addr: ""
         request_uri: ""
         body: |
-<<<<<<< HEAD
-            {"description":"an updated secure global variable","is_fido":false,"is_totp":false,"name":"TF_TESTACCDATADOGSYNTHETICSGLOBALVARIABLESECURE_UPDATED_LOCAL_1739527615_UPDATED","tags":["foo:bar","baz","env:test"],"value":{"secure":true,"value":"variable-secure-value-updated"}}
-=======
-            {"description":"an updated secure global variable","is_totp":false,"name":"TF_TESTACCDATADOGSYNTHETICSGLOBALVARIABLESECURE_UPDATED_LOCAL_1739872145_UPDATED","tags":["foo:bar","baz","env:test"],"value":{"secure":true,"value":"variable-secure-value-updated"}}
->>>>>>> 20d49e4a
-        form: {}
-        headers:
-            Accept:
-                - application/json
-            Content-Type:
-                - application/json
-<<<<<<< HEAD
-        url: https://api.datadoghq.com/api/v1/synthetics/variables/fc7941bf-f4b3-4ddb-bdfa-4a11a6dee8a8
-=======
-        url: https://api.datadoghq.com/api/v1/synthetics/variables/b9d23121-9ffc-4c1d-adb6-35ad7e4292bd
->>>>>>> 20d49e4a
+            {"description":"an updated secure global variable","is_fido":false,"is_totp":false,"name":"TF_TESTACCDATADOGSYNTHETICSGLOBALVARIABLESECURE_UPDATED_LOCAL_1739890458_UPDATED","tags":["foo:bar","baz","env:test"],"value":{"secure":true,"value":"variable-secure-value-updated"}}
+        form: {}
+        headers:
+            Accept:
+                - application/json
+            Content-Type:
+                - application/json
+        url: https://api.datadoghq.com/api/v1/synthetics/variables/e544bc89-effe-44cb-ba8b-98c97941f339
         method: PUT
       response:
         proto: HTTP/1.1
@@ -325,21 +245,13 @@
         content_length: -1
         uncompressed: true
         body: |
-<<<<<<< HEAD
-            {"id":"fc7941bf-f4b3-4ddb-bdfa-4a11a6dee8a8","name":"TF_TESTACCDATADOGSYNTHETICSGLOBALVARIABLESECURE_UPDATED_LOCAL_1739527615_UPDATED","description":"an updated secure global variable","type":"variable","tags":["foo:bar","baz","env:test"],"last_error":null,"value":{"secure":true}}
-=======
-            {"id":"b9d23121-9ffc-4c1d-adb6-35ad7e4292bd","name":"TF_TESTACCDATADOGSYNTHETICSGLOBALVARIABLESECURE_UPDATED_LOCAL_1739872145_UPDATED","description":"an updated secure global variable","type":"variable","tags":["foo:bar","baz","env:test"],"last_error":null,"value":{"secure":true}}
->>>>>>> 20d49e4a
-        headers:
-            Content-Type:
-                - application/json
-        status: 200 OK
-        code: 200
-<<<<<<< HEAD
-        duration: 257.890291ms
-=======
-        duration: 335.299584ms
->>>>>>> 20d49e4a
+            {"id":"e544bc89-effe-44cb-ba8b-98c97941f339","name":"TF_TESTACCDATADOGSYNTHETICSGLOBALVARIABLESECURE_UPDATED_LOCAL_1739890458_UPDATED","description":"an updated secure global variable","type":"variable","tags":["foo:bar","baz","env:test"],"last_error":null,"value":{"secure":true}}
+        headers:
+            Content-Type:
+                - application/json
+        status: 200 OK
+        code: 200
+        duration: 350.708375ms
     - id: 7
       request:
         proto: HTTP/1.1
@@ -356,37 +268,25 @@
         headers:
             Accept:
                 - application/json
-<<<<<<< HEAD
-        url: https://api.datadoghq.com/api/v1/synthetics/variables/fc7941bf-f4b3-4ddb-bdfa-4a11a6dee8a8
-=======
-        url: https://api.datadoghq.com/api/v1/synthetics/variables/b9d23121-9ffc-4c1d-adb6-35ad7e4292bd
->>>>>>> 20d49e4a
-        method: GET
-      response:
-        proto: HTTP/1.1
-        proto_major: 1
-        proto_minor: 1
-        transfer_encoding:
-            - chunked
-        trailer: {}
-        content_length: -1
-        uncompressed: true
-        body: |
-<<<<<<< HEAD
-            {"id":"fc7941bf-f4b3-4ddb-bdfa-4a11a6dee8a8","name":"TF_TESTACCDATADOGSYNTHETICSGLOBALVARIABLESECURE_UPDATED_LOCAL_1739527615_UPDATED","description":"an updated secure global variable","type":"variable","tags":["foo:bar","baz","env:test"],"created_at":"2025-02-14T10:07:02.280501+00:00","modified_at":"2025-02-14T10:07:11.678236+00:00","last_error":null,"value":{"secure":true},"creator":{"name":"frog","handle":"frog@datadoghq.com","email":"frog@datadoghq.com"},"editor":{"name":"frog","handle":"frog@datadoghq.com","email":"frog@datadoghq.com"}}
-=======
-            {"id":"b9d23121-9ffc-4c1d-adb6-35ad7e4292bd","name":"TF_TESTACCDATADOGSYNTHETICSGLOBALVARIABLESECURE_UPDATED_LOCAL_1739872145_UPDATED","description":"an updated secure global variable","type":"variable","tags":["foo:bar","baz","env:test"],"created_at":"2025-02-18T09:49:07.486153+00:00","modified_at":"2025-02-18T09:49:13.348196+00:00","last_error":null,"value":{"secure":true},"creator":{"name":"frog","handle":"frog@datadoghq.com","email":"frog@datadoghq.com"},"editor":{"name":"frog","handle":"frog@datadoghq.com","email":"frog@datadoghq.com"}}
->>>>>>> 20d49e4a
-        headers:
-            Content-Type:
-                - application/json
-        status: 200 OK
-        code: 200
-<<<<<<< HEAD
-        duration: 379.19375ms
-=======
-        duration: 168.831167ms
->>>>>>> 20d49e4a
+        url: https://api.datadoghq.com/api/v1/synthetics/variables/e544bc89-effe-44cb-ba8b-98c97941f339
+        method: GET
+      response:
+        proto: HTTP/1.1
+        proto_major: 1
+        proto_minor: 1
+        transfer_encoding:
+            - chunked
+        trailer: {}
+        content_length: -1
+        uncompressed: true
+        body: |
+            {"id":"e544bc89-effe-44cb-ba8b-98c97941f339","name":"TF_TESTACCDATADOGSYNTHETICSGLOBALVARIABLESECURE_UPDATED_LOCAL_1739890458_UPDATED","description":"an updated secure global variable","type":"variable","tags":["foo:bar","baz","env:test"],"created_at":"2025-02-18T14:54:21.028535+00:00","modified_at":"2025-02-18T14:54:25.326166+00:00","last_error":null,"value":{"secure":true},"creator":{"name":"frog","handle":"frog@datadoghq.com","email":"frog@datadoghq.com"},"editor":{"name":"frog","handle":"frog@datadoghq.com","email":"frog@datadoghq.com"}}
+        headers:
+            Content-Type:
+                - application/json
+        status: 200 OK
+        code: 200
+        duration: 170.195875ms
     - id: 8
       request:
         proto: HTTP/1.1
@@ -403,37 +303,25 @@
         headers:
             Accept:
                 - application/json
-<<<<<<< HEAD
-        url: https://api.datadoghq.com/api/v1/synthetics/variables/fc7941bf-f4b3-4ddb-bdfa-4a11a6dee8a8
-=======
-        url: https://api.datadoghq.com/api/v1/synthetics/variables/b9d23121-9ffc-4c1d-adb6-35ad7e4292bd
->>>>>>> 20d49e4a
-        method: GET
-      response:
-        proto: HTTP/1.1
-        proto_major: 1
-        proto_minor: 1
-        transfer_encoding:
-            - chunked
-        trailer: {}
-        content_length: -1
-        uncompressed: true
-        body: |
-<<<<<<< HEAD
-            {"id":"fc7941bf-f4b3-4ddb-bdfa-4a11a6dee8a8","name":"TF_TESTACCDATADOGSYNTHETICSGLOBALVARIABLESECURE_UPDATED_LOCAL_1739527615_UPDATED","description":"an updated secure global variable","type":"variable","tags":["foo:bar","baz","env:test"],"created_at":"2025-02-14T10:07:02.280501+00:00","modified_at":"2025-02-14T10:07:11.678236+00:00","last_error":null,"value":{"secure":true},"creator":{"name":"frog","handle":"frog@datadoghq.com","email":"frog@datadoghq.com"},"editor":{"name":"frog","handle":"frog@datadoghq.com","email":"frog@datadoghq.com"}}
-=======
-            {"id":"b9d23121-9ffc-4c1d-adb6-35ad7e4292bd","name":"TF_TESTACCDATADOGSYNTHETICSGLOBALVARIABLESECURE_UPDATED_LOCAL_1739872145_UPDATED","description":"an updated secure global variable","type":"variable","tags":["foo:bar","baz","env:test"],"created_at":"2025-02-18T09:49:07.486153+00:00","modified_at":"2025-02-18T09:49:13.348196+00:00","last_error":null,"value":{"secure":true},"creator":{"name":"frog","handle":"frog@datadoghq.com","email":"frog@datadoghq.com"},"editor":{"name":"frog","handle":"frog@datadoghq.com","email":"frog@datadoghq.com"}}
->>>>>>> 20d49e4a
-        headers:
-            Content-Type:
-                - application/json
-        status: 200 OK
-        code: 200
-<<<<<<< HEAD
-        duration: 165.49075ms
-=======
-        duration: 238.979084ms
->>>>>>> 20d49e4a
+        url: https://api.datadoghq.com/api/v1/synthetics/variables/e544bc89-effe-44cb-ba8b-98c97941f339
+        method: GET
+      response:
+        proto: HTTP/1.1
+        proto_major: 1
+        proto_minor: 1
+        transfer_encoding:
+            - chunked
+        trailer: {}
+        content_length: -1
+        uncompressed: true
+        body: |
+            {"id":"e544bc89-effe-44cb-ba8b-98c97941f339","name":"TF_TESTACCDATADOGSYNTHETICSGLOBALVARIABLESECURE_UPDATED_LOCAL_1739890458_UPDATED","description":"an updated secure global variable","type":"variable","tags":["foo:bar","baz","env:test"],"created_at":"2025-02-18T14:54:21.028535+00:00","modified_at":"2025-02-18T14:54:25.326166+00:00","last_error":null,"value":{"secure":true},"creator":{"name":"frog","handle":"frog@datadoghq.com","email":"frog@datadoghq.com"},"editor":{"name":"frog","handle":"frog@datadoghq.com","email":"frog@datadoghq.com"}}
+        headers:
+            Content-Type:
+                - application/json
+        status: 200 OK
+        code: 200
+        duration: 179.901958ms
     - id: 9
       request:
         proto: HTTP/1.1
@@ -450,37 +338,25 @@
         headers:
             Accept:
                 - application/json
-<<<<<<< HEAD
-        url: https://api.datadoghq.com/api/v1/synthetics/variables/fc7941bf-f4b3-4ddb-bdfa-4a11a6dee8a8
-=======
-        url: https://api.datadoghq.com/api/v1/synthetics/variables/b9d23121-9ffc-4c1d-adb6-35ad7e4292bd
->>>>>>> 20d49e4a
-        method: GET
-      response:
-        proto: HTTP/1.1
-        proto_major: 1
-        proto_minor: 1
-        transfer_encoding:
-            - chunked
-        trailer: {}
-        content_length: -1
-        uncompressed: true
-        body: |
-<<<<<<< HEAD
-            {"id":"fc7941bf-f4b3-4ddb-bdfa-4a11a6dee8a8","name":"TF_TESTACCDATADOGSYNTHETICSGLOBALVARIABLESECURE_UPDATED_LOCAL_1739527615_UPDATED","description":"an updated secure global variable","type":"variable","tags":["foo:bar","baz","env:test"],"created_at":"2025-02-14T10:07:02.280501+00:00","modified_at":"2025-02-14T10:07:11.678236+00:00","last_error":null,"value":{"secure":true},"creator":{"name":"frog","handle":"frog@datadoghq.com","email":"frog@datadoghq.com"},"editor":{"name":"frog","handle":"frog@datadoghq.com","email":"frog@datadoghq.com"}}
-=======
-            {"id":"b9d23121-9ffc-4c1d-adb6-35ad7e4292bd","name":"TF_TESTACCDATADOGSYNTHETICSGLOBALVARIABLESECURE_UPDATED_LOCAL_1739872145_UPDATED","description":"an updated secure global variable","type":"variable","tags":["foo:bar","baz","env:test"],"created_at":"2025-02-18T09:49:07.486153+00:00","modified_at":"2025-02-18T09:49:13.348196+00:00","last_error":null,"value":{"secure":true},"creator":{"name":"frog","handle":"frog@datadoghq.com","email":"frog@datadoghq.com"},"editor":{"name":"frog","handle":"frog@datadoghq.com","email":"frog@datadoghq.com"}}
->>>>>>> 20d49e4a
-        headers:
-            Content-Type:
-                - application/json
-        status: 200 OK
-        code: 200
-<<<<<<< HEAD
-        duration: 168.211583ms
-=======
-        duration: 167.242958ms
->>>>>>> 20d49e4a
+        url: https://api.datadoghq.com/api/v1/synthetics/variables/e544bc89-effe-44cb-ba8b-98c97941f339
+        method: GET
+      response:
+        proto: HTTP/1.1
+        proto_major: 1
+        proto_minor: 1
+        transfer_encoding:
+            - chunked
+        trailer: {}
+        content_length: -1
+        uncompressed: true
+        body: |
+            {"id":"e544bc89-effe-44cb-ba8b-98c97941f339","name":"TF_TESTACCDATADOGSYNTHETICSGLOBALVARIABLESECURE_UPDATED_LOCAL_1739890458_UPDATED","description":"an updated secure global variable","type":"variable","tags":["foo:bar","baz","env:test"],"created_at":"2025-02-18T14:54:21.028535+00:00","modified_at":"2025-02-18T14:54:25.326166+00:00","last_error":null,"value":{"secure":true},"creator":{"name":"frog","handle":"frog@datadoghq.com","email":"frog@datadoghq.com"},"editor":{"name":"frog","handle":"frog@datadoghq.com","email":"frog@datadoghq.com"}}
+        headers:
+            Content-Type:
+                - application/json
+        status: 200 OK
+        code: 200
+        duration: 228.114667ms
     - id: 10
       request:
         proto: HTTP/1.1
@@ -497,11 +373,7 @@
         headers:
             Accept:
                 - '*/*'
-<<<<<<< HEAD
-        url: https://api.datadoghq.com/api/v1/synthetics/variables/fc7941bf-f4b3-4ddb-bdfa-4a11a6dee8a8
-=======
-        url: https://api.datadoghq.com/api/v1/synthetics/variables/b9d23121-9ffc-4c1d-adb6-35ad7e4292bd
->>>>>>> 20d49e4a
+        url: https://api.datadoghq.com/api/v1/synthetics/variables/e544bc89-effe-44cb-ba8b-98c97941f339
         method: DELETE
       response:
         proto: HTTP/1.1
@@ -517,11 +389,7 @@
                 - text/html; charset=utf-8
         status: 200 OK
         code: 200
-<<<<<<< HEAD
-        duration: 259.885166ms
-=======
-        duration: 423.932959ms
->>>>>>> 20d49e4a
+        duration: 230.220584ms
     - id: 11
       request:
         proto: HTTP/1.1
@@ -538,11 +406,7 @@
         headers:
             Accept:
                 - application/json
-<<<<<<< HEAD
-        url: https://api.datadoghq.com/api/v1/synthetics/variables/fc7941bf-f4b3-4ddb-bdfa-4a11a6dee8a8
-=======
-        url: https://api.datadoghq.com/api/v1/synthetics/variables/b9d23121-9ffc-4c1d-adb6-35ad7e4292bd
->>>>>>> 20d49e4a
+        url: https://api.datadoghq.com/api/v1/synthetics/variables/e544bc89-effe-44cb-ba8b-98c97941f339
         method: GET
       response:
         proto: HTTP/1.1
@@ -559,8 +423,4 @@
                 - application/json
         status: 404 Not Found
         code: 404
-<<<<<<< HEAD
-        duration: 244.749ms
-=======
-        duration: 189.029625ms
->>>>>>> 20d49e4a
+        duration: 153.24325ms
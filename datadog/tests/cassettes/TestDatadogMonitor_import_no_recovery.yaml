--- conflicted
+++ resolved
@@ -3,181 +3,136 @@
 interactions:
 - request:
     body: |
-<<<<<<< HEAD
-      {"message":"some message Notify: @hipchat-channel","name":"tf-TestDatadogMonitor_import_no_recovery-local-1615587220","options":{"escalation_message":"the situation has escalated @pagerduty","include_tags":true,"new_host_delay":600,"no_data_timeframe":10,"notify_no_data":false,"renotify_interval":60,"require_full_window":true,"thresholds":{"critical":2.5,"ok":1.5,"warning":2.3},"timeout_h":60},"priority":0,"query":"avg(last_1h):avg:aws.ec2.cpu{environment:foo,host:foo} by {host} \u003e 2.5","tags":["bar:baz","foo:bar"],"type":"query alert"}
-=======
-      {"message":"some message Notify: @hipchat-channel","name":"tf-TestDatadogMonitor_import_no_recovery-local-1617189789","options":{"escalation_message":"the situation has escalated @pagerduty","include_tags":true,"new_host_delay":600,"no_data_timeframe":10,"notify_no_data":false,"renotify_interval":60,"require_full_window":true,"thresholds":{"critical":2.5,"ok":1.5,"warning":2.3},"timeout_h":60},"priority":0,"query":"avg(last_1h):avg:aws.ec2.cpu{environment:foo,host:foo} by {host} \u003e 2.5","tags":["bar:baz","foo:bar"],"type":"query alert"}
->>>>>>> 0a47a8f2
-    form: {}
-    headers:
-      Accept:
-      - application/json
-      Content-Type:
-      - application/json
-      Dd-Operation-Id:
-      - ValidateMonitor
-      User-Agent:
-<<<<<<< HEAD
-      - terraform-provider-datadog/dev (terraform 2.4.4; terraform-cli 0.14.7) datadog-api-client-go/1.0.0-beta.16 (go go1.15.3; os darwin; arch amd64)
-=======
-      - terraform-provider-datadog/dev (terraform 1.16.0; terraform-cli ) datadog-api-client-go/1.0.0-beta.19+dev (go go1.15.3; os darwin; arch amd64)
->>>>>>> 0a47a8f2
-    url: https://api.datadoghq.com/api/v1/monitor/validate
-    method: POST
-  response:
-    body: '{}'
-    headers:
-      Cache-Control:
-      - no-cache
-      Connection:
-      - keep-alive
-      Content-Length:
-      - "2"
-      Content-Security-Policy:
-      - frame-ancestors 'self'; report-uri https://api.datadoghq.com/csp-report
-      Content-Type:
-      - application/json
-      Date:
-<<<<<<< HEAD
-      - Fri, 12 Mar 2021 22:13:40 GMT
-=======
-      - Wed, 31 Mar 2021 11:23:09 GMT
->>>>>>> 0a47a8f2
-      Pragma:
-      - no-cache
-      Strict-Transport-Security:
-      - max-age=15724800;
-      X-Content-Type-Options:
-      - nosniff
-<<<<<<< HEAD
-      X-Dd-Debug:
-      - dCmL/3rURV6BPeaqeP3Rxigq41m5CAb17XjrRE42uZ01zpr07HVhbL5/3TWMkvgu
-      X-Dd-Version:
-      - "35.4088130"
-=======
-      X-Dd-Version:
-      - "35.4207809"
->>>>>>> 0a47a8f2
-      X-Frame-Options:
-      - SAMEORIGIN
-    status: 200 OK
-    code: 200
-    duration: ""
-- request:
-    body: |
-<<<<<<< HEAD
-      {"message":"some message Notify: @hipchat-channel","name":"tf-TestDatadogMonitor_import_no_recovery-local-1615587220","options":{"escalation_message":"the situation has escalated @pagerduty","include_tags":true,"new_host_delay":600,"no_data_timeframe":10,"notify_no_data":false,"renotify_interval":60,"require_full_window":true,"thresholds":{"critical":2.5,"ok":1.5,"warning":2.3},"timeout_h":60},"priority":0,"query":"avg(last_1h):avg:aws.ec2.cpu{environment:foo,host:foo} by {host} \u003e 2.5","tags":["bar:baz","foo:bar"],"type":"query alert"}
-=======
-      {"message":"some message Notify: @hipchat-channel","name":"tf-TestDatadogMonitor_import_no_recovery-local-1617189789","options":{"escalation_message":"the situation has escalated @pagerduty","include_tags":true,"new_host_delay":600,"no_data_timeframe":10,"notify_no_data":false,"renotify_interval":60,"require_full_window":true,"thresholds":{"critical":2.5,"ok":1.5,"warning":2.3},"timeout_h":60},"priority":0,"query":"avg(last_1h):avg:aws.ec2.cpu{environment:foo,host:foo} by {host} \u003e 2.5","tags":["bar:baz","foo:bar"],"type":"query alert"}
->>>>>>> 0a47a8f2
-    form: {}
-    headers:
-      Accept:
-      - application/json
-      Content-Type:
-      - application/json
-      Dd-Operation-Id:
-      - ValidateMonitor
-      User-Agent:
-<<<<<<< HEAD
-      - terraform-provider-datadog/dev (terraform 2.4.4; terraform-cli 0.14.7) datadog-api-client-go/1.0.0-beta.16 (go go1.15.3; os darwin; arch amd64)
-=======
-      - terraform-provider-datadog/dev (terraform 1.16.0; terraform-cli 0.12.7-sdk) datadog-api-client-go/1.0.0-beta.19+dev (go go1.15.3; os darwin; arch amd64)
->>>>>>> 0a47a8f2
-    url: https://api.datadoghq.com/api/v1/monitor/validate
-    method: POST
-  response:
-    body: '{}'
-    headers:
-      Cache-Control:
-      - no-cache
-      Connection:
-      - keep-alive
-      Content-Length:
-      - "2"
-      Content-Security-Policy:
-      - frame-ancestors 'self'; report-uri https://api.datadoghq.com/csp-report
-      Content-Type:
-      - application/json
-      Date:
-<<<<<<< HEAD
-      - Fri, 12 Mar 2021 22:13:40 GMT
-=======
-      - Wed, 31 Mar 2021 11:23:10 GMT
->>>>>>> 0a47a8f2
-      Pragma:
-      - no-cache
-      Strict-Transport-Security:
-      - max-age=15724800;
-      X-Content-Type-Options:
-      - nosniff
-      X-Dd-Debug:
-<<<<<<< HEAD
-      - dCmL/3rURV6BPeaqeP3Rxigq41m5CAb17XjrRE42uZ01zpr07HVhbL5/3TWMkvgu
-      X-Dd-Version:
-      - "35.4088130"
-=======
-      - vdJ3/nHEY1ioXQ6pQrBVvsQK1s4yyc+wufBMPSoXql71qZVuP/xMdtNo6DafhOAk
-      X-Dd-Version:
-      - "35.4207809"
->>>>>>> 0a47a8f2
-      X-Frame-Options:
-      - SAMEORIGIN
-    status: 200 OK
-    code: 200
-    duration: ""
-- request:
-    body: |
-<<<<<<< HEAD
-      {"message":"some message Notify: @hipchat-channel","name":"tf-TestDatadogMonitor_import_no_recovery-local-1615587220","options":{"escalation_message":"the situation has escalated @pagerduty","include_tags":true,"new_host_delay":600,"no_data_timeframe":10,"notify_no_data":false,"renotify_interval":60,"require_full_window":true,"thresholds":{"critical":2.5,"ok":1.5,"warning":2.3},"timeout_h":60},"priority":0,"query":"avg(last_1h):avg:aws.ec2.cpu{environment:foo,host:foo} by {host} \u003e 2.5","tags":["bar:baz","foo:bar"],"type":"query alert"}
-    form: {}
-    headers:
-      Accept:
-      - application/json
-      Content-Type:
-      - application/json
-      Dd-Operation-Id:
-      - ValidateMonitor
-      User-Agent:
-      - terraform-provider-datadog/dev (terraform 2.4.4; terraform-cli 0.14.7) datadog-api-client-go/1.0.0-beta.16 (go go1.15.3; os darwin; arch amd64)
-    url: https://api.datadoghq.com/api/v1/monitor/validate
-    method: POST
-  response:
-    body: '{}'
-    headers:
-      Cache-Control:
-      - no-cache
-      Connection:
-      - keep-alive
-      Content-Length:
-      - "2"
-      Content-Security-Policy:
-      - frame-ancestors 'self'; report-uri https://api.datadoghq.com/csp-report
-      Content-Type:
-      - application/json
-      Date:
-      - Fri, 12 Mar 2021 22:13:41 GMT
-      Pragma:
-      - no-cache
-      Strict-Transport-Security:
-      - max-age=15724800;
-      X-Content-Type-Options:
-      - nosniff
-      X-Dd-Debug:
-      - l4HFlaRP3QwYSqoGKhzbYfv7zgkK63HIRR7YkyVYZspq0lGjjTBwoK8V/alf+XYt
-      X-Dd-Version:
-      - "35.4088130"
-      X-Frame-Options:
-      - SAMEORIGIN
-    status: 200 OK
-    code: 200
-    duration: ""
-- request:
-    body: |
-      {"message":"some message Notify: @hipchat-channel","name":"tf-TestDatadogMonitor_import_no_recovery-local-1615587220","options":{"escalation_message":"the situation has escalated @pagerduty","include_tags":true,"new_host_delay":600,"notify_no_data":false,"renotify_interval":60,"require_full_window":true,"thresholds":{"critical":2.5,"ok":1.5,"warning":2.3},"timeout_h":60},"priority":0,"query":"avg(last_1h):avg:aws.ec2.cpu{environment:foo,host:foo} by {host} \u003e 2.5","tags":["bar:baz","foo:bar"],"type":"query alert"}
-=======
-      {"message":"some message Notify: @hipchat-channel","name":"tf-TestDatadogMonitor_import_no_recovery-local-1617189789","options":{"escalation_message":"the situation has escalated @pagerduty","include_tags":true,"new_host_delay":600,"notify_no_data":false,"renotify_interval":60,"require_full_window":true,"thresholds":{"critical":2.5,"ok":1.5,"warning":2.3},"timeout_h":60},"priority":0,"query":"avg(last_1h):avg:aws.ec2.cpu{environment:foo,host:foo} by {host} \u003e 2.5","tags":["bar:baz","foo:bar"],"type":"query alert"}
->>>>>>> 0a47a8f2
+      {"message":"some message Notify: @hipchat-channel","name":"tf-TestDatadogMonitor_import_no_recovery-local-1618930853","options":{"escalation_message":"the situation has escalated @pagerduty","include_tags":true,"new_host_delay":600,"no_data_timeframe":10,"notify_no_data":false,"renotify_interval":60,"require_full_window":true,"thresholds":{"critical":2.5,"ok":1.5,"warning":2.3},"timeout_h":60},"priority":0,"query":"avg(last_1h):avg:aws.ec2.cpu{environment:foo,host:foo} by {host} \u003e 2.5","tags":["bar:baz","foo:bar"],"type":"query alert"}
+    form: {}
+    headers:
+      Accept:
+      - application/json
+      Content-Type:
+      - application/json
+      Dd-Operation-Id:
+      - ValidateMonitor
+      User-Agent:
+      - terraform-provider-datadog/dev (terraform 2.4.4; terraform-cli ) datadog-api-client-go/1.0.0-beta.19 (go go1.16.3; os darwin; arch amd64)
+    url: https://api.datadoghq.com/api/v1/monitor/validate
+    method: POST
+  response:
+    body: '{}'
+    headers:
+      Cache-Control:
+      - no-cache
+      Connection:
+      - keep-alive
+      Content-Length:
+      - "2"
+      Content-Security-Policy:
+      - frame-ancestors 'self'; report-uri https://api.datadoghq.com/csp-report
+      Content-Type:
+      - application/json
+      Date:
+      - Tue, 20 Apr 2021 15:00:54 GMT
+      Pragma:
+      - no-cache
+      Strict-Transport-Security:
+      - max-age=15724800;
+      X-Content-Type-Options:
+      - nosniff
+      X-Dd-Version:
+      - "35.4351965"
+      X-Frame-Options:
+      - SAMEORIGIN
+    status: 200 OK
+    code: 200
+    duration: ""
+- request:
+    body: |
+      {"message":"some message Notify: @hipchat-channel","name":"tf-TestDatadogMonitor_import_no_recovery-local-1618930853","options":{"escalation_message":"the situation has escalated @pagerduty","include_tags":true,"new_host_delay":600,"no_data_timeframe":10,"notify_no_data":false,"renotify_interval":60,"require_full_window":true,"thresholds":{"critical":2.5,"ok":1.5,"warning":2.3},"timeout_h":60},"priority":0,"query":"avg(last_1h):avg:aws.ec2.cpu{environment:foo,host:foo} by {host} \u003e 2.5","tags":["bar:baz","foo:bar"],"type":"query alert"}
+    form: {}
+    headers:
+      Accept:
+      - application/json
+      Content-Type:
+      - application/json
+      Dd-Operation-Id:
+      - ValidateMonitor
+      User-Agent:
+      - terraform-provider-datadog/dev (terraform 2.4.4; terraform-cli 0.14.7) datadog-api-client-go/1.0.0-beta.19 (go go1.16.3; os darwin; arch amd64)
+    url: https://api.datadoghq.com/api/v1/monitor/validate
+    method: POST
+  response:
+    body: '{}'
+    headers:
+      Cache-Control:
+      - no-cache
+      Connection:
+      - keep-alive
+      Content-Length:
+      - "2"
+      Content-Security-Policy:
+      - frame-ancestors 'self'; report-uri https://api.datadoghq.com/csp-report
+      Content-Type:
+      - application/json
+      Date:
+      - Tue, 20 Apr 2021 15:00:55 GMT
+      Pragma:
+      - no-cache
+      Strict-Transport-Security:
+      - max-age=15724800;
+      X-Content-Type-Options:
+      - nosniff
+      X-Dd-Version:
+      - "35.4351965"
+      X-Frame-Options:
+      - SAMEORIGIN
+    status: 200 OK
+    code: 200
+    duration: ""
+- request:
+    body: |
+      {"message":"some message Notify: @hipchat-channel","name":"tf-TestDatadogMonitor_import_no_recovery-local-1618930853","options":{"escalation_message":"the situation has escalated @pagerduty","include_tags":true,"new_host_delay":600,"no_data_timeframe":10,"notify_no_data":false,"renotify_interval":60,"require_full_window":true,"thresholds":{"critical":2.5,"ok":1.5,"warning":2.3},"timeout_h":60},"priority":0,"query":"avg(last_1h):avg:aws.ec2.cpu{environment:foo,host:foo} by {host} \u003e 2.5","tags":["bar:baz","foo:bar"],"type":"query alert"}
+    form: {}
+    headers:
+      Accept:
+      - application/json
+      Content-Type:
+      - application/json
+      Dd-Operation-Id:
+      - ValidateMonitor
+      User-Agent:
+      - terraform-provider-datadog/dev (terraform 2.4.4; terraform-cli 0.14.7) datadog-api-client-go/1.0.0-beta.19 (go go1.16.3; os darwin; arch amd64)
+    url: https://api.datadoghq.com/api/v1/monitor/validate
+    method: POST
+  response:
+    body: '{}'
+    headers:
+      Cache-Control:
+      - no-cache
+      Connection:
+      - keep-alive
+      Content-Length:
+      - "2"
+      Content-Security-Policy:
+      - frame-ancestors 'self'; report-uri https://api.datadoghq.com/csp-report
+      Content-Type:
+      - application/json
+      Date:
+      - Tue, 20 Apr 2021 15:00:55 GMT
+      Pragma:
+      - no-cache
+      Strict-Transport-Security:
+      - max-age=15724800;
+      X-Content-Type-Options:
+      - nosniff
+      X-Dd-Version:
+      - "35.4351965"
+      X-Frame-Options:
+      - SAMEORIGIN
+    status: 200 OK
+    code: 200
+    duration: ""
+- request:
+    body: |
+      {"message":"some message Notify: @hipchat-channel","name":"tf-TestDatadogMonitor_import_no_recovery-local-1618930853","options":{"escalation_message":"the situation has escalated @pagerduty","include_tags":true,"new_host_delay":600,"notify_no_data":false,"renotify_interval":60,"require_full_window":true,"thresholds":{"critical":2.5,"ok":1.5,"warning":2.3},"timeout_h":60},"priority":0,"query":"avg(last_1h):avg:aws.ec2.cpu{environment:foo,host:foo} by {host} \u003e 2.5","tags":["bar:baz","foo:bar"],"type":"query alert"}
     form: {}
     headers:
       Accept:
@@ -187,34 +142,22 @@
       Dd-Operation-Id:
       - CreateMonitor
       User-Agent:
-<<<<<<< HEAD
-      - terraform-provider-datadog/dev (terraform 2.4.4; terraform-cli 0.14.7) datadog-api-client-go/1.0.0-beta.16 (go go1.15.3; os darwin; arch amd64)
+      - terraform-provider-datadog/dev (terraform 2.4.4; terraform-cli 0.14.7) datadog-api-client-go/1.0.0-beta.19 (go go1.16.3; os darwin; arch amd64)
     url: https://api.datadoghq.com/api/v1/monitor
     method: POST
   response:
-    body: '{"restricted_roles":null,"tags":["bar:baz","foo:bar"],"deleted":null,"query":"avg(last_1h):avg:aws.ec2.cpu{environment:foo,host:foo} by {host} > 2.5","message":"some message Notify: @hipchat-channel","id":32039260,"multi":true,"name":"tf-TestDatadogMonitor_import_no_recovery-local-1615587220","created":"2021-03-12T22:13:41.266054+00:00","created_at":1615587221000,"creator":{"id":1445416,"handle":"frog@datadoghq.com","name":null,"email":"frog@datadoghq.com"},"org_id":321813,"modified":"2021-03-12T22:13:41.266054+00:00","priority":null,"overall_state_modified":null,"overall_state":"No Data","type":"query alert","options":{"notify_audit":false,"locked":false,"timeout_h":60,"silenced":{},"include_tags":true,"thresholds":{"warning":2.3,"ok":1.5,"critical":2.5},"require_full_window":true,"new_host_delay":600,"notify_no_data":false,"renotify_interval":60,"escalation_message":"the situation has escalated @pagerduty"}}'
-=======
-      - terraform-provider-datadog/dev (terraform 1.16.0; terraform-cli 0.12.7-sdk) datadog-api-client-go/1.0.0-beta.19+dev (go go1.15.3; os darwin; arch amd64)
-    url: https://api.datadoghq.com/api/v1/monitor
-    method: POST
-  response:
-    body: '{"restricted_roles":null,"tags":["bar:baz","foo:bar"],"deleted":null,"query":"avg(last_1h):avg:aws.ec2.cpu{environment:foo,host:foo} by {host} > 2.5","message":"some message Notify: @hipchat-channel","id":33127316,"multi":true,"name":"tf-TestDatadogMonitor_import_no_recovery-local-1617189789","created":"2021-03-31T11:23:10.289963+00:00","created_at":1617189790000,"creator":{"id":1445416,"handle":"frog@datadoghq.com","name":null,"email":"frog@datadoghq.com"},"org_id":321813,"modified":"2021-03-31T11:23:10.289963+00:00","priority":null,"overall_state_modified":null,"overall_state":"No Data","type":"query alert","options":{"notify_audit":false,"locked":false,"timeout_h":60,"silenced":{},"include_tags":true,"thresholds":{"warning":2.3,"ok":1.5,"critical":2.5},"require_full_window":true,"new_host_delay":600,"notify_no_data":false,"renotify_interval":60,"escalation_message":"the situation has escalated @pagerduty"}}'
->>>>>>> 0a47a8f2
-    headers:
-      Cache-Control:
-      - no-cache
-      Connection:
-      - keep-alive
-      Content-Security-Policy:
-      - frame-ancestors 'self'; report-uri https://api.datadoghq.com/csp-report
-      Content-Type:
-      - application/json
-      Date:
-<<<<<<< HEAD
-      - Fri, 12 Mar 2021 22:13:41 GMT
-=======
-      - Wed, 31 Mar 2021 11:23:10 GMT
->>>>>>> 0a47a8f2
+    body: '{"restricted_roles":null,"tags":["bar:baz","foo:bar"],"deleted":null,"query":"avg(last_1h):avg:aws.ec2.cpu{environment:foo,host:foo} by {host} > 2.5","message":"some message Notify: @hipchat-channel","id":34158392,"multi":true,"name":"tf-TestDatadogMonitor_import_no_recovery-local-1618930853","created":"2021-04-20T15:00:55.552433+00:00","created_at":1618930855000,"creator":{"id":1445416,"handle":"frog@datadoghq.com","name":null,"email":"frog@datadoghq.com"},"org_id":321813,"modified":"2021-04-20T15:00:55.552433+00:00","priority":null,"overall_state_modified":null,"overall_state":"No Data","type":"query alert","options":{"notify_audit":false,"locked":false,"timeout_h":60,"silenced":{},"include_tags":true,"thresholds":{"warning":2.3,"ok":1.5,"critical":2.5},"require_full_window":true,"new_host_delay":600,"notify_no_data":false,"renotify_interval":60,"escalation_message":"the situation has escalated @pagerduty"}}'
+    headers:
+      Cache-Control:
+      - no-cache
+      Connection:
+      - keep-alive
+      Content-Security-Policy:
+      - frame-ancestors 'self'; report-uri https://api.datadoghq.com/csp-report
+      Content-Type:
+      - application/json
+      Date:
+      - Tue, 20 Apr 2021 15:00:55 GMT
       Pragma:
       - no-cache
       Strict-Transport-Security:
@@ -223,16 +166,8 @@
       - Accept-Encoding
       X-Content-Type-Options:
       - nosniff
-      X-Dd-Debug:
-<<<<<<< HEAD
-      - dCmL/3rURV6BPeaqeP3Rxigq41m5CAb17XjrRE42uZ01zpr07HVhbL5/3TWMkvgu
-      X-Dd-Version:
-      - "35.4088130"
-=======
-      - B1nwy/pPNqX+q4pQT22cdp1QCexE35IF8qwSHy0Nf7IW0Y881qtn4tXN1lpmzaKc
-      X-Dd-Version:
-      - "35.4207809"
->>>>>>> 0a47a8f2
+      X-Dd-Version:
+      - "35.4351965"
       X-Frame-Options:
       - SAMEORIGIN
       X-Ratelimit-Limit:
@@ -240,13 +175,52 @@
       X-Ratelimit-Period:
       - "10"
       X-Ratelimit-Remaining:
-      - "498"
+      - "499"
       X-Ratelimit-Reset:
-<<<<<<< HEAD
-      - "9"
-=======
-      - "10"
->>>>>>> 0a47a8f2
+      - "5"
+    status: 200 OK
+    code: 200
+    duration: ""
+- request:
+    body: |
+      {"message":"some message Notify: @hipchat-channel","name":"tf-TestDatadogMonitor_import_no_recovery-local-1618930853","options":{"escalation_message":"the situation has escalated @pagerduty","include_tags":true,"new_host_delay":600,"no_data_timeframe":10,"notify_no_data":false,"renotify_interval":60,"require_full_window":true,"thresholds":{"critical":2.5,"ok":1.5,"warning":2.3},"timeout_h":60},"priority":0,"query":"avg(last_1h):avg:aws.ec2.cpu{environment:foo,host:foo} by {host} \u003e 2.5","tags":["bar:baz","foo:bar"],"type":"query alert"}
+    form: {}
+    headers:
+      Accept:
+      - application/json
+      Content-Type:
+      - application/json
+      Dd-Operation-Id:
+      - ValidateMonitor
+      User-Agent:
+      - terraform-provider-datadog/dev (terraform 2.4.4; terraform-cli 0.14.7) datadog-api-client-go/1.0.0-beta.19 (go go1.16.3; os darwin; arch amd64)
+    url: https://api.datadoghq.com/api/v1/monitor/validate
+    method: POST
+  response:
+    body: '{}'
+    headers:
+      Cache-Control:
+      - no-cache
+      Connection:
+      - keep-alive
+      Content-Length:
+      - "2"
+      Content-Security-Policy:
+      - frame-ancestors 'self'; report-uri https://api.datadoghq.com/csp-report
+      Content-Type:
+      - application/json
+      Date:
+      - Tue, 20 Apr 2021 15:00:56 GMT
+      Pragma:
+      - no-cache
+      Strict-Transport-Security:
+      - max-age=15724800;
+      X-Content-Type-Options:
+      - nosniff
+      X-Dd-Version:
+      - "35.4351965"
+      X-Frame-Options:
+      - SAMEORIGIN
     status: 200 OK
     code: 200
     duration: ""
@@ -259,34 +233,22 @@
       Dd-Operation-Id:
       - GetMonitor
       User-Agent:
-<<<<<<< HEAD
-      - terraform-provider-datadog/dev (terraform 2.4.4; terraform-cli 0.14.7) datadog-api-client-go/1.0.0-beta.16 (go go1.15.3; os darwin; arch amd64)
-    url: https://api.datadoghq.com/api/v1/monitor/32039260
+      - terraform-provider-datadog/dev (terraform 2.4.4; terraform-cli 0.14.7) datadog-api-client-go/1.0.0-beta.19 (go go1.16.3; os darwin; arch amd64)
+    url: https://api.datadoghq.com/api/v1/monitor/34158392
     method: GET
   response:
-    body: '{"restricted_roles":null,"tags":["bar:baz","foo:bar"],"deleted":null,"query":"avg(last_1h):avg:aws.ec2.cpu{environment:foo,host:foo} by {host} > 2.5","message":"some message Notify: @hipchat-channel","id":32039260,"multi":true,"name":"tf-TestDatadogMonitor_import_no_recovery-local-1615587220","created":"2021-03-12T22:13:41.266054+00:00","created_at":1615587221000,"creator":{"id":1445416,"handle":"frog@datadoghq.com","name":null,"email":"frog@datadoghq.com"},"org_id":321813,"modified":"2021-03-12T22:13:41.266054+00:00","priority":null,"overall_state_modified":null,"overall_state":"No Data","type":"query alert","options":{"notify_audit":false,"locked":false,"timeout_h":60,"silenced":{},"include_tags":true,"thresholds":{"warning":2.3,"ok":1.5,"critical":2.5},"require_full_window":true,"new_host_delay":600,"notify_no_data":false,"renotify_interval":60,"escalation_message":"the situation has escalated @pagerduty"}}'
-=======
-      - terraform-provider-datadog/dev (terraform 1.16.0; terraform-cli 0.12.7-sdk) datadog-api-client-go/1.0.0-beta.19+dev (go go1.15.3; os darwin; arch amd64)
-    url: https://api.datadoghq.com/api/v1/monitor/33127316
-    method: GET
-  response:
-    body: '{"restricted_roles":null,"tags":["bar:baz","foo:bar"],"deleted":null,"query":"avg(last_1h):avg:aws.ec2.cpu{environment:foo,host:foo} by {host} > 2.5","message":"some message Notify: @hipchat-channel","id":33127316,"multi":true,"name":"tf-TestDatadogMonitor_import_no_recovery-local-1617189789","created":"2021-03-31T11:23:10.289963+00:00","created_at":1617189790000,"creator":{"id":1445416,"handle":"frog@datadoghq.com","name":null,"email":"frog@datadoghq.com"},"org_id":321813,"modified":"2021-03-31T11:23:10.289963+00:00","priority":null,"overall_state_modified":null,"overall_state":"No Data","type":"query alert","options":{"notify_audit":false,"locked":false,"timeout_h":60,"silenced":{},"include_tags":true,"thresholds":{"warning":2.3,"ok":1.5,"critical":2.5},"require_full_window":true,"new_host_delay":600,"notify_no_data":false,"renotify_interval":60,"escalation_message":"the situation has escalated @pagerduty"}}'
->>>>>>> 0a47a8f2
-    headers:
-      Cache-Control:
-      - no-cache
-      Connection:
-      - keep-alive
-      Content-Security-Policy:
-      - frame-ancestors 'self'; report-uri https://api.datadoghq.com/csp-report
-      Content-Type:
-      - application/json
-      Date:
-<<<<<<< HEAD
-      - Fri, 12 Mar 2021 22:13:41 GMT
-=======
-      - Wed, 31 Mar 2021 11:23:10 GMT
->>>>>>> 0a47a8f2
+    body: '{"restricted_roles":null,"tags":["bar:baz","foo:bar"],"deleted":null,"query":"avg(last_1h):avg:aws.ec2.cpu{environment:foo,host:foo} by {host} > 2.5","message":"some message Notify: @hipchat-channel","id":34158392,"multi":true,"name":"tf-TestDatadogMonitor_import_no_recovery-local-1618930853","created":"2021-04-20T15:00:55.552433+00:00","created_at":1618930855000,"creator":{"id":1445416,"handle":"frog@datadoghq.com","name":null,"email":"frog@datadoghq.com"},"org_id":321813,"modified":"2021-04-20T15:00:55.552433+00:00","priority":null,"overall_state_modified":null,"overall_state":"No Data","type":"query alert","options":{"notify_audit":false,"locked":false,"timeout_h":60,"silenced":{},"include_tags":true,"thresholds":{"warning":2.3,"ok":1.5,"critical":2.5},"require_full_window":true,"new_host_delay":600,"notify_no_data":false,"renotify_interval":60,"escalation_message":"the situation has escalated @pagerduty"}}'
+    headers:
+      Cache-Control:
+      - no-cache
+      Connection:
+      - keep-alive
+      Content-Security-Policy:
+      - frame-ancestors 'self'; report-uri https://api.datadoghq.com/csp-report
+      Content-Type:
+      - application/json
+      Date:
+      - Tue, 20 Apr 2021 15:00:56 GMT
       Pragma:
       - no-cache
       Strict-Transport-Security:
@@ -295,15 +257,8 @@
       - Accept-Encoding
       X-Content-Type-Options:
       - nosniff
-<<<<<<< HEAD
-      X-Dd-Debug:
-      - Um4CoU685QqAscnxhS5BD+goWu2yX1Jd4zCfGzSsEvPPIm1qURZaF8dlLl/OEY4I
-      X-Dd-Version:
-      - "35.4088130"
-=======
-      X-Dd-Version:
-      - "35.4207809"
->>>>>>> 0a47a8f2
+      X-Dd-Version:
+      - "35.4351965"
       X-Frame-Options:
       - SAMEORIGIN
       X-Ratelimit-Limit:
@@ -311,76 +266,93 @@
       X-Ratelimit-Period:
       - "10"
       X-Ratelimit-Remaining:
-<<<<<<< HEAD
       - "2999"
       X-Ratelimit-Reset:
-      - "9"
-=======
-      - "2998"
-      X-Ratelimit-Reset:
-      - "10"
->>>>>>> 0a47a8f2
-    status: 200 OK
-    code: 200
-    duration: ""
-- request:
-    body: |
-<<<<<<< HEAD
-      {"message":"some message Notify: @hipchat-channel","name":"tf-TestDatadogMonitor_import_no_recovery-local-1615587220","options":{"escalation_message":"the situation has escalated @pagerduty","include_tags":true,"new_host_delay":600,"no_data_timeframe":10,"notify_no_data":false,"renotify_interval":60,"require_full_window":true,"thresholds":{"critical":2.5,"ok":1.5,"warning":2.3},"timeout_h":60},"priority":0,"query":"avg(last_1h):avg:aws.ec2.cpu{environment:foo,host:foo} by {host} \u003e 2.5","tags":["bar:baz","foo:bar"],"type":"query alert"}
-=======
-      {"message":"some message Notify: @hipchat-channel","name":"tf-TestDatadogMonitor_import_no_recovery-local-1617189789","options":{"escalation_message":"the situation has escalated @pagerduty","include_tags":true,"new_host_delay":600,"no_data_timeframe":10,"notify_no_data":false,"renotify_interval":60,"require_full_window":true,"thresholds":{"critical":2.5,"ok":1.5,"warning":2.3},"timeout_h":60},"priority":0,"query":"avg(last_1h):avg:aws.ec2.cpu{environment:foo,host:foo} by {host} \u003e 2.5","tags":["bar:baz","foo:bar"],"type":"query alert"}
->>>>>>> 0a47a8f2
-    form: {}
-    headers:
-      Accept:
-      - application/json
-      Content-Type:
-      - application/json
-      Dd-Operation-Id:
-      - ValidateMonitor
-      User-Agent:
-<<<<<<< HEAD
-      - terraform-provider-datadog/dev (terraform 2.4.4; terraform-cli ) datadog-api-client-go/1.0.0-beta.16 (go go1.15.3; os darwin; arch amd64)
-=======
-      - terraform-provider-datadog/dev (terraform 1.16.0; terraform-cli 0.12.7-sdk) datadog-api-client-go/1.0.0-beta.19+dev (go go1.15.3; os darwin; arch amd64)
->>>>>>> 0a47a8f2
-    url: https://api.datadoghq.com/api/v1/monitor/validate
-    method: POST
-  response:
-    body: '{}'
-    headers:
-      Cache-Control:
-      - no-cache
-      Connection:
-      - keep-alive
-      Content-Length:
-      - "2"
-      Content-Security-Policy:
-      - frame-ancestors 'self'; report-uri https://api.datadoghq.com/csp-report
-      Content-Type:
-      - application/json
-      Date:
-<<<<<<< HEAD
-      - Fri, 12 Mar 2021 22:13:41 GMT
-=======
-      - Wed, 31 Mar 2021 11:23:10 GMT
->>>>>>> 0a47a8f2
-      Pragma:
-      - no-cache
-      Strict-Transport-Security:
-      - max-age=15724800;
-      X-Content-Type-Options:
-      - nosniff
-      X-Dd-Debug:
-<<<<<<< HEAD
-      - 25u1gDlL724DHllbjFT4BhOLorBTilh+aah2uWAUEjFC/+rjczJdiyWrV/HwLwe/
-      X-Dd-Version:
-      - "35.4088130"
-=======
-      - l4HFlaRP3QwYSqoGKhzbYfv7zgkK63HIRR7YkyVYZspq0lGjjTBwoK8V/alf+XYt
-      X-Dd-Version:
-      - "35.4207809"
->>>>>>> 0a47a8f2
+      - "4"
+    status: 200 OK
+    code: 200
+    duration: ""
+- request:
+    body: |
+      {"message":"some message Notify: @hipchat-channel","name":"tf-TestDatadogMonitor_import_no_recovery-local-1618930853","options":{"escalation_message":"the situation has escalated @pagerduty","include_tags":true,"new_host_delay":600,"no_data_timeframe":10,"notify_no_data":false,"renotify_interval":60,"require_full_window":true,"thresholds":{"critical":2.5,"ok":1.5,"warning":2.3},"timeout_h":60},"priority":0,"query":"avg(last_1h):avg:aws.ec2.cpu{environment:foo,host:foo} by {host} \u003e 2.5","tags":["bar:baz","foo:bar"],"type":"query alert"}
+    form: {}
+    headers:
+      Accept:
+      - application/json
+      Content-Type:
+      - application/json
+      Dd-Operation-Id:
+      - ValidateMonitor
+      User-Agent:
+      - terraform-provider-datadog/dev (terraform 2.4.4; terraform-cli 0.14.7) datadog-api-client-go/1.0.0-beta.19 (go go1.16.3; os darwin; arch amd64)
+    url: https://api.datadoghq.com/api/v1/monitor/validate
+    method: POST
+  response:
+    body: '{}'
+    headers:
+      Cache-Control:
+      - no-cache
+      Connection:
+      - keep-alive
+      Content-Length:
+      - "2"
+      Content-Security-Policy:
+      - frame-ancestors 'self'; report-uri https://api.datadoghq.com/csp-report
+      Content-Type:
+      - application/json
+      Date:
+      - Tue, 20 Apr 2021 15:00:56 GMT
+      Pragma:
+      - no-cache
+      Strict-Transport-Security:
+      - max-age=15724800;
+      X-Content-Type-Options:
+      - nosniff
+      X-Dd-Version:
+      - "35.4351965"
+      X-Frame-Options:
+      - SAMEORIGIN
+    status: 200 OK
+    code: 200
+    duration: ""
+- request:
+    body: |
+      {"message":"some message Notify: @hipchat-channel","name":"tf-TestDatadogMonitor_import_no_recovery-local-1618930853","options":{"escalation_message":"the situation has escalated @pagerduty","include_tags":true,"new_host_delay":600,"no_data_timeframe":10,"notify_no_data":false,"renotify_interval":60,"require_full_window":true,"thresholds":{"critical":2.5,"ok":1.5,"warning":2.3},"timeout_h":60},"priority":0,"query":"avg(last_1h):avg:aws.ec2.cpu{environment:foo,host:foo} by {host} \u003e 2.5","tags":["bar:baz","foo:bar"],"type":"query alert"}
+    form: {}
+    headers:
+      Accept:
+      - application/json
+      Content-Type:
+      - application/json
+      Dd-Operation-Id:
+      - ValidateMonitor
+      User-Agent:
+      - terraform-provider-datadog/dev (terraform 2.4.4; terraform-cli 0.14.7) datadog-api-client-go/1.0.0-beta.19 (go go1.16.3; os darwin; arch amd64)
+    url: https://api.datadoghq.com/api/v1/monitor/validate
+    method: POST
+  response:
+    body: '{}'
+    headers:
+      Cache-Control:
+      - no-cache
+      Connection:
+      - keep-alive
+      Content-Length:
+      - "2"
+      Content-Security-Policy:
+      - frame-ancestors 'self'; report-uri https://api.datadoghq.com/csp-report
+      Content-Type:
+      - application/json
+      Date:
+      - Tue, 20 Apr 2021 15:00:56 GMT
+      Pragma:
+      - no-cache
+      Strict-Transport-Security:
+      - max-age=15724800;
+      X-Content-Type-Options:
+      - nosniff
+      X-Dd-Version:
+      - "35.4351965"
       X-Frame-Options:
       - SAMEORIGIN
     status: 200 OK
@@ -395,34 +367,22 @@
       Dd-Operation-Id:
       - GetMonitor
       User-Agent:
-<<<<<<< HEAD
-      - terraform-provider-datadog/dev (terraform 2.4.4; terraform-cli 0.14.7) datadog-api-client-go/1.0.0-beta.16 (go go1.15.3; os darwin; arch amd64)
-    url: https://api.datadoghq.com/api/v1/monitor/32039260
+      - terraform-provider-datadog/dev (terraform 2.4.4; terraform-cli 0.14.7) datadog-api-client-go/1.0.0-beta.19 (go go1.16.3; os darwin; arch amd64)
+    url: https://api.datadoghq.com/api/v1/monitor/34158392
     method: GET
   response:
-    body: '{"restricted_roles":null,"tags":["bar:baz","foo:bar"],"deleted":null,"query":"avg(last_1h):avg:aws.ec2.cpu{environment:foo,host:foo} by {host} > 2.5","message":"some message Notify: @hipchat-channel","id":32039260,"multi":true,"name":"tf-TestDatadogMonitor_import_no_recovery-local-1615587220","created":"2021-03-12T22:13:41.266054+00:00","created_at":1615587221000,"creator":{"id":1445416,"handle":"frog@datadoghq.com","name":null,"email":"frog@datadoghq.com"},"org_id":321813,"modified":"2021-03-12T22:13:41.266054+00:00","priority":null,"overall_state_modified":null,"overall_state":"No Data","type":"query alert","options":{"notify_audit":false,"locked":false,"timeout_h":60,"silenced":{},"include_tags":true,"thresholds":{"warning":2.3,"ok":1.5,"critical":2.5},"require_full_window":true,"new_host_delay":600,"notify_no_data":false,"renotify_interval":60,"escalation_message":"the situation has escalated @pagerduty"}}'
-=======
-      - terraform-provider-datadog/dev (terraform 1.16.0; terraform-cli 0.12.7-sdk) datadog-api-client-go/1.0.0-beta.19+dev (go go1.15.3; os darwin; arch amd64)
-    url: https://api.datadoghq.com/api/v1/monitor/33127316
-    method: GET
-  response:
-    body: '{"restricted_roles":null,"tags":["bar:baz","foo:bar"],"deleted":null,"query":"avg(last_1h):avg:aws.ec2.cpu{environment:foo,host:foo} by {host} > 2.5","message":"some message Notify: @hipchat-channel","id":33127316,"multi":true,"name":"tf-TestDatadogMonitor_import_no_recovery-local-1617189789","created":"2021-03-31T11:23:10.289963+00:00","created_at":1617189790000,"creator":{"id":1445416,"handle":"frog@datadoghq.com","name":null,"email":"frog@datadoghq.com"},"org_id":321813,"modified":"2021-03-31T11:23:10.289963+00:00","priority":null,"overall_state_modified":null,"overall_state":"No Data","type":"query alert","options":{"notify_audit":false,"locked":false,"timeout_h":60,"silenced":{},"include_tags":true,"thresholds":{"warning":2.3,"ok":1.5,"critical":2.5},"require_full_window":true,"new_host_delay":600,"notify_no_data":false,"renotify_interval":60,"escalation_message":"the situation has escalated @pagerduty"}}'
->>>>>>> 0a47a8f2
-    headers:
-      Cache-Control:
-      - no-cache
-      Connection:
-      - keep-alive
-      Content-Security-Policy:
-      - frame-ancestors 'self'; report-uri https://api.datadoghq.com/csp-report
-      Content-Type:
-      - application/json
-      Date:
-<<<<<<< HEAD
-      - Fri, 12 Mar 2021 22:13:42 GMT
-=======
-      - Wed, 31 Mar 2021 11:23:10 GMT
->>>>>>> 0a47a8f2
+    body: '{"restricted_roles":null,"tags":["bar:baz","foo:bar"],"deleted":null,"query":"avg(last_1h):avg:aws.ec2.cpu{environment:foo,host:foo} by {host} > 2.5","message":"some message Notify: @hipchat-channel","id":34158392,"multi":true,"name":"tf-TestDatadogMonitor_import_no_recovery-local-1618930853","created":"2021-04-20T15:00:55.552433+00:00","created_at":1618930855000,"creator":{"id":1445416,"handle":"frog@datadoghq.com","name":null,"email":"frog@datadoghq.com"},"org_id":321813,"modified":"2021-04-20T15:00:55.552433+00:00","priority":null,"overall_state_modified":null,"overall_state":"No Data","type":"query alert","options":{"notify_audit":false,"locked":false,"timeout_h":60,"silenced":{},"include_tags":true,"thresholds":{"warning":2.3,"ok":1.5,"critical":2.5},"require_full_window":true,"new_host_delay":600,"notify_no_data":false,"renotify_interval":60,"escalation_message":"the situation has escalated @pagerduty"}}'
+    headers:
+      Cache-Control:
+      - no-cache
+      Connection:
+      - keep-alive
+      Content-Security-Policy:
+      - frame-ancestors 'self'; report-uri https://api.datadoghq.com/csp-report
+      Content-Type:
+      - application/json
+      Date:
+      - Tue, 20 Apr 2021 15:00:57 GMT
       Pragma:
       - no-cache
       Strict-Transport-Security:
@@ -431,15 +391,8 @@
       - Accept-Encoding
       X-Content-Type-Options:
       - nosniff
-<<<<<<< HEAD
-      X-Dd-Debug:
-      - dPySkcOzIZtKyMKDAAzuysY3gNGGj6RtYogGuSb76E8mPvoqzREyRp6lPYm91hQU
-      X-Dd-Version:
-      - "35.4088130"
-=======
-      X-Dd-Version:
-      - "35.4207809"
->>>>>>> 0a47a8f2
+      X-Dd-Version:
+      - "35.4351965"
       X-Frame-Options:
       - SAMEORIGIN
       X-Ratelimit-Limit:
@@ -447,111 +400,37 @@
       X-Ratelimit-Period:
       - "10"
       X-Ratelimit-Remaining:
-<<<<<<< HEAD
-      - "2998"
+      - "2996"
       X-Ratelimit-Reset:
-      - "8"
-=======
-      - "2995"
-      X-Ratelimit-Reset:
-      - "10"
->>>>>>> 0a47a8f2
-    status: 200 OK
-    code: 200
-    duration: ""
-- request:
-    body: |
-<<<<<<< HEAD
-      {"message":"some message Notify: @hipchat-channel","name":"tf-TestDatadogMonitor_import_no_recovery-local-1615587220","options":{"escalation_message":"the situation has escalated @pagerduty","include_tags":true,"new_host_delay":600,"no_data_timeframe":10,"notify_no_data":false,"renotify_interval":60,"require_full_window":true,"thresholds":{"critical":2.5,"ok":1.5,"warning":2.3},"timeout_h":60},"priority":0,"query":"avg(last_1h):avg:aws.ec2.cpu{environment:foo,host:foo} by {host} \u003e 2.5","tags":["bar:baz","foo:bar"],"type":"query alert"}
-=======
-      {"message":"some message Notify: @hipchat-channel","name":"tf-TestDatadogMonitor_import_no_recovery-local-1617189789","options":{"escalation_message":"the situation has escalated @pagerduty","include_tags":true,"new_host_delay":600,"no_data_timeframe":10,"notify_no_data":false,"renotify_interval":60,"require_full_window":true,"thresholds":{"critical":2.5,"ok":1.5,"warning":2.3},"timeout_h":60},"priority":0,"query":"avg(last_1h):avg:aws.ec2.cpu{environment:foo,host:foo} by {host} \u003e 2.5","tags":["bar:baz","foo:bar"],"type":"query alert"}
->>>>>>> 0a47a8f2
-    form: {}
-    headers:
-      Accept:
-      - application/json
-      Content-Type:
-      - application/json
-      Dd-Operation-Id:
-      - ValidateMonitor
-      User-Agent:
-<<<<<<< HEAD
-      - terraform-provider-datadog/dev (terraform 2.4.4; terraform-cli 0.14.7) datadog-api-client-go/1.0.0-beta.16 (go go1.15.3; os darwin; arch amd64)
-=======
-      - terraform-provider-datadog/dev (terraform 1.16.0; terraform-cli 0.12.7-sdk) datadog-api-client-go/1.0.0-beta.19+dev (go go1.15.3; os darwin; arch amd64)
->>>>>>> 0a47a8f2
-    url: https://api.datadoghq.com/api/v1/monitor/validate
-    method: POST
-  response:
-    body: '{}'
-    headers:
-      Cache-Control:
-      - no-cache
-      Connection:
-      - keep-alive
-      Content-Length:
-      - "2"
-      Content-Security-Policy:
-      - frame-ancestors 'self'; report-uri https://api.datadoghq.com/csp-report
-      Content-Type:
-      - application/json
-      Date:
-<<<<<<< HEAD
-      - Fri, 12 Mar 2021 22:13:42 GMT
-=======
-      - Wed, 31 Mar 2021 11:23:11 GMT
->>>>>>> 0a47a8f2
-      Pragma:
-      - no-cache
-      Strict-Transport-Security:
-      - max-age=15724800;
-      X-Content-Type-Options:
-      - nosniff
-      X-Dd-Debug:
-<<<<<<< HEAD
-      - l4HFlaRP3QwYSqoGKhzbYfv7zgkK63HIRR7YkyVYZspq0lGjjTBwoK8V/alf+XYt
-      X-Dd-Version:
-      - "35.4088130"
-=======
-      - l8RQo2maZqJf6GFThBbKNE6dvthz6njusVtau3dPXJWL2RLFoN81H+BLPB/1xgs1
-      X-Dd-Version:
-      - "35.4207809"
->>>>>>> 0a47a8f2
-      X-Frame-Options:
-      - SAMEORIGIN
-    status: 200 OK
-    code: 200
-    duration: ""
-- request:
-    body: |
-      {"message":"some message Notify: @hipchat-channel","name":"tf-TestDatadogMonitor_import_no_recovery-local-1615587220","options":{"escalation_message":"the situation has escalated @pagerduty","include_tags":true,"new_host_delay":600,"no_data_timeframe":10,"notify_no_data":false,"renotify_interval":60,"require_full_window":true,"thresholds":{"critical":2.5,"ok":1.5,"warning":2.3},"timeout_h":60},"priority":0,"query":"avg(last_1h):avg:aws.ec2.cpu{environment:foo,host:foo} by {host} \u003e 2.5","tags":["bar:baz","foo:bar"],"type":"query alert"}
-    form: {}
-    headers:
-      Accept:
-      - application/json
-<<<<<<< HEAD
-      Content-Type:
-      - application/json
-=======
-      Dd-Operation-Id:
-      - GetMonitor
-      User-Agent:
-      - terraform-provider-datadog/dev (terraform 1.16.0; terraform-cli 0.12.7-sdk) datadog-api-client-go/1.0.0-beta.19+dev (go go1.15.3; os darwin; arch amd64)
-    url: https://api.datadoghq.com/api/v1/monitor/33127316
-    method: GET
-  response:
-    body: '{"restricted_roles":null,"tags":["bar:baz","foo:bar"],"deleted":null,"query":"avg(last_1h):avg:aws.ec2.cpu{environment:foo,host:foo} by {host} > 2.5","message":"some message Notify: @hipchat-channel","id":33127316,"multi":true,"name":"tf-TestDatadogMonitor_import_no_recovery-local-1617189789","created":"2021-03-31T11:23:10.289963+00:00","created_at":1617189790000,"creator":{"id":1445416,"handle":"frog@datadoghq.com","name":null,"email":"frog@datadoghq.com"},"org_id":321813,"modified":"2021-03-31T11:23:10.289963+00:00","priority":null,"overall_state_modified":null,"overall_state":"No Data","type":"query alert","options":{"notify_audit":false,"locked":false,"timeout_h":60,"silenced":{},"include_tags":true,"thresholds":{"warning":2.3,"ok":1.5,"critical":2.5},"require_full_window":true,"new_host_delay":600,"notify_no_data":false,"renotify_interval":60,"escalation_message":"the situation has escalated @pagerduty"}}'
-    headers:
-      Cache-Control:
-      - no-cache
-      Connection:
-      - keep-alive
-      Content-Security-Policy:
-      - frame-ancestors 'self'; report-uri https://api.datadoghq.com/csp-report
-      Content-Type:
-      - application/json
-      Date:
-      - Wed, 31 Mar 2021 11:23:11 GMT
+      - "3"
+    status: 200 OK
+    code: 200
+    duration: ""
+- request:
+    body: ""
+    form: {}
+    headers:
+      Accept:
+      - application/json
+      Dd-Operation-Id:
+      - DeleteMonitor
+      User-Agent:
+      - terraform-provider-datadog/dev (terraform 2.4.4; terraform-cli 0.14.7) datadog-api-client-go/1.0.0-beta.19 (go go1.16.3; os darwin; arch amd64)
+    url: https://api.datadoghq.com/api/v1/monitor/34158392
+    method: DELETE
+  response:
+    body: '{"deleted_monitor_id":34158392}'
+    headers:
+      Cache-Control:
+      - no-cache
+      Connection:
+      - keep-alive
+      Content-Security-Policy:
+      - frame-ancestors 'self'; report-uri https://api.datadoghq.com/csp-report
+      Content-Type:
+      - application/json
+      Date:
+      - Tue, 20 Apr 2021 15:00:58 GMT
       Pragma:
       - no-cache
       Strict-Transport-Security:
@@ -560,10 +439,48 @@
       - Accept-Encoding
       X-Content-Type-Options:
       - nosniff
-      X-Dd-Debug:
-      - L3ULR3HwCWYmEqCWGz2Yob3chcH4pjowBacBXkncP7o+/uPqKt9yGEYf/g1AJPzQ
-      X-Dd-Version:
-      - "35.4207809"
+      X-Dd-Version:
+      - "35.4351965"
+      X-Frame-Options:
+      - SAMEORIGIN
+    status: 200 OK
+    code: 200
+    duration: ""
+- request:
+    body: ""
+    form: {}
+    headers:
+      Accept:
+      - application/json
+      Dd-Operation-Id:
+      - GetMonitor
+      User-Agent:
+      - terraform-provider-datadog/dev (terraform 2.4.4; terraform-cli 0.14.7) datadog-api-client-go/1.0.0-beta.19 (go go1.16.3; os darwin; arch amd64)
+    url: https://api.datadoghq.com/api/v1/monitor/34158392
+    method: GET
+  response:
+    body: '{"errors": ["Monitor not found"]}'
+    headers:
+      Cache-Control:
+      - no-cache
+      Connection:
+      - keep-alive
+      Content-Security-Policy:
+      - frame-ancestors 'self'; report-uri https://api.datadoghq.com/csp-report
+      Content-Type:
+      - application/json
+      Date:
+      - Tue, 20 Apr 2021 15:00:58 GMT
+      Pragma:
+      - no-cache
+      Strict-Transport-Security:
+      - max-age=15724800;
+      Vary:
+      - Accept-Encoding
+      X-Content-Type-Options:
+      - nosniff
+      X-Dd-Version:
+      - "35.4351965"
       X-Frame-Options:
       - SAMEORIGIN
       X-Ratelimit-Limit:
@@ -571,277 +488,9 @@
       X-Ratelimit-Period:
       - "10"
       X-Ratelimit-Remaining:
-      - "2992"
+      - "2993"
       X-Ratelimit-Reset:
-      - "9"
-    status: 200 OK
-    code: 200
-    duration: ""
-- request:
-    body: ""
-    form: {}
-    headers:
-      Accept:
-      - application/json
->>>>>>> 0a47a8f2
-      Dd-Operation-Id:
-      - ValidateMonitor
-      User-Agent:
-<<<<<<< HEAD
-      - terraform-provider-datadog/dev (terraform 2.4.4; terraform-cli 0.14.7) datadog-api-client-go/1.0.0-beta.16 (go go1.15.3; os darwin; arch amd64)
-    url: https://api.datadoghq.com/api/v1/monitor/validate
-    method: POST
-  response:
-    body: '{}'
-=======
-      - terraform-provider-datadog/dev (terraform 1.16.0; terraform-cli 0.12.7-sdk) datadog-api-client-go/1.0.0-beta.19+dev (go go1.15.3; os darwin; arch amd64)
-    url: https://api.datadoghq.com/api/v1/monitor/33127316
-    method: GET
-  response:
-    body: '{"restricted_roles":null,"tags":["bar:baz","foo:bar"],"deleted":null,"query":"avg(last_1h):avg:aws.ec2.cpu{environment:foo,host:foo} by {host} > 2.5","message":"some message Notify: @hipchat-channel","id":33127316,"multi":true,"name":"tf-TestDatadogMonitor_import_no_recovery-local-1617189789","created":"2021-03-31T11:23:10.289963+00:00","created_at":1617189790000,"creator":{"id":1445416,"handle":"frog@datadoghq.com","name":null,"email":"frog@datadoghq.com"},"org_id":321813,"modified":"2021-03-31T11:23:10.289963+00:00","priority":null,"overall_state_modified":null,"overall_state":"No Data","type":"query alert","options":{"notify_audit":false,"locked":false,"timeout_h":60,"silenced":{},"include_tags":true,"thresholds":{"warning":2.3,"ok":1.5,"critical":2.5},"require_full_window":true,"new_host_delay":600,"notify_no_data":false,"renotify_interval":60,"escalation_message":"the situation has escalated @pagerduty"}}'
->>>>>>> 0a47a8f2
-    headers:
-      Cache-Control:
-      - no-cache
-      Connection:
-      - keep-alive
-      Content-Length:
-      - "2"
-      Content-Security-Policy:
-      - frame-ancestors 'self'; report-uri https://api.datadoghq.com/csp-report
-      Content-Type:
-      - application/json
-      Date:
-<<<<<<< HEAD
-      - Fri, 12 Mar 2021 22:13:42 GMT
-=======
-      - Wed, 31 Mar 2021 11:23:11 GMT
->>>>>>> 0a47a8f2
-      Pragma:
-      - no-cache
-      Strict-Transport-Security:
-      - max-age=15724800;
-      X-Content-Type-Options:
-      - nosniff
-      X-Dd-Debug:
-<<<<<<< HEAD
-      - mNzaoDhdDKO7t4QSrAe5X7pHd0bJND187D+vRbwoluXouE2m1UaQQX0RGCvRpLVE
-      X-Dd-Version:
-      - "35.4088130"
-      X-Frame-Options:
-      - SAMEORIGIN
-=======
-      - B1nwy/pPNqX+q4pQT22cdp1QCexE35IF8qwSHy0Nf7IW0Y881qtn4tXN1lpmzaKc
-      X-Dd-Version:
-      - "35.4207809"
-      X-Frame-Options:
-      - SAMEORIGIN
-      X-Ratelimit-Limit:
-      - "3000"
-      X-Ratelimit-Period:
-      - "10"
-      X-Ratelimit-Remaining:
-      - "2989"
-      X-Ratelimit-Reset:
-      - "9"
->>>>>>> 0a47a8f2
-    status: 200 OK
-    code: 200
-    duration: ""
-- request:
-    body: ""
-    form: {}
-    headers:
-      Accept:
-      - application/json
-      Dd-Operation-Id:
-      - GetMonitor
-      User-Agent:
-<<<<<<< HEAD
-      - terraform-provider-datadog/dev (terraform 2.4.4; terraform-cli 0.14.7) datadog-api-client-go/1.0.0-beta.16 (go go1.15.3; os darwin; arch amd64)
-    url: https://api.datadoghq.com/api/v1/monitor/32039260
-    method: GET
-  response:
-    body: '{"restricted_roles":null,"tags":["bar:baz","foo:bar"],"deleted":null,"query":"avg(last_1h):avg:aws.ec2.cpu{environment:foo,host:foo} by {host} > 2.5","message":"some message Notify: @hipchat-channel","id":32039260,"multi":true,"name":"tf-TestDatadogMonitor_import_no_recovery-local-1615587220","created":"2021-03-12T22:13:41.266054+00:00","created_at":1615587221000,"creator":{"id":1445416,"handle":"frog@datadoghq.com","name":null,"email":"frog@datadoghq.com"},"org_id":321813,"modified":"2021-03-12T22:13:41.266054+00:00","priority":null,"overall_state_modified":null,"overall_state":"No Data","type":"query alert","options":{"notify_audit":false,"locked":false,"timeout_h":60,"silenced":{},"include_tags":true,"thresholds":{"warning":2.3,"ok":1.5,"critical":2.5},"require_full_window":true,"new_host_delay":600,"notify_no_data":false,"renotify_interval":60,"escalation_message":"the situation has escalated @pagerduty"}}'
-=======
-      - terraform-provider-datadog/dev (terraform 1.16.0; terraform-cli 0.12.7-sdk) datadog-api-client-go/1.0.0-beta.19+dev (go go1.15.3; os darwin; arch amd64)
-    url: https://api.datadoghq.com/api/v1/monitor/33127316
-    method: GET
-  response:
-    body: '{"restricted_roles":null,"tags":["bar:baz","foo:bar"],"deleted":null,"query":"avg(last_1h):avg:aws.ec2.cpu{environment:foo,host:foo} by {host} > 2.5","message":"some message Notify: @hipchat-channel","id":33127316,"multi":true,"name":"tf-TestDatadogMonitor_import_no_recovery-local-1617189789","created":"2021-03-31T11:23:10.289963+00:00","created_at":1617189790000,"creator":{"id":1445416,"handle":"frog@datadoghq.com","name":null,"email":"frog@datadoghq.com"},"org_id":321813,"modified":"2021-03-31T11:23:10.289963+00:00","priority":null,"overall_state_modified":null,"overall_state":"No Data","type":"query alert","options":{"notify_audit":false,"locked":false,"timeout_h":60,"silenced":{},"include_tags":true,"thresholds":{"warning":2.3,"ok":1.5,"critical":2.5},"require_full_window":true,"new_host_delay":600,"notify_no_data":false,"renotify_interval":60,"escalation_message":"the situation has escalated @pagerduty"}}'
->>>>>>> 0a47a8f2
-    headers:
-      Cache-Control:
-      - no-cache
-      Connection:
-      - keep-alive
-      Content-Security-Policy:
-      - frame-ancestors 'self'; report-uri https://api.datadoghq.com/csp-report
-      Content-Type:
-      - application/json
-      Date:
-<<<<<<< HEAD
-      - Fri, 12 Mar 2021 22:13:43 GMT
-=======
-      - Wed, 31 Mar 2021 11:23:11 GMT
->>>>>>> 0a47a8f2
-      Pragma:
-      - no-cache
-      Strict-Transport-Security:
-      - max-age=15724800;
-      Vary:
-      - Accept-Encoding
-      X-Content-Type-Options:
-      - nosniff
-<<<<<<< HEAD
-      X-Dd-Debug:
-      - 25u1gDlL724DHllbjFT4BhOLorBTilh+aah2uWAUEjFC/+rjczJdiyWrV/HwLwe/
-      X-Dd-Version:
-      - "35.4088130"
-=======
-      X-Dd-Version:
-      - "35.4207809"
->>>>>>> 0a47a8f2
-      X-Frame-Options:
-      - SAMEORIGIN
-      X-Ratelimit-Limit:
-      - "3000"
-      X-Ratelimit-Period:
-      - "10"
-      X-Ratelimit-Remaining:
-<<<<<<< HEAD
-      - "2995"
-      X-Ratelimit-Reset:
-      - "7"
-=======
-      - "2986"
-      X-Ratelimit-Reset:
-      - "9"
->>>>>>> 0a47a8f2
-    status: 200 OK
-    code: 200
-    duration: ""
-- request:
-    body: ""
-    form: {}
-    headers:
-      Accept:
-      - application/json
-      Dd-Operation-Id:
-      - DeleteMonitor
-      User-Agent:
-<<<<<<< HEAD
-      - terraform-provider-datadog/dev (terraform 2.4.4; terraform-cli 0.14.7) datadog-api-client-go/1.0.0-beta.16 (go go1.15.3; os darwin; arch amd64)
-    url: https://api.datadoghq.com/api/v1/monitor/32039260
-    method: DELETE
-  response:
-    body: '{"deleted_monitor_id":32039260}'
-=======
-      - terraform-provider-datadog/dev (terraform 1.16.0; terraform-cli 0.12.7-sdk) datadog-api-client-go/1.0.0-beta.19+dev (go go1.15.3; os darwin; arch amd64)
-    url: https://api.datadoghq.com/api/v1/monitor/33127316
-    method: DELETE
-  response:
-    body: '{"deleted_monitor_id":33127316}'
->>>>>>> 0a47a8f2
-    headers:
-      Cache-Control:
-      - no-cache
-      Connection:
-      - keep-alive
-      Content-Security-Policy:
-      - frame-ancestors 'self'; report-uri https://api.datadoghq.com/csp-report
-      Content-Type:
-      - application/json
-      Date:
-<<<<<<< HEAD
-      - Fri, 12 Mar 2021 22:13:44 GMT
-=======
-      - Wed, 31 Mar 2021 11:23:11 GMT
->>>>>>> 0a47a8f2
-      Pragma:
-      - no-cache
-      Strict-Transport-Security:
-      - max-age=15724800;
-      Vary:
-      - Accept-Encoding
-      X-Content-Type-Options:
-      - nosniff
-<<<<<<< HEAD
-      X-Dd-Debug:
-      - JpIJLwIH2nFlZOC+u71rq7aAOL43MLZN3MUsL+gpYHdZz5QLUOG8Jysf8kVK6tPU
-      X-Dd-Version:
-      - "35.4088130"
-=======
-      X-Dd-Version:
-      - "35.4207809"
->>>>>>> 0a47a8f2
-      X-Frame-Options:
-      - SAMEORIGIN
-    status: 200 OK
-    code: 200
-    duration: ""
-- request:
-    body: ""
-    form: {}
-    headers:
-      Accept:
-      - application/json
-      Dd-Operation-Id:
-      - GetMonitor
-      User-Agent:
-<<<<<<< HEAD
-      - terraform-provider-datadog/dev (terraform 2.4.4; terraform-cli 0.14.7) datadog-api-client-go/1.0.0-beta.16 (go go1.15.3; os darwin; arch amd64)
-    url: https://api.datadoghq.com/api/v1/monitor/32039260
-=======
-      - terraform-provider-datadog/dev (terraform 1.16.0; terraform-cli 0.12.7-sdk) datadog-api-client-go/1.0.0-beta.19+dev (go go1.15.3; os darwin; arch amd64)
-    url: https://api.datadoghq.com/api/v1/monitor/33127316
->>>>>>> 0a47a8f2
-    method: GET
-  response:
-    body: '{"errors": ["Monitor not found"]}'
-    headers:
-      Cache-Control:
-      - no-cache
-      Connection:
-      - keep-alive
-      Content-Security-Policy:
-      - frame-ancestors 'self'; report-uri https://api.datadoghq.com/csp-report
-      Content-Type:
-      - application/json
-      Date:
-<<<<<<< HEAD
-      - Fri, 12 Mar 2021 22:13:44 GMT
-=======
-      - Wed, 31 Mar 2021 11:23:12 GMT
->>>>>>> 0a47a8f2
-      Pragma:
-      - no-cache
-      Strict-Transport-Security:
-      - max-age=15724800;
-      Vary:
-      - Accept-Encoding
-      X-Content-Type-Options:
-      - nosniff
-      X-Dd-Version:
-<<<<<<< HEAD
-      - "35.4088130"
-=======
-      - "35.4207809"
->>>>>>> 0a47a8f2
-      X-Frame-Options:
-      - SAMEORIGIN
-      X-Ratelimit-Limit:
-      - "3000"
-      X-Ratelimit-Period:
-      - "10"
-      X-Ratelimit-Remaining:
-      - "2992"
-      X-Ratelimit-Reset:
-<<<<<<< HEAD
-      - "6"
-=======
-      - "8"
->>>>>>> 0a47a8f2
+      - "2"
     status: 404 Not Found
     code: 404
     duration: ""
---
version: 1
interactions:
- request:
    body: |
<<<<<<< HEAD
      {"description":"Created using the Datadog provider in Terraform","id":"","is_read_only":true,"layout_type":"free","notify_list":[],"template_variable_presets":[],"template_variables":[],"title":"tf-TestAccDatadogDashboardIFrame-local-1615587185","widgets":[{"definition":{"type":"iframe","url":"https://en.wikipedia.org/wiki/Datadog"},"layout":{"height":43,"width":32,"x":5,"y":5}}]}
=======
      {"description":"Created using the Datadog provider in Terraform","id":"","is_read_only":true,"layout_type":"free","notify_list":[],"template_variable_presets":[],"template_variables":[],"title":"tf-TestAccDatadogDashboardIFrame-local-1620034846","widgets":[{"definition":{"type":"iframe","url":"https://en.wikipedia.org/wiki/Datadog"},"layout":{"height":43,"is_column_break":false,"width":32,"x":5,"y":5}}]}
>>>>>>> 154a3a6f
    form: {}
    headers:
      Accept:
      - application/json
      Content-Type:
      - application/json
      Dd-Operation-Id:
      - CreateDashboard
      User-Agent:
<<<<<<< HEAD
      - terraform-provider-datadog/dev (terraform 2.4.4; terraform-cli ) datadog-api-client-go/1.0.0-beta.16 (go go1.15.3; os darwin; arch amd64)
    url: https://api.datadoghq.com/api/v1/dashboard
    method: POST
  response:
    body: '{"notify_list":[],"description":"Created using the Datadog provider in Terraform","author_name":null,"template_variable_presets":[],"template_variables":[],"is_read_only":true,"id":"3y5-4h3-min","title":"tf-TestAccDatadogDashboardIFrame-local-1615587185","url":"/dashboard/3y5-4h3-min/tf-testaccdatadogdashboardiframe-local-1615587185","created_at":"2021-03-12T22:13:09.972323+00:00","modified_at":"2021-03-12T22:13:09.972323+00:00","author_handle":"frog@datadoghq.com","widgets":[{"definition":{"url":"https://en.wikipedia.org/wiki/Datadog","type":"iframe"},"layout":{"y":5,"width":32,"x":5,"height":43},"id":4018320700548481}],"layout_type":"free"}'
=======
      - terraform-provider-datadog/dev (terraform 1.16.0; terraform-cli 0.12.7-sdk) datadog-api-client-go/1.0.0-beta.21+dev (go go1.16.2; os darwin; arch amd64)
    url: https://api.datadoghq.com/api/v1/dashboard
    method: POST
  response:
    body: '{"notify_list":[],"description":"Created using the Datadog provider in Terraform","restricted_roles":["043a2842-e140-11e8-bb04-7fd10177666e","08604de8-1dca-11eb-800c-9f5f55ff734d","16169788-28e4-11eb-832c-fb84162ef3eb","17d73994-7531-11eb-94b9-da7ad0900002","284d8b66-93f9-11eb-9c37-da7ad0900002","4de53192-9946-11eb-9cee-da7ad0900002","62cbc476-5c16-11eb-8e98-0388ea7a41f8","657de3a2-29f8-11eb-83b5-6b8ebfb2f184","6bf314be-5c16-11eb-8e98-2356ea436065","7a83f306-96ca-11eb-9c74-da7ad0900002","e82bf27a-986c-11eb-9cba-da7ad0900002","f0674aa4-9d38-11eb-9dc6-da7ad0900002","f257ba30-dbb2-11ea-a5ff-5fd1d308318a","fc72d08c-55f5-11eb-8d12-df0bb6cadca3"],"author_name":"David Robert-Ansart","template_variable_presets":[],"template_variables":[],"is_read_only":true,"id":"78z-x5u-ywa","title":"tf-TestAccDatadogDashboardIFrame-local-1620034846","url":"/dashboard/78z-x5u-ywa/tf-testaccdatadogdashboardiframe-local-1620034846","created_at":"2021-05-03T09:40:47.194242+00:00","modified_at":"2021-05-03T09:40:47.194242+00:00","author_handle":"david.robertansart@datadoghq.com","widgets":[{"definition":{"url":"https://en.wikipedia.org/wiki/Datadog","type":"iframe"},"layout":{"y":5,"width":32,"is_column_break":false,"x":5,"height":43},"id":4586734376094844}],"layout_type":"free"}'
>>>>>>> 154a3a6f
    headers:
      Cache-Control:
      - no-cache
      Connection:
      - keep-alive
      Content-Security-Policy:
      - frame-ancestors 'self'; report-uri https://api.datadoghq.com/csp-report
      Content-Type:
      - application/json
      Date:
<<<<<<< HEAD
      - Fri, 12 Mar 2021 22:13:12 GMT
=======
      - Mon, 03 May 2021 09:40:47 GMT
>>>>>>> 154a3a6f
      Pragma:
      - no-cache
      Strict-Transport-Security:
      - max-age=15724800;
      Vary:
      - Accept-Encoding
      X-Content-Type-Options:
      - nosniff
      X-Dd-Debug:
<<<<<<< HEAD
      - fIO2C4qGDheGHy4YbS+r3a3CXbh4cbRo7roILOimQyiHGjQdOat0cIpWCkupM1uX
      X-Dd-Version:
      - "35.4088130"
=======
      - tpRCH6w417YjBovRJ8VmtuXmNONVYiRp2c8d2AxjPdGBn8PCtgG4vAztrx3qUZAN
      X-Dd-Version:
      - "35.4442455"
>>>>>>> 154a3a6f
      X-Frame-Options:
      - SAMEORIGIN
    status: 200 OK
    code: 200
    duration: ""
- request:
    body: ""
    form: {}
    headers:
      Accept:
      - application/json
      Dd-Operation-Id:
      - GetDashboard
      User-Agent:
<<<<<<< HEAD
      - terraform-provider-datadog/dev (terraform 2.4.4; terraform-cli ) datadog-api-client-go/1.0.0-beta.16 (go go1.15.3; os darwin; arch amd64)
    url: https://api.datadoghq.com/api/v1/dashboard/3y5-4h3-min
    method: GET
  response:
    body: '{"notify_list":[],"description":"Created using the Datadog provider in Terraform","author_name":null,"template_variable_presets":[],"template_variables":[],"is_read_only":true,"id":"3y5-4h3-min","title":"tf-TestAccDatadogDashboardIFrame-local-1615587185","url":"/dashboard/3y5-4h3-min/tf-testaccdatadogdashboardiframe-local-1615587185","created_at":"2021-03-12T22:13:09.972323+00:00","modified_at":"2021-03-12T22:13:09.972323+00:00","author_handle":"frog@datadoghq.com","widgets":[{"definition":{"url":"https://en.wikipedia.org/wiki/Datadog","type":"iframe"},"layout":{"y":5,"width":32,"x":5,"height":43},"id":4018320700548481}],"layout_type":"free"}'
=======
      - terraform-provider-datadog/dev (terraform 1.16.0; terraform-cli 0.12.7-sdk) datadog-api-client-go/1.0.0-beta.21+dev (go go1.16.2; os darwin; arch amd64)
    url: https://api.datadoghq.com/api/v1/dashboard/78z-x5u-ywa
    method: GET
  response:
    body: '{"notify_list":[],"description":"Created using the Datadog provider in Terraform","restricted_roles":["f0674aa4-9d38-11eb-9dc6-da7ad0900002","284d8b66-93f9-11eb-9c37-da7ad0900002","043a2842-e140-11e8-bb04-7fd10177666e","fc72d08c-55f5-11eb-8d12-df0bb6cadca3","17d73994-7531-11eb-94b9-da7ad0900002","657de3a2-29f8-11eb-83b5-6b8ebfb2f184","e82bf27a-986c-11eb-9cba-da7ad0900002","f257ba30-dbb2-11ea-a5ff-5fd1d308318a","6bf314be-5c16-11eb-8e98-2356ea436065","62cbc476-5c16-11eb-8e98-0388ea7a41f8","08604de8-1dca-11eb-800c-9f5f55ff734d","7a83f306-96ca-11eb-9c74-da7ad0900002","16169788-28e4-11eb-832c-fb84162ef3eb","4de53192-9946-11eb-9cee-da7ad0900002"],"author_name":"David Robert-Ansart","template_variable_presets":[],"template_variables":[],"is_read_only":true,"id":"78z-x5u-ywa","title":"tf-TestAccDatadogDashboardIFrame-local-1620034846","url":"/dashboard/78z-x5u-ywa/tf-testaccdatadogdashboardiframe-local-1620034846","created_at":"2021-05-03T09:40:47.194242+00:00","modified_at":"2021-05-03T09:40:47.194242+00:00","author_handle":"david.robertansart@datadoghq.com","widgets":[{"definition":{"url":"https://en.wikipedia.org/wiki/Datadog","type":"iframe"},"layout":{"y":5,"width":32,"is_column_break":false,"x":5,"height":43},"id":4586734376094844}],"layout_type":"free"}'
>>>>>>> 154a3a6f
    headers:
      Cache-Control:
      - no-cache
      Connection:
      - keep-alive
      Content-Security-Policy:
      - frame-ancestors 'self'; report-uri https://api.datadoghq.com/csp-report
      Content-Type:
      - application/json
      Date:
<<<<<<< HEAD
      - Fri, 12 Mar 2021 22:13:12 GMT
=======
      - Mon, 03 May 2021 09:40:47 GMT
>>>>>>> 154a3a6f
      Pragma:
      - no-cache
      Strict-Transport-Security:
      - max-age=15724800;
      Vary:
      - Accept-Encoding
      X-Content-Type-Options:
      - nosniff
      X-Dd-Debug:
      - 5gfwVh/5HZ+AnGd/Di93w3NEWC6KMHT9KzmHEiRJmNdOjBtAsbOcgVFyqEChw71h
      X-Dd-Version:
<<<<<<< HEAD
      - "35.4088130"
=======
      - "35.4442455"
>>>>>>> 154a3a6f
      X-Frame-Options:
      - SAMEORIGIN
    status: 200 OK
    code: 200
    duration: ""
- request:
    body: ""
    form: {}
    headers:
      Accept:
      - application/json
      Dd-Operation-Id:
      - GetDashboard
      User-Agent:
<<<<<<< HEAD
      - terraform-provider-datadog/dev (terraform 2.4.4; terraform-cli ) datadog-api-client-go/1.0.0-beta.16 (go go1.15.3; os darwin; arch amd64)
    url: https://api.datadoghq.com/api/v1/dashboard/3y5-4h3-min
    method: GET
  response:
    body: '{"notify_list":[],"description":"Created using the Datadog provider in Terraform","author_name":null,"template_variable_presets":[],"template_variables":[],"is_read_only":true,"id":"3y5-4h3-min","title":"tf-TestAccDatadogDashboardIFrame-local-1615587185","url":"/dashboard/3y5-4h3-min/tf-testaccdatadogdashboardiframe-local-1615587185","created_at":"2021-03-12T22:13:09.972323+00:00","modified_at":"2021-03-12T22:13:09.972323+00:00","author_handle":"frog@datadoghq.com","widgets":[{"definition":{"url":"https://en.wikipedia.org/wiki/Datadog","type":"iframe"},"layout":{"y":5,"width":32,"x":5,"height":43},"id":4018320700548481}],"layout_type":"free"}'
=======
      - terraform-provider-datadog/dev (terraform 1.16.0; terraform-cli 0.12.7-sdk) datadog-api-client-go/1.0.0-beta.21+dev (go go1.16.2; os darwin; arch amd64)
    url: https://api.datadoghq.com/api/v1/dashboard/78z-x5u-ywa
    method: GET
  response:
    body: '{"notify_list":[],"description":"Created using the Datadog provider in Terraform","restricted_roles":["f0674aa4-9d38-11eb-9dc6-da7ad0900002","284d8b66-93f9-11eb-9c37-da7ad0900002","043a2842-e140-11e8-bb04-7fd10177666e","fc72d08c-55f5-11eb-8d12-df0bb6cadca3","17d73994-7531-11eb-94b9-da7ad0900002","657de3a2-29f8-11eb-83b5-6b8ebfb2f184","e82bf27a-986c-11eb-9cba-da7ad0900002","f257ba30-dbb2-11ea-a5ff-5fd1d308318a","6bf314be-5c16-11eb-8e98-2356ea436065","62cbc476-5c16-11eb-8e98-0388ea7a41f8","08604de8-1dca-11eb-800c-9f5f55ff734d","7a83f306-96ca-11eb-9c74-da7ad0900002","16169788-28e4-11eb-832c-fb84162ef3eb","4de53192-9946-11eb-9cee-da7ad0900002"],"author_name":"David Robert-Ansart","template_variable_presets":[],"template_variables":[],"is_read_only":true,"id":"78z-x5u-ywa","title":"tf-TestAccDatadogDashboardIFrame-local-1620034846","url":"/dashboard/78z-x5u-ywa/tf-testaccdatadogdashboardiframe-local-1620034846","created_at":"2021-05-03T09:40:47.194242+00:00","modified_at":"2021-05-03T09:40:47.194242+00:00","author_handle":"david.robertansart@datadoghq.com","widgets":[{"definition":{"url":"https://en.wikipedia.org/wiki/Datadog","type":"iframe"},"layout":{"y":5,"width":32,"is_column_break":false,"x":5,"height":43},"id":4586734376094844}],"layout_type":"free"}'
>>>>>>> 154a3a6f
    headers:
      Cache-Control:
      - no-cache
      Connection:
      - keep-alive
      Content-Security-Policy:
      - frame-ancestors 'self'; report-uri https://api.datadoghq.com/csp-report
      Content-Type:
      - application/json
      Date:
<<<<<<< HEAD
      - Fri, 12 Mar 2021 22:13:13 GMT
=======
      - Mon, 03 May 2021 09:40:47 GMT
>>>>>>> 154a3a6f
      Pragma:
      - no-cache
      Strict-Transport-Security:
      - max-age=15724800;
      Vary:
      - Accept-Encoding
      X-Content-Type-Options:
      - nosniff
      X-Dd-Debug:
<<<<<<< HEAD
      - F5gm0Rce1/Abr9/0Fw8HAqWfiz0FdiH8er/AXnN6lOn3L6KyGgbsLCwgPlob1No8
      X-Dd-Version:
      - "35.4088130"
=======
      - gYZcaADwbKcv7Hm19HJx6WsLoKuOijDWAt2viPeCfWqUgyKY+9e1xZdmMJeXV3YV
      X-Dd-Version:
      - "35.4442455"
>>>>>>> 154a3a6f
      X-Frame-Options:
      - SAMEORIGIN
    status: 200 OK
    code: 200
    duration: ""
- request:
    body: ""
    form: {}
    headers:
      Accept:
      - application/json
      Dd-Operation-Id:
      - GetDashboard
      User-Agent:
<<<<<<< HEAD
      - terraform-provider-datadog/dev (terraform 2.4.4; terraform-cli 0.14.7) datadog-api-client-go/1.0.0-beta.16 (go go1.15.3; os darwin; arch amd64)
    url: https://api.datadoghq.com/api/v1/dashboard/3y5-4h3-min
    method: GET
  response:
    body: '{"notify_list":[],"description":"Created using the Datadog provider in Terraform","author_name":null,"template_variable_presets":[],"template_variables":[],"is_read_only":true,"id":"3y5-4h3-min","title":"tf-TestAccDatadogDashboardIFrame-local-1615587185","url":"/dashboard/3y5-4h3-min/tf-testaccdatadogdashboardiframe-local-1615587185","created_at":"2021-03-12T22:13:09.972323+00:00","modified_at":"2021-03-12T22:13:09.972323+00:00","author_handle":"frog@datadoghq.com","widgets":[{"definition":{"url":"https://en.wikipedia.org/wiki/Datadog","type":"iframe"},"layout":{"y":5,"width":32,"x":5,"height":43},"id":4018320700548481}],"layout_type":"free"}'
=======
      - terraform-provider-datadog/dev (terraform 1.16.0; terraform-cli 0.12.7-sdk) datadog-api-client-go/1.0.0-beta.21+dev (go go1.16.2; os darwin; arch amd64)
    url: https://api.datadoghq.com/api/v1/dashboard/78z-x5u-ywa
    method: GET
  response:
    body: '{"notify_list":[],"description":"Created using the Datadog provider in Terraform","restricted_roles":["f0674aa4-9d38-11eb-9dc6-da7ad0900002","284d8b66-93f9-11eb-9c37-da7ad0900002","043a2842-e140-11e8-bb04-7fd10177666e","fc72d08c-55f5-11eb-8d12-df0bb6cadca3","17d73994-7531-11eb-94b9-da7ad0900002","657de3a2-29f8-11eb-83b5-6b8ebfb2f184","e82bf27a-986c-11eb-9cba-da7ad0900002","f257ba30-dbb2-11ea-a5ff-5fd1d308318a","6bf314be-5c16-11eb-8e98-2356ea436065","62cbc476-5c16-11eb-8e98-0388ea7a41f8","08604de8-1dca-11eb-800c-9f5f55ff734d","7a83f306-96ca-11eb-9c74-da7ad0900002","16169788-28e4-11eb-832c-fb84162ef3eb","4de53192-9946-11eb-9cee-da7ad0900002"],"author_name":"David Robert-Ansart","template_variable_presets":[],"template_variables":[],"is_read_only":true,"id":"78z-x5u-ywa","title":"tf-TestAccDatadogDashboardIFrame-local-1620034846","url":"/dashboard/78z-x5u-ywa/tf-testaccdatadogdashboardiframe-local-1620034846","created_at":"2021-05-03T09:40:47.194242+00:00","modified_at":"2021-05-03T09:40:47.194242+00:00","author_handle":"david.robertansart@datadoghq.com","widgets":[{"definition":{"url":"https://en.wikipedia.org/wiki/Datadog","type":"iframe"},"layout":{"y":5,"width":32,"is_column_break":false,"x":5,"height":43},"id":4586734376094844}],"layout_type":"free"}'
>>>>>>> 154a3a6f
    headers:
      Cache-Control:
      - no-cache
      Connection:
      - keep-alive
      Content-Security-Policy:
      - frame-ancestors 'self'; report-uri https://api.datadoghq.com/csp-report
      Content-Type:
      - application/json
      Date:
<<<<<<< HEAD
      - Fri, 12 Mar 2021 22:13:14 GMT
=======
      - Mon, 03 May 2021 09:40:48 GMT
>>>>>>> 154a3a6f
      Pragma:
      - no-cache
      Strict-Transport-Security:
      - max-age=15724800;
      Vary:
      - Accept-Encoding
      X-Content-Type-Options:
      - nosniff
      X-Dd-Debug:
<<<<<<< HEAD
      - HbtaOKlJ6OCrx9tMXO6ivMTrEM+g0c93HDp08trmOmgdHozC5J+vn10F0H4WPjCU
      X-Dd-Version:
      - "35.4088130"
=======
      - tpRCH6w417YjBovRJ8VmtuXmNONVYiRp2c8d2AxjPdGBn8PCtgG4vAztrx3qUZAN
      X-Dd-Version:
      - "35.4442455"
      X-Frame-Options:
      - SAMEORIGIN
    status: 200 OK
    code: 200
    duration: ""
- request:
    body: ""
    form: {}
    headers:
      Accept:
      - application/json
      Dd-Operation-Id:
      - GetDashboard
      User-Agent:
      - terraform-provider-datadog/dev (terraform 1.16.0; terraform-cli 0.12.7-sdk) datadog-api-client-go/1.0.0-beta.21+dev (go go1.16.2; os darwin; arch amd64)
    url: https://api.datadoghq.com/api/v1/dashboard/78z-x5u-ywa
    method: GET
  response:
    body: '{"notify_list":[],"description":"Created using the Datadog provider in Terraform","restricted_roles":["f0674aa4-9d38-11eb-9dc6-da7ad0900002","284d8b66-93f9-11eb-9c37-da7ad0900002","043a2842-e140-11e8-bb04-7fd10177666e","fc72d08c-55f5-11eb-8d12-df0bb6cadca3","17d73994-7531-11eb-94b9-da7ad0900002","657de3a2-29f8-11eb-83b5-6b8ebfb2f184","e82bf27a-986c-11eb-9cba-da7ad0900002","f257ba30-dbb2-11ea-a5ff-5fd1d308318a","6bf314be-5c16-11eb-8e98-2356ea436065","62cbc476-5c16-11eb-8e98-0388ea7a41f8","08604de8-1dca-11eb-800c-9f5f55ff734d","7a83f306-96ca-11eb-9c74-da7ad0900002","16169788-28e4-11eb-832c-fb84162ef3eb","4de53192-9946-11eb-9cee-da7ad0900002"],"author_name":"David Robert-Ansart","template_variable_presets":[],"template_variables":[],"is_read_only":true,"id":"78z-x5u-ywa","title":"tf-TestAccDatadogDashboardIFrame-local-1620034846","url":"/dashboard/78z-x5u-ywa/tf-testaccdatadogdashboardiframe-local-1620034846","created_at":"2021-05-03T09:40:47.194242+00:00","modified_at":"2021-05-03T09:40:47.194242+00:00","author_handle":"david.robertansart@datadoghq.com","widgets":[{"definition":{"url":"https://en.wikipedia.org/wiki/Datadog","type":"iframe"},"layout":{"y":5,"width":32,"is_column_break":false,"x":5,"height":43},"id":4586734376094844}],"layout_type":"free"}'
    headers:
      Cache-Control:
      - no-cache
      Connection:
      - keep-alive
      Content-Security-Policy:
      - frame-ancestors 'self'; report-uri https://api.datadoghq.com/csp-report
      Content-Type:
      - application/json
      Date:
      - Mon, 03 May 2021 09:40:48 GMT
      Pragma:
      - no-cache
      Strict-Transport-Security:
      - max-age=15724800;
      Vary:
      - Accept-Encoding
      X-Content-Type-Options:
      - nosniff
      X-Dd-Debug:
      - PhosSd3Ch1B6B0DXI71steKUi7XhPDttnPiIP1NdXTw0VJNWpoUnYyBmODS5ne3q
      X-Dd-Version:
      - "35.4442455"
>>>>>>> 154a3a6f
      X-Frame-Options:
      - SAMEORIGIN
    status: 200 OK
    code: 200
    duration: ""
- request:
    body: ""
    form: {}
    headers:
      Accept:
      - application/json
      Dd-Operation-Id:
      - DeleteDashboard
      User-Agent:
<<<<<<< HEAD
      - terraform-provider-datadog/dev (terraform 2.4.4; terraform-cli ) datadog-api-client-go/1.0.0-beta.16 (go go1.15.3; os darwin; arch amd64)
    url: https://api.datadoghq.com/api/v1/dashboard/3y5-4h3-min
    method: DELETE
  response:
    body: '{"deleted_dashboard_id":"3y5-4h3-min"}'
=======
      - terraform-provider-datadog/dev (terraform 1.16.0; terraform-cli 0.12.7-sdk) datadog-api-client-go/1.0.0-beta.21+dev (go go1.16.2; os darwin; arch amd64)
    url: https://api.datadoghq.com/api/v1/dashboard/78z-x5u-ywa
    method: DELETE
  response:
    body: '{"deleted_dashboard_id":"78z-x5u-ywa"}'
>>>>>>> 154a3a6f
    headers:
      Cache-Control:
      - no-cache
      Connection:
      - keep-alive
      Content-Security-Policy:
      - frame-ancestors 'self'; report-uri https://api.datadoghq.com/csp-report
      Content-Type:
      - application/json
      Date:
<<<<<<< HEAD
      - Fri, 12 Mar 2021 22:13:16 GMT
=======
      - Mon, 03 May 2021 09:40:49 GMT
>>>>>>> 154a3a6f
      Pragma:
      - no-cache
      Strict-Transport-Security:
      - max-age=15724800;
      Vary:
      - Accept-Encoding
      X-Content-Type-Options:
      - nosniff
      X-Dd-Debug:
<<<<<<< HEAD
      - mNzaoDhdDKO7t4QSrAe5X7pHd0bJND187D+vRbwoluXouE2m1UaQQX0RGCvRpLVE
      X-Dd-Version:
      - "35.4088130"
=======
      - bgHykj7A9bfZx0Y5ZO3swhhp5tGUSNJHqFWR868+qg087CYrDOd5hQslC+noiEtH
      X-Dd-Version:
      - "35.4442455"
>>>>>>> 154a3a6f
      X-Frame-Options:
      - SAMEORIGIN
    status: 200 OK
    code: 200
    duration: ""
- request:
    body: ""
    form: {}
    headers:
      Accept:
      - application/json
      Dd-Operation-Id:
      - GetDashboard
      User-Agent:
<<<<<<< HEAD
      - terraform-provider-datadog/dev (terraform 2.4.4; terraform-cli ) datadog-api-client-go/1.0.0-beta.16 (go go1.15.3; os darwin; arch amd64)
    url: https://api.datadoghq.com/api/v1/dashboard/3y5-4h3-min
    method: GET
  response:
    body: '{"errors": ["Dashboard with ID 3y5-4h3-min not found"]}'
=======
      - terraform-provider-datadog/dev (terraform 1.16.0; terraform-cli 0.12.7-sdk) datadog-api-client-go/1.0.0-beta.21+dev (go go1.16.2; os darwin; arch amd64)
    url: https://api.datadoghq.com/api/v1/dashboard/78z-x5u-ywa
    method: GET
  response:
    body: '{"errors": ["Dashboard with ID 78z-x5u-ywa not found"]}'
>>>>>>> 154a3a6f
    headers:
      Cache-Control:
      - no-cache
      Connection:
      - keep-alive
      Content-Security-Policy:
      - frame-ancestors 'self'; report-uri https://api.datadoghq.com/csp-report
      Content-Type:
      - application/json
      Date:
<<<<<<< HEAD
      - Fri, 12 Mar 2021 22:13:16 GMT
=======
      - Mon, 03 May 2021 09:40:49 GMT
>>>>>>> 154a3a6f
      Pragma:
      - no-cache
      Strict-Transport-Security:
      - max-age=15724800;
      Vary:
      - Accept-Encoding
      X-Content-Type-Options:
      - nosniff
      X-Dd-Version:
<<<<<<< HEAD
      - "35.4088130"
=======
      - "35.4442455"
>>>>>>> 154a3a6f
      X-Frame-Options:
      - SAMEORIGIN
    status: 404 Not Found
    code: 404
    duration: ""<|MERGE_RESOLUTION|>--- conflicted
+++ resolved
@@ -3,11 +3,7 @@
 interactions:
 - request:
     body: |
-<<<<<<< HEAD
-      {"description":"Created using the Datadog provider in Terraform","id":"","is_read_only":true,"layout_type":"free","notify_list":[],"template_variable_presets":[],"template_variables":[],"title":"tf-TestAccDatadogDashboardIFrame-local-1615587185","widgets":[{"definition":{"type":"iframe","url":"https://en.wikipedia.org/wiki/Datadog"},"layout":{"height":43,"width":32,"x":5,"y":5}}]}
-=======
       {"description":"Created using the Datadog provider in Terraform","id":"","is_read_only":true,"layout_type":"free","notify_list":[],"template_variable_presets":[],"template_variables":[],"title":"tf-TestAccDatadogDashboardIFrame-local-1620034846","widgets":[{"definition":{"type":"iframe","url":"https://en.wikipedia.org/wiki/Datadog"},"layout":{"height":43,"is_column_break":false,"width":32,"x":5,"y":5}}]}
->>>>>>> 154a3a6f
     form: {}
     headers:
       Accept:
@@ -17,94 +13,64 @@
       Dd-Operation-Id:
       - CreateDashboard
       User-Agent:
-<<<<<<< HEAD
-      - terraform-provider-datadog/dev (terraform 2.4.4; terraform-cli ) datadog-api-client-go/1.0.0-beta.16 (go go1.15.3; os darwin; arch amd64)
+      - terraform-provider-datadog/dev (terraform 1.16.0; terraform-cli 0.12.7-sdk) datadog-api-client-go/1.0.0-beta.21+dev (go go1.16.2; os darwin; arch amd64)
     url: https://api.datadoghq.com/api/v1/dashboard
     method: POST
   response:
-    body: '{"notify_list":[],"description":"Created using the Datadog provider in Terraform","author_name":null,"template_variable_presets":[],"template_variables":[],"is_read_only":true,"id":"3y5-4h3-min","title":"tf-TestAccDatadogDashboardIFrame-local-1615587185","url":"/dashboard/3y5-4h3-min/tf-testaccdatadogdashboardiframe-local-1615587185","created_at":"2021-03-12T22:13:09.972323+00:00","modified_at":"2021-03-12T22:13:09.972323+00:00","author_handle":"frog@datadoghq.com","widgets":[{"definition":{"url":"https://en.wikipedia.org/wiki/Datadog","type":"iframe"},"layout":{"y":5,"width":32,"x":5,"height":43},"id":4018320700548481}],"layout_type":"free"}'
-=======
-      - terraform-provider-datadog/dev (terraform 1.16.0; terraform-cli 0.12.7-sdk) datadog-api-client-go/1.0.0-beta.21+dev (go go1.16.2; os darwin; arch amd64)
-    url: https://api.datadoghq.com/api/v1/dashboard
-    method: POST
-  response:
     body: '{"notify_list":[],"description":"Created using the Datadog provider in Terraform","restricted_roles":["043a2842-e140-11e8-bb04-7fd10177666e","08604de8-1dca-11eb-800c-9f5f55ff734d","16169788-28e4-11eb-832c-fb84162ef3eb","17d73994-7531-11eb-94b9-da7ad0900002","284d8b66-93f9-11eb-9c37-da7ad0900002","4de53192-9946-11eb-9cee-da7ad0900002","62cbc476-5c16-11eb-8e98-0388ea7a41f8","657de3a2-29f8-11eb-83b5-6b8ebfb2f184","6bf314be-5c16-11eb-8e98-2356ea436065","7a83f306-96ca-11eb-9c74-da7ad0900002","e82bf27a-986c-11eb-9cba-da7ad0900002","f0674aa4-9d38-11eb-9dc6-da7ad0900002","f257ba30-dbb2-11ea-a5ff-5fd1d308318a","fc72d08c-55f5-11eb-8d12-df0bb6cadca3"],"author_name":"David Robert-Ansart","template_variable_presets":[],"template_variables":[],"is_read_only":true,"id":"78z-x5u-ywa","title":"tf-TestAccDatadogDashboardIFrame-local-1620034846","url":"/dashboard/78z-x5u-ywa/tf-testaccdatadogdashboardiframe-local-1620034846","created_at":"2021-05-03T09:40:47.194242+00:00","modified_at":"2021-05-03T09:40:47.194242+00:00","author_handle":"david.robertansart@datadoghq.com","widgets":[{"definition":{"url":"https://en.wikipedia.org/wiki/Datadog","type":"iframe"},"layout":{"y":5,"width":32,"is_column_break":false,"x":5,"height":43},"id":4586734376094844}],"layout_type":"free"}'
->>>>>>> 154a3a6f
-    headers:
-      Cache-Control:
-      - no-cache
-      Connection:
-      - keep-alive
-      Content-Security-Policy:
-      - frame-ancestors 'self'; report-uri https://api.datadoghq.com/csp-report
-      Content-Type:
-      - application/json
-      Date:
-<<<<<<< HEAD
-      - Fri, 12 Mar 2021 22:13:12 GMT
-=======
+    headers:
+      Cache-Control:
+      - no-cache
+      Connection:
+      - keep-alive
+      Content-Security-Policy:
+      - frame-ancestors 'self'; report-uri https://api.datadoghq.com/csp-report
+      Content-Type:
+      - application/json
+      Date:
       - Mon, 03 May 2021 09:40:47 GMT
->>>>>>> 154a3a6f
-      Pragma:
-      - no-cache
-      Strict-Transport-Security:
-      - max-age=15724800;
-      Vary:
-      - Accept-Encoding
-      X-Content-Type-Options:
-      - nosniff
-      X-Dd-Debug:
-<<<<<<< HEAD
-      - fIO2C4qGDheGHy4YbS+r3a3CXbh4cbRo7roILOimQyiHGjQdOat0cIpWCkupM1uX
-      X-Dd-Version:
-      - "35.4088130"
-=======
+      Pragma:
+      - no-cache
+      Strict-Transport-Security:
+      - max-age=15724800;
+      Vary:
+      - Accept-Encoding
+      X-Content-Type-Options:
+      - nosniff
+      X-Dd-Debug:
       - tpRCH6w417YjBovRJ8VmtuXmNONVYiRp2c8d2AxjPdGBn8PCtgG4vAztrx3qUZAN
       X-Dd-Version:
       - "35.4442455"
->>>>>>> 154a3a6f
-      X-Frame-Options:
-      - SAMEORIGIN
-    status: 200 OK
-    code: 200
-    duration: ""
-- request:
-    body: ""
-    form: {}
-    headers:
-      Accept:
-      - application/json
-      Dd-Operation-Id:
-      - GetDashboard
-      User-Agent:
-<<<<<<< HEAD
-      - terraform-provider-datadog/dev (terraform 2.4.4; terraform-cli ) datadog-api-client-go/1.0.0-beta.16 (go go1.15.3; os darwin; arch amd64)
-    url: https://api.datadoghq.com/api/v1/dashboard/3y5-4h3-min
-    method: GET
-  response:
-    body: '{"notify_list":[],"description":"Created using the Datadog provider in Terraform","author_name":null,"template_variable_presets":[],"template_variables":[],"is_read_only":true,"id":"3y5-4h3-min","title":"tf-TestAccDatadogDashboardIFrame-local-1615587185","url":"/dashboard/3y5-4h3-min/tf-testaccdatadogdashboardiframe-local-1615587185","created_at":"2021-03-12T22:13:09.972323+00:00","modified_at":"2021-03-12T22:13:09.972323+00:00","author_handle":"frog@datadoghq.com","widgets":[{"definition":{"url":"https://en.wikipedia.org/wiki/Datadog","type":"iframe"},"layout":{"y":5,"width":32,"x":5,"height":43},"id":4018320700548481}],"layout_type":"free"}'
-=======
-      - terraform-provider-datadog/dev (terraform 1.16.0; terraform-cli 0.12.7-sdk) datadog-api-client-go/1.0.0-beta.21+dev (go go1.16.2; os darwin; arch amd64)
-    url: https://api.datadoghq.com/api/v1/dashboard/78z-x5u-ywa
-    method: GET
-  response:
-    body: '{"notify_list":[],"description":"Created using the Datadog provider in Terraform","restricted_roles":["f0674aa4-9d38-11eb-9dc6-da7ad0900002","284d8b66-93f9-11eb-9c37-da7ad0900002","043a2842-e140-11e8-bb04-7fd10177666e","fc72d08c-55f5-11eb-8d12-df0bb6cadca3","17d73994-7531-11eb-94b9-da7ad0900002","657de3a2-29f8-11eb-83b5-6b8ebfb2f184","e82bf27a-986c-11eb-9cba-da7ad0900002","f257ba30-dbb2-11ea-a5ff-5fd1d308318a","6bf314be-5c16-11eb-8e98-2356ea436065","62cbc476-5c16-11eb-8e98-0388ea7a41f8","08604de8-1dca-11eb-800c-9f5f55ff734d","7a83f306-96ca-11eb-9c74-da7ad0900002","16169788-28e4-11eb-832c-fb84162ef3eb","4de53192-9946-11eb-9cee-da7ad0900002"],"author_name":"David Robert-Ansart","template_variable_presets":[],"template_variables":[],"is_read_only":true,"id":"78z-x5u-ywa","title":"tf-TestAccDatadogDashboardIFrame-local-1620034846","url":"/dashboard/78z-x5u-ywa/tf-testaccdatadogdashboardiframe-local-1620034846","created_at":"2021-05-03T09:40:47.194242+00:00","modified_at":"2021-05-03T09:40:47.194242+00:00","author_handle":"david.robertansart@datadoghq.com","widgets":[{"definition":{"url":"https://en.wikipedia.org/wiki/Datadog","type":"iframe"},"layout":{"y":5,"width":32,"is_column_break":false,"x":5,"height":43},"id":4586734376094844}],"layout_type":"free"}'
->>>>>>> 154a3a6f
-    headers:
-      Cache-Control:
-      - no-cache
-      Connection:
-      - keep-alive
-      Content-Security-Policy:
-      - frame-ancestors 'self'; report-uri https://api.datadoghq.com/csp-report
-      Content-Type:
-      - application/json
-      Date:
-<<<<<<< HEAD
-      - Fri, 12 Mar 2021 22:13:12 GMT
-=======
+      X-Frame-Options:
+      - SAMEORIGIN
+    status: 200 OK
+    code: 200
+    duration: ""
+- request:
+    body: ""
+    form: {}
+    headers:
+      Accept:
+      - application/json
+      Dd-Operation-Id:
+      - GetDashboard
+      User-Agent:
+      - terraform-provider-datadog/dev (terraform 1.16.0; terraform-cli 0.12.7-sdk) datadog-api-client-go/1.0.0-beta.21+dev (go go1.16.2; os darwin; arch amd64)
+    url: https://api.datadoghq.com/api/v1/dashboard/78z-x5u-ywa
+    method: GET
+  response:
+    body: '{"notify_list":[],"description":"Created using the Datadog provider in Terraform","restricted_roles":["f0674aa4-9d38-11eb-9dc6-da7ad0900002","284d8b66-93f9-11eb-9c37-da7ad0900002","043a2842-e140-11e8-bb04-7fd10177666e","fc72d08c-55f5-11eb-8d12-df0bb6cadca3","17d73994-7531-11eb-94b9-da7ad0900002","657de3a2-29f8-11eb-83b5-6b8ebfb2f184","e82bf27a-986c-11eb-9cba-da7ad0900002","f257ba30-dbb2-11ea-a5ff-5fd1d308318a","6bf314be-5c16-11eb-8e98-2356ea436065","62cbc476-5c16-11eb-8e98-0388ea7a41f8","08604de8-1dca-11eb-800c-9f5f55ff734d","7a83f306-96ca-11eb-9c74-da7ad0900002","16169788-28e4-11eb-832c-fb84162ef3eb","4de53192-9946-11eb-9cee-da7ad0900002"],"author_name":"David Robert-Ansart","template_variable_presets":[],"template_variables":[],"is_read_only":true,"id":"78z-x5u-ywa","title":"tf-TestAccDatadogDashboardIFrame-local-1620034846","url":"/dashboard/78z-x5u-ywa/tf-testaccdatadogdashboardiframe-local-1620034846","created_at":"2021-05-03T09:40:47.194242+00:00","modified_at":"2021-05-03T09:40:47.194242+00:00","author_handle":"david.robertansart@datadoghq.com","widgets":[{"definition":{"url":"https://en.wikipedia.org/wiki/Datadog","type":"iframe"},"layout":{"y":5,"width":32,"is_column_break":false,"x":5,"height":43},"id":4586734376094844}],"layout_type":"free"}'
+    headers:
+      Cache-Control:
+      - no-cache
+      Connection:
+      - keep-alive
+      Content-Security-Policy:
+      - frame-ancestors 'self'; report-uri https://api.datadoghq.com/csp-report
+      Content-Type:
+      - application/json
+      Date:
       - Mon, 03 May 2021 09:40:47 GMT
->>>>>>> 154a3a6f
       Pragma:
       - no-cache
       Strict-Transport-Security:
@@ -116,127 +82,88 @@
       X-Dd-Debug:
       - 5gfwVh/5HZ+AnGd/Di93w3NEWC6KMHT9KzmHEiRJmNdOjBtAsbOcgVFyqEChw71h
       X-Dd-Version:
-<<<<<<< HEAD
-      - "35.4088130"
-=======
-      - "35.4442455"
->>>>>>> 154a3a6f
-      X-Frame-Options:
-      - SAMEORIGIN
-    status: 200 OK
-    code: 200
-    duration: ""
-- request:
-    body: ""
-    form: {}
-    headers:
-      Accept:
-      - application/json
-      Dd-Operation-Id:
-      - GetDashboard
-      User-Agent:
-<<<<<<< HEAD
-      - terraform-provider-datadog/dev (terraform 2.4.4; terraform-cli ) datadog-api-client-go/1.0.0-beta.16 (go go1.15.3; os darwin; arch amd64)
-    url: https://api.datadoghq.com/api/v1/dashboard/3y5-4h3-min
-    method: GET
-  response:
-    body: '{"notify_list":[],"description":"Created using the Datadog provider in Terraform","author_name":null,"template_variable_presets":[],"template_variables":[],"is_read_only":true,"id":"3y5-4h3-min","title":"tf-TestAccDatadogDashboardIFrame-local-1615587185","url":"/dashboard/3y5-4h3-min/tf-testaccdatadogdashboardiframe-local-1615587185","created_at":"2021-03-12T22:13:09.972323+00:00","modified_at":"2021-03-12T22:13:09.972323+00:00","author_handle":"frog@datadoghq.com","widgets":[{"definition":{"url":"https://en.wikipedia.org/wiki/Datadog","type":"iframe"},"layout":{"y":5,"width":32,"x":5,"height":43},"id":4018320700548481}],"layout_type":"free"}'
-=======
-      - terraform-provider-datadog/dev (terraform 1.16.0; terraform-cli 0.12.7-sdk) datadog-api-client-go/1.0.0-beta.21+dev (go go1.16.2; os darwin; arch amd64)
-    url: https://api.datadoghq.com/api/v1/dashboard/78z-x5u-ywa
-    method: GET
-  response:
-    body: '{"notify_list":[],"description":"Created using the Datadog provider in Terraform","restricted_roles":["f0674aa4-9d38-11eb-9dc6-da7ad0900002","284d8b66-93f9-11eb-9c37-da7ad0900002","043a2842-e140-11e8-bb04-7fd10177666e","fc72d08c-55f5-11eb-8d12-df0bb6cadca3","17d73994-7531-11eb-94b9-da7ad0900002","657de3a2-29f8-11eb-83b5-6b8ebfb2f184","e82bf27a-986c-11eb-9cba-da7ad0900002","f257ba30-dbb2-11ea-a5ff-5fd1d308318a","6bf314be-5c16-11eb-8e98-2356ea436065","62cbc476-5c16-11eb-8e98-0388ea7a41f8","08604de8-1dca-11eb-800c-9f5f55ff734d","7a83f306-96ca-11eb-9c74-da7ad0900002","16169788-28e4-11eb-832c-fb84162ef3eb","4de53192-9946-11eb-9cee-da7ad0900002"],"author_name":"David Robert-Ansart","template_variable_presets":[],"template_variables":[],"is_read_only":true,"id":"78z-x5u-ywa","title":"tf-TestAccDatadogDashboardIFrame-local-1620034846","url":"/dashboard/78z-x5u-ywa/tf-testaccdatadogdashboardiframe-local-1620034846","created_at":"2021-05-03T09:40:47.194242+00:00","modified_at":"2021-05-03T09:40:47.194242+00:00","author_handle":"david.robertansart@datadoghq.com","widgets":[{"definition":{"url":"https://en.wikipedia.org/wiki/Datadog","type":"iframe"},"layout":{"y":5,"width":32,"is_column_break":false,"x":5,"height":43},"id":4586734376094844}],"layout_type":"free"}'
->>>>>>> 154a3a6f
-    headers:
-      Cache-Control:
-      - no-cache
-      Connection:
-      - keep-alive
-      Content-Security-Policy:
-      - frame-ancestors 'self'; report-uri https://api.datadoghq.com/csp-report
-      Content-Type:
-      - application/json
-      Date:
-<<<<<<< HEAD
-      - Fri, 12 Mar 2021 22:13:13 GMT
-=======
+      - "35.4442455"
+      X-Frame-Options:
+      - SAMEORIGIN
+    status: 200 OK
+    code: 200
+    duration: ""
+- request:
+    body: ""
+    form: {}
+    headers:
+      Accept:
+      - application/json
+      Dd-Operation-Id:
+      - GetDashboard
+      User-Agent:
+      - terraform-provider-datadog/dev (terraform 1.16.0; terraform-cli 0.12.7-sdk) datadog-api-client-go/1.0.0-beta.21+dev (go go1.16.2; os darwin; arch amd64)
+    url: https://api.datadoghq.com/api/v1/dashboard/78z-x5u-ywa
+    method: GET
+  response:
+    body: '{"notify_list":[],"description":"Created using the Datadog provider in Terraform","restricted_roles":["f0674aa4-9d38-11eb-9dc6-da7ad0900002","284d8b66-93f9-11eb-9c37-da7ad0900002","043a2842-e140-11e8-bb04-7fd10177666e","fc72d08c-55f5-11eb-8d12-df0bb6cadca3","17d73994-7531-11eb-94b9-da7ad0900002","657de3a2-29f8-11eb-83b5-6b8ebfb2f184","e82bf27a-986c-11eb-9cba-da7ad0900002","f257ba30-dbb2-11ea-a5ff-5fd1d308318a","6bf314be-5c16-11eb-8e98-2356ea436065","62cbc476-5c16-11eb-8e98-0388ea7a41f8","08604de8-1dca-11eb-800c-9f5f55ff734d","7a83f306-96ca-11eb-9c74-da7ad0900002","16169788-28e4-11eb-832c-fb84162ef3eb","4de53192-9946-11eb-9cee-da7ad0900002"],"author_name":"David Robert-Ansart","template_variable_presets":[],"template_variables":[],"is_read_only":true,"id":"78z-x5u-ywa","title":"tf-TestAccDatadogDashboardIFrame-local-1620034846","url":"/dashboard/78z-x5u-ywa/tf-testaccdatadogdashboardiframe-local-1620034846","created_at":"2021-05-03T09:40:47.194242+00:00","modified_at":"2021-05-03T09:40:47.194242+00:00","author_handle":"david.robertansart@datadoghq.com","widgets":[{"definition":{"url":"https://en.wikipedia.org/wiki/Datadog","type":"iframe"},"layout":{"y":5,"width":32,"is_column_break":false,"x":5,"height":43},"id":4586734376094844}],"layout_type":"free"}'
+    headers:
+      Cache-Control:
+      - no-cache
+      Connection:
+      - keep-alive
+      Content-Security-Policy:
+      - frame-ancestors 'self'; report-uri https://api.datadoghq.com/csp-report
+      Content-Type:
+      - application/json
+      Date:
       - Mon, 03 May 2021 09:40:47 GMT
->>>>>>> 154a3a6f
-      Pragma:
-      - no-cache
-      Strict-Transport-Security:
-      - max-age=15724800;
-      Vary:
-      - Accept-Encoding
-      X-Content-Type-Options:
-      - nosniff
-      X-Dd-Debug:
-<<<<<<< HEAD
-      - F5gm0Rce1/Abr9/0Fw8HAqWfiz0FdiH8er/AXnN6lOn3L6KyGgbsLCwgPlob1No8
-      X-Dd-Version:
-      - "35.4088130"
-=======
+      Pragma:
+      - no-cache
+      Strict-Transport-Security:
+      - max-age=15724800;
+      Vary:
+      - Accept-Encoding
+      X-Content-Type-Options:
+      - nosniff
+      X-Dd-Debug:
       - gYZcaADwbKcv7Hm19HJx6WsLoKuOijDWAt2viPeCfWqUgyKY+9e1xZdmMJeXV3YV
       X-Dd-Version:
       - "35.4442455"
->>>>>>> 154a3a6f
-      X-Frame-Options:
-      - SAMEORIGIN
-    status: 200 OK
-    code: 200
-    duration: ""
-- request:
-    body: ""
-    form: {}
-    headers:
-      Accept:
-      - application/json
-      Dd-Operation-Id:
-      - GetDashboard
-      User-Agent:
-<<<<<<< HEAD
-      - terraform-provider-datadog/dev (terraform 2.4.4; terraform-cli 0.14.7) datadog-api-client-go/1.0.0-beta.16 (go go1.15.3; os darwin; arch amd64)
-    url: https://api.datadoghq.com/api/v1/dashboard/3y5-4h3-min
-    method: GET
-  response:
-    body: '{"notify_list":[],"description":"Created using the Datadog provider in Terraform","author_name":null,"template_variable_presets":[],"template_variables":[],"is_read_only":true,"id":"3y5-4h3-min","title":"tf-TestAccDatadogDashboardIFrame-local-1615587185","url":"/dashboard/3y5-4h3-min/tf-testaccdatadogdashboardiframe-local-1615587185","created_at":"2021-03-12T22:13:09.972323+00:00","modified_at":"2021-03-12T22:13:09.972323+00:00","author_handle":"frog@datadoghq.com","widgets":[{"definition":{"url":"https://en.wikipedia.org/wiki/Datadog","type":"iframe"},"layout":{"y":5,"width":32,"x":5,"height":43},"id":4018320700548481}],"layout_type":"free"}'
-=======
-      - terraform-provider-datadog/dev (terraform 1.16.0; terraform-cli 0.12.7-sdk) datadog-api-client-go/1.0.0-beta.21+dev (go go1.16.2; os darwin; arch amd64)
-    url: https://api.datadoghq.com/api/v1/dashboard/78z-x5u-ywa
-    method: GET
-  response:
-    body: '{"notify_list":[],"description":"Created using the Datadog provider in Terraform","restricted_roles":["f0674aa4-9d38-11eb-9dc6-da7ad0900002","284d8b66-93f9-11eb-9c37-da7ad0900002","043a2842-e140-11e8-bb04-7fd10177666e","fc72d08c-55f5-11eb-8d12-df0bb6cadca3","17d73994-7531-11eb-94b9-da7ad0900002","657de3a2-29f8-11eb-83b5-6b8ebfb2f184","e82bf27a-986c-11eb-9cba-da7ad0900002","f257ba30-dbb2-11ea-a5ff-5fd1d308318a","6bf314be-5c16-11eb-8e98-2356ea436065","62cbc476-5c16-11eb-8e98-0388ea7a41f8","08604de8-1dca-11eb-800c-9f5f55ff734d","7a83f306-96ca-11eb-9c74-da7ad0900002","16169788-28e4-11eb-832c-fb84162ef3eb","4de53192-9946-11eb-9cee-da7ad0900002"],"author_name":"David Robert-Ansart","template_variable_presets":[],"template_variables":[],"is_read_only":true,"id":"78z-x5u-ywa","title":"tf-TestAccDatadogDashboardIFrame-local-1620034846","url":"/dashboard/78z-x5u-ywa/tf-testaccdatadogdashboardiframe-local-1620034846","created_at":"2021-05-03T09:40:47.194242+00:00","modified_at":"2021-05-03T09:40:47.194242+00:00","author_handle":"david.robertansart@datadoghq.com","widgets":[{"definition":{"url":"https://en.wikipedia.org/wiki/Datadog","type":"iframe"},"layout":{"y":5,"width":32,"is_column_break":false,"x":5,"height":43},"id":4586734376094844}],"layout_type":"free"}'
->>>>>>> 154a3a6f
-    headers:
-      Cache-Control:
-      - no-cache
-      Connection:
-      - keep-alive
-      Content-Security-Policy:
-      - frame-ancestors 'self'; report-uri https://api.datadoghq.com/csp-report
-      Content-Type:
-      - application/json
-      Date:
-<<<<<<< HEAD
-      - Fri, 12 Mar 2021 22:13:14 GMT
-=======
+      X-Frame-Options:
+      - SAMEORIGIN
+    status: 200 OK
+    code: 200
+    duration: ""
+- request:
+    body: ""
+    form: {}
+    headers:
+      Accept:
+      - application/json
+      Dd-Operation-Id:
+      - GetDashboard
+      User-Agent:
+      - terraform-provider-datadog/dev (terraform 1.16.0; terraform-cli 0.12.7-sdk) datadog-api-client-go/1.0.0-beta.21+dev (go go1.16.2; os darwin; arch amd64)
+    url: https://api.datadoghq.com/api/v1/dashboard/78z-x5u-ywa
+    method: GET
+  response:
+    body: '{"notify_list":[],"description":"Created using the Datadog provider in Terraform","restricted_roles":["f0674aa4-9d38-11eb-9dc6-da7ad0900002","284d8b66-93f9-11eb-9c37-da7ad0900002","043a2842-e140-11e8-bb04-7fd10177666e","fc72d08c-55f5-11eb-8d12-df0bb6cadca3","17d73994-7531-11eb-94b9-da7ad0900002","657de3a2-29f8-11eb-83b5-6b8ebfb2f184","e82bf27a-986c-11eb-9cba-da7ad0900002","f257ba30-dbb2-11ea-a5ff-5fd1d308318a","6bf314be-5c16-11eb-8e98-2356ea436065","62cbc476-5c16-11eb-8e98-0388ea7a41f8","08604de8-1dca-11eb-800c-9f5f55ff734d","7a83f306-96ca-11eb-9c74-da7ad0900002","16169788-28e4-11eb-832c-fb84162ef3eb","4de53192-9946-11eb-9cee-da7ad0900002"],"author_name":"David Robert-Ansart","template_variable_presets":[],"template_variables":[],"is_read_only":true,"id":"78z-x5u-ywa","title":"tf-TestAccDatadogDashboardIFrame-local-1620034846","url":"/dashboard/78z-x5u-ywa/tf-testaccdatadogdashboardiframe-local-1620034846","created_at":"2021-05-03T09:40:47.194242+00:00","modified_at":"2021-05-03T09:40:47.194242+00:00","author_handle":"david.robertansart@datadoghq.com","widgets":[{"definition":{"url":"https://en.wikipedia.org/wiki/Datadog","type":"iframe"},"layout":{"y":5,"width":32,"is_column_break":false,"x":5,"height":43},"id":4586734376094844}],"layout_type":"free"}'
+    headers:
+      Cache-Control:
+      - no-cache
+      Connection:
+      - keep-alive
+      Content-Security-Policy:
+      - frame-ancestors 'self'; report-uri https://api.datadoghq.com/csp-report
+      Content-Type:
+      - application/json
+      Date:
       - Mon, 03 May 2021 09:40:48 GMT
->>>>>>> 154a3a6f
-      Pragma:
-      - no-cache
-      Strict-Transport-Security:
-      - max-age=15724800;
-      Vary:
-      - Accept-Encoding
-      X-Content-Type-Options:
-      - nosniff
-      X-Dd-Debug:
-<<<<<<< HEAD
-      - HbtaOKlJ6OCrx9tMXO6ivMTrEM+g0c93HDp08trmOmgdHozC5J+vn10F0H4WPjCU
-      X-Dd-Version:
-      - "35.4088130"
-=======
+      Pragma:
+      - no-cache
+      Strict-Transport-Security:
+      - max-age=15724800;
+      Vary:
+      - Accept-Encoding
+      X-Content-Type-Options:
+      - nosniff
+      X-Dd-Debug:
       - tpRCH6w417YjBovRJ8VmtuXmNONVYiRp2c8d2AxjPdGBn8PCtgG4vAztrx3qUZAN
       X-Dd-Version:
       - "35.4442455"
@@ -282,7 +209,6 @@
       - PhosSd3Ch1B6B0DXI71steKUi7XhPDttnPiIP1NdXTw0VJNWpoUnYyBmODS5ne3q
       X-Dd-Version:
       - "35.4442455"
->>>>>>> 154a3a6f
       X-Frame-Options:
       - SAMEORIGIN
     status: 200 OK
@@ -297,108 +223,74 @@
       Dd-Operation-Id:
       - DeleteDashboard
       User-Agent:
-<<<<<<< HEAD
-      - terraform-provider-datadog/dev (terraform 2.4.4; terraform-cli ) datadog-api-client-go/1.0.0-beta.16 (go go1.15.3; os darwin; arch amd64)
-    url: https://api.datadoghq.com/api/v1/dashboard/3y5-4h3-min
+      - terraform-provider-datadog/dev (terraform 1.16.0; terraform-cli 0.12.7-sdk) datadog-api-client-go/1.0.0-beta.21+dev (go go1.16.2; os darwin; arch amd64)
+    url: https://api.datadoghq.com/api/v1/dashboard/78z-x5u-ywa
     method: DELETE
   response:
-    body: '{"deleted_dashboard_id":"3y5-4h3-min"}'
-=======
-      - terraform-provider-datadog/dev (terraform 1.16.0; terraform-cli 0.12.7-sdk) datadog-api-client-go/1.0.0-beta.21+dev (go go1.16.2; os darwin; arch amd64)
-    url: https://api.datadoghq.com/api/v1/dashboard/78z-x5u-ywa
-    method: DELETE
-  response:
     body: '{"deleted_dashboard_id":"78z-x5u-ywa"}'
->>>>>>> 154a3a6f
-    headers:
-      Cache-Control:
-      - no-cache
-      Connection:
-      - keep-alive
-      Content-Security-Policy:
-      - frame-ancestors 'self'; report-uri https://api.datadoghq.com/csp-report
-      Content-Type:
-      - application/json
-      Date:
-<<<<<<< HEAD
-      - Fri, 12 Mar 2021 22:13:16 GMT
-=======
+    headers:
+      Cache-Control:
+      - no-cache
+      Connection:
+      - keep-alive
+      Content-Security-Policy:
+      - frame-ancestors 'self'; report-uri https://api.datadoghq.com/csp-report
+      Content-Type:
+      - application/json
+      Date:
       - Mon, 03 May 2021 09:40:49 GMT
->>>>>>> 154a3a6f
-      Pragma:
-      - no-cache
-      Strict-Transport-Security:
-      - max-age=15724800;
-      Vary:
-      - Accept-Encoding
-      X-Content-Type-Options:
-      - nosniff
-      X-Dd-Debug:
-<<<<<<< HEAD
-      - mNzaoDhdDKO7t4QSrAe5X7pHd0bJND187D+vRbwoluXouE2m1UaQQX0RGCvRpLVE
-      X-Dd-Version:
-      - "35.4088130"
-=======
+      Pragma:
+      - no-cache
+      Strict-Transport-Security:
+      - max-age=15724800;
+      Vary:
+      - Accept-Encoding
+      X-Content-Type-Options:
+      - nosniff
+      X-Dd-Debug:
       - bgHykj7A9bfZx0Y5ZO3swhhp5tGUSNJHqFWR868+qg087CYrDOd5hQslC+noiEtH
       X-Dd-Version:
       - "35.4442455"
->>>>>>> 154a3a6f
-      X-Frame-Options:
-      - SAMEORIGIN
-    status: 200 OK
-    code: 200
-    duration: ""
-- request:
-    body: ""
-    form: {}
-    headers:
-      Accept:
-      - application/json
-      Dd-Operation-Id:
-      - GetDashboard
-      User-Agent:
-<<<<<<< HEAD
-      - terraform-provider-datadog/dev (terraform 2.4.4; terraform-cli ) datadog-api-client-go/1.0.0-beta.16 (go go1.15.3; os darwin; arch amd64)
-    url: https://api.datadoghq.com/api/v1/dashboard/3y5-4h3-min
-    method: GET
-  response:
-    body: '{"errors": ["Dashboard with ID 3y5-4h3-min not found"]}'
-=======
+      X-Frame-Options:
+      - SAMEORIGIN
+    status: 200 OK
+    code: 200
+    duration: ""
+- request:
+    body: ""
+    form: {}
+    headers:
+      Accept:
+      - application/json
+      Dd-Operation-Id:
+      - GetDashboard
+      User-Agent:
       - terraform-provider-datadog/dev (terraform 1.16.0; terraform-cli 0.12.7-sdk) datadog-api-client-go/1.0.0-beta.21+dev (go go1.16.2; os darwin; arch amd64)
     url: https://api.datadoghq.com/api/v1/dashboard/78z-x5u-ywa
     method: GET
   response:
     body: '{"errors": ["Dashboard with ID 78z-x5u-ywa not found"]}'
->>>>>>> 154a3a6f
-    headers:
-      Cache-Control:
-      - no-cache
-      Connection:
-      - keep-alive
-      Content-Security-Policy:
-      - frame-ancestors 'self'; report-uri https://api.datadoghq.com/csp-report
-      Content-Type:
-      - application/json
-      Date:
-<<<<<<< HEAD
-      - Fri, 12 Mar 2021 22:13:16 GMT
-=======
+    headers:
+      Cache-Control:
+      - no-cache
+      Connection:
+      - keep-alive
+      Content-Security-Policy:
+      - frame-ancestors 'self'; report-uri https://api.datadoghq.com/csp-report
+      Content-Type:
+      - application/json
+      Date:
       - Mon, 03 May 2021 09:40:49 GMT
->>>>>>> 154a3a6f
-      Pragma:
-      - no-cache
-      Strict-Transport-Security:
-      - max-age=15724800;
-      Vary:
-      - Accept-Encoding
-      X-Content-Type-Options:
-      - nosniff
-      X-Dd-Version:
-<<<<<<< HEAD
-      - "35.4088130"
-=======
-      - "35.4442455"
->>>>>>> 154a3a6f
+      Pragma:
+      - no-cache
+      Strict-Transport-Security:
+      - max-age=15724800;
+      Vary:
+      - Accept-Encoding
+      X-Content-Type-Options:
+      - nosniff
+      X-Dd-Version:
+      - "35.4442455"
       X-Frame-Options:
       - SAMEORIGIN
     status: 404 Not Found

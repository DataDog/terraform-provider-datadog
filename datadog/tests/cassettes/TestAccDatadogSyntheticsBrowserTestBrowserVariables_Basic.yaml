---
version: 1
interactions:
- request:
    body: |
<<<<<<< HEAD
      {"config":{"assertions":[],"request":{"method":"GET","url":"https://www.datadoghq.com"},"variables":[{"example":"597","name":"MY_PATTERN_VAR","pattern":"{{numeric(3)}}","type":"text"}]},"locations":["aws:eu-central-1"],"message":"Notify @datadog.user","name":"tf-TestAccDatadogSyntheticsBrowserTestBrowserVariables_Basic-local-1617184100","options":{"device_ids":["laptop_large"],"min_location_failed":1,"retry":{"count":2,"interval":300},"tick_every":900},"status":"paused","steps":[{"allowFailure":false,"name":"first step","params":{"check":"contains","value":"content"},"timeout":0,"type":"assertCurrentUrl"}],"tags":["foo:bar"],"type":"browser"}
=======
      {"config":{"assertions":[],"configVariables":[],"request":{"method":"GET","url":"https://www.datadoghq.com"},"variables":[{"example":"597","name":"MY_PATTERN_VAR","pattern":"{{numeric(3)}}","type":"text"}]},"locations":["aws:eu-central-1"],"message":"Notify @datadog.user","name":"tf-TestAccDatadogSyntheticsBrowserTestBrowserVariables_Basic-local-1617183089","options":{"device_ids":["laptop_large"],"min_location_failed":1,"retry":{"count":2,"interval":300},"tick_every":900},"status":"paused","steps":[{"allowFailure":false,"name":"first step","params":{"check":"contains","value":"content"},"timeout":0,"type":"assertCurrentUrl"}],"tags":["foo:bar"],"type":"browser"}
>>>>>>> 14ccad13
    form: {}
    headers:
      Accept:
      - application/json
      Content-Type:
      - application/json
      Dd-Operation-Id:
      - CreateSyntheticsBrowserTest
      User-Agent:
      - terraform-provider-datadog/dev (terraform 1.16.0; terraform-cli 0.12.7-sdk) datadog-api-client-go/1.0.0-beta.19+dev (go go1.15.3; os darwin; arch amd64)
<<<<<<< HEAD
    url: https://api.datadoghq.com/api/v1/synthetics/tests/browser
    method: POST
  response:
    body: '{"status":"paused","public_id":"5jh-d7u-bkk","tags":["foo:bar"],"org_id":321813,"locations":["aws:eu-central-1"],"message":"Notify @datadog.user","deleted_at":null,"name":"tf-TestAccDatadogSyntheticsBrowserTestBrowserVariables_Basic-local-1617184100","monitor_id":33123842,"type":"browser","created_at":"2021-03-31T09:48:21.315182+00:00","modified_at":"2021-03-31T09:48:21.315182+00:00","steps":[{"name":"first step","allowFailure":false,"params":{"check":"contains","value":"content"},"timeout":0,"type":"assertCurrentUrl"}],"config":{"variables":[{"pattern":"{{numeric(3)}}","type":"text","example":"597","name":"MY_PATTERN_VAR"}],"request":{"url":"https://www.datadoghq.com","method":"GET"},"assertions":[]},"options":{"retry":{"count":2,"interval":300},"device_ids":["laptop_large"],"min_location_failed":1,"tick_every":900}}'
=======
    url: https://api.datadoghq.com/api/v1/synthetics/tests
    method: POST
  response:
    body: '{"status":"paused","public_id":"wb4-7cm-nyw","tags":["foo:bar"],"org_id":321813,"locations":["aws:eu-central-1"],"message":"Notify @datadog.user","deleted_at":null,"name":"tf-TestAccDatadogSyntheticsBrowserTestBrowserVariables_Basic-local-1617183089","monitor_id":33123258,"type":"browser","created_at":"2021-03-31T09:31:30.302803+00:00","modified_at":"2021-03-31T09:31:30.302803+00:00","steps":[{"name":"first step","allowFailure":false,"params":{"check":"contains","value":"content"},"timeout":0,"type":"assertCurrentUrl"}],"config":{"variables":[{"pattern":"{{numeric(3)}}","type":"text","example":"597","name":"MY_PATTERN_VAR"}],"request":{"url":"https://www.datadoghq.com","method":"GET"},"assertions":[],"configVariables":[]},"options":{"retry":{"count":2,"interval":300},"device_ids":["laptop_large"],"min_location_failed":1,"tick_every":900}}'
>>>>>>> 14ccad13
    headers:
      Cache-Control:
      - no-cache
      Connection:
      - keep-alive
      Content-Security-Policy:
      - frame-ancestors 'self'; report-uri https://api.datadoghq.com/csp-report
      Content-Type:
      - application/json
      Date:
<<<<<<< HEAD
      - Wed, 31 Mar 2021 09:48:21 GMT
=======
      - Wed, 31 Mar 2021 09:31:31 GMT
>>>>>>> 14ccad13
      Pragma:
      - no-cache
      Strict-Transport-Security:
      - max-age=15724800;
      Vary:
      - Accept-Encoding
      X-Content-Type-Options:
      - nosniff
      X-Dd-Debug:
<<<<<<< HEAD
      - S1wfaMZOKGT/IoMw6fqAwAwGWo2vQ44sjF3YzuETnQfxZO2T5eJbs0aX3UKb9Dwu
      X-Dd-Version:
      - "35.4207470"
=======
      - JpIJLwIH2nFlZOC+u71rq7aAOL43MLZN3MUsL+gpYHdZz5QLUOG8Jysf8kVK6tPU
      X-Dd-Version:
      - "35.4206674"
>>>>>>> 14ccad13
      X-Frame-Options:
      - SAMEORIGIN
      X-Ratelimit-Limit:
      - "120"
      X-Ratelimit-Period:
      - "60"
      X-Ratelimit-Remaining:
      - "113"
      X-Ratelimit-Reset:
<<<<<<< HEAD
      - "39"
    status: 200 OK
    code: 200
    duration: ""
- request:
    body: ""
    form: {}
    headers:
      Accept:
      - application/json
      Dd-Operation-Id:
      - GetTest
      User-Agent:
      - terraform-provider-datadog/dev (terraform 1.16.0; terraform-cli 0.12.7-sdk) datadog-api-client-go/1.0.0-beta.19+dev (go go1.15.3; os darwin; arch amd64)
    url: https://api.datadoghq.com/api/v1/synthetics/tests/5jh-d7u-bkk
    method: GET
  response:
    body: '{"status":"paused","public_id":"5jh-d7u-bkk","tags":["foo:bar"],"locations":["aws:eu-central-1"],"message":"Notify @datadog.user","name":"tf-TestAccDatadogSyntheticsBrowserTestBrowserVariables_Basic-local-1617184100","monitor_id":33123842,"type":"browser","config":{"variables":[{"pattern":"{{numeric(3)}}","type":"text","example":"597","name":"MY_PATTERN_VAR"}],"request":{"url":"https://www.datadoghq.com","method":"GET"},"assertions":[]},"options":{"retry":{"count":2,"interval":300},"device_ids":["laptop_large"],"min_location_failed":1,"tick_every":900}}'
    headers:
      Cache-Control:
      - no-cache
      Connection:
      - keep-alive
      Content-Security-Policy:
      - frame-ancestors 'self'; report-uri https://api.datadoghq.com/csp-report
      Content-Type:
      - application/json
      Date:
      - Wed, 31 Mar 2021 09:48:21 GMT
      Pragma:
      - no-cache
      Strict-Transport-Security:
      - max-age=15724800;
      Vary:
      - Accept-Encoding
      X-Content-Type-Options:
      - nosniff
      X-Dd-Debug:
      - Um4CoU685QqAscnxhS5BD+goWu2yX1Jd4zCfGzSsEvPPIm1qURZaF8dlLl/OEY4I
      X-Dd-Version:
      - "35.4207470"
      X-Frame-Options:
      - SAMEORIGIN
      X-Ratelimit-Limit:
      - "1000"
      X-Ratelimit-Period:
      - "60"
      X-Ratelimit-Remaining:
      - "998"
      X-Ratelimit-Reset:
      - "39"
=======
      - "30"
>>>>>>> 14ccad13
    status: 200 OK
    code: 200
    duration: ""
- request:
    body: ""
    form: {}
    headers:
      Accept:
      - application/json
      Dd-Operation-Id:
      - GetBrowserTest
      User-Agent:
      - terraform-provider-datadog/dev (terraform 1.16.0; terraform-cli 0.12.7-sdk) datadog-api-client-go/1.0.0-beta.19+dev (go go1.15.3; os darwin; arch amd64)
<<<<<<< HEAD
    url: https://api.datadoghq.com/api/v1/synthetics/tests/browser/5jh-d7u-bkk
    method: GET
  response:
    body: '{"status":"paused","public_id":"5jh-d7u-bkk","tags":["foo:bar"],"locations":["aws:eu-central-1"],"message":"Notify @datadog.user","name":"tf-TestAccDatadogSyntheticsBrowserTestBrowserVariables_Basic-local-1617184100","monitor_id":33123842,"type":"browser","steps":[{"name":"first step","allowFailure":false,"params":{"check":"contains","value":"content"},"timeout":0,"type":"assertCurrentUrl"}],"config":{"variables":[{"pattern":"{{numeric(3)}}","type":"text","example":"597","name":"MY_PATTERN_VAR"}],"request":{"url":"https://www.datadoghq.com","method":"GET"},"assertions":[]},"options":{"retry":{"count":2,"interval":300},"device_ids":["laptop_large"],"min_location_failed":1,"tick_every":900}}'
    headers:
      Cache-Control:
      - no-cache
      Connection:
      - keep-alive
      Content-Security-Policy:
      - frame-ancestors 'self'; report-uri https://api.datadoghq.com/csp-report
      Content-Type:
      - application/json
      Date:
      - Wed, 31 Mar 2021 09:48:22 GMT
      Pragma:
      - no-cache
      Strict-Transport-Security:
      - max-age=15724800;
      Vary:
      - Accept-Encoding
      X-Content-Type-Options:
      - nosniff
      X-Dd-Debug:
      - B1nwy/pPNqX+q4pQT22cdp1QCexE35IF8qwSHy0Nf7IW0Y881qtn4tXN1lpmzaKc
      X-Dd-Version:
      - "35.4207470"
      X-Frame-Options:
      - SAMEORIGIN
      X-Ratelimit-Limit:
      - "1000"
      X-Ratelimit-Period:
      - "60"
      X-Ratelimit-Remaining:
      - "990"
      X-Ratelimit-Reset:
      - "38"
    status: 200 OK
    code: 200
    duration: ""
- request:
    body: ""
    form: {}
    headers:
      Accept:
      - application/json
      Dd-Operation-Id:
      - GetTest
      User-Agent:
      - terraform-provider-datadog/dev (terraform 1.16.0; terraform-cli 0.12.7-sdk) datadog-api-client-go/1.0.0-beta.19+dev (go go1.15.3; os darwin; arch amd64)
    url: https://api.datadoghq.com/api/v1/synthetics/tests/5jh-d7u-bkk
    method: GET
  response:
    body: '{"status":"paused","public_id":"5jh-d7u-bkk","tags":["foo:bar"],"locations":["aws:eu-central-1"],"message":"Notify @datadog.user","name":"tf-TestAccDatadogSyntheticsBrowserTestBrowserVariables_Basic-local-1617184100","monitor_id":33123842,"type":"browser","config":{"variables":[{"pattern":"{{numeric(3)}}","type":"text","example":"597","name":"MY_PATTERN_VAR"}],"request":{"url":"https://www.datadoghq.com","method":"GET"},"assertions":[]},"options":{"retry":{"count":2,"interval":300},"device_ids":["laptop_large"],"min_location_failed":1,"tick_every":900}}'
=======
    url: https://api.datadoghq.com/api/v1/synthetics/tests/browser/wb4-7cm-nyw
    method: GET
  response:
    body: '{"status":"paused","public_id":"wb4-7cm-nyw","tags":["foo:bar"],"locations":["aws:eu-central-1"],"message":"Notify @datadog.user","name":"tf-TestAccDatadogSyntheticsBrowserTestBrowserVariables_Basic-local-1617183089","monitor_id":33123258,"type":"browser","steps":[{"name":"first step","allowFailure":false,"params":{"check":"contains","value":"content"},"timeout":0,"type":"assertCurrentUrl"}],"config":{"variables":[{"pattern":"{{numeric(3)}}","type":"text","example":"597","name":"MY_PATTERN_VAR"}],"request":{"url":"https://www.datadoghq.com","method":"GET"},"assertions":[],"configVariables":[]},"options":{"retry":{"count":2,"interval":300},"device_ids":["laptop_large"],"min_location_failed":1,"tick_every":900}}'
>>>>>>> 14ccad13
    headers:
      Cache-Control:
      - no-cache
      Connection:
      - keep-alive
      Content-Security-Policy:
      - frame-ancestors 'self'; report-uri https://api.datadoghq.com/csp-report
      Content-Type:
      - application/json
      Date:
<<<<<<< HEAD
      - Wed, 31 Mar 2021 09:48:23 GMT
=======
      - Wed, 31 Mar 2021 09:31:31 GMT
>>>>>>> 14ccad13
      Pragma:
      - no-cache
      Strict-Transport-Security:
      - max-age=15724800;
      Vary:
      - Accept-Encoding
      X-Content-Type-Options:
      - nosniff
      X-Dd-Debug:
<<<<<<< HEAD
      - gYZcaADwbKcv7Hm19HJx6WsLoKuOijDWAt2viPeCfWqUgyKY+9e1xZdmMJeXV3YV
      X-Dd-Version:
      - "35.4207470"
=======
      - Um4CoU685QqAscnxhS5BD+goWu2yX1Jd4zCfGzSsEvPPIm1qURZaF8dlLl/OEY4I
      X-Dd-Version:
      - "35.4206674"
>>>>>>> 14ccad13
      X-Frame-Options:
      - SAMEORIGIN
      X-Ratelimit-Limit:
      - "1000"
      X-Ratelimit-Period:
      - "60"
      X-Ratelimit-Remaining:
<<<<<<< HEAD
      - "983"
      X-Ratelimit-Reset:
      - "37"
=======
      - "980"
      X-Ratelimit-Reset:
      - "29"
>>>>>>> 14ccad13
    status: 200 OK
    code: 200
    duration: ""
- request:
    body: ""
    form: {}
    headers:
      Accept:
      - application/json
      Dd-Operation-Id:
      - GetTest
      User-Agent:
      - terraform-provider-datadog/dev (terraform 1.16.0; terraform-cli 0.12.7-sdk) datadog-api-client-go/1.0.0-beta.19+dev (go go1.15.3; os darwin; arch amd64)
<<<<<<< HEAD
    url: https://api.datadoghq.com/api/v1/synthetics/tests/5jh-d7u-bkk
    method: GET
  response:
    body: '{"status":"paused","public_id":"5jh-d7u-bkk","tags":["foo:bar"],"locations":["aws:eu-central-1"],"message":"Notify @datadog.user","name":"tf-TestAccDatadogSyntheticsBrowserTestBrowserVariables_Basic-local-1617184100","monitor_id":33123842,"type":"browser","config":{"variables":[{"pattern":"{{numeric(3)}}","type":"text","example":"597","name":"MY_PATTERN_VAR"}],"request":{"url":"https://www.datadoghq.com","method":"GET"},"assertions":[]},"options":{"retry":{"count":2,"interval":300},"device_ids":["laptop_large"],"min_location_failed":1,"tick_every":900}}'
=======
    url: https://api.datadoghq.com/api/v1/synthetics/tests/wb4-7cm-nyw
    method: GET
  response:
    body: '{"status":"paused","public_id":"wb4-7cm-nyw","tags":["foo:bar"],"locations":["aws:eu-central-1"],"message":"Notify @datadog.user","name":"tf-TestAccDatadogSyntheticsBrowserTestBrowserVariables_Basic-local-1617183089","monitor_id":33123258,"type":"browser","config":{"variables":[{"pattern":"{{numeric(3)}}","type":"text","example":"597","name":"MY_PATTERN_VAR"}],"request":{"url":"https://www.datadoghq.com","method":"GET"},"assertions":[],"configVariables":[]},"options":{"retry":{"count":2,"interval":300},"device_ids":["laptop_large"],"min_location_failed":1,"tick_every":900}}'
>>>>>>> 14ccad13
    headers:
      Cache-Control:
      - no-cache
      Connection:
      - keep-alive
      Content-Security-Policy:
      - frame-ancestors 'self'; report-uri https://api.datadoghq.com/csp-report
      Content-Type:
      - application/json
      Date:
<<<<<<< HEAD
      - Wed, 31 Mar 2021 09:48:24 GMT
=======
      - Wed, 31 Mar 2021 09:31:31 GMT
>>>>>>> 14ccad13
      Pragma:
      - no-cache
      Strict-Transport-Security:
      - max-age=15724800;
      Vary:
      - Accept-Encoding
      X-Content-Type-Options:
      - nosniff
      X-Dd-Debug:
<<<<<<< HEAD
      - vdJ3/nHEY1ioXQ6pQrBVvsQK1s4yyc+wufBMPSoXql71qZVuP/xMdtNo6DafhOAk
      X-Dd-Version:
      - "35.4207470"
=======
      - F5gm0Rce1/Abr9/0Fw8HAqWfiz0FdiH8er/AXnN6lOn3L6KyGgbsLCwgPlob1No8
      X-Dd-Version:
      - "35.4206674"
>>>>>>> 14ccad13
      X-Frame-Options:
      - SAMEORIGIN
      X-Ratelimit-Limit:
      - "1000"
      X-Ratelimit-Period:
      - "60"
      X-Ratelimit-Remaining:
<<<<<<< HEAD
      - "976"
      X-Ratelimit-Reset:
      - "37"
=======
      - "978"
      X-Ratelimit-Reset:
      - "29"
>>>>>>> 14ccad13
    status: 200 OK
    code: 200
    duration: ""
- request:
    body: ""
    form: {}
    headers:
      Accept:
      - application/json
      Dd-Operation-Id:
      - GetBrowserTest
      User-Agent:
      - terraform-provider-datadog/dev (terraform 1.16.0; terraform-cli 0.12.7-sdk) datadog-api-client-go/1.0.0-beta.19+dev (go go1.15.3; os darwin; arch amd64)
<<<<<<< HEAD
    url: https://api.datadoghq.com/api/v1/synthetics/tests/browser/5jh-d7u-bkk
    method: GET
  response:
    body: '{"status":"paused","public_id":"5jh-d7u-bkk","tags":["foo:bar"],"locations":["aws:eu-central-1"],"message":"Notify @datadog.user","name":"tf-TestAccDatadogSyntheticsBrowserTestBrowserVariables_Basic-local-1617184100","monitor_id":33123842,"type":"browser","steps":[{"name":"first step","allowFailure":false,"params":{"check":"contains","value":"content"},"timeout":0,"type":"assertCurrentUrl"}],"config":{"variables":[{"pattern":"{{numeric(3)}}","type":"text","example":"597","name":"MY_PATTERN_VAR"}],"request":{"url":"https://www.datadoghq.com","method":"GET"},"assertions":[]},"options":{"retry":{"count":2,"interval":300},"device_ids":["laptop_large"],"min_location_failed":1,"tick_every":900}}'
    headers:
      Cache-Control:
      - no-cache
      Connection:
      - keep-alive
      Content-Security-Policy:
      - frame-ancestors 'self'; report-uri https://api.datadoghq.com/csp-report
      Content-Type:
      - application/json
      Date:
      - Wed, 31 Mar 2021 09:48:24 GMT
      Pragma:
      - no-cache
      Strict-Transport-Security:
      - max-age=15724800;
      Vary:
      - Accept-Encoding
      X-Content-Type-Options:
      - nosniff
      X-Dd-Debug:
      - dPySkcOzIZtKyMKDAAzuysY3gNGGj6RtYogGuSb76E8mPvoqzREyRp6lPYm91hQU
      X-Dd-Version:
      - "35.4207470"
      X-Frame-Options:
      - SAMEORIGIN
      X-Ratelimit-Limit:
      - "1000"
      X-Ratelimit-Period:
      - "60"
      X-Ratelimit-Remaining:
      - "970"
      X-Ratelimit-Reset:
      - "36"
    status: 200 OK
    code: 200
    duration: ""
- request:
    body: ""
    form: {}
    headers:
      Accept:
      - application/json
      Dd-Operation-Id:
      - GetTest
      User-Agent:
      - terraform-provider-datadog/dev (terraform 1.16.0; terraform-cli 0.12.7-sdk) datadog-api-client-go/1.0.0-beta.19+dev (go go1.15.3; os darwin; arch amd64)
    url: https://api.datadoghq.com/api/v1/synthetics/tests/5jh-d7u-bkk
    method: GET
  response:
    body: '{"status":"paused","public_id":"5jh-d7u-bkk","tags":["foo:bar"],"locations":["aws:eu-central-1"],"message":"Notify @datadog.user","name":"tf-TestAccDatadogSyntheticsBrowserTestBrowserVariables_Basic-local-1617184100","monitor_id":33123842,"type":"browser","config":{"variables":[{"pattern":"{{numeric(3)}}","type":"text","example":"597","name":"MY_PATTERN_VAR"}],"request":{"url":"https://www.datadoghq.com","method":"GET"},"assertions":[]},"options":{"retry":{"count":2,"interval":300},"device_ids":["laptop_large"],"min_location_failed":1,"tick_every":900}}'
=======
    url: https://api.datadoghq.com/api/v1/synthetics/tests/browser/wb4-7cm-nyw
    method: GET
  response:
    body: '{"status":"paused","public_id":"wb4-7cm-nyw","tags":["foo:bar"],"locations":["aws:eu-central-1"],"message":"Notify @datadog.user","name":"tf-TestAccDatadogSyntheticsBrowserTestBrowserVariables_Basic-local-1617183089","monitor_id":33123258,"type":"browser","steps":[{"name":"first step","allowFailure":false,"params":{"check":"contains","value":"content"},"timeout":0,"type":"assertCurrentUrl"}],"config":{"variables":[{"pattern":"{{numeric(3)}}","type":"text","example":"597","name":"MY_PATTERN_VAR"}],"request":{"url":"https://www.datadoghq.com","method":"GET"},"assertions":[],"configVariables":[]},"options":{"retry":{"count":2,"interval":300},"device_ids":["laptop_large"],"min_location_failed":1,"tick_every":900}}'
>>>>>>> 14ccad13
    headers:
      Cache-Control:
      - no-cache
      Connection:
      - keep-alive
      Content-Security-Policy:
      - frame-ancestors 'self'; report-uri https://api.datadoghq.com/csp-report
      Content-Type:
      - application/json
      Date:
<<<<<<< HEAD
      - Wed, 31 Mar 2021 09:48:24 GMT
=======
      - Wed, 31 Mar 2021 09:31:31 GMT
>>>>>>> 14ccad13
      Pragma:
      - no-cache
      Strict-Transport-Security:
      - max-age=15724800;
      Vary:
      - Accept-Encoding
      X-Content-Type-Options:
      - nosniff
      X-Dd-Debug:
<<<<<<< HEAD
      - twvpGlmuom5y6A0pjGtXzTf554cmwJgTcCZ71fK4H/RDi+v5ehBK0zQiRcTJQG5C
      X-Dd-Version:
      - "35.4207470"
=======
      - vdJ3/nHEY1ioXQ6pQrBVvsQK1s4yyc+wufBMPSoXql71qZVuP/xMdtNo6DafhOAk
      X-Dd-Version:
      - "35.4206674"
>>>>>>> 14ccad13
      X-Frame-Options:
      - SAMEORIGIN
      X-Ratelimit-Limit:
      - "1000"
      X-Ratelimit-Period:
      - "60"
      X-Ratelimit-Remaining:
<<<<<<< HEAD
      - "966"
      X-Ratelimit-Reset:
      - "36"
=======
      - "974"
      X-Ratelimit-Reset:
      - "29"
>>>>>>> 14ccad13
    status: 200 OK
    code: 200
    duration: ""
- request:
    body: ""
    form: {}
    headers:
      Accept:
      - application/json
      Dd-Operation-Id:
      - GetBrowserTest
      User-Agent:
<<<<<<< HEAD
      - terraform-provider-datadog/dev (terraform 1.16.0; terraform-cli 0.12.7-sdk) datadog-api-client-go/1.0.0-beta.19+dev (go go1.15.3; os darwin; arch amd64)
    url: https://api.datadoghq.com/api/v1/synthetics/tests/browser/5jh-d7u-bkk
    method: GET
  response:
    body: '{"status":"paused","public_id":"5jh-d7u-bkk","tags":["foo:bar"],"locations":["aws:eu-central-1"],"message":"Notify @datadog.user","name":"tf-TestAccDatadogSyntheticsBrowserTestBrowserVariables_Basic-local-1617184100","monitor_id":33123842,"type":"browser","steps":[{"name":"first step","allowFailure":false,"params":{"check":"contains","value":"content"},"timeout":0,"type":"assertCurrentUrl"}],"config":{"variables":[{"pattern":"{{numeric(3)}}","type":"text","example":"597","name":"MY_PATTERN_VAR"}],"request":{"url":"https://www.datadoghq.com","method":"GET"},"assertions":[]},"options":{"retry":{"count":2,"interval":300},"device_ids":["laptop_large"],"min_location_failed":1,"tick_every":900}}'
=======
      - terraform-provider-datadog/dev (terraform 1.16.0; terraform-cli ) datadog-api-client-go/1.0.0-beta.19+dev (go go1.15.3; os darwin; arch amd64)
    url: https://api.datadoghq.com/api/v1/synthetics/tests/browser/wb4-7cm-nyw
    method: GET
  response:
    body: '{"status":"paused","public_id":"wb4-7cm-nyw","tags":["foo:bar"],"locations":["aws:eu-central-1"],"message":"Notify @datadog.user","name":"tf-TestAccDatadogSyntheticsBrowserTestBrowserVariables_Basic-local-1617183089","monitor_id":33123258,"type":"browser","steps":[{"name":"first step","allowFailure":false,"params":{"check":"contains","value":"content"},"timeout":0,"type":"assertCurrentUrl"}],"config":{"variables":[{"pattern":"{{numeric(3)}}","type":"text","example":"597","name":"MY_PATTERN_VAR"}],"request":{"url":"https://www.datadoghq.com","method":"GET"},"assertions":[],"configVariables":[]},"options":{"retry":{"count":2,"interval":300},"device_ids":["laptop_large"],"min_location_failed":1,"tick_every":900}}'
>>>>>>> 14ccad13
    headers:
      Cache-Control:
      - no-cache
      Connection:
      - keep-alive
      Content-Security-Policy:
      - frame-ancestors 'self'; report-uri https://api.datadoghq.com/csp-report
      Content-Type:
      - application/json
      Date:
<<<<<<< HEAD
      - Wed, 31 Mar 2021 09:48:24 GMT
=======
      - Wed, 31 Mar 2021 09:31:32 GMT
>>>>>>> 14ccad13
      Pragma:
      - no-cache
      Strict-Transport-Security:
      - max-age=15724800;
      Vary:
      - Accept-Encoding
      X-Content-Type-Options:
      - nosniff
      X-Dd-Debug:
<<<<<<< HEAD
      - l4HFlaRP3QwYSqoGKhzbYfv7zgkK63HIRR7YkyVYZspq0lGjjTBwoK8V/alf+XYt
      X-Dd-Version:
      - "35.4207470"
=======
      - S1wfaMZOKGT/IoMw6fqAwAwGWo2vQ44sjF3YzuETnQfxZO2T5eJbs0aX3UKb9Dwu
      X-Dd-Version:
      - "35.4206674"
>>>>>>> 14ccad13
      X-Frame-Options:
      - SAMEORIGIN
      X-Ratelimit-Limit:
      - "1000"
      X-Ratelimit-Period:
      - "60"
      X-Ratelimit-Remaining:
<<<<<<< HEAD
      - "962"
      X-Ratelimit-Reset:
      - "36"
=======
      - "971"
      X-Ratelimit-Reset:
      - "28"
>>>>>>> 14ccad13
    status: 200 OK
    code: 200
    duration: ""
- request:
    body: |
<<<<<<< HEAD
      {"public_ids":["5jh-d7u-bkk"]}
=======
      {"public_ids":["wb4-7cm-nyw"]}
>>>>>>> 14ccad13
    form: {}
    headers:
      Accept:
      - application/json
      Content-Type:
      - application/json
      Dd-Operation-Id:
      - DeleteTests
      User-Agent:
      - terraform-provider-datadog/dev (terraform 1.16.0; terraform-cli 0.12.7-sdk) datadog-api-client-go/1.0.0-beta.19+dev (go go1.15.3; os darwin; arch amd64)
    url: https://api.datadoghq.com/api/v1/synthetics/tests/delete
    method: POST
  response:
<<<<<<< HEAD
    body: '{"deleted_tests":[{"deleted_at":"2021-03-31T09:48:25.061291+00:00","public_id":"5jh-d7u-bkk"}]}'
=======
    body: '{"deleted_tests":[{"deleted_at":"2021-03-31T09:31:32.686078+00:00","public_id":"wb4-7cm-nyw"}]}'
>>>>>>> 14ccad13
    headers:
      Cache-Control:
      - no-cache
      Connection:
      - keep-alive
      Content-Security-Policy:
      - frame-ancestors 'self'; report-uri https://api.datadoghq.com/csp-report
      Content-Type:
      - application/json
      Date:
<<<<<<< HEAD
      - Wed, 31 Mar 2021 09:48:25 GMT
=======
      - Wed, 31 Mar 2021 09:31:32 GMT
>>>>>>> 14ccad13
      Pragma:
      - no-cache
      Strict-Transport-Security:
      - max-age=15724800;
      Vary:
      - Accept-Encoding
      X-Content-Type-Options:
      - nosniff
      X-Dd-Debug:
<<<<<<< HEAD
      - gYZcaADwbKcv7Hm19HJx6WsLoKuOijDWAt2viPeCfWqUgyKY+9e1xZdmMJeXV3YV
      X-Dd-Version:
      - "35.4207470"
=======
      - 2328yjLSqI4XmR1pVqrPRR/SFcQsbafjEpPmZx7/3PfxUK1nJQQsX+wrMelyVyj+
      X-Dd-Version:
      - "35.4206674"
>>>>>>> 14ccad13
      X-Frame-Options:
      - SAMEORIGIN
      X-Ratelimit-Limit:
      - "120"
      X-Ratelimit-Period:
      - "60"
      X-Ratelimit-Remaining:
<<<<<<< HEAD
      - "119"
      X-Ratelimit-Reset:
      - "36"
=======
      - "117"
      X-Ratelimit-Reset:
      - "28"
>>>>>>> 14ccad13
    status: 200 OK
    code: 200
    duration: ""
- request:
    body: ""
    form: {}
    headers:
      Accept:
      - application/json
      Dd-Operation-Id:
      - GetTest
      User-Agent:
      - terraform-provider-datadog/dev (terraform 1.16.0; terraform-cli 0.12.7-sdk) datadog-api-client-go/1.0.0-beta.19+dev (go go1.15.3; os darwin; arch amd64)
<<<<<<< HEAD
    url: https://api.datadoghq.com/api/v1/synthetics/tests/5jh-d7u-bkk
=======
    url: https://api.datadoghq.com/api/v1/synthetics/tests/wb4-7cm-nyw
>>>>>>> 14ccad13
    method: GET
  response:
    body: '{"errors": ["Synthetics test not found"]}'
    headers:
      Cache-Control:
      - no-cache
      Connection:
      - keep-alive
      Content-Security-Policy:
      - frame-ancestors 'self'; report-uri https://api.datadoghq.com/csp-report
      Content-Type:
      - application/json
      Date:
<<<<<<< HEAD
      - Wed, 31 Mar 2021 09:48:25 GMT
=======
      - Wed, 31 Mar 2021 09:31:33 GMT
>>>>>>> 14ccad13
      Pragma:
      - no-cache
      Strict-Transport-Security:
      - max-age=15724800;
      Vary:
      - Accept-Encoding
      X-Content-Type-Options:
      - nosniff
      X-Dd-Version:
<<<<<<< HEAD
      - "35.4207470"
=======
      - "35.4206674"
>>>>>>> 14ccad13
      X-Frame-Options:
      - SAMEORIGIN
      X-Ratelimit-Limit:
      - "1000"
      X-Ratelimit-Period:
      - "60"
      X-Ratelimit-Remaining:
<<<<<<< HEAD
      - "946"
      X-Ratelimit-Reset:
      - "35"
=======
      - "960"
      X-Ratelimit-Reset:
      - "28"
>>>>>>> 14ccad13
    status: 404 Not Found
    code: 404
    duration: ""<|MERGE_RESOLUTION|>--- conflicted
+++ resolved
@@ -3,11 +3,7 @@
 interactions:
 - request:
     body: |
-<<<<<<< HEAD
-      {"config":{"assertions":[],"request":{"method":"GET","url":"https://www.datadoghq.com"},"variables":[{"example":"597","name":"MY_PATTERN_VAR","pattern":"{{numeric(3)}}","type":"text"}]},"locations":["aws:eu-central-1"],"message":"Notify @datadog.user","name":"tf-TestAccDatadogSyntheticsBrowserTestBrowserVariables_Basic-local-1617184100","options":{"device_ids":["laptop_large"],"min_location_failed":1,"retry":{"count":2,"interval":300},"tick_every":900},"status":"paused","steps":[{"allowFailure":false,"name":"first step","params":{"check":"contains","value":"content"},"timeout":0,"type":"assertCurrentUrl"}],"tags":["foo:bar"],"type":"browser"}
-=======
-      {"config":{"assertions":[],"configVariables":[],"request":{"method":"GET","url":"https://www.datadoghq.com"},"variables":[{"example":"597","name":"MY_PATTERN_VAR","pattern":"{{numeric(3)}}","type":"text"}]},"locations":["aws:eu-central-1"],"message":"Notify @datadog.user","name":"tf-TestAccDatadogSyntheticsBrowserTestBrowserVariables_Basic-local-1617183089","options":{"device_ids":["laptop_large"],"min_location_failed":1,"retry":{"count":2,"interval":300},"tick_every":900},"status":"paused","steps":[{"allowFailure":false,"name":"first step","params":{"check":"contains","value":"content"},"timeout":0,"type":"assertCurrentUrl"}],"tags":["foo:bar"],"type":"browser"}
->>>>>>> 14ccad13
+      {"config":{"assertions":[],"request":{"method":"GET","url":"https://www.datadoghq.com"},"variables":[{"example":"597","name":"MY_PATTERN_VAR","pattern":"{{numeric(3)}}","type":"text"}]},"locations":["aws:eu-central-1"],"message":"Notify @datadog.user","name":"tf-TestAccDatadogSyntheticsBrowserTestBrowserVariables_Basic-local-1617196344","options":{"device_ids":["laptop_large"],"min_location_failed":1,"retry":{"count":2,"interval":300},"tick_every":900},"status":"paused","steps":[{"allowFailure":false,"name":"first step","params":{"check":"contains","value":"content"},"timeout":0,"type":"assertCurrentUrl"}],"tags":["foo:bar"],"type":"browser"}
     form: {}
     headers:
       Accept:
@@ -18,61 +14,293 @@
       - CreateSyntheticsBrowserTest
       User-Agent:
       - terraform-provider-datadog/dev (terraform 1.16.0; terraform-cli 0.12.7-sdk) datadog-api-client-go/1.0.0-beta.19+dev (go go1.15.3; os darwin; arch amd64)
-<<<<<<< HEAD
     url: https://api.datadoghq.com/api/v1/synthetics/tests/browser
     method: POST
   response:
-    body: '{"status":"paused","public_id":"5jh-d7u-bkk","tags":["foo:bar"],"org_id":321813,"locations":["aws:eu-central-1"],"message":"Notify @datadog.user","deleted_at":null,"name":"tf-TestAccDatadogSyntheticsBrowserTestBrowserVariables_Basic-local-1617184100","monitor_id":33123842,"type":"browser","created_at":"2021-03-31T09:48:21.315182+00:00","modified_at":"2021-03-31T09:48:21.315182+00:00","steps":[{"name":"first step","allowFailure":false,"params":{"check":"contains","value":"content"},"timeout":0,"type":"assertCurrentUrl"}],"config":{"variables":[{"pattern":"{{numeric(3)}}","type":"text","example":"597","name":"MY_PATTERN_VAR"}],"request":{"url":"https://www.datadoghq.com","method":"GET"},"assertions":[]},"options":{"retry":{"count":2,"interval":300},"device_ids":["laptop_large"],"min_location_failed":1,"tick_every":900}}'
-=======
-    url: https://api.datadoghq.com/api/v1/synthetics/tests
-    method: POST
-  response:
-    body: '{"status":"paused","public_id":"wb4-7cm-nyw","tags":["foo:bar"],"org_id":321813,"locations":["aws:eu-central-1"],"message":"Notify @datadog.user","deleted_at":null,"name":"tf-TestAccDatadogSyntheticsBrowserTestBrowserVariables_Basic-local-1617183089","monitor_id":33123258,"type":"browser","created_at":"2021-03-31T09:31:30.302803+00:00","modified_at":"2021-03-31T09:31:30.302803+00:00","steps":[{"name":"first step","allowFailure":false,"params":{"check":"contains","value":"content"},"timeout":0,"type":"assertCurrentUrl"}],"config":{"variables":[{"pattern":"{{numeric(3)}}","type":"text","example":"597","name":"MY_PATTERN_VAR"}],"request":{"url":"https://www.datadoghq.com","method":"GET"},"assertions":[],"configVariables":[]},"options":{"retry":{"count":2,"interval":300},"device_ids":["laptop_large"],"min_location_failed":1,"tick_every":900}}'
->>>>>>> 14ccad13
-    headers:
-      Cache-Control:
-      - no-cache
-      Connection:
-      - keep-alive
-      Content-Security-Policy:
-      - frame-ancestors 'self'; report-uri https://api.datadoghq.com/csp-report
-      Content-Type:
-      - application/json
-      Date:
-<<<<<<< HEAD
-      - Wed, 31 Mar 2021 09:48:21 GMT
-=======
-      - Wed, 31 Mar 2021 09:31:31 GMT
->>>>>>> 14ccad13
-      Pragma:
-      - no-cache
-      Strict-Transport-Security:
-      - max-age=15724800;
-      Vary:
-      - Accept-Encoding
-      X-Content-Type-Options:
-      - nosniff
-      X-Dd-Debug:
-<<<<<<< HEAD
+    body: '{"status":"paused","public_id":"dnh-kna-x7e","tags":["foo:bar"],"org_id":321813,"locations":["aws:eu-central-1"],"message":"Notify @datadog.user","deleted_at":null,"name":"tf-TestAccDatadogSyntheticsBrowserTestBrowserVariables_Basic-local-1617196344","monitor_id":33131339,"type":"browser","created_at":"2021-03-31T13:12:24.902144+00:00","modified_at":"2021-03-31T13:12:24.902144+00:00","steps":[{"name":"first step","allowFailure":false,"params":{"check":"contains","value":"content"},"timeout":0,"type":"assertCurrentUrl"}],"config":{"variables":[{"pattern":"{{numeric(3)}}","type":"text","example":"597","name":"MY_PATTERN_VAR"}],"request":{"url":"https://www.datadoghq.com","method":"GET"},"assertions":[]},"options":{"retry":{"count":2,"interval":300},"device_ids":["laptop_large"],"min_location_failed":1,"tick_every":900}}'
+    headers:
+      Cache-Control:
+      - no-cache
+      Connection:
+      - keep-alive
+      Content-Security-Policy:
+      - frame-ancestors 'self'; report-uri https://api.datadoghq.com/csp-report
+      Content-Type:
+      - application/json
+      Date:
+      - Wed, 31 Mar 2021 13:12:25 GMT
+      Pragma:
+      - no-cache
+      Strict-Transport-Security:
+      - max-age=15724800;
+      Vary:
+      - Accept-Encoding
+      X-Content-Type-Options:
+      - nosniff
+      X-Dd-Debug:
+      - mNzaoDhdDKO7t4QSrAe5X7pHd0bJND187D+vRbwoluXouE2m1UaQQX0RGCvRpLVE
+      X-Dd-Version:
+      - "35.4208607"
+      X-Frame-Options:
+      - SAMEORIGIN
+      X-Ratelimit-Limit:
+      - "120"
+      X-Ratelimit-Period:
+      - "60"
+      X-Ratelimit-Remaining:
+      - "115"
+      X-Ratelimit-Reset:
+      - "36"
+    status: 200 OK
+    code: 200
+    duration: ""
+- request:
+    body: ""
+    form: {}
+    headers:
+      Accept:
+      - application/json
+      Dd-Operation-Id:
+      - GetTest
+      User-Agent:
+      - terraform-provider-datadog/dev (terraform 1.16.0; terraform-cli 0.12.7-sdk) datadog-api-client-go/1.0.0-beta.19+dev (go go1.15.3; os darwin; arch amd64)
+    url: https://api.datadoghq.com/api/v1/synthetics/tests/dnh-kna-x7e
+    method: GET
+  response:
+    body: '{"status":"paused","public_id":"dnh-kna-x7e","tags":["foo:bar"],"locations":["aws:eu-central-1"],"message":"Notify @datadog.user","name":"tf-TestAccDatadogSyntheticsBrowserTestBrowserVariables_Basic-local-1617196344","monitor_id":33131339,"type":"browser","config":{"variables":[{"pattern":"{{numeric(3)}}","type":"text","example":"597","name":"MY_PATTERN_VAR"}],"request":{"url":"https://www.datadoghq.com","method":"GET"},"assertions":[]},"options":{"retry":{"count":2,"interval":300},"device_ids":["laptop_large"],"min_location_failed":1,"tick_every":900}}'
+    headers:
+      Cache-Control:
+      - no-cache
+      Connection:
+      - keep-alive
+      Content-Security-Policy:
+      - frame-ancestors 'self'; report-uri https://api.datadoghq.com/csp-report
+      Content-Type:
+      - application/json
+      Date:
+      - Wed, 31 Mar 2021 13:12:25 GMT
+      Pragma:
+      - no-cache
+      Strict-Transport-Security:
+      - max-age=15724800;
+      Vary:
+      - Accept-Encoding
+      X-Content-Type-Options:
+      - nosniff
+      X-Dd-Debug:
+      - l4HFlaRP3QwYSqoGKhzbYfv7zgkK63HIRR7YkyVYZspq0lGjjTBwoK8V/alf+XYt
+      X-Dd-Version:
+      - "35.4208607"
+      X-Frame-Options:
+      - SAMEORIGIN
+      X-Ratelimit-Limit:
+      - "1000"
+      X-Ratelimit-Period:
+      - "60"
+      X-Ratelimit-Remaining:
+      - "959"
+      X-Ratelimit-Reset:
+      - "35"
+    status: 200 OK
+    code: 200
+    duration: ""
+- request:
+    body: ""
+    form: {}
+    headers:
+      Accept:
+      - application/json
+      Dd-Operation-Id:
+      - GetBrowserTest
+      User-Agent:
+      - terraform-provider-datadog/dev (terraform 1.16.0; terraform-cli 0.12.7-sdk) datadog-api-client-go/1.0.0-beta.19+dev (go go1.15.3; os darwin; arch amd64)
+    url: https://api.datadoghq.com/api/v1/synthetics/tests/browser/dnh-kna-x7e
+    method: GET
+  response:
+    body: '{"status":"paused","public_id":"dnh-kna-x7e","tags":["foo:bar"],"locations":["aws:eu-central-1"],"message":"Notify @datadog.user","name":"tf-TestAccDatadogSyntheticsBrowserTestBrowserVariables_Basic-local-1617196344","monitor_id":33131339,"type":"browser","steps":[{"name":"first step","allowFailure":false,"params":{"check":"contains","value":"content"},"timeout":0,"type":"assertCurrentUrl"}],"config":{"variables":[{"pattern":"{{numeric(3)}}","type":"text","example":"597","name":"MY_PATTERN_VAR"}],"request":{"url":"https://www.datadoghq.com","method":"GET"},"assertions":[]},"options":{"retry":{"count":2,"interval":300},"device_ids":["laptop_large"],"min_location_failed":1,"tick_every":900}}'
+    headers:
+      Cache-Control:
+      - no-cache
+      Connection:
+      - keep-alive
+      Content-Security-Policy:
+      - frame-ancestors 'self'; report-uri https://api.datadoghq.com/csp-report
+      Content-Type:
+      - application/json
+      Date:
+      - Wed, 31 Mar 2021 13:12:25 GMT
+      Pragma:
+      - no-cache
+      Strict-Transport-Security:
+      - max-age=15724800;
+      Vary:
+      - Accept-Encoding
+      X-Content-Type-Options:
+      - nosniff
+      X-Dd-Debug:
+      - B1nwy/pPNqX+q4pQT22cdp1QCexE35IF8qwSHy0Nf7IW0Y881qtn4tXN1lpmzaKc
+      X-Dd-Version:
+      - "35.4208607"
+      X-Frame-Options:
+      - SAMEORIGIN
+      X-Ratelimit-Limit:
+      - "1000"
+      X-Ratelimit-Period:
+      - "60"
+      X-Ratelimit-Remaining:
+      - "958"
+      X-Ratelimit-Reset:
+      - "35"
+    status: 200 OK
+    code: 200
+    duration: ""
+- request:
+    body: ""
+    form: {}
+    headers:
+      Accept:
+      - application/json
+      Dd-Operation-Id:
+      - GetTest
+      User-Agent:
+      - terraform-provider-datadog/dev (terraform 1.16.0; terraform-cli 0.12.7-sdk) datadog-api-client-go/1.0.0-beta.19+dev (go go1.15.3; os darwin; arch amd64)
+    url: https://api.datadoghq.com/api/v1/synthetics/tests/dnh-kna-x7e
+    method: GET
+  response:
+    body: '{"status":"paused","public_id":"dnh-kna-x7e","tags":["foo:bar"],"locations":["aws:eu-central-1"],"message":"Notify @datadog.user","name":"tf-TestAccDatadogSyntheticsBrowserTestBrowserVariables_Basic-local-1617196344","monitor_id":33131339,"type":"browser","config":{"variables":[{"pattern":"{{numeric(3)}}","type":"text","example":"597","name":"MY_PATTERN_VAR"}],"request":{"url":"https://www.datadoghq.com","method":"GET"},"assertions":[]},"options":{"retry":{"count":2,"interval":300},"device_ids":["laptop_large"],"min_location_failed":1,"tick_every":900}}'
+    headers:
+      Cache-Control:
+      - no-cache
+      Connection:
+      - keep-alive
+      Content-Security-Policy:
+      - frame-ancestors 'self'; report-uri https://api.datadoghq.com/csp-report
+      Content-Type:
+      - application/json
+      Date:
+      - Wed, 31 Mar 2021 13:12:25 GMT
+      Pragma:
+      - no-cache
+      Strict-Transport-Security:
+      - max-age=15724800;
+      Vary:
+      - Accept-Encoding
+      X-Content-Type-Options:
+      - nosniff
+      X-Dd-Debug:
+      - 25u1gDlL724DHllbjFT4BhOLorBTilh+aah2uWAUEjFC/+rjczJdiyWrV/HwLwe/
+      X-Dd-Version:
+      - "35.4208607"
+      X-Frame-Options:
+      - SAMEORIGIN
+      X-Ratelimit-Limit:
+      - "1000"
+      X-Ratelimit-Period:
+      - "60"
+      X-Ratelimit-Remaining:
+      - "957"
+      X-Ratelimit-Reset:
+      - "35"
+    status: 200 OK
+    code: 200
+    duration: ""
+- request:
+    body: ""
+    form: {}
+    headers:
+      Accept:
+      - application/json
+      Dd-Operation-Id:
+      - GetTest
+      User-Agent:
+      - terraform-provider-datadog/dev (terraform 1.16.0; terraform-cli 0.12.7-sdk) datadog-api-client-go/1.0.0-beta.19+dev (go go1.15.3; os darwin; arch amd64)
+    url: https://api.datadoghq.com/api/v1/synthetics/tests/dnh-kna-x7e
+    method: GET
+  response:
+    body: '{"status":"paused","public_id":"dnh-kna-x7e","tags":["foo:bar"],"locations":["aws:eu-central-1"],"message":"Notify @datadog.user","name":"tf-TestAccDatadogSyntheticsBrowserTestBrowserVariables_Basic-local-1617196344","monitor_id":33131339,"type":"browser","config":{"variables":[{"pattern":"{{numeric(3)}}","type":"text","example":"597","name":"MY_PATTERN_VAR"}],"request":{"url":"https://www.datadoghq.com","method":"GET"},"assertions":[]},"options":{"retry":{"count":2,"interval":300},"device_ids":["laptop_large"],"min_location_failed":1,"tick_every":900}}'
+    headers:
+      Cache-Control:
+      - no-cache
+      Connection:
+      - keep-alive
+      Content-Security-Policy:
+      - frame-ancestors 'self'; report-uri https://api.datadoghq.com/csp-report
+      Content-Type:
+      - application/json
+      Date:
+      - Wed, 31 Mar 2021 13:12:26 GMT
+      Pragma:
+      - no-cache
+      Strict-Transport-Security:
+      - max-age=15724800;
+      Vary:
+      - Accept-Encoding
+      X-Content-Type-Options:
+      - nosniff
+      X-Dd-Debug:
       - S1wfaMZOKGT/IoMw6fqAwAwGWo2vQ44sjF3YzuETnQfxZO2T5eJbs0aX3UKb9Dwu
       X-Dd-Version:
-      - "35.4207470"
-=======
-      - JpIJLwIH2nFlZOC+u71rq7aAOL43MLZN3MUsL+gpYHdZz5QLUOG8Jysf8kVK6tPU
-      X-Dd-Version:
-      - "35.4206674"
->>>>>>> 14ccad13
-      X-Frame-Options:
-      - SAMEORIGIN
-      X-Ratelimit-Limit:
-      - "120"
-      X-Ratelimit-Period:
-      - "60"
-      X-Ratelimit-Remaining:
-      - "113"
-      X-Ratelimit-Reset:
-<<<<<<< HEAD
-      - "39"
+      - "35.4208607"
+      X-Frame-Options:
+      - SAMEORIGIN
+      X-Ratelimit-Limit:
+      - "1000"
+      X-Ratelimit-Period:
+      - "60"
+      X-Ratelimit-Remaining:
+      - "956"
+      X-Ratelimit-Reset:
+      - "34"
+    status: 200 OK
+    code: 200
+    duration: ""
+- request:
+    body: ""
+    form: {}
+    headers:
+      Accept:
+      - application/json
+      Dd-Operation-Id:
+      - GetBrowserTest
+      User-Agent:
+      - terraform-provider-datadog/dev (terraform 1.16.0; terraform-cli 0.12.7-sdk) datadog-api-client-go/1.0.0-beta.19+dev (go go1.15.3; os darwin; arch amd64)
+    url: https://api.datadoghq.com/api/v1/synthetics/tests/browser/dnh-kna-x7e
+    method: GET
+  response:
+    body: '{"status":"paused","public_id":"dnh-kna-x7e","tags":["foo:bar"],"locations":["aws:eu-central-1"],"message":"Notify @datadog.user","name":"tf-TestAccDatadogSyntheticsBrowserTestBrowserVariables_Basic-local-1617196344","monitor_id":33131339,"type":"browser","steps":[{"name":"first step","allowFailure":false,"params":{"check":"contains","value":"content"},"timeout":0,"type":"assertCurrentUrl"}],"config":{"variables":[{"pattern":"{{numeric(3)}}","type":"text","example":"597","name":"MY_PATTERN_VAR"}],"request":{"url":"https://www.datadoghq.com","method":"GET"},"assertions":[]},"options":{"retry":{"count":2,"interval":300},"device_ids":["laptop_large"],"min_location_failed":1,"tick_every":900}}'
+    headers:
+      Cache-Control:
+      - no-cache
+      Connection:
+      - keep-alive
+      Content-Security-Policy:
+      - frame-ancestors 'self'; report-uri https://api.datadoghq.com/csp-report
+      Content-Type:
+      - application/json
+      Date:
+      - Wed, 31 Mar 2021 13:12:26 GMT
+      Pragma:
+      - no-cache
+      Strict-Transport-Security:
+      - max-age=15724800;
+      Vary:
+      - Accept-Encoding
+      X-Content-Type-Options:
+      - nosniff
+      X-Dd-Debug:
+      - gYZcaADwbKcv7Hm19HJx6WsLoKuOijDWAt2viPeCfWqUgyKY+9e1xZdmMJeXV3YV
+      X-Dd-Version:
+      - "35.4208607"
+      X-Frame-Options:
+      - SAMEORIGIN
+      X-Ratelimit-Limit:
+      - "1000"
+      X-Ratelimit-Period:
+      - "60"
+      X-Ratelimit-Remaining:
+      - "955"
+      X-Ratelimit-Reset:
+      - "34"
     status: 200 OK
     code: 200
     duration: ""
@@ -86,46 +314,43 @@
       - GetTest
       User-Agent:
       - terraform-provider-datadog/dev (terraform 1.16.0; terraform-cli 0.12.7-sdk) datadog-api-client-go/1.0.0-beta.19+dev (go go1.15.3; os darwin; arch amd64)
-    url: https://api.datadoghq.com/api/v1/synthetics/tests/5jh-d7u-bkk
-    method: GET
-  response:
-    body: '{"status":"paused","public_id":"5jh-d7u-bkk","tags":["foo:bar"],"locations":["aws:eu-central-1"],"message":"Notify @datadog.user","name":"tf-TestAccDatadogSyntheticsBrowserTestBrowserVariables_Basic-local-1617184100","monitor_id":33123842,"type":"browser","config":{"variables":[{"pattern":"{{numeric(3)}}","type":"text","example":"597","name":"MY_PATTERN_VAR"}],"request":{"url":"https://www.datadoghq.com","method":"GET"},"assertions":[]},"options":{"retry":{"count":2,"interval":300},"device_ids":["laptop_large"],"min_location_failed":1,"tick_every":900}}'
-    headers:
-      Cache-Control:
-      - no-cache
-      Connection:
-      - keep-alive
-      Content-Security-Policy:
-      - frame-ancestors 'self'; report-uri https://api.datadoghq.com/csp-report
-      Content-Type:
-      - application/json
-      Date:
-      - Wed, 31 Mar 2021 09:48:21 GMT
-      Pragma:
-      - no-cache
-      Strict-Transport-Security:
-      - max-age=15724800;
-      Vary:
-      - Accept-Encoding
-      X-Content-Type-Options:
-      - nosniff
-      X-Dd-Debug:
-      - Um4CoU685QqAscnxhS5BD+goWu2yX1Jd4zCfGzSsEvPPIm1qURZaF8dlLl/OEY4I
-      X-Dd-Version:
-      - "35.4207470"
-      X-Frame-Options:
-      - SAMEORIGIN
-      X-Ratelimit-Limit:
-      - "1000"
-      X-Ratelimit-Period:
-      - "60"
-      X-Ratelimit-Remaining:
-      - "998"
-      X-Ratelimit-Reset:
-      - "39"
-=======
-      - "30"
->>>>>>> 14ccad13
+    url: https://api.datadoghq.com/api/v1/synthetics/tests/dnh-kna-x7e
+    method: GET
+  response:
+    body: '{"status":"paused","public_id":"dnh-kna-x7e","tags":["foo:bar"],"locations":["aws:eu-central-1"],"message":"Notify @datadog.user","name":"tf-TestAccDatadogSyntheticsBrowserTestBrowserVariables_Basic-local-1617196344","monitor_id":33131339,"type":"browser","config":{"variables":[{"pattern":"{{numeric(3)}}","type":"text","example":"597","name":"MY_PATTERN_VAR"}],"request":{"url":"https://www.datadoghq.com","method":"GET"},"assertions":[]},"options":{"retry":{"count":2,"interval":300},"device_ids":["laptop_large"],"min_location_failed":1,"tick_every":900}}'
+    headers:
+      Cache-Control:
+      - no-cache
+      Connection:
+      - keep-alive
+      Content-Security-Policy:
+      - frame-ancestors 'self'; report-uri https://api.datadoghq.com/csp-report
+      Content-Type:
+      - application/json
+      Date:
+      - Wed, 31 Mar 2021 13:12:26 GMT
+      Pragma:
+      - no-cache
+      Strict-Transport-Security:
+      - max-age=15724800;
+      Vary:
+      - Accept-Encoding
+      X-Content-Type-Options:
+      - nosniff
+      X-Dd-Debug:
+      - F5gm0Rce1/Abr9/0Fw8HAqWfiz0FdiH8er/AXnN6lOn3L6KyGgbsLCwgPlob1No8
+      X-Dd-Version:
+      - "35.4208607"
+      X-Frame-Options:
+      - SAMEORIGIN
+      X-Ratelimit-Limit:
+      - "1000"
+      X-Ratelimit-Period:
+      - "60"
+      X-Ratelimit-Remaining:
+      - "954"
+      X-Ratelimit-Reset:
+      - "34"
     status: 200 OK
     code: 200
     duration: ""
@@ -139,396 +364,49 @@
       - GetBrowserTest
       User-Agent:
       - terraform-provider-datadog/dev (terraform 1.16.0; terraform-cli 0.12.7-sdk) datadog-api-client-go/1.0.0-beta.19+dev (go go1.15.3; os darwin; arch amd64)
-<<<<<<< HEAD
-    url: https://api.datadoghq.com/api/v1/synthetics/tests/browser/5jh-d7u-bkk
-    method: GET
-  response:
-    body: '{"status":"paused","public_id":"5jh-d7u-bkk","tags":["foo:bar"],"locations":["aws:eu-central-1"],"message":"Notify @datadog.user","name":"tf-TestAccDatadogSyntheticsBrowserTestBrowserVariables_Basic-local-1617184100","monitor_id":33123842,"type":"browser","steps":[{"name":"first step","allowFailure":false,"params":{"check":"contains","value":"content"},"timeout":0,"type":"assertCurrentUrl"}],"config":{"variables":[{"pattern":"{{numeric(3)}}","type":"text","example":"597","name":"MY_PATTERN_VAR"}],"request":{"url":"https://www.datadoghq.com","method":"GET"},"assertions":[]},"options":{"retry":{"count":2,"interval":300},"device_ids":["laptop_large"],"min_location_failed":1,"tick_every":900}}'
-    headers:
-      Cache-Control:
-      - no-cache
-      Connection:
-      - keep-alive
-      Content-Security-Policy:
-      - frame-ancestors 'self'; report-uri https://api.datadoghq.com/csp-report
-      Content-Type:
-      - application/json
-      Date:
-      - Wed, 31 Mar 2021 09:48:22 GMT
-      Pragma:
-      - no-cache
-      Strict-Transport-Security:
-      - max-age=15724800;
-      Vary:
-      - Accept-Encoding
-      X-Content-Type-Options:
-      - nosniff
-      X-Dd-Debug:
-      - B1nwy/pPNqX+q4pQT22cdp1QCexE35IF8qwSHy0Nf7IW0Y881qtn4tXN1lpmzaKc
-      X-Dd-Version:
-      - "35.4207470"
-      X-Frame-Options:
-      - SAMEORIGIN
-      X-Ratelimit-Limit:
-      - "1000"
-      X-Ratelimit-Period:
-      - "60"
-      X-Ratelimit-Remaining:
-      - "990"
-      X-Ratelimit-Reset:
-      - "38"
-    status: 200 OK
-    code: 200
-    duration: ""
-- request:
-    body: ""
-    form: {}
-    headers:
-      Accept:
-      - application/json
-      Dd-Operation-Id:
-      - GetTest
-      User-Agent:
-      - terraform-provider-datadog/dev (terraform 1.16.0; terraform-cli 0.12.7-sdk) datadog-api-client-go/1.0.0-beta.19+dev (go go1.15.3; os darwin; arch amd64)
-    url: https://api.datadoghq.com/api/v1/synthetics/tests/5jh-d7u-bkk
-    method: GET
-  response:
-    body: '{"status":"paused","public_id":"5jh-d7u-bkk","tags":["foo:bar"],"locations":["aws:eu-central-1"],"message":"Notify @datadog.user","name":"tf-TestAccDatadogSyntheticsBrowserTestBrowserVariables_Basic-local-1617184100","monitor_id":33123842,"type":"browser","config":{"variables":[{"pattern":"{{numeric(3)}}","type":"text","example":"597","name":"MY_PATTERN_VAR"}],"request":{"url":"https://www.datadoghq.com","method":"GET"},"assertions":[]},"options":{"retry":{"count":2,"interval":300},"device_ids":["laptop_large"],"min_location_failed":1,"tick_every":900}}'
-=======
-    url: https://api.datadoghq.com/api/v1/synthetics/tests/browser/wb4-7cm-nyw
-    method: GET
-  response:
-    body: '{"status":"paused","public_id":"wb4-7cm-nyw","tags":["foo:bar"],"locations":["aws:eu-central-1"],"message":"Notify @datadog.user","name":"tf-TestAccDatadogSyntheticsBrowserTestBrowserVariables_Basic-local-1617183089","monitor_id":33123258,"type":"browser","steps":[{"name":"first step","allowFailure":false,"params":{"check":"contains","value":"content"},"timeout":0,"type":"assertCurrentUrl"}],"config":{"variables":[{"pattern":"{{numeric(3)}}","type":"text","example":"597","name":"MY_PATTERN_VAR"}],"request":{"url":"https://www.datadoghq.com","method":"GET"},"assertions":[],"configVariables":[]},"options":{"retry":{"count":2,"interval":300},"device_ids":["laptop_large"],"min_location_failed":1,"tick_every":900}}'
->>>>>>> 14ccad13
-    headers:
-      Cache-Control:
-      - no-cache
-      Connection:
-      - keep-alive
-      Content-Security-Policy:
-      - frame-ancestors 'self'; report-uri https://api.datadoghq.com/csp-report
-      Content-Type:
-      - application/json
-      Date:
-<<<<<<< HEAD
-      - Wed, 31 Mar 2021 09:48:23 GMT
-=======
-      - Wed, 31 Mar 2021 09:31:31 GMT
->>>>>>> 14ccad13
-      Pragma:
-      - no-cache
-      Strict-Transport-Security:
-      - max-age=15724800;
-      Vary:
-      - Accept-Encoding
-      X-Content-Type-Options:
-      - nosniff
-      X-Dd-Debug:
-<<<<<<< HEAD
-      - gYZcaADwbKcv7Hm19HJx6WsLoKuOijDWAt2viPeCfWqUgyKY+9e1xZdmMJeXV3YV
-      X-Dd-Version:
-      - "35.4207470"
-=======
-      - Um4CoU685QqAscnxhS5BD+goWu2yX1Jd4zCfGzSsEvPPIm1qURZaF8dlLl/OEY4I
-      X-Dd-Version:
-      - "35.4206674"
->>>>>>> 14ccad13
-      X-Frame-Options:
-      - SAMEORIGIN
-      X-Ratelimit-Limit:
-      - "1000"
-      X-Ratelimit-Period:
-      - "60"
-      X-Ratelimit-Remaining:
-<<<<<<< HEAD
-      - "983"
-      X-Ratelimit-Reset:
-      - "37"
-=======
-      - "980"
-      X-Ratelimit-Reset:
-      - "29"
->>>>>>> 14ccad13
-    status: 200 OK
-    code: 200
-    duration: ""
-- request:
-    body: ""
-    form: {}
-    headers:
-      Accept:
-      - application/json
-      Dd-Operation-Id:
-      - GetTest
-      User-Agent:
-      - terraform-provider-datadog/dev (terraform 1.16.0; terraform-cli 0.12.7-sdk) datadog-api-client-go/1.0.0-beta.19+dev (go go1.15.3; os darwin; arch amd64)
-<<<<<<< HEAD
-    url: https://api.datadoghq.com/api/v1/synthetics/tests/5jh-d7u-bkk
-    method: GET
-  response:
-    body: '{"status":"paused","public_id":"5jh-d7u-bkk","tags":["foo:bar"],"locations":["aws:eu-central-1"],"message":"Notify @datadog.user","name":"tf-TestAccDatadogSyntheticsBrowserTestBrowserVariables_Basic-local-1617184100","monitor_id":33123842,"type":"browser","config":{"variables":[{"pattern":"{{numeric(3)}}","type":"text","example":"597","name":"MY_PATTERN_VAR"}],"request":{"url":"https://www.datadoghq.com","method":"GET"},"assertions":[]},"options":{"retry":{"count":2,"interval":300},"device_ids":["laptop_large"],"min_location_failed":1,"tick_every":900}}'
-=======
-    url: https://api.datadoghq.com/api/v1/synthetics/tests/wb4-7cm-nyw
-    method: GET
-  response:
-    body: '{"status":"paused","public_id":"wb4-7cm-nyw","tags":["foo:bar"],"locations":["aws:eu-central-1"],"message":"Notify @datadog.user","name":"tf-TestAccDatadogSyntheticsBrowserTestBrowserVariables_Basic-local-1617183089","monitor_id":33123258,"type":"browser","config":{"variables":[{"pattern":"{{numeric(3)}}","type":"text","example":"597","name":"MY_PATTERN_VAR"}],"request":{"url":"https://www.datadoghq.com","method":"GET"},"assertions":[],"configVariables":[]},"options":{"retry":{"count":2,"interval":300},"device_ids":["laptop_large"],"min_location_failed":1,"tick_every":900}}'
->>>>>>> 14ccad13
-    headers:
-      Cache-Control:
-      - no-cache
-      Connection:
-      - keep-alive
-      Content-Security-Policy:
-      - frame-ancestors 'self'; report-uri https://api.datadoghq.com/csp-report
-      Content-Type:
-      - application/json
-      Date:
-<<<<<<< HEAD
-      - Wed, 31 Mar 2021 09:48:24 GMT
-=======
-      - Wed, 31 Mar 2021 09:31:31 GMT
->>>>>>> 14ccad13
-      Pragma:
-      - no-cache
-      Strict-Transport-Security:
-      - max-age=15724800;
-      Vary:
-      - Accept-Encoding
-      X-Content-Type-Options:
-      - nosniff
-      X-Dd-Debug:
-<<<<<<< HEAD
-      - vdJ3/nHEY1ioXQ6pQrBVvsQK1s4yyc+wufBMPSoXql71qZVuP/xMdtNo6DafhOAk
-      X-Dd-Version:
-      - "35.4207470"
-=======
-      - F5gm0Rce1/Abr9/0Fw8HAqWfiz0FdiH8er/AXnN6lOn3L6KyGgbsLCwgPlob1No8
-      X-Dd-Version:
-      - "35.4206674"
->>>>>>> 14ccad13
-      X-Frame-Options:
-      - SAMEORIGIN
-      X-Ratelimit-Limit:
-      - "1000"
-      X-Ratelimit-Period:
-      - "60"
-      X-Ratelimit-Remaining:
-<<<<<<< HEAD
-      - "976"
-      X-Ratelimit-Reset:
-      - "37"
-=======
-      - "978"
-      X-Ratelimit-Reset:
-      - "29"
->>>>>>> 14ccad13
-    status: 200 OK
-    code: 200
-    duration: ""
-- request:
-    body: ""
-    form: {}
-    headers:
-      Accept:
-      - application/json
-      Dd-Operation-Id:
-      - GetBrowserTest
-      User-Agent:
-      - terraform-provider-datadog/dev (terraform 1.16.0; terraform-cli 0.12.7-sdk) datadog-api-client-go/1.0.0-beta.19+dev (go go1.15.3; os darwin; arch amd64)
-<<<<<<< HEAD
-    url: https://api.datadoghq.com/api/v1/synthetics/tests/browser/5jh-d7u-bkk
-    method: GET
-  response:
-    body: '{"status":"paused","public_id":"5jh-d7u-bkk","tags":["foo:bar"],"locations":["aws:eu-central-1"],"message":"Notify @datadog.user","name":"tf-TestAccDatadogSyntheticsBrowserTestBrowserVariables_Basic-local-1617184100","monitor_id":33123842,"type":"browser","steps":[{"name":"first step","allowFailure":false,"params":{"check":"contains","value":"content"},"timeout":0,"type":"assertCurrentUrl"}],"config":{"variables":[{"pattern":"{{numeric(3)}}","type":"text","example":"597","name":"MY_PATTERN_VAR"}],"request":{"url":"https://www.datadoghq.com","method":"GET"},"assertions":[]},"options":{"retry":{"count":2,"interval":300},"device_ids":["laptop_large"],"min_location_failed":1,"tick_every":900}}'
-    headers:
-      Cache-Control:
-      - no-cache
-      Connection:
-      - keep-alive
-      Content-Security-Policy:
-      - frame-ancestors 'self'; report-uri https://api.datadoghq.com/csp-report
-      Content-Type:
-      - application/json
-      Date:
-      - Wed, 31 Mar 2021 09:48:24 GMT
-      Pragma:
-      - no-cache
-      Strict-Transport-Security:
-      - max-age=15724800;
-      Vary:
-      - Accept-Encoding
-      X-Content-Type-Options:
-      - nosniff
-      X-Dd-Debug:
-      - dPySkcOzIZtKyMKDAAzuysY3gNGGj6RtYogGuSb76E8mPvoqzREyRp6lPYm91hQU
-      X-Dd-Version:
-      - "35.4207470"
-      X-Frame-Options:
-      - SAMEORIGIN
-      X-Ratelimit-Limit:
-      - "1000"
-      X-Ratelimit-Period:
-      - "60"
-      X-Ratelimit-Remaining:
-      - "970"
-      X-Ratelimit-Reset:
-      - "36"
-    status: 200 OK
-    code: 200
-    duration: ""
-- request:
-    body: ""
-    form: {}
-    headers:
-      Accept:
-      - application/json
-      Dd-Operation-Id:
-      - GetTest
-      User-Agent:
-      - terraform-provider-datadog/dev (terraform 1.16.0; terraform-cli 0.12.7-sdk) datadog-api-client-go/1.0.0-beta.19+dev (go go1.15.3; os darwin; arch amd64)
-    url: https://api.datadoghq.com/api/v1/synthetics/tests/5jh-d7u-bkk
-    method: GET
-  response:
-    body: '{"status":"paused","public_id":"5jh-d7u-bkk","tags":["foo:bar"],"locations":["aws:eu-central-1"],"message":"Notify @datadog.user","name":"tf-TestAccDatadogSyntheticsBrowserTestBrowserVariables_Basic-local-1617184100","monitor_id":33123842,"type":"browser","config":{"variables":[{"pattern":"{{numeric(3)}}","type":"text","example":"597","name":"MY_PATTERN_VAR"}],"request":{"url":"https://www.datadoghq.com","method":"GET"},"assertions":[]},"options":{"retry":{"count":2,"interval":300},"device_ids":["laptop_large"],"min_location_failed":1,"tick_every":900}}'
-=======
-    url: https://api.datadoghq.com/api/v1/synthetics/tests/browser/wb4-7cm-nyw
-    method: GET
-  response:
-    body: '{"status":"paused","public_id":"wb4-7cm-nyw","tags":["foo:bar"],"locations":["aws:eu-central-1"],"message":"Notify @datadog.user","name":"tf-TestAccDatadogSyntheticsBrowserTestBrowserVariables_Basic-local-1617183089","monitor_id":33123258,"type":"browser","steps":[{"name":"first step","allowFailure":false,"params":{"check":"contains","value":"content"},"timeout":0,"type":"assertCurrentUrl"}],"config":{"variables":[{"pattern":"{{numeric(3)}}","type":"text","example":"597","name":"MY_PATTERN_VAR"}],"request":{"url":"https://www.datadoghq.com","method":"GET"},"assertions":[],"configVariables":[]},"options":{"retry":{"count":2,"interval":300},"device_ids":["laptop_large"],"min_location_failed":1,"tick_every":900}}'
->>>>>>> 14ccad13
-    headers:
-      Cache-Control:
-      - no-cache
-      Connection:
-      - keep-alive
-      Content-Security-Policy:
-      - frame-ancestors 'self'; report-uri https://api.datadoghq.com/csp-report
-      Content-Type:
-      - application/json
-      Date:
-<<<<<<< HEAD
-      - Wed, 31 Mar 2021 09:48:24 GMT
-=======
-      - Wed, 31 Mar 2021 09:31:31 GMT
->>>>>>> 14ccad13
-      Pragma:
-      - no-cache
-      Strict-Transport-Security:
-      - max-age=15724800;
-      Vary:
-      - Accept-Encoding
-      X-Content-Type-Options:
-      - nosniff
-      X-Dd-Debug:
-<<<<<<< HEAD
-      - twvpGlmuom5y6A0pjGtXzTf554cmwJgTcCZ71fK4H/RDi+v5ehBK0zQiRcTJQG5C
-      X-Dd-Version:
-      - "35.4207470"
-=======
-      - vdJ3/nHEY1ioXQ6pQrBVvsQK1s4yyc+wufBMPSoXql71qZVuP/xMdtNo6DafhOAk
-      X-Dd-Version:
-      - "35.4206674"
->>>>>>> 14ccad13
-      X-Frame-Options:
-      - SAMEORIGIN
-      X-Ratelimit-Limit:
-      - "1000"
-      X-Ratelimit-Period:
-      - "60"
-      X-Ratelimit-Remaining:
-<<<<<<< HEAD
-      - "966"
-      X-Ratelimit-Reset:
-      - "36"
-=======
-      - "974"
-      X-Ratelimit-Reset:
-      - "29"
->>>>>>> 14ccad13
-    status: 200 OK
-    code: 200
-    duration: ""
-- request:
-    body: ""
-    form: {}
-    headers:
-      Accept:
-      - application/json
-      Dd-Operation-Id:
-      - GetBrowserTest
-      User-Agent:
-<<<<<<< HEAD
-      - terraform-provider-datadog/dev (terraform 1.16.0; terraform-cli 0.12.7-sdk) datadog-api-client-go/1.0.0-beta.19+dev (go go1.15.3; os darwin; arch amd64)
-    url: https://api.datadoghq.com/api/v1/synthetics/tests/browser/5jh-d7u-bkk
-    method: GET
-  response:
-    body: '{"status":"paused","public_id":"5jh-d7u-bkk","tags":["foo:bar"],"locations":["aws:eu-central-1"],"message":"Notify @datadog.user","name":"tf-TestAccDatadogSyntheticsBrowserTestBrowserVariables_Basic-local-1617184100","monitor_id":33123842,"type":"browser","steps":[{"name":"first step","allowFailure":false,"params":{"check":"contains","value":"content"},"timeout":0,"type":"assertCurrentUrl"}],"config":{"variables":[{"pattern":"{{numeric(3)}}","type":"text","example":"597","name":"MY_PATTERN_VAR"}],"request":{"url":"https://www.datadoghq.com","method":"GET"},"assertions":[]},"options":{"retry":{"count":2,"interval":300},"device_ids":["laptop_large"],"min_location_failed":1,"tick_every":900}}'
-=======
-      - terraform-provider-datadog/dev (terraform 1.16.0; terraform-cli ) datadog-api-client-go/1.0.0-beta.19+dev (go go1.15.3; os darwin; arch amd64)
-    url: https://api.datadoghq.com/api/v1/synthetics/tests/browser/wb4-7cm-nyw
-    method: GET
-  response:
-    body: '{"status":"paused","public_id":"wb4-7cm-nyw","tags":["foo:bar"],"locations":["aws:eu-central-1"],"message":"Notify @datadog.user","name":"tf-TestAccDatadogSyntheticsBrowserTestBrowserVariables_Basic-local-1617183089","monitor_id":33123258,"type":"browser","steps":[{"name":"first step","allowFailure":false,"params":{"check":"contains","value":"content"},"timeout":0,"type":"assertCurrentUrl"}],"config":{"variables":[{"pattern":"{{numeric(3)}}","type":"text","example":"597","name":"MY_PATTERN_VAR"}],"request":{"url":"https://www.datadoghq.com","method":"GET"},"assertions":[],"configVariables":[]},"options":{"retry":{"count":2,"interval":300},"device_ids":["laptop_large"],"min_location_failed":1,"tick_every":900}}'
->>>>>>> 14ccad13
-    headers:
-      Cache-Control:
-      - no-cache
-      Connection:
-      - keep-alive
-      Content-Security-Policy:
-      - frame-ancestors 'self'; report-uri https://api.datadoghq.com/csp-report
-      Content-Type:
-      - application/json
-      Date:
-<<<<<<< HEAD
-      - Wed, 31 Mar 2021 09:48:24 GMT
-=======
-      - Wed, 31 Mar 2021 09:31:32 GMT
->>>>>>> 14ccad13
-      Pragma:
-      - no-cache
-      Strict-Transport-Security:
-      - max-age=15724800;
-      Vary:
-      - Accept-Encoding
-      X-Content-Type-Options:
-      - nosniff
-      X-Dd-Debug:
-<<<<<<< HEAD
-      - l4HFlaRP3QwYSqoGKhzbYfv7zgkK63HIRR7YkyVYZspq0lGjjTBwoK8V/alf+XYt
-      X-Dd-Version:
-      - "35.4207470"
-=======
-      - S1wfaMZOKGT/IoMw6fqAwAwGWo2vQ44sjF3YzuETnQfxZO2T5eJbs0aX3UKb9Dwu
-      X-Dd-Version:
-      - "35.4206674"
->>>>>>> 14ccad13
-      X-Frame-Options:
-      - SAMEORIGIN
-      X-Ratelimit-Limit:
-      - "1000"
-      X-Ratelimit-Period:
-      - "60"
-      X-Ratelimit-Remaining:
-<<<<<<< HEAD
-      - "962"
-      X-Ratelimit-Reset:
-      - "36"
-=======
-      - "971"
-      X-Ratelimit-Reset:
-      - "28"
->>>>>>> 14ccad13
+    url: https://api.datadoghq.com/api/v1/synthetics/tests/browser/dnh-kna-x7e
+    method: GET
+  response:
+    body: '{"status":"paused","public_id":"dnh-kna-x7e","tags":["foo:bar"],"locations":["aws:eu-central-1"],"message":"Notify @datadog.user","name":"tf-TestAccDatadogSyntheticsBrowserTestBrowserVariables_Basic-local-1617196344","monitor_id":33131339,"type":"browser","steps":[{"name":"first step","allowFailure":false,"params":{"check":"contains","value":"content"},"timeout":0,"type":"assertCurrentUrl"}],"config":{"variables":[{"pattern":"{{numeric(3)}}","type":"text","example":"597","name":"MY_PATTERN_VAR"}],"request":{"url":"https://www.datadoghq.com","method":"GET"},"assertions":[]},"options":{"retry":{"count":2,"interval":300},"device_ids":["laptop_large"],"min_location_failed":1,"tick_every":900}}'
+    headers:
+      Cache-Control:
+      - no-cache
+      Connection:
+      - keep-alive
+      Content-Security-Policy:
+      - frame-ancestors 'self'; report-uri https://api.datadoghq.com/csp-report
+      Content-Type:
+      - application/json
+      Date:
+      - Wed, 31 Mar 2021 13:12:26 GMT
+      Pragma:
+      - no-cache
+      Strict-Transport-Security:
+      - max-age=15724800;
+      Vary:
+      - Accept-Encoding
+      X-Content-Type-Options:
+      - nosniff
+      X-Dd-Debug:
+      - /L+SFFO+m1pPY+hRCpk5325fvfrNl0KmiquUNJolBN/5hu3HIwflqjZSbJ6NxDFG
+      X-Dd-Version:
+      - "35.4208607"
+      X-Frame-Options:
+      - SAMEORIGIN
+      X-Ratelimit-Limit:
+      - "1000"
+      X-Ratelimit-Period:
+      - "60"
+      X-Ratelimit-Remaining:
+      - "953"
+      X-Ratelimit-Reset:
+      - "34"
     status: 200 OK
     code: 200
     duration: ""
 - request:
     body: |
-<<<<<<< HEAD
-      {"public_ids":["5jh-d7u-bkk"]}
-=======
-      {"public_ids":["wb4-7cm-nyw"]}
->>>>>>> 14ccad13
+      {"public_ids":["dnh-kna-x7e"]}
     form: {}
     headers:
       Accept:
@@ -542,44 +420,30 @@
     url: https://api.datadoghq.com/api/v1/synthetics/tests/delete
     method: POST
   response:
-<<<<<<< HEAD
-    body: '{"deleted_tests":[{"deleted_at":"2021-03-31T09:48:25.061291+00:00","public_id":"5jh-d7u-bkk"}]}'
-=======
-    body: '{"deleted_tests":[{"deleted_at":"2021-03-31T09:31:32.686078+00:00","public_id":"wb4-7cm-nyw"}]}'
->>>>>>> 14ccad13
-    headers:
-      Cache-Control:
-      - no-cache
-      Connection:
-      - keep-alive
-      Content-Security-Policy:
-      - frame-ancestors 'self'; report-uri https://api.datadoghq.com/csp-report
-      Content-Type:
-      - application/json
-      Date:
-<<<<<<< HEAD
-      - Wed, 31 Mar 2021 09:48:25 GMT
-=======
-      - Wed, 31 Mar 2021 09:31:32 GMT
->>>>>>> 14ccad13
-      Pragma:
-      - no-cache
-      Strict-Transport-Security:
-      - max-age=15724800;
-      Vary:
-      - Accept-Encoding
-      X-Content-Type-Options:
-      - nosniff
-      X-Dd-Debug:
-<<<<<<< HEAD
-      - gYZcaADwbKcv7Hm19HJx6WsLoKuOijDWAt2viPeCfWqUgyKY+9e1xZdmMJeXV3YV
-      X-Dd-Version:
-      - "35.4207470"
-=======
+    body: '{"deleted_tests":[{"deleted_at":"2021-03-31T13:12:27.348947+00:00","public_id":"dnh-kna-x7e"}]}'
+    headers:
+      Cache-Control:
+      - no-cache
+      Connection:
+      - keep-alive
+      Content-Security-Policy:
+      - frame-ancestors 'self'; report-uri https://api.datadoghq.com/csp-report
+      Content-Type:
+      - application/json
+      Date:
+      - Wed, 31 Mar 2021 13:12:27 GMT
+      Pragma:
+      - no-cache
+      Strict-Transport-Security:
+      - max-age=15724800;
+      Vary:
+      - Accept-Encoding
+      X-Content-Type-Options:
+      - nosniff
+      X-Dd-Debug:
       - 2328yjLSqI4XmR1pVqrPRR/SFcQsbafjEpPmZx7/3PfxUK1nJQQsX+wrMelyVyj+
       X-Dd-Version:
-      - "35.4206674"
->>>>>>> 14ccad13
+      - "35.4208607"
       X-Frame-Options:
       - SAMEORIGIN
       X-Ratelimit-Limit:
@@ -587,15 +451,9 @@
       X-Ratelimit-Period:
       - "60"
       X-Ratelimit-Remaining:
-<<<<<<< HEAD
-      - "119"
-      X-Ratelimit-Reset:
-      - "36"
-=======
-      - "117"
-      X-Ratelimit-Reset:
-      - "28"
->>>>>>> 14ccad13
+      - "115"
+      X-Ratelimit-Reset:
+      - "34"
     status: 200 OK
     code: 200
     duration: ""
@@ -609,11 +467,7 @@
       - GetTest
       User-Agent:
       - terraform-provider-datadog/dev (terraform 1.16.0; terraform-cli 0.12.7-sdk) datadog-api-client-go/1.0.0-beta.19+dev (go go1.15.3; os darwin; arch amd64)
-<<<<<<< HEAD
-    url: https://api.datadoghq.com/api/v1/synthetics/tests/5jh-d7u-bkk
-=======
-    url: https://api.datadoghq.com/api/v1/synthetics/tests/wb4-7cm-nyw
->>>>>>> 14ccad13
+    url: https://api.datadoghq.com/api/v1/synthetics/tests/dnh-kna-x7e
     method: GET
   response:
     body: '{"errors": ["Synthetics test not found"]}'
@@ -627,41 +481,27 @@
       Content-Type:
       - application/json
       Date:
-<<<<<<< HEAD
-      - Wed, 31 Mar 2021 09:48:25 GMT
-=======
-      - Wed, 31 Mar 2021 09:31:33 GMT
->>>>>>> 14ccad13
-      Pragma:
-      - no-cache
-      Strict-Transport-Security:
-      - max-age=15724800;
-      Vary:
-      - Accept-Encoding
-      X-Content-Type-Options:
-      - nosniff
-      X-Dd-Version:
-<<<<<<< HEAD
-      - "35.4207470"
-=======
-      - "35.4206674"
->>>>>>> 14ccad13
-      X-Frame-Options:
-      - SAMEORIGIN
-      X-Ratelimit-Limit:
-      - "1000"
-      X-Ratelimit-Period:
-      - "60"
-      X-Ratelimit-Remaining:
-<<<<<<< HEAD
-      - "946"
-      X-Ratelimit-Reset:
-      - "35"
-=======
-      - "960"
-      X-Ratelimit-Reset:
-      - "28"
->>>>>>> 14ccad13
+      - Wed, 31 Mar 2021 13:12:27 GMT
+      Pragma:
+      - no-cache
+      Strict-Transport-Security:
+      - max-age=15724800;
+      Vary:
+      - Accept-Encoding
+      X-Content-Type-Options:
+      - nosniff
+      X-Dd-Version:
+      - "35.4208607"
+      X-Frame-Options:
+      - SAMEORIGIN
+      X-Ratelimit-Limit:
+      - "1000"
+      X-Ratelimit-Period:
+      - "60"
+      X-Ratelimit-Remaining:
+      - "952"
+      X-Ratelimit-Reset:
+      - "33"
     status: 404 Not Found
     code: 404
     duration: ""
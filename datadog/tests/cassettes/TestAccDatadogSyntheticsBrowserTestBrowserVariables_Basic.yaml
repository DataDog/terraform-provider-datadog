---
version: 1
interactions:
- request:
    body: |
<<<<<<< HEAD
      {"config":{"assertions":[],"configVariables":[],"request":{"method":"GET","url":"https://www.datadoghq.com"},"variables":[{"example":"","name":"MY_PATTERN_VAR","pattern":"{{numeric(3)}}","type":"text"}]},"locations":["aws:eu-central-1"],"message":"Notify @datadog.user","name":"tf-TestAccDatadogSyntheticsBrowserTestBrowserVariables_Basic-local-1615824412","options":{"device_ids":["laptop_large"],"min_location_failed":1,"retry":{"count":2,"interval":300},"tick_every":900},"status":"paused","steps":[{"allowFailure":false,"name":"first step","params":{"check":"contains","value":"content"},"timeout":0,"type":"assertCurrentUrl"}],"tags":["foo:bar"],"type":"browser"}
=======
      {"config":{"assertions":[],"configVariables":[],"request":{"method":"GET","url":"https://www.datadoghq.com"},"variables":[{"example":"597","name":"MY_PATTERN_VAR","pattern":"{{numeric(3)}}","type":"text"}]},"locations":["aws:eu-central-1"],"message":"Notify @datadog.user","name":"tf-TestAccDatadogSyntheticsBrowserTestBrowserVariables_Basic-local-1617183089","options":{"device_ids":["laptop_large"],"min_location_failed":1,"retry":{"count":2,"interval":300},"tick_every":900},"status":"paused","steps":[{"allowFailure":false,"name":"first step","params":{"check":"contains","value":"content"},"timeout":0,"type":"assertCurrentUrl"}],"tags":["foo:bar"],"type":"browser"}
>>>>>>> 14ccad13
    form: {}
    headers:
      Accept:
      - application/json
      Content-Type:
      - application/json
      Dd-Operation-Id:
      - CreateTest
      User-Agent:
<<<<<<< HEAD
      - terraform-provider-datadog/dev (terraform 1.16.0; terraform-cli 0.12.7-sdk) datadog-api-client-go/1.0.0-beta.16 (go go1.15.3; os darwin; arch amd64)
    url: https://app.datadoghq.com/api/v1/synthetics/tests
    method: POST
  response:
    body: '{"status":"paused","public_id":"rbf-86e-fur","tags":["foo:bar"],"org_id":321813,"locations":["aws:eu-central-1"],"message":"Notify @datadog.user","deleted_at":null,"name":"tf-TestAccDatadogSyntheticsBrowserTestBrowserVariables_Basic-local-1615824412","monitor_id":32164396,"type":"browser","created_at":"2021-03-15T16:06:52.880344+00:00","modified_at":"2021-03-15T16:06:52.880344+00:00","steps":[{"name":"first step","allowFailure":false,"params":{"check":"contains","value":"content"},"timeout":0,"type":"assertCurrentUrl"}],"config":{"variables":[{"pattern":"{{numeric(3)}}","type":"text","example":"","name":"MY_PATTERN_VAR"}],"request":{"url":"https://www.datadoghq.com","method":"GET"},"assertions":[],"configVariables":[]},"options":{"retry":{"count":2,"interval":300},"device_ids":["laptop_large"],"min_location_failed":1,"tick_every":900}}'
=======
      - terraform-provider-datadog/dev (terraform 1.16.0; terraform-cli 0.12.7-sdk) datadog-api-client-go/1.0.0-beta.19+dev (go go1.15.3; os darwin; arch amd64)
    url: https://api.datadoghq.com/api/v1/synthetics/tests
    method: POST
  response:
    body: '{"status":"paused","public_id":"wb4-7cm-nyw","tags":["foo:bar"],"org_id":321813,"locations":["aws:eu-central-1"],"message":"Notify @datadog.user","deleted_at":null,"name":"tf-TestAccDatadogSyntheticsBrowserTestBrowserVariables_Basic-local-1617183089","monitor_id":33123258,"type":"browser","created_at":"2021-03-31T09:31:30.302803+00:00","modified_at":"2021-03-31T09:31:30.302803+00:00","steps":[{"name":"first step","allowFailure":false,"params":{"check":"contains","value":"content"},"timeout":0,"type":"assertCurrentUrl"}],"config":{"variables":[{"pattern":"{{numeric(3)}}","type":"text","example":"597","name":"MY_PATTERN_VAR"}],"request":{"url":"https://www.datadoghq.com","method":"GET"},"assertions":[],"configVariables":[]},"options":{"retry":{"count":2,"interval":300},"device_ids":["laptop_large"],"min_location_failed":1,"tick_every":900}}'
>>>>>>> 14ccad13
    headers:
      Cache-Control:
      - no-cache
      Content-Security-Policy:
      - frame-ancestors 'self'; report-uri https://api.datadoghq.com/csp-report
      Content-Type:
      - application/json
      Date:
<<<<<<< HEAD
      - Mon, 15 Mar 2021 16:06:53 GMT
=======
      - Wed, 31 Mar 2021 09:31:31 GMT
>>>>>>> 14ccad13
      Pragma:
      - no-cache
      Strict-Transport-Security:
      - max-age=15724800;
      Vary:
      - Accept-Encoding
      X-Content-Type-Options:
      - nosniff
      X-Dd-Debug:
<<<<<<< HEAD
      - PhosSd3Ch1B6B0DXI71steKUi7XhPDttnPiIP1NdXTw0VJNWpoUnYyBmODS5ne3q
      X-Dd-Version:
      - "35.4098326"
=======
      - JpIJLwIH2nFlZOC+u71rq7aAOL43MLZN3MUsL+gpYHdZz5QLUOG8Jysf8kVK6tPU
      X-Dd-Version:
      - "35.4206674"
>>>>>>> 14ccad13
      X-Frame-Options:
      - SAMEORIGIN
      X-Ratelimit-Limit:
      - "120"
      X-Ratelimit-Period:
      - "60"
      X-Ratelimit-Remaining:
<<<<<<< HEAD
      - "119"
      X-Ratelimit-Reset:
      - "8"
=======
      - "113"
      X-Ratelimit-Reset:
      - "30"
>>>>>>> 14ccad13
    status: 200 OK
    code: 200
    duration: ""
- request:
    body: ""
    form: {}
    headers:
      Accept:
      - application/json
      Dd-Operation-Id:
      - GetBrowserTest
      User-Agent:
<<<<<<< HEAD
      - terraform-provider-datadog/dev (terraform 1.16.0; terraform-cli 0.12.7-sdk) datadog-api-client-go/1.0.0-beta.16 (go go1.15.3; os darwin; arch amd64)
    url: https://app.datadoghq.com/api/v1/synthetics/tests/browser/rbf-86e-fur
    method: GET
  response:
    body: '{"status":"paused","public_id":"rbf-86e-fur","tags":["foo:bar"],"locations":["aws:eu-central-1"],"message":"Notify @datadog.user","name":"tf-TestAccDatadogSyntheticsBrowserTestBrowserVariables_Basic-local-1615824412","monitor_id":32164396,"type":"browser","steps":[{"name":"first step","allowFailure":false,"params":{"check":"contains","value":"content"},"timeout":0,"type":"assertCurrentUrl"}],"config":{"variables":[{"pattern":"{{numeric(3)}}","type":"text","example":"","name":"MY_PATTERN_VAR"}],"request":{"url":"https://www.datadoghq.com","method":"GET"},"assertions":[],"configVariables":[]},"options":{"retry":{"count":2,"interval":300},"device_ids":["laptop_large"],"min_location_failed":1,"tick_every":900}}'
=======
      - terraform-provider-datadog/dev (terraform 1.16.0; terraform-cli 0.12.7-sdk) datadog-api-client-go/1.0.0-beta.19+dev (go go1.15.3; os darwin; arch amd64)
    url: https://api.datadoghq.com/api/v1/synthetics/tests/browser/wb4-7cm-nyw
    method: GET
  response:
    body: '{"status":"paused","public_id":"wb4-7cm-nyw","tags":["foo:bar"],"locations":["aws:eu-central-1"],"message":"Notify @datadog.user","name":"tf-TestAccDatadogSyntheticsBrowserTestBrowserVariables_Basic-local-1617183089","monitor_id":33123258,"type":"browser","steps":[{"name":"first step","allowFailure":false,"params":{"check":"contains","value":"content"},"timeout":0,"type":"assertCurrentUrl"}],"config":{"variables":[{"pattern":"{{numeric(3)}}","type":"text","example":"597","name":"MY_PATTERN_VAR"}],"request":{"url":"https://www.datadoghq.com","method":"GET"},"assertions":[],"configVariables":[]},"options":{"retry":{"count":2,"interval":300},"device_ids":["laptop_large"],"min_location_failed":1,"tick_every":900}}'
>>>>>>> 14ccad13
    headers:
      Cache-Control:
      - no-cache
      Content-Security-Policy:
      - frame-ancestors 'self'; report-uri https://api.datadoghq.com/csp-report
      Content-Type:
      - application/json
      Date:
<<<<<<< HEAD
      - Mon, 15 Mar 2021 16:06:53 GMT
=======
      - Wed, 31 Mar 2021 09:31:31 GMT
>>>>>>> 14ccad13
      Pragma:
      - no-cache
      Strict-Transport-Security:
      - max-age=15724800;
      Vary:
      - Accept-Encoding
      X-Content-Type-Options:
      - nosniff
      X-Dd-Debug:
<<<<<<< HEAD
      - LcgNasIYBRkNppmD6mCKE9J6iv0eEjosuuHR5V5zw2fWbR54i39C8dhdK8zDq/40
      X-Dd-Version:
      - "35.4098326"
=======
      - Um4CoU685QqAscnxhS5BD+goWu2yX1Jd4zCfGzSsEvPPIm1qURZaF8dlLl/OEY4I
      X-Dd-Version:
      - "35.4206674"
>>>>>>> 14ccad13
      X-Frame-Options:
      - SAMEORIGIN
      X-Ratelimit-Limit:
      - "1000"
      X-Ratelimit-Period:
      - "60"
      X-Ratelimit-Remaining:
<<<<<<< HEAD
      - "999"
      X-Ratelimit-Reset:
      - "7"
=======
      - "980"
      X-Ratelimit-Reset:
      - "29"
>>>>>>> 14ccad13
    status: 200 OK
    code: 200
    duration: ""
- request:
    body: ""
    form: {}
    headers:
      Accept:
      - application/json
      Dd-Operation-Id:
      - GetTest
      User-Agent:
<<<<<<< HEAD
      - terraform-provider-datadog/dev (terraform 1.16.0; terraform-cli 0.12.7-sdk) datadog-api-client-go/1.0.0-beta.16 (go go1.15.3; os darwin; arch amd64)
    url: https://app.datadoghq.com/api/v1/synthetics/tests/rbf-86e-fur
    method: GET
  response:
    body: '{"status":"paused","public_id":"rbf-86e-fur","tags":["foo:bar"],"locations":["aws:eu-central-1"],"message":"Notify @datadog.user","name":"tf-TestAccDatadogSyntheticsBrowserTestBrowserVariables_Basic-local-1615824412","monitor_id":32164396,"type":"browser","config":{"variables":[{"pattern":"{{numeric(3)}}","type":"text","example":"","name":"MY_PATTERN_VAR"}],"request":{"url":"https://www.datadoghq.com","method":"GET"},"assertions":[],"configVariables":[]},"options":{"retry":{"count":2,"interval":300},"device_ids":["laptop_large"],"min_location_failed":1,"tick_every":900}}'
=======
      - terraform-provider-datadog/dev (terraform 1.16.0; terraform-cli 0.12.7-sdk) datadog-api-client-go/1.0.0-beta.19+dev (go go1.15.3; os darwin; arch amd64)
    url: https://api.datadoghq.com/api/v1/synthetics/tests/wb4-7cm-nyw
    method: GET
  response:
    body: '{"status":"paused","public_id":"wb4-7cm-nyw","tags":["foo:bar"],"locations":["aws:eu-central-1"],"message":"Notify @datadog.user","name":"tf-TestAccDatadogSyntheticsBrowserTestBrowserVariables_Basic-local-1617183089","monitor_id":33123258,"type":"browser","config":{"variables":[{"pattern":"{{numeric(3)}}","type":"text","example":"597","name":"MY_PATTERN_VAR"}],"request":{"url":"https://www.datadoghq.com","method":"GET"},"assertions":[],"configVariables":[]},"options":{"retry":{"count":2,"interval":300},"device_ids":["laptop_large"],"min_location_failed":1,"tick_every":900}}'
>>>>>>> 14ccad13
    headers:
      Cache-Control:
      - no-cache
      Content-Security-Policy:
      - frame-ancestors 'self'; report-uri https://api.datadoghq.com/csp-report
      Content-Type:
      - application/json
      Date:
<<<<<<< HEAD
      - Mon, 15 Mar 2021 16:06:53 GMT
=======
      - Wed, 31 Mar 2021 09:31:31 GMT
>>>>>>> 14ccad13
      Pragma:
      - no-cache
      Strict-Transport-Security:
      - max-age=15724800;
      Vary:
      - Accept-Encoding
      X-Content-Type-Options:
      - nosniff
      X-Dd-Debug:
<<<<<<< HEAD
      - dCmL/3rURV6BPeaqeP3Rxigq41m5CAb17XjrRE42uZ01zpr07HVhbL5/3TWMkvgu
      X-Dd-Version:
      - "35.4098326"
=======
      - F5gm0Rce1/Abr9/0Fw8HAqWfiz0FdiH8er/AXnN6lOn3L6KyGgbsLCwgPlob1No8
      X-Dd-Version:
      - "35.4206674"
>>>>>>> 14ccad13
      X-Frame-Options:
      - SAMEORIGIN
      X-Ratelimit-Limit:
      - "1000"
      X-Ratelimit-Period:
      - "60"
      X-Ratelimit-Remaining:
<<<<<<< HEAD
      - "998"
      X-Ratelimit-Reset:
      - "7"
=======
      - "978"
      X-Ratelimit-Reset:
      - "29"
>>>>>>> 14ccad13
    status: 200 OK
    code: 200
    duration: ""
- request:
    body: ""
    form: {}
    headers:
      Accept:
      - application/json
      Dd-Operation-Id:
      - GetBrowserTest
      User-Agent:
<<<<<<< HEAD
      - terraform-provider-datadog/dev (terraform 1.16.0; terraform-cli 0.12.7-sdk) datadog-api-client-go/1.0.0-beta.16 (go go1.15.3; os darwin; arch amd64)
    url: https://app.datadoghq.com/api/v1/synthetics/tests/browser/rbf-86e-fur
    method: GET
  response:
    body: '{"status":"paused","public_id":"rbf-86e-fur","tags":["foo:bar"],"locations":["aws:eu-central-1"],"message":"Notify @datadog.user","name":"tf-TestAccDatadogSyntheticsBrowserTestBrowserVariables_Basic-local-1615824412","monitor_id":32164396,"type":"browser","steps":[{"name":"first step","allowFailure":false,"params":{"check":"contains","value":"content"},"timeout":0,"type":"assertCurrentUrl"}],"config":{"variables":[{"pattern":"{{numeric(3)}}","type":"text","example":"","name":"MY_PATTERN_VAR"}],"request":{"url":"https://www.datadoghq.com","method":"GET"},"assertions":[],"configVariables":[]},"options":{"retry":{"count":2,"interval":300},"device_ids":["laptop_large"],"min_location_failed":1,"tick_every":900}}'
=======
      - terraform-provider-datadog/dev (terraform 1.16.0; terraform-cli 0.12.7-sdk) datadog-api-client-go/1.0.0-beta.19+dev (go go1.15.3; os darwin; arch amd64)
    url: https://api.datadoghq.com/api/v1/synthetics/tests/browser/wb4-7cm-nyw
    method: GET
  response:
    body: '{"status":"paused","public_id":"wb4-7cm-nyw","tags":["foo:bar"],"locations":["aws:eu-central-1"],"message":"Notify @datadog.user","name":"tf-TestAccDatadogSyntheticsBrowserTestBrowserVariables_Basic-local-1617183089","monitor_id":33123258,"type":"browser","steps":[{"name":"first step","allowFailure":false,"params":{"check":"contains","value":"content"},"timeout":0,"type":"assertCurrentUrl"}],"config":{"variables":[{"pattern":"{{numeric(3)}}","type":"text","example":"597","name":"MY_PATTERN_VAR"}],"request":{"url":"https://www.datadoghq.com","method":"GET"},"assertions":[],"configVariables":[]},"options":{"retry":{"count":2,"interval":300},"device_ids":["laptop_large"],"min_location_failed":1,"tick_every":900}}'
>>>>>>> 14ccad13
    headers:
      Cache-Control:
      - no-cache
      Content-Security-Policy:
      - frame-ancestors 'self'; report-uri https://api.datadoghq.com/csp-report
      Content-Type:
      - application/json
      Date:
<<<<<<< HEAD
      - Mon, 15 Mar 2021 16:06:54 GMT
=======
      - Wed, 31 Mar 2021 09:31:31 GMT
>>>>>>> 14ccad13
      Pragma:
      - no-cache
      Strict-Transport-Security:
      - max-age=15724800;
      Vary:
      - Accept-Encoding
      X-Content-Type-Options:
      - nosniff
      X-Dd-Debug:
<<<<<<< HEAD
      - l4HFlaRP3QwYSqoGKhzbYfv7zgkK63HIRR7YkyVYZspq0lGjjTBwoK8V/alf+XYt
      X-Dd-Version:
      - "35.4098326"
=======
      - vdJ3/nHEY1ioXQ6pQrBVvsQK1s4yyc+wufBMPSoXql71qZVuP/xMdtNo6DafhOAk
      X-Dd-Version:
      - "35.4206674"
>>>>>>> 14ccad13
      X-Frame-Options:
      - SAMEORIGIN
      X-Ratelimit-Limit:
      - "1000"
      X-Ratelimit-Period:
      - "60"
      X-Ratelimit-Remaining:
<<<<<<< HEAD
      - "997"
      X-Ratelimit-Reset:
      - "6"
=======
      - "974"
      X-Ratelimit-Reset:
      - "29"
>>>>>>> 14ccad13
    status: 200 OK
    code: 200
    duration: ""
- request:
    body: ""
    form: {}
    headers:
      Accept:
      - application/json
      Dd-Operation-Id:
      - GetBrowserTest
      User-Agent:
<<<<<<< HEAD
      - terraform-provider-datadog/dev (terraform 1.16.0; terraform-cli 0.12.7-sdk) datadog-api-client-go/1.0.0-beta.16 (go go1.15.3; os darwin; arch amd64)
    url: https://app.datadoghq.com/api/v1/synthetics/tests/browser/rbf-86e-fur
    method: GET
  response:
    body: '{"status":"paused","public_id":"rbf-86e-fur","tags":["foo:bar"],"locations":["aws:eu-central-1"],"message":"Notify @datadog.user","name":"tf-TestAccDatadogSyntheticsBrowserTestBrowserVariables_Basic-local-1615824412","monitor_id":32164396,"type":"browser","steps":[{"name":"first step","allowFailure":false,"params":{"check":"contains","value":"content"},"timeout":0,"type":"assertCurrentUrl"}],"config":{"variables":[{"pattern":"{{numeric(3)}}","type":"text","example":"","name":"MY_PATTERN_VAR"}],"request":{"url":"https://www.datadoghq.com","method":"GET"},"assertions":[],"configVariables":[]},"options":{"retry":{"count":2,"interval":300},"device_ids":["laptop_large"],"min_location_failed":1,"tick_every":900}}'
=======
      - terraform-provider-datadog/dev (terraform 1.16.0; terraform-cli ) datadog-api-client-go/1.0.0-beta.19+dev (go go1.15.3; os darwin; arch amd64)
    url: https://api.datadoghq.com/api/v1/synthetics/tests/browser/wb4-7cm-nyw
    method: GET
  response:
    body: '{"status":"paused","public_id":"wb4-7cm-nyw","tags":["foo:bar"],"locations":["aws:eu-central-1"],"message":"Notify @datadog.user","name":"tf-TestAccDatadogSyntheticsBrowserTestBrowserVariables_Basic-local-1617183089","monitor_id":33123258,"type":"browser","steps":[{"name":"first step","allowFailure":false,"params":{"check":"contains","value":"content"},"timeout":0,"type":"assertCurrentUrl"}],"config":{"variables":[{"pattern":"{{numeric(3)}}","type":"text","example":"597","name":"MY_PATTERN_VAR"}],"request":{"url":"https://www.datadoghq.com","method":"GET"},"assertions":[],"configVariables":[]},"options":{"retry":{"count":2,"interval":300},"device_ids":["laptop_large"],"min_location_failed":1,"tick_every":900}}'
>>>>>>> 14ccad13
    headers:
      Cache-Control:
      - no-cache
      Content-Security-Policy:
      - frame-ancestors 'self'; report-uri https://api.datadoghq.com/csp-report
      Content-Type:
      - application/json
      Date:
<<<<<<< HEAD
      - Mon, 15 Mar 2021 16:06:54 GMT
=======
      - Wed, 31 Mar 2021 09:31:32 GMT
>>>>>>> 14ccad13
      Pragma:
      - no-cache
      Strict-Transport-Security:
      - max-age=15724800;
      Vary:
      - Accept-Encoding
      X-Content-Type-Options:
      - nosniff
      X-Dd-Debug:
<<<<<<< HEAD
      - twvpGlmuom5y6A0pjGtXzTf554cmwJgTcCZ71fK4H/RDi+v5ehBK0zQiRcTJQG5C
      X-Dd-Version:
      - "35.4098326"
=======
      - S1wfaMZOKGT/IoMw6fqAwAwGWo2vQ44sjF3YzuETnQfxZO2T5eJbs0aX3UKb9Dwu
      X-Dd-Version:
      - "35.4206674"
>>>>>>> 14ccad13
      X-Frame-Options:
      - SAMEORIGIN
      X-Ratelimit-Limit:
      - "1000"
      X-Ratelimit-Period:
      - "60"
      X-Ratelimit-Remaining:
<<<<<<< HEAD
      - "996"
      X-Ratelimit-Reset:
      - "6"
=======
      - "971"
      X-Ratelimit-Reset:
      - "28"
>>>>>>> 14ccad13
    status: 200 OK
    code: 200
    duration: ""
- request:
    body: |
<<<<<<< HEAD
      {"public_ids":["rbf-86e-fur"]}
=======
      {"public_ids":["wb4-7cm-nyw"]}
>>>>>>> 14ccad13
    form: {}
    headers:
      Accept:
      - application/json
      Content-Type:
      - application/json
      Dd-Operation-Id:
      - DeleteTests
      User-Agent:
<<<<<<< HEAD
      - terraform-provider-datadog/dev (terraform 1.16.0; terraform-cli 0.12.7-sdk) datadog-api-client-go/1.0.0-beta.16 (go go1.15.3; os darwin; arch amd64)
    url: https://app.datadoghq.com/api/v1/synthetics/tests/delete
    method: POST
  response:
    body: '{"deleted_tests":[{"deleted_at":"2021-03-15T16:06:54.840952+00:00","public_id":"rbf-86e-fur"}]}'
=======
      - terraform-provider-datadog/dev (terraform 1.16.0; terraform-cli 0.12.7-sdk) datadog-api-client-go/1.0.0-beta.19+dev (go go1.15.3; os darwin; arch amd64)
    url: https://api.datadoghq.com/api/v1/synthetics/tests/delete
    method: POST
  response:
    body: '{"deleted_tests":[{"deleted_at":"2021-03-31T09:31:32.686078+00:00","public_id":"wb4-7cm-nyw"}]}'
>>>>>>> 14ccad13
    headers:
      Cache-Control:
      - no-cache
      Content-Security-Policy:
      - frame-ancestors 'self'; report-uri https://api.datadoghq.com/csp-report
      Content-Type:
      - application/json
      Date:
<<<<<<< HEAD
      - Mon, 15 Mar 2021 16:06:54 GMT
=======
      - Wed, 31 Mar 2021 09:31:32 GMT
>>>>>>> 14ccad13
      Pragma:
      - no-cache
      Strict-Transport-Security:
      - max-age=15724800;
      Vary:
      - Accept-Encoding
      X-Content-Type-Options:
      - nosniff
      X-Dd-Debug:
<<<<<<< HEAD
      - B1nwy/pPNqX+q4pQT22cdp1QCexE35IF8qwSHy0Nf7IW0Y881qtn4tXN1lpmzaKc
      X-Dd-Version:
      - "35.4098326"
=======
      - 2328yjLSqI4XmR1pVqrPRR/SFcQsbafjEpPmZx7/3PfxUK1nJQQsX+wrMelyVyj+
      X-Dd-Version:
      - "35.4206674"
>>>>>>> 14ccad13
      X-Frame-Options:
      - SAMEORIGIN
      X-Ratelimit-Limit:
      - "120"
      X-Ratelimit-Period:
      - "60"
      X-Ratelimit-Remaining:
<<<<<<< HEAD
      - "119"
      X-Ratelimit-Reset:
      - "6"
=======
      - "117"
      X-Ratelimit-Reset:
      - "28"
>>>>>>> 14ccad13
    status: 200 OK
    code: 200
    duration: ""
- request:
    body: ""
    form: {}
    headers:
      Accept:
      - application/json
      Dd-Operation-Id:
      - GetTest
      User-Agent:
<<<<<<< HEAD
      - terraform-provider-datadog/dev (terraform 1.16.0; terraform-cli 0.12.7-sdk) datadog-api-client-go/1.0.0-beta.16 (go go1.15.3; os darwin; arch amd64)
    url: https://app.datadoghq.com/api/v1/synthetics/tests/rbf-86e-fur
=======
      - terraform-provider-datadog/dev (terraform 1.16.0; terraform-cli 0.12.7-sdk) datadog-api-client-go/1.0.0-beta.19+dev (go go1.15.3; os darwin; arch amd64)
    url: https://api.datadoghq.com/api/v1/synthetics/tests/wb4-7cm-nyw
>>>>>>> 14ccad13
    method: GET
  response:
    body: '{"errors": ["Synthetics test not found"]}'
    headers:
      Cache-Control:
      - no-cache
      Content-Security-Policy:
      - frame-ancestors 'self'; report-uri https://api.datadoghq.com/csp-report
      Content-Type:
      - application/json
      Date:
<<<<<<< HEAD
      - Mon, 15 Mar 2021 16:06:55 GMT
=======
      - Wed, 31 Mar 2021 09:31:33 GMT
>>>>>>> 14ccad13
      Pragma:
      - no-cache
      Strict-Transport-Security:
      - max-age=15724800;
      Vary:
      - Accept-Encoding
      X-Content-Type-Options:
      - nosniff
      X-Dd-Version:
<<<<<<< HEAD
      - "35.4098326"
=======
      - "35.4206674"
>>>>>>> 14ccad13
      X-Frame-Options:
      - SAMEORIGIN
      X-Ratelimit-Limit:
      - "1000"
      X-Ratelimit-Period:
      - "60"
      X-Ratelimit-Remaining:
<<<<<<< HEAD
      - "995"
      X-Ratelimit-Reset:
      - "5"
=======
      - "960"
      X-Ratelimit-Reset:
      - "28"
>>>>>>> 14ccad13
    status: 404 Not Found
    code: 404
    duration: ""<|MERGE_RESOLUTION|>--- conflicted
+++ resolved
@@ -3,11 +3,7 @@
 interactions:
 - request:
     body: |
-<<<<<<< HEAD
-      {"config":{"assertions":[],"configVariables":[],"request":{"method":"GET","url":"https://www.datadoghq.com"},"variables":[{"example":"","name":"MY_PATTERN_VAR","pattern":"{{numeric(3)}}","type":"text"}]},"locations":["aws:eu-central-1"],"message":"Notify @datadog.user","name":"tf-TestAccDatadogSyntheticsBrowserTestBrowserVariables_Basic-local-1615824412","options":{"device_ids":["laptop_large"],"min_location_failed":1,"retry":{"count":2,"interval":300},"tick_every":900},"status":"paused","steps":[{"allowFailure":false,"name":"first step","params":{"check":"contains","value":"content"},"timeout":0,"type":"assertCurrentUrl"}],"tags":["foo:bar"],"type":"browser"}
-=======
-      {"config":{"assertions":[],"configVariables":[],"request":{"method":"GET","url":"https://www.datadoghq.com"},"variables":[{"example":"597","name":"MY_PATTERN_VAR","pattern":"{{numeric(3)}}","type":"text"}]},"locations":["aws:eu-central-1"],"message":"Notify @datadog.user","name":"tf-TestAccDatadogSyntheticsBrowserTestBrowserVariables_Basic-local-1617183089","options":{"device_ids":["laptop_large"],"min_location_failed":1,"retry":{"count":2,"interval":300},"tick_every":900},"status":"paused","steps":[{"allowFailure":false,"name":"first step","params":{"check":"contains","value":"content"},"timeout":0,"type":"assertCurrentUrl"}],"tags":["foo:bar"],"type":"browser"}
->>>>>>> 14ccad13
+      {"config":{"assertions":[],"configVariables":[],"request":{"method":"GET","url":"https://www.datadoghq.com"},"variables":[{"example":"","name":"MY_PATTERN_VAR","pattern":"{{numeric(3)}}","type":"text"}]},"locations":["aws:eu-central-1"],"message":"Notify @datadog.user","name":"tf-TestAccDatadogSyntheticsBrowserTestBrowserVariables_Basic-local-1617194516","options":{"device_ids":["laptop_large"],"min_location_failed":1,"retry":{"count":2,"interval":300},"tick_every":900},"status":"paused","steps":[{"allowFailure":false,"name":"first step","params":{"check":"contains","value":"content"},"timeout":0,"type":"assertCurrentUrl"}],"tags":["foo:bar"],"type":"browser"}
     form: {}
     headers:
       Accept:
@@ -17,66 +13,194 @@
       Dd-Operation-Id:
       - CreateTest
       User-Agent:
-<<<<<<< HEAD
-      - terraform-provider-datadog/dev (terraform 1.16.0; terraform-cli 0.12.7-sdk) datadog-api-client-go/1.0.0-beta.16 (go go1.15.3; os darwin; arch amd64)
-    url: https://app.datadoghq.com/api/v1/synthetics/tests
-    method: POST
-  response:
-    body: '{"status":"paused","public_id":"rbf-86e-fur","tags":["foo:bar"],"org_id":321813,"locations":["aws:eu-central-1"],"message":"Notify @datadog.user","deleted_at":null,"name":"tf-TestAccDatadogSyntheticsBrowserTestBrowserVariables_Basic-local-1615824412","monitor_id":32164396,"type":"browser","created_at":"2021-03-15T16:06:52.880344+00:00","modified_at":"2021-03-15T16:06:52.880344+00:00","steps":[{"name":"first step","allowFailure":false,"params":{"check":"contains","value":"content"},"timeout":0,"type":"assertCurrentUrl"}],"config":{"variables":[{"pattern":"{{numeric(3)}}","type":"text","example":"","name":"MY_PATTERN_VAR"}],"request":{"url":"https://www.datadoghq.com","method":"GET"},"assertions":[],"configVariables":[]},"options":{"retry":{"count":2,"interval":300},"device_ids":["laptop_large"],"min_location_failed":1,"tick_every":900}}'
-=======
       - terraform-provider-datadog/dev (terraform 1.16.0; terraform-cli 0.12.7-sdk) datadog-api-client-go/1.0.0-beta.19+dev (go go1.15.3; os darwin; arch amd64)
     url: https://api.datadoghq.com/api/v1/synthetics/tests
     method: POST
   response:
-    body: '{"status":"paused","public_id":"wb4-7cm-nyw","tags":["foo:bar"],"org_id":321813,"locations":["aws:eu-central-1"],"message":"Notify @datadog.user","deleted_at":null,"name":"tf-TestAccDatadogSyntheticsBrowserTestBrowserVariables_Basic-local-1617183089","monitor_id":33123258,"type":"browser","created_at":"2021-03-31T09:31:30.302803+00:00","modified_at":"2021-03-31T09:31:30.302803+00:00","steps":[{"name":"first step","allowFailure":false,"params":{"check":"contains","value":"content"},"timeout":0,"type":"assertCurrentUrl"}],"config":{"variables":[{"pattern":"{{numeric(3)}}","type":"text","example":"597","name":"MY_PATTERN_VAR"}],"request":{"url":"https://www.datadoghq.com","method":"GET"},"assertions":[],"configVariables":[]},"options":{"retry":{"count":2,"interval":300},"device_ids":["laptop_large"],"min_location_failed":1,"tick_every":900}}'
->>>>>>> 14ccad13
-    headers:
-      Cache-Control:
-      - no-cache
-      Content-Security-Policy:
-      - frame-ancestors 'self'; report-uri https://api.datadoghq.com/csp-report
-      Content-Type:
-      - application/json
-      Date:
-<<<<<<< HEAD
-      - Mon, 15 Mar 2021 16:06:53 GMT
-=======
-      - Wed, 31 Mar 2021 09:31:31 GMT
->>>>>>> 14ccad13
-      Pragma:
-      - no-cache
-      Strict-Transport-Security:
-      - max-age=15724800;
-      Vary:
-      - Accept-Encoding
-      X-Content-Type-Options:
-      - nosniff
-      X-Dd-Debug:
-<<<<<<< HEAD
-      - PhosSd3Ch1B6B0DXI71steKUi7XhPDttnPiIP1NdXTw0VJNWpoUnYyBmODS5ne3q
-      X-Dd-Version:
-      - "35.4098326"
-=======
+    body: '{"status":"paused","public_id":"qdi-5sd-7uq","tags":["foo:bar"],"org_id":321813,"locations":["aws:eu-central-1"],"message":"Notify @datadog.user","deleted_at":null,"name":"tf-TestAccDatadogSyntheticsBrowserTestBrowserVariables_Basic-local-1617194516","monitor_id":33130200,"type":"browser","created_at":"2021-03-31T12:41:57.605812+00:00","modified_at":"2021-03-31T12:41:57.605812+00:00","steps":[{"name":"first step","allowFailure":false,"params":{"check":"contains","value":"content"},"timeout":0,"type":"assertCurrentUrl"}],"config":{"variables":[{"pattern":"{{numeric(3)}}","type":"text","example":"","name":"MY_PATTERN_VAR"}],"request":{"url":"https://www.datadoghq.com","method":"GET"},"assertions":[],"configVariables":[]},"options":{"retry":{"count":2,"interval":300},"device_ids":["laptop_large"],"min_location_failed":1,"tick_every":900}}'
+    headers:
+      Cache-Control:
+      - no-cache
+      Connection:
+      - keep-alive
+      Content-Security-Policy:
+      - frame-ancestors 'self'; report-uri https://api.datadoghq.com/csp-report
+      Content-Type:
+      - application/json
+      Date:
+      - Wed, 31 Mar 2021 12:41:57 GMT
+      Pragma:
+      - no-cache
+      Strict-Transport-Security:
+      - max-age=15724800;
+      Vary:
+      - Accept-Encoding
+      X-Content-Type-Options:
+      - nosniff
+      X-Dd-Debug:
+      - fIO2C4qGDheGHy4YbS+r3a3CXbh4cbRo7roILOimQyiHGjQdOat0cIpWCkupM1uX
+      X-Dd-Version:
+      - "35.4208318"
+      X-Frame-Options:
+      - SAMEORIGIN
+      X-Ratelimit-Limit:
+      - "120"
+      X-Ratelimit-Period:
+      - "60"
+      X-Ratelimit-Remaining:
+      - "119"
+      X-Ratelimit-Reset:
+      - "4"
+    status: 200 OK
+    code: 200
+    duration: ""
+- request:
+    body: ""
+    form: {}
+    headers:
+      Accept:
+      - application/json
+      Dd-Operation-Id:
+      - GetBrowserTest
+      User-Agent:
+      - terraform-provider-datadog/dev (terraform 1.16.0; terraform-cli 0.12.7-sdk) datadog-api-client-go/1.0.0-beta.19+dev (go go1.15.3; os darwin; arch amd64)
+    url: https://api.datadoghq.com/api/v1/synthetics/tests/browser/qdi-5sd-7uq
+    method: GET
+  response:
+    body: '{"status":"paused","public_id":"qdi-5sd-7uq","tags":["foo:bar"],"locations":["aws:eu-central-1"],"message":"Notify @datadog.user","name":"tf-TestAccDatadogSyntheticsBrowserTestBrowserVariables_Basic-local-1617194516","monitor_id":33130200,"type":"browser","steps":[{"name":"first step","allowFailure":false,"params":{"check":"contains","value":"content"},"timeout":0,"type":"assertCurrentUrl"}],"config":{"variables":[{"pattern":"{{numeric(3)}}","type":"text","example":"","name":"MY_PATTERN_VAR"}],"request":{"url":"https://www.datadoghq.com","method":"GET"},"assertions":[],"configVariables":[]},"options":{"retry":{"count":2,"interval":300},"device_ids":["laptop_large"],"min_location_failed":1,"tick_every":900}}'
+    headers:
+      Cache-Control:
+      - no-cache
+      Connection:
+      - keep-alive
+      Content-Security-Policy:
+      - frame-ancestors 'self'; report-uri https://api.datadoghq.com/csp-report
+      Content-Type:
+      - application/json
+      Date:
+      - Wed, 31 Mar 2021 12:41:57 GMT
+      Pragma:
+      - no-cache
+      Strict-Transport-Security:
+      - max-age=15724800;
+      Vary:
+      - Accept-Encoding
+      X-Content-Type-Options:
+      - nosniff
+      X-Dd-Debug:
+      - mNzaoDhdDKO7t4QSrAe5X7pHd0bJND187D+vRbwoluXouE2m1UaQQX0RGCvRpLVE
+      X-Dd-Version:
+      - "35.4208318"
+      X-Frame-Options:
+      - SAMEORIGIN
+      X-Ratelimit-Limit:
+      - "1000"
+      X-Ratelimit-Period:
+      - "60"
+      X-Ratelimit-Remaining:
+      - "999"
+      X-Ratelimit-Reset:
+      - "3"
+    status: 200 OK
+    code: 200
+    duration: ""
+- request:
+    body: ""
+    form: {}
+    headers:
+      Accept:
+      - application/json
+      Dd-Operation-Id:
+      - GetTest
+      User-Agent:
+      - terraform-provider-datadog/dev (terraform 1.16.0; terraform-cli 0.12.7-sdk) datadog-api-client-go/1.0.0-beta.19+dev (go go1.15.3; os darwin; arch amd64)
+    url: https://api.datadoghq.com/api/v1/synthetics/tests/qdi-5sd-7uq
+    method: GET
+  response:
+    body: '{"status":"paused","public_id":"qdi-5sd-7uq","tags":["foo:bar"],"locations":["aws:eu-central-1"],"message":"Notify @datadog.user","name":"tf-TestAccDatadogSyntheticsBrowserTestBrowserVariables_Basic-local-1617194516","monitor_id":33130200,"type":"browser","config":{"variables":[{"pattern":"{{numeric(3)}}","type":"text","example":"","name":"MY_PATTERN_VAR"}],"request":{"url":"https://www.datadoghq.com","method":"GET"},"assertions":[],"configVariables":[]},"options":{"retry":{"count":2,"interval":300},"device_ids":["laptop_large"],"min_location_failed":1,"tick_every":900}}'
+    headers:
+      Cache-Control:
+      - no-cache
+      Connection:
+      - keep-alive
+      Content-Security-Policy:
+      - frame-ancestors 'self'; report-uri https://api.datadoghq.com/csp-report
+      Content-Type:
+      - application/json
+      Date:
+      - Wed, 31 Mar 2021 12:41:57 GMT
+      Pragma:
+      - no-cache
+      Strict-Transport-Security:
+      - max-age=15724800;
+      Vary:
+      - Accept-Encoding
+      X-Content-Type-Options:
+      - nosniff
+      X-Dd-Debug:
+      - l8RQo2maZqJf6GFThBbKNE6dvthz6njusVtau3dPXJWL2RLFoN81H+BLPB/1xgs1
+      X-Dd-Version:
+      - "35.4208318"
+      X-Frame-Options:
+      - SAMEORIGIN
+      X-Ratelimit-Limit:
+      - "1000"
+      X-Ratelimit-Period:
+      - "60"
+      X-Ratelimit-Remaining:
+      - "998"
+      X-Ratelimit-Reset:
+      - "3"
+    status: 200 OK
+    code: 200
+    duration: ""
+- request:
+    body: ""
+    form: {}
+    headers:
+      Accept:
+      - application/json
+      Dd-Operation-Id:
+      - GetBrowserTest
+      User-Agent:
+      - terraform-provider-datadog/dev (terraform 1.16.0; terraform-cli 0.12.7-sdk) datadog-api-client-go/1.0.0-beta.19+dev (go go1.15.3; os darwin; arch amd64)
+    url: https://api.datadoghq.com/api/v1/synthetics/tests/browser/qdi-5sd-7uq
+    method: GET
+  response:
+    body: '{"status":"paused","public_id":"qdi-5sd-7uq","tags":["foo:bar"],"locations":["aws:eu-central-1"],"message":"Notify @datadog.user","name":"tf-TestAccDatadogSyntheticsBrowserTestBrowserVariables_Basic-local-1617194516","monitor_id":33130200,"type":"browser","steps":[{"name":"first step","allowFailure":false,"params":{"check":"contains","value":"content"},"timeout":0,"type":"assertCurrentUrl"}],"config":{"variables":[{"pattern":"{{numeric(3)}}","type":"text","example":"","name":"MY_PATTERN_VAR"}],"request":{"url":"https://www.datadoghq.com","method":"GET"},"assertions":[],"configVariables":[]},"options":{"retry":{"count":2,"interval":300},"device_ids":["laptop_large"],"min_location_failed":1,"tick_every":900}}'
+    headers:
+      Cache-Control:
+      - no-cache
+      Connection:
+      - keep-alive
+      Content-Security-Policy:
+      - frame-ancestors 'self'; report-uri https://api.datadoghq.com/csp-report
+      Content-Type:
+      - application/json
+      Date:
+      - Wed, 31 Mar 2021 12:41:58 GMT
+      Pragma:
+      - no-cache
+      Strict-Transport-Security:
+      - max-age=15724800;
+      Vary:
+      - Accept-Encoding
+      X-Content-Type-Options:
+      - nosniff
+      X-Dd-Debug:
       - JpIJLwIH2nFlZOC+u71rq7aAOL43MLZN3MUsL+gpYHdZz5QLUOG8Jysf8kVK6tPU
       X-Dd-Version:
-      - "35.4206674"
->>>>>>> 14ccad13
-      X-Frame-Options:
-      - SAMEORIGIN
-      X-Ratelimit-Limit:
-      - "120"
-      X-Ratelimit-Period:
-      - "60"
-      X-Ratelimit-Remaining:
-<<<<<<< HEAD
-      - "119"
-      X-Ratelimit-Reset:
-      - "8"
-=======
-      - "113"
-      X-Ratelimit-Reset:
-      - "30"
->>>>>>> 14ccad13
+      - "35.4208318"
+      X-Frame-Options:
+      - SAMEORIGIN
+      X-Ratelimit-Limit:
+      - "1000"
+      X-Ratelimit-Period:
+      - "60"
+      X-Ratelimit-Remaining:
+      - "997"
+      X-Ratelimit-Reset:
+      - "2"
     status: 200 OK
     code: 200
     duration: ""
@@ -89,292 +213,50 @@
       Dd-Operation-Id:
       - GetBrowserTest
       User-Agent:
-<<<<<<< HEAD
-      - terraform-provider-datadog/dev (terraform 1.16.0; terraform-cli 0.12.7-sdk) datadog-api-client-go/1.0.0-beta.16 (go go1.15.3; os darwin; arch amd64)
-    url: https://app.datadoghq.com/api/v1/synthetics/tests/browser/rbf-86e-fur
-    method: GET
-  response:
-    body: '{"status":"paused","public_id":"rbf-86e-fur","tags":["foo:bar"],"locations":["aws:eu-central-1"],"message":"Notify @datadog.user","name":"tf-TestAccDatadogSyntheticsBrowserTestBrowserVariables_Basic-local-1615824412","monitor_id":32164396,"type":"browser","steps":[{"name":"first step","allowFailure":false,"params":{"check":"contains","value":"content"},"timeout":0,"type":"assertCurrentUrl"}],"config":{"variables":[{"pattern":"{{numeric(3)}}","type":"text","example":"","name":"MY_PATTERN_VAR"}],"request":{"url":"https://www.datadoghq.com","method":"GET"},"assertions":[],"configVariables":[]},"options":{"retry":{"count":2,"interval":300},"device_ids":["laptop_large"],"min_location_failed":1,"tick_every":900}}'
-=======
-      - terraform-provider-datadog/dev (terraform 1.16.0; terraform-cli 0.12.7-sdk) datadog-api-client-go/1.0.0-beta.19+dev (go go1.15.3; os darwin; arch amd64)
-    url: https://api.datadoghq.com/api/v1/synthetics/tests/browser/wb4-7cm-nyw
-    method: GET
-  response:
-    body: '{"status":"paused","public_id":"wb4-7cm-nyw","tags":["foo:bar"],"locations":["aws:eu-central-1"],"message":"Notify @datadog.user","name":"tf-TestAccDatadogSyntheticsBrowserTestBrowserVariables_Basic-local-1617183089","monitor_id":33123258,"type":"browser","steps":[{"name":"first step","allowFailure":false,"params":{"check":"contains","value":"content"},"timeout":0,"type":"assertCurrentUrl"}],"config":{"variables":[{"pattern":"{{numeric(3)}}","type":"text","example":"597","name":"MY_PATTERN_VAR"}],"request":{"url":"https://www.datadoghq.com","method":"GET"},"assertions":[],"configVariables":[]},"options":{"retry":{"count":2,"interval":300},"device_ids":["laptop_large"],"min_location_failed":1,"tick_every":900}}'
->>>>>>> 14ccad13
-    headers:
-      Cache-Control:
-      - no-cache
-      Content-Security-Policy:
-      - frame-ancestors 'self'; report-uri https://api.datadoghq.com/csp-report
-      Content-Type:
-      - application/json
-      Date:
-<<<<<<< HEAD
-      - Mon, 15 Mar 2021 16:06:53 GMT
-=======
-      - Wed, 31 Mar 2021 09:31:31 GMT
->>>>>>> 14ccad13
-      Pragma:
-      - no-cache
-      Strict-Transport-Security:
-      - max-age=15724800;
-      Vary:
-      - Accept-Encoding
-      X-Content-Type-Options:
-      - nosniff
-      X-Dd-Debug:
-<<<<<<< HEAD
-      - LcgNasIYBRkNppmD6mCKE9J6iv0eEjosuuHR5V5zw2fWbR54i39C8dhdK8zDq/40
-      X-Dd-Version:
-      - "35.4098326"
-=======
-      - Um4CoU685QqAscnxhS5BD+goWu2yX1Jd4zCfGzSsEvPPIm1qURZaF8dlLl/OEY4I
-      X-Dd-Version:
-      - "35.4206674"
->>>>>>> 14ccad13
-      X-Frame-Options:
-      - SAMEORIGIN
-      X-Ratelimit-Limit:
-      - "1000"
-      X-Ratelimit-Period:
-      - "60"
-      X-Ratelimit-Remaining:
-<<<<<<< HEAD
-      - "999"
-      X-Ratelimit-Reset:
-      - "7"
-=======
-      - "980"
-      X-Ratelimit-Reset:
-      - "29"
->>>>>>> 14ccad13
-    status: 200 OK
-    code: 200
-    duration: ""
-- request:
-    body: ""
-    form: {}
-    headers:
-      Accept:
-      - application/json
-      Dd-Operation-Id:
-      - GetTest
-      User-Agent:
-<<<<<<< HEAD
-      - terraform-provider-datadog/dev (terraform 1.16.0; terraform-cli 0.12.7-sdk) datadog-api-client-go/1.0.0-beta.16 (go go1.15.3; os darwin; arch amd64)
-    url: https://app.datadoghq.com/api/v1/synthetics/tests/rbf-86e-fur
-    method: GET
-  response:
-    body: '{"status":"paused","public_id":"rbf-86e-fur","tags":["foo:bar"],"locations":["aws:eu-central-1"],"message":"Notify @datadog.user","name":"tf-TestAccDatadogSyntheticsBrowserTestBrowserVariables_Basic-local-1615824412","monitor_id":32164396,"type":"browser","config":{"variables":[{"pattern":"{{numeric(3)}}","type":"text","example":"","name":"MY_PATTERN_VAR"}],"request":{"url":"https://www.datadoghq.com","method":"GET"},"assertions":[],"configVariables":[]},"options":{"retry":{"count":2,"interval":300},"device_ids":["laptop_large"],"min_location_failed":1,"tick_every":900}}'
-=======
-      - terraform-provider-datadog/dev (terraform 1.16.0; terraform-cli 0.12.7-sdk) datadog-api-client-go/1.0.0-beta.19+dev (go go1.15.3; os darwin; arch amd64)
-    url: https://api.datadoghq.com/api/v1/synthetics/tests/wb4-7cm-nyw
-    method: GET
-  response:
-    body: '{"status":"paused","public_id":"wb4-7cm-nyw","tags":["foo:bar"],"locations":["aws:eu-central-1"],"message":"Notify @datadog.user","name":"tf-TestAccDatadogSyntheticsBrowserTestBrowserVariables_Basic-local-1617183089","monitor_id":33123258,"type":"browser","config":{"variables":[{"pattern":"{{numeric(3)}}","type":"text","example":"597","name":"MY_PATTERN_VAR"}],"request":{"url":"https://www.datadoghq.com","method":"GET"},"assertions":[],"configVariables":[]},"options":{"retry":{"count":2,"interval":300},"device_ids":["laptop_large"],"min_location_failed":1,"tick_every":900}}'
->>>>>>> 14ccad13
-    headers:
-      Cache-Control:
-      - no-cache
-      Content-Security-Policy:
-      - frame-ancestors 'self'; report-uri https://api.datadoghq.com/csp-report
-      Content-Type:
-      - application/json
-      Date:
-<<<<<<< HEAD
-      - Mon, 15 Mar 2021 16:06:53 GMT
-=======
-      - Wed, 31 Mar 2021 09:31:31 GMT
->>>>>>> 14ccad13
-      Pragma:
-      - no-cache
-      Strict-Transport-Security:
-      - max-age=15724800;
-      Vary:
-      - Accept-Encoding
-      X-Content-Type-Options:
-      - nosniff
-      X-Dd-Debug:
-<<<<<<< HEAD
-      - dCmL/3rURV6BPeaqeP3Rxigq41m5CAb17XjrRE42uZ01zpr07HVhbL5/3TWMkvgu
-      X-Dd-Version:
-      - "35.4098326"
-=======
-      - F5gm0Rce1/Abr9/0Fw8HAqWfiz0FdiH8er/AXnN6lOn3L6KyGgbsLCwgPlob1No8
-      X-Dd-Version:
-      - "35.4206674"
->>>>>>> 14ccad13
-      X-Frame-Options:
-      - SAMEORIGIN
-      X-Ratelimit-Limit:
-      - "1000"
-      X-Ratelimit-Period:
-      - "60"
-      X-Ratelimit-Remaining:
-<<<<<<< HEAD
-      - "998"
-      X-Ratelimit-Reset:
-      - "7"
-=======
-      - "978"
-      X-Ratelimit-Reset:
-      - "29"
->>>>>>> 14ccad13
-    status: 200 OK
-    code: 200
-    duration: ""
-- request:
-    body: ""
-    form: {}
-    headers:
-      Accept:
-      - application/json
-      Dd-Operation-Id:
-      - GetBrowserTest
-      User-Agent:
-<<<<<<< HEAD
-      - terraform-provider-datadog/dev (terraform 1.16.0; terraform-cli 0.12.7-sdk) datadog-api-client-go/1.0.0-beta.16 (go go1.15.3; os darwin; arch amd64)
-    url: https://app.datadoghq.com/api/v1/synthetics/tests/browser/rbf-86e-fur
-    method: GET
-  response:
-    body: '{"status":"paused","public_id":"rbf-86e-fur","tags":["foo:bar"],"locations":["aws:eu-central-1"],"message":"Notify @datadog.user","name":"tf-TestAccDatadogSyntheticsBrowserTestBrowserVariables_Basic-local-1615824412","monitor_id":32164396,"type":"browser","steps":[{"name":"first step","allowFailure":false,"params":{"check":"contains","value":"content"},"timeout":0,"type":"assertCurrentUrl"}],"config":{"variables":[{"pattern":"{{numeric(3)}}","type":"text","example":"","name":"MY_PATTERN_VAR"}],"request":{"url":"https://www.datadoghq.com","method":"GET"},"assertions":[],"configVariables":[]},"options":{"retry":{"count":2,"interval":300},"device_ids":["laptop_large"],"min_location_failed":1,"tick_every":900}}'
-=======
-      - terraform-provider-datadog/dev (terraform 1.16.0; terraform-cli 0.12.7-sdk) datadog-api-client-go/1.0.0-beta.19+dev (go go1.15.3; os darwin; arch amd64)
-    url: https://api.datadoghq.com/api/v1/synthetics/tests/browser/wb4-7cm-nyw
-    method: GET
-  response:
-    body: '{"status":"paused","public_id":"wb4-7cm-nyw","tags":["foo:bar"],"locations":["aws:eu-central-1"],"message":"Notify @datadog.user","name":"tf-TestAccDatadogSyntheticsBrowserTestBrowserVariables_Basic-local-1617183089","monitor_id":33123258,"type":"browser","steps":[{"name":"first step","allowFailure":false,"params":{"check":"contains","value":"content"},"timeout":0,"type":"assertCurrentUrl"}],"config":{"variables":[{"pattern":"{{numeric(3)}}","type":"text","example":"597","name":"MY_PATTERN_VAR"}],"request":{"url":"https://www.datadoghq.com","method":"GET"},"assertions":[],"configVariables":[]},"options":{"retry":{"count":2,"interval":300},"device_ids":["laptop_large"],"min_location_failed":1,"tick_every":900}}'
->>>>>>> 14ccad13
-    headers:
-      Cache-Control:
-      - no-cache
-      Content-Security-Policy:
-      - frame-ancestors 'self'; report-uri https://api.datadoghq.com/csp-report
-      Content-Type:
-      - application/json
-      Date:
-<<<<<<< HEAD
-      - Mon, 15 Mar 2021 16:06:54 GMT
-=======
-      - Wed, 31 Mar 2021 09:31:31 GMT
->>>>>>> 14ccad13
-      Pragma:
-      - no-cache
-      Strict-Transport-Security:
-      - max-age=15724800;
-      Vary:
-      - Accept-Encoding
-      X-Content-Type-Options:
-      - nosniff
-      X-Dd-Debug:
-<<<<<<< HEAD
-      - l4HFlaRP3QwYSqoGKhzbYfv7zgkK63HIRR7YkyVYZspq0lGjjTBwoK8V/alf+XYt
-      X-Dd-Version:
-      - "35.4098326"
-=======
-      - vdJ3/nHEY1ioXQ6pQrBVvsQK1s4yyc+wufBMPSoXql71qZVuP/xMdtNo6DafhOAk
-      X-Dd-Version:
-      - "35.4206674"
->>>>>>> 14ccad13
-      X-Frame-Options:
-      - SAMEORIGIN
-      X-Ratelimit-Limit:
-      - "1000"
-      X-Ratelimit-Period:
-      - "60"
-      X-Ratelimit-Remaining:
-<<<<<<< HEAD
-      - "997"
-      X-Ratelimit-Reset:
-      - "6"
-=======
-      - "974"
-      X-Ratelimit-Reset:
-      - "29"
->>>>>>> 14ccad13
-    status: 200 OK
-    code: 200
-    duration: ""
-- request:
-    body: ""
-    form: {}
-    headers:
-      Accept:
-      - application/json
-      Dd-Operation-Id:
-      - GetBrowserTest
-      User-Agent:
-<<<<<<< HEAD
-      - terraform-provider-datadog/dev (terraform 1.16.0; terraform-cli 0.12.7-sdk) datadog-api-client-go/1.0.0-beta.16 (go go1.15.3; os darwin; arch amd64)
-    url: https://app.datadoghq.com/api/v1/synthetics/tests/browser/rbf-86e-fur
-    method: GET
-  response:
-    body: '{"status":"paused","public_id":"rbf-86e-fur","tags":["foo:bar"],"locations":["aws:eu-central-1"],"message":"Notify @datadog.user","name":"tf-TestAccDatadogSyntheticsBrowserTestBrowserVariables_Basic-local-1615824412","monitor_id":32164396,"type":"browser","steps":[{"name":"first step","allowFailure":false,"params":{"check":"contains","value":"content"},"timeout":0,"type":"assertCurrentUrl"}],"config":{"variables":[{"pattern":"{{numeric(3)}}","type":"text","example":"","name":"MY_PATTERN_VAR"}],"request":{"url":"https://www.datadoghq.com","method":"GET"},"assertions":[],"configVariables":[]},"options":{"retry":{"count":2,"interval":300},"device_ids":["laptop_large"],"min_location_failed":1,"tick_every":900}}'
-=======
-      - terraform-provider-datadog/dev (terraform 1.16.0; terraform-cli ) datadog-api-client-go/1.0.0-beta.19+dev (go go1.15.3; os darwin; arch amd64)
-    url: https://api.datadoghq.com/api/v1/synthetics/tests/browser/wb4-7cm-nyw
-    method: GET
-  response:
-    body: '{"status":"paused","public_id":"wb4-7cm-nyw","tags":["foo:bar"],"locations":["aws:eu-central-1"],"message":"Notify @datadog.user","name":"tf-TestAccDatadogSyntheticsBrowserTestBrowserVariables_Basic-local-1617183089","monitor_id":33123258,"type":"browser","steps":[{"name":"first step","allowFailure":false,"params":{"check":"contains","value":"content"},"timeout":0,"type":"assertCurrentUrl"}],"config":{"variables":[{"pattern":"{{numeric(3)}}","type":"text","example":"597","name":"MY_PATTERN_VAR"}],"request":{"url":"https://www.datadoghq.com","method":"GET"},"assertions":[],"configVariables":[]},"options":{"retry":{"count":2,"interval":300},"device_ids":["laptop_large"],"min_location_failed":1,"tick_every":900}}'
->>>>>>> 14ccad13
-    headers:
-      Cache-Control:
-      - no-cache
-      Content-Security-Policy:
-      - frame-ancestors 'self'; report-uri https://api.datadoghq.com/csp-report
-      Content-Type:
-      - application/json
-      Date:
-<<<<<<< HEAD
-      - Mon, 15 Mar 2021 16:06:54 GMT
-=======
-      - Wed, 31 Mar 2021 09:31:32 GMT
->>>>>>> 14ccad13
-      Pragma:
-      - no-cache
-      Strict-Transport-Security:
-      - max-age=15724800;
-      Vary:
-      - Accept-Encoding
-      X-Content-Type-Options:
-      - nosniff
-      X-Dd-Debug:
-<<<<<<< HEAD
-      - twvpGlmuom5y6A0pjGtXzTf554cmwJgTcCZ71fK4H/RDi+v5ehBK0zQiRcTJQG5C
-      X-Dd-Version:
-      - "35.4098326"
-=======
-      - S1wfaMZOKGT/IoMw6fqAwAwGWo2vQ44sjF3YzuETnQfxZO2T5eJbs0aX3UKb9Dwu
-      X-Dd-Version:
-      - "35.4206674"
->>>>>>> 14ccad13
-      X-Frame-Options:
-      - SAMEORIGIN
-      X-Ratelimit-Limit:
-      - "1000"
-      X-Ratelimit-Period:
-      - "60"
-      X-Ratelimit-Remaining:
-<<<<<<< HEAD
+      - terraform-provider-datadog/dev (terraform 1.16.0; terraform-cli 0.12.7-sdk) datadog-api-client-go/1.0.0-beta.19+dev (go go1.15.3; os darwin; arch amd64)
+    url: https://api.datadoghq.com/api/v1/synthetics/tests/browser/qdi-5sd-7uq
+    method: GET
+  response:
+    body: '{"status":"paused","public_id":"qdi-5sd-7uq","tags":["foo:bar"],"locations":["aws:eu-central-1"],"message":"Notify @datadog.user","name":"tf-TestAccDatadogSyntheticsBrowserTestBrowserVariables_Basic-local-1617194516","monitor_id":33130200,"type":"browser","steps":[{"name":"first step","allowFailure":false,"params":{"check":"contains","value":"content"},"timeout":0,"type":"assertCurrentUrl"}],"config":{"variables":[{"pattern":"{{numeric(3)}}","type":"text","example":"","name":"MY_PATTERN_VAR"}],"request":{"url":"https://www.datadoghq.com","method":"GET"},"assertions":[],"configVariables":[]},"options":{"retry":{"count":2,"interval":300},"device_ids":["laptop_large"],"min_location_failed":1,"tick_every":900}}'
+    headers:
+      Cache-Control:
+      - no-cache
+      Connection:
+      - keep-alive
+      Content-Security-Policy:
+      - frame-ancestors 'self'; report-uri https://api.datadoghq.com/csp-report
+      Content-Type:
+      - application/json
+      Date:
+      - Wed, 31 Mar 2021 12:41:58 GMT
+      Pragma:
+      - no-cache
+      Strict-Transport-Security:
+      - max-age=15724800;
+      Vary:
+      - Accept-Encoding
+      X-Content-Type-Options:
+      - nosniff
+      X-Dd-Debug:
+      - 5gfwVh/5HZ+AnGd/Di93w3NEWC6KMHT9KzmHEiRJmNdOjBtAsbOcgVFyqEChw71h
+      X-Dd-Version:
+      - "35.4208318"
+      X-Frame-Options:
+      - SAMEORIGIN
+      X-Ratelimit-Limit:
+      - "1000"
+      X-Ratelimit-Period:
+      - "60"
+      X-Ratelimit-Remaining:
       - "996"
       X-Ratelimit-Reset:
-      - "6"
-=======
-      - "971"
-      X-Ratelimit-Reset:
-      - "28"
->>>>>>> 14ccad13
+      - "2"
     status: 200 OK
     code: 200
     duration: ""
 - request:
     body: |
-<<<<<<< HEAD
-      {"public_ids":["rbf-86e-fur"]}
-=======
-      {"public_ids":["wb4-7cm-nyw"]}
->>>>>>> 14ccad13
+      {"public_ids":["qdi-5sd-7uq"]}
     form: {}
     headers:
       Accept:
@@ -384,50 +266,34 @@
       Dd-Operation-Id:
       - DeleteTests
       User-Agent:
-<<<<<<< HEAD
-      - terraform-provider-datadog/dev (terraform 1.16.0; terraform-cli 0.12.7-sdk) datadog-api-client-go/1.0.0-beta.16 (go go1.15.3; os darwin; arch amd64)
-    url: https://app.datadoghq.com/api/v1/synthetics/tests/delete
-    method: POST
-  response:
-    body: '{"deleted_tests":[{"deleted_at":"2021-03-15T16:06:54.840952+00:00","public_id":"rbf-86e-fur"}]}'
-=======
       - terraform-provider-datadog/dev (terraform 1.16.0; terraform-cli 0.12.7-sdk) datadog-api-client-go/1.0.0-beta.19+dev (go go1.15.3; os darwin; arch amd64)
     url: https://api.datadoghq.com/api/v1/synthetics/tests/delete
     method: POST
   response:
-    body: '{"deleted_tests":[{"deleted_at":"2021-03-31T09:31:32.686078+00:00","public_id":"wb4-7cm-nyw"}]}'
->>>>>>> 14ccad13
-    headers:
-      Cache-Control:
-      - no-cache
-      Content-Security-Policy:
-      - frame-ancestors 'self'; report-uri https://api.datadoghq.com/csp-report
-      Content-Type:
-      - application/json
-      Date:
-<<<<<<< HEAD
-      - Mon, 15 Mar 2021 16:06:54 GMT
-=======
-      - Wed, 31 Mar 2021 09:31:32 GMT
->>>>>>> 14ccad13
-      Pragma:
-      - no-cache
-      Strict-Transport-Security:
-      - max-age=15724800;
-      Vary:
-      - Accept-Encoding
-      X-Content-Type-Options:
-      - nosniff
-      X-Dd-Debug:
-<<<<<<< HEAD
-      - B1nwy/pPNqX+q4pQT22cdp1QCexE35IF8qwSHy0Nf7IW0Y881qtn4tXN1lpmzaKc
-      X-Dd-Version:
-      - "35.4098326"
-=======
-      - 2328yjLSqI4XmR1pVqrPRR/SFcQsbafjEpPmZx7/3PfxUK1nJQQsX+wrMelyVyj+
-      X-Dd-Version:
-      - "35.4206674"
->>>>>>> 14ccad13
+    body: '{"deleted_tests":[{"deleted_at":"2021-03-31T12:41:58.836811+00:00","public_id":"qdi-5sd-7uq"}]}'
+    headers:
+      Cache-Control:
+      - no-cache
+      Connection:
+      - keep-alive
+      Content-Security-Policy:
+      - frame-ancestors 'self'; report-uri https://api.datadoghq.com/csp-report
+      Content-Type:
+      - application/json
+      Date:
+      - Wed, 31 Mar 2021 12:41:59 GMT
+      Pragma:
+      - no-cache
+      Strict-Transport-Security:
+      - max-age=15724800;
+      Vary:
+      - Accept-Encoding
+      X-Content-Type-Options:
+      - nosniff
+      X-Dd-Debug:
+      - nLnnBNvlCFDECRnZvzDb0z4sAO35G+IMidcAs8vrCKyjvsKWE8Yd9S3n6OjZ1qRN
+      X-Dd-Version:
+      - "35.4208318"
       X-Frame-Options:
       - SAMEORIGIN
       X-Ratelimit-Limit:
@@ -435,15 +301,9 @@
       X-Ratelimit-Period:
       - "60"
       X-Ratelimit-Remaining:
-<<<<<<< HEAD
       - "119"
       X-Ratelimit-Reset:
-      - "6"
-=======
-      - "117"
-      X-Ratelimit-Reset:
-      - "28"
->>>>>>> 14ccad13
+      - "2"
     status: 200 OK
     code: 200
     duration: ""
@@ -456,59 +316,42 @@
       Dd-Operation-Id:
       - GetTest
       User-Agent:
-<<<<<<< HEAD
-      - terraform-provider-datadog/dev (terraform 1.16.0; terraform-cli 0.12.7-sdk) datadog-api-client-go/1.0.0-beta.16 (go go1.15.3; os darwin; arch amd64)
-    url: https://app.datadoghq.com/api/v1/synthetics/tests/rbf-86e-fur
-=======
-      - terraform-provider-datadog/dev (terraform 1.16.0; terraform-cli 0.12.7-sdk) datadog-api-client-go/1.0.0-beta.19+dev (go go1.15.3; os darwin; arch amd64)
-    url: https://api.datadoghq.com/api/v1/synthetics/tests/wb4-7cm-nyw
->>>>>>> 14ccad13
+      - terraform-provider-datadog/dev (terraform 1.16.0; terraform-cli 0.12.7-sdk) datadog-api-client-go/1.0.0-beta.19+dev (go go1.15.3; os darwin; arch amd64)
+    url: https://api.datadoghq.com/api/v1/synthetics/tests/qdi-5sd-7uq
     method: GET
   response:
     body: '{"errors": ["Synthetics test not found"]}'
     headers:
       Cache-Control:
       - no-cache
-      Content-Security-Policy:
-      - frame-ancestors 'self'; report-uri https://api.datadoghq.com/csp-report
-      Content-Type:
-      - application/json
-      Date:
-<<<<<<< HEAD
-      - Mon, 15 Mar 2021 16:06:55 GMT
-=======
-      - Wed, 31 Mar 2021 09:31:33 GMT
->>>>>>> 14ccad13
-      Pragma:
-      - no-cache
-      Strict-Transport-Security:
-      - max-age=15724800;
-      Vary:
-      - Accept-Encoding
-      X-Content-Type-Options:
-      - nosniff
-      X-Dd-Version:
-<<<<<<< HEAD
-      - "35.4098326"
-=======
-      - "35.4206674"
->>>>>>> 14ccad13
-      X-Frame-Options:
-      - SAMEORIGIN
-      X-Ratelimit-Limit:
-      - "1000"
-      X-Ratelimit-Period:
-      - "60"
-      X-Ratelimit-Remaining:
-<<<<<<< HEAD
+      Connection:
+      - keep-alive
+      Content-Security-Policy:
+      - frame-ancestors 'self'; report-uri https://api.datadoghq.com/csp-report
+      Content-Type:
+      - application/json
+      Date:
+      - Wed, 31 Mar 2021 12:41:59 GMT
+      Pragma:
+      - no-cache
+      Strict-Transport-Security:
+      - max-age=15724800;
+      Vary:
+      - Accept-Encoding
+      X-Content-Type-Options:
+      - nosniff
+      X-Dd-Version:
+      - "35.4208318"
+      X-Frame-Options:
+      - SAMEORIGIN
+      X-Ratelimit-Limit:
+      - "1000"
+      X-Ratelimit-Period:
+      - "60"
+      X-Ratelimit-Remaining:
       - "995"
       X-Ratelimit-Reset:
-      - "5"
-=======
-      - "960"
-      X-Ratelimit-Reset:
-      - "28"
->>>>>>> 14ccad13
+      - "1"
     status: 404 Not Found
     code: 404
     duration: ""
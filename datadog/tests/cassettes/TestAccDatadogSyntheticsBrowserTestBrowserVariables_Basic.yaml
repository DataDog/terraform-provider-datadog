--- conflicted
+++ resolved
@@ -3,11 +3,7 @@
 interactions:
 - request:
     body: |
-<<<<<<< HEAD
-      {"config":{"assertions":[],"request":{"method":"GET","url":"https://www.datadoghq.com"},"variables":[{"example":"597","name":"MY_PATTERN_VAR","pattern":"{{numeric(3)}}","type":"text"}]},"locations":["aws:eu-central-1"],"message":"Notify @datadog.user","name":"tf-TestAccDatadogSyntheticsBrowserTestBrowserVariables_Basic-local-1618930395","options":{"device_ids":["laptop_large"],"min_location_failed":1,"retry":{"count":2,"interval":300},"tick_every":900},"status":"paused","steps":[{"allowFailure":false,"name":"first step","params":{"check":"contains","value":"content"},"timeout":0,"type":"assertCurrentUrl"}],"tags":["foo:bar"],"type":"browser"}
-=======
       {"config":{"assertions":[],"request":{"method":"GET","url":"https://www.datadoghq.com"},"variables":[{"example":"597","name":"MY_PATTERN_VAR","pattern":"{{numeric(3)}}","type":"text"}]},"locations":["aws:eu-central-1"],"message":"Notify @datadog.user","name":"tf-TestAccDatadogSyntheticsBrowserTestBrowserVariables_Basic-local-1617196344","options":{"device_ids":["laptop_large"],"min_location_failed":1,"retry":{"count":2,"interval":300},"tick_every":900},"status":"paused","steps":[{"allowFailure":false,"name":"first step","params":{"check":"contains","value":"content"},"timeout":0,"type":"assertCurrentUrl"}],"tags":["foo:bar"],"type":"browser"}
->>>>>>> 154a3a6f
     form: {}
     headers:
       Accept:
@@ -17,52 +13,34 @@
       Dd-Operation-Id:
       - CreateSyntheticsBrowserTest
       User-Agent:
-<<<<<<< HEAD
-      - terraform-provider-datadog/dev (terraform 2.4.4; terraform-cli 0.14.7) datadog-api-client-go/1.0.0-beta.19 (go go1.16.3; os darwin; arch amd64)
+      - terraform-provider-datadog/dev (terraform 1.16.0; terraform-cli 0.12.7-sdk) datadog-api-client-go/1.0.0-beta.19+dev (go go1.15.3; os darwin; arch amd64)
     url: https://api.datadoghq.com/api/v1/synthetics/tests/browser
     method: POST
   response:
-    body: '{"status":"paused","public_id":"e94-bp2-57q","tags":["foo:bar"],"org_id":321813,"locations":["aws:eu-central-1"],"message":"Notify @datadog.user","deleted_at":null,"name":"tf-TestAccDatadogSyntheticsBrowserTestBrowserVariables_Basic-local-1618930395","monitor_id":34157586,"type":"browser","created_at":"2021-04-20T14:53:18.135681+00:00","modified_at":"2021-04-20T14:53:18.135681+00:00","steps":[{"name":"first step","allowFailure":false,"params":{"check":"contains","value":"content"},"timeout":0,"type":"assertCurrentUrl"}],"config":{"variables":[{"pattern":"{{numeric(3)}}","type":"text","example":"597","name":"MY_PATTERN_VAR"}],"request":{"url":"https://www.datadoghq.com","method":"GET"},"assertions":[]},"options":{"retry":{"count":2,"interval":300},"device_ids":["laptop_large"],"min_location_failed":1,"tick_every":900}}'
-=======
-      - terraform-provider-datadog/dev (terraform 1.16.0; terraform-cli 0.12.7-sdk) datadog-api-client-go/1.0.0-beta.19+dev (go go1.15.3; os darwin; arch amd64)
-    url: https://api.datadoghq.com/api/v1/synthetics/tests/browser
-    method: POST
-  response:
     body: '{"status":"paused","public_id":"dnh-kna-x7e","tags":["foo:bar"],"org_id":321813,"locations":["aws:eu-central-1"],"message":"Notify @datadog.user","deleted_at":null,"name":"tf-TestAccDatadogSyntheticsBrowserTestBrowserVariables_Basic-local-1617196344","monitor_id":33131339,"type":"browser","created_at":"2021-03-31T13:12:24.902144+00:00","modified_at":"2021-03-31T13:12:24.902144+00:00","steps":[{"name":"first step","allowFailure":false,"params":{"check":"contains","value":"content"},"timeout":0,"type":"assertCurrentUrl"}],"config":{"variables":[{"pattern":"{{numeric(3)}}","type":"text","example":"597","name":"MY_PATTERN_VAR"}],"request":{"url":"https://www.datadoghq.com","method":"GET"},"assertions":[]},"options":{"retry":{"count":2,"interval":300},"device_ids":["laptop_large"],"min_location_failed":1,"tick_every":900}}'
->>>>>>> 154a3a6f
-    headers:
-      Cache-Control:
-      - no-cache
-      Connection:
-      - keep-alive
-      Content-Security-Policy:
-      - frame-ancestors 'self'; report-uri https://api.datadoghq.com/csp-report
-      Content-Type:
-      - application/json
-      Date:
-<<<<<<< HEAD
-      - Tue, 20 Apr 2021 14:53:18 GMT
-=======
+    headers:
+      Cache-Control:
+      - no-cache
+      Connection:
+      - keep-alive
+      Content-Security-Policy:
+      - frame-ancestors 'self'; report-uri https://api.datadoghq.com/csp-report
+      Content-Type:
+      - application/json
+      Date:
       - Wed, 31 Mar 2021 13:12:25 GMT
->>>>>>> 154a3a6f
-      Pragma:
-      - no-cache
-      Strict-Transport-Security:
-      - max-age=15724800;
-      Vary:
-      - Accept-Encoding
-      X-Content-Type-Options:
-      - nosniff
-      X-Dd-Debug:
-<<<<<<< HEAD
-      - bgHykj7A9bfZx0Y5ZO3swhhp5tGUSNJHqFWR868+qg087CYrDOd5hQslC+noiEtH
-      X-Dd-Version:
-      - "35.4351688"
-=======
+      Pragma:
+      - no-cache
+      Strict-Transport-Security:
+      - max-age=15724800;
+      Vary:
+      - Accept-Encoding
+      X-Content-Type-Options:
+      - nosniff
+      X-Dd-Debug:
       - mNzaoDhdDKO7t4QSrAe5X7pHd0bJND187D+vRbwoluXouE2m1UaQQX0RGCvRpLVE
       X-Dd-Version:
       - "35.4208607"
->>>>>>> 154a3a6f
       X-Frame-Options:
       - SAMEORIGIN
       X-Ratelimit-Limit:
@@ -72,11 +50,7 @@
       X-Ratelimit-Remaining:
       - "115"
       X-Ratelimit-Reset:
-<<<<<<< HEAD
-      - "43"
-=======
       - "36"
->>>>>>> 154a3a6f
     status: 200 OK
     code: 200
     duration: ""
@@ -89,68 +63,44 @@
       Dd-Operation-Id:
       - GetTest
       User-Agent:
-<<<<<<< HEAD
-      - terraform-provider-datadog/dev (terraform 2.4.4; terraform-cli 0.14.7) datadog-api-client-go/1.0.0-beta.19 (go go1.16.3; os darwin; arch amd64)
-    url: https://api.datadoghq.com/api/v1/synthetics/tests/e94-bp2-57q
-    method: GET
-  response:
-    body: '{"status":"paused","public_id":"e94-bp2-57q","tags":["foo:bar"],"locations":["aws:eu-central-1"],"message":"Notify @datadog.user","name":"tf-TestAccDatadogSyntheticsBrowserTestBrowserVariables_Basic-local-1618930395","monitor_id":34157586,"type":"browser","config":{"variables":[{"pattern":"{{numeric(3)}}","type":"text","example":"597","name":"MY_PATTERN_VAR"}],"request":{"url":"https://www.datadoghq.com","method":"GET"},"assertions":[]},"options":{"retry":{"count":2,"interval":300},"device_ids":["laptop_large"],"min_location_failed":1,"tick_every":900}}'
-=======
       - terraform-provider-datadog/dev (terraform 1.16.0; terraform-cli 0.12.7-sdk) datadog-api-client-go/1.0.0-beta.19+dev (go go1.15.3; os darwin; arch amd64)
     url: https://api.datadoghq.com/api/v1/synthetics/tests/dnh-kna-x7e
     method: GET
   response:
     body: '{"status":"paused","public_id":"dnh-kna-x7e","tags":["foo:bar"],"locations":["aws:eu-central-1"],"message":"Notify @datadog.user","name":"tf-TestAccDatadogSyntheticsBrowserTestBrowserVariables_Basic-local-1617196344","monitor_id":33131339,"type":"browser","config":{"variables":[{"pattern":"{{numeric(3)}}","type":"text","example":"597","name":"MY_PATTERN_VAR"}],"request":{"url":"https://www.datadoghq.com","method":"GET"},"assertions":[]},"options":{"retry":{"count":2,"interval":300},"device_ids":["laptop_large"],"min_location_failed":1,"tick_every":900}}'
->>>>>>> 154a3a6f
-    headers:
-      Cache-Control:
-      - no-cache
-      Connection:
-      - keep-alive
-      Content-Security-Policy:
-      - frame-ancestors 'self'; report-uri https://api.datadoghq.com/csp-report
-      Content-Type:
-      - application/json
-      Date:
-<<<<<<< HEAD
-      - Tue, 20 Apr 2021 14:53:18 GMT
-=======
+    headers:
+      Cache-Control:
+      - no-cache
+      Connection:
+      - keep-alive
+      Content-Security-Policy:
+      - frame-ancestors 'self'; report-uri https://api.datadoghq.com/csp-report
+      Content-Type:
+      - application/json
+      Date:
       - Wed, 31 Mar 2021 13:12:25 GMT
->>>>>>> 154a3a6f
-      Pragma:
-      - no-cache
-      Strict-Transport-Security:
-      - max-age=15724800;
-      Vary:
-      - Accept-Encoding
-      X-Content-Type-Options:
-      - nosniff
-      X-Dd-Debug:
-<<<<<<< HEAD
-      - PhosSd3Ch1B6B0DXI71steKUi7XhPDttnPiIP1NdXTw0VJNWpoUnYyBmODS5ne3q
-      X-Dd-Version:
-      - "35.4351688"
-=======
+      Pragma:
+      - no-cache
+      Strict-Transport-Security:
+      - max-age=15724800;
+      Vary:
+      - Accept-Encoding
+      X-Content-Type-Options:
+      - nosniff
+      X-Dd-Debug:
       - l4HFlaRP3QwYSqoGKhzbYfv7zgkK63HIRR7YkyVYZspq0lGjjTBwoK8V/alf+XYt
       X-Dd-Version:
       - "35.4208607"
->>>>>>> 154a3a6f
-      X-Frame-Options:
-      - SAMEORIGIN
-      X-Ratelimit-Limit:
-      - "1000"
-      X-Ratelimit-Period:
-      - "60"
-      X-Ratelimit-Remaining:
-<<<<<<< HEAD
-      - "999"
-      X-Ratelimit-Reset:
-      - "42"
-=======
+      X-Frame-Options:
+      - SAMEORIGIN
+      X-Ratelimit-Limit:
+      - "1000"
+      X-Ratelimit-Period:
+      - "60"
+      X-Ratelimit-Remaining:
       - "959"
       X-Ratelimit-Reset:
       - "35"
->>>>>>> 154a3a6f
     status: 200 OK
     code: 200
     duration: ""
@@ -163,13 +113,6 @@
       Dd-Operation-Id:
       - GetBrowserTest
       User-Agent:
-<<<<<<< HEAD
-      - terraform-provider-datadog/dev (terraform 2.4.4; terraform-cli 0.14.7) datadog-api-client-go/1.0.0-beta.19 (go go1.16.3; os darwin; arch amd64)
-    url: https://api.datadoghq.com/api/v1/synthetics/tests/browser/e94-bp2-57q
-    method: GET
-  response:
-    body: '{"status":"paused","public_id":"e94-bp2-57q","tags":["foo:bar"],"locations":["aws:eu-central-1"],"message":"Notify @datadog.user","name":"tf-TestAccDatadogSyntheticsBrowserTestBrowserVariables_Basic-local-1618930395","monitor_id":34157586,"type":"browser","steps":[{"name":"first step","allowFailure":false,"params":{"check":"contains","value":"content"},"timeout":0,"type":"assertCurrentUrl"}],"config":{"variables":[{"pattern":"{{numeric(3)}}","type":"text","example":"597","name":"MY_PATTERN_VAR"}],"request":{"url":"https://www.datadoghq.com","method":"GET"},"assertions":[]},"options":{"retry":{"count":2,"interval":300},"device_ids":["laptop_large"],"min_location_failed":1,"tick_every":900}}'
-=======
       - terraform-provider-datadog/dev (terraform 1.16.0; terraform-cli 0.12.7-sdk) datadog-api-client-go/1.0.0-beta.19+dev (go go1.15.3; os darwin; arch amd64)
     url: https://api.datadoghq.com/api/v1/synthetics/tests/browser/dnh-kna-x7e
     method: GET
@@ -225,56 +168,39 @@
     method: GET
   response:
     body: '{"status":"paused","public_id":"dnh-kna-x7e","tags":["foo:bar"],"locations":["aws:eu-central-1"],"message":"Notify @datadog.user","name":"tf-TestAccDatadogSyntheticsBrowserTestBrowserVariables_Basic-local-1617196344","monitor_id":33131339,"type":"browser","config":{"variables":[{"pattern":"{{numeric(3)}}","type":"text","example":"597","name":"MY_PATTERN_VAR"}],"request":{"url":"https://www.datadoghq.com","method":"GET"},"assertions":[]},"options":{"retry":{"count":2,"interval":300},"device_ids":["laptop_large"],"min_location_failed":1,"tick_every":900}}'
->>>>>>> 154a3a6f
-    headers:
-      Cache-Control:
-      - no-cache
-      Connection:
-      - keep-alive
-      Content-Security-Policy:
-      - frame-ancestors 'self'; report-uri https://api.datadoghq.com/csp-report
-      Content-Type:
-      - application/json
-      Date:
-<<<<<<< HEAD
-      - Tue, 20 Apr 2021 14:53:18 GMT
-=======
+    headers:
+      Cache-Control:
+      - no-cache
+      Connection:
+      - keep-alive
+      Content-Security-Policy:
+      - frame-ancestors 'self'; report-uri https://api.datadoghq.com/csp-report
+      Content-Type:
+      - application/json
+      Date:
       - Wed, 31 Mar 2021 13:12:25 GMT
->>>>>>> 154a3a6f
-      Pragma:
-      - no-cache
-      Strict-Transport-Security:
-      - max-age=15724800;
-      Vary:
-      - Accept-Encoding
-      X-Content-Type-Options:
-      - nosniff
-      X-Dd-Debug:
-<<<<<<< HEAD
-      - nLnnBNvlCFDECRnZvzDb0z4sAO35G+IMidcAs8vrCKyjvsKWE8Yd9S3n6OjZ1qRN
-      X-Dd-Version:
-      - "35.4351688"
-=======
+      Pragma:
+      - no-cache
+      Strict-Transport-Security:
+      - max-age=15724800;
+      Vary:
+      - Accept-Encoding
+      X-Content-Type-Options:
+      - nosniff
+      X-Dd-Debug:
       - 25u1gDlL724DHllbjFT4BhOLorBTilh+aah2uWAUEjFC/+rjczJdiyWrV/HwLwe/
       X-Dd-Version:
       - "35.4208607"
->>>>>>> 154a3a6f
-      X-Frame-Options:
-      - SAMEORIGIN
-      X-Ratelimit-Limit:
-      - "1000"
-      X-Ratelimit-Period:
-      - "60"
-      X-Ratelimit-Remaining:
-<<<<<<< HEAD
-      - "997"
-      X-Ratelimit-Reset:
-      - "42"
-=======
+      X-Frame-Options:
+      - SAMEORIGIN
+      X-Ratelimit-Limit:
+      - "1000"
+      X-Ratelimit-Period:
+      - "60"
+      X-Ratelimit-Remaining:
       - "957"
       X-Ratelimit-Reset:
       - "35"
->>>>>>> 154a3a6f
     status: 200 OK
     code: 200
     duration: ""
@@ -287,68 +213,94 @@
       Dd-Operation-Id:
       - GetTest
       User-Agent:
-<<<<<<< HEAD
-      - terraform-provider-datadog/dev (terraform 2.4.4; terraform-cli 0.14.7) datadog-api-client-go/1.0.0-beta.19 (go go1.16.3; os darwin; arch amd64)
-    url: https://api.datadoghq.com/api/v1/synthetics/tests/e94-bp2-57q
-    method: GET
-  response:
-    body: '{"status":"paused","public_id":"e94-bp2-57q","tags":["foo:bar"],"locations":["aws:eu-central-1"],"message":"Notify @datadog.user","name":"tf-TestAccDatadogSyntheticsBrowserTestBrowserVariables_Basic-local-1618930395","monitor_id":34157586,"type":"browser","config":{"variables":[{"pattern":"{{numeric(3)}}","type":"text","example":"597","name":"MY_PATTERN_VAR"}],"request":{"url":"https://www.datadoghq.com","method":"GET"},"assertions":[]},"options":{"retry":{"count":2,"interval":300},"device_ids":["laptop_large"],"min_location_failed":1,"tick_every":900}}'
-=======
       - terraform-provider-datadog/dev (terraform 1.16.0; terraform-cli 0.12.7-sdk) datadog-api-client-go/1.0.0-beta.19+dev (go go1.15.3; os darwin; arch amd64)
     url: https://api.datadoghq.com/api/v1/synthetics/tests/dnh-kna-x7e
     method: GET
   response:
     body: '{"status":"paused","public_id":"dnh-kna-x7e","tags":["foo:bar"],"locations":["aws:eu-central-1"],"message":"Notify @datadog.user","name":"tf-TestAccDatadogSyntheticsBrowserTestBrowserVariables_Basic-local-1617196344","monitor_id":33131339,"type":"browser","config":{"variables":[{"pattern":"{{numeric(3)}}","type":"text","example":"597","name":"MY_PATTERN_VAR"}],"request":{"url":"https://www.datadoghq.com","method":"GET"},"assertions":[]},"options":{"retry":{"count":2,"interval":300},"device_ids":["laptop_large"],"min_location_failed":1,"tick_every":900}}'
->>>>>>> 154a3a6f
-    headers:
-      Cache-Control:
-      - no-cache
-      Connection:
-      - keep-alive
-      Content-Security-Policy:
-      - frame-ancestors 'self'; report-uri https://api.datadoghq.com/csp-report
-      Content-Type:
-      - application/json
-      Date:
-<<<<<<< HEAD
-      - Tue, 20 Apr 2021 14:53:18 GMT
-=======
+    headers:
+      Cache-Control:
+      - no-cache
+      Connection:
+      - keep-alive
+      Content-Security-Policy:
+      - frame-ancestors 'self'; report-uri https://api.datadoghq.com/csp-report
+      Content-Type:
+      - application/json
+      Date:
       - Wed, 31 Mar 2021 13:12:26 GMT
->>>>>>> 154a3a6f
-      Pragma:
-      - no-cache
-      Strict-Transport-Security:
-      - max-age=15724800;
-      Vary:
-      - Accept-Encoding
-      X-Content-Type-Options:
-      - nosniff
-      X-Dd-Debug:
-<<<<<<< HEAD
-      - 5gfwVh/5HZ+AnGd/Di93w3NEWC6KMHT9KzmHEiRJmNdOjBtAsbOcgVFyqEChw71h
-      X-Dd-Version:
-      - "35.4351688"
-=======
+      Pragma:
+      - no-cache
+      Strict-Transport-Security:
+      - max-age=15724800;
+      Vary:
+      - Accept-Encoding
+      X-Content-Type-Options:
+      - nosniff
+      X-Dd-Debug:
       - S1wfaMZOKGT/IoMw6fqAwAwGWo2vQ44sjF3YzuETnQfxZO2T5eJbs0aX3UKb9Dwu
       X-Dd-Version:
       - "35.4208607"
->>>>>>> 154a3a6f
-      X-Frame-Options:
-      - SAMEORIGIN
-      X-Ratelimit-Limit:
-      - "1000"
-      X-Ratelimit-Period:
-      - "60"
-      X-Ratelimit-Remaining:
-<<<<<<< HEAD
-      - "984"
-      X-Ratelimit-Reset:
-      - "42"
-=======
+      X-Frame-Options:
+      - SAMEORIGIN
+      X-Ratelimit-Limit:
+      - "1000"
+      X-Ratelimit-Period:
+      - "60"
+      X-Ratelimit-Remaining:
       - "956"
       X-Ratelimit-Reset:
       - "34"
->>>>>>> 154a3a6f
+    status: 200 OK
+    code: 200
+    duration: ""
+- request:
+    body: ""
+    form: {}
+    headers:
+      Accept:
+      - application/json
+      Dd-Operation-Id:
+      - GetBrowserTest
+      User-Agent:
+      - terraform-provider-datadog/dev (terraform 1.16.0; terraform-cli 0.12.7-sdk) datadog-api-client-go/1.0.0-beta.19+dev (go go1.15.3; os darwin; arch amd64)
+    url: https://api.datadoghq.com/api/v1/synthetics/tests/browser/dnh-kna-x7e
+    method: GET
+  response:
+    body: '{"status":"paused","public_id":"dnh-kna-x7e","tags":["foo:bar"],"locations":["aws:eu-central-1"],"message":"Notify @datadog.user","name":"tf-TestAccDatadogSyntheticsBrowserTestBrowserVariables_Basic-local-1617196344","monitor_id":33131339,"type":"browser","steps":[{"name":"first step","allowFailure":false,"params":{"check":"contains","value":"content"},"timeout":0,"type":"assertCurrentUrl"}],"config":{"variables":[{"pattern":"{{numeric(3)}}","type":"text","example":"597","name":"MY_PATTERN_VAR"}],"request":{"url":"https://www.datadoghq.com","method":"GET"},"assertions":[]},"options":{"retry":{"count":2,"interval":300},"device_ids":["laptop_large"],"min_location_failed":1,"tick_every":900}}'
+    headers:
+      Cache-Control:
+      - no-cache
+      Connection:
+      - keep-alive
+      Content-Security-Policy:
+      - frame-ancestors 'self'; report-uri https://api.datadoghq.com/csp-report
+      Content-Type:
+      - application/json
+      Date:
+      - Wed, 31 Mar 2021 13:12:26 GMT
+      Pragma:
+      - no-cache
+      Strict-Transport-Security:
+      - max-age=15724800;
+      Vary:
+      - Accept-Encoding
+      X-Content-Type-Options:
+      - nosniff
+      X-Dd-Debug:
+      - gYZcaADwbKcv7Hm19HJx6WsLoKuOijDWAt2viPeCfWqUgyKY+9e1xZdmMJeXV3YV
+      X-Dd-Version:
+      - "35.4208607"
+      X-Frame-Options:
+      - SAMEORIGIN
+      X-Ratelimit-Limit:
+      - "1000"
+      X-Ratelimit-Period:
+      - "60"
+      X-Ratelimit-Remaining:
+      - "955"
+      X-Ratelimit-Reset:
+      - "34"
     status: 200 OK
     code: 200
     duration: ""
@@ -361,13 +313,56 @@
       Dd-Operation-Id:
       - GetTest
       User-Agent:
-<<<<<<< HEAD
-      - terraform-provider-datadog/dev (terraform 2.4.4; terraform-cli 0.14.7) datadog-api-client-go/1.0.0-beta.19 (go go1.16.3; os darwin; arch amd64)
-    url: https://api.datadoghq.com/api/v1/synthetics/tests/e94-bp2-57q
-    method: GET
-  response:
-    body: '{"status":"paused","public_id":"e94-bp2-57q","tags":["foo:bar"],"locations":["aws:eu-central-1"],"message":"Notify @datadog.user","name":"tf-TestAccDatadogSyntheticsBrowserTestBrowserVariables_Basic-local-1618930395","monitor_id":34157586,"type":"browser","config":{"variables":[{"pattern":"{{numeric(3)}}","type":"text","example":"597","name":"MY_PATTERN_VAR"}],"request":{"url":"https://www.datadoghq.com","method":"GET"},"assertions":[]},"options":{"retry":{"count":2,"interval":300},"device_ids":["laptop_large"],"min_location_failed":1,"tick_every":900}}'
-=======
+      - terraform-provider-datadog/dev (terraform 1.16.0; terraform-cli 0.12.7-sdk) datadog-api-client-go/1.0.0-beta.19+dev (go go1.15.3; os darwin; arch amd64)
+    url: https://api.datadoghq.com/api/v1/synthetics/tests/dnh-kna-x7e
+    method: GET
+  response:
+    body: '{"status":"paused","public_id":"dnh-kna-x7e","tags":["foo:bar"],"locations":["aws:eu-central-1"],"message":"Notify @datadog.user","name":"tf-TestAccDatadogSyntheticsBrowserTestBrowserVariables_Basic-local-1617196344","monitor_id":33131339,"type":"browser","config":{"variables":[{"pattern":"{{numeric(3)}}","type":"text","example":"597","name":"MY_PATTERN_VAR"}],"request":{"url":"https://www.datadoghq.com","method":"GET"},"assertions":[]},"options":{"retry":{"count":2,"interval":300},"device_ids":["laptop_large"],"min_location_failed":1,"tick_every":900}}'
+    headers:
+      Cache-Control:
+      - no-cache
+      Connection:
+      - keep-alive
+      Content-Security-Policy:
+      - frame-ancestors 'self'; report-uri https://api.datadoghq.com/csp-report
+      Content-Type:
+      - application/json
+      Date:
+      - Wed, 31 Mar 2021 13:12:26 GMT
+      Pragma:
+      - no-cache
+      Strict-Transport-Security:
+      - max-age=15724800;
+      Vary:
+      - Accept-Encoding
+      X-Content-Type-Options:
+      - nosniff
+      X-Dd-Debug:
+      - F5gm0Rce1/Abr9/0Fw8HAqWfiz0FdiH8er/AXnN6lOn3L6KyGgbsLCwgPlob1No8
+      X-Dd-Version:
+      - "35.4208607"
+      X-Frame-Options:
+      - SAMEORIGIN
+      X-Ratelimit-Limit:
+      - "1000"
+      X-Ratelimit-Period:
+      - "60"
+      X-Ratelimit-Remaining:
+      - "954"
+      X-Ratelimit-Reset:
+      - "34"
+    status: 200 OK
+    code: 200
+    duration: ""
+- request:
+    body: ""
+    form: {}
+    headers:
+      Accept:
+      - application/json
+      Dd-Operation-Id:
+      - GetBrowserTest
+      User-Agent:
       - terraform-provider-datadog/dev (terraform 1.16.0; terraform-cli 0.12.7-sdk) datadog-api-client-go/1.0.0-beta.19+dev (go go1.15.3; os darwin; arch amd64)
     url: https://api.datadoghq.com/api/v1/synthetics/tests/browser/dnh-kna-x7e
     method: GET
@@ -393,170 +388,25 @@
       X-Content-Type-Options:
       - nosniff
       X-Dd-Debug:
-      - gYZcaADwbKcv7Hm19HJx6WsLoKuOijDWAt2viPeCfWqUgyKY+9e1xZdmMJeXV3YV
-      X-Dd-Version:
-      - "35.4208607"
-      X-Frame-Options:
-      - SAMEORIGIN
-      X-Ratelimit-Limit:
-      - "1000"
-      X-Ratelimit-Period:
-      - "60"
-      X-Ratelimit-Remaining:
-      - "955"
+      - /L+SFFO+m1pPY+hRCpk5325fvfrNl0KmiquUNJolBN/5hu3HIwflqjZSbJ6NxDFG
+      X-Dd-Version:
+      - "35.4208607"
+      X-Frame-Options:
+      - SAMEORIGIN
+      X-Ratelimit-Limit:
+      - "1000"
+      X-Ratelimit-Period:
+      - "60"
+      X-Ratelimit-Remaining:
+      - "953"
       X-Ratelimit-Reset:
       - "34"
     status: 200 OK
     code: 200
     duration: ""
 - request:
-    body: ""
-    form: {}
-    headers:
-      Accept:
-      - application/json
-      Dd-Operation-Id:
-      - GetTest
-      User-Agent:
-      - terraform-provider-datadog/dev (terraform 1.16.0; terraform-cli 0.12.7-sdk) datadog-api-client-go/1.0.0-beta.19+dev (go go1.15.3; os darwin; arch amd64)
-    url: https://api.datadoghq.com/api/v1/synthetics/tests/dnh-kna-x7e
-    method: GET
-  response:
-    body: '{"status":"paused","public_id":"dnh-kna-x7e","tags":["foo:bar"],"locations":["aws:eu-central-1"],"message":"Notify @datadog.user","name":"tf-TestAccDatadogSyntheticsBrowserTestBrowserVariables_Basic-local-1617196344","monitor_id":33131339,"type":"browser","config":{"variables":[{"pattern":"{{numeric(3)}}","type":"text","example":"597","name":"MY_PATTERN_VAR"}],"request":{"url":"https://www.datadoghq.com","method":"GET"},"assertions":[]},"options":{"retry":{"count":2,"interval":300},"device_ids":["laptop_large"],"min_location_failed":1,"tick_every":900}}'
->>>>>>> 154a3a6f
-    headers:
-      Cache-Control:
-      - no-cache
-      Connection:
-      - keep-alive
-      Content-Security-Policy:
-      - frame-ancestors 'self'; report-uri https://api.datadoghq.com/csp-report
-      Content-Type:
-      - application/json
-      Date:
-<<<<<<< HEAD
-      - Tue, 20 Apr 2021 14:53:19 GMT
-=======
-      - Wed, 31 Mar 2021 13:12:26 GMT
->>>>>>> 154a3a6f
-      Pragma:
-      - no-cache
-      Strict-Transport-Security:
-      - max-age=15724800;
-      Vary:
-      - Accept-Encoding
-      X-Content-Type-Options:
-      - nosniff
-      X-Dd-Debug:
-<<<<<<< HEAD
-      - l4HFlaRP3QwYSqoGKhzbYfv7zgkK63HIRR7YkyVYZspq0lGjjTBwoK8V/alf+XYt
-      X-Dd-Version:
-      - "35.4351688"
-=======
-      - F5gm0Rce1/Abr9/0Fw8HAqWfiz0FdiH8er/AXnN6lOn3L6KyGgbsLCwgPlob1No8
-      X-Dd-Version:
-      - "35.4208607"
->>>>>>> 154a3a6f
-      X-Frame-Options:
-      - SAMEORIGIN
-      X-Ratelimit-Limit:
-      - "1000"
-      X-Ratelimit-Period:
-      - "60"
-      X-Ratelimit-Remaining:
-<<<<<<< HEAD
-      - "974"
-      X-Ratelimit-Reset:
-      - "41"
-=======
-      - "954"
-      X-Ratelimit-Reset:
-      - "34"
->>>>>>> 154a3a6f
-    status: 200 OK
-    code: 200
-    duration: ""
-- request:
-    body: ""
-    form: {}
-    headers:
-      Accept:
-      - application/json
-      Dd-Operation-Id:
-      - GetBrowserTest
-      User-Agent:
-<<<<<<< HEAD
-      - terraform-provider-datadog/dev (terraform 2.4.4; terraform-cli 0.14.7) datadog-api-client-go/1.0.0-beta.19 (go go1.16.3; os darwin; arch amd64)
-    url: https://api.datadoghq.com/api/v1/synthetics/tests/browser/e94-bp2-57q
-    method: GET
-  response:
-    body: '{"status":"paused","public_id":"e94-bp2-57q","tags":["foo:bar"],"locations":["aws:eu-central-1"],"message":"Notify @datadog.user","name":"tf-TestAccDatadogSyntheticsBrowserTestBrowserVariables_Basic-local-1618930395","monitor_id":34157586,"type":"browser","steps":[{"name":"first step","allowFailure":false,"params":{"check":"contains","value":"content"},"timeout":0,"type":"assertCurrentUrl"}],"config":{"variables":[{"pattern":"{{numeric(3)}}","type":"text","example":"597","name":"MY_PATTERN_VAR"}],"request":{"url":"https://www.datadoghq.com","method":"GET"},"assertions":[]},"options":{"retry":{"count":2,"interval":300},"device_ids":["laptop_large"],"min_location_failed":1,"tick_every":900}}'
-=======
-      - terraform-provider-datadog/dev (terraform 1.16.0; terraform-cli 0.12.7-sdk) datadog-api-client-go/1.0.0-beta.19+dev (go go1.15.3; os darwin; arch amd64)
-    url: https://api.datadoghq.com/api/v1/synthetics/tests/browser/dnh-kna-x7e
-    method: GET
-  response:
-    body: '{"status":"paused","public_id":"dnh-kna-x7e","tags":["foo:bar"],"locations":["aws:eu-central-1"],"message":"Notify @datadog.user","name":"tf-TestAccDatadogSyntheticsBrowserTestBrowserVariables_Basic-local-1617196344","monitor_id":33131339,"type":"browser","steps":[{"name":"first step","allowFailure":false,"params":{"check":"contains","value":"content"},"timeout":0,"type":"assertCurrentUrl"}],"config":{"variables":[{"pattern":"{{numeric(3)}}","type":"text","example":"597","name":"MY_PATTERN_VAR"}],"request":{"url":"https://www.datadoghq.com","method":"GET"},"assertions":[]},"options":{"retry":{"count":2,"interval":300},"device_ids":["laptop_large"],"min_location_failed":1,"tick_every":900}}'
->>>>>>> 154a3a6f
-    headers:
-      Cache-Control:
-      - no-cache
-      Connection:
-      - keep-alive
-      Content-Security-Policy:
-      - frame-ancestors 'self'; report-uri https://api.datadoghq.com/csp-report
-      Content-Type:
-      - application/json
-      Date:
-<<<<<<< HEAD
-      - Tue, 20 Apr 2021 14:53:19 GMT
-=======
-      - Wed, 31 Mar 2021 13:12:26 GMT
->>>>>>> 154a3a6f
-      Pragma:
-      - no-cache
-      Strict-Transport-Security:
-      - max-age=15724800;
-      Vary:
-      - Accept-Encoding
-      X-Content-Type-Options:
-      - nosniff
-      X-Dd-Debug:
-<<<<<<< HEAD
-      - l4HFlaRP3QwYSqoGKhzbYfv7zgkK63HIRR7YkyVYZspq0lGjjTBwoK8V/alf+XYt
-      X-Dd-Version:
-      - "35.4351688"
-=======
-      - /L+SFFO+m1pPY+hRCpk5325fvfrNl0KmiquUNJolBN/5hu3HIwflqjZSbJ6NxDFG
-      X-Dd-Version:
-      - "35.4208607"
->>>>>>> 154a3a6f
-      X-Frame-Options:
-      - SAMEORIGIN
-      X-Ratelimit-Limit:
-      - "1000"
-      X-Ratelimit-Period:
-      - "60"
-      X-Ratelimit-Remaining:
-<<<<<<< HEAD
-      - "972"
-      X-Ratelimit-Reset:
-      - "41"
-=======
-      - "953"
-      X-Ratelimit-Reset:
-      - "34"
->>>>>>> 154a3a6f
-    status: 200 OK
-    code: 200
-    duration: ""
-- request:
     body: |
-<<<<<<< HEAD
-      {"public_ids":["e94-bp2-57q"]}
-=======
       {"public_ids":["dnh-kna-x7e"]}
->>>>>>> 154a3a6f
     form: {}
     headers:
       Accept:
@@ -566,52 +416,34 @@
       Dd-Operation-Id:
       - DeleteTests
       User-Agent:
-<<<<<<< HEAD
-      - terraform-provider-datadog/dev (terraform 2.4.4; terraform-cli 0.14.7) datadog-api-client-go/1.0.0-beta.19 (go go1.16.3; os darwin; arch amd64)
+      - terraform-provider-datadog/dev (terraform 1.16.0; terraform-cli 0.12.7-sdk) datadog-api-client-go/1.0.0-beta.19+dev (go go1.15.3; os darwin; arch amd64)
     url: https://api.datadoghq.com/api/v1/synthetics/tests/delete
     method: POST
   response:
-    body: '{"deleted_tests":[{"deleted_at":"2021-04-20T14:53:21.405905+00:00","public_id":"e94-bp2-57q"}]}'
-=======
-      - terraform-provider-datadog/dev (terraform 1.16.0; terraform-cli 0.12.7-sdk) datadog-api-client-go/1.0.0-beta.19+dev (go go1.15.3; os darwin; arch amd64)
-    url: https://api.datadoghq.com/api/v1/synthetics/tests/delete
-    method: POST
-  response:
     body: '{"deleted_tests":[{"deleted_at":"2021-03-31T13:12:27.348947+00:00","public_id":"dnh-kna-x7e"}]}'
->>>>>>> 154a3a6f
-    headers:
-      Cache-Control:
-      - no-cache
-      Connection:
-      - keep-alive
-      Content-Security-Policy:
-      - frame-ancestors 'self'; report-uri https://api.datadoghq.com/csp-report
-      Content-Type:
-      - application/json
-      Date:
-<<<<<<< HEAD
-      - Tue, 20 Apr 2021 14:53:21 GMT
-=======
+    headers:
+      Cache-Control:
+      - no-cache
+      Connection:
+      - keep-alive
+      Content-Security-Policy:
+      - frame-ancestors 'self'; report-uri https://api.datadoghq.com/csp-report
+      Content-Type:
+      - application/json
+      Date:
       - Wed, 31 Mar 2021 13:12:27 GMT
->>>>>>> 154a3a6f
-      Pragma:
-      - no-cache
-      Strict-Transport-Security:
-      - max-age=15724800;
-      Vary:
-      - Accept-Encoding
-      X-Content-Type-Options:
-      - nosniff
-      X-Dd-Debug:
-<<<<<<< HEAD
-      - JpIJLwIH2nFlZOC+u71rq7aAOL43MLZN3MUsL+gpYHdZz5QLUOG8Jysf8kVK6tPU
-      X-Dd-Version:
-      - "35.4351688"
-=======
+      Pragma:
+      - no-cache
+      Strict-Transport-Security:
+      - max-age=15724800;
+      Vary:
+      - Accept-Encoding
+      X-Content-Type-Options:
+      - nosniff
+      X-Dd-Debug:
       - 2328yjLSqI4XmR1pVqrPRR/SFcQsbafjEpPmZx7/3PfxUK1nJQQsX+wrMelyVyj+
       X-Dd-Version:
       - "35.4208607"
->>>>>>> 154a3a6f
       X-Frame-Options:
       - SAMEORIGIN
       X-Ratelimit-Limit:
@@ -619,15 +451,9 @@
       X-Ratelimit-Period:
       - "60"
       X-Ratelimit-Remaining:
-<<<<<<< HEAD
-      - "119"
-      X-Ratelimit-Reset:
-      - "39"
-=======
       - "115"
       X-Ratelimit-Reset:
       - "34"
->>>>>>> 154a3a6f
     status: 200 OK
     code: 200
     duration: ""
@@ -640,13 +466,8 @@
       Dd-Operation-Id:
       - GetTest
       User-Agent:
-<<<<<<< HEAD
-      - terraform-provider-datadog/dev (terraform 2.4.4; terraform-cli 0.14.7) datadog-api-client-go/1.0.0-beta.19 (go go1.16.3; os darwin; arch amd64)
-    url: https://api.datadoghq.com/api/v1/synthetics/tests/e94-bp2-57q
-=======
       - terraform-provider-datadog/dev (terraform 1.16.0; terraform-cli 0.12.7-sdk) datadog-api-client-go/1.0.0-beta.19+dev (go go1.15.3; os darwin; arch amd64)
     url: https://api.datadoghq.com/api/v1/synthetics/tests/dnh-kna-x7e
->>>>>>> 154a3a6f
     method: GET
   response:
     body: '{"errors": ["Synthetics test not found"]}'
@@ -660,41 +481,27 @@
       Content-Type:
       - application/json
       Date:
-<<<<<<< HEAD
-      - Tue, 20 Apr 2021 14:53:22 GMT
-=======
       - Wed, 31 Mar 2021 13:12:27 GMT
->>>>>>> 154a3a6f
-      Pragma:
-      - no-cache
-      Strict-Transport-Security:
-      - max-age=15724800;
-      Vary:
-      - Accept-Encoding
-      X-Content-Type-Options:
-      - nosniff
-      X-Dd-Version:
-<<<<<<< HEAD
-      - "35.4351688"
-=======
-      - "35.4208607"
->>>>>>> 154a3a6f
-      X-Frame-Options:
-      - SAMEORIGIN
-      X-Ratelimit-Limit:
-      - "1000"
-      X-Ratelimit-Period:
-      - "60"
-      X-Ratelimit-Remaining:
-<<<<<<< HEAD
-      - "951"
-      X-Ratelimit-Reset:
-      - "38"
-=======
+      Pragma:
+      - no-cache
+      Strict-Transport-Security:
+      - max-age=15724800;
+      Vary:
+      - Accept-Encoding
+      X-Content-Type-Options:
+      - nosniff
+      X-Dd-Version:
+      - "35.4208607"
+      X-Frame-Options:
+      - SAMEORIGIN
+      X-Ratelimit-Limit:
+      - "1000"
+      X-Ratelimit-Period:
+      - "60"
+      X-Ratelimit-Remaining:
       - "952"
       X-Ratelimit-Reset:
       - "33"
->>>>>>> 154a3a6f
     status: 404 Not Found
     code: 404
     duration: ""
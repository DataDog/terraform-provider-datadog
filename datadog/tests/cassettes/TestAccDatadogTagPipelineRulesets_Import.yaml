---
version: 2
interactions:
    - id: 0
      request:
        proto: HTTP/1.1
        proto_major: 1
        proto_minor: 1
        content_length: 0
        transfer_encoding: []
        trailer: {}
        host: api.datadoghq.com
        remote_addr: ""
        request_uri: ""
        body: ""
        form: {}
        headers:
            Accept:
                - application/json
        url: https://api.datadoghq.com/api/v2/tags/enrichment
        method: GET
      response:
        proto: HTTP/1.1
        proto_major: 1
        proto_minor: 1
        transfer_encoding: []
        trailer: {}
        content_length: 11
        uncompressed: false
        body: '{"data":[]}'
        headers:
            Content-Type:
                - application/vnd.api+json
        status: 200 OK
        code: 200
<<<<<<< HEAD
        duration: 160.6315ms
=======
        duration: 128.130417ms
>>>>>>> c6532d2e
    - id: 1
      request:
        proto: HTTP/1.1
        proto_major: 1
        proto_minor: 1
        content_length: 364
        transfer_encoding: []
        trailer: {}
        host: api.datadoghq.com
        remote_addr: ""
        request_uri: ""
        body: |
<<<<<<< HEAD
            {"data":{"attributes":{"enabled":true,"rules":[{"enabled":true,"mapping":null,"name":"second-rule","query":{"addition":{"key":"env","value":"test"},"case_insensitivity":false,"if_not_exists":false,"query":"service:second"},"reference_table":null}]},"id":"tf-test-order-second-tf-TestAccDatadogTagPipelineRulesets_Import-local-1762378944","type":"create_ruleset"}}
=======
            {"data":{"attributes":{"enabled":true,"rules":[{"enabled":true,"mapping":null,"name":"second-rule","query":{"addition":{"key":"env","value":"test"},"case_insensitivity":false,"if_not_exists":false,"query":"service:second"},"reference_table":null}]},"id":"tf-test-order-second-tf-TestAccDatadogTagPipelineRulesets_Import-local-1762796213","type":"create_ruleset"}}
>>>>>>> c6532d2e
        form: {}
        headers:
            Accept:
                - application/json
            Content-Type:
                - application/json
        url: https://api.datadoghq.com/api/v2/tags/enrichment
        method: POST
      response:
        proto: HTTP/1.1
        proto_major: 1
        proto_minor: 1
        transfer_encoding: []
        trailer: {}
        content_length: 617
        uncompressed: false
<<<<<<< HEAD
        body: '{"data":{"id":"b724a216-13ad-42a4-87d2-8362a9374112","type":"ruleset","attributes":{"created":{"seconds":1762378945,"nanos":911250000},"enabled":true,"last_modified_user_uuid":"3ad549bf-eba0-11e9-a77a-0705486660d0","modified":{"seconds":1762378945,"nanos":911250000},"name":"tf-test-order-second-tf-TestAccDatadogTagPipelineRulesets_Import-local-1762378944","position":1,"rules":[{"name":"second-rule","enabled":true,"query":{"query":"service:second","addition":{"key":"env","value":"test"},"if_not_exists":false,"case_insensitivity":false},"mapping":null,"reference_table":null,"metadata":null}],"version":3621318}}}'
=======
        body: '{"data":{"id":"ed11da58-c480-4a09-9f09-eb32c24cf214","type":"ruleset","attributes":{"created":{"seconds":1762796214,"nanos":803066000},"enabled":true,"last_modified_user_uuid":"3ad549bf-eba0-11e9-a77a-0705486660d0","modified":{"seconds":1762796214,"nanos":803066000},"name":"tf-test-order-second-tf-TestAccDatadogTagPipelineRulesets_Import-local-1762796213","position":1,"rules":[{"name":"second-rule","enabled":true,"query":{"query":"service:second","addition":{"key":"env","value":"test"},"if_not_exists":false,"case_insensitivity":false},"mapping":null,"reference_table":null,"metadata":null}],"version":3623113}}}'
>>>>>>> c6532d2e
        headers:
            Content-Type:
                - application/vnd.api+json
        status: 200 OK
        code: 200
<<<<<<< HEAD
        duration: 66.576125ms
=======
        duration: 88.340208ms
>>>>>>> c6532d2e
    - id: 2
      request:
        proto: HTTP/1.1
        proto_major: 1
        proto_minor: 1
        content_length: 361
        transfer_encoding: []
        trailer: {}
        host: api.datadoghq.com
        remote_addr: ""
        request_uri: ""
        body: |
<<<<<<< HEAD
            {"data":{"attributes":{"enabled":true,"rules":[{"enabled":true,"mapping":null,"name":"first-rule","query":{"addition":{"key":"env","value":"test"},"case_insensitivity":false,"if_not_exists":false,"query":"service:first"},"reference_table":null}]},"id":"tf-test-order-first-tf-TestAccDatadogTagPipelineRulesets_Import-local-1762378944","type":"create_ruleset"}}
=======
            {"data":{"attributes":{"enabled":true,"rules":[{"enabled":true,"mapping":null,"name":"third-rule","query":{"addition":{"key":"env","value":"test"},"case_insensitivity":false,"if_not_exists":false,"query":"service:third"},"reference_table":null}]},"id":"tf-test-order-third-tf-TestAccDatadogTagPipelineRulesets_Import-local-1762796213","type":"create_ruleset"}}
>>>>>>> c6532d2e
        form: {}
        headers:
            Accept:
                - application/json
            Content-Type:
                - application/json
        url: https://api.datadoghq.com/api/v2/tags/enrichment
        method: POST
      response:
        proto: HTTP/1.1
        proto_major: 1
        proto_minor: 1
        transfer_encoding: []
        trailer: {}
        content_length: 614
        uncompressed: false
<<<<<<< HEAD
        body: '{"data":{"id":"952141fc-06bd-4ae5-a83b-73ef064ab903","type":"ruleset","attributes":{"created":{"seconds":1762378945,"nanos":955321000},"enabled":true,"last_modified_user_uuid":"3ad549bf-eba0-11e9-a77a-0705486660d0","modified":{"seconds":1762378945,"nanos":955321000},"name":"tf-test-order-first-tf-TestAccDatadogTagPipelineRulesets_Import-local-1762378944","position":3,"rules":[{"name":"first-rule","enabled":true,"query":{"query":"service:first","addition":{"key":"env","value":"test"},"if_not_exists":false,"case_insensitivity":false},"mapping":null,"reference_table":null,"metadata":null}],"version":3621320}}}'
=======
        body: '{"data":{"id":"e941d516-ffb7-4bfd-aa7c-96f433885e65","type":"ruleset","attributes":{"created":{"seconds":1762796214,"nanos":841432000},"enabled":true,"last_modified_user_uuid":"3ad549bf-eba0-11e9-a77a-0705486660d0","modified":{"seconds":1762796214,"nanos":841432000},"name":"tf-test-order-third-tf-TestAccDatadogTagPipelineRulesets_Import-local-1762796213","position":2,"rules":[{"name":"third-rule","enabled":true,"query":{"query":"service:third","addition":{"key":"env","value":"test"},"if_not_exists":false,"case_insensitivity":false},"mapping":null,"reference_table":null,"metadata":null}],"version":3623114}}}'
>>>>>>> c6532d2e
        headers:
            Content-Type:
                - application/vnd.api+json
        status: 200 OK
        code: 200
<<<<<<< HEAD
        duration: 156.202167ms
=======
        duration: 116.24225ms
>>>>>>> c6532d2e
    - id: 3
      request:
        proto: HTTP/1.1
        proto_major: 1
        proto_minor: 1
        content_length: 361
        transfer_encoding: []
        trailer: {}
        host: api.datadoghq.com
        remote_addr: ""
        request_uri: ""
        body: |
<<<<<<< HEAD
            {"data":{"attributes":{"enabled":true,"rules":[{"enabled":true,"mapping":null,"name":"third-rule","query":{"addition":{"key":"env","value":"test"},"case_insensitivity":false,"if_not_exists":false,"query":"service:third"},"reference_table":null}]},"id":"tf-test-order-third-tf-TestAccDatadogTagPipelineRulesets_Import-local-1762378944","type":"create_ruleset"}}
=======
            {"data":{"attributes":{"enabled":true,"rules":[{"enabled":true,"mapping":null,"name":"first-rule","query":{"addition":{"key":"env","value":"test"},"case_insensitivity":false,"if_not_exists":false,"query":"service:first"},"reference_table":null}]},"id":"tf-test-order-first-tf-TestAccDatadogTagPipelineRulesets_Import-local-1762796213","type":"create_ruleset"}}
>>>>>>> c6532d2e
        form: {}
        headers:
            Accept:
                - application/json
            Content-Type:
                - application/json
        url: https://api.datadoghq.com/api/v2/tags/enrichment
        method: POST
      response:
        proto: HTTP/1.1
        proto_major: 1
        proto_minor: 1
        transfer_encoding: []
        trailer: {}
        content_length: 614
        uncompressed: false
<<<<<<< HEAD
        body: '{"data":{"id":"e0c44559-90ee-489c-a69d-31356cbc3850","type":"ruleset","attributes":{"created":{"seconds":1762378945,"nanos":952508000},"enabled":true,"last_modified_user_uuid":"3ad549bf-eba0-11e9-a77a-0705486660d0","modified":{"seconds":1762378945,"nanos":952508000},"name":"tf-test-order-third-tf-TestAccDatadogTagPipelineRulesets_Import-local-1762378944","position":2,"rules":[{"name":"third-rule","enabled":true,"query":{"query":"service:third","addition":{"key":"env","value":"test"},"if_not_exists":false,"case_insensitivity":false},"mapping":null,"reference_table":null,"metadata":null}],"version":3621319}}}'
=======
        body: '{"data":{"id":"a0169120-30d5-4edb-adc7-d2461bae74aa","type":"ruleset","attributes":{"created":{"seconds":1762796214,"nanos":848242000},"enabled":true,"last_modified_user_uuid":"3ad549bf-eba0-11e9-a77a-0705486660d0","modified":{"seconds":1762796214,"nanos":848242000},"name":"tf-test-order-first-tf-TestAccDatadogTagPipelineRulesets_Import-local-1762796213","position":3,"rules":[{"name":"first-rule","enabled":true,"query":{"query":"service:first","addition":{"key":"env","value":"test"},"if_not_exists":false,"case_insensitivity":false},"mapping":null,"reference_table":null,"metadata":null}],"version":3623115}}}'
>>>>>>> c6532d2e
        headers:
            Content-Type:
                - application/vnd.api+json
        status: 200 OK
        code: 200
<<<<<<< HEAD
        duration: 156.337292ms
=======
        duration: 143.357291ms
>>>>>>> c6532d2e
    - id: 4
      request:
        proto: HTTP/1.1
        proto_major: 1
        proto_minor: 1
        content_length: 0
        transfer_encoding: []
        trailer: {}
        host: api.datadoghq.com
        remote_addr: ""
        request_uri: ""
        body: ""
        form: {}
        headers:
            Accept:
                - application/json
        url: https://api.datadoghq.com/api/v2/tags/enrichment
        method: GET
      response:
        proto: HTTP/1.1
        proto_major: 1
        proto_minor: 1
        transfer_encoding: []
        trailer: {}
        content_length: -1
        uncompressed: true
<<<<<<< HEAD
        body: '{"data":[{"id":"b724a216-13ad-42a4-87d2-8362a9374112","type":"ruleset","attributes":{"created":{"seconds":1762378945,"nanos":911250000},"enabled":true,"last_modified_user_uuid":"3ad549bf-eba0-11e9-a77a-0705486660d0","modified":{"seconds":1762378945,"nanos":911250000},"name":"tf-test-order-second-tf-TestAccDatadogTagPipelineRulesets_Import-local-1762378944","position":1,"processing_status":"error","rules":[{"name":"second-rule","enabled":true,"query":{"query":"service:second","addition":{"key":"env","value":"test"},"if_not_exists":false,"case_insensitivity":false},"mapping":null,"reference_table":null,"metadata":null}],"version":3621318}},{"id":"e0c44559-90ee-489c-a69d-31356cbc3850","type":"ruleset","attributes":{"created":{"seconds":1762378945,"nanos":952508000},"enabled":true,"last_modified_user_uuid":"3ad549bf-eba0-11e9-a77a-0705486660d0","modified":{"seconds":1762378945,"nanos":952508000},"name":"tf-test-order-third-tf-TestAccDatadogTagPipelineRulesets_Import-local-1762378944","position":2,"processing_status":"error","rules":[{"name":"third-rule","enabled":true,"query":{"query":"service:third","addition":{"key":"env","value":"test"},"if_not_exists":false,"case_insensitivity":false},"mapping":null,"reference_table":null,"metadata":null}],"version":3621319}},{"id":"952141fc-06bd-4ae5-a83b-73ef064ab903","type":"ruleset","attributes":{"created":{"seconds":1762378945,"nanos":955321000},"enabled":true,"last_modified_user_uuid":"3ad549bf-eba0-11e9-a77a-0705486660d0","modified":{"seconds":1762378945,"nanos":955321000},"name":"tf-test-order-first-tf-TestAccDatadogTagPipelineRulesets_Import-local-1762378944","position":3,"processing_status":"error","rules":[{"name":"first-rule","enabled":true,"query":{"query":"service:first","addition":{"key":"env","value":"test"},"if_not_exists":false,"case_insensitivity":false},"mapping":null,"reference_table":null,"metadata":null}],"version":3621320}}]}'
=======
        body: '{"data":[{"id":"ed11da58-c480-4a09-9f09-eb32c24cf214","type":"ruleset","attributes":{"created":{"seconds":1762796214,"nanos":803066000},"enabled":true,"last_modified_user_uuid":"3ad549bf-eba0-11e9-a77a-0705486660d0","modified":{"seconds":1762796214,"nanos":803066000},"name":"tf-test-order-second-tf-TestAccDatadogTagPipelineRulesets_Import-local-1762796213","position":1,"processing_status":"error","rules":[{"name":"second-rule","enabled":true,"query":{"query":"service:second","addition":{"key":"env","value":"test"},"if_not_exists":false,"case_insensitivity":false},"mapping":null,"reference_table":null,"metadata":null}],"version":3623113}},{"id":"e941d516-ffb7-4bfd-aa7c-96f433885e65","type":"ruleset","attributes":{"created":{"seconds":1762796214,"nanos":841432000},"enabled":true,"last_modified_user_uuid":"3ad549bf-eba0-11e9-a77a-0705486660d0","modified":{"seconds":1762796214,"nanos":841432000},"name":"tf-test-order-third-tf-TestAccDatadogTagPipelineRulesets_Import-local-1762796213","position":2,"processing_status":"error","rules":[{"name":"third-rule","enabled":true,"query":{"query":"service:third","addition":{"key":"env","value":"test"},"if_not_exists":false,"case_insensitivity":false},"mapping":null,"reference_table":null,"metadata":null}],"version":3623114}},{"id":"a0169120-30d5-4edb-adc7-d2461bae74aa","type":"ruleset","attributes":{"created":{"seconds":1762796214,"nanos":848242000},"enabled":true,"last_modified_user_uuid":"3ad549bf-eba0-11e9-a77a-0705486660d0","modified":{"seconds":1762796214,"nanos":848242000},"name":"tf-test-order-first-tf-TestAccDatadogTagPipelineRulesets_Import-local-1762796213","position":3,"processing_status":"error","rules":[{"name":"first-rule","enabled":true,"query":{"query":"service:first","addition":{"key":"env","value":"test"},"if_not_exists":false,"case_insensitivity":false},"mapping":null,"reference_table":null,"metadata":null}],"version":3623115}}]}'
>>>>>>> c6532d2e
        headers:
            Content-Type:
                - application/vnd.api+json
        status: 200 OK
        code: 200
<<<<<<< HEAD
        duration: 98.977666ms
=======
        duration: 91.245708ms
>>>>>>> c6532d2e
    - id: 5
      request:
        proto: HTTP/1.1
        proto_major: 1
        proto_minor: 1
        content_length: 200
        transfer_encoding: []
        trailer: {}
        host: api.datadoghq.com
        remote_addr: ""
        request_uri: ""
        body: |
<<<<<<< HEAD
            {"data":[{"id":"952141fc-06bd-4ae5-a83b-73ef064ab903","type":"ruleset"},{"id":"b724a216-13ad-42a4-87d2-8362a9374112","type":"ruleset"},{"id":"e0c44559-90ee-489c-a69d-31356cbc3850","type":"ruleset"}]}
=======
            {"data":[{"id":"a0169120-30d5-4edb-adc7-d2461bae74aa","type":"ruleset"},{"id":"ed11da58-c480-4a09-9f09-eb32c24cf214","type":"ruleset"},{"id":"e941d516-ffb7-4bfd-aa7c-96f433885e65","type":"ruleset"}]}
>>>>>>> c6532d2e
        form: {}
        headers:
            Accept:
                - '*/*'
            Content-Type:
                - application/json
        url: https://api.datadoghq.com/api/v2/tags/enrichment/reorder
        method: POST
      response:
        proto: HTTP/1.1
        proto_major: 1
        proto_minor: 1
        transfer_encoding: []
        trailer: {}
        content_length: 0
        uncompressed: false
        body: ""
        headers: {}
        status: 204 No Content
        code: 204
<<<<<<< HEAD
        duration: 48.808375ms
=======
        duration: 53.86325ms
>>>>>>> c6532d2e
    - id: 6
      request:
        proto: HTTP/1.1
        proto_major: 1
        proto_minor: 1
        content_length: 0
        transfer_encoding: []
        trailer: {}
        host: api.datadoghq.com
        remote_addr: ""
        request_uri: ""
        body: ""
        form: {}
        headers:
            Accept:
                - application/json
        url: https://api.datadoghq.com/api/v2/tags/enrichment
        method: GET
      response:
        proto: HTTP/1.1
        proto_major: 1
        proto_minor: 1
        transfer_encoding: []
        trailer: {}
        content_length: -1
        uncompressed: true
<<<<<<< HEAD
        body: '{"data":[{"id":"952141fc-06bd-4ae5-a83b-73ef064ab903","type":"ruleset","attributes":{"created":{"seconds":1762378945,"nanos":955321000},"enabled":true,"last_modified_user_uuid":"3ad549bf-eba0-11e9-a77a-0705486660d0","modified":{"seconds":1762378945,"nanos":955321000},"name":"tf-test-order-first-tf-TestAccDatadogTagPipelineRulesets_Import-local-1762378944","position":1,"processing_status":"error","rules":[{"name":"first-rule","enabled":true,"query":{"query":"service:first","addition":{"key":"env","value":"test"},"if_not_exists":false,"case_insensitivity":false},"mapping":null,"reference_table":null,"metadata":null}],"version":3621320}},{"id":"b724a216-13ad-42a4-87d2-8362a9374112","type":"ruleset","attributes":{"created":{"seconds":1762378945,"nanos":911250000},"enabled":true,"last_modified_user_uuid":"3ad549bf-eba0-11e9-a77a-0705486660d0","modified":{"seconds":1762378945,"nanos":911250000},"name":"tf-test-order-second-tf-TestAccDatadogTagPipelineRulesets_Import-local-1762378944","position":2,"processing_status":"error","rules":[{"name":"second-rule","enabled":true,"query":{"query":"service:second","addition":{"key":"env","value":"test"},"if_not_exists":false,"case_insensitivity":false},"mapping":null,"reference_table":null,"metadata":null}],"version":3621318}},{"id":"e0c44559-90ee-489c-a69d-31356cbc3850","type":"ruleset","attributes":{"created":{"seconds":1762378945,"nanos":952508000},"enabled":true,"last_modified_user_uuid":"3ad549bf-eba0-11e9-a77a-0705486660d0","modified":{"seconds":1762378945,"nanos":952508000},"name":"tf-test-order-third-tf-TestAccDatadogTagPipelineRulesets_Import-local-1762378944","position":3,"processing_status":"error","rules":[{"name":"third-rule","enabled":true,"query":{"query":"service:third","addition":{"key":"env","value":"test"},"if_not_exists":false,"case_insensitivity":false},"mapping":null,"reference_table":null,"metadata":null}],"version":3621319}}]}'
=======
        body: '{"data":[{"id":"a0169120-30d5-4edb-adc7-d2461bae74aa","type":"ruleset","attributes":{"created":{"seconds":1762796214,"nanos":848242000},"enabled":true,"last_modified_user_uuid":"3ad549bf-eba0-11e9-a77a-0705486660d0","modified":{"seconds":1762796214,"nanos":848242000},"name":"tf-test-order-first-tf-TestAccDatadogTagPipelineRulesets_Import-local-1762796213","position":1,"processing_status":"error","rules":[{"name":"first-rule","enabled":true,"query":{"query":"service:first","addition":{"key":"env","value":"test"},"if_not_exists":false,"case_insensitivity":false},"mapping":null,"reference_table":null,"metadata":null}],"version":3623115}},{"id":"ed11da58-c480-4a09-9f09-eb32c24cf214","type":"ruleset","attributes":{"created":{"seconds":1762796214,"nanos":803066000},"enabled":true,"last_modified_user_uuid":"3ad549bf-eba0-11e9-a77a-0705486660d0","modified":{"seconds":1762796214,"nanos":803066000},"name":"tf-test-order-second-tf-TestAccDatadogTagPipelineRulesets_Import-local-1762796213","position":2,"processing_status":"error","rules":[{"name":"second-rule","enabled":true,"query":{"query":"service:second","addition":{"key":"env","value":"test"},"if_not_exists":false,"case_insensitivity":false},"mapping":null,"reference_table":null,"metadata":null}],"version":3623113}},{"id":"e941d516-ffb7-4bfd-aa7c-96f433885e65","type":"ruleset","attributes":{"created":{"seconds":1762796214,"nanos":841432000},"enabled":true,"last_modified_user_uuid":"3ad549bf-eba0-11e9-a77a-0705486660d0","modified":{"seconds":1762796214,"nanos":841432000},"name":"tf-test-order-third-tf-TestAccDatadogTagPipelineRulesets_Import-local-1762796213","position":3,"processing_status":"error","rules":[{"name":"third-rule","enabled":true,"query":{"query":"service:third","addition":{"key":"env","value":"test"},"if_not_exists":false,"case_insensitivity":false},"mapping":null,"reference_table":null,"metadata":null}],"version":3623114}}]}'
>>>>>>> c6532d2e
        headers:
            Content-Type:
                - application/vnd.api+json
        status: 200 OK
        code: 200
<<<<<<< HEAD
        duration: 124.586ms
=======
        duration: 127.059333ms
>>>>>>> c6532d2e
    - id: 7
      request:
        proto: HTTP/1.1
        proto_major: 1
        proto_minor: 1
        content_length: 0
        transfer_encoding: []
        trailer: {}
        host: api.datadoghq.com
        remote_addr: ""
        request_uri: ""
        body: ""
        form: {}
        headers:
            Accept:
                - application/json
<<<<<<< HEAD
        url: https://api.datadoghq.com/api/v2/tags/enrichment/e0c44559-90ee-489c-a69d-31356cbc3850
=======
        url: https://api.datadoghq.com/api/v2/tags/enrichment/ed11da58-c480-4a09-9f09-eb32c24cf214
>>>>>>> c6532d2e
        method: GET
      response:
        proto: HTTP/1.1
        proto_major: 1
        proto_minor: 1
        transfer_encoding: []
        trailer: {}
        content_length: 645
        uncompressed: false
<<<<<<< HEAD
        body: '{"data":{"id":"e0c44559-90ee-489c-a69d-31356cbc3850","type":"ruleset","attributes":{"created":{"seconds":1762378945,"nanos":952508000},"enabled":true,"last_modified_user_uuid":"3ad549bf-eba0-11e9-a77a-0705486660d0","modified":{"seconds":1762378945,"nanos":952508000},"name":"tf-test-order-third-tf-TestAccDatadogTagPipelineRulesets_Import-local-1762378944","position":3,"processing_status":"error","rules":[{"name":"third-rule","enabled":true,"query":{"query":"service:third","addition":{"key":"env","value":"test"},"if_not_exists":false,"case_insensitivity":false},"mapping":null,"reference_table":null,"metadata":null}],"version":3621319}}}'
=======
        body: '{"data":{"id":"ed11da58-c480-4a09-9f09-eb32c24cf214","type":"ruleset","attributes":{"created":{"seconds":1762796214,"nanos":803066000},"enabled":true,"last_modified_user_uuid":"3ad549bf-eba0-11e9-a77a-0705486660d0","modified":{"seconds":1762796214,"nanos":803066000},"name":"tf-test-order-second-tf-TestAccDatadogTagPipelineRulesets_Import-local-1762796213","position":2,"processing_status":"error","rules":[{"name":"second-rule","enabled":true,"query":{"query":"service:second","addition":{"key":"env","value":"test"},"if_not_exists":false,"case_insensitivity":false},"mapping":null,"reference_table":null,"metadata":null}],"version":3623113}}}'
>>>>>>> c6532d2e
        headers:
            Content-Type:
                - application/vnd.api+json
        status: 200 OK
        code: 200
<<<<<<< HEAD
        duration: 106.118417ms
=======
        duration: 94.587833ms
>>>>>>> c6532d2e
    - id: 8
      request:
        proto: HTTP/1.1
        proto_major: 1
        proto_minor: 1
        content_length: 0
        transfer_encoding: []
        trailer: {}
        host: api.datadoghq.com
        remote_addr: ""
        request_uri: ""
        body: ""
        form: {}
        headers:
            Accept:
                - application/json
<<<<<<< HEAD
        url: https://api.datadoghq.com/api/v2/tags/enrichment/b724a216-13ad-42a4-87d2-8362a9374112
=======
        url: https://api.datadoghq.com/api/v2/tags/enrichment/a0169120-30d5-4edb-adc7-d2461bae74aa
>>>>>>> c6532d2e
        method: GET
      response:
        proto: HTTP/1.1
        proto_major: 1
        proto_minor: 1
        transfer_encoding: []
        trailer: {}
        content_length: 645
        uncompressed: false
<<<<<<< HEAD
        body: '{"data":{"id":"b724a216-13ad-42a4-87d2-8362a9374112","type":"ruleset","attributes":{"created":{"seconds":1762378945,"nanos":911250000},"enabled":true,"last_modified_user_uuid":"3ad549bf-eba0-11e9-a77a-0705486660d0","modified":{"seconds":1762378945,"nanos":911250000},"name":"tf-test-order-second-tf-TestAccDatadogTagPipelineRulesets_Import-local-1762378944","position":2,"processing_status":"error","rules":[{"name":"second-rule","enabled":true,"query":{"query":"service:second","addition":{"key":"env","value":"test"},"if_not_exists":false,"case_insensitivity":false},"mapping":null,"reference_table":null,"metadata":null}],"version":3621318}}}'
=======
        body: '{"data":{"id":"a0169120-30d5-4edb-adc7-d2461bae74aa","type":"ruleset","attributes":{"created":{"seconds":1762796214,"nanos":848242000},"enabled":true,"last_modified_user_uuid":"3ad549bf-eba0-11e9-a77a-0705486660d0","modified":{"seconds":1762796214,"nanos":848242000},"name":"tf-test-order-first-tf-TestAccDatadogTagPipelineRulesets_Import-local-1762796213","position":1,"processing_status":"error","rules":[{"name":"first-rule","enabled":true,"query":{"query":"service:first","addition":{"key":"env","value":"test"},"if_not_exists":false,"case_insensitivity":false},"mapping":null,"reference_table":null,"metadata":null}],"version":3623115}}}'
>>>>>>> c6532d2e
        headers:
            Content-Type:
                - application/vnd.api+json
        status: 200 OK
        code: 200
<<<<<<< HEAD
        duration: 117.533833ms
=======
        duration: 116.514125ms
>>>>>>> c6532d2e
    - id: 9
      request:
        proto: HTTP/1.1
        proto_major: 1
        proto_minor: 1
        content_length: 0
        transfer_encoding: []
        trailer: {}
        host: api.datadoghq.com
        remote_addr: ""
        request_uri: ""
        body: ""
        form: {}
        headers:
            Accept:
                - application/json
<<<<<<< HEAD
        url: https://api.datadoghq.com/api/v2/tags/enrichment/952141fc-06bd-4ae5-a83b-73ef064ab903
=======
        url: https://api.datadoghq.com/api/v2/tags/enrichment/e941d516-ffb7-4bfd-aa7c-96f433885e65
>>>>>>> c6532d2e
        method: GET
      response:
        proto: HTTP/1.1
        proto_major: 1
        proto_minor: 1
        transfer_encoding: []
        trailer: {}
        content_length: 642
        uncompressed: false
<<<<<<< HEAD
        body: '{"data":{"id":"952141fc-06bd-4ae5-a83b-73ef064ab903","type":"ruleset","attributes":{"created":{"seconds":1762378945,"nanos":955321000},"enabled":true,"last_modified_user_uuid":"3ad549bf-eba0-11e9-a77a-0705486660d0","modified":{"seconds":1762378945,"nanos":955321000},"name":"tf-test-order-first-tf-TestAccDatadogTagPipelineRulesets_Import-local-1762378944","position":1,"processing_status":"error","rules":[{"name":"first-rule","enabled":true,"query":{"query":"service:first","addition":{"key":"env","value":"test"},"if_not_exists":false,"case_insensitivity":false},"mapping":null,"reference_table":null,"metadata":null}],"version":3621320}}}'
=======
        body: '{"data":{"id":"e941d516-ffb7-4bfd-aa7c-96f433885e65","type":"ruleset","attributes":{"created":{"seconds":1762796214,"nanos":841432000},"enabled":true,"last_modified_user_uuid":"3ad549bf-eba0-11e9-a77a-0705486660d0","modified":{"seconds":1762796214,"nanos":841432000},"name":"tf-test-order-third-tf-TestAccDatadogTagPipelineRulesets_Import-local-1762796213","position":3,"processing_status":"error","rules":[{"name":"third-rule","enabled":true,"query":{"query":"service:third","addition":{"key":"env","value":"test"},"if_not_exists":false,"case_insensitivity":false},"mapping":null,"reference_table":null,"metadata":null}],"version":3623114}}}'
>>>>>>> c6532d2e
        headers:
            Content-Type:
                - application/vnd.api+json
        status: 200 OK
        code: 200
<<<<<<< HEAD
        duration: 259.094292ms
=======
        duration: 157.537917ms
>>>>>>> c6532d2e
    - id: 10
      request:
        proto: HTTP/1.1
        proto_major: 1
        proto_minor: 1
        content_length: 0
        transfer_encoding: []
        trailer: {}
        host: api.datadoghq.com
        remote_addr: ""
        request_uri: ""
        body: ""
        form: {}
        headers:
            Accept:
                - application/json
        url: https://api.datadoghq.com/api/v2/tags/enrichment
        method: GET
      response:
        proto: HTTP/1.1
        proto_major: 1
        proto_minor: 1
        transfer_encoding: []
        trailer: {}
        content_length: -1
        uncompressed: true
<<<<<<< HEAD
        body: '{"data":[{"id":"952141fc-06bd-4ae5-a83b-73ef064ab903","type":"ruleset","attributes":{"created":{"seconds":1762378945,"nanos":955321000},"enabled":true,"last_modified_user_uuid":"3ad549bf-eba0-11e9-a77a-0705486660d0","modified":{"seconds":1762378945,"nanos":955321000},"name":"tf-test-order-first-tf-TestAccDatadogTagPipelineRulesets_Import-local-1762378944","position":1,"processing_status":"error","rules":[{"name":"first-rule","enabled":true,"query":{"query":"service:first","addition":{"key":"env","value":"test"},"if_not_exists":false,"case_insensitivity":false},"mapping":null,"reference_table":null,"metadata":null}],"version":3621320}},{"id":"b724a216-13ad-42a4-87d2-8362a9374112","type":"ruleset","attributes":{"created":{"seconds":1762378945,"nanos":911250000},"enabled":true,"last_modified_user_uuid":"3ad549bf-eba0-11e9-a77a-0705486660d0","modified":{"seconds":1762378945,"nanos":911250000},"name":"tf-test-order-second-tf-TestAccDatadogTagPipelineRulesets_Import-local-1762378944","position":2,"processing_status":"error","rules":[{"name":"second-rule","enabled":true,"query":{"query":"service:second","addition":{"key":"env","value":"test"},"if_not_exists":false,"case_insensitivity":false},"mapping":null,"reference_table":null,"metadata":null}],"version":3621318}},{"id":"e0c44559-90ee-489c-a69d-31356cbc3850","type":"ruleset","attributes":{"created":{"seconds":1762378945,"nanos":952508000},"enabled":true,"last_modified_user_uuid":"3ad549bf-eba0-11e9-a77a-0705486660d0","modified":{"seconds":1762378945,"nanos":952508000},"name":"tf-test-order-third-tf-TestAccDatadogTagPipelineRulesets_Import-local-1762378944","position":3,"processing_status":"error","rules":[{"name":"third-rule","enabled":true,"query":{"query":"service:third","addition":{"key":"env","value":"test"},"if_not_exists":false,"case_insensitivity":false},"mapping":null,"reference_table":null,"metadata":null}],"version":3621319}}]}'
=======
        body: '{"data":[{"id":"a0169120-30d5-4edb-adc7-d2461bae74aa","type":"ruleset","attributes":{"created":{"seconds":1762796214,"nanos":848242000},"enabled":true,"last_modified_user_uuid":"3ad549bf-eba0-11e9-a77a-0705486660d0","modified":{"seconds":1762796214,"nanos":848242000},"name":"tf-test-order-first-tf-TestAccDatadogTagPipelineRulesets_Import-local-1762796213","position":1,"processing_status":"error","rules":[{"name":"first-rule","enabled":true,"query":{"query":"service:first","addition":{"key":"env","value":"test"},"if_not_exists":false,"case_insensitivity":false},"mapping":null,"reference_table":null,"metadata":null}],"version":3623115}},{"id":"ed11da58-c480-4a09-9f09-eb32c24cf214","type":"ruleset","attributes":{"created":{"seconds":1762796214,"nanos":803066000},"enabled":true,"last_modified_user_uuid":"3ad549bf-eba0-11e9-a77a-0705486660d0","modified":{"seconds":1762796214,"nanos":803066000},"name":"tf-test-order-second-tf-TestAccDatadogTagPipelineRulesets_Import-local-1762796213","position":2,"processing_status":"error","rules":[{"name":"second-rule","enabled":true,"query":{"query":"service:second","addition":{"key":"env","value":"test"},"if_not_exists":false,"case_insensitivity":false},"mapping":null,"reference_table":null,"metadata":null}],"version":3623113}},{"id":"e941d516-ffb7-4bfd-aa7c-96f433885e65","type":"ruleset","attributes":{"created":{"seconds":1762796214,"nanos":841432000},"enabled":true,"last_modified_user_uuid":"3ad549bf-eba0-11e9-a77a-0705486660d0","modified":{"seconds":1762796214,"nanos":841432000},"name":"tf-test-order-third-tf-TestAccDatadogTagPipelineRulesets_Import-local-1762796213","position":3,"processing_status":"error","rules":[{"name":"third-rule","enabled":true,"query":{"query":"service:third","addition":{"key":"env","value":"test"},"if_not_exists":false,"case_insensitivity":false},"mapping":null,"reference_table":null,"metadata":null}],"version":3623114}}]}'
>>>>>>> c6532d2e
        headers:
            Content-Type:
                - application/vnd.api+json
        status: 200 OK
        code: 200
<<<<<<< HEAD
        duration: 114.224959ms
=======
        duration: 110.750667ms
>>>>>>> c6532d2e
    - id: 11
      request:
        proto: HTTP/1.1
        proto_major: 1
        proto_minor: 1
        content_length: 0
        transfer_encoding: []
        trailer: {}
        host: api.datadoghq.com
        remote_addr: ""
        request_uri: ""
        body: ""
        form: {}
        headers:
            Accept:
                - application/json
        url: https://api.datadoghq.com/api/v2/tags/enrichment
        method: GET
      response:
        proto: HTTP/1.1
        proto_major: 1
        proto_minor: 1
        transfer_encoding: []
        trailer: {}
        content_length: -1
        uncompressed: true
<<<<<<< HEAD
        body: '{"data":[{"id":"952141fc-06bd-4ae5-a83b-73ef064ab903","type":"ruleset","attributes":{"created":{"seconds":1762378945,"nanos":955321000},"enabled":true,"last_modified_user_uuid":"3ad549bf-eba0-11e9-a77a-0705486660d0","modified":{"seconds":1762378945,"nanos":955321000},"name":"tf-test-order-first-tf-TestAccDatadogTagPipelineRulesets_Import-local-1762378944","position":1,"processing_status":"error","rules":[{"name":"first-rule","enabled":true,"query":{"query":"service:first","addition":{"key":"env","value":"test"},"if_not_exists":false,"case_insensitivity":false},"mapping":null,"reference_table":null,"metadata":null}],"version":3621320}},{"id":"b724a216-13ad-42a4-87d2-8362a9374112","type":"ruleset","attributes":{"created":{"seconds":1762378945,"nanos":911250000},"enabled":true,"last_modified_user_uuid":"3ad549bf-eba0-11e9-a77a-0705486660d0","modified":{"seconds":1762378945,"nanos":911250000},"name":"tf-test-order-second-tf-TestAccDatadogTagPipelineRulesets_Import-local-1762378944","position":2,"processing_status":"error","rules":[{"name":"second-rule","enabled":true,"query":{"query":"service:second","addition":{"key":"env","value":"test"},"if_not_exists":false,"case_insensitivity":false},"mapping":null,"reference_table":null,"metadata":null}],"version":3621318}},{"id":"e0c44559-90ee-489c-a69d-31356cbc3850","type":"ruleset","attributes":{"created":{"seconds":1762378945,"nanos":952508000},"enabled":true,"last_modified_user_uuid":"3ad549bf-eba0-11e9-a77a-0705486660d0","modified":{"seconds":1762378945,"nanos":952508000},"name":"tf-test-order-third-tf-TestAccDatadogTagPipelineRulesets_Import-local-1762378944","position":3,"processing_status":"error","rules":[{"name":"third-rule","enabled":true,"query":{"query":"service:third","addition":{"key":"env","value":"test"},"if_not_exists":false,"case_insensitivity":false},"mapping":null,"reference_table":null,"metadata":null}],"version":3621319}}]}'
=======
        body: '{"data":[{"id":"a0169120-30d5-4edb-adc7-d2461bae74aa","type":"ruleset","attributes":{"created":{"seconds":1762796214,"nanos":848242000},"enabled":true,"last_modified_user_uuid":"3ad549bf-eba0-11e9-a77a-0705486660d0","modified":{"seconds":1762796214,"nanos":848242000},"name":"tf-test-order-first-tf-TestAccDatadogTagPipelineRulesets_Import-local-1762796213","position":1,"processing_status":"error","rules":[{"name":"first-rule","enabled":true,"query":{"query":"service:first","addition":{"key":"env","value":"test"},"if_not_exists":false,"case_insensitivity":false},"mapping":null,"reference_table":null,"metadata":null}],"version":3623115}},{"id":"ed11da58-c480-4a09-9f09-eb32c24cf214","type":"ruleset","attributes":{"created":{"seconds":1762796214,"nanos":803066000},"enabled":true,"last_modified_user_uuid":"3ad549bf-eba0-11e9-a77a-0705486660d0","modified":{"seconds":1762796214,"nanos":803066000},"name":"tf-test-order-second-tf-TestAccDatadogTagPipelineRulesets_Import-local-1762796213","position":2,"processing_status":"error","rules":[{"name":"second-rule","enabled":true,"query":{"query":"service:second","addition":{"key":"env","value":"test"},"if_not_exists":false,"case_insensitivity":false},"mapping":null,"reference_table":null,"metadata":null}],"version":3623113}},{"id":"e941d516-ffb7-4bfd-aa7c-96f433885e65","type":"ruleset","attributes":{"created":{"seconds":1762796214,"nanos":841432000},"enabled":true,"last_modified_user_uuid":"3ad549bf-eba0-11e9-a77a-0705486660d0","modified":{"seconds":1762796214,"nanos":841432000},"name":"tf-test-order-third-tf-TestAccDatadogTagPipelineRulesets_Import-local-1762796213","position":3,"processing_status":"error","rules":[{"name":"third-rule","enabled":true,"query":{"query":"service:third","addition":{"key":"env","value":"test"},"if_not_exists":false,"case_insensitivity":false},"mapping":null,"reference_table":null,"metadata":null}],"version":3623114}}]}'
>>>>>>> c6532d2e
        headers:
            Content-Type:
                - application/vnd.api+json
        status: 200 OK
        code: 200
<<<<<<< HEAD
        duration: 137.349708ms
=======
        duration: 90.502542ms
>>>>>>> c6532d2e
    - id: 12
      request:
        proto: HTTP/1.1
        proto_major: 1
        proto_minor: 1
        content_length: 0
        transfer_encoding: []
        trailer: {}
        host: api.datadoghq.com
        remote_addr: ""
        request_uri: ""
        body: ""
        form: {}
        headers:
            Accept:
                - application/json
        url: https://api.datadoghq.com/api/v2/tags/enrichment
        method: GET
      response:
        proto: HTTP/1.1
        proto_major: 1
        proto_minor: 1
        transfer_encoding: []
        trailer: {}
        content_length: -1
        uncompressed: true
<<<<<<< HEAD
        body: '{"data":[{"id":"952141fc-06bd-4ae5-a83b-73ef064ab903","type":"ruleset","attributes":{"created":{"seconds":1762378945,"nanos":955321000},"enabled":true,"last_modified_user_uuid":"3ad549bf-eba0-11e9-a77a-0705486660d0","modified":{"seconds":1762378945,"nanos":955321000},"name":"tf-test-order-first-tf-TestAccDatadogTagPipelineRulesets_Import-local-1762378944","position":1,"processing_status":"error","rules":[{"name":"first-rule","enabled":true,"query":{"query":"service:first","addition":{"key":"env","value":"test"},"if_not_exists":false,"case_insensitivity":false},"mapping":null,"reference_table":null,"metadata":null}],"version":3621320}},{"id":"b724a216-13ad-42a4-87d2-8362a9374112","type":"ruleset","attributes":{"created":{"seconds":1762378945,"nanos":911250000},"enabled":true,"last_modified_user_uuid":"3ad549bf-eba0-11e9-a77a-0705486660d0","modified":{"seconds":1762378945,"nanos":911250000},"name":"tf-test-order-second-tf-TestAccDatadogTagPipelineRulesets_Import-local-1762378944","position":2,"processing_status":"error","rules":[{"name":"second-rule","enabled":true,"query":{"query":"service:second","addition":{"key":"env","value":"test"},"if_not_exists":false,"case_insensitivity":false},"mapping":null,"reference_table":null,"metadata":null}],"version":3621318}},{"id":"e0c44559-90ee-489c-a69d-31356cbc3850","type":"ruleset","attributes":{"created":{"seconds":1762378945,"nanos":952508000},"enabled":true,"last_modified_user_uuid":"3ad549bf-eba0-11e9-a77a-0705486660d0","modified":{"seconds":1762378945,"nanos":952508000},"name":"tf-test-order-third-tf-TestAccDatadogTagPipelineRulesets_Import-local-1762378944","position":3,"processing_status":"error","rules":[{"name":"third-rule","enabled":true,"query":{"query":"service:third","addition":{"key":"env","value":"test"},"if_not_exists":false,"case_insensitivity":false},"mapping":null,"reference_table":null,"metadata":null}],"version":3621319}}]}'
=======
        body: '{"data":[{"id":"a0169120-30d5-4edb-adc7-d2461bae74aa","type":"ruleset","attributes":{"created":{"seconds":1762796214,"nanos":848242000},"enabled":true,"last_modified_user_uuid":"3ad549bf-eba0-11e9-a77a-0705486660d0","modified":{"seconds":1762796214,"nanos":848242000},"name":"tf-test-order-first-tf-TestAccDatadogTagPipelineRulesets_Import-local-1762796213","position":1,"processing_status":"error","rules":[{"name":"first-rule","enabled":true,"query":{"query":"service:first","addition":{"key":"env","value":"test"},"if_not_exists":false,"case_insensitivity":false},"mapping":null,"reference_table":null,"metadata":null}],"version":3623115}},{"id":"ed11da58-c480-4a09-9f09-eb32c24cf214","type":"ruleset","attributes":{"created":{"seconds":1762796214,"nanos":803066000},"enabled":true,"last_modified_user_uuid":"3ad549bf-eba0-11e9-a77a-0705486660d0","modified":{"seconds":1762796214,"nanos":803066000},"name":"tf-test-order-second-tf-TestAccDatadogTagPipelineRulesets_Import-local-1762796213","position":2,"processing_status":"error","rules":[{"name":"second-rule","enabled":true,"query":{"query":"service:second","addition":{"key":"env","value":"test"},"if_not_exists":false,"case_insensitivity":false},"mapping":null,"reference_table":null,"metadata":null}],"version":3623113}},{"id":"e941d516-ffb7-4bfd-aa7c-96f433885e65","type":"ruleset","attributes":{"created":{"seconds":1762796214,"nanos":841432000},"enabled":true,"last_modified_user_uuid":"3ad549bf-eba0-11e9-a77a-0705486660d0","modified":{"seconds":1762796214,"nanos":841432000},"name":"tf-test-order-third-tf-TestAccDatadogTagPipelineRulesets_Import-local-1762796213","position":3,"processing_status":"error","rules":[{"name":"third-rule","enabled":true,"query":{"query":"service:third","addition":{"key":"env","value":"test"},"if_not_exists":false,"case_insensitivity":false},"mapping":null,"reference_table":null,"metadata":null}],"version":3623114}}]}'
>>>>>>> c6532d2e
        headers:
            Content-Type:
                - application/vnd.api+json
        status: 200 OK
        code: 200
<<<<<<< HEAD
        duration: 112.100708ms
=======
        duration: 106.832416ms
>>>>>>> c6532d2e
    - id: 13
      request:
        proto: HTTP/1.1
        proto_major: 1
        proto_minor: 1
        content_length: 0
        transfer_encoding: []
        trailer: {}
        host: api.datadoghq.com
        remote_addr: ""
        request_uri: ""
        body: ""
        form: {}
        headers:
            Accept:
                - '*/*'
<<<<<<< HEAD
        url: https://api.datadoghq.com/api/v2/tags/enrichment/e0c44559-90ee-489c-a69d-31356cbc3850
=======
        url: https://api.datadoghq.com/api/v2/tags/enrichment/a0169120-30d5-4edb-adc7-d2461bae74aa
>>>>>>> c6532d2e
        method: DELETE
      response:
        proto: HTTP/1.1
        proto_major: 1
        proto_minor: 1
        transfer_encoding: []
        trailer: {}
        content_length: 0
        uncompressed: false
        body: ""
        headers: {}
        status: 204 No Content
        code: 204
<<<<<<< HEAD
        duration: 42.646ms
=======
        duration: 43.7635ms
>>>>>>> c6532d2e
    - id: 14
      request:
        proto: HTTP/1.1
        proto_major: 1
        proto_minor: 1
        content_length: 0
        transfer_encoding: []
        trailer: {}
        host: api.datadoghq.com
        remote_addr: ""
        request_uri: ""
        body: ""
        form: {}
        headers:
            Accept:
                - '*/*'
<<<<<<< HEAD
        url: https://api.datadoghq.com/api/v2/tags/enrichment/952141fc-06bd-4ae5-a83b-73ef064ab903
=======
        url: https://api.datadoghq.com/api/v2/tags/enrichment/e941d516-ffb7-4bfd-aa7c-96f433885e65
>>>>>>> c6532d2e
        method: DELETE
      response:
        proto: HTTP/1.1
        proto_major: 1
        proto_minor: 1
        transfer_encoding: []
        trailer: {}
        content_length: 0
        uncompressed: false
        body: ""
        headers: {}
        status: 204 No Content
        code: 204
<<<<<<< HEAD
        duration: 59.6355ms
=======
        duration: 69.968709ms
>>>>>>> c6532d2e
    - id: 15
      request:
        proto: HTTP/1.1
        proto_major: 1
        proto_minor: 1
        content_length: 0
        transfer_encoding: []
        trailer: {}
        host: api.datadoghq.com
        remote_addr: ""
        request_uri: ""
        body: ""
        form: {}
        headers:
            Accept:
                - '*/*'
<<<<<<< HEAD
        url: https://api.datadoghq.com/api/v2/tags/enrichment/b724a216-13ad-42a4-87d2-8362a9374112
=======
        url: https://api.datadoghq.com/api/v2/tags/enrichment/ed11da58-c480-4a09-9f09-eb32c24cf214
>>>>>>> c6532d2e
        method: DELETE
      response:
        proto: HTTP/1.1
        proto_major: 1
        proto_minor: 1
        transfer_encoding: []
        trailer: {}
        content_length: 0
        uncompressed: false
        body: ""
        headers: {}
        status: 204 No Content
        code: 204
<<<<<<< HEAD
        duration: 103.532ms
=======
        duration: 109.409208ms
>>>>>>> c6532d2e
    - id: 16
      request:
        proto: HTTP/1.1
        proto_major: 1
        proto_minor: 1
        content_length: 0
        transfer_encoding: []
        trailer: {}
        host: api.datadoghq.com
        remote_addr: ""
        request_uri: ""
        body: ""
        form: {}
        headers:
            Accept:
                - application/json
        url: https://api.datadoghq.com/api/v2/tags/enrichment
        method: GET
      response:
        proto: HTTP/1.1
        proto_major: 1
        proto_minor: 1
        transfer_encoding: []
        trailer: {}
        content_length: 11
        uncompressed: false
        body: '{"data":[]}'
        headers:
            Content-Type:
                - application/vnd.api+json
        status: 200 OK
        code: 200
<<<<<<< HEAD
        duration: 202.020291ms
=======
        duration: 82.517542ms
>>>>>>> c6532d2e
<|MERGE_RESOLUTION|>--- conflicted
+++ resolved
@@ -33,11 +33,7 @@
                 - application/vnd.api+json
         status: 200 OK
         code: 200
-<<<<<<< HEAD
-        duration: 160.6315ms
-=======
         duration: 128.130417ms
->>>>>>> c6532d2e
     - id: 1
       request:
         proto: HTTP/1.1
@@ -50,11 +46,7 @@
         remote_addr: ""
         request_uri: ""
         body: |
-<<<<<<< HEAD
-            {"data":{"attributes":{"enabled":true,"rules":[{"enabled":true,"mapping":null,"name":"second-rule","query":{"addition":{"key":"env","value":"test"},"case_insensitivity":false,"if_not_exists":false,"query":"service:second"},"reference_table":null}]},"id":"tf-test-order-second-tf-TestAccDatadogTagPipelineRulesets_Import-local-1762378944","type":"create_ruleset"}}
-=======
             {"data":{"attributes":{"enabled":true,"rules":[{"enabled":true,"mapping":null,"name":"second-rule","query":{"addition":{"key":"env","value":"test"},"case_insensitivity":false,"if_not_exists":false,"query":"service:second"},"reference_table":null}]},"id":"tf-test-order-second-tf-TestAccDatadogTagPipelineRulesets_Import-local-1762796213","type":"create_ruleset"}}
->>>>>>> c6532d2e
         form: {}
         headers:
             Accept:
@@ -71,21 +63,13 @@
         trailer: {}
         content_length: 617
         uncompressed: false
-<<<<<<< HEAD
-        body: '{"data":{"id":"b724a216-13ad-42a4-87d2-8362a9374112","type":"ruleset","attributes":{"created":{"seconds":1762378945,"nanos":911250000},"enabled":true,"last_modified_user_uuid":"3ad549bf-eba0-11e9-a77a-0705486660d0","modified":{"seconds":1762378945,"nanos":911250000},"name":"tf-test-order-second-tf-TestAccDatadogTagPipelineRulesets_Import-local-1762378944","position":1,"rules":[{"name":"second-rule","enabled":true,"query":{"query":"service:second","addition":{"key":"env","value":"test"},"if_not_exists":false,"case_insensitivity":false},"mapping":null,"reference_table":null,"metadata":null}],"version":3621318}}}'
-=======
         body: '{"data":{"id":"ed11da58-c480-4a09-9f09-eb32c24cf214","type":"ruleset","attributes":{"created":{"seconds":1762796214,"nanos":803066000},"enabled":true,"last_modified_user_uuid":"3ad549bf-eba0-11e9-a77a-0705486660d0","modified":{"seconds":1762796214,"nanos":803066000},"name":"tf-test-order-second-tf-TestAccDatadogTagPipelineRulesets_Import-local-1762796213","position":1,"rules":[{"name":"second-rule","enabled":true,"query":{"query":"service:second","addition":{"key":"env","value":"test"},"if_not_exists":false,"case_insensitivity":false},"mapping":null,"reference_table":null,"metadata":null}],"version":3623113}}}'
->>>>>>> c6532d2e
-        headers:
-            Content-Type:
-                - application/vnd.api+json
-        status: 200 OK
-        code: 200
-<<<<<<< HEAD
-        duration: 66.576125ms
-=======
+        headers:
+            Content-Type:
+                - application/vnd.api+json
+        status: 200 OK
+        code: 200
         duration: 88.340208ms
->>>>>>> c6532d2e
     - id: 2
       request:
         proto: HTTP/1.1
@@ -98,11 +82,7 @@
         remote_addr: ""
         request_uri: ""
         body: |
-<<<<<<< HEAD
-            {"data":{"attributes":{"enabled":true,"rules":[{"enabled":true,"mapping":null,"name":"first-rule","query":{"addition":{"key":"env","value":"test"},"case_insensitivity":false,"if_not_exists":false,"query":"service:first"},"reference_table":null}]},"id":"tf-test-order-first-tf-TestAccDatadogTagPipelineRulesets_Import-local-1762378944","type":"create_ruleset"}}
-=======
             {"data":{"attributes":{"enabled":true,"rules":[{"enabled":true,"mapping":null,"name":"third-rule","query":{"addition":{"key":"env","value":"test"},"case_insensitivity":false,"if_not_exists":false,"query":"service:third"},"reference_table":null}]},"id":"tf-test-order-third-tf-TestAccDatadogTagPipelineRulesets_Import-local-1762796213","type":"create_ruleset"}}
->>>>>>> c6532d2e
         form: {}
         headers:
             Accept:
@@ -119,21 +99,13 @@
         trailer: {}
         content_length: 614
         uncompressed: false
-<<<<<<< HEAD
-        body: '{"data":{"id":"952141fc-06bd-4ae5-a83b-73ef064ab903","type":"ruleset","attributes":{"created":{"seconds":1762378945,"nanos":955321000},"enabled":true,"last_modified_user_uuid":"3ad549bf-eba0-11e9-a77a-0705486660d0","modified":{"seconds":1762378945,"nanos":955321000},"name":"tf-test-order-first-tf-TestAccDatadogTagPipelineRulesets_Import-local-1762378944","position":3,"rules":[{"name":"first-rule","enabled":true,"query":{"query":"service:first","addition":{"key":"env","value":"test"},"if_not_exists":false,"case_insensitivity":false},"mapping":null,"reference_table":null,"metadata":null}],"version":3621320}}}'
-=======
         body: '{"data":{"id":"e941d516-ffb7-4bfd-aa7c-96f433885e65","type":"ruleset","attributes":{"created":{"seconds":1762796214,"nanos":841432000},"enabled":true,"last_modified_user_uuid":"3ad549bf-eba0-11e9-a77a-0705486660d0","modified":{"seconds":1762796214,"nanos":841432000},"name":"tf-test-order-third-tf-TestAccDatadogTagPipelineRulesets_Import-local-1762796213","position":2,"rules":[{"name":"third-rule","enabled":true,"query":{"query":"service:third","addition":{"key":"env","value":"test"},"if_not_exists":false,"case_insensitivity":false},"mapping":null,"reference_table":null,"metadata":null}],"version":3623114}}}'
->>>>>>> c6532d2e
-        headers:
-            Content-Type:
-                - application/vnd.api+json
-        status: 200 OK
-        code: 200
-<<<<<<< HEAD
-        duration: 156.202167ms
-=======
+        headers:
+            Content-Type:
+                - application/vnd.api+json
+        status: 200 OK
+        code: 200
         duration: 116.24225ms
->>>>>>> c6532d2e
     - id: 3
       request:
         proto: HTTP/1.1
@@ -146,11 +118,7 @@
         remote_addr: ""
         request_uri: ""
         body: |
-<<<<<<< HEAD
-            {"data":{"attributes":{"enabled":true,"rules":[{"enabled":true,"mapping":null,"name":"third-rule","query":{"addition":{"key":"env","value":"test"},"case_insensitivity":false,"if_not_exists":false,"query":"service:third"},"reference_table":null}]},"id":"tf-test-order-third-tf-TestAccDatadogTagPipelineRulesets_Import-local-1762378944","type":"create_ruleset"}}
-=======
             {"data":{"attributes":{"enabled":true,"rules":[{"enabled":true,"mapping":null,"name":"first-rule","query":{"addition":{"key":"env","value":"test"},"case_insensitivity":false,"if_not_exists":false,"query":"service:first"},"reference_table":null}]},"id":"tf-test-order-first-tf-TestAccDatadogTagPipelineRulesets_Import-local-1762796213","type":"create_ruleset"}}
->>>>>>> c6532d2e
         form: {}
         headers:
             Accept:
@@ -167,21 +135,13 @@
         trailer: {}
         content_length: 614
         uncompressed: false
-<<<<<<< HEAD
-        body: '{"data":{"id":"e0c44559-90ee-489c-a69d-31356cbc3850","type":"ruleset","attributes":{"created":{"seconds":1762378945,"nanos":952508000},"enabled":true,"last_modified_user_uuid":"3ad549bf-eba0-11e9-a77a-0705486660d0","modified":{"seconds":1762378945,"nanos":952508000},"name":"tf-test-order-third-tf-TestAccDatadogTagPipelineRulesets_Import-local-1762378944","position":2,"rules":[{"name":"third-rule","enabled":true,"query":{"query":"service:third","addition":{"key":"env","value":"test"},"if_not_exists":false,"case_insensitivity":false},"mapping":null,"reference_table":null,"metadata":null}],"version":3621319}}}'
-=======
         body: '{"data":{"id":"a0169120-30d5-4edb-adc7-d2461bae74aa","type":"ruleset","attributes":{"created":{"seconds":1762796214,"nanos":848242000},"enabled":true,"last_modified_user_uuid":"3ad549bf-eba0-11e9-a77a-0705486660d0","modified":{"seconds":1762796214,"nanos":848242000},"name":"tf-test-order-first-tf-TestAccDatadogTagPipelineRulesets_Import-local-1762796213","position":3,"rules":[{"name":"first-rule","enabled":true,"query":{"query":"service:first","addition":{"key":"env","value":"test"},"if_not_exists":false,"case_insensitivity":false},"mapping":null,"reference_table":null,"metadata":null}],"version":3623115}}}'
->>>>>>> c6532d2e
-        headers:
-            Content-Type:
-                - application/vnd.api+json
-        status: 200 OK
-        code: 200
-<<<<<<< HEAD
-        duration: 156.337292ms
-=======
+        headers:
+            Content-Type:
+                - application/vnd.api+json
+        status: 200 OK
+        code: 200
         duration: 143.357291ms
->>>>>>> c6532d2e
     - id: 4
       request:
         proto: HTTP/1.1
@@ -208,21 +168,13 @@
         trailer: {}
         content_length: -1
         uncompressed: true
-<<<<<<< HEAD
-        body: '{"data":[{"id":"b724a216-13ad-42a4-87d2-8362a9374112","type":"ruleset","attributes":{"created":{"seconds":1762378945,"nanos":911250000},"enabled":true,"last_modified_user_uuid":"3ad549bf-eba0-11e9-a77a-0705486660d0","modified":{"seconds":1762378945,"nanos":911250000},"name":"tf-test-order-second-tf-TestAccDatadogTagPipelineRulesets_Import-local-1762378944","position":1,"processing_status":"error","rules":[{"name":"second-rule","enabled":true,"query":{"query":"service:second","addition":{"key":"env","value":"test"},"if_not_exists":false,"case_insensitivity":false},"mapping":null,"reference_table":null,"metadata":null}],"version":3621318}},{"id":"e0c44559-90ee-489c-a69d-31356cbc3850","type":"ruleset","attributes":{"created":{"seconds":1762378945,"nanos":952508000},"enabled":true,"last_modified_user_uuid":"3ad549bf-eba0-11e9-a77a-0705486660d0","modified":{"seconds":1762378945,"nanos":952508000},"name":"tf-test-order-third-tf-TestAccDatadogTagPipelineRulesets_Import-local-1762378944","position":2,"processing_status":"error","rules":[{"name":"third-rule","enabled":true,"query":{"query":"service:third","addition":{"key":"env","value":"test"},"if_not_exists":false,"case_insensitivity":false},"mapping":null,"reference_table":null,"metadata":null}],"version":3621319}},{"id":"952141fc-06bd-4ae5-a83b-73ef064ab903","type":"ruleset","attributes":{"created":{"seconds":1762378945,"nanos":955321000},"enabled":true,"last_modified_user_uuid":"3ad549bf-eba0-11e9-a77a-0705486660d0","modified":{"seconds":1762378945,"nanos":955321000},"name":"tf-test-order-first-tf-TestAccDatadogTagPipelineRulesets_Import-local-1762378944","position":3,"processing_status":"error","rules":[{"name":"first-rule","enabled":true,"query":{"query":"service:first","addition":{"key":"env","value":"test"},"if_not_exists":false,"case_insensitivity":false},"mapping":null,"reference_table":null,"metadata":null}],"version":3621320}}]}'
-=======
         body: '{"data":[{"id":"ed11da58-c480-4a09-9f09-eb32c24cf214","type":"ruleset","attributes":{"created":{"seconds":1762796214,"nanos":803066000},"enabled":true,"last_modified_user_uuid":"3ad549bf-eba0-11e9-a77a-0705486660d0","modified":{"seconds":1762796214,"nanos":803066000},"name":"tf-test-order-second-tf-TestAccDatadogTagPipelineRulesets_Import-local-1762796213","position":1,"processing_status":"error","rules":[{"name":"second-rule","enabled":true,"query":{"query":"service:second","addition":{"key":"env","value":"test"},"if_not_exists":false,"case_insensitivity":false},"mapping":null,"reference_table":null,"metadata":null}],"version":3623113}},{"id":"e941d516-ffb7-4bfd-aa7c-96f433885e65","type":"ruleset","attributes":{"created":{"seconds":1762796214,"nanos":841432000},"enabled":true,"last_modified_user_uuid":"3ad549bf-eba0-11e9-a77a-0705486660d0","modified":{"seconds":1762796214,"nanos":841432000},"name":"tf-test-order-third-tf-TestAccDatadogTagPipelineRulesets_Import-local-1762796213","position":2,"processing_status":"error","rules":[{"name":"third-rule","enabled":true,"query":{"query":"service:third","addition":{"key":"env","value":"test"},"if_not_exists":false,"case_insensitivity":false},"mapping":null,"reference_table":null,"metadata":null}],"version":3623114}},{"id":"a0169120-30d5-4edb-adc7-d2461bae74aa","type":"ruleset","attributes":{"created":{"seconds":1762796214,"nanos":848242000},"enabled":true,"last_modified_user_uuid":"3ad549bf-eba0-11e9-a77a-0705486660d0","modified":{"seconds":1762796214,"nanos":848242000},"name":"tf-test-order-first-tf-TestAccDatadogTagPipelineRulesets_Import-local-1762796213","position":3,"processing_status":"error","rules":[{"name":"first-rule","enabled":true,"query":{"query":"service:first","addition":{"key":"env","value":"test"},"if_not_exists":false,"case_insensitivity":false},"mapping":null,"reference_table":null,"metadata":null}],"version":3623115}}]}'
->>>>>>> c6532d2e
-        headers:
-            Content-Type:
-                - application/vnd.api+json
-        status: 200 OK
-        code: 200
-<<<<<<< HEAD
-        duration: 98.977666ms
-=======
+        headers:
+            Content-Type:
+                - application/vnd.api+json
+        status: 200 OK
+        code: 200
         duration: 91.245708ms
->>>>>>> c6532d2e
     - id: 5
       request:
         proto: HTTP/1.1
@@ -235,11 +187,7 @@
         remote_addr: ""
         request_uri: ""
         body: |
-<<<<<<< HEAD
-            {"data":[{"id":"952141fc-06bd-4ae5-a83b-73ef064ab903","type":"ruleset"},{"id":"b724a216-13ad-42a4-87d2-8362a9374112","type":"ruleset"},{"id":"e0c44559-90ee-489c-a69d-31356cbc3850","type":"ruleset"}]}
-=======
             {"data":[{"id":"a0169120-30d5-4edb-adc7-d2461bae74aa","type":"ruleset"},{"id":"ed11da58-c480-4a09-9f09-eb32c24cf214","type":"ruleset"},{"id":"e941d516-ffb7-4bfd-aa7c-96f433885e65","type":"ruleset"}]}
->>>>>>> c6532d2e
         form: {}
         headers:
             Accept:
@@ -260,11 +208,7 @@
         headers: {}
         status: 204 No Content
         code: 204
-<<<<<<< HEAD
-        duration: 48.808375ms
-=======
         duration: 53.86325ms
->>>>>>> c6532d2e
     - id: 6
       request:
         proto: HTTP/1.1
@@ -291,21 +235,13 @@
         trailer: {}
         content_length: -1
         uncompressed: true
-<<<<<<< HEAD
-        body: '{"data":[{"id":"952141fc-06bd-4ae5-a83b-73ef064ab903","type":"ruleset","attributes":{"created":{"seconds":1762378945,"nanos":955321000},"enabled":true,"last_modified_user_uuid":"3ad549bf-eba0-11e9-a77a-0705486660d0","modified":{"seconds":1762378945,"nanos":955321000},"name":"tf-test-order-first-tf-TestAccDatadogTagPipelineRulesets_Import-local-1762378944","position":1,"processing_status":"error","rules":[{"name":"first-rule","enabled":true,"query":{"query":"service:first","addition":{"key":"env","value":"test"},"if_not_exists":false,"case_insensitivity":false},"mapping":null,"reference_table":null,"metadata":null}],"version":3621320}},{"id":"b724a216-13ad-42a4-87d2-8362a9374112","type":"ruleset","attributes":{"created":{"seconds":1762378945,"nanos":911250000},"enabled":true,"last_modified_user_uuid":"3ad549bf-eba0-11e9-a77a-0705486660d0","modified":{"seconds":1762378945,"nanos":911250000},"name":"tf-test-order-second-tf-TestAccDatadogTagPipelineRulesets_Import-local-1762378944","position":2,"processing_status":"error","rules":[{"name":"second-rule","enabled":true,"query":{"query":"service:second","addition":{"key":"env","value":"test"},"if_not_exists":false,"case_insensitivity":false},"mapping":null,"reference_table":null,"metadata":null}],"version":3621318}},{"id":"e0c44559-90ee-489c-a69d-31356cbc3850","type":"ruleset","attributes":{"created":{"seconds":1762378945,"nanos":952508000},"enabled":true,"last_modified_user_uuid":"3ad549bf-eba0-11e9-a77a-0705486660d0","modified":{"seconds":1762378945,"nanos":952508000},"name":"tf-test-order-third-tf-TestAccDatadogTagPipelineRulesets_Import-local-1762378944","position":3,"processing_status":"error","rules":[{"name":"third-rule","enabled":true,"query":{"query":"service:third","addition":{"key":"env","value":"test"},"if_not_exists":false,"case_insensitivity":false},"mapping":null,"reference_table":null,"metadata":null}],"version":3621319}}]}'
-=======
         body: '{"data":[{"id":"a0169120-30d5-4edb-adc7-d2461bae74aa","type":"ruleset","attributes":{"created":{"seconds":1762796214,"nanos":848242000},"enabled":true,"last_modified_user_uuid":"3ad549bf-eba0-11e9-a77a-0705486660d0","modified":{"seconds":1762796214,"nanos":848242000},"name":"tf-test-order-first-tf-TestAccDatadogTagPipelineRulesets_Import-local-1762796213","position":1,"processing_status":"error","rules":[{"name":"first-rule","enabled":true,"query":{"query":"service:first","addition":{"key":"env","value":"test"},"if_not_exists":false,"case_insensitivity":false},"mapping":null,"reference_table":null,"metadata":null}],"version":3623115}},{"id":"ed11da58-c480-4a09-9f09-eb32c24cf214","type":"ruleset","attributes":{"created":{"seconds":1762796214,"nanos":803066000},"enabled":true,"last_modified_user_uuid":"3ad549bf-eba0-11e9-a77a-0705486660d0","modified":{"seconds":1762796214,"nanos":803066000},"name":"tf-test-order-second-tf-TestAccDatadogTagPipelineRulesets_Import-local-1762796213","position":2,"processing_status":"error","rules":[{"name":"second-rule","enabled":true,"query":{"query":"service:second","addition":{"key":"env","value":"test"},"if_not_exists":false,"case_insensitivity":false},"mapping":null,"reference_table":null,"metadata":null}],"version":3623113}},{"id":"e941d516-ffb7-4bfd-aa7c-96f433885e65","type":"ruleset","attributes":{"created":{"seconds":1762796214,"nanos":841432000},"enabled":true,"last_modified_user_uuid":"3ad549bf-eba0-11e9-a77a-0705486660d0","modified":{"seconds":1762796214,"nanos":841432000},"name":"tf-test-order-third-tf-TestAccDatadogTagPipelineRulesets_Import-local-1762796213","position":3,"processing_status":"error","rules":[{"name":"third-rule","enabled":true,"query":{"query":"service:third","addition":{"key":"env","value":"test"},"if_not_exists":false,"case_insensitivity":false},"mapping":null,"reference_table":null,"metadata":null}],"version":3623114}}]}'
->>>>>>> c6532d2e
-        headers:
-            Content-Type:
-                - application/vnd.api+json
-        status: 200 OK
-        code: 200
-<<<<<<< HEAD
-        duration: 124.586ms
-=======
+        headers:
+            Content-Type:
+                - application/vnd.api+json
+        status: 200 OK
+        code: 200
         duration: 127.059333ms
->>>>>>> c6532d2e
     - id: 7
       request:
         proto: HTTP/1.1
@@ -322,11 +258,7 @@
         headers:
             Accept:
                 - application/json
-<<<<<<< HEAD
-        url: https://api.datadoghq.com/api/v2/tags/enrichment/e0c44559-90ee-489c-a69d-31356cbc3850
-=======
         url: https://api.datadoghq.com/api/v2/tags/enrichment/ed11da58-c480-4a09-9f09-eb32c24cf214
->>>>>>> c6532d2e
         method: GET
       response:
         proto: HTTP/1.1
@@ -336,21 +268,13 @@
         trailer: {}
         content_length: 645
         uncompressed: false
-<<<<<<< HEAD
-        body: '{"data":{"id":"e0c44559-90ee-489c-a69d-31356cbc3850","type":"ruleset","attributes":{"created":{"seconds":1762378945,"nanos":952508000},"enabled":true,"last_modified_user_uuid":"3ad549bf-eba0-11e9-a77a-0705486660d0","modified":{"seconds":1762378945,"nanos":952508000},"name":"tf-test-order-third-tf-TestAccDatadogTagPipelineRulesets_Import-local-1762378944","position":3,"processing_status":"error","rules":[{"name":"third-rule","enabled":true,"query":{"query":"service:third","addition":{"key":"env","value":"test"},"if_not_exists":false,"case_insensitivity":false},"mapping":null,"reference_table":null,"metadata":null}],"version":3621319}}}'
-=======
         body: '{"data":{"id":"ed11da58-c480-4a09-9f09-eb32c24cf214","type":"ruleset","attributes":{"created":{"seconds":1762796214,"nanos":803066000},"enabled":true,"last_modified_user_uuid":"3ad549bf-eba0-11e9-a77a-0705486660d0","modified":{"seconds":1762796214,"nanos":803066000},"name":"tf-test-order-second-tf-TestAccDatadogTagPipelineRulesets_Import-local-1762796213","position":2,"processing_status":"error","rules":[{"name":"second-rule","enabled":true,"query":{"query":"service:second","addition":{"key":"env","value":"test"},"if_not_exists":false,"case_insensitivity":false},"mapping":null,"reference_table":null,"metadata":null}],"version":3623113}}}'
->>>>>>> c6532d2e
-        headers:
-            Content-Type:
-                - application/vnd.api+json
-        status: 200 OK
-        code: 200
-<<<<<<< HEAD
-        duration: 106.118417ms
-=======
+        headers:
+            Content-Type:
+                - application/vnd.api+json
+        status: 200 OK
+        code: 200
         duration: 94.587833ms
->>>>>>> c6532d2e
     - id: 8
       request:
         proto: HTTP/1.1
@@ -367,35 +291,23 @@
         headers:
             Accept:
                 - application/json
-<<<<<<< HEAD
-        url: https://api.datadoghq.com/api/v2/tags/enrichment/b724a216-13ad-42a4-87d2-8362a9374112
-=======
         url: https://api.datadoghq.com/api/v2/tags/enrichment/a0169120-30d5-4edb-adc7-d2461bae74aa
->>>>>>> c6532d2e
-        method: GET
-      response:
-        proto: HTTP/1.1
-        proto_major: 1
-        proto_minor: 1
-        transfer_encoding: []
-        trailer: {}
-        content_length: 645
-        uncompressed: false
-<<<<<<< HEAD
-        body: '{"data":{"id":"b724a216-13ad-42a4-87d2-8362a9374112","type":"ruleset","attributes":{"created":{"seconds":1762378945,"nanos":911250000},"enabled":true,"last_modified_user_uuid":"3ad549bf-eba0-11e9-a77a-0705486660d0","modified":{"seconds":1762378945,"nanos":911250000},"name":"tf-test-order-second-tf-TestAccDatadogTagPipelineRulesets_Import-local-1762378944","position":2,"processing_status":"error","rules":[{"name":"second-rule","enabled":true,"query":{"query":"service:second","addition":{"key":"env","value":"test"},"if_not_exists":false,"case_insensitivity":false},"mapping":null,"reference_table":null,"metadata":null}],"version":3621318}}}'
-=======
+        method: GET
+      response:
+        proto: HTTP/1.1
+        proto_major: 1
+        proto_minor: 1
+        transfer_encoding: []
+        trailer: {}
+        content_length: 642
+        uncompressed: false
         body: '{"data":{"id":"a0169120-30d5-4edb-adc7-d2461bae74aa","type":"ruleset","attributes":{"created":{"seconds":1762796214,"nanos":848242000},"enabled":true,"last_modified_user_uuid":"3ad549bf-eba0-11e9-a77a-0705486660d0","modified":{"seconds":1762796214,"nanos":848242000},"name":"tf-test-order-first-tf-TestAccDatadogTagPipelineRulesets_Import-local-1762796213","position":1,"processing_status":"error","rules":[{"name":"first-rule","enabled":true,"query":{"query":"service:first","addition":{"key":"env","value":"test"},"if_not_exists":false,"case_insensitivity":false},"mapping":null,"reference_table":null,"metadata":null}],"version":3623115}}}'
->>>>>>> c6532d2e
-        headers:
-            Content-Type:
-                - application/vnd.api+json
-        status: 200 OK
-        code: 200
-<<<<<<< HEAD
-        duration: 117.533833ms
-=======
+        headers:
+            Content-Type:
+                - application/vnd.api+json
+        status: 200 OK
+        code: 200
         duration: 116.514125ms
->>>>>>> c6532d2e
     - id: 9
       request:
         proto: HTTP/1.1
@@ -412,11 +324,7 @@
         headers:
             Accept:
                 - application/json
-<<<<<<< HEAD
-        url: https://api.datadoghq.com/api/v2/tags/enrichment/952141fc-06bd-4ae5-a83b-73ef064ab903
-=======
         url: https://api.datadoghq.com/api/v2/tags/enrichment/e941d516-ffb7-4bfd-aa7c-96f433885e65
->>>>>>> c6532d2e
         method: GET
       response:
         proto: HTTP/1.1
@@ -426,21 +334,13 @@
         trailer: {}
         content_length: 642
         uncompressed: false
-<<<<<<< HEAD
-        body: '{"data":{"id":"952141fc-06bd-4ae5-a83b-73ef064ab903","type":"ruleset","attributes":{"created":{"seconds":1762378945,"nanos":955321000},"enabled":true,"last_modified_user_uuid":"3ad549bf-eba0-11e9-a77a-0705486660d0","modified":{"seconds":1762378945,"nanos":955321000},"name":"tf-test-order-first-tf-TestAccDatadogTagPipelineRulesets_Import-local-1762378944","position":1,"processing_status":"error","rules":[{"name":"first-rule","enabled":true,"query":{"query":"service:first","addition":{"key":"env","value":"test"},"if_not_exists":false,"case_insensitivity":false},"mapping":null,"reference_table":null,"metadata":null}],"version":3621320}}}'
-=======
         body: '{"data":{"id":"e941d516-ffb7-4bfd-aa7c-96f433885e65","type":"ruleset","attributes":{"created":{"seconds":1762796214,"nanos":841432000},"enabled":true,"last_modified_user_uuid":"3ad549bf-eba0-11e9-a77a-0705486660d0","modified":{"seconds":1762796214,"nanos":841432000},"name":"tf-test-order-third-tf-TestAccDatadogTagPipelineRulesets_Import-local-1762796213","position":3,"processing_status":"error","rules":[{"name":"third-rule","enabled":true,"query":{"query":"service:third","addition":{"key":"env","value":"test"},"if_not_exists":false,"case_insensitivity":false},"mapping":null,"reference_table":null,"metadata":null}],"version":3623114}}}'
->>>>>>> c6532d2e
-        headers:
-            Content-Type:
-                - application/vnd.api+json
-        status: 200 OK
-        code: 200
-<<<<<<< HEAD
-        duration: 259.094292ms
-=======
+        headers:
+            Content-Type:
+                - application/vnd.api+json
+        status: 200 OK
+        code: 200
         duration: 157.537917ms
->>>>>>> c6532d2e
     - id: 10
       request:
         proto: HTTP/1.1
@@ -467,21 +367,13 @@
         trailer: {}
         content_length: -1
         uncompressed: true
-<<<<<<< HEAD
-        body: '{"data":[{"id":"952141fc-06bd-4ae5-a83b-73ef064ab903","type":"ruleset","attributes":{"created":{"seconds":1762378945,"nanos":955321000},"enabled":true,"last_modified_user_uuid":"3ad549bf-eba0-11e9-a77a-0705486660d0","modified":{"seconds":1762378945,"nanos":955321000},"name":"tf-test-order-first-tf-TestAccDatadogTagPipelineRulesets_Import-local-1762378944","position":1,"processing_status":"error","rules":[{"name":"first-rule","enabled":true,"query":{"query":"service:first","addition":{"key":"env","value":"test"},"if_not_exists":false,"case_insensitivity":false},"mapping":null,"reference_table":null,"metadata":null}],"version":3621320}},{"id":"b724a216-13ad-42a4-87d2-8362a9374112","type":"ruleset","attributes":{"created":{"seconds":1762378945,"nanos":911250000},"enabled":true,"last_modified_user_uuid":"3ad549bf-eba0-11e9-a77a-0705486660d0","modified":{"seconds":1762378945,"nanos":911250000},"name":"tf-test-order-second-tf-TestAccDatadogTagPipelineRulesets_Import-local-1762378944","position":2,"processing_status":"error","rules":[{"name":"second-rule","enabled":true,"query":{"query":"service:second","addition":{"key":"env","value":"test"},"if_not_exists":false,"case_insensitivity":false},"mapping":null,"reference_table":null,"metadata":null}],"version":3621318}},{"id":"e0c44559-90ee-489c-a69d-31356cbc3850","type":"ruleset","attributes":{"created":{"seconds":1762378945,"nanos":952508000},"enabled":true,"last_modified_user_uuid":"3ad549bf-eba0-11e9-a77a-0705486660d0","modified":{"seconds":1762378945,"nanos":952508000},"name":"tf-test-order-third-tf-TestAccDatadogTagPipelineRulesets_Import-local-1762378944","position":3,"processing_status":"error","rules":[{"name":"third-rule","enabled":true,"query":{"query":"service:third","addition":{"key":"env","value":"test"},"if_not_exists":false,"case_insensitivity":false},"mapping":null,"reference_table":null,"metadata":null}],"version":3621319}}]}'
-=======
         body: '{"data":[{"id":"a0169120-30d5-4edb-adc7-d2461bae74aa","type":"ruleset","attributes":{"created":{"seconds":1762796214,"nanos":848242000},"enabled":true,"last_modified_user_uuid":"3ad549bf-eba0-11e9-a77a-0705486660d0","modified":{"seconds":1762796214,"nanos":848242000},"name":"tf-test-order-first-tf-TestAccDatadogTagPipelineRulesets_Import-local-1762796213","position":1,"processing_status":"error","rules":[{"name":"first-rule","enabled":true,"query":{"query":"service:first","addition":{"key":"env","value":"test"},"if_not_exists":false,"case_insensitivity":false},"mapping":null,"reference_table":null,"metadata":null}],"version":3623115}},{"id":"ed11da58-c480-4a09-9f09-eb32c24cf214","type":"ruleset","attributes":{"created":{"seconds":1762796214,"nanos":803066000},"enabled":true,"last_modified_user_uuid":"3ad549bf-eba0-11e9-a77a-0705486660d0","modified":{"seconds":1762796214,"nanos":803066000},"name":"tf-test-order-second-tf-TestAccDatadogTagPipelineRulesets_Import-local-1762796213","position":2,"processing_status":"error","rules":[{"name":"second-rule","enabled":true,"query":{"query":"service:second","addition":{"key":"env","value":"test"},"if_not_exists":false,"case_insensitivity":false},"mapping":null,"reference_table":null,"metadata":null}],"version":3623113}},{"id":"e941d516-ffb7-4bfd-aa7c-96f433885e65","type":"ruleset","attributes":{"created":{"seconds":1762796214,"nanos":841432000},"enabled":true,"last_modified_user_uuid":"3ad549bf-eba0-11e9-a77a-0705486660d0","modified":{"seconds":1762796214,"nanos":841432000},"name":"tf-test-order-third-tf-TestAccDatadogTagPipelineRulesets_Import-local-1762796213","position":3,"processing_status":"error","rules":[{"name":"third-rule","enabled":true,"query":{"query":"service:third","addition":{"key":"env","value":"test"},"if_not_exists":false,"case_insensitivity":false},"mapping":null,"reference_table":null,"metadata":null}],"version":3623114}}]}'
->>>>>>> c6532d2e
-        headers:
-            Content-Type:
-                - application/vnd.api+json
-        status: 200 OK
-        code: 200
-<<<<<<< HEAD
-        duration: 114.224959ms
-=======
+        headers:
+            Content-Type:
+                - application/vnd.api+json
+        status: 200 OK
+        code: 200
         duration: 110.750667ms
->>>>>>> c6532d2e
     - id: 11
       request:
         proto: HTTP/1.1
@@ -508,21 +400,13 @@
         trailer: {}
         content_length: -1
         uncompressed: true
-<<<<<<< HEAD
-        body: '{"data":[{"id":"952141fc-06bd-4ae5-a83b-73ef064ab903","type":"ruleset","attributes":{"created":{"seconds":1762378945,"nanos":955321000},"enabled":true,"last_modified_user_uuid":"3ad549bf-eba0-11e9-a77a-0705486660d0","modified":{"seconds":1762378945,"nanos":955321000},"name":"tf-test-order-first-tf-TestAccDatadogTagPipelineRulesets_Import-local-1762378944","position":1,"processing_status":"error","rules":[{"name":"first-rule","enabled":true,"query":{"query":"service:first","addition":{"key":"env","value":"test"},"if_not_exists":false,"case_insensitivity":false},"mapping":null,"reference_table":null,"metadata":null}],"version":3621320}},{"id":"b724a216-13ad-42a4-87d2-8362a9374112","type":"ruleset","attributes":{"created":{"seconds":1762378945,"nanos":911250000},"enabled":true,"last_modified_user_uuid":"3ad549bf-eba0-11e9-a77a-0705486660d0","modified":{"seconds":1762378945,"nanos":911250000},"name":"tf-test-order-second-tf-TestAccDatadogTagPipelineRulesets_Import-local-1762378944","position":2,"processing_status":"error","rules":[{"name":"second-rule","enabled":true,"query":{"query":"service:second","addition":{"key":"env","value":"test"},"if_not_exists":false,"case_insensitivity":false},"mapping":null,"reference_table":null,"metadata":null}],"version":3621318}},{"id":"e0c44559-90ee-489c-a69d-31356cbc3850","type":"ruleset","attributes":{"created":{"seconds":1762378945,"nanos":952508000},"enabled":true,"last_modified_user_uuid":"3ad549bf-eba0-11e9-a77a-0705486660d0","modified":{"seconds":1762378945,"nanos":952508000},"name":"tf-test-order-third-tf-TestAccDatadogTagPipelineRulesets_Import-local-1762378944","position":3,"processing_status":"error","rules":[{"name":"third-rule","enabled":true,"query":{"query":"service:third","addition":{"key":"env","value":"test"},"if_not_exists":false,"case_insensitivity":false},"mapping":null,"reference_table":null,"metadata":null}],"version":3621319}}]}'
-=======
         body: '{"data":[{"id":"a0169120-30d5-4edb-adc7-d2461bae74aa","type":"ruleset","attributes":{"created":{"seconds":1762796214,"nanos":848242000},"enabled":true,"last_modified_user_uuid":"3ad549bf-eba0-11e9-a77a-0705486660d0","modified":{"seconds":1762796214,"nanos":848242000},"name":"tf-test-order-first-tf-TestAccDatadogTagPipelineRulesets_Import-local-1762796213","position":1,"processing_status":"error","rules":[{"name":"first-rule","enabled":true,"query":{"query":"service:first","addition":{"key":"env","value":"test"},"if_not_exists":false,"case_insensitivity":false},"mapping":null,"reference_table":null,"metadata":null}],"version":3623115}},{"id":"ed11da58-c480-4a09-9f09-eb32c24cf214","type":"ruleset","attributes":{"created":{"seconds":1762796214,"nanos":803066000},"enabled":true,"last_modified_user_uuid":"3ad549bf-eba0-11e9-a77a-0705486660d0","modified":{"seconds":1762796214,"nanos":803066000},"name":"tf-test-order-second-tf-TestAccDatadogTagPipelineRulesets_Import-local-1762796213","position":2,"processing_status":"error","rules":[{"name":"second-rule","enabled":true,"query":{"query":"service:second","addition":{"key":"env","value":"test"},"if_not_exists":false,"case_insensitivity":false},"mapping":null,"reference_table":null,"metadata":null}],"version":3623113}},{"id":"e941d516-ffb7-4bfd-aa7c-96f433885e65","type":"ruleset","attributes":{"created":{"seconds":1762796214,"nanos":841432000},"enabled":true,"last_modified_user_uuid":"3ad549bf-eba0-11e9-a77a-0705486660d0","modified":{"seconds":1762796214,"nanos":841432000},"name":"tf-test-order-third-tf-TestAccDatadogTagPipelineRulesets_Import-local-1762796213","position":3,"processing_status":"error","rules":[{"name":"third-rule","enabled":true,"query":{"query":"service:third","addition":{"key":"env","value":"test"},"if_not_exists":false,"case_insensitivity":false},"mapping":null,"reference_table":null,"metadata":null}],"version":3623114}}]}'
->>>>>>> c6532d2e
-        headers:
-            Content-Type:
-                - application/vnd.api+json
-        status: 200 OK
-        code: 200
-<<<<<<< HEAD
-        duration: 137.349708ms
-=======
+        headers:
+            Content-Type:
+                - application/vnd.api+json
+        status: 200 OK
+        code: 200
         duration: 90.502542ms
->>>>>>> c6532d2e
     - id: 12
       request:
         proto: HTTP/1.1
@@ -549,21 +433,13 @@
         trailer: {}
         content_length: -1
         uncompressed: true
-<<<<<<< HEAD
-        body: '{"data":[{"id":"952141fc-06bd-4ae5-a83b-73ef064ab903","type":"ruleset","attributes":{"created":{"seconds":1762378945,"nanos":955321000},"enabled":true,"last_modified_user_uuid":"3ad549bf-eba0-11e9-a77a-0705486660d0","modified":{"seconds":1762378945,"nanos":955321000},"name":"tf-test-order-first-tf-TestAccDatadogTagPipelineRulesets_Import-local-1762378944","position":1,"processing_status":"error","rules":[{"name":"first-rule","enabled":true,"query":{"query":"service:first","addition":{"key":"env","value":"test"},"if_not_exists":false,"case_insensitivity":false},"mapping":null,"reference_table":null,"metadata":null}],"version":3621320}},{"id":"b724a216-13ad-42a4-87d2-8362a9374112","type":"ruleset","attributes":{"created":{"seconds":1762378945,"nanos":911250000},"enabled":true,"last_modified_user_uuid":"3ad549bf-eba0-11e9-a77a-0705486660d0","modified":{"seconds":1762378945,"nanos":911250000},"name":"tf-test-order-second-tf-TestAccDatadogTagPipelineRulesets_Import-local-1762378944","position":2,"processing_status":"error","rules":[{"name":"second-rule","enabled":true,"query":{"query":"service:second","addition":{"key":"env","value":"test"},"if_not_exists":false,"case_insensitivity":false},"mapping":null,"reference_table":null,"metadata":null}],"version":3621318}},{"id":"e0c44559-90ee-489c-a69d-31356cbc3850","type":"ruleset","attributes":{"created":{"seconds":1762378945,"nanos":952508000},"enabled":true,"last_modified_user_uuid":"3ad549bf-eba0-11e9-a77a-0705486660d0","modified":{"seconds":1762378945,"nanos":952508000},"name":"tf-test-order-third-tf-TestAccDatadogTagPipelineRulesets_Import-local-1762378944","position":3,"processing_status":"error","rules":[{"name":"third-rule","enabled":true,"query":{"query":"service:third","addition":{"key":"env","value":"test"},"if_not_exists":false,"case_insensitivity":false},"mapping":null,"reference_table":null,"metadata":null}],"version":3621319}}]}'
-=======
         body: '{"data":[{"id":"a0169120-30d5-4edb-adc7-d2461bae74aa","type":"ruleset","attributes":{"created":{"seconds":1762796214,"nanos":848242000},"enabled":true,"last_modified_user_uuid":"3ad549bf-eba0-11e9-a77a-0705486660d0","modified":{"seconds":1762796214,"nanos":848242000},"name":"tf-test-order-first-tf-TestAccDatadogTagPipelineRulesets_Import-local-1762796213","position":1,"processing_status":"error","rules":[{"name":"first-rule","enabled":true,"query":{"query":"service:first","addition":{"key":"env","value":"test"},"if_not_exists":false,"case_insensitivity":false},"mapping":null,"reference_table":null,"metadata":null}],"version":3623115}},{"id":"ed11da58-c480-4a09-9f09-eb32c24cf214","type":"ruleset","attributes":{"created":{"seconds":1762796214,"nanos":803066000},"enabled":true,"last_modified_user_uuid":"3ad549bf-eba0-11e9-a77a-0705486660d0","modified":{"seconds":1762796214,"nanos":803066000},"name":"tf-test-order-second-tf-TestAccDatadogTagPipelineRulesets_Import-local-1762796213","position":2,"processing_status":"error","rules":[{"name":"second-rule","enabled":true,"query":{"query":"service:second","addition":{"key":"env","value":"test"},"if_not_exists":false,"case_insensitivity":false},"mapping":null,"reference_table":null,"metadata":null}],"version":3623113}},{"id":"e941d516-ffb7-4bfd-aa7c-96f433885e65","type":"ruleset","attributes":{"created":{"seconds":1762796214,"nanos":841432000},"enabled":true,"last_modified_user_uuid":"3ad549bf-eba0-11e9-a77a-0705486660d0","modified":{"seconds":1762796214,"nanos":841432000},"name":"tf-test-order-third-tf-TestAccDatadogTagPipelineRulesets_Import-local-1762796213","position":3,"processing_status":"error","rules":[{"name":"third-rule","enabled":true,"query":{"query":"service:third","addition":{"key":"env","value":"test"},"if_not_exists":false,"case_insensitivity":false},"mapping":null,"reference_table":null,"metadata":null}],"version":3623114}}]}'
->>>>>>> c6532d2e
-        headers:
-            Content-Type:
-                - application/vnd.api+json
-        status: 200 OK
-        code: 200
-<<<<<<< HEAD
-        duration: 112.100708ms
-=======
+        headers:
+            Content-Type:
+                - application/vnd.api+json
+        status: 200 OK
+        code: 200
         duration: 106.832416ms
->>>>>>> c6532d2e
     - id: 13
       request:
         proto: HTTP/1.1
@@ -580,11 +456,7 @@
         headers:
             Accept:
                 - '*/*'
-<<<<<<< HEAD
-        url: https://api.datadoghq.com/api/v2/tags/enrichment/e0c44559-90ee-489c-a69d-31356cbc3850
-=======
         url: https://api.datadoghq.com/api/v2/tags/enrichment/a0169120-30d5-4edb-adc7-d2461bae74aa
->>>>>>> c6532d2e
         method: DELETE
       response:
         proto: HTTP/1.1
@@ -598,11 +470,7 @@
         headers: {}
         status: 204 No Content
         code: 204
-<<<<<<< HEAD
-        duration: 42.646ms
-=======
         duration: 43.7635ms
->>>>>>> c6532d2e
     - id: 14
       request:
         proto: HTTP/1.1
@@ -619,11 +487,7 @@
         headers:
             Accept:
                 - '*/*'
-<<<<<<< HEAD
-        url: https://api.datadoghq.com/api/v2/tags/enrichment/952141fc-06bd-4ae5-a83b-73ef064ab903
-=======
         url: https://api.datadoghq.com/api/v2/tags/enrichment/e941d516-ffb7-4bfd-aa7c-96f433885e65
->>>>>>> c6532d2e
         method: DELETE
       response:
         proto: HTTP/1.1
@@ -637,11 +501,7 @@
         headers: {}
         status: 204 No Content
         code: 204
-<<<<<<< HEAD
-        duration: 59.6355ms
-=======
         duration: 69.968709ms
->>>>>>> c6532d2e
     - id: 15
       request:
         proto: HTTP/1.1
@@ -658,11 +518,7 @@
         headers:
             Accept:
                 - '*/*'
-<<<<<<< HEAD
-        url: https://api.datadoghq.com/api/v2/tags/enrichment/b724a216-13ad-42a4-87d2-8362a9374112
-=======
         url: https://api.datadoghq.com/api/v2/tags/enrichment/ed11da58-c480-4a09-9f09-eb32c24cf214
->>>>>>> c6532d2e
         method: DELETE
       response:
         proto: HTTP/1.1
@@ -676,11 +532,7 @@
         headers: {}
         status: 204 No Content
         code: 204
-<<<<<<< HEAD
-        duration: 103.532ms
-=======
         duration: 109.409208ms
->>>>>>> c6532d2e
     - id: 16
       request:
         proto: HTTP/1.1
@@ -713,8 +565,4 @@
                 - application/vnd.api+json
         status: 200 OK
         code: 200
-<<<<<<< HEAD
-        duration: 202.020291ms
-=======
-        duration: 82.517542ms
->>>>>>> c6532d2e
+        duration: 82.517542ms
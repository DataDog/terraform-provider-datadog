--- conflicted
+++ resolved
@@ -3,11 +3,7 @@
 interactions:
 - request:
     body: |
-<<<<<<< HEAD
-      {"config":{"assertions":[{"operator":"contains","property":"content-type","target":"application/json","type":"header"},{"operator":"is","target":200,"type":"statusCode"},{"operator":"validatesJSONPath","target":{"jsonPath":"topKey","operator":"isNot","targetValue":"0"},"type":"body"},{"operator":"validatesJSONPath","target":{"jsonPath":"something","operator":"moreThan","targetValue":5},"type":"body"},{"operator":"isNot","target":200,"type":"statusCode"},{"operator":"matches","target":"20[04]","type":"statusCode"},{"operator":"doesNotMatch","target":"20[04]","type":"statusCode"}],"configVariables":[],"request":{"basicAuth":{"password":"secret","username":"admin"},"body":"this is a body","certificate":{"cert":{"content":"content-certificate","filename":"Provided in Terraform config"},"key":{"content":"content-key","filename":"key"}},"headers":{"Accept":"application/json","X-Datadog-Trace-ID":"1234566789"},"method":"GET","query":{"foo":"bar"},"timeout":30,"url":"https://www.datadoghq.com"}},"locations":["aws:eu-central-1"],"message":"Notify @datadog.user","name":"tf-TestAccDatadogSyntheticsAPITest_UpdatedNewAssertionsOptions-local-1618930406","options":{"follow_redirects":true,"min_location_failed":1,"monitor_options":{"renotify_interval":100},"tick_every":60},"status":"paused","subtype":"http","tags":["foo:bar","baz"],"type":"api"}
-=======
       {"config":{"assertions":[{"operator":"contains","property":"content-type","target":"application/json","type":"header"},{"operator":"is","target":200,"type":"statusCode"},{"operator":"validatesJSONPath","target":{"jsonPath":"topKey","operator":"isNot","targetValue":"0"},"type":"body"},{"operator":"validatesJSONPath","target":{"jsonPath":"something","operator":"moreThan","targetValue":5},"type":"body"},{"operator":"isNot","target":200,"type":"statusCode"},{"operator":"matches","target":"20[04]","type":"statusCode"},{"operator":"doesNotMatch","target":"20[04]","type":"statusCode"}],"configVariables":[],"request":{"basicAuth":{"password":"secret","username":"admin"},"body":"this is a body","certificate":{"cert":{"content":"content-certificate","filename":"Provided in Terraform config"},"key":{"content":"content-key","filename":"key"}},"headers":{"Accept":"application/json","X-Datadog-Trace-ID":"1234566789"},"method":"GET","query":{"foo":"bar"},"timeout":30,"url":"https://www.datadoghq.com"}},"locations":["aws:eu-central-1"],"message":"Notify @datadog.user","name":"tf-TestAccDatadogSyntheticsAPITest_UpdatedNewAssertionsOptions-local-1617196320","options":{"follow_redirects":true,"min_location_failed":1,"monitor_options":{"renotify_interval":100},"tick_every":60},"status":"paused","subtype":"http","tags":["foo:bar","baz"],"type":"api"}
->>>>>>> 154a3a6f
     form: {}
     headers:
       Accept:
@@ -17,52 +13,34 @@
       Dd-Operation-Id:
       - CreateSyntheticsAPITest
       User-Agent:
-<<<<<<< HEAD
-      - terraform-provider-datadog/dev (terraform 2.4.4; terraform-cli ) datadog-api-client-go/1.0.0-beta.19 (go go1.16.3; os darwin; arch amd64)
+      - terraform-provider-datadog/dev (terraform 1.16.0; terraform-cli 0.12.7-sdk) datadog-api-client-go/1.0.0-beta.19+dev (go go1.15.3; os darwin; arch amd64)
     url: https://api.datadoghq.com/api/v1/synthetics/tests/api
     method: POST
   response:
-    body: '{"status":"paused","public_id":"m5e-wwm-gtf","tags":["foo:bar","baz"],"org_id":321813,"locations":["aws:eu-central-1"],"message":"Notify @datadog.user","deleted_at":null,"name":"tf-TestAccDatadogSyntheticsAPITest_UpdatedNewAssertionsOptions-local-1618930406","monitor_id":34157602,"type":"api","created_at":"2021-04-20T14:53:28.038009+00:00","modified_at":"2021-04-20T14:53:28.038009+00:00","subtype":"http","config":{"request":{"body":"this is a body","certificate":{"cert":{"filename":"Provided in Terraform config","updatedAt":"2021-04-20T14:53:28.013135+00:00"},"key":{"filename":"key","updatedAt":"2021-04-20T14:53:28.013108+00:00"}},"url":"https://www.datadoghq.com","basicAuth":{"username":"admin","password":"secret"},"headers":{"Accept":"application/json","X-Datadog-Trace-ID":"1234566789"},"timeout":30,"query":{"foo":"bar"},"method":"GET"},"assertions":[{"operator":"contains","property":"content-type","type":"header","target":"application/json"},{"operator":"is","type":"statusCode","target":200},{"operator":"validatesJSONPath","type":"body","target":{"operator":"isNot","targetValue":"0","jsonPath":"topKey"}},{"operator":"validatesJSONPath","type":"body","target":{"operator":"moreThan","targetValue":5,"jsonPath":"something"}},{"operator":"isNot","type":"statusCode","target":200},{"operator":"matches","type":"statusCode","target":"20[04]"},{"operator":"doesNotMatch","type":"statusCode","target":"20[04]"}],"configVariables":[]},"options":{"follow_redirects":true,"monitor_options":{"notify_audit":false,"locked":false,"include_tags":true,"new_host_delay":300,"notify_no_data":false,"renotify_interval":100},"min_location_failed":1,"tick_every":60}}'
-=======
-      - terraform-provider-datadog/dev (terraform 1.16.0; terraform-cli 0.12.7-sdk) datadog-api-client-go/1.0.0-beta.19+dev (go go1.15.3; os darwin; arch amd64)
-    url: https://api.datadoghq.com/api/v1/synthetics/tests/api
-    method: POST
-  response:
     body: '{"status":"paused","public_id":"xa4-325-2js","tags":["foo:bar","baz"],"org_id":321813,"locations":["aws:eu-central-1"],"message":"Notify @datadog.user","deleted_at":null,"name":"tf-TestAccDatadogSyntheticsAPITest_UpdatedNewAssertionsOptions-local-1617196320","monitor_id":33131330,"type":"api","created_at":"2021-03-31T13:12:01.222482+00:00","modified_at":"2021-03-31T13:12:01.222482+00:00","subtype":"http","config":{"request":{"body":"this is a body","certificate":{"cert":{"filename":"Provided in Terraform config","updatedAt":"2021-03-31T13:12:01.155370+00:00"},"key":{"filename":"key","updatedAt":"2021-03-31T13:12:01.155335+00:00"}},"url":"https://www.datadoghq.com","basicAuth":{"username":"admin","password":"secret"},"headers":{"Accept":"application/json","X-Datadog-Trace-ID":"1234566789"},"timeout":30,"query":{"foo":"bar"},"method":"GET"},"assertions":[{"operator":"contains","property":"content-type","type":"header","target":"application/json"},{"operator":"is","type":"statusCode","target":200},{"operator":"validatesJSONPath","type":"body","target":{"operator":"isNot","targetValue":"0","jsonPath":"topKey"}},{"operator":"validatesJSONPath","type":"body","target":{"operator":"moreThan","targetValue":5,"jsonPath":"something"}},{"operator":"isNot","type":"statusCode","target":200},{"operator":"matches","type":"statusCode","target":"20[04]"},{"operator":"doesNotMatch","type":"statusCode","target":"20[04]"}],"configVariables":[]},"options":{"follow_redirects":true,"monitor_options":{"notify_audit":false,"locked":false,"include_tags":true,"new_host_delay":300,"notify_no_data":false,"renotify_interval":100},"min_location_failed":1,"tick_every":60}}'
->>>>>>> 154a3a6f
-    headers:
-      Cache-Control:
-      - no-cache
-      Connection:
-      - keep-alive
-      Content-Security-Policy:
-      - frame-ancestors 'self'; report-uri https://api.datadoghq.com/csp-report
-      Content-Type:
-      - application/json
-      Date:
-<<<<<<< HEAD
-      - Tue, 20 Apr 2021 14:53:28 GMT
-=======
+    headers:
+      Cache-Control:
+      - no-cache
+      Connection:
+      - keep-alive
+      Content-Security-Policy:
+      - frame-ancestors 'self'; report-uri https://api.datadoghq.com/csp-report
+      Content-Type:
+      - application/json
+      Date:
       - Wed, 31 Mar 2021 13:12:01 GMT
->>>>>>> 154a3a6f
-      Pragma:
-      - no-cache
-      Strict-Transport-Security:
-      - max-age=15724800;
-      Vary:
-      - Accept-Encoding
-      X-Content-Type-Options:
-      - nosniff
-      X-Dd-Debug:
-<<<<<<< HEAD
-      - B1nwy/pPNqX+q4pQT22cdp1QCexE35IF8qwSHy0Nf7IW0Y881qtn4tXN1lpmzaKc
-      X-Dd-Version:
-      - "35.4351688"
-=======
+      Pragma:
+      - no-cache
+      Strict-Transport-Security:
+      - max-age=15724800;
+      Vary:
+      - Accept-Encoding
+      X-Content-Type-Options:
+      - nosniff
+      X-Dd-Debug:
       - PhosSd3Ch1B6B0DXI71steKUi7XhPDttnPiIP1NdXTw0VJNWpoUnYyBmODS5ne3q
       X-Dd-Version:
       - "35.4208607"
->>>>>>> 154a3a6f
       X-Frame-Options:
       - SAMEORIGIN
       X-Ratelimit-Limit:
@@ -70,13 +48,9 @@
       X-Ratelimit-Period:
       - "60"
       X-Ratelimit-Remaining:
-      - "105"
-      X-Ratelimit-Reset:
-<<<<<<< HEAD
-      - "33"
-=======
+      - "119"
+      X-Ratelimit-Reset:
       - "59"
->>>>>>> 154a3a6f
     status: 200 OK
     code: 200
     duration: ""
@@ -89,63 +63,44 @@
       Dd-Operation-Id:
       - GetTest
       User-Agent:
-<<<<<<< HEAD
-      - terraform-provider-datadog/dev (terraform 2.4.4; terraform-cli ) datadog-api-client-go/1.0.0-beta.19 (go go1.16.3; os darwin; arch amd64)
-    url: https://api.datadoghq.com/api/v1/synthetics/tests/m5e-wwm-gtf
-    method: GET
-  response:
-    body: '{"status":"paused","public_id":"m5e-wwm-gtf","tags":["foo:bar","baz"],"locations":["aws:eu-central-1"],"message":"Notify @datadog.user","name":"tf-TestAccDatadogSyntheticsAPITest_UpdatedNewAssertionsOptions-local-1618930406","monitor_id":34157602,"type":"api","subtype":"http","config":{"request":{"body":"this is a body","certificate":{"cert":{"filename":"Provided in Terraform config","updatedAt":"2021-04-20T14:53:28.013135+00:00"},"key":{"filename":"key","updatedAt":"2021-04-20T14:53:28.013108+00:00"}},"url":"https://www.datadoghq.com","basicAuth":{"username":"admin","password":"secret"},"headers":{"Accept":"application/json","X-Datadog-Trace-ID":"1234566789"},"timeout":30,"query":{"foo":"bar"},"method":"GET"},"assertions":[{"operator":"contains","property":"content-type","type":"header","target":"application/json"},{"operator":"is","type":"statusCode","target":200},{"operator":"validatesJSONPath","type":"body","target":{"operator":"isNot","targetValue":"0","jsonPath":"topKey"}},{"operator":"validatesJSONPath","type":"body","target":{"operator":"moreThan","targetValue":5,"jsonPath":"something"}},{"operator":"isNot","type":"statusCode","target":200},{"operator":"matches","type":"statusCode","target":"20[04]"},{"operator":"doesNotMatch","type":"statusCode","target":"20[04]"}],"configVariables":[]},"options":{"follow_redirects":true,"monitor_options":{"notify_audit":false,"locked":false,"include_tags":true,"new_host_delay":300,"notify_no_data":false,"renotify_interval":100},"min_location_failed":1,"tick_every":60}}'
-=======
       - terraform-provider-datadog/dev (terraform 1.16.0; terraform-cli 0.12.7-sdk) datadog-api-client-go/1.0.0-beta.19+dev (go go1.15.3; os darwin; arch amd64)
     url: https://api.datadoghq.com/api/v1/synthetics/tests/xa4-325-2js
     method: GET
   response:
     body: '{"status":"paused","public_id":"xa4-325-2js","tags":["foo:bar","baz"],"locations":["aws:eu-central-1"],"message":"Notify @datadog.user","name":"tf-TestAccDatadogSyntheticsAPITest_UpdatedNewAssertionsOptions-local-1617196320","monitor_id":33131330,"type":"api","subtype":"http","config":{"request":{"body":"this is a body","certificate":{"cert":{"filename":"Provided in Terraform config","updatedAt":"2021-03-31T13:12:01.155370+00:00"},"key":{"filename":"key","updatedAt":"2021-03-31T13:12:01.155335+00:00"}},"url":"https://www.datadoghq.com","basicAuth":{"username":"admin","password":"secret"},"headers":{"Accept":"application/json","X-Datadog-Trace-ID":"1234566789"},"timeout":30,"query":{"foo":"bar"},"method":"GET"},"assertions":[{"operator":"contains","property":"content-type","type":"header","target":"application/json"},{"operator":"is","type":"statusCode","target":200},{"operator":"validatesJSONPath","type":"body","target":{"operator":"isNot","targetValue":"0","jsonPath":"topKey"}},{"operator":"validatesJSONPath","type":"body","target":{"operator":"moreThan","targetValue":5,"jsonPath":"something"}},{"operator":"isNot","type":"statusCode","target":200},{"operator":"matches","type":"statusCode","target":"20[04]"},{"operator":"doesNotMatch","type":"statusCode","target":"20[04]"}],"configVariables":[]},"options":{"follow_redirects":true,"monitor_options":{"notify_audit":false,"locked":false,"include_tags":true,"new_host_delay":300,"notify_no_data":false,"renotify_interval":100},"min_location_failed":1,"tick_every":60}}'
->>>>>>> 154a3a6f
-    headers:
-      Cache-Control:
-      - no-cache
-      Connection:
-      - keep-alive
-      Content-Security-Policy:
-      - frame-ancestors 'self'; report-uri https://api.datadoghq.com/csp-report
-      Content-Type:
-      - application/json
-      Date:
-<<<<<<< HEAD
-      - Tue, 20 Apr 2021 14:53:28 GMT
-=======
+    headers:
+      Cache-Control:
+      - no-cache
+      Connection:
+      - keep-alive
+      Content-Security-Policy:
+      - frame-ancestors 'self'; report-uri https://api.datadoghq.com/csp-report
+      Content-Type:
+      - application/json
+      Date:
       - Wed, 31 Mar 2021 13:12:01 GMT
->>>>>>> 154a3a6f
-      Pragma:
-      - no-cache
-      Strict-Transport-Security:
-      - max-age=15724800;
-      Vary:
-      - Accept-Encoding
-      X-Content-Type-Options:
-      - nosniff
-      X-Dd-Debug:
-<<<<<<< HEAD
-      - l8RQo2maZqJf6GFThBbKNE6dvthz6njusVtau3dPXJWL2RLFoN81H+BLPB/1xgs1
-      X-Dd-Version:
-      - "35.4351688"
-=======
+      Pragma:
+      - no-cache
+      Strict-Transport-Security:
+      - max-age=15724800;
+      Vary:
+      - Accept-Encoding
+      X-Content-Type-Options:
+      - nosniff
+      X-Dd-Debug:
       - PhosSd3Ch1B6B0DXI71steKUi7XhPDttnPiIP1NdXTw0VJNWpoUnYyBmODS5ne3q
       X-Dd-Version:
       - "35.4208607"
->>>>>>> 154a3a6f
-      X-Frame-Options:
-      - SAMEORIGIN
-      X-Ratelimit-Limit:
-      - "1000"
-      X-Ratelimit-Period:
-      - "60"
-      X-Ratelimit-Remaining:
-      - "892"
-      X-Ratelimit-Reset:
-<<<<<<< HEAD
-      - "32"
+      X-Frame-Options:
+      - SAMEORIGIN
+      X-Ratelimit-Limit:
+      - "1000"
+      X-Ratelimit-Period:
+      - "60"
+      X-Ratelimit-Remaining:
+      - "999"
+      X-Ratelimit-Reset:
+      - "59"
     status: 200 OK
     code: 200
     duration: ""
@@ -158,47 +113,144 @@
       Dd-Operation-Id:
       - GetAPITest
       User-Agent:
-      - terraform-provider-datadog/dev (terraform 2.4.4; terraform-cli ) datadog-api-client-go/1.0.0-beta.19 (go go1.16.3; os darwin; arch amd64)
-    url: https://api.datadoghq.com/api/v1/synthetics/tests/api/m5e-wwm-gtf
-    method: GET
-  response:
-    body: '{"status":"paused","public_id":"m5e-wwm-gtf","tags":["foo:bar","baz"],"locations":["aws:eu-central-1"],"message":"Notify @datadog.user","name":"tf-TestAccDatadogSyntheticsAPITest_UpdatedNewAssertionsOptions-local-1618930406","monitor_id":34157602,"type":"api","subtype":"http","config":{"request":{"body":"this is a body","certificate":{"cert":{"filename":"Provided in Terraform config","updatedAt":"2021-04-20T14:53:28.013135+00:00"},"key":{"filename":"key","updatedAt":"2021-04-20T14:53:28.013108+00:00"}},"url":"https://www.datadoghq.com","basicAuth":{"username":"admin","password":"secret"},"headers":{"Accept":"application/json","X-Datadog-Trace-ID":"1234566789"},"timeout":30,"query":{"foo":"bar"},"method":"GET"},"assertions":[{"operator":"contains","property":"content-type","type":"header","target":"application/json"},{"operator":"is","type":"statusCode","target":200},{"operator":"validatesJSONPath","type":"body","target":{"operator":"isNot","targetValue":"0","jsonPath":"topKey"}},{"operator":"validatesJSONPath","type":"body","target":{"operator":"moreThan","targetValue":5,"jsonPath":"something"}},{"operator":"isNot","type":"statusCode","target":200},{"operator":"matches","type":"statusCode","target":"20[04]"},{"operator":"doesNotMatch","type":"statusCode","target":"20[04]"}],"configVariables":[]},"options":{"follow_redirects":true,"monitor_options":{"notify_audit":false,"locked":false,"include_tags":true,"new_host_delay":300,"notify_no_data":false,"renotify_interval":100},"min_location_failed":1,"tick_every":60}}'
-    headers:
-      Cache-Control:
-      - no-cache
-      Connection:
-      - keep-alive
-      Content-Security-Policy:
-      - frame-ancestors 'self'; report-uri https://api.datadoghq.com/csp-report
-      Content-Type:
-      - application/json
-      Date:
-      - Tue, 20 Apr 2021 14:53:28 GMT
-      Pragma:
-      - no-cache
-      Strict-Transport-Security:
-      - max-age=15724800;
-      Vary:
-      - Accept-Encoding
-      X-Content-Type-Options:
-      - nosniff
-      X-Dd-Debug:
-      - bgHykj7A9bfZx0Y5ZO3swhhp5tGUSNJHqFWR868+qg087CYrDOd5hQslC+noiEtH
-      X-Dd-Version:
-      - "35.4351688"
-      X-Frame-Options:
-      - SAMEORIGIN
-      X-Ratelimit-Limit:
-      - "1000"
-      X-Ratelimit-Period:
-      - "60"
-      X-Ratelimit-Remaining:
-      - "891"
-      X-Ratelimit-Reset:
-      - "32"
-=======
+      - terraform-provider-datadog/dev (terraform 1.16.0; terraform-cli 0.12.7-sdk) datadog-api-client-go/1.0.0-beta.19+dev (go go1.15.3; os darwin; arch amd64)
+    url: https://api.datadoghq.com/api/v1/synthetics/tests/api/xa4-325-2js
+    method: GET
+  response:
+    body: '{"status":"paused","public_id":"xa4-325-2js","tags":["foo:bar","baz"],"locations":["aws:eu-central-1"],"message":"Notify @datadog.user","name":"tf-TestAccDatadogSyntheticsAPITest_UpdatedNewAssertionsOptions-local-1617196320","monitor_id":33131330,"type":"api","subtype":"http","config":{"request":{"body":"this is a body","certificate":{"cert":{"filename":"Provided in Terraform config","updatedAt":"2021-03-31T13:12:01.155370+00:00"},"key":{"filename":"key","updatedAt":"2021-03-31T13:12:01.155335+00:00"}},"url":"https://www.datadoghq.com","basicAuth":{"username":"admin","password":"secret"},"headers":{"Accept":"application/json","X-Datadog-Trace-ID":"1234566789"},"timeout":30,"query":{"foo":"bar"},"method":"GET"},"assertions":[{"operator":"contains","property":"content-type","type":"header","target":"application/json"},{"operator":"is","type":"statusCode","target":200},{"operator":"validatesJSONPath","type":"body","target":{"operator":"isNot","targetValue":"0","jsonPath":"topKey"}},{"operator":"validatesJSONPath","type":"body","target":{"operator":"moreThan","targetValue":5,"jsonPath":"something"}},{"operator":"isNot","type":"statusCode","target":200},{"operator":"matches","type":"statusCode","target":"20[04]"},{"operator":"doesNotMatch","type":"statusCode","target":"20[04]"}],"configVariables":[]},"options":{"follow_redirects":true,"monitor_options":{"notify_audit":false,"locked":false,"include_tags":true,"new_host_delay":300,"notify_no_data":false,"renotify_interval":100},"min_location_failed":1,"tick_every":60}}'
+    headers:
+      Cache-Control:
+      - no-cache
+      Connection:
+      - keep-alive
+      Content-Security-Policy:
+      - frame-ancestors 'self'; report-uri https://api.datadoghq.com/csp-report
+      Content-Type:
+      - application/json
+      Date:
+      - Wed, 31 Mar 2021 13:12:01 GMT
+      Pragma:
+      - no-cache
+      Strict-Transport-Security:
+      - max-age=15724800;
+      Vary:
+      - Accept-Encoding
+      X-Content-Type-Options:
+      - nosniff
+      X-Dd-Debug:
+      - LcgNasIYBRkNppmD6mCKE9J6iv0eEjosuuHR5V5zw2fWbR54i39C8dhdK8zDq/40
+      X-Dd-Version:
+      - "35.4208607"
+      X-Frame-Options:
+      - SAMEORIGIN
+      X-Ratelimit-Limit:
+      - "1000"
+      X-Ratelimit-Period:
+      - "60"
+      X-Ratelimit-Remaining:
+      - "998"
+      X-Ratelimit-Reset:
       - "59"
->>>>>>> 154a3a6f
+    status: 200 OK
+    code: 200
+    duration: ""
+- request:
+    body: ""
+    form: {}
+    headers:
+      Accept:
+      - application/json
+      Dd-Operation-Id:
+      - GetTest
+      User-Agent:
+      - terraform-provider-datadog/dev (terraform 1.16.0; terraform-cli 0.12.7-sdk) datadog-api-client-go/1.0.0-beta.19+dev (go go1.15.3; os darwin; arch amd64)
+    url: https://api.datadoghq.com/api/v1/synthetics/tests/xa4-325-2js
+    method: GET
+  response:
+    body: '{"status":"paused","public_id":"xa4-325-2js","tags":["foo:bar","baz"],"locations":["aws:eu-central-1"],"message":"Notify @datadog.user","name":"tf-TestAccDatadogSyntheticsAPITest_UpdatedNewAssertionsOptions-local-1617196320","monitor_id":33131330,"type":"api","subtype":"http","config":{"request":{"body":"this is a body","certificate":{"cert":{"filename":"Provided in Terraform config","updatedAt":"2021-03-31T13:12:01.155370+00:00"},"key":{"filename":"key","updatedAt":"2021-03-31T13:12:01.155335+00:00"}},"url":"https://www.datadoghq.com","basicAuth":{"username":"admin","password":"secret"},"headers":{"Accept":"application/json","X-Datadog-Trace-ID":"1234566789"},"timeout":30,"query":{"foo":"bar"},"method":"GET"},"assertions":[{"operator":"contains","property":"content-type","type":"header","target":"application/json"},{"operator":"is","type":"statusCode","target":200},{"operator":"validatesJSONPath","type":"body","target":{"operator":"isNot","targetValue":"0","jsonPath":"topKey"}},{"operator":"validatesJSONPath","type":"body","target":{"operator":"moreThan","targetValue":5,"jsonPath":"something"}},{"operator":"isNot","type":"statusCode","target":200},{"operator":"matches","type":"statusCode","target":"20[04]"},{"operator":"doesNotMatch","type":"statusCode","target":"20[04]"}],"configVariables":[]},"options":{"follow_redirects":true,"monitor_options":{"notify_audit":false,"locked":false,"include_tags":true,"new_host_delay":300,"notify_no_data":false,"renotify_interval":100},"min_location_failed":1,"tick_every":60}}'
+    headers:
+      Cache-Control:
+      - no-cache
+      Connection:
+      - keep-alive
+      Content-Security-Policy:
+      - frame-ancestors 'self'; report-uri https://api.datadoghq.com/csp-report
+      Content-Type:
+      - application/json
+      Date:
+      - Wed, 31 Mar 2021 13:12:01 GMT
+      Pragma:
+      - no-cache
+      Strict-Transport-Security:
+      - max-age=15724800;
+      Vary:
+      - Accept-Encoding
+      X-Content-Type-Options:
+      - nosniff
+      X-Dd-Debug:
+      - vdJ3/nHEY1ioXQ6pQrBVvsQK1s4yyc+wufBMPSoXql71qZVuP/xMdtNo6DafhOAk
+      X-Dd-Version:
+      - "35.4208607"
+      X-Frame-Options:
+      - SAMEORIGIN
+      X-Ratelimit-Limit:
+      - "1000"
+      X-Ratelimit-Period:
+      - "60"
+      X-Ratelimit-Remaining:
+      - "997"
+      X-Ratelimit-Reset:
+      - "59"
+    status: 200 OK
+    code: 200
+    duration: ""
+- request:
+    body: ""
+    form: {}
+    headers:
+      Accept:
+      - application/json
+      Dd-Operation-Id:
+      - GetTest
+      User-Agent:
+      - terraform-provider-datadog/dev (terraform 1.16.0; terraform-cli 0.12.7-sdk) datadog-api-client-go/1.0.0-beta.19+dev (go go1.15.3; os darwin; arch amd64)
+    url: https://api.datadoghq.com/api/v1/synthetics/tests/xa4-325-2js
+    method: GET
+  response:
+    body: '{"status":"paused","public_id":"xa4-325-2js","tags":["foo:bar","baz"],"locations":["aws:eu-central-1"],"message":"Notify @datadog.user","name":"tf-TestAccDatadogSyntheticsAPITest_UpdatedNewAssertionsOptions-local-1617196320","monitor_id":33131330,"type":"api","subtype":"http","config":{"request":{"body":"this is a body","certificate":{"cert":{"filename":"Provided in Terraform config","updatedAt":"2021-03-31T13:12:01.155370+00:00"},"key":{"filename":"key","updatedAt":"2021-03-31T13:12:01.155335+00:00"}},"url":"https://www.datadoghq.com","basicAuth":{"username":"admin","password":"secret"},"headers":{"Accept":"application/json","X-Datadog-Trace-ID":"1234566789"},"timeout":30,"query":{"foo":"bar"},"method":"GET"},"assertions":[{"operator":"contains","property":"content-type","type":"header","target":"application/json"},{"operator":"is","type":"statusCode","target":200},{"operator":"validatesJSONPath","type":"body","target":{"operator":"isNot","targetValue":"0","jsonPath":"topKey"}},{"operator":"validatesJSONPath","type":"body","target":{"operator":"moreThan","targetValue":5,"jsonPath":"something"}},{"operator":"isNot","type":"statusCode","target":200},{"operator":"matches","type":"statusCode","target":"20[04]"},{"operator":"doesNotMatch","type":"statusCode","target":"20[04]"}],"configVariables":[]},"options":{"follow_redirects":true,"monitor_options":{"notify_audit":false,"locked":false,"include_tags":true,"new_host_delay":300,"notify_no_data":false,"renotify_interval":100},"min_location_failed":1,"tick_every":60}}'
+    headers:
+      Cache-Control:
+      - no-cache
+      Connection:
+      - keep-alive
+      Content-Security-Policy:
+      - frame-ancestors 'self'; report-uri https://api.datadoghq.com/csp-report
+      Content-Type:
+      - application/json
+      Date:
+      - Wed, 31 Mar 2021 13:12:01 GMT
+      Pragma:
+      - no-cache
+      Strict-Transport-Security:
+      - max-age=15724800;
+      Vary:
+      - Accept-Encoding
+      X-Content-Type-Options:
+      - nosniff
+      X-Dd-Debug:
+      - dPySkcOzIZtKyMKDAAzuysY3gNGGj6RtYogGuSb76E8mPvoqzREyRp6lPYm91hQU
+      X-Dd-Version:
+      - "35.4208607"
+      X-Frame-Options:
+      - SAMEORIGIN
+      X-Ratelimit-Limit:
+      - "1000"
+      X-Ratelimit-Period:
+      - "60"
+      X-Ratelimit-Remaining:
+      - "996"
+      X-Ratelimit-Reset:
+      - "59"
     status: 200 OK
     code: 200
     duration: ""
@@ -211,66 +263,44 @@
       Dd-Operation-Id:
       - GetAPITest
       User-Agent:
-<<<<<<< HEAD
-      - terraform-provider-datadog/dev (terraform 2.4.4; terraform-cli ) datadog-api-client-go/1.0.0-beta.19 (go go1.16.3; os darwin; arch amd64)
-    url: https://api.datadoghq.com/api/v1/synthetics/tests/m5e-wwm-gtf
-    method: GET
-  response:
-    body: '{"status":"paused","public_id":"m5e-wwm-gtf","tags":["foo:bar","baz"],"locations":["aws:eu-central-1"],"message":"Notify @datadog.user","name":"tf-TestAccDatadogSyntheticsAPITest_UpdatedNewAssertionsOptions-local-1618930406","monitor_id":34157602,"type":"api","subtype":"http","config":{"request":{"body":"this is a body","certificate":{"cert":{"filename":"Provided in Terraform config","updatedAt":"2021-04-20T14:53:28.013135+00:00"},"key":{"filename":"key","updatedAt":"2021-04-20T14:53:28.013108+00:00"}},"url":"https://www.datadoghq.com","basicAuth":{"username":"admin","password":"secret"},"headers":{"Accept":"application/json","X-Datadog-Trace-ID":"1234566789"},"timeout":30,"query":{"foo":"bar"},"method":"GET"},"assertions":[{"operator":"contains","property":"content-type","type":"header","target":"application/json"},{"operator":"is","type":"statusCode","target":200},{"operator":"validatesJSONPath","type":"body","target":{"operator":"isNot","targetValue":"0","jsonPath":"topKey"}},{"operator":"validatesJSONPath","type":"body","target":{"operator":"moreThan","targetValue":5,"jsonPath":"something"}},{"operator":"isNot","type":"statusCode","target":200},{"operator":"matches","type":"statusCode","target":"20[04]"},{"operator":"doesNotMatch","type":"statusCode","target":"20[04]"}],"configVariables":[]},"options":{"follow_redirects":true,"monitor_options":{"notify_audit":false,"locked":false,"include_tags":true,"new_host_delay":300,"notify_no_data":false,"renotify_interval":100},"min_location_failed":1,"tick_every":60}}'
-=======
       - terraform-provider-datadog/dev (terraform 1.16.0; terraform-cli 0.12.7-sdk) datadog-api-client-go/1.0.0-beta.19+dev (go go1.15.3; os darwin; arch amd64)
     url: https://api.datadoghq.com/api/v1/synthetics/tests/api/xa4-325-2js
     method: GET
   response:
     body: '{"status":"paused","public_id":"xa4-325-2js","tags":["foo:bar","baz"],"locations":["aws:eu-central-1"],"message":"Notify @datadog.user","name":"tf-TestAccDatadogSyntheticsAPITest_UpdatedNewAssertionsOptions-local-1617196320","monitor_id":33131330,"type":"api","subtype":"http","config":{"request":{"body":"this is a body","certificate":{"cert":{"filename":"Provided in Terraform config","updatedAt":"2021-03-31T13:12:01.155370+00:00"},"key":{"filename":"key","updatedAt":"2021-03-31T13:12:01.155335+00:00"}},"url":"https://www.datadoghq.com","basicAuth":{"username":"admin","password":"secret"},"headers":{"Accept":"application/json","X-Datadog-Trace-ID":"1234566789"},"timeout":30,"query":{"foo":"bar"},"method":"GET"},"assertions":[{"operator":"contains","property":"content-type","type":"header","target":"application/json"},{"operator":"is","type":"statusCode","target":200},{"operator":"validatesJSONPath","type":"body","target":{"operator":"isNot","targetValue":"0","jsonPath":"topKey"}},{"operator":"validatesJSONPath","type":"body","target":{"operator":"moreThan","targetValue":5,"jsonPath":"something"}},{"operator":"isNot","type":"statusCode","target":200},{"operator":"matches","type":"statusCode","target":"20[04]"},{"operator":"doesNotMatch","type":"statusCode","target":"20[04]"}],"configVariables":[]},"options":{"follow_redirects":true,"monitor_options":{"notify_audit":false,"locked":false,"include_tags":true,"new_host_delay":300,"notify_no_data":false,"renotify_interval":100},"min_location_failed":1,"tick_every":60}}'
->>>>>>> 154a3a6f
-    headers:
-      Cache-Control:
-      - no-cache
-      Connection:
-      - keep-alive
-      Content-Security-Policy:
-      - frame-ancestors 'self'; report-uri https://api.datadoghq.com/csp-report
-      Content-Type:
-      - application/json
-      Date:
-<<<<<<< HEAD
-      - Tue, 20 Apr 2021 14:53:28 GMT
-=======
-      - Wed, 31 Mar 2021 13:12:01 GMT
->>>>>>> 154a3a6f
-      Pragma:
-      - no-cache
-      Strict-Transport-Security:
-      - max-age=15724800;
-      Vary:
-      - Accept-Encoding
-      X-Content-Type-Options:
-      - nosniff
-      X-Dd-Debug:
-<<<<<<< HEAD
-      - L3ULR3HwCWYmEqCWGz2Yob3chcH4pjowBacBXkncP7o+/uPqKt9yGEYf/g1AJPzQ
-      X-Dd-Version:
-      - "35.4351688"
-=======
-      - LcgNasIYBRkNppmD6mCKE9J6iv0eEjosuuHR5V5zw2fWbR54i39C8dhdK8zDq/40
-      X-Dd-Version:
-      - "35.4208607"
->>>>>>> 154a3a6f
-      X-Frame-Options:
-      - SAMEORIGIN
-      X-Ratelimit-Limit:
-      - "1000"
-      X-Ratelimit-Period:
-      - "60"
-      X-Ratelimit-Remaining:
-      - "883"
-      X-Ratelimit-Reset:
-<<<<<<< HEAD
-      - "32"
-=======
-      - "59"
->>>>>>> 154a3a6f
+    headers:
+      Cache-Control:
+      - no-cache
+      Connection:
+      - keep-alive
+      Content-Security-Policy:
+      - frame-ancestors 'self'; report-uri https://api.datadoghq.com/csp-report
+      Content-Type:
+      - application/json
+      Date:
+      - Wed, 31 Mar 2021 13:12:02 GMT
+      Pragma:
+      - no-cache
+      Strict-Transport-Security:
+      - max-age=15724800;
+      Vary:
+      - Accept-Encoding
+      X-Content-Type-Options:
+      - nosniff
+      X-Dd-Debug:
+      - F5gm0Rce1/Abr9/0Fw8HAqWfiz0FdiH8er/AXnN6lOn3L6KyGgbsLCwgPlob1No8
+      X-Dd-Version:
+      - "35.4208607"
+      X-Frame-Options:
+      - SAMEORIGIN
+      X-Ratelimit-Limit:
+      - "1000"
+      X-Ratelimit-Period:
+      - "60"
+      X-Ratelimit-Remaining:
+      - "995"
+      X-Ratelimit-Reset:
+      - "58"
     status: 200 OK
     code: 200
     duration: ""
@@ -283,63 +313,44 @@
       Dd-Operation-Id:
       - GetTest
       User-Agent:
-<<<<<<< HEAD
-      - terraform-provider-datadog/dev (terraform 2.4.4; terraform-cli 0.14.7) datadog-api-client-go/1.0.0-beta.19 (go go1.16.3; os darwin; arch amd64)
-    url: https://api.datadoghq.com/api/v1/synthetics/tests/m5e-wwm-gtf
-    method: GET
-  response:
-    body: '{"status":"paused","public_id":"m5e-wwm-gtf","tags":["foo:bar","baz"],"locations":["aws:eu-central-1"],"message":"Notify @datadog.user","name":"tf-TestAccDatadogSyntheticsAPITest_UpdatedNewAssertionsOptions-local-1618930406","monitor_id":34157602,"type":"api","subtype":"http","config":{"request":{"body":"this is a body","certificate":{"cert":{"filename":"Provided in Terraform config","updatedAt":"2021-04-20T14:53:28.013135+00:00"},"key":{"filename":"key","updatedAt":"2021-04-20T14:53:28.013108+00:00"}},"url":"https://www.datadoghq.com","basicAuth":{"username":"admin","password":"secret"},"headers":{"Accept":"application/json","X-Datadog-Trace-ID":"1234566789"},"timeout":30,"query":{"foo":"bar"},"method":"GET"},"assertions":[{"operator":"contains","property":"content-type","type":"header","target":"application/json"},{"operator":"is","type":"statusCode","target":200},{"operator":"validatesJSONPath","type":"body","target":{"operator":"isNot","targetValue":"0","jsonPath":"topKey"}},{"operator":"validatesJSONPath","type":"body","target":{"operator":"moreThan","targetValue":5,"jsonPath":"something"}},{"operator":"isNot","type":"statusCode","target":200},{"operator":"matches","type":"statusCode","target":"20[04]"},{"operator":"doesNotMatch","type":"statusCode","target":"20[04]"}],"configVariables":[]},"options":{"follow_redirects":true,"monitor_options":{"notify_audit":false,"locked":false,"include_tags":true,"new_host_delay":300,"notify_no_data":false,"renotify_interval":100},"min_location_failed":1,"tick_every":60}}'
-=======
       - terraform-provider-datadog/dev (terraform 1.16.0; terraform-cli 0.12.7-sdk) datadog-api-client-go/1.0.0-beta.19+dev (go go1.15.3; os darwin; arch amd64)
     url: https://api.datadoghq.com/api/v1/synthetics/tests/xa4-325-2js
     method: GET
   response:
     body: '{"status":"paused","public_id":"xa4-325-2js","tags":["foo:bar","baz"],"locations":["aws:eu-central-1"],"message":"Notify @datadog.user","name":"tf-TestAccDatadogSyntheticsAPITest_UpdatedNewAssertionsOptions-local-1617196320","monitor_id":33131330,"type":"api","subtype":"http","config":{"request":{"body":"this is a body","certificate":{"cert":{"filename":"Provided in Terraform config","updatedAt":"2021-03-31T13:12:01.155370+00:00"},"key":{"filename":"key","updatedAt":"2021-03-31T13:12:01.155335+00:00"}},"url":"https://www.datadoghq.com","basicAuth":{"username":"admin","password":"secret"},"headers":{"Accept":"application/json","X-Datadog-Trace-ID":"1234566789"},"timeout":30,"query":{"foo":"bar"},"method":"GET"},"assertions":[{"operator":"contains","property":"content-type","type":"header","target":"application/json"},{"operator":"is","type":"statusCode","target":200},{"operator":"validatesJSONPath","type":"body","target":{"operator":"isNot","targetValue":"0","jsonPath":"topKey"}},{"operator":"validatesJSONPath","type":"body","target":{"operator":"moreThan","targetValue":5,"jsonPath":"something"}},{"operator":"isNot","type":"statusCode","target":200},{"operator":"matches","type":"statusCode","target":"20[04]"},{"operator":"doesNotMatch","type":"statusCode","target":"20[04]"}],"configVariables":[]},"options":{"follow_redirects":true,"monitor_options":{"notify_audit":false,"locked":false,"include_tags":true,"new_host_delay":300,"notify_no_data":false,"renotify_interval":100},"min_location_failed":1,"tick_every":60}}'
->>>>>>> 154a3a6f
-    headers:
-      Cache-Control:
-      - no-cache
-      Connection:
-      - keep-alive
-      Content-Security-Policy:
-      - frame-ancestors 'self'; report-uri https://api.datadoghq.com/csp-report
-      Content-Type:
-      - application/json
-      Date:
-<<<<<<< HEAD
-      - Tue, 20 Apr 2021 14:53:29 GMT
-=======
-      - Wed, 31 Mar 2021 13:12:01 GMT
->>>>>>> 154a3a6f
-      Pragma:
-      - no-cache
-      Strict-Transport-Security:
-      - max-age=15724800;
-      Vary:
-      - Accept-Encoding
-      X-Content-Type-Options:
-      - nosniff
-      X-Dd-Debug:
-<<<<<<< HEAD
-      - nLnnBNvlCFDECRnZvzDb0z4sAO35G+IMidcAs8vrCKyjvsKWE8Yd9S3n6OjZ1qRN
-      X-Dd-Version:
-      - "35.4351688"
-=======
-      - vdJ3/nHEY1ioXQ6pQrBVvsQK1s4yyc+wufBMPSoXql71qZVuP/xMdtNo6DafhOAk
-      X-Dd-Version:
-      - "35.4208607"
->>>>>>> 154a3a6f
-      X-Frame-Options:
-      - SAMEORIGIN
-      X-Ratelimit-Limit:
-      - "1000"
-      X-Ratelimit-Period:
-      - "60"
-      X-Ratelimit-Remaining:
-      - "878"
-      X-Ratelimit-Reset:
-<<<<<<< HEAD
-      - "31"
+    headers:
+      Cache-Control:
+      - no-cache
+      Connection:
+      - keep-alive
+      Content-Security-Policy:
+      - frame-ancestors 'self'; report-uri https://api.datadoghq.com/csp-report
+      Content-Type:
+      - application/json
+      Date:
+      - Wed, 31 Mar 2021 13:12:02 GMT
+      Pragma:
+      - no-cache
+      Strict-Transport-Security:
+      - max-age=15724800;
+      Vary:
+      - Accept-Encoding
+      X-Content-Type-Options:
+      - nosniff
+      X-Dd-Debug:
+      - twvpGlmuom5y6A0pjGtXzTf554cmwJgTcCZ71fK4H/RDi+v5ehBK0zQiRcTJQG5C
+      X-Dd-Version:
+      - "35.4208607"
+      X-Frame-Options:
+      - SAMEORIGIN
+      X-Ratelimit-Limit:
+      - "1000"
+      X-Ratelimit-Period:
+      - "60"
+      X-Ratelimit-Remaining:
+      - "994"
+      X-Ratelimit-Reset:
+      - "58"
     status: 200 OK
     code: 200
     duration: ""
@@ -352,303 +363,50 @@
       Dd-Operation-Id:
       - GetAPITest
       User-Agent:
-      - terraform-provider-datadog/dev (terraform 2.4.4; terraform-cli 0.14.7) datadog-api-client-go/1.0.0-beta.19 (go go1.16.3; os darwin; arch amd64)
-    url: https://api.datadoghq.com/api/v1/synthetics/tests/api/m5e-wwm-gtf
-    method: GET
-  response:
-    body: '{"status":"paused","public_id":"m5e-wwm-gtf","tags":["foo:bar","baz"],"locations":["aws:eu-central-1"],"message":"Notify @datadog.user","name":"tf-TestAccDatadogSyntheticsAPITest_UpdatedNewAssertionsOptions-local-1618930406","monitor_id":34157602,"type":"api","subtype":"http","config":{"request":{"body":"this is a body","certificate":{"cert":{"filename":"Provided in Terraform config","updatedAt":"2021-04-20T14:53:28.013135+00:00"},"key":{"filename":"key","updatedAt":"2021-04-20T14:53:28.013108+00:00"}},"url":"https://www.datadoghq.com","basicAuth":{"username":"admin","password":"secret"},"headers":{"Accept":"application/json","X-Datadog-Trace-ID":"1234566789"},"timeout":30,"query":{"foo":"bar"},"method":"GET"},"assertions":[{"operator":"contains","property":"content-type","type":"header","target":"application/json"},{"operator":"is","type":"statusCode","target":200},{"operator":"validatesJSONPath","type":"body","target":{"operator":"isNot","targetValue":"0","jsonPath":"topKey"}},{"operator":"validatesJSONPath","type":"body","target":{"operator":"moreThan","targetValue":5,"jsonPath":"something"}},{"operator":"isNot","type":"statusCode","target":200},{"operator":"matches","type":"statusCode","target":"20[04]"},{"operator":"doesNotMatch","type":"statusCode","target":"20[04]"}],"configVariables":[]},"options":{"follow_redirects":true,"monitor_options":{"notify_audit":false,"locked":false,"include_tags":true,"new_host_delay":300,"notify_no_data":false,"renotify_interval":100},"min_location_failed":1,"tick_every":60}}'
-    headers:
-      Cache-Control:
-      - no-cache
-      Connection:
-      - keep-alive
-      Content-Security-Policy:
-      - frame-ancestors 'self'; report-uri https://api.datadoghq.com/csp-report
-      Content-Type:
-      - application/json
-      Date:
-      - Tue, 20 Apr 2021 14:53:29 GMT
-      Pragma:
-      - no-cache
-      Strict-Transport-Security:
-      - max-age=15724800;
-      Vary:
-      - Accept-Encoding
-      X-Content-Type-Options:
-      - nosniff
-      X-Dd-Debug:
-      - Wjq53IVIwnB4SiR238oOYgHFMq/ZYP0LQ/Dv8C2fFLBwTje/dWJHu6pI6vIOK1zG
-      X-Dd-Version:
-      - "35.4351688"
-      X-Frame-Options:
-      - SAMEORIGIN
-      X-Ratelimit-Limit:
-      - "1000"
-      X-Ratelimit-Period:
-      - "60"
-      X-Ratelimit-Remaining:
-      - "877"
-      X-Ratelimit-Reset:
-      - "31"
-=======
-      - "59"
->>>>>>> 154a3a6f
-    status: 200 OK
-    code: 200
-    duration: ""
-- request:
-    body: ""
-    form: {}
-    headers:
-      Accept:
-      - application/json
-      Dd-Operation-Id:
-      - GetTest
-      User-Agent:
-<<<<<<< HEAD
-      - terraform-provider-datadog/dev (terraform 2.4.4; terraform-cli ) datadog-api-client-go/1.0.0-beta.19 (go go1.16.3; os darwin; arch amd64)
-    url: https://api.datadoghq.com/api/v1/synthetics/tests/m5e-wwm-gtf
-    method: GET
-  response:
-    body: '{"status":"paused","public_id":"m5e-wwm-gtf","tags":["foo:bar","baz"],"locations":["aws:eu-central-1"],"message":"Notify @datadog.user","name":"tf-TestAccDatadogSyntheticsAPITest_UpdatedNewAssertionsOptions-local-1618930406","monitor_id":34157602,"type":"api","subtype":"http","config":{"request":{"body":"this is a body","certificate":{"cert":{"filename":"Provided in Terraform config","updatedAt":"2021-04-20T14:53:28.013135+00:00"},"key":{"filename":"key","updatedAt":"2021-04-20T14:53:28.013108+00:00"}},"url":"https://www.datadoghq.com","basicAuth":{"username":"admin","password":"secret"},"headers":{"Accept":"application/json","X-Datadog-Trace-ID":"1234566789"},"timeout":30,"query":{"foo":"bar"},"method":"GET"},"assertions":[{"operator":"contains","property":"content-type","type":"header","target":"application/json"},{"operator":"is","type":"statusCode","target":200},{"operator":"validatesJSONPath","type":"body","target":{"operator":"isNot","targetValue":"0","jsonPath":"topKey"}},{"operator":"validatesJSONPath","type":"body","target":{"operator":"moreThan","targetValue":5,"jsonPath":"something"}},{"operator":"isNot","type":"statusCode","target":200},{"operator":"matches","type":"statusCode","target":"20[04]"},{"operator":"doesNotMatch","type":"statusCode","target":"20[04]"}],"configVariables":[]},"options":{"follow_redirects":true,"monitor_options":{"notify_audit":false,"locked":false,"include_tags":true,"new_host_delay":300,"notify_no_data":false,"renotify_interval":100},"min_location_failed":1,"tick_every":60}}'
-=======
-      - terraform-provider-datadog/dev (terraform 1.16.0; terraform-cli 0.12.7-sdk) datadog-api-client-go/1.0.0-beta.19+dev (go go1.15.3; os darwin; arch amd64)
-    url: https://api.datadoghq.com/api/v1/synthetics/tests/xa4-325-2js
+      - terraform-provider-datadog/dev (terraform 1.16.0; terraform-cli 0.12.7-sdk) datadog-api-client-go/1.0.0-beta.19+dev (go go1.15.3; os darwin; arch amd64)
+    url: https://api.datadoghq.com/api/v1/synthetics/tests/api/xa4-325-2js
     method: GET
   response:
     body: '{"status":"paused","public_id":"xa4-325-2js","tags":["foo:bar","baz"],"locations":["aws:eu-central-1"],"message":"Notify @datadog.user","name":"tf-TestAccDatadogSyntheticsAPITest_UpdatedNewAssertionsOptions-local-1617196320","monitor_id":33131330,"type":"api","subtype":"http","config":{"request":{"body":"this is a body","certificate":{"cert":{"filename":"Provided in Terraform config","updatedAt":"2021-03-31T13:12:01.155370+00:00"},"key":{"filename":"key","updatedAt":"2021-03-31T13:12:01.155335+00:00"}},"url":"https://www.datadoghq.com","basicAuth":{"username":"admin","password":"secret"},"headers":{"Accept":"application/json","X-Datadog-Trace-ID":"1234566789"},"timeout":30,"query":{"foo":"bar"},"method":"GET"},"assertions":[{"operator":"contains","property":"content-type","type":"header","target":"application/json"},{"operator":"is","type":"statusCode","target":200},{"operator":"validatesJSONPath","type":"body","target":{"operator":"isNot","targetValue":"0","jsonPath":"topKey"}},{"operator":"validatesJSONPath","type":"body","target":{"operator":"moreThan","targetValue":5,"jsonPath":"something"}},{"operator":"isNot","type":"statusCode","target":200},{"operator":"matches","type":"statusCode","target":"20[04]"},{"operator":"doesNotMatch","type":"statusCode","target":"20[04]"}],"configVariables":[]},"options":{"follow_redirects":true,"monitor_options":{"notify_audit":false,"locked":false,"include_tags":true,"new_host_delay":300,"notify_no_data":false,"renotify_interval":100},"min_location_failed":1,"tick_every":60}}'
->>>>>>> 154a3a6f
-    headers:
-      Cache-Control:
-      - no-cache
-      Connection:
-      - keep-alive
-      Content-Security-Policy:
-      - frame-ancestors 'self'; report-uri https://api.datadoghq.com/csp-report
-      Content-Type:
-      - application/json
-      Date:
-<<<<<<< HEAD
-      - Tue, 20 Apr 2021 14:53:30 GMT
-=======
-      - Wed, 31 Mar 2021 13:12:01 GMT
->>>>>>> 154a3a6f
-      Pragma:
-      - no-cache
-      Strict-Transport-Security:
-      - max-age=15724800;
-      Vary:
-      - Accept-Encoding
-      X-Content-Type-Options:
-      - nosniff
-      X-Dd-Debug:
-<<<<<<< HEAD
-      - JpIJLwIH2nFlZOC+u71rq7aAOL43MLZN3MUsL+gpYHdZz5QLUOG8Jysf8kVK6tPU
-      X-Dd-Version:
-      - "35.4351688"
-=======
-      - dPySkcOzIZtKyMKDAAzuysY3gNGGj6RtYogGuSb76E8mPvoqzREyRp6lPYm91hQU
-      X-Dd-Version:
-      - "35.4208607"
->>>>>>> 154a3a6f
-      X-Frame-Options:
-      - SAMEORIGIN
-      X-Ratelimit-Limit:
-      - "1000"
-      X-Ratelimit-Period:
-      - "60"
-      X-Ratelimit-Remaining:
-      - "862"
-      X-Ratelimit-Reset:
-<<<<<<< HEAD
-      - "30"
-=======
-      - "59"
->>>>>>> 154a3a6f
-    status: 200 OK
-    code: 200
-    duration: ""
-- request:
-    body: ""
-    form: {}
-    headers:
-      Accept:
-      - application/json
-      Dd-Operation-Id:
-      - GetAPITest
-      User-Agent:
-<<<<<<< HEAD
-      - terraform-provider-datadog/dev (terraform 2.4.4; terraform-cli ) datadog-api-client-go/1.0.0-beta.19 (go go1.16.3; os darwin; arch amd64)
-    url: https://api.datadoghq.com/api/v1/synthetics/tests/api/m5e-wwm-gtf
-    method: GET
-  response:
-    body: '{"status":"paused","public_id":"m5e-wwm-gtf","tags":["foo:bar","baz"],"locations":["aws:eu-central-1"],"message":"Notify @datadog.user","name":"tf-TestAccDatadogSyntheticsAPITest_UpdatedNewAssertionsOptions-local-1618930406","monitor_id":34157602,"type":"api","subtype":"http","config":{"request":{"body":"this is a body","certificate":{"cert":{"filename":"Provided in Terraform config","updatedAt":"2021-04-20T14:53:28.013135+00:00"},"key":{"filename":"key","updatedAt":"2021-04-20T14:53:28.013108+00:00"}},"url":"https://www.datadoghq.com","basicAuth":{"username":"admin","password":"secret"},"headers":{"Accept":"application/json","X-Datadog-Trace-ID":"1234566789"},"timeout":30,"query":{"foo":"bar"},"method":"GET"},"assertions":[{"operator":"contains","property":"content-type","type":"header","target":"application/json"},{"operator":"is","type":"statusCode","target":200},{"operator":"validatesJSONPath","type":"body","target":{"operator":"isNot","targetValue":"0","jsonPath":"topKey"}},{"operator":"validatesJSONPath","type":"body","target":{"operator":"moreThan","targetValue":5,"jsonPath":"something"}},{"operator":"isNot","type":"statusCode","target":200},{"operator":"matches","type":"statusCode","target":"20[04]"},{"operator":"doesNotMatch","type":"statusCode","target":"20[04]"}],"configVariables":[]},"options":{"follow_redirects":true,"monitor_options":{"notify_audit":false,"locked":false,"include_tags":true,"new_host_delay":300,"notify_no_data":false,"renotify_interval":100},"min_location_failed":1,"tick_every":60}}'
-=======
-      - terraform-provider-datadog/dev (terraform 1.16.0; terraform-cli 0.12.7-sdk) datadog-api-client-go/1.0.0-beta.19+dev (go go1.15.3; os darwin; arch amd64)
-    url: https://api.datadoghq.com/api/v1/synthetics/tests/api/xa4-325-2js
-    method: GET
-  response:
-    body: '{"status":"paused","public_id":"xa4-325-2js","tags":["foo:bar","baz"],"locations":["aws:eu-central-1"],"message":"Notify @datadog.user","name":"tf-TestAccDatadogSyntheticsAPITest_UpdatedNewAssertionsOptions-local-1617196320","monitor_id":33131330,"type":"api","subtype":"http","config":{"request":{"body":"this is a body","certificate":{"cert":{"filename":"Provided in Terraform config","updatedAt":"2021-03-31T13:12:01.155370+00:00"},"key":{"filename":"key","updatedAt":"2021-03-31T13:12:01.155335+00:00"}},"url":"https://www.datadoghq.com","basicAuth":{"username":"admin","password":"secret"},"headers":{"Accept":"application/json","X-Datadog-Trace-ID":"1234566789"},"timeout":30,"query":{"foo":"bar"},"method":"GET"},"assertions":[{"operator":"contains","property":"content-type","type":"header","target":"application/json"},{"operator":"is","type":"statusCode","target":200},{"operator":"validatesJSONPath","type":"body","target":{"operator":"isNot","targetValue":"0","jsonPath":"topKey"}},{"operator":"validatesJSONPath","type":"body","target":{"operator":"moreThan","targetValue":5,"jsonPath":"something"}},{"operator":"isNot","type":"statusCode","target":200},{"operator":"matches","type":"statusCode","target":"20[04]"},{"operator":"doesNotMatch","type":"statusCode","target":"20[04]"}],"configVariables":[]},"options":{"follow_redirects":true,"monitor_options":{"notify_audit":false,"locked":false,"include_tags":true,"new_host_delay":300,"notify_no_data":false,"renotify_interval":100},"min_location_failed":1,"tick_every":60}}'
->>>>>>> 154a3a6f
-    headers:
-      Cache-Control:
-      - no-cache
-      Connection:
-      - keep-alive
-      Content-Security-Policy:
-      - frame-ancestors 'self'; report-uri https://api.datadoghq.com/csp-report
-      Content-Type:
-      - application/json
-      Date:
-<<<<<<< HEAD
-      - Tue, 20 Apr 2021 14:53:30 GMT
-=======
+    headers:
+      Cache-Control:
+      - no-cache
+      Connection:
+      - keep-alive
+      Content-Security-Policy:
+      - frame-ancestors 'self'; report-uri https://api.datadoghq.com/csp-report
+      Content-Type:
+      - application/json
+      Date:
       - Wed, 31 Mar 2021 13:12:02 GMT
->>>>>>> 154a3a6f
-      Pragma:
-      - no-cache
-      Strict-Transport-Security:
-      - max-age=15724800;
-      Vary:
-      - Accept-Encoding
-      X-Content-Type-Options:
-      - nosniff
-      X-Dd-Debug:
-<<<<<<< HEAD
-      - /L+SFFO+m1pPY+hRCpk5325fvfrNl0KmiquUNJolBN/5hu3HIwflqjZSbJ6NxDFG
-      X-Dd-Version:
-      - "35.4351688"
-=======
-      - F5gm0Rce1/Abr9/0Fw8HAqWfiz0FdiH8er/AXnN6lOn3L6KyGgbsLCwgPlob1No8
-      X-Dd-Version:
-      - "35.4208607"
->>>>>>> 154a3a6f
-      X-Frame-Options:
-      - SAMEORIGIN
-      X-Ratelimit-Limit:
-      - "1000"
-      X-Ratelimit-Period:
-      - "60"
-      X-Ratelimit-Remaining:
-<<<<<<< HEAD
-      - "860"
-      X-Ratelimit-Reset:
-      - "30"
-=======
-      - "995"
+      Pragma:
+      - no-cache
+      Strict-Transport-Security:
+      - max-age=15724800;
+      Vary:
+      - Accept-Encoding
+      X-Content-Type-Options:
+      - nosniff
+      X-Dd-Debug:
+      - HbtaOKlJ6OCrx9tMXO6ivMTrEM+g0c93HDp08trmOmgdHozC5J+vn10F0H4WPjCU
+      X-Dd-Version:
+      - "35.4208607"
+      X-Frame-Options:
+      - SAMEORIGIN
+      X-Ratelimit-Limit:
+      - "1000"
+      X-Ratelimit-Period:
+      - "60"
+      X-Ratelimit-Remaining:
+      - "993"
       X-Ratelimit-Reset:
       - "58"
     status: 200 OK
     code: 200
     duration: ""
 - request:
-    body: ""
-    form: {}
-    headers:
-      Accept:
-      - application/json
-      Dd-Operation-Id:
-      - GetTest
-      User-Agent:
-      - terraform-provider-datadog/dev (terraform 1.16.0; terraform-cli 0.12.7-sdk) datadog-api-client-go/1.0.0-beta.19+dev (go go1.15.3; os darwin; arch amd64)
-    url: https://api.datadoghq.com/api/v1/synthetics/tests/xa4-325-2js
-    method: GET
-  response:
-    body: '{"status":"paused","public_id":"xa4-325-2js","tags":["foo:bar","baz"],"locations":["aws:eu-central-1"],"message":"Notify @datadog.user","name":"tf-TestAccDatadogSyntheticsAPITest_UpdatedNewAssertionsOptions-local-1617196320","monitor_id":33131330,"type":"api","subtype":"http","config":{"request":{"body":"this is a body","certificate":{"cert":{"filename":"Provided in Terraform config","updatedAt":"2021-03-31T13:12:01.155370+00:00"},"key":{"filename":"key","updatedAt":"2021-03-31T13:12:01.155335+00:00"}},"url":"https://www.datadoghq.com","basicAuth":{"username":"admin","password":"secret"},"headers":{"Accept":"application/json","X-Datadog-Trace-ID":"1234566789"},"timeout":30,"query":{"foo":"bar"},"method":"GET"},"assertions":[{"operator":"contains","property":"content-type","type":"header","target":"application/json"},{"operator":"is","type":"statusCode","target":200},{"operator":"validatesJSONPath","type":"body","target":{"operator":"isNot","targetValue":"0","jsonPath":"topKey"}},{"operator":"validatesJSONPath","type":"body","target":{"operator":"moreThan","targetValue":5,"jsonPath":"something"}},{"operator":"isNot","type":"statusCode","target":200},{"operator":"matches","type":"statusCode","target":"20[04]"},{"operator":"doesNotMatch","type":"statusCode","target":"20[04]"}],"configVariables":[]},"options":{"follow_redirects":true,"monitor_options":{"notify_audit":false,"locked":false,"include_tags":true,"new_host_delay":300,"notify_no_data":false,"renotify_interval":100},"min_location_failed":1,"tick_every":60}}'
-    headers:
-      Cache-Control:
-      - no-cache
-      Connection:
-      - keep-alive
-      Content-Security-Policy:
-      - frame-ancestors 'self'; report-uri https://api.datadoghq.com/csp-report
-      Content-Type:
-      - application/json
-      Date:
-      - Wed, 31 Mar 2021 13:12:02 GMT
-      Pragma:
-      - no-cache
-      Strict-Transport-Security:
-      - max-age=15724800;
-      Vary:
-      - Accept-Encoding
-      X-Content-Type-Options:
-      - nosniff
-      X-Dd-Debug:
-      - twvpGlmuom5y6A0pjGtXzTf554cmwJgTcCZ71fK4H/RDi+v5ehBK0zQiRcTJQG5C
-      X-Dd-Version:
-      - "35.4208607"
-      X-Frame-Options:
-      - SAMEORIGIN
-      X-Ratelimit-Limit:
-      - "1000"
-      X-Ratelimit-Period:
-      - "60"
-      X-Ratelimit-Remaining:
-      - "994"
-      X-Ratelimit-Reset:
-      - "58"
-    status: 200 OK
-    code: 200
-    duration: ""
-- request:
-    body: ""
-    form: {}
-    headers:
-      Accept:
-      - application/json
-      Dd-Operation-Id:
-      - GetAPITest
-      User-Agent:
-      - terraform-provider-datadog/dev (terraform 1.16.0; terraform-cli 0.12.7-sdk) datadog-api-client-go/1.0.0-beta.19+dev (go go1.15.3; os darwin; arch amd64)
-    url: https://api.datadoghq.com/api/v1/synthetics/tests/api/xa4-325-2js
-    method: GET
-  response:
-    body: '{"status":"paused","public_id":"xa4-325-2js","tags":["foo:bar","baz"],"locations":["aws:eu-central-1"],"message":"Notify @datadog.user","name":"tf-TestAccDatadogSyntheticsAPITest_UpdatedNewAssertionsOptions-local-1617196320","monitor_id":33131330,"type":"api","subtype":"http","config":{"request":{"body":"this is a body","certificate":{"cert":{"filename":"Provided in Terraform config","updatedAt":"2021-03-31T13:12:01.155370+00:00"},"key":{"filename":"key","updatedAt":"2021-03-31T13:12:01.155335+00:00"}},"url":"https://www.datadoghq.com","basicAuth":{"username":"admin","password":"secret"},"headers":{"Accept":"application/json","X-Datadog-Trace-ID":"1234566789"},"timeout":30,"query":{"foo":"bar"},"method":"GET"},"assertions":[{"operator":"contains","property":"content-type","type":"header","target":"application/json"},{"operator":"is","type":"statusCode","target":200},{"operator":"validatesJSONPath","type":"body","target":{"operator":"isNot","targetValue":"0","jsonPath":"topKey"}},{"operator":"validatesJSONPath","type":"body","target":{"operator":"moreThan","targetValue":5,"jsonPath":"something"}},{"operator":"isNot","type":"statusCode","target":200},{"operator":"matches","type":"statusCode","target":"20[04]"},{"operator":"doesNotMatch","type":"statusCode","target":"20[04]"}],"configVariables":[]},"options":{"follow_redirects":true,"monitor_options":{"notify_audit":false,"locked":false,"include_tags":true,"new_host_delay":300,"notify_no_data":false,"renotify_interval":100},"min_location_failed":1,"tick_every":60}}'
-    headers:
-      Cache-Control:
-      - no-cache
-      Connection:
-      - keep-alive
-      Content-Security-Policy:
-      - frame-ancestors 'self'; report-uri https://api.datadoghq.com/csp-report
-      Content-Type:
-      - application/json
-      Date:
-      - Wed, 31 Mar 2021 13:12:02 GMT
-      Pragma:
-      - no-cache
-      Strict-Transport-Security:
-      - max-age=15724800;
-      Vary:
-      - Accept-Encoding
-      X-Content-Type-Options:
-      - nosniff
-      X-Dd-Debug:
-      - HbtaOKlJ6OCrx9tMXO6ivMTrEM+g0c93HDp08trmOmgdHozC5J+vn10F0H4WPjCU
-      X-Dd-Version:
-      - "35.4208607"
-      X-Frame-Options:
-      - SAMEORIGIN
-      X-Ratelimit-Limit:
-      - "1000"
-      X-Ratelimit-Period:
-      - "60"
-      X-Ratelimit-Remaining:
-      - "993"
-      X-Ratelimit-Reset:
-      - "58"
->>>>>>> 154a3a6f
-    status: 200 OK
-    code: 200
-    duration: ""
-- request:
     body: |
-<<<<<<< HEAD
-      {"config":{"assertions":[{"operator":"validatesJSONPath","target":{"jsonPath":"topKey","operator":"isNot","targetValue":"0"},"type":"body"}],"configVariables":[],"request":{"certificate":{"cert":{"content":"content-certificate-updated","filename":"Provided in Terraform config"},"key":{"content":"content-key-updated","filename":"key-updated"}},"method":"GET","timeout":60,"url":"https://docs.datadoghq.com"}},"locations":["aws:eu-central-1"],"message":"Notify @pagerduty","name":"tf-TestAccDatadogSyntheticsAPITest_UpdatedNewAssertionsOptions-local-1618930406updated","options":{"min_failure_duration":10,"min_location_failed":1,"monitor_options":{"renotify_interval":120},"tick_every":900},"status":"live","subtype":"http","tags":["foo:bar","foo","env:test"],"type":"api"}
-=======
       {"config":{"assertions":[{"operator":"validatesJSONPath","target":{"jsonPath":"topKey","operator":"isNot","targetValue":"0"},"type":"body"}],"configVariables":[],"request":{"certificate":{"cert":{"content":"content-certificate-updated","filename":"Provided in Terraform config"},"key":{"content":"content-key-updated","filename":"key-updated"}},"method":"GET","timeout":60,"url":"https://docs.datadoghq.com"}},"locations":["aws:eu-central-1"],"message":"Notify @pagerduty","name":"tf-TestAccDatadogSyntheticsAPITest_UpdatedNewAssertionsOptions-local-1617196320updated","options":{"min_failure_duration":10,"min_location_failed":1,"monitor_options":{"renotify_interval":120},"tick_every":900},"status":"live","subtype":"http","tags":["foo:bar","foo","env:test"],"type":"api"}
->>>>>>> 154a3a6f
     form: {}
     headers:
       Accept:
@@ -658,66 +416,294 @@
       Dd-Operation-Id:
       - UpdateAPITest
       User-Agent:
-<<<<<<< HEAD
-      - terraform-provider-datadog/dev (terraform 2.4.4; terraform-cli 0.14.7) datadog-api-client-go/1.0.0-beta.19 (go go1.16.3; os darwin; arch amd64)
-    url: https://api.datadoghq.com/api/v1/synthetics/tests/api/m5e-wwm-gtf
-    method: PUT
-  response:
-    body: '{"status":"live","public_id":"m5e-wwm-gtf","tags":["foo:bar","foo","env:test"],"org_id":321813,"locations":["aws:eu-central-1"],"message":"Notify @pagerduty","deleted_at":null,"name":"tf-TestAccDatadogSyntheticsAPITest_UpdatedNewAssertionsOptions-local-1618930406updated","monitor_id":34157602,"type":"api","created_at":"2021-04-20T14:53:28.038009+00:00","modified_at":"2021-04-20T14:53:31.766113+00:00","subtype":"http","config":{"request":{"url":"https://docs.datadoghq.com","certificate":{"cert":{"filename":"Provided in Terraform config","updatedAt":"2021-04-20T14:53:31.689449+00:00"},"key":{"filename":"key-updated","updatedAt":"2021-04-20T14:53:31.689424+00:00"}},"method":"GET","timeout":60},"assertions":[{"operator":"validatesJSONPath","type":"body","target":{"operator":"isNot","targetValue":"0","jsonPath":"topKey"}}],"configVariables":[]},"options":{"monitor_options":{"notify_audit":false,"locked":false,"include_tags":true,"new_host_delay":300,"notify_no_data":false,"renotify_interval":120},"tick_every":900,"min_failure_duration":10,"min_location_failed":1}}'
-=======
       - terraform-provider-datadog/dev (terraform 1.16.0; terraform-cli 0.12.7-sdk) datadog-api-client-go/1.0.0-beta.19+dev (go go1.15.3; os darwin; arch amd64)
     url: https://api.datadoghq.com/api/v1/synthetics/tests/api/xa4-325-2js
     method: PUT
   response:
     body: '{"status":"live","public_id":"xa4-325-2js","tags":["foo:bar","foo","env:test"],"org_id":321813,"locations":["aws:eu-central-1"],"message":"Notify @pagerduty","deleted_at":null,"name":"tf-TestAccDatadogSyntheticsAPITest_UpdatedNewAssertionsOptions-local-1617196320updated","monitor_id":33131330,"type":"api","created_at":"2021-03-31T13:12:01.222482+00:00","modified_at":"2021-03-31T13:12:02.770910+00:00","subtype":"http","config":{"request":{"url":"https://docs.datadoghq.com","certificate":{"cert":{"filename":"Provided in Terraform config","updatedAt":"2021-03-31T13:12:02.754324+00:00"},"key":{"filename":"key-updated","updatedAt":"2021-03-31T13:12:02.754296+00:00"}},"method":"GET","timeout":60},"assertions":[{"operator":"validatesJSONPath","type":"body","target":{"operator":"isNot","targetValue":"0","jsonPath":"topKey"}}],"configVariables":[]},"options":{"monitor_options":{"notify_audit":false,"locked":false,"include_tags":true,"new_host_delay":300,"notify_no_data":false,"renotify_interval":120},"tick_every":900,"min_failure_duration":10,"min_location_failed":1}}'
->>>>>>> 154a3a6f
-    headers:
-      Cache-Control:
-      - no-cache
-      Connection:
-      - keep-alive
-      Content-Security-Policy:
-      - frame-ancestors 'self'; report-uri https://api.datadoghq.com/csp-report
-      Content-Type:
-      - application/json
-      Date:
-<<<<<<< HEAD
-      - Tue, 20 Apr 2021 14:53:31 GMT
-=======
+    headers:
+      Cache-Control:
+      - no-cache
+      Connection:
+      - keep-alive
+      Content-Security-Policy:
+      - frame-ancestors 'self'; report-uri https://api.datadoghq.com/csp-report
+      Content-Type:
+      - application/json
+      Date:
       - Wed, 31 Mar 2021 13:12:02 GMT
->>>>>>> 154a3a6f
-      Pragma:
-      - no-cache
-      Strict-Transport-Security:
-      - max-age=15724800;
-      Vary:
-      - Accept-Encoding
-      X-Content-Type-Options:
-      - nosniff
-      X-Dd-Debug:
-<<<<<<< HEAD
+      Pragma:
+      - no-cache
+      Strict-Transport-Security:
+      - max-age=15724800;
+      Vary:
+      - Accept-Encoding
+      X-Content-Type-Options:
+      - nosniff
+      X-Dd-Debug:
+      - F5gm0Rce1/Abr9/0Fw8HAqWfiz0FdiH8er/AXnN6lOn3L6KyGgbsLCwgPlob1No8
+      X-Dd-Version:
+      - "35.4208607"
+      X-Frame-Options:
+      - SAMEORIGIN
+      X-Ratelimit-Limit:
+      - "500"
+      X-Ratelimit-Period:
+      - "60"
+      X-Ratelimit-Remaining:
+      - "499"
+      X-Ratelimit-Reset:
+      - "58"
+    status: 200 OK
+    code: 200
+    duration: ""
+- request:
+    body: ""
+    form: {}
+    headers:
+      Accept:
+      - application/json
+      Dd-Operation-Id:
+      - GetTest
+      User-Agent:
+      - terraform-provider-datadog/dev (terraform 1.16.0; terraform-cli 0.12.7-sdk) datadog-api-client-go/1.0.0-beta.19+dev (go go1.15.3; os darwin; arch amd64)
+    url: https://api.datadoghq.com/api/v1/synthetics/tests/xa4-325-2js
+    method: GET
+  response:
+    body: '{"status":"live","public_id":"xa4-325-2js","tags":["foo:bar","foo","env:test"],"locations":["aws:eu-central-1"],"message":"Notify @pagerduty","name":"tf-TestAccDatadogSyntheticsAPITest_UpdatedNewAssertionsOptions-local-1617196320updated","monitor_id":33131330,"type":"api","subtype":"http","config":{"request":{"url":"https://docs.datadoghq.com","certificate":{"cert":{"filename":"Provided in Terraform config","updatedAt":"2021-03-31T13:12:02.754324+00:00"},"key":{"filename":"key-updated","updatedAt":"2021-03-31T13:12:02.754296+00:00"}},"method":"GET","timeout":60},"assertions":[{"operator":"validatesJSONPath","type":"body","target":{"operator":"isNot","targetValue":"0","jsonPath":"topKey"}}],"configVariables":[]},"options":{"monitor_options":{"renotify_interval":120},"tick_every":900,"min_failure_duration":10,"min_location_failed":1}}'
+    headers:
+      Cache-Control:
+      - no-cache
+      Connection:
+      - keep-alive
+      Content-Security-Policy:
+      - frame-ancestors 'self'; report-uri https://api.datadoghq.com/csp-report
+      Content-Type:
+      - application/json
+      Date:
+      - Wed, 31 Mar 2021 13:12:03 GMT
+      Pragma:
+      - no-cache
+      Strict-Transport-Security:
+      - max-age=15724800;
+      Vary:
+      - Accept-Encoding
+      X-Content-Type-Options:
+      - nosniff
+      X-Dd-Debug:
+      - bgHykj7A9bfZx0Y5ZO3swhhp5tGUSNJHqFWR868+qg087CYrDOd5hQslC+noiEtH
+      X-Dd-Version:
+      - "35.4208607"
+      X-Frame-Options:
+      - SAMEORIGIN
+      X-Ratelimit-Limit:
+      - "1000"
+      X-Ratelimit-Period:
+      - "60"
+      X-Ratelimit-Remaining:
+      - "992"
+      X-Ratelimit-Reset:
+      - "58"
+    status: 200 OK
+    code: 200
+    duration: ""
+- request:
+    body: ""
+    form: {}
+    headers:
+      Accept:
+      - application/json
+      Dd-Operation-Id:
+      - GetAPITest
+      User-Agent:
+      - terraform-provider-datadog/dev (terraform 1.16.0; terraform-cli 0.12.7-sdk) datadog-api-client-go/1.0.0-beta.19+dev (go go1.15.3; os darwin; arch amd64)
+    url: https://api.datadoghq.com/api/v1/synthetics/tests/api/xa4-325-2js
+    method: GET
+  response:
+    body: '{"status":"live","public_id":"xa4-325-2js","tags":["foo:bar","foo","env:test"],"locations":["aws:eu-central-1"],"message":"Notify @pagerduty","name":"tf-TestAccDatadogSyntheticsAPITest_UpdatedNewAssertionsOptions-local-1617196320updated","monitor_id":33131330,"type":"api","subtype":"http","config":{"request":{"url":"https://docs.datadoghq.com","certificate":{"cert":{"filename":"Provided in Terraform config","updatedAt":"2021-03-31T13:12:02.754324+00:00"},"key":{"filename":"key-updated","updatedAt":"2021-03-31T13:12:02.754296+00:00"}},"method":"GET","timeout":60},"assertions":[{"operator":"validatesJSONPath","type":"body","target":{"operator":"isNot","targetValue":"0","jsonPath":"topKey"}}],"configVariables":[]},"options":{"monitor_options":{"renotify_interval":120},"tick_every":900,"min_failure_duration":10,"min_location_failed":1}}'
+    headers:
+      Cache-Control:
+      - no-cache
+      Connection:
+      - keep-alive
+      Content-Security-Policy:
+      - frame-ancestors 'self'; report-uri https://api.datadoghq.com/csp-report
+      Content-Type:
+      - application/json
+      Date:
+      - Wed, 31 Mar 2021 13:12:03 GMT
+      Pragma:
+      - no-cache
+      Strict-Transport-Security:
+      - max-age=15724800;
+      Vary:
+      - Accept-Encoding
+      X-Content-Type-Options:
+      - nosniff
+      X-Dd-Debug:
+      - B1nwy/pPNqX+q4pQT22cdp1QCexE35IF8qwSHy0Nf7IW0Y881qtn4tXN1lpmzaKc
+      X-Dd-Version:
+      - "35.4208607"
+      X-Frame-Options:
+      - SAMEORIGIN
+      X-Ratelimit-Limit:
+      - "1000"
+      X-Ratelimit-Period:
+      - "60"
+      X-Ratelimit-Remaining:
+      - "991"
+      X-Ratelimit-Reset:
+      - "57"
+    status: 200 OK
+    code: 200
+    duration: ""
+- request:
+    body: ""
+    form: {}
+    headers:
+      Accept:
+      - application/json
+      Dd-Operation-Id:
+      - GetTest
+      User-Agent:
+      - terraform-provider-datadog/dev (terraform 1.16.0; terraform-cli 0.12.7-sdk) datadog-api-client-go/1.0.0-beta.19+dev (go go1.15.3; os darwin; arch amd64)
+    url: https://api.datadoghq.com/api/v1/synthetics/tests/xa4-325-2js
+    method: GET
+  response:
+    body: '{"status":"live","public_id":"xa4-325-2js","tags":["foo:bar","foo","env:test"],"locations":["aws:eu-central-1"],"message":"Notify @pagerduty","name":"tf-TestAccDatadogSyntheticsAPITest_UpdatedNewAssertionsOptions-local-1617196320updated","monitor_id":33131330,"type":"api","subtype":"http","config":{"request":{"url":"https://docs.datadoghq.com","certificate":{"cert":{"filename":"Provided in Terraform config","updatedAt":"2021-03-31T13:12:02.754324+00:00"},"key":{"filename":"key-updated","updatedAt":"2021-03-31T13:12:02.754296+00:00"}},"method":"GET","timeout":60},"assertions":[{"operator":"validatesJSONPath","type":"body","target":{"operator":"isNot","targetValue":"0","jsonPath":"topKey"}}],"configVariables":[]},"options":{"monitor_options":{"renotify_interval":120},"tick_every":900,"min_failure_duration":10,"min_location_failed":1}}'
+    headers:
+      Cache-Control:
+      - no-cache
+      Connection:
+      - keep-alive
+      Content-Security-Policy:
+      - frame-ancestors 'self'; report-uri https://api.datadoghq.com/csp-report
+      Content-Type:
+      - application/json
+      Date:
+      - Wed, 31 Mar 2021 13:12:03 GMT
+      Pragma:
+      - no-cache
+      Strict-Transport-Security:
+      - max-age=15724800;
+      Vary:
+      - Accept-Encoding
+      X-Content-Type-Options:
+      - nosniff
+      X-Dd-Debug:
+      - Um4CoU685QqAscnxhS5BD+goWu2yX1Jd4zCfGzSsEvPPIm1qURZaF8dlLl/OEY4I
+      X-Dd-Version:
+      - "35.4208607"
+      X-Frame-Options:
+      - SAMEORIGIN
+      X-Ratelimit-Limit:
+      - "1000"
+      X-Ratelimit-Period:
+      - "60"
+      X-Ratelimit-Remaining:
+      - "990"
+      X-Ratelimit-Reset:
+      - "57"
+    status: 200 OK
+    code: 200
+    duration: ""
+- request:
+    body: ""
+    form: {}
+    headers:
+      Accept:
+      - application/json
+      Dd-Operation-Id:
+      - GetTest
+      User-Agent:
+      - terraform-provider-datadog/dev (terraform 1.16.0; terraform-cli 0.12.7-sdk) datadog-api-client-go/1.0.0-beta.19+dev (go go1.15.3; os darwin; arch amd64)
+    url: https://api.datadoghq.com/api/v1/synthetics/tests/xa4-325-2js
+    method: GET
+  response:
+    body: '{"status":"live","public_id":"xa4-325-2js","tags":["foo:bar","foo","env:test"],"locations":["aws:eu-central-1"],"message":"Notify @pagerduty","name":"tf-TestAccDatadogSyntheticsAPITest_UpdatedNewAssertionsOptions-local-1617196320updated","monitor_id":33131330,"type":"api","subtype":"http","config":{"request":{"url":"https://docs.datadoghq.com","certificate":{"cert":{"filename":"Provided in Terraform config","updatedAt":"2021-03-31T13:12:02.754324+00:00"},"key":{"filename":"key-updated","updatedAt":"2021-03-31T13:12:02.754296+00:00"}},"method":"GET","timeout":60},"assertions":[{"operator":"validatesJSONPath","type":"body","target":{"operator":"isNot","targetValue":"0","jsonPath":"topKey"}}],"configVariables":[]},"options":{"monitor_options":{"renotify_interval":120},"tick_every":900,"min_failure_duration":10,"min_location_failed":1}}'
+    headers:
+      Cache-Control:
+      - no-cache
+      Connection:
+      - keep-alive
+      Content-Security-Policy:
+      - frame-ancestors 'self'; report-uri https://api.datadoghq.com/csp-report
+      Content-Type:
+      - application/json
+      Date:
+      - Wed, 31 Mar 2021 13:12:03 GMT
+      Pragma:
+      - no-cache
+      Strict-Transport-Security:
+      - max-age=15724800;
+      Vary:
+      - Accept-Encoding
+      X-Content-Type-Options:
+      - nosniff
+      X-Dd-Debug:
+      - HbtaOKlJ6OCrx9tMXO6ivMTrEM+g0c93HDp08trmOmgdHozC5J+vn10F0H4WPjCU
+      X-Dd-Version:
+      - "35.4208607"
+      X-Frame-Options:
+      - SAMEORIGIN
+      X-Ratelimit-Limit:
+      - "1000"
+      X-Ratelimit-Period:
+      - "60"
+      X-Ratelimit-Remaining:
+      - "989"
+      X-Ratelimit-Reset:
+      - "57"
+    status: 200 OK
+    code: 200
+    duration: ""
+- request:
+    body: ""
+    form: {}
+    headers:
+      Accept:
+      - application/json
+      Dd-Operation-Id:
+      - GetAPITest
+      User-Agent:
+      - terraform-provider-datadog/dev (terraform 1.16.0; terraform-cli 0.12.7-sdk) datadog-api-client-go/1.0.0-beta.19+dev (go go1.15.3; os darwin; arch amd64)
+    url: https://api.datadoghq.com/api/v1/synthetics/tests/api/xa4-325-2js
+    method: GET
+  response:
+    body: '{"status":"live","public_id":"xa4-325-2js","tags":["foo:bar","foo","env:test"],"locations":["aws:eu-central-1"],"message":"Notify @pagerduty","name":"tf-TestAccDatadogSyntheticsAPITest_UpdatedNewAssertionsOptions-local-1617196320updated","monitor_id":33131330,"type":"api","subtype":"http","config":{"request":{"url":"https://docs.datadoghq.com","certificate":{"cert":{"filename":"Provided in Terraform config","updatedAt":"2021-03-31T13:12:02.754324+00:00"},"key":{"filename":"key-updated","updatedAt":"2021-03-31T13:12:02.754296+00:00"}},"method":"GET","timeout":60},"assertions":[{"operator":"validatesJSONPath","type":"body","target":{"operator":"isNot","targetValue":"0","jsonPath":"topKey"}}],"configVariables":[]},"options":{"monitor_options":{"renotify_interval":120},"tick_every":900,"min_failure_duration":10,"min_location_failed":1}}'
+    headers:
+      Cache-Control:
+      - no-cache
+      Connection:
+      - keep-alive
+      Content-Security-Policy:
+      - frame-ancestors 'self'; report-uri https://api.datadoghq.com/csp-report
+      Content-Type:
+      - application/json
+      Date:
+      - Wed, 31 Mar 2021 13:12:03 GMT
+      Pragma:
+      - no-cache
+      Strict-Transport-Security:
+      - max-age=15724800;
+      Vary:
+      - Accept-Encoding
+      X-Content-Type-Options:
+      - nosniff
+      X-Dd-Debug:
       - S1wfaMZOKGT/IoMw6fqAwAwGWo2vQ44sjF3YzuETnQfxZO2T5eJbs0aX3UKb9Dwu
       X-Dd-Version:
-      - "35.4351688"
-=======
-      - F5gm0Rce1/Abr9/0Fw8HAqWfiz0FdiH8er/AXnN6lOn3L6KyGgbsLCwgPlob1No8
-      X-Dd-Version:
-      - "35.4208607"
->>>>>>> 154a3a6f
-      X-Frame-Options:
-      - SAMEORIGIN
-      X-Ratelimit-Limit:
-      - "500"
-      X-Ratelimit-Period:
-      - "60"
-      X-Ratelimit-Remaining:
-      - "492"
-      X-Ratelimit-Reset:
-<<<<<<< HEAD
-      - "29"
-=======
-      - "58"
->>>>>>> 154a3a6f
+      - "35.4208607"
+      X-Frame-Options:
+      - SAMEORIGIN
+      X-Ratelimit-Limit:
+      - "1000"
+      X-Ratelimit-Period:
+      - "60"
+      X-Ratelimit-Remaining:
+      - "988"
+      X-Ratelimit-Reset:
+      - "57"
     status: 200 OK
     code: 200
     duration: ""
@@ -730,67 +716,44 @@
       Dd-Operation-Id:
       - GetTest
       User-Agent:
-<<<<<<< HEAD
-      - terraform-provider-datadog/dev (terraform 2.4.4; terraform-cli 0.14.7) datadog-api-client-go/1.0.0-beta.19 (go go1.16.3; os darwin; arch amd64)
-    url: https://api.datadoghq.com/api/v1/synthetics/tests/m5e-wwm-gtf
-    method: GET
-  response:
-    body: '{"status":"live","public_id":"m5e-wwm-gtf","tags":["foo:bar","foo","env:test"],"locations":["aws:eu-central-1"],"message":"Notify @pagerduty","name":"tf-TestAccDatadogSyntheticsAPITest_UpdatedNewAssertionsOptions-local-1618930406updated","monitor_id":34157602,"type":"api","subtype":"http","config":{"request":{"url":"https://docs.datadoghq.com","certificate":{"cert":{"filename":"Provided in Terraform config","updatedAt":"2021-04-20T14:53:31.689449+00:00"},"key":{"filename":"key-updated","updatedAt":"2021-04-20T14:53:31.689424+00:00"}},"method":"GET","timeout":60},"assertions":[{"operator":"validatesJSONPath","type":"body","target":{"operator":"isNot","targetValue":"0","jsonPath":"topKey"}}],"configVariables":[]},"options":{"monitor_options":{"renotify_interval":120},"tick_every":900,"min_failure_duration":10,"min_location_failed":1}}'
-=======
       - terraform-provider-datadog/dev (terraform 1.16.0; terraform-cli 0.12.7-sdk) datadog-api-client-go/1.0.0-beta.19+dev (go go1.15.3; os darwin; arch amd64)
     url: https://api.datadoghq.com/api/v1/synthetics/tests/xa4-325-2js
     method: GET
   response:
     body: '{"status":"live","public_id":"xa4-325-2js","tags":["foo:bar","foo","env:test"],"locations":["aws:eu-central-1"],"message":"Notify @pagerduty","name":"tf-TestAccDatadogSyntheticsAPITest_UpdatedNewAssertionsOptions-local-1617196320updated","monitor_id":33131330,"type":"api","subtype":"http","config":{"request":{"url":"https://docs.datadoghq.com","certificate":{"cert":{"filename":"Provided in Terraform config","updatedAt":"2021-03-31T13:12:02.754324+00:00"},"key":{"filename":"key-updated","updatedAt":"2021-03-31T13:12:02.754296+00:00"}},"method":"GET","timeout":60},"assertions":[{"operator":"validatesJSONPath","type":"body","target":{"operator":"isNot","targetValue":"0","jsonPath":"topKey"}}],"configVariables":[]},"options":{"monitor_options":{"renotify_interval":120},"tick_every":900,"min_failure_duration":10,"min_location_failed":1}}'
->>>>>>> 154a3a6f
-    headers:
-      Cache-Control:
-      - no-cache
-      Connection:
-      - keep-alive
-      Content-Security-Policy:
-      - frame-ancestors 'self'; report-uri https://api.datadoghq.com/csp-report
-      Content-Type:
-      - application/json
-      Date:
-<<<<<<< HEAD
-      - Tue, 20 Apr 2021 14:53:31 GMT
-=======
-      - Wed, 31 Mar 2021 13:12:03 GMT
->>>>>>> 154a3a6f
-      Pragma:
-      - no-cache
-      Strict-Transport-Security:
-      - max-age=15724800;
-      Vary:
-      - Accept-Encoding
-      X-Content-Type-Options:
-      - nosniff
-      X-Dd-Debug:
-<<<<<<< HEAD
+    headers:
+      Cache-Control:
+      - no-cache
+      Connection:
+      - keep-alive
+      Content-Security-Policy:
+      - frame-ancestors 'self'; report-uri https://api.datadoghq.com/csp-report
+      Content-Type:
+      - application/json
+      Date:
+      - Wed, 31 Mar 2021 13:12:04 GMT
+      Pragma:
+      - no-cache
+      Strict-Transport-Security:
+      - max-age=15724800;
+      Vary:
+      - Accept-Encoding
+      X-Content-Type-Options:
+      - nosniff
+      X-Dd-Debug:
       - L3ULR3HwCWYmEqCWGz2Yob3chcH4pjowBacBXkncP7o+/uPqKt9yGEYf/g1AJPzQ
       X-Dd-Version:
-      - "35.4351688"
-=======
-      - bgHykj7A9bfZx0Y5ZO3swhhp5tGUSNJHqFWR868+qg087CYrDOd5hQslC+noiEtH
-      X-Dd-Version:
-      - "35.4208607"
->>>>>>> 154a3a6f
-      X-Frame-Options:
-      - SAMEORIGIN
-      X-Ratelimit-Limit:
-      - "1000"
-      X-Ratelimit-Period:
-      - "60"
-      X-Ratelimit-Remaining:
-<<<<<<< HEAD
-      - "851"
-      X-Ratelimit-Reset:
-      - "29"
-=======
-      - "992"
-      X-Ratelimit-Reset:
-      - "58"
+      - "35.4208607"
+      X-Frame-Options:
+      - SAMEORIGIN
+      X-Ratelimit-Limit:
+      - "1000"
+      X-Ratelimit-Period:
+      - "60"
+      X-Ratelimit-Remaining:
+      - "987"
+      X-Ratelimit-Reset:
+      - "57"
     status: 200 OK
     code: 200
     duration: ""
@@ -818,379 +781,7 @@
       Content-Type:
       - application/json
       Date:
-      - Wed, 31 Mar 2021 13:12:03 GMT
-      Pragma:
-      - no-cache
-      Strict-Transport-Security:
-      - max-age=15724800;
-      Vary:
-      - Accept-Encoding
-      X-Content-Type-Options:
-      - nosniff
-      X-Dd-Debug:
-      - B1nwy/pPNqX+q4pQT22cdp1QCexE35IF8qwSHy0Nf7IW0Y881qtn4tXN1lpmzaKc
-      X-Dd-Version:
-      - "35.4208607"
-      X-Frame-Options:
-      - SAMEORIGIN
-      X-Ratelimit-Limit:
-      - "1000"
-      X-Ratelimit-Period:
-      - "60"
-      X-Ratelimit-Remaining:
-      - "991"
-      X-Ratelimit-Reset:
-      - "57"
->>>>>>> 154a3a6f
-    status: 200 OK
-    code: 200
-    duration: ""
-- request:
-    body: ""
-    form: {}
-    headers:
-      Accept:
-      - application/json
-      Dd-Operation-Id:
-      - GetAPITest
-      User-Agent:
-<<<<<<< HEAD
-      - terraform-provider-datadog/dev (terraform 2.4.4; terraform-cli 0.14.7) datadog-api-client-go/1.0.0-beta.19 (go go1.16.3; os darwin; arch amd64)
-    url: https://api.datadoghq.com/api/v1/synthetics/tests/api/m5e-wwm-gtf
-    method: GET
-  response:
-    body: '{"status":"live","public_id":"m5e-wwm-gtf","tags":["foo:bar","foo","env:test"],"locations":["aws:eu-central-1"],"message":"Notify @pagerduty","name":"tf-TestAccDatadogSyntheticsAPITest_UpdatedNewAssertionsOptions-local-1618930406updated","monitor_id":34157602,"type":"api","subtype":"http","config":{"request":{"url":"https://docs.datadoghq.com","certificate":{"cert":{"filename":"Provided in Terraform config","updatedAt":"2021-04-20T14:53:31.689449+00:00"},"key":{"filename":"key-updated","updatedAt":"2021-04-20T14:53:31.689424+00:00"}},"method":"GET","timeout":60},"assertions":[{"operator":"validatesJSONPath","type":"body","target":{"operator":"isNot","targetValue":"0","jsonPath":"topKey"}}],"configVariables":[]},"options":{"monitor_options":{"renotify_interval":120},"tick_every":900,"min_failure_duration":10,"min_location_failed":1}}'
-=======
-      - terraform-provider-datadog/dev (terraform 1.16.0; terraform-cli 0.12.7-sdk) datadog-api-client-go/1.0.0-beta.19+dev (go go1.15.3; os darwin; arch amd64)
-    url: https://api.datadoghq.com/api/v1/synthetics/tests/xa4-325-2js
-    method: GET
-  response:
-    body: '{"status":"live","public_id":"xa4-325-2js","tags":["foo:bar","foo","env:test"],"locations":["aws:eu-central-1"],"message":"Notify @pagerduty","name":"tf-TestAccDatadogSyntheticsAPITest_UpdatedNewAssertionsOptions-local-1617196320updated","monitor_id":33131330,"type":"api","subtype":"http","config":{"request":{"url":"https://docs.datadoghq.com","certificate":{"cert":{"filename":"Provided in Terraform config","updatedAt":"2021-03-31T13:12:02.754324+00:00"},"key":{"filename":"key-updated","updatedAt":"2021-03-31T13:12:02.754296+00:00"}},"method":"GET","timeout":60},"assertions":[{"operator":"validatesJSONPath","type":"body","target":{"operator":"isNot","targetValue":"0","jsonPath":"topKey"}}],"configVariables":[]},"options":{"monitor_options":{"renotify_interval":120},"tick_every":900,"min_failure_duration":10,"min_location_failed":1}}'
->>>>>>> 154a3a6f
-    headers:
-      Cache-Control:
-      - no-cache
-      Connection:
-      - keep-alive
-      Content-Security-Policy:
-      - frame-ancestors 'self'; report-uri https://api.datadoghq.com/csp-report
-      Content-Type:
-      - application/json
-      Date:
-<<<<<<< HEAD
-      - Tue, 20 Apr 2021 14:53:32 GMT
-=======
-      - Wed, 31 Mar 2021 13:12:03 GMT
->>>>>>> 154a3a6f
-      Pragma:
-      - no-cache
-      Strict-Transport-Security:
-      - max-age=15724800;
-      Vary:
-      - Accept-Encoding
-      X-Content-Type-Options:
-      - nosniff
-      X-Dd-Debug:
-<<<<<<< HEAD
-      - /L+SFFO+m1pPY+hRCpk5325fvfrNl0KmiquUNJolBN/5hu3HIwflqjZSbJ6NxDFG
-      X-Dd-Version:
-      - "35.4351688"
-=======
-      - Um4CoU685QqAscnxhS5BD+goWu2yX1Jd4zCfGzSsEvPPIm1qURZaF8dlLl/OEY4I
-      X-Dd-Version:
-      - "35.4208607"
->>>>>>> 154a3a6f
-      X-Frame-Options:
-      - SAMEORIGIN
-      X-Ratelimit-Limit:
-      - "1000"
-      X-Ratelimit-Period:
-      - "60"
-      X-Ratelimit-Remaining:
-<<<<<<< HEAD
-      - "847"
-      X-Ratelimit-Reset:
-      - "29"
-=======
-      - "990"
-      X-Ratelimit-Reset:
-      - "57"
->>>>>>> 154a3a6f
-    status: 200 OK
-    code: 200
-    duration: ""
-- request:
-    body: ""
-    form: {}
-    headers:
-      Accept:
-      - application/json
-      Dd-Operation-Id:
-      - GetTest
-      User-Agent:
-<<<<<<< HEAD
-      - terraform-provider-datadog/dev (terraform 2.4.4; terraform-cli 0.14.7) datadog-api-client-go/1.0.0-beta.19 (go go1.16.3; os darwin; arch amd64)
-    url: https://api.datadoghq.com/api/v1/synthetics/tests/m5e-wwm-gtf
-    method: GET
-  response:
-    body: '{"status":"live","public_id":"m5e-wwm-gtf","tags":["foo:bar","foo","env:test"],"locations":["aws:eu-central-1"],"message":"Notify @pagerduty","name":"tf-TestAccDatadogSyntheticsAPITest_UpdatedNewAssertionsOptions-local-1618930406updated","monitor_id":34157602,"type":"api","subtype":"http","config":{"request":{"url":"https://docs.datadoghq.com","certificate":{"cert":{"filename":"Provided in Terraform config","updatedAt":"2021-04-20T14:53:31.689449+00:00"},"key":{"filename":"key-updated","updatedAt":"2021-04-20T14:53:31.689424+00:00"}},"method":"GET","timeout":60},"assertions":[{"operator":"validatesJSONPath","type":"body","target":{"operator":"isNot","targetValue":"0","jsonPath":"topKey"}}],"configVariables":[]},"options":{"monitor_options":{"renotify_interval":120},"tick_every":900,"min_failure_duration":10,"min_location_failed":1}}'
-=======
-      - terraform-provider-datadog/dev (terraform 1.16.0; terraform-cli 0.12.7-sdk) datadog-api-client-go/1.0.0-beta.19+dev (go go1.15.3; os darwin; arch amd64)
-    url: https://api.datadoghq.com/api/v1/synthetics/tests/xa4-325-2js
-    method: GET
-  response:
-    body: '{"status":"live","public_id":"xa4-325-2js","tags":["foo:bar","foo","env:test"],"locations":["aws:eu-central-1"],"message":"Notify @pagerduty","name":"tf-TestAccDatadogSyntheticsAPITest_UpdatedNewAssertionsOptions-local-1617196320updated","monitor_id":33131330,"type":"api","subtype":"http","config":{"request":{"url":"https://docs.datadoghq.com","certificate":{"cert":{"filename":"Provided in Terraform config","updatedAt":"2021-03-31T13:12:02.754324+00:00"},"key":{"filename":"key-updated","updatedAt":"2021-03-31T13:12:02.754296+00:00"}},"method":"GET","timeout":60},"assertions":[{"operator":"validatesJSONPath","type":"body","target":{"operator":"isNot","targetValue":"0","jsonPath":"topKey"}}],"configVariables":[]},"options":{"monitor_options":{"renotify_interval":120},"tick_every":900,"min_failure_duration":10,"min_location_failed":1}}'
->>>>>>> 154a3a6f
-    headers:
-      Cache-Control:
-      - no-cache
-      Connection:
-      - keep-alive
-      Content-Security-Policy:
-      - frame-ancestors 'self'; report-uri https://api.datadoghq.com/csp-report
-      Content-Type:
-      - application/json
-      Date:
-<<<<<<< HEAD
-      - Tue, 20 Apr 2021 14:53:32 GMT
-=======
-      - Wed, 31 Mar 2021 13:12:03 GMT
->>>>>>> 154a3a6f
-      Pragma:
-      - no-cache
-      Strict-Transport-Security:
-      - max-age=15724800;
-      Vary:
-      - Accept-Encoding
-      X-Content-Type-Options:
-      - nosniff
-      X-Dd-Debug:
-<<<<<<< HEAD
-      - S1wfaMZOKGT/IoMw6fqAwAwGWo2vQ44sjF3YzuETnQfxZO2T5eJbs0aX3UKb9Dwu
-      X-Dd-Version:
-      - "35.4351688"
-=======
-      - HbtaOKlJ6OCrx9tMXO6ivMTrEM+g0c93HDp08trmOmgdHozC5J+vn10F0H4WPjCU
-      X-Dd-Version:
-      - "35.4208607"
->>>>>>> 154a3a6f
-      X-Frame-Options:
-      - SAMEORIGIN
-      X-Ratelimit-Limit:
-      - "1000"
-      X-Ratelimit-Period:
-      - "60"
-      X-Ratelimit-Remaining:
-<<<<<<< HEAD
-      - "844"
-      X-Ratelimit-Reset:
-      - "28"
-=======
-      - "989"
-      X-Ratelimit-Reset:
-      - "57"
-    status: 200 OK
-    code: 200
-    duration: ""
-- request:
-    body: ""
-    form: {}
-    headers:
-      Accept:
-      - application/json
-      Dd-Operation-Id:
-      - GetAPITest
-      User-Agent:
-      - terraform-provider-datadog/dev (terraform 1.16.0; terraform-cli 0.12.7-sdk) datadog-api-client-go/1.0.0-beta.19+dev (go go1.15.3; os darwin; arch amd64)
-    url: https://api.datadoghq.com/api/v1/synthetics/tests/api/xa4-325-2js
-    method: GET
-  response:
-    body: '{"status":"live","public_id":"xa4-325-2js","tags":["foo:bar","foo","env:test"],"locations":["aws:eu-central-1"],"message":"Notify @pagerduty","name":"tf-TestAccDatadogSyntheticsAPITest_UpdatedNewAssertionsOptions-local-1617196320updated","monitor_id":33131330,"type":"api","subtype":"http","config":{"request":{"url":"https://docs.datadoghq.com","certificate":{"cert":{"filename":"Provided in Terraform config","updatedAt":"2021-03-31T13:12:02.754324+00:00"},"key":{"filename":"key-updated","updatedAt":"2021-03-31T13:12:02.754296+00:00"}},"method":"GET","timeout":60},"assertions":[{"operator":"validatesJSONPath","type":"body","target":{"operator":"isNot","targetValue":"0","jsonPath":"topKey"}}],"configVariables":[]},"options":{"monitor_options":{"renotify_interval":120},"tick_every":900,"min_failure_duration":10,"min_location_failed":1}}'
-    headers:
-      Cache-Control:
-      - no-cache
-      Connection:
-      - keep-alive
-      Content-Security-Policy:
-      - frame-ancestors 'self'; report-uri https://api.datadoghq.com/csp-report
-      Content-Type:
-      - application/json
-      Date:
-      - Wed, 31 Mar 2021 13:12:03 GMT
-      Pragma:
-      - no-cache
-      Strict-Transport-Security:
-      - max-age=15724800;
-      Vary:
-      - Accept-Encoding
-      X-Content-Type-Options:
-      - nosniff
-      X-Dd-Debug:
-      - S1wfaMZOKGT/IoMw6fqAwAwGWo2vQ44sjF3YzuETnQfxZO2T5eJbs0aX3UKb9Dwu
-      X-Dd-Version:
-      - "35.4208607"
-      X-Frame-Options:
-      - SAMEORIGIN
-      X-Ratelimit-Limit:
-      - "1000"
-      X-Ratelimit-Period:
-      - "60"
-      X-Ratelimit-Remaining:
-      - "988"
-      X-Ratelimit-Reset:
-      - "57"
->>>>>>> 154a3a6f
-    status: 200 OK
-    code: 200
-    duration: ""
-- request:
-    body: ""
-    form: {}
-    headers:
-      Accept:
-      - application/json
-      Dd-Operation-Id:
-      - GetTest
-      User-Agent:
-<<<<<<< HEAD
-      - terraform-provider-datadog/dev (terraform 2.4.4; terraform-cli ) datadog-api-client-go/1.0.0-beta.19 (go go1.16.3; os darwin; arch amd64)
-    url: https://api.datadoghq.com/api/v1/synthetics/tests/m5e-wwm-gtf
-    method: GET
-  response:
-    body: '{"status":"live","public_id":"m5e-wwm-gtf","tags":["foo:bar","foo","env:test"],"locations":["aws:eu-central-1"],"message":"Notify @pagerduty","name":"tf-TestAccDatadogSyntheticsAPITest_UpdatedNewAssertionsOptions-local-1618930406updated","monitor_id":34157602,"type":"api","subtype":"http","config":{"request":{"url":"https://docs.datadoghq.com","certificate":{"cert":{"filename":"Provided in Terraform config","updatedAt":"2021-04-20T14:53:31.689449+00:00"},"key":{"filename":"key-updated","updatedAt":"2021-04-20T14:53:31.689424+00:00"}},"method":"GET","timeout":60},"assertions":[{"operator":"validatesJSONPath","type":"body","target":{"operator":"isNot","targetValue":"0","jsonPath":"topKey"}}],"configVariables":[]},"options":{"monitor_options":{"renotify_interval":120},"tick_every":900,"min_failure_duration":10,"min_location_failed":1}}'
-    headers:
-      Cache-Control:
-      - no-cache
-      Connection:
-      - keep-alive
-      Content-Security-Policy:
-      - frame-ancestors 'self'; report-uri https://api.datadoghq.com/csp-report
-      Content-Type:
-      - application/json
-      Date:
-      - Tue, 20 Apr 2021 14:53:33 GMT
-      Pragma:
-      - no-cache
-      Strict-Transport-Security:
-      - max-age=15724800;
-      Vary:
-      - Accept-Encoding
-      X-Content-Type-Options:
-      - nosniff
-      X-Dd-Debug:
-      - twvpGlmuom5y6A0pjGtXzTf554cmwJgTcCZ71fK4H/RDi+v5ehBK0zQiRcTJQG5C
-      X-Dd-Version:
-      - "35.4351688"
-      X-Frame-Options:
-      - SAMEORIGIN
-      X-Ratelimit-Limit:
-      - "1000"
-      X-Ratelimit-Period:
-      - "60"
-      X-Ratelimit-Remaining:
-      - "835"
-      X-Ratelimit-Reset:
-      - "27"
-    status: 200 OK
-    code: 200
-    duration: ""
-- request:
-    body: ""
-    form: {}
-    headers:
-      Accept:
-      - application/json
-      Dd-Operation-Id:
-      - GetAPITest
-      User-Agent:
-      - terraform-provider-datadog/dev (terraform 2.4.4; terraform-cli ) datadog-api-client-go/1.0.0-beta.19 (go go1.16.3; os darwin; arch amd64)
-    url: https://api.datadoghq.com/api/v1/synthetics/tests/api/m5e-wwm-gtf
-    method: GET
-  response:
-    body: '{"status":"live","public_id":"m5e-wwm-gtf","tags":["foo:bar","foo","env:test"],"locations":["aws:eu-central-1"],"message":"Notify @pagerduty","name":"tf-TestAccDatadogSyntheticsAPITest_UpdatedNewAssertionsOptions-local-1618930406updated","monitor_id":34157602,"type":"api","subtype":"http","config":{"request":{"url":"https://docs.datadoghq.com","certificate":{"cert":{"filename":"Provided in Terraform config","updatedAt":"2021-04-20T14:53:31.689449+00:00"},"key":{"filename":"key-updated","updatedAt":"2021-04-20T14:53:31.689424+00:00"}},"method":"GET","timeout":60},"assertions":[{"operator":"validatesJSONPath","type":"body","target":{"operator":"isNot","targetValue":"0","jsonPath":"topKey"}}],"configVariables":[]},"options":{"monitor_options":{"renotify_interval":120},"tick_every":900,"min_failure_duration":10,"min_location_failed":1}}'
-=======
-      - terraform-provider-datadog/dev (terraform 1.16.0; terraform-cli 0.12.7-sdk) datadog-api-client-go/1.0.0-beta.19+dev (go go1.15.3; os darwin; arch amd64)
-    url: https://api.datadoghq.com/api/v1/synthetics/tests/xa4-325-2js
-    method: GET
-  response:
-    body: '{"status":"live","public_id":"xa4-325-2js","tags":["foo:bar","foo","env:test"],"locations":["aws:eu-central-1"],"message":"Notify @pagerduty","name":"tf-TestAccDatadogSyntheticsAPITest_UpdatedNewAssertionsOptions-local-1617196320updated","monitor_id":33131330,"type":"api","subtype":"http","config":{"request":{"url":"https://docs.datadoghq.com","certificate":{"cert":{"filename":"Provided in Terraform config","updatedAt":"2021-03-31T13:12:02.754324+00:00"},"key":{"filename":"key-updated","updatedAt":"2021-03-31T13:12:02.754296+00:00"}},"method":"GET","timeout":60},"assertions":[{"operator":"validatesJSONPath","type":"body","target":{"operator":"isNot","targetValue":"0","jsonPath":"topKey"}}],"configVariables":[]},"options":{"monitor_options":{"renotify_interval":120},"tick_every":900,"min_failure_duration":10,"min_location_failed":1}}'
->>>>>>> 154a3a6f
-    headers:
-      Cache-Control:
-      - no-cache
-      Connection:
-      - keep-alive
-      Content-Security-Policy:
-      - frame-ancestors 'self'; report-uri https://api.datadoghq.com/csp-report
-      Content-Type:
-      - application/json
-      Date:
-<<<<<<< HEAD
-      - Tue, 20 Apr 2021 14:53:33 GMT
-=======
       - Wed, 31 Mar 2021 13:12:04 GMT
->>>>>>> 154a3a6f
-      Pragma:
-      - no-cache
-      Strict-Transport-Security:
-      - max-age=15724800;
-      Vary:
-      - Accept-Encoding
-      X-Content-Type-Options:
-      - nosniff
-      X-Dd-Debug:
-<<<<<<< HEAD
-      - /L+SFFO+m1pPY+hRCpk5325fvfrNl0KmiquUNJolBN/5hu3HIwflqjZSbJ6NxDFG
-      X-Dd-Version:
-      - "35.4351688"
-=======
-      - L3ULR3HwCWYmEqCWGz2Yob3chcH4pjowBacBXkncP7o+/uPqKt9yGEYf/g1AJPzQ
-      X-Dd-Version:
-      - "35.4208607"
->>>>>>> 154a3a6f
-      X-Frame-Options:
-      - SAMEORIGIN
-      X-Ratelimit-Limit:
-      - "1000"
-      X-Ratelimit-Period:
-      - "60"
-      X-Ratelimit-Remaining:
-<<<<<<< HEAD
-      - "833"
-      X-Ratelimit-Reset:
-      - "27"
-=======
-      - "987"
-      X-Ratelimit-Reset:
-      - "57"
-    status: 200 OK
-    code: 200
-    duration: ""
-- request:
-    body: ""
-    form: {}
-    headers:
-      Accept:
-      - application/json
-      Dd-Operation-Id:
-      - GetAPITest
-      User-Agent:
-      - terraform-provider-datadog/dev (terraform 1.16.0; terraform-cli 0.12.7-sdk) datadog-api-client-go/1.0.0-beta.19+dev (go go1.15.3; os darwin; arch amd64)
-    url: https://api.datadoghq.com/api/v1/synthetics/tests/api/xa4-325-2js
-    method: GET
-  response:
-    body: '{"status":"live","public_id":"xa4-325-2js","tags":["foo:bar","foo","env:test"],"locations":["aws:eu-central-1"],"message":"Notify @pagerduty","name":"tf-TestAccDatadogSyntheticsAPITest_UpdatedNewAssertionsOptions-local-1617196320updated","monitor_id":33131330,"type":"api","subtype":"http","config":{"request":{"url":"https://docs.datadoghq.com","certificate":{"cert":{"filename":"Provided in Terraform config","updatedAt":"2021-03-31T13:12:02.754324+00:00"},"key":{"filename":"key-updated","updatedAt":"2021-03-31T13:12:02.754296+00:00"}},"method":"GET","timeout":60},"assertions":[{"operator":"validatesJSONPath","type":"body","target":{"operator":"isNot","targetValue":"0","jsonPath":"topKey"}}],"configVariables":[]},"options":{"monitor_options":{"renotify_interval":120},"tick_every":900,"min_failure_duration":10,"min_location_failed":1}}'
-    headers:
-      Cache-Control:
-      - no-cache
-      Connection:
-      - keep-alive
-      Content-Security-Policy:
-      - frame-ancestors 'self'; report-uri https://api.datadoghq.com/csp-report
-      Content-Type:
-      - application/json
-      Date:
-      - Wed, 31 Mar 2021 13:12:04 GMT
       Pragma:
       - no-cache
       Strict-Transport-Security:
@@ -1213,17 +804,12 @@
       - "986"
       X-Ratelimit-Reset:
       - "56"
->>>>>>> 154a3a6f
     status: 200 OK
     code: 200
     duration: ""
 - request:
     body: |
-<<<<<<< HEAD
-      {"public_ids":["m5e-wwm-gtf"]}
-=======
       {"public_ids":["xa4-325-2js"]}
->>>>>>> 154a3a6f
     form: {}
     headers:
       Accept:
@@ -1233,52 +819,34 @@
       Dd-Operation-Id:
       - DeleteTests
       User-Agent:
-<<<<<<< HEAD
-      - terraform-provider-datadog/dev (terraform 2.4.4; terraform-cli 0.14.7) datadog-api-client-go/1.0.0-beta.19 (go go1.16.3; os darwin; arch amd64)
+      - terraform-provider-datadog/dev (terraform 1.16.0; terraform-cli 0.12.7-sdk) datadog-api-client-go/1.0.0-beta.19+dev (go go1.15.3; os darwin; arch amd64)
     url: https://api.datadoghq.com/api/v1/synthetics/tests/delete
     method: POST
   response:
-    body: '{"deleted_tests":[{"deleted_at":"2021-04-20T14:53:34.918515+00:00","public_id":"m5e-wwm-gtf"}]}'
-=======
-      - terraform-provider-datadog/dev (terraform 1.16.0; terraform-cli 0.12.7-sdk) datadog-api-client-go/1.0.0-beta.19+dev (go go1.15.3; os darwin; arch amd64)
-    url: https://api.datadoghq.com/api/v1/synthetics/tests/delete
-    method: POST
-  response:
     body: '{"deleted_tests":[{"deleted_at":"2021-03-31T13:12:04.606053+00:00","public_id":"xa4-325-2js"}]}'
->>>>>>> 154a3a6f
-    headers:
-      Cache-Control:
-      - no-cache
-      Connection:
-      - keep-alive
-      Content-Security-Policy:
-      - frame-ancestors 'self'; report-uri https://api.datadoghq.com/csp-report
-      Content-Type:
-      - application/json
-      Date:
-<<<<<<< HEAD
-      - Tue, 20 Apr 2021 14:53:35 GMT
-=======
+    headers:
+      Cache-Control:
+      - no-cache
+      Connection:
+      - keep-alive
+      Content-Security-Policy:
+      - frame-ancestors 'self'; report-uri https://api.datadoghq.com/csp-report
+      Content-Type:
+      - application/json
+      Date:
       - Wed, 31 Mar 2021 13:12:04 GMT
->>>>>>> 154a3a6f
-      Pragma:
-      - no-cache
-      Strict-Transport-Security:
-      - max-age=15724800;
-      Vary:
-      - Accept-Encoding
-      X-Content-Type-Options:
-      - nosniff
-      X-Dd-Debug:
-<<<<<<< HEAD
-      - bgHykj7A9bfZx0Y5ZO3swhhp5tGUSNJHqFWR868+qg087CYrDOd5hQslC+noiEtH
-      X-Dd-Version:
-      - "35.4351688"
-=======
+      Pragma:
+      - no-cache
+      Strict-Transport-Security:
+      - max-age=15724800;
+      Vary:
+      - Accept-Encoding
+      X-Content-Type-Options:
+      - nosniff
+      X-Dd-Debug:
       - gYZcaADwbKcv7Hm19HJx6WsLoKuOijDWAt2viPeCfWqUgyKY+9e1xZdmMJeXV3YV
       X-Dd-Version:
       - "35.4208607"
->>>>>>> 154a3a6f
       X-Frame-Options:
       - SAMEORIGIN
       X-Ratelimit-Limit:
@@ -1286,13 +854,9 @@
       X-Ratelimit-Period:
       - "60"
       X-Ratelimit-Remaining:
-      - "103"
-      X-Ratelimit-Reset:
-<<<<<<< HEAD
-      - "26"
-=======
+      - "119"
+      X-Ratelimit-Reset:
       - "56"
->>>>>>> 154a3a6f
     status: 200 OK
     code: 200
     duration: ""
@@ -1305,13 +869,8 @@
       Dd-Operation-Id:
       - GetTest
       User-Agent:
-<<<<<<< HEAD
-      - terraform-provider-datadog/dev (terraform 2.4.4; terraform-cli 0.14.7) datadog-api-client-go/1.0.0-beta.19 (go go1.16.3; os darwin; arch amd64)
-    url: https://api.datadoghq.com/api/v1/synthetics/tests/m5e-wwm-gtf
-=======
       - terraform-provider-datadog/dev (terraform 1.16.0; terraform-cli 0.12.7-sdk) datadog-api-client-go/1.0.0-beta.19+dev (go go1.15.3; os darwin; arch amd64)
     url: https://api.datadoghq.com/api/v1/synthetics/tests/xa4-325-2js
->>>>>>> 154a3a6f
     method: GET
   response:
     body: '{"errors": ["Synthetics test not found"]}'
@@ -1325,41 +884,27 @@
       Content-Type:
       - application/json
       Date:
-<<<<<<< HEAD
-      - Tue, 20 Apr 2021 14:53:35 GMT
-=======
       - Wed, 31 Mar 2021 13:12:04 GMT
->>>>>>> 154a3a6f
-      Pragma:
-      - no-cache
-      Strict-Transport-Security:
-      - max-age=15724800;
-      Vary:
-      - Accept-Encoding
-      X-Content-Type-Options:
-      - nosniff
-      X-Dd-Version:
-<<<<<<< HEAD
-      - "35.4351688"
-=======
-      - "35.4208607"
->>>>>>> 154a3a6f
-      X-Frame-Options:
-      - SAMEORIGIN
-      X-Ratelimit-Limit:
-      - "1000"
-      X-Ratelimit-Period:
-      - "60"
-      X-Ratelimit-Remaining:
-<<<<<<< HEAD
-      - "818"
-      X-Ratelimit-Reset:
-      - "25"
-=======
+      Pragma:
+      - no-cache
+      Strict-Transport-Security:
+      - max-age=15724800;
+      Vary:
+      - Accept-Encoding
+      X-Content-Type-Options:
+      - nosniff
+      X-Dd-Version:
+      - "35.4208607"
+      X-Frame-Options:
+      - SAMEORIGIN
+      X-Ratelimit-Limit:
+      - "1000"
+      X-Ratelimit-Period:
+      - "60"
+      X-Ratelimit-Remaining:
       - "985"
       X-Ratelimit-Reset:
       - "56"
->>>>>>> 154a3a6f
     status: 404 Not Found
     code: 404
     duration: ""
---
version: 1
interactions:
- request:
    body: |
<<<<<<< HEAD
      {"config":{"assertions":[{"operator":"contains","property":"content-type","target":"application/json","type":"header"},{"operator":"is","target":200,"type":"statusCode"},{"operator":"validatesJSONPath","target":{"jsonPath":"topKey","operator":"isNot","targetValue":"0"},"type":"body"},{"operator":"validatesJSONPath","target":{"jsonPath":"something","operator":"moreThan","targetValue":5},"type":"body"},{"operator":"isNot","target":200,"type":"statusCode"},{"operator":"matches","target":"20[04]","type":"statusCode"},{"operator":"doesNotMatch","target":"20[04]","type":"statusCode"}],"configVariables":[],"request":{"basicAuth":{"password":"secret","username":"admin"},"body":"this is a body","certificate":{"cert":{"content":"content-certificate","filename":"Provided in Terraform config"},"key":{"content":"content-key","filename":"key"}},"headers":{"Accept":"application/json","X-Datadog-Trace-ID":"1234566789"},"method":"GET","query":{"foo":"bar"},"timeout":30,"url":"https://www.datadoghq.com"},"variables":[]},"locations":["aws:eu-central-1"],"message":"Notify @datadog.user","name":"tf-TestAccDatadogSyntheticsAPITest_UpdatedNewAssertionsOptions-local-1615587224","options":{"follow_redirects":true,"min_location_failed":1,"monitor_options":{"renotify_interval":100},"tick_every":60},"status":"paused","subtype":"http","tags":["foo:bar","baz"],"type":"api"}
=======
      {"config":{"assertions":[{"operator":"contains","property":"content-type","target":"application/json","type":"header"},{"operator":"is","target":200,"type":"statusCode"},{"operator":"validatesJSONPath","target":{"jsonPath":"topKey","operator":"isNot","targetValue":"0"},"type":"body"},{"operator":"validatesJSONPath","target":{"jsonPath":"something","operator":"moreThan","targetValue":5},"type":"body"},{"operator":"isNot","target":200,"type":"statusCode"},{"operator":"matches","target":"20[04]","type":"statusCode"},{"operator":"doesNotMatch","target":"20[04]","type":"statusCode"}],"configVariables":[],"request":{"basicAuth":{"password":"secret","username":"admin"},"body":"this is a body","certificate":{"cert":{"content":"content-certificate","filename":"Provided in Terraform config"},"key":{"content":"content-key","filename":"key"}},"headers":{"Accept":"application/json","X-Datadog-Trace-ID":"1234566789"},"method":"GET","query":{"foo":"bar"},"timeout":30,"url":"https://www.datadoghq.com"}},"locations":["aws:eu-central-1"],"message":"Notify @datadog.user","name":"tf-TestAccDatadogSyntheticsAPITest_UpdatedNewAssertionsOptions-local-1617196320","options":{"follow_redirects":true,"min_location_failed":1,"monitor_options":{"renotify_interval":100},"tick_every":60},"status":"paused","subtype":"http","tags":["foo:bar","baz"],"type":"api"}
>>>>>>> 0a47a8f2
    form: {}
    headers:
      Accept:
      - application/json
      Content-Type:
      - application/json
      Dd-Operation-Id:
      - CreateSyntheticsAPITest
      User-Agent:
<<<<<<< HEAD
      - terraform-provider-datadog/dev (terraform 2.4.4; terraform-cli 0.14.7) datadog-api-client-go/1.0.0-beta.16 (go go1.15.3; os darwin; arch amd64)
    url: https://api.datadoghq.com/api/v1/synthetics/tests
    method: POST
  response:
    body: '{"status":"paused","public_id":"kqz-qu3-p3q","tags":["foo:bar","baz"],"org_id":321813,"locations":["aws:eu-central-1"],"message":"Notify @datadog.user","deleted_at":null,"name":"tf-TestAccDatadogSyntheticsAPITest_UpdatedNewAssertionsOptions-local-1615587224","monitor_id":32039262,"type":"api","created_at":"2021-03-12T22:13:46.692462+00:00","modified_at":"2021-03-12T22:13:46.692462+00:00","subtype":"http","config":{"variables":[],"request":{"body":"this is a body","certificate":{"cert":{"filename":"Provided in Terraform config","updatedAt":"2021-03-12T22:13:46.613834+00:00"},"key":{"filename":"key","updatedAt":"2021-03-12T22:13:46.613808+00:00"}},"url":"https://www.datadoghq.com","basicAuth":{"username":"admin","password":"secret"},"headers":{"Accept":"application/json","X-Datadog-Trace-ID":"1234566789"},"timeout":30,"query":{"foo":"bar"},"method":"GET"},"assertions":[{"operator":"contains","property":"content-type","type":"header","target":"application/json"},{"operator":"is","type":"statusCode","target":200},{"operator":"validatesJSONPath","type":"body","target":{"operator":"isNot","targetValue":"0","jsonPath":"topKey"}},{"operator":"validatesJSONPath","type":"body","target":{"operator":"moreThan","targetValue":5,"jsonPath":"something"}},{"operator":"isNot","type":"statusCode","target":200},{"operator":"matches","type":"statusCode","target":"20[04]"},{"operator":"doesNotMatch","type":"statusCode","target":"20[04]"}],"configVariables":[]},"options":{"follow_redirects":true,"monitor_options":{"notify_audit":false,"locked":false,"include_tags":true,"new_host_delay":300,"notify_no_data":false,"renotify_interval":100},"min_location_failed":1,"tick_every":60}}'
=======
      - terraform-provider-datadog/dev (terraform 1.16.0; terraform-cli 0.12.7-sdk) datadog-api-client-go/1.0.0-beta.19+dev (go go1.15.3; os darwin; arch amd64)
    url: https://api.datadoghq.com/api/v1/synthetics/tests/api
    method: POST
  response:
    body: '{"status":"paused","public_id":"xa4-325-2js","tags":["foo:bar","baz"],"org_id":321813,"locations":["aws:eu-central-1"],"message":"Notify @datadog.user","deleted_at":null,"name":"tf-TestAccDatadogSyntheticsAPITest_UpdatedNewAssertionsOptions-local-1617196320","monitor_id":33131330,"type":"api","created_at":"2021-03-31T13:12:01.222482+00:00","modified_at":"2021-03-31T13:12:01.222482+00:00","subtype":"http","config":{"request":{"body":"this is a body","certificate":{"cert":{"filename":"Provided in Terraform config","updatedAt":"2021-03-31T13:12:01.155370+00:00"},"key":{"filename":"key","updatedAt":"2021-03-31T13:12:01.155335+00:00"}},"url":"https://www.datadoghq.com","basicAuth":{"username":"admin","password":"secret"},"headers":{"Accept":"application/json","X-Datadog-Trace-ID":"1234566789"},"timeout":30,"query":{"foo":"bar"},"method":"GET"},"assertions":[{"operator":"contains","property":"content-type","type":"header","target":"application/json"},{"operator":"is","type":"statusCode","target":200},{"operator":"validatesJSONPath","type":"body","target":{"operator":"isNot","targetValue":"0","jsonPath":"topKey"}},{"operator":"validatesJSONPath","type":"body","target":{"operator":"moreThan","targetValue":5,"jsonPath":"something"}},{"operator":"isNot","type":"statusCode","target":200},{"operator":"matches","type":"statusCode","target":"20[04]"},{"operator":"doesNotMatch","type":"statusCode","target":"20[04]"}],"configVariables":[]},"options":{"follow_redirects":true,"monitor_options":{"notify_audit":false,"locked":false,"include_tags":true,"new_host_delay":300,"notify_no_data":false,"renotify_interval":100},"min_location_failed":1,"tick_every":60}}'
>>>>>>> 0a47a8f2
    headers:
      Cache-Control:
      - no-cache
      Connection:
      - keep-alive
      Content-Security-Policy:
      - frame-ancestors 'self'; report-uri https://api.datadoghq.com/csp-report
      Content-Type:
      - application/json
      Date:
<<<<<<< HEAD
      - Fri, 12 Mar 2021 22:13:46 GMT
=======
      - Wed, 31 Mar 2021 13:12:01 GMT
>>>>>>> 0a47a8f2
      Pragma:
      - no-cache
      Strict-Transport-Security:
      - max-age=15724800;
      Vary:
      - Accept-Encoding
      X-Content-Type-Options:
      - nosniff
      X-Dd-Debug:
<<<<<<< HEAD
      - l4HFlaRP3QwYSqoGKhzbYfv7zgkK63HIRR7YkyVYZspq0lGjjTBwoK8V/alf+XYt
      X-Dd-Version:
      - "35.4088130"
=======
      - PhosSd3Ch1B6B0DXI71steKUi7XhPDttnPiIP1NdXTw0VJNWpoUnYyBmODS5ne3q
      X-Dd-Version:
      - "35.4208607"
>>>>>>> 0a47a8f2
      X-Frame-Options:
      - SAMEORIGIN
      X-Ratelimit-Limit:
      - "120"
      X-Ratelimit-Period:
      - "60"
      X-Ratelimit-Remaining:
      - "118"
      X-Ratelimit-Reset:
<<<<<<< HEAD
      - "14"
=======
      - "59"
>>>>>>> 0a47a8f2
    status: 200 OK
    code: 200
    duration: ""
- request:
    body: ""
    form: {}
    headers:
      Accept:
      - application/json
      Dd-Operation-Id:
      - GetTest
      User-Agent:
<<<<<<< HEAD
      - terraform-provider-datadog/dev (terraform 2.4.4; terraform-cli 0.14.7) datadog-api-client-go/1.0.0-beta.16 (go go1.15.3; os darwin; arch amd64)
    url: https://api.datadoghq.com/api/v1/synthetics/tests/kqz-qu3-p3q
    method: GET
  response:
    body: '{"status":"paused","public_id":"kqz-qu3-p3q","tags":["foo:bar","baz"],"locations":["aws:eu-central-1"],"message":"Notify @datadog.user","name":"tf-TestAccDatadogSyntheticsAPITest_UpdatedNewAssertionsOptions-local-1615587224","monitor_id":32039262,"type":"api","subtype":"http","config":{"variables":[],"request":{"body":"this is a body","certificate":{"cert":{"filename":"Provided in Terraform config","updatedAt":"2021-03-12T22:13:46.613834+00:00"},"key":{"filename":"key","updatedAt":"2021-03-12T22:13:46.613808+00:00"}},"url":"https://www.datadoghq.com","basicAuth":{"username":"admin","password":"secret"},"headers":{"Accept":"application/json","X-Datadog-Trace-ID":"1234566789"},"timeout":30,"query":{"foo":"bar"},"method":"GET"},"assertions":[{"operator":"contains","property":"content-type","type":"header","target":"application/json"},{"operator":"is","type":"statusCode","target":200},{"operator":"validatesJSONPath","type":"body","target":{"operator":"isNot","targetValue":"0","jsonPath":"topKey"}},{"operator":"validatesJSONPath","type":"body","target":{"operator":"moreThan","targetValue":5,"jsonPath":"something"}},{"operator":"isNot","type":"statusCode","target":200},{"operator":"matches","type":"statusCode","target":"20[04]"},{"operator":"doesNotMatch","type":"statusCode","target":"20[04]"}],"configVariables":[]},"options":{"follow_redirects":true,"monitor_options":{"notify_audit":false,"locked":false,"include_tags":true,"new_host_delay":300,"notify_no_data":false,"renotify_interval":100},"min_location_failed":1,"tick_every":60}}'
=======
      - terraform-provider-datadog/dev (terraform 1.16.0; terraform-cli 0.12.7-sdk) datadog-api-client-go/1.0.0-beta.19+dev (go go1.15.3; os darwin; arch amd64)
    url: https://api.datadoghq.com/api/v1/synthetics/tests/xa4-325-2js
    method: GET
  response:
    body: '{"status":"paused","public_id":"xa4-325-2js","tags":["foo:bar","baz"],"locations":["aws:eu-central-1"],"message":"Notify @datadog.user","name":"tf-TestAccDatadogSyntheticsAPITest_UpdatedNewAssertionsOptions-local-1617196320","monitor_id":33131330,"type":"api","subtype":"http","config":{"request":{"body":"this is a body","certificate":{"cert":{"filename":"Provided in Terraform config","updatedAt":"2021-03-31T13:12:01.155370+00:00"},"key":{"filename":"key","updatedAt":"2021-03-31T13:12:01.155335+00:00"}},"url":"https://www.datadoghq.com","basicAuth":{"username":"admin","password":"secret"},"headers":{"Accept":"application/json","X-Datadog-Trace-ID":"1234566789"},"timeout":30,"query":{"foo":"bar"},"method":"GET"},"assertions":[{"operator":"contains","property":"content-type","type":"header","target":"application/json"},{"operator":"is","type":"statusCode","target":200},{"operator":"validatesJSONPath","type":"body","target":{"operator":"isNot","targetValue":"0","jsonPath":"topKey"}},{"operator":"validatesJSONPath","type":"body","target":{"operator":"moreThan","targetValue":5,"jsonPath":"something"}},{"operator":"isNot","type":"statusCode","target":200},{"operator":"matches","type":"statusCode","target":"20[04]"},{"operator":"doesNotMatch","type":"statusCode","target":"20[04]"}],"configVariables":[]},"options":{"follow_redirects":true,"monitor_options":{"notify_audit":false,"locked":false,"include_tags":true,"new_host_delay":300,"notify_no_data":false,"renotify_interval":100},"min_location_failed":1,"tick_every":60}}'
>>>>>>> 0a47a8f2
    headers:
      Cache-Control:
      - no-cache
      Connection:
      - keep-alive
      Content-Security-Policy:
      - frame-ancestors 'self'; report-uri https://api.datadoghq.com/csp-report
      Content-Type:
      - application/json
      Date:
<<<<<<< HEAD
      - Fri, 12 Mar 2021 22:13:46 GMT
=======
      - Wed, 31 Mar 2021 13:12:01 GMT
>>>>>>> 0a47a8f2
      Pragma:
      - no-cache
      Strict-Transport-Security:
      - max-age=15724800;
      Vary:
      - Accept-Encoding
      X-Content-Type-Options:
      - nosniff
      X-Dd-Debug:
<<<<<<< HEAD
      - HbtaOKlJ6OCrx9tMXO6ivMTrEM+g0c93HDp08trmOmgdHozC5J+vn10F0H4WPjCU
      X-Dd-Version:
      - "35.4088130"
=======
      - PhosSd3Ch1B6B0DXI71steKUi7XhPDttnPiIP1NdXTw0VJNWpoUnYyBmODS5ne3q
      X-Dd-Version:
      - "35.4208607"
>>>>>>> 0a47a8f2
      X-Frame-Options:
      - SAMEORIGIN
      X-Ratelimit-Limit:
      - "1000"
      X-Ratelimit-Period:
      - "60"
      X-Ratelimit-Remaining:
      - "994"
      X-Ratelimit-Reset:
<<<<<<< HEAD
      - "14"
=======
      - "59"
>>>>>>> 0a47a8f2
    status: 200 OK
    code: 200
    duration: ""
- request:
    body: ""
    form: {}
    headers:
      Accept:
      - application/json
      Dd-Operation-Id:
      - GetAPITest
      User-Agent:
<<<<<<< HEAD
      - terraform-provider-datadog/dev (terraform 2.4.4; terraform-cli 0.14.7) datadog-api-client-go/1.0.0-beta.16 (go go1.15.3; os darwin; arch amd64)
    url: https://api.datadoghq.com/api/v1/synthetics/tests/kqz-qu3-p3q
    method: GET
  response:
    body: '{"status":"paused","public_id":"kqz-qu3-p3q","tags":["foo:bar","baz"],"locations":["aws:eu-central-1"],"message":"Notify @datadog.user","name":"tf-TestAccDatadogSyntheticsAPITest_UpdatedNewAssertionsOptions-local-1615587224","monitor_id":32039262,"type":"api","subtype":"http","config":{"variables":[],"request":{"body":"this is a body","certificate":{"cert":{"filename":"Provided in Terraform config","updatedAt":"2021-03-12T22:13:46.613834+00:00"},"key":{"filename":"key","updatedAt":"2021-03-12T22:13:46.613808+00:00"}},"url":"https://www.datadoghq.com","basicAuth":{"username":"admin","password":"secret"},"headers":{"Accept":"application/json","X-Datadog-Trace-ID":"1234566789"},"timeout":30,"query":{"foo":"bar"},"method":"GET"},"assertions":[{"operator":"contains","property":"content-type","type":"header","target":"application/json"},{"operator":"is","type":"statusCode","target":200},{"operator":"validatesJSONPath","type":"body","target":{"operator":"isNot","targetValue":"0","jsonPath":"topKey"}},{"operator":"validatesJSONPath","type":"body","target":{"operator":"moreThan","targetValue":5,"jsonPath":"something"}},{"operator":"isNot","type":"statusCode","target":200},{"operator":"matches","type":"statusCode","target":"20[04]"},{"operator":"doesNotMatch","type":"statusCode","target":"20[04]"}],"configVariables":[]},"options":{"follow_redirects":true,"monitor_options":{"notify_audit":false,"locked":false,"include_tags":true,"new_host_delay":300,"notify_no_data":false,"renotify_interval":100},"min_location_failed":1,"tick_every":60}}'
=======
      - terraform-provider-datadog/dev (terraform 1.16.0; terraform-cli 0.12.7-sdk) datadog-api-client-go/1.0.0-beta.19+dev (go go1.15.3; os darwin; arch amd64)
    url: https://api.datadoghq.com/api/v1/synthetics/tests/api/xa4-325-2js
    method: GET
  response:
    body: '{"status":"paused","public_id":"xa4-325-2js","tags":["foo:bar","baz"],"locations":["aws:eu-central-1"],"message":"Notify @datadog.user","name":"tf-TestAccDatadogSyntheticsAPITest_UpdatedNewAssertionsOptions-local-1617196320","monitor_id":33131330,"type":"api","subtype":"http","config":{"request":{"body":"this is a body","certificate":{"cert":{"filename":"Provided in Terraform config","updatedAt":"2021-03-31T13:12:01.155370+00:00"},"key":{"filename":"key","updatedAt":"2021-03-31T13:12:01.155335+00:00"}},"url":"https://www.datadoghq.com","basicAuth":{"username":"admin","password":"secret"},"headers":{"Accept":"application/json","X-Datadog-Trace-ID":"1234566789"},"timeout":30,"query":{"foo":"bar"},"method":"GET"},"assertions":[{"operator":"contains","property":"content-type","type":"header","target":"application/json"},{"operator":"is","type":"statusCode","target":200},{"operator":"validatesJSONPath","type":"body","target":{"operator":"isNot","targetValue":"0","jsonPath":"topKey"}},{"operator":"validatesJSONPath","type":"body","target":{"operator":"moreThan","targetValue":5,"jsonPath":"something"}},{"operator":"isNot","type":"statusCode","target":200},{"operator":"matches","type":"statusCode","target":"20[04]"},{"operator":"doesNotMatch","type":"statusCode","target":"20[04]"}],"configVariables":[]},"options":{"follow_redirects":true,"monitor_options":{"notify_audit":false,"locked":false,"include_tags":true,"new_host_delay":300,"notify_no_data":false,"renotify_interval":100},"min_location_failed":1,"tick_every":60}}'
>>>>>>> 0a47a8f2
    headers:
      Cache-Control:
      - no-cache
      Connection:
      - keep-alive
      Content-Security-Policy:
      - frame-ancestors 'self'; report-uri https://api.datadoghq.com/csp-report
      Content-Type:
      - application/json
      Date:
<<<<<<< HEAD
      - Fri, 12 Mar 2021 22:13:47 GMT
=======
      - Wed, 31 Mar 2021 13:12:01 GMT
>>>>>>> 0a47a8f2
      Pragma:
      - no-cache
      Strict-Transport-Security:
      - max-age=15724800;
      Vary:
      - Accept-Encoding
      X-Content-Type-Options:
      - nosniff
      X-Dd-Debug:
<<<<<<< HEAD
      - l4HFlaRP3QwYSqoGKhzbYfv7zgkK63HIRR7YkyVYZspq0lGjjTBwoK8V/alf+XYt
      X-Dd-Version:
      - "35.4088130"
=======
      - LcgNasIYBRkNppmD6mCKE9J6iv0eEjosuuHR5V5zw2fWbR54i39C8dhdK8zDq/40
      X-Dd-Version:
      - "35.4208607"
>>>>>>> 0a47a8f2
      X-Frame-Options:
      - SAMEORIGIN
      X-Ratelimit-Limit:
      - "1000"
      X-Ratelimit-Period:
      - "60"
      X-Ratelimit-Remaining:
      - "993"
      X-Ratelimit-Reset:
<<<<<<< HEAD
      - "13"
=======
      - "59"
>>>>>>> 0a47a8f2
    status: 200 OK
    code: 200
    duration: ""
- request:
    body: ""
    form: {}
    headers:
      Accept:
      - application/json
      Dd-Operation-Id:
      - GetTest
      User-Agent:
<<<<<<< HEAD
      - terraform-provider-datadog/dev (terraform 2.4.4; terraform-cli 0.14.7) datadog-api-client-go/1.0.0-beta.16 (go go1.15.3; os darwin; arch amd64)
    url: https://api.datadoghq.com/api/v1/synthetics/tests/kqz-qu3-p3q
    method: GET
  response:
    body: '{"status":"paused","public_id":"kqz-qu3-p3q","tags":["foo:bar","baz"],"locations":["aws:eu-central-1"],"message":"Notify @datadog.user","name":"tf-TestAccDatadogSyntheticsAPITest_UpdatedNewAssertionsOptions-local-1615587224","monitor_id":32039262,"type":"api","subtype":"http","config":{"variables":[],"request":{"body":"this is a body","certificate":{"cert":{"filename":"Provided in Terraform config","updatedAt":"2021-03-12T22:13:46.613834+00:00"},"key":{"filename":"key","updatedAt":"2021-03-12T22:13:46.613808+00:00"}},"url":"https://www.datadoghq.com","basicAuth":{"username":"admin","password":"secret"},"headers":{"Accept":"application/json","X-Datadog-Trace-ID":"1234566789"},"timeout":30,"query":{"foo":"bar"},"method":"GET"},"assertions":[{"operator":"contains","property":"content-type","type":"header","target":"application/json"},{"operator":"is","type":"statusCode","target":200},{"operator":"validatesJSONPath","type":"body","target":{"operator":"isNot","targetValue":"0","jsonPath":"topKey"}},{"operator":"validatesJSONPath","type":"body","target":{"operator":"moreThan","targetValue":5,"jsonPath":"something"}},{"operator":"isNot","type":"statusCode","target":200},{"operator":"matches","type":"statusCode","target":"20[04]"},{"operator":"doesNotMatch","type":"statusCode","target":"20[04]"}],"configVariables":[]},"options":{"follow_redirects":true,"monitor_options":{"notify_audit":false,"locked":false,"include_tags":true,"new_host_delay":300,"notify_no_data":false,"renotify_interval":100},"min_location_failed":1,"tick_every":60}}'
=======
      - terraform-provider-datadog/dev (terraform 1.16.0; terraform-cli 0.12.7-sdk) datadog-api-client-go/1.0.0-beta.19+dev (go go1.15.3; os darwin; arch amd64)
    url: https://api.datadoghq.com/api/v1/synthetics/tests/xa4-325-2js
    method: GET
  response:
    body: '{"status":"paused","public_id":"xa4-325-2js","tags":["foo:bar","baz"],"locations":["aws:eu-central-1"],"message":"Notify @datadog.user","name":"tf-TestAccDatadogSyntheticsAPITest_UpdatedNewAssertionsOptions-local-1617196320","monitor_id":33131330,"type":"api","subtype":"http","config":{"request":{"body":"this is a body","certificate":{"cert":{"filename":"Provided in Terraform config","updatedAt":"2021-03-31T13:12:01.155370+00:00"},"key":{"filename":"key","updatedAt":"2021-03-31T13:12:01.155335+00:00"}},"url":"https://www.datadoghq.com","basicAuth":{"username":"admin","password":"secret"},"headers":{"Accept":"application/json","X-Datadog-Trace-ID":"1234566789"},"timeout":30,"query":{"foo":"bar"},"method":"GET"},"assertions":[{"operator":"contains","property":"content-type","type":"header","target":"application/json"},{"operator":"is","type":"statusCode","target":200},{"operator":"validatesJSONPath","type":"body","target":{"operator":"isNot","targetValue":"0","jsonPath":"topKey"}},{"operator":"validatesJSONPath","type":"body","target":{"operator":"moreThan","targetValue":5,"jsonPath":"something"}},{"operator":"isNot","type":"statusCode","target":200},{"operator":"matches","type":"statusCode","target":"20[04]"},{"operator":"doesNotMatch","type":"statusCode","target":"20[04]"}],"configVariables":[]},"options":{"follow_redirects":true,"monitor_options":{"notify_audit":false,"locked":false,"include_tags":true,"new_host_delay":300,"notify_no_data":false,"renotify_interval":100},"min_location_failed":1,"tick_every":60}}'
>>>>>>> 0a47a8f2
    headers:
      Cache-Control:
      - no-cache
      Connection:
      - keep-alive
      Content-Security-Policy:
      - frame-ancestors 'self'; report-uri https://api.datadoghq.com/csp-report
      Content-Type:
      - application/json
      Date:
<<<<<<< HEAD
      - Fri, 12 Mar 2021 22:13:48 GMT
=======
      - Wed, 31 Mar 2021 13:12:01 GMT
>>>>>>> 0a47a8f2
      Pragma:
      - no-cache
      Strict-Transport-Security:
      - max-age=15724800;
      Vary:
      - Accept-Encoding
      X-Content-Type-Options:
      - nosniff
      X-Dd-Debug:
<<<<<<< HEAD
      - LcgNasIYBRkNppmD6mCKE9J6iv0eEjosuuHR5V5zw2fWbR54i39C8dhdK8zDq/40
      X-Dd-Version:
      - "35.4088130"
=======
      - vdJ3/nHEY1ioXQ6pQrBVvsQK1s4yyc+wufBMPSoXql71qZVuP/xMdtNo6DafhOAk
      X-Dd-Version:
      - "35.4208607"
>>>>>>> 0a47a8f2
      X-Frame-Options:
      - SAMEORIGIN
      X-Ratelimit-Limit:
      - "1000"
      X-Ratelimit-Period:
      - "60"
      X-Ratelimit-Remaining:
      - "992"
      X-Ratelimit-Reset:
<<<<<<< HEAD
      - "12"
=======
      - "59"
>>>>>>> 0a47a8f2
    status: 200 OK
    code: 200
    duration: ""
- request:
    body: ""
    form: {}
    headers:
      Accept:
      - application/json
      Dd-Operation-Id:
      - GetTest
      User-Agent:
<<<<<<< HEAD
      - terraform-provider-datadog/dev (terraform 2.4.4; terraform-cli 0.14.7) datadog-api-client-go/1.0.0-beta.16 (go go1.15.3; os darwin; arch amd64)
    url: https://api.datadoghq.com/api/v1/synthetics/tests/kqz-qu3-p3q
    method: GET
  response:
    body: '{"status":"paused","public_id":"kqz-qu3-p3q","tags":["foo:bar","baz"],"locations":["aws:eu-central-1"],"message":"Notify @datadog.user","name":"tf-TestAccDatadogSyntheticsAPITest_UpdatedNewAssertionsOptions-local-1615587224","monitor_id":32039262,"type":"api","subtype":"http","config":{"variables":[],"request":{"body":"this is a body","certificate":{"cert":{"filename":"Provided in Terraform config","updatedAt":"2021-03-12T22:13:46.613834+00:00"},"key":{"filename":"key","updatedAt":"2021-03-12T22:13:46.613808+00:00"}},"url":"https://www.datadoghq.com","basicAuth":{"username":"admin","password":"secret"},"headers":{"Accept":"application/json","X-Datadog-Trace-ID":"1234566789"},"timeout":30,"query":{"foo":"bar"},"method":"GET"},"assertions":[{"operator":"contains","property":"content-type","type":"header","target":"application/json"},{"operator":"is","type":"statusCode","target":200},{"operator":"validatesJSONPath","type":"body","target":{"operator":"isNot","targetValue":"0","jsonPath":"topKey"}},{"operator":"validatesJSONPath","type":"body","target":{"operator":"moreThan","targetValue":5,"jsonPath":"something"}},{"operator":"isNot","type":"statusCode","target":200},{"operator":"matches","type":"statusCode","target":"20[04]"},{"operator":"doesNotMatch","type":"statusCode","target":"20[04]"}],"configVariables":[]},"options":{"follow_redirects":true,"monitor_options":{"notify_audit":false,"locked":false,"include_tags":true,"new_host_delay":300,"notify_no_data":false,"renotify_interval":100},"min_location_failed":1,"tick_every":60}}'
=======
      - terraform-provider-datadog/dev (terraform 1.16.0; terraform-cli 0.12.7-sdk) datadog-api-client-go/1.0.0-beta.19+dev (go go1.15.3; os darwin; arch amd64)
    url: https://api.datadoghq.com/api/v1/synthetics/tests/xa4-325-2js
    method: GET
  response:
    body: '{"status":"paused","public_id":"xa4-325-2js","tags":["foo:bar","baz"],"locations":["aws:eu-central-1"],"message":"Notify @datadog.user","name":"tf-TestAccDatadogSyntheticsAPITest_UpdatedNewAssertionsOptions-local-1617196320","monitor_id":33131330,"type":"api","subtype":"http","config":{"request":{"body":"this is a body","certificate":{"cert":{"filename":"Provided in Terraform config","updatedAt":"2021-03-31T13:12:01.155370+00:00"},"key":{"filename":"key","updatedAt":"2021-03-31T13:12:01.155335+00:00"}},"url":"https://www.datadoghq.com","basicAuth":{"username":"admin","password":"secret"},"headers":{"Accept":"application/json","X-Datadog-Trace-ID":"1234566789"},"timeout":30,"query":{"foo":"bar"},"method":"GET"},"assertions":[{"operator":"contains","property":"content-type","type":"header","target":"application/json"},{"operator":"is","type":"statusCode","target":200},{"operator":"validatesJSONPath","type":"body","target":{"operator":"isNot","targetValue":"0","jsonPath":"topKey"}},{"operator":"validatesJSONPath","type":"body","target":{"operator":"moreThan","targetValue":5,"jsonPath":"something"}},{"operator":"isNot","type":"statusCode","target":200},{"operator":"matches","type":"statusCode","target":"20[04]"},{"operator":"doesNotMatch","type":"statusCode","target":"20[04]"}],"configVariables":[]},"options":{"follow_redirects":true,"monitor_options":{"notify_audit":false,"locked":false,"include_tags":true,"new_host_delay":300,"notify_no_data":false,"renotify_interval":100},"min_location_failed":1,"tick_every":60}}'
>>>>>>> 0a47a8f2
    headers:
      Cache-Control:
      - no-cache
      Connection:
      - keep-alive
      Content-Security-Policy:
      - frame-ancestors 'self'; report-uri https://api.datadoghq.com/csp-report
      Content-Type:
      - application/json
      Date:
<<<<<<< HEAD
      - Fri, 12 Mar 2021 22:13:50 GMT
=======
      - Wed, 31 Mar 2021 13:12:01 GMT
>>>>>>> 0a47a8f2
      Pragma:
      - no-cache
      Strict-Transport-Security:
      - max-age=15724800;
      Vary:
      - Accept-Encoding
      X-Content-Type-Options:
      - nosniff
      X-Dd-Debug:
<<<<<<< HEAD
      - Um4CoU685QqAscnxhS5BD+goWu2yX1Jd4zCfGzSsEvPPIm1qURZaF8dlLl/OEY4I
      X-Dd-Version:
      - "35.4088130"
=======
      - dPySkcOzIZtKyMKDAAzuysY3gNGGj6RtYogGuSb76E8mPvoqzREyRp6lPYm91hQU
      X-Dd-Version:
      - "35.4208607"
>>>>>>> 0a47a8f2
      X-Frame-Options:
      - SAMEORIGIN
      X-Ratelimit-Limit:
      - "1000"
      X-Ratelimit-Period:
      - "60"
      X-Ratelimit-Remaining:
      - "989"
      X-Ratelimit-Reset:
<<<<<<< HEAD
      - "11"
=======
      - "59"
    status: 200 OK
    code: 200
    duration: ""
- request:
    body: ""
    form: {}
    headers:
      Accept:
      - application/json
      Dd-Operation-Id:
      - GetAPITest
      User-Agent:
      - terraform-provider-datadog/dev (terraform 1.16.0; terraform-cli 0.12.7-sdk) datadog-api-client-go/1.0.0-beta.19+dev (go go1.15.3; os darwin; arch amd64)
    url: https://api.datadoghq.com/api/v1/synthetics/tests/api/xa4-325-2js
    method: GET
  response:
    body: '{"status":"paused","public_id":"xa4-325-2js","tags":["foo:bar","baz"],"locations":["aws:eu-central-1"],"message":"Notify @datadog.user","name":"tf-TestAccDatadogSyntheticsAPITest_UpdatedNewAssertionsOptions-local-1617196320","monitor_id":33131330,"type":"api","subtype":"http","config":{"request":{"body":"this is a body","certificate":{"cert":{"filename":"Provided in Terraform config","updatedAt":"2021-03-31T13:12:01.155370+00:00"},"key":{"filename":"key","updatedAt":"2021-03-31T13:12:01.155335+00:00"}},"url":"https://www.datadoghq.com","basicAuth":{"username":"admin","password":"secret"},"headers":{"Accept":"application/json","X-Datadog-Trace-ID":"1234566789"},"timeout":30,"query":{"foo":"bar"},"method":"GET"},"assertions":[{"operator":"contains","property":"content-type","type":"header","target":"application/json"},{"operator":"is","type":"statusCode","target":200},{"operator":"validatesJSONPath","type":"body","target":{"operator":"isNot","targetValue":"0","jsonPath":"topKey"}},{"operator":"validatesJSONPath","type":"body","target":{"operator":"moreThan","targetValue":5,"jsonPath":"something"}},{"operator":"isNot","type":"statusCode","target":200},{"operator":"matches","type":"statusCode","target":"20[04]"},{"operator":"doesNotMatch","type":"statusCode","target":"20[04]"}],"configVariables":[]},"options":{"follow_redirects":true,"monitor_options":{"notify_audit":false,"locked":false,"include_tags":true,"new_host_delay":300,"notify_no_data":false,"renotify_interval":100},"min_location_failed":1,"tick_every":60}}'
    headers:
      Cache-Control:
      - no-cache
      Connection:
      - keep-alive
      Content-Security-Policy:
      - frame-ancestors 'self'; report-uri https://api.datadoghq.com/csp-report
      Content-Type:
      - application/json
      Date:
      - Wed, 31 Mar 2021 13:12:02 GMT
      Pragma:
      - no-cache
      Strict-Transport-Security:
      - max-age=15724800;
      Vary:
      - Accept-Encoding
      X-Content-Type-Options:
      - nosniff
      X-Dd-Debug:
      - F5gm0Rce1/Abr9/0Fw8HAqWfiz0FdiH8er/AXnN6lOn3L6KyGgbsLCwgPlob1No8
      X-Dd-Version:
      - "35.4208607"
      X-Frame-Options:
      - SAMEORIGIN
      X-Ratelimit-Limit:
      - "1000"
      X-Ratelimit-Period:
      - "60"
      X-Ratelimit-Remaining:
      - "995"
      X-Ratelimit-Reset:
      - "58"
    status: 200 OK
    code: 200
    duration: ""
- request:
    body: ""
    form: {}
    headers:
      Accept:
      - application/json
      Dd-Operation-Id:
      - GetTest
      User-Agent:
      - terraform-provider-datadog/dev (terraform 1.16.0; terraform-cli 0.12.7-sdk) datadog-api-client-go/1.0.0-beta.19+dev (go go1.15.3; os darwin; arch amd64)
    url: https://api.datadoghq.com/api/v1/synthetics/tests/xa4-325-2js
    method: GET
  response:
    body: '{"status":"paused","public_id":"xa4-325-2js","tags":["foo:bar","baz"],"locations":["aws:eu-central-1"],"message":"Notify @datadog.user","name":"tf-TestAccDatadogSyntheticsAPITest_UpdatedNewAssertionsOptions-local-1617196320","monitor_id":33131330,"type":"api","subtype":"http","config":{"request":{"body":"this is a body","certificate":{"cert":{"filename":"Provided in Terraform config","updatedAt":"2021-03-31T13:12:01.155370+00:00"},"key":{"filename":"key","updatedAt":"2021-03-31T13:12:01.155335+00:00"}},"url":"https://www.datadoghq.com","basicAuth":{"username":"admin","password":"secret"},"headers":{"Accept":"application/json","X-Datadog-Trace-ID":"1234566789"},"timeout":30,"query":{"foo":"bar"},"method":"GET"},"assertions":[{"operator":"contains","property":"content-type","type":"header","target":"application/json"},{"operator":"is","type":"statusCode","target":200},{"operator":"validatesJSONPath","type":"body","target":{"operator":"isNot","targetValue":"0","jsonPath":"topKey"}},{"operator":"validatesJSONPath","type":"body","target":{"operator":"moreThan","targetValue":5,"jsonPath":"something"}},{"operator":"isNot","type":"statusCode","target":200},{"operator":"matches","type":"statusCode","target":"20[04]"},{"operator":"doesNotMatch","type":"statusCode","target":"20[04]"}],"configVariables":[]},"options":{"follow_redirects":true,"monitor_options":{"notify_audit":false,"locked":false,"include_tags":true,"new_host_delay":300,"notify_no_data":false,"renotify_interval":100},"min_location_failed":1,"tick_every":60}}'
    headers:
      Cache-Control:
      - no-cache
      Connection:
      - keep-alive
      Content-Security-Policy:
      - frame-ancestors 'self'; report-uri https://api.datadoghq.com/csp-report
      Content-Type:
      - application/json
      Date:
      - Wed, 31 Mar 2021 13:12:02 GMT
      Pragma:
      - no-cache
      Strict-Transport-Security:
      - max-age=15724800;
      Vary:
      - Accept-Encoding
      X-Content-Type-Options:
      - nosniff
      X-Dd-Debug:
      - twvpGlmuom5y6A0pjGtXzTf554cmwJgTcCZ71fK4H/RDi+v5ehBK0zQiRcTJQG5C
      X-Dd-Version:
      - "35.4208607"
      X-Frame-Options:
      - SAMEORIGIN
      X-Ratelimit-Limit:
      - "1000"
      X-Ratelimit-Period:
      - "60"
      X-Ratelimit-Remaining:
      - "994"
      X-Ratelimit-Reset:
      - "58"
    status: 200 OK
    code: 200
    duration: ""
- request:
    body: ""
    form: {}
    headers:
      Accept:
      - application/json
      Dd-Operation-Id:
      - GetAPITest
      User-Agent:
      - terraform-provider-datadog/dev (terraform 1.16.0; terraform-cli 0.12.7-sdk) datadog-api-client-go/1.0.0-beta.19+dev (go go1.15.3; os darwin; arch amd64)
    url: https://api.datadoghq.com/api/v1/synthetics/tests/api/xa4-325-2js
    method: GET
  response:
    body: '{"status":"paused","public_id":"xa4-325-2js","tags":["foo:bar","baz"],"locations":["aws:eu-central-1"],"message":"Notify @datadog.user","name":"tf-TestAccDatadogSyntheticsAPITest_UpdatedNewAssertionsOptions-local-1617196320","monitor_id":33131330,"type":"api","subtype":"http","config":{"request":{"body":"this is a body","certificate":{"cert":{"filename":"Provided in Terraform config","updatedAt":"2021-03-31T13:12:01.155370+00:00"},"key":{"filename":"key","updatedAt":"2021-03-31T13:12:01.155335+00:00"}},"url":"https://www.datadoghq.com","basicAuth":{"username":"admin","password":"secret"},"headers":{"Accept":"application/json","X-Datadog-Trace-ID":"1234566789"},"timeout":30,"query":{"foo":"bar"},"method":"GET"},"assertions":[{"operator":"contains","property":"content-type","type":"header","target":"application/json"},{"operator":"is","type":"statusCode","target":200},{"operator":"validatesJSONPath","type":"body","target":{"operator":"isNot","targetValue":"0","jsonPath":"topKey"}},{"operator":"validatesJSONPath","type":"body","target":{"operator":"moreThan","targetValue":5,"jsonPath":"something"}},{"operator":"isNot","type":"statusCode","target":200},{"operator":"matches","type":"statusCode","target":"20[04]"},{"operator":"doesNotMatch","type":"statusCode","target":"20[04]"}],"configVariables":[]},"options":{"follow_redirects":true,"monitor_options":{"notify_audit":false,"locked":false,"include_tags":true,"new_host_delay":300,"notify_no_data":false,"renotify_interval":100},"min_location_failed":1,"tick_every":60}}'
    headers:
      Cache-Control:
      - no-cache
      Connection:
      - keep-alive
      Content-Security-Policy:
      - frame-ancestors 'self'; report-uri https://api.datadoghq.com/csp-report
      Content-Type:
      - application/json
      Date:
      - Wed, 31 Mar 2021 13:12:02 GMT
      Pragma:
      - no-cache
      Strict-Transport-Security:
      - max-age=15724800;
      Vary:
      - Accept-Encoding
      X-Content-Type-Options:
      - nosniff
      X-Dd-Debug:
      - HbtaOKlJ6OCrx9tMXO6ivMTrEM+g0c93HDp08trmOmgdHozC5J+vn10F0H4WPjCU
      X-Dd-Version:
      - "35.4208607"
      X-Frame-Options:
      - SAMEORIGIN
      X-Ratelimit-Limit:
      - "1000"
      X-Ratelimit-Period:
      - "60"
      X-Ratelimit-Remaining:
      - "993"
      X-Ratelimit-Reset:
      - "58"
>>>>>>> 0a47a8f2
    status: 200 OK
    code: 200
    duration: ""
- request:
    body: |
<<<<<<< HEAD
      {"config":{"assertions":[{"operator":"validatesJSONPath","target":{"jsonPath":"topKey","operator":"isNot","targetValue":"0"},"type":"body"}],"configVariables":[],"request":{"certificate":{"cert":{"content":"content-certificate-updated","filename":"Provided in Terraform config"},"key":{"content":"content-key-updated","filename":"key-updated"}},"method":"GET","timeout":60,"url":"https://docs.datadoghq.com"},"variables":[]},"locations":["aws:eu-central-1"],"message":"Notify @pagerduty","name":"tf-TestAccDatadogSyntheticsAPITest_UpdatedNewAssertionsOptions-local-1615587224updated","options":{"min_failure_duration":10,"min_location_failed":1,"monitor_options":{"renotify_interval":120},"tick_every":900},"status":"live","subtype":"http","tags":["foo:bar","foo","env:test"],"type":"api"}
=======
      {"config":{"assertions":[{"operator":"validatesJSONPath","target":{"jsonPath":"topKey","operator":"isNot","targetValue":"0"},"type":"body"}],"configVariables":[],"request":{"certificate":{"cert":{"content":"content-certificate-updated","filename":"Provided in Terraform config"},"key":{"content":"content-key-updated","filename":"key-updated"}},"method":"GET","timeout":60,"url":"https://docs.datadoghq.com"}},"locations":["aws:eu-central-1"],"message":"Notify @pagerduty","name":"tf-TestAccDatadogSyntheticsAPITest_UpdatedNewAssertionsOptions-local-1617196320updated","options":{"min_failure_duration":10,"min_location_failed":1,"monitor_options":{"renotify_interval":120},"tick_every":900},"status":"live","subtype":"http","tags":["foo:bar","foo","env:test"],"type":"api"}
>>>>>>> 0a47a8f2
    form: {}
    headers:
      Accept:
      - application/json
      Content-Type:
      - application/json
      Dd-Operation-Id:
      - UpdateAPITest
      User-Agent:
<<<<<<< HEAD
      - terraform-provider-datadog/dev (terraform 2.4.4; terraform-cli ) datadog-api-client-go/1.0.0-beta.16 (go go1.15.3; os darwin; arch amd64)
    url: https://api.datadoghq.com/api/v1/synthetics/tests/kqz-qu3-p3q
    method: PUT
  response:
    body: '{"status":"live","public_id":"kqz-qu3-p3q","tags":["foo:bar","foo","env:test"],"org_id":321813,"locations":["aws:eu-central-1"],"message":"Notify @pagerduty","deleted_at":null,"name":"tf-TestAccDatadogSyntheticsAPITest_UpdatedNewAssertionsOptions-local-1615587224updated","monitor_id":32039262,"type":"api","created_at":"2021-03-12T22:13:46.692462+00:00","modified_at":"2021-03-12T22:13:51.692569+00:00","subtype":"http","config":{"variables":[],"request":{"url":"https://docs.datadoghq.com","certificate":{"cert":{"filename":"Provided in Terraform config","updatedAt":"2021-03-12T22:13:51.661804+00:00"},"key":{"filename":"key-updated","updatedAt":"2021-03-12T22:13:51.661775+00:00"}},"method":"GET","timeout":60},"assertions":[{"operator":"validatesJSONPath","type":"body","target":{"operator":"isNot","targetValue":"0","jsonPath":"topKey"}}],"configVariables":[]},"options":{"monitor_options":{"notify_audit":false,"locked":false,"include_tags":true,"new_host_delay":300,"notify_no_data":false,"renotify_interval":120},"tick_every":900,"min_failure_duration":10,"min_location_failed":1}}'
=======
      - terraform-provider-datadog/dev (terraform 1.16.0; terraform-cli 0.12.7-sdk) datadog-api-client-go/1.0.0-beta.19+dev (go go1.15.3; os darwin; arch amd64)
    url: https://api.datadoghq.com/api/v1/synthetics/tests/api/xa4-325-2js
    method: PUT
  response:
    body: '{"status":"live","public_id":"xa4-325-2js","tags":["foo:bar","foo","env:test"],"org_id":321813,"locations":["aws:eu-central-1"],"message":"Notify @pagerduty","deleted_at":null,"name":"tf-TestAccDatadogSyntheticsAPITest_UpdatedNewAssertionsOptions-local-1617196320updated","monitor_id":33131330,"type":"api","created_at":"2021-03-31T13:12:01.222482+00:00","modified_at":"2021-03-31T13:12:02.770910+00:00","subtype":"http","config":{"request":{"url":"https://docs.datadoghq.com","certificate":{"cert":{"filename":"Provided in Terraform config","updatedAt":"2021-03-31T13:12:02.754324+00:00"},"key":{"filename":"key-updated","updatedAt":"2021-03-31T13:12:02.754296+00:00"}},"method":"GET","timeout":60},"assertions":[{"operator":"validatesJSONPath","type":"body","target":{"operator":"isNot","targetValue":"0","jsonPath":"topKey"}}],"configVariables":[]},"options":{"monitor_options":{"notify_audit":false,"locked":false,"include_tags":true,"new_host_delay":300,"notify_no_data":false,"renotify_interval":120},"tick_every":900,"min_failure_duration":10,"min_location_failed":1}}'
>>>>>>> 0a47a8f2
    headers:
      Cache-Control:
      - no-cache
      Connection:
      - keep-alive
      Content-Security-Policy:
      - frame-ancestors 'self'; report-uri https://api.datadoghq.com/csp-report
      Content-Type:
      - application/json
      Date:
<<<<<<< HEAD
      - Fri, 12 Mar 2021 22:13:51 GMT
=======
      - Wed, 31 Mar 2021 13:12:02 GMT
>>>>>>> 0a47a8f2
      Pragma:
      - no-cache
      Strict-Transport-Security:
      - max-age=15724800;
      Vary:
      - Accept-Encoding
      X-Content-Type-Options:
      - nosniff
      X-Dd-Debug:
<<<<<<< HEAD
      - JpIJLwIH2nFlZOC+u71rq7aAOL43MLZN3MUsL+gpYHdZz5QLUOG8Jysf8kVK6tPU
      X-Dd-Version:
      - "35.4088130"
=======
      - F5gm0Rce1/Abr9/0Fw8HAqWfiz0FdiH8er/AXnN6lOn3L6KyGgbsLCwgPlob1No8
      X-Dd-Version:
      - "35.4208607"
>>>>>>> 0a47a8f2
      X-Frame-Options:
      - SAMEORIGIN
      X-Ratelimit-Limit:
      - "500"
      X-Ratelimit-Period:
      - "60"
      X-Ratelimit-Remaining:
      - "499"
      X-Ratelimit-Reset:
<<<<<<< HEAD
      - "9"
=======
      - "58"
    status: 200 OK
    code: 200
    duration: ""
- request:
    body: ""
    form: {}
    headers:
      Accept:
      - application/json
      Dd-Operation-Id:
      - GetTest
      User-Agent:
      - terraform-provider-datadog/dev (terraform 1.16.0; terraform-cli 0.12.7-sdk) datadog-api-client-go/1.0.0-beta.19+dev (go go1.15.3; os darwin; arch amd64)
    url: https://api.datadoghq.com/api/v1/synthetics/tests/xa4-325-2js
    method: GET
  response:
    body: '{"status":"live","public_id":"xa4-325-2js","tags":["foo:bar","foo","env:test"],"locations":["aws:eu-central-1"],"message":"Notify @pagerduty","name":"tf-TestAccDatadogSyntheticsAPITest_UpdatedNewAssertionsOptions-local-1617196320updated","monitor_id":33131330,"type":"api","subtype":"http","config":{"request":{"url":"https://docs.datadoghq.com","certificate":{"cert":{"filename":"Provided in Terraform config","updatedAt":"2021-03-31T13:12:02.754324+00:00"},"key":{"filename":"key-updated","updatedAt":"2021-03-31T13:12:02.754296+00:00"}},"method":"GET","timeout":60},"assertions":[{"operator":"validatesJSONPath","type":"body","target":{"operator":"isNot","targetValue":"0","jsonPath":"topKey"}}],"configVariables":[]},"options":{"monitor_options":{"renotify_interval":120},"tick_every":900,"min_failure_duration":10,"min_location_failed":1}}'
    headers:
      Cache-Control:
      - no-cache
      Connection:
      - keep-alive
      Content-Security-Policy:
      - frame-ancestors 'self'; report-uri https://api.datadoghq.com/csp-report
      Content-Type:
      - application/json
      Date:
      - Wed, 31 Mar 2021 13:12:03 GMT
      Pragma:
      - no-cache
      Strict-Transport-Security:
      - max-age=15724800;
      Vary:
      - Accept-Encoding
      X-Content-Type-Options:
      - nosniff
      X-Dd-Debug:
      - bgHykj7A9bfZx0Y5ZO3swhhp5tGUSNJHqFWR868+qg087CYrDOd5hQslC+noiEtH
      X-Dd-Version:
      - "35.4208607"
      X-Frame-Options:
      - SAMEORIGIN
      X-Ratelimit-Limit:
      - "1000"
      X-Ratelimit-Period:
      - "60"
      X-Ratelimit-Remaining:
      - "992"
      X-Ratelimit-Reset:
      - "58"
    status: 200 OK
    code: 200
    duration: ""
- request:
    body: ""
    form: {}
    headers:
      Accept:
      - application/json
      Dd-Operation-Id:
      - GetAPITest
      User-Agent:
      - terraform-provider-datadog/dev (terraform 1.16.0; terraform-cli 0.12.7-sdk) datadog-api-client-go/1.0.0-beta.19+dev (go go1.15.3; os darwin; arch amd64)
    url: https://api.datadoghq.com/api/v1/synthetics/tests/api/xa4-325-2js
    method: GET
  response:
    body: '{"status":"live","public_id":"xa4-325-2js","tags":["foo:bar","foo","env:test"],"locations":["aws:eu-central-1"],"message":"Notify @pagerduty","name":"tf-TestAccDatadogSyntheticsAPITest_UpdatedNewAssertionsOptions-local-1617196320updated","monitor_id":33131330,"type":"api","subtype":"http","config":{"request":{"url":"https://docs.datadoghq.com","certificate":{"cert":{"filename":"Provided in Terraform config","updatedAt":"2021-03-31T13:12:02.754324+00:00"},"key":{"filename":"key-updated","updatedAt":"2021-03-31T13:12:02.754296+00:00"}},"method":"GET","timeout":60},"assertions":[{"operator":"validatesJSONPath","type":"body","target":{"operator":"isNot","targetValue":"0","jsonPath":"topKey"}}],"configVariables":[]},"options":{"monitor_options":{"renotify_interval":120},"tick_every":900,"min_failure_duration":10,"min_location_failed":1}}'
    headers:
      Cache-Control:
      - no-cache
      Connection:
      - keep-alive
      Content-Security-Policy:
      - frame-ancestors 'self'; report-uri https://api.datadoghq.com/csp-report
      Content-Type:
      - application/json
      Date:
      - Wed, 31 Mar 2021 13:12:03 GMT
      Pragma:
      - no-cache
      Strict-Transport-Security:
      - max-age=15724800;
      Vary:
      - Accept-Encoding
      X-Content-Type-Options:
      - nosniff
      X-Dd-Debug:
      - B1nwy/pPNqX+q4pQT22cdp1QCexE35IF8qwSHy0Nf7IW0Y881qtn4tXN1lpmzaKc
      X-Dd-Version:
      - "35.4208607"
      X-Frame-Options:
      - SAMEORIGIN
      X-Ratelimit-Limit:
      - "1000"
      X-Ratelimit-Period:
      - "60"
      X-Ratelimit-Remaining:
      - "991"
      X-Ratelimit-Reset:
      - "57"
>>>>>>> 0a47a8f2
    status: 200 OK
    code: 200
    duration: ""
- request:
    body: ""
    form: {}
    headers:
      Accept:
      - application/json
      Dd-Operation-Id:
      - GetTest
      User-Agent:
<<<<<<< HEAD
      - terraform-provider-datadog/dev (terraform 2.4.4; terraform-cli ) datadog-api-client-go/1.0.0-beta.16 (go go1.15.3; os darwin; arch amd64)
    url: https://api.datadoghq.com/api/v1/synthetics/tests/kqz-qu3-p3q
    method: GET
  response:
    body: '{"status":"live","public_id":"kqz-qu3-p3q","tags":["foo:bar","foo","env:test"],"locations":["aws:eu-central-1"],"message":"Notify @pagerduty","name":"tf-TestAccDatadogSyntheticsAPITest_UpdatedNewAssertionsOptions-local-1615587224updated","monitor_id":32039262,"type":"api","subtype":"http","config":{"variables":[],"request":{"url":"https://docs.datadoghq.com","certificate":{"cert":{"filename":"Provided in Terraform config","updatedAt":"2021-03-12T22:13:51.661804+00:00"},"key":{"filename":"key-updated","updatedAt":"2021-03-12T22:13:51.661775+00:00"}},"method":"GET","timeout":60},"assertions":[{"operator":"validatesJSONPath","type":"body","target":{"operator":"isNot","targetValue":"0","jsonPath":"topKey"}}],"configVariables":[]},"options":{"monitor_options":{"renotify_interval":120},"tick_every":900,"min_failure_duration":10,"min_location_failed":1}}'
=======
      - terraform-provider-datadog/dev (terraform 1.16.0; terraform-cli 0.12.7-sdk) datadog-api-client-go/1.0.0-beta.19+dev (go go1.15.3; os darwin; arch amd64)
    url: https://api.datadoghq.com/api/v1/synthetics/tests/xa4-325-2js
    method: GET
  response:
    body: '{"status":"live","public_id":"xa4-325-2js","tags":["foo:bar","foo","env:test"],"locations":["aws:eu-central-1"],"message":"Notify @pagerduty","name":"tf-TestAccDatadogSyntheticsAPITest_UpdatedNewAssertionsOptions-local-1617196320updated","monitor_id":33131330,"type":"api","subtype":"http","config":{"request":{"url":"https://docs.datadoghq.com","certificate":{"cert":{"filename":"Provided in Terraform config","updatedAt":"2021-03-31T13:12:02.754324+00:00"},"key":{"filename":"key-updated","updatedAt":"2021-03-31T13:12:02.754296+00:00"}},"method":"GET","timeout":60},"assertions":[{"operator":"validatesJSONPath","type":"body","target":{"operator":"isNot","targetValue":"0","jsonPath":"topKey"}}],"configVariables":[]},"options":{"monitor_options":{"renotify_interval":120},"tick_every":900,"min_failure_duration":10,"min_location_failed":1}}'
>>>>>>> 0a47a8f2
    headers:
      Cache-Control:
      - no-cache
      Connection:
      - keep-alive
      Content-Security-Policy:
      - frame-ancestors 'self'; report-uri https://api.datadoghq.com/csp-report
      Content-Type:
      - application/json
      Date:
<<<<<<< HEAD
      - Fri, 12 Mar 2021 22:13:51 GMT
=======
      - Wed, 31 Mar 2021 13:12:03 GMT
>>>>>>> 0a47a8f2
      Pragma:
      - no-cache
      Strict-Transport-Security:
      - max-age=15724800;
      Vary:
      - Accept-Encoding
      X-Content-Type-Options:
      - nosniff
      X-Dd-Debug:
<<<<<<< HEAD
      - mNzaoDhdDKO7t4QSrAe5X7pHd0bJND187D+vRbwoluXouE2m1UaQQX0RGCvRpLVE
      X-Dd-Version:
      - "35.4088130"
=======
      - Um4CoU685QqAscnxhS5BD+goWu2yX1Jd4zCfGzSsEvPPIm1qURZaF8dlLl/OEY4I
      X-Dd-Version:
      - "35.4208607"
>>>>>>> 0a47a8f2
      X-Frame-Options:
      - SAMEORIGIN
      X-Ratelimit-Limit:
      - "1000"
      X-Ratelimit-Period:
      - "60"
      X-Ratelimit-Remaining:
<<<<<<< HEAD
      - "982"
      X-Ratelimit-Reset:
      - "9"
=======
      - "990"
      X-Ratelimit-Reset:
      - "57"
>>>>>>> 0a47a8f2
    status: 200 OK
    code: 200
    duration: ""
- request:
    body: ""
    form: {}
    headers:
      Accept:
      - application/json
      Dd-Operation-Id:
      - GetTest
      User-Agent:
<<<<<<< HEAD
      - terraform-provider-datadog/dev (terraform 2.4.4; terraform-cli ) datadog-api-client-go/1.0.0-beta.16 (go go1.15.3; os darwin; arch amd64)
    url: https://api.datadoghq.com/api/v1/synthetics/tests/kqz-qu3-p3q
    method: GET
  response:
    body: '{"status":"live","public_id":"kqz-qu3-p3q","tags":["foo:bar","foo","env:test"],"locations":["aws:eu-central-1"],"message":"Notify @pagerduty","name":"tf-TestAccDatadogSyntheticsAPITest_UpdatedNewAssertionsOptions-local-1615587224updated","monitor_id":32039262,"type":"api","subtype":"http","config":{"variables":[],"request":{"url":"https://docs.datadoghq.com","certificate":{"cert":{"filename":"Provided in Terraform config","updatedAt":"2021-03-12T22:13:51.661804+00:00"},"key":{"filename":"key-updated","updatedAt":"2021-03-12T22:13:51.661775+00:00"}},"method":"GET","timeout":60},"assertions":[{"operator":"validatesJSONPath","type":"body","target":{"operator":"isNot","targetValue":"0","jsonPath":"topKey"}}],"configVariables":[]},"options":{"monitor_options":{"renotify_interval":120},"tick_every":900,"min_failure_duration":10,"min_location_failed":1}}'
=======
      - terraform-provider-datadog/dev (terraform 1.16.0; terraform-cli 0.12.7-sdk) datadog-api-client-go/1.0.0-beta.19+dev (go go1.15.3; os darwin; arch amd64)
    url: https://api.datadoghq.com/api/v1/synthetics/tests/xa4-325-2js
    method: GET
  response:
    body: '{"status":"live","public_id":"xa4-325-2js","tags":["foo:bar","foo","env:test"],"locations":["aws:eu-central-1"],"message":"Notify @pagerduty","name":"tf-TestAccDatadogSyntheticsAPITest_UpdatedNewAssertionsOptions-local-1617196320updated","monitor_id":33131330,"type":"api","subtype":"http","config":{"request":{"url":"https://docs.datadoghq.com","certificate":{"cert":{"filename":"Provided in Terraform config","updatedAt":"2021-03-31T13:12:02.754324+00:00"},"key":{"filename":"key-updated","updatedAt":"2021-03-31T13:12:02.754296+00:00"}},"method":"GET","timeout":60},"assertions":[{"operator":"validatesJSONPath","type":"body","target":{"operator":"isNot","targetValue":"0","jsonPath":"topKey"}}],"configVariables":[]},"options":{"monitor_options":{"renotify_interval":120},"tick_every":900,"min_failure_duration":10,"min_location_failed":1}}'
>>>>>>> 0a47a8f2
    headers:
      Cache-Control:
      - no-cache
      Connection:
      - keep-alive
      Content-Security-Policy:
      - frame-ancestors 'self'; report-uri https://api.datadoghq.com/csp-report
      Content-Type:
      - application/json
      Date:
<<<<<<< HEAD
      - Fri, 12 Mar 2021 22:13:52 GMT
=======
      - Wed, 31 Mar 2021 13:12:03 GMT
>>>>>>> 0a47a8f2
      Pragma:
      - no-cache
      Strict-Transport-Security:
      - max-age=15724800;
      Vary:
      - Accept-Encoding
      X-Content-Type-Options:
      - nosniff
      X-Dd-Debug:
<<<<<<< HEAD
      - PhosSd3Ch1B6B0DXI71steKUi7XhPDttnPiIP1NdXTw0VJNWpoUnYyBmODS5ne3q
      X-Dd-Version:
      - "35.4088130"
=======
      - HbtaOKlJ6OCrx9tMXO6ivMTrEM+g0c93HDp08trmOmgdHozC5J+vn10F0H4WPjCU
      X-Dd-Version:
      - "35.4208607"
>>>>>>> 0a47a8f2
      X-Frame-Options:
      - SAMEORIGIN
      X-Ratelimit-Limit:
      - "1000"
      X-Ratelimit-Period:
      - "60"
      X-Ratelimit-Remaining:
<<<<<<< HEAD
      - "980"
      X-Ratelimit-Reset:
      - "8"
=======
      - "989"
      X-Ratelimit-Reset:
      - "57"
    status: 200 OK
    code: 200
    duration: ""
- request:
    body: ""
    form: {}
    headers:
      Accept:
      - application/json
      Dd-Operation-Id:
      - GetAPITest
      User-Agent:
      - terraform-provider-datadog/dev (terraform 1.16.0; terraform-cli 0.12.7-sdk) datadog-api-client-go/1.0.0-beta.19+dev (go go1.15.3; os darwin; arch amd64)
    url: https://api.datadoghq.com/api/v1/synthetics/tests/api/xa4-325-2js
    method: GET
  response:
    body: '{"status":"live","public_id":"xa4-325-2js","tags":["foo:bar","foo","env:test"],"locations":["aws:eu-central-1"],"message":"Notify @pagerduty","name":"tf-TestAccDatadogSyntheticsAPITest_UpdatedNewAssertionsOptions-local-1617196320updated","monitor_id":33131330,"type":"api","subtype":"http","config":{"request":{"url":"https://docs.datadoghq.com","certificate":{"cert":{"filename":"Provided in Terraform config","updatedAt":"2021-03-31T13:12:02.754324+00:00"},"key":{"filename":"key-updated","updatedAt":"2021-03-31T13:12:02.754296+00:00"}},"method":"GET","timeout":60},"assertions":[{"operator":"validatesJSONPath","type":"body","target":{"operator":"isNot","targetValue":"0","jsonPath":"topKey"}}],"configVariables":[]},"options":{"monitor_options":{"renotify_interval":120},"tick_every":900,"min_failure_duration":10,"min_location_failed":1}}'
    headers:
      Cache-Control:
      - no-cache
      Connection:
      - keep-alive
      Content-Security-Policy:
      - frame-ancestors 'self'; report-uri https://api.datadoghq.com/csp-report
      Content-Type:
      - application/json
      Date:
      - Wed, 31 Mar 2021 13:12:03 GMT
      Pragma:
      - no-cache
      Strict-Transport-Security:
      - max-age=15724800;
      Vary:
      - Accept-Encoding
      X-Content-Type-Options:
      - nosniff
      X-Dd-Debug:
      - S1wfaMZOKGT/IoMw6fqAwAwGWo2vQ44sjF3YzuETnQfxZO2T5eJbs0aX3UKb9Dwu
      X-Dd-Version:
      - "35.4208607"
      X-Frame-Options:
      - SAMEORIGIN
      X-Ratelimit-Limit:
      - "1000"
      X-Ratelimit-Period:
      - "60"
      X-Ratelimit-Remaining:
      - "988"
      X-Ratelimit-Reset:
      - "57"
>>>>>>> 0a47a8f2
    status: 200 OK
    code: 200
    duration: ""
- request:
    body: ""
    form: {}
    headers:
      Accept:
      - application/json
      Dd-Operation-Id:
      - GetTest
      User-Agent:
<<<<<<< HEAD
      - terraform-provider-datadog/dev (terraform 2.4.4; terraform-cli ) datadog-api-client-go/1.0.0-beta.16 (go go1.15.3; os darwin; arch amd64)
    url: https://api.datadoghq.com/api/v1/synthetics/tests/kqz-qu3-p3q
    method: GET
  response:
    body: '{"status":"live","public_id":"kqz-qu3-p3q","tags":["foo:bar","foo","env:test"],"locations":["aws:eu-central-1"],"message":"Notify @pagerduty","name":"tf-TestAccDatadogSyntheticsAPITest_UpdatedNewAssertionsOptions-local-1615587224updated","monitor_id":32039262,"type":"api","subtype":"http","config":{"variables":[],"request":{"url":"https://docs.datadoghq.com","certificate":{"cert":{"filename":"Provided in Terraform config","updatedAt":"2021-03-12T22:13:51.661804+00:00"},"key":{"filename":"key-updated","updatedAt":"2021-03-12T22:13:51.661775+00:00"}},"method":"GET","timeout":60},"assertions":[{"operator":"validatesJSONPath","type":"body","target":{"operator":"isNot","targetValue":"0","jsonPath":"topKey"}}],"configVariables":[]},"options":{"monitor_options":{"renotify_interval":120},"tick_every":900,"min_failure_duration":10,"min_location_failed":1}}'
=======
      - terraform-provider-datadog/dev (terraform 1.16.0; terraform-cli 0.12.7-sdk) datadog-api-client-go/1.0.0-beta.19+dev (go go1.15.3; os darwin; arch amd64)
    url: https://api.datadoghq.com/api/v1/synthetics/tests/xa4-325-2js
    method: GET
  response:
    body: '{"status":"live","public_id":"xa4-325-2js","tags":["foo:bar","foo","env:test"],"locations":["aws:eu-central-1"],"message":"Notify @pagerduty","name":"tf-TestAccDatadogSyntheticsAPITest_UpdatedNewAssertionsOptions-local-1617196320updated","monitor_id":33131330,"type":"api","subtype":"http","config":{"request":{"url":"https://docs.datadoghq.com","certificate":{"cert":{"filename":"Provided in Terraform config","updatedAt":"2021-03-31T13:12:02.754324+00:00"},"key":{"filename":"key-updated","updatedAt":"2021-03-31T13:12:02.754296+00:00"}},"method":"GET","timeout":60},"assertions":[{"operator":"validatesJSONPath","type":"body","target":{"operator":"isNot","targetValue":"0","jsonPath":"topKey"}}],"configVariables":[]},"options":{"monitor_options":{"renotify_interval":120},"tick_every":900,"min_failure_duration":10,"min_location_failed":1}}'
>>>>>>> 0a47a8f2
    headers:
      Cache-Control:
      - no-cache
      Connection:
      - keep-alive
      Content-Security-Policy:
      - frame-ancestors 'self'; report-uri https://api.datadoghq.com/csp-report
      Content-Type:
      - application/json
      Date:
<<<<<<< HEAD
      - Fri, 12 Mar 2021 22:13:53 GMT
=======
      - Wed, 31 Mar 2021 13:12:04 GMT
>>>>>>> 0a47a8f2
      Pragma:
      - no-cache
      Strict-Transport-Security:
      - max-age=15724800;
      Vary:
      - Accept-Encoding
      X-Content-Type-Options:
      - nosniff
      X-Dd-Debug:
<<<<<<< HEAD
      - mNzaoDhdDKO7t4QSrAe5X7pHd0bJND187D+vRbwoluXouE2m1UaQQX0RGCvRpLVE
      X-Dd-Version:
      - "35.4088130"
=======
      - L3ULR3HwCWYmEqCWGz2Yob3chcH4pjowBacBXkncP7o+/uPqKt9yGEYf/g1AJPzQ
      X-Dd-Version:
      - "35.4208607"
>>>>>>> 0a47a8f2
      X-Frame-Options:
      - SAMEORIGIN
      X-Ratelimit-Limit:
      - "1000"
      X-Ratelimit-Period:
      - "60"
      X-Ratelimit-Remaining:
<<<<<<< HEAD
      - "976"
      X-Ratelimit-Reset:
      - "7"
=======
      - "987"
      X-Ratelimit-Reset:
      - "57"
    status: 200 OK
    code: 200
    duration: ""
- request:
    body: ""
    form: {}
    headers:
      Accept:
      - application/json
      Dd-Operation-Id:
      - GetAPITest
      User-Agent:
      - terraform-provider-datadog/dev (terraform 1.16.0; terraform-cli 0.12.7-sdk) datadog-api-client-go/1.0.0-beta.19+dev (go go1.15.3; os darwin; arch amd64)
    url: https://api.datadoghq.com/api/v1/synthetics/tests/api/xa4-325-2js
    method: GET
  response:
    body: '{"status":"live","public_id":"xa4-325-2js","tags":["foo:bar","foo","env:test"],"locations":["aws:eu-central-1"],"message":"Notify @pagerduty","name":"tf-TestAccDatadogSyntheticsAPITest_UpdatedNewAssertionsOptions-local-1617196320updated","monitor_id":33131330,"type":"api","subtype":"http","config":{"request":{"url":"https://docs.datadoghq.com","certificate":{"cert":{"filename":"Provided in Terraform config","updatedAt":"2021-03-31T13:12:02.754324+00:00"},"key":{"filename":"key-updated","updatedAt":"2021-03-31T13:12:02.754296+00:00"}},"method":"GET","timeout":60},"assertions":[{"operator":"validatesJSONPath","type":"body","target":{"operator":"isNot","targetValue":"0","jsonPath":"topKey"}}],"configVariables":[]},"options":{"monitor_options":{"renotify_interval":120},"tick_every":900,"min_failure_duration":10,"min_location_failed":1}}'
    headers:
      Cache-Control:
      - no-cache
      Connection:
      - keep-alive
      Content-Security-Policy:
      - frame-ancestors 'self'; report-uri https://api.datadoghq.com/csp-report
      Content-Type:
      - application/json
      Date:
      - Wed, 31 Mar 2021 13:12:04 GMT
      Pragma:
      - no-cache
      Strict-Transport-Security:
      - max-age=15724800;
      Vary:
      - Accept-Encoding
      X-Content-Type-Options:
      - nosniff
      X-Dd-Debug:
      - 2328yjLSqI4XmR1pVqrPRR/SFcQsbafjEpPmZx7/3PfxUK1nJQQsX+wrMelyVyj+
      X-Dd-Version:
      - "35.4208607"
      X-Frame-Options:
      - SAMEORIGIN
      X-Ratelimit-Limit:
      - "1000"
      X-Ratelimit-Period:
      - "60"
      X-Ratelimit-Remaining:
      - "986"
      X-Ratelimit-Reset:
      - "56"
>>>>>>> 0a47a8f2
    status: 200 OK
    code: 200
    duration: ""
- request:
    body: |
<<<<<<< HEAD
      {"public_ids":["kqz-qu3-p3q"]}
=======
      {"public_ids":["xa4-325-2js"]}
>>>>>>> 0a47a8f2
    form: {}
    headers:
      Accept:
      - application/json
      Content-Type:
      - application/json
      Dd-Operation-Id:
      - DeleteTests
      User-Agent:
<<<<<<< HEAD
      - terraform-provider-datadog/dev (terraform 2.4.4; terraform-cli 0.14.7) datadog-api-client-go/1.0.0-beta.16 (go go1.15.3; os darwin; arch amd64)
    url: https://api.datadoghq.com/api/v1/synthetics/tests/delete
    method: POST
  response:
    body: '{"deleted_tests":[{"deleted_at":"2021-03-12T22:13:54.803250+00:00","public_id":"kqz-qu3-p3q"}]}'
=======
      - terraform-provider-datadog/dev (terraform 1.16.0; terraform-cli 0.12.7-sdk) datadog-api-client-go/1.0.0-beta.19+dev (go go1.15.3; os darwin; arch amd64)
    url: https://api.datadoghq.com/api/v1/synthetics/tests/delete
    method: POST
  response:
    body: '{"deleted_tests":[{"deleted_at":"2021-03-31T13:12:04.606053+00:00","public_id":"xa4-325-2js"}]}'
>>>>>>> 0a47a8f2
    headers:
      Cache-Control:
      - no-cache
      Connection:
      - keep-alive
      Content-Security-Policy:
      - frame-ancestors 'self'; report-uri https://api.datadoghq.com/csp-report
      Content-Type:
      - application/json
      Date:
<<<<<<< HEAD
      - Fri, 12 Mar 2021 22:13:54 GMT
=======
      - Wed, 31 Mar 2021 13:12:04 GMT
>>>>>>> 0a47a8f2
      Pragma:
      - no-cache
      Strict-Transport-Security:
      - max-age=15724800;
      Vary:
      - Accept-Encoding
      X-Content-Type-Options:
      - nosniff
      X-Dd-Debug:
<<<<<<< HEAD
      - nLnnBNvlCFDECRnZvzDb0z4sAO35G+IMidcAs8vrCKyjvsKWE8Yd9S3n6OjZ1qRN
      X-Dd-Version:
      - "35.4088130"
=======
      - gYZcaADwbKcv7Hm19HJx6WsLoKuOijDWAt2viPeCfWqUgyKY+9e1xZdmMJeXV3YV
      X-Dd-Version:
      - "35.4208607"
>>>>>>> 0a47a8f2
      X-Frame-Options:
      - SAMEORIGIN
      X-Ratelimit-Limit:
      - "120"
      X-Ratelimit-Period:
      - "60"
      X-Ratelimit-Remaining:
      - "115"
      X-Ratelimit-Reset:
<<<<<<< HEAD
      - "6"
=======
      - "56"
>>>>>>> 0a47a8f2
    status: 200 OK
    code: 200
    duration: ""
- request:
    body: ""
    form: {}
    headers:
      Accept:
      - application/json
      Dd-Operation-Id:
      - GetTest
      User-Agent:
<<<<<<< HEAD
      - terraform-provider-datadog/dev (terraform 2.4.4; terraform-cli 0.14.7) datadog-api-client-go/1.0.0-beta.16 (go go1.15.3; os darwin; arch amd64)
    url: https://api.datadoghq.com/api/v1/synthetics/tests/kqz-qu3-p3q
=======
      - terraform-provider-datadog/dev (terraform 1.16.0; terraform-cli 0.12.7-sdk) datadog-api-client-go/1.0.0-beta.19+dev (go go1.15.3; os darwin; arch amd64)
    url: https://api.datadoghq.com/api/v1/synthetics/tests/xa4-325-2js
>>>>>>> 0a47a8f2
    method: GET
  response:
    body: '{"errors": ["Synthetics test not found"]}'
    headers:
      Cache-Control:
      - no-cache
      Connection:
      - keep-alive
      Content-Security-Policy:
      - frame-ancestors 'self'; report-uri https://api.datadoghq.com/csp-report
      Content-Type:
      - application/json
      Date:
<<<<<<< HEAD
      - Fri, 12 Mar 2021 22:13:55 GMT
=======
      - Wed, 31 Mar 2021 13:12:04 GMT
>>>>>>> 0a47a8f2
      Pragma:
      - no-cache
      Strict-Transport-Security:
      - max-age=15724800;
      Vary:
      - Accept-Encoding
      X-Content-Type-Options:
      - nosniff
      X-Dd-Version:
<<<<<<< HEAD
      - "35.4088130"
=======
      - "35.4208607"
>>>>>>> 0a47a8f2
      X-Frame-Options:
      - SAMEORIGIN
      X-Ratelimit-Limit:
      - "1000"
      X-Ratelimit-Period:
      - "60"
      X-Ratelimit-Remaining:
<<<<<<< HEAD
      - "970"
      X-Ratelimit-Reset:
      - "5"
=======
      - "985"
      X-Ratelimit-Reset:
      - "56"
>>>>>>> 0a47a8f2
    status: 404 Not Found
    code: 404
    duration: ""<|MERGE_RESOLUTION|>--- conflicted
+++ resolved
@@ -3,11 +3,7 @@
 interactions:
 - request:
     body: |
-<<<<<<< HEAD
-      {"config":{"assertions":[{"operator":"contains","property":"content-type","target":"application/json","type":"header"},{"operator":"is","target":200,"type":"statusCode"},{"operator":"validatesJSONPath","target":{"jsonPath":"topKey","operator":"isNot","targetValue":"0"},"type":"body"},{"operator":"validatesJSONPath","target":{"jsonPath":"something","operator":"moreThan","targetValue":5},"type":"body"},{"operator":"isNot","target":200,"type":"statusCode"},{"operator":"matches","target":"20[04]","type":"statusCode"},{"operator":"doesNotMatch","target":"20[04]","type":"statusCode"}],"configVariables":[],"request":{"basicAuth":{"password":"secret","username":"admin"},"body":"this is a body","certificate":{"cert":{"content":"content-certificate","filename":"Provided in Terraform config"},"key":{"content":"content-key","filename":"key"}},"headers":{"Accept":"application/json","X-Datadog-Trace-ID":"1234566789"},"method":"GET","query":{"foo":"bar"},"timeout":30,"url":"https://www.datadoghq.com"},"variables":[]},"locations":["aws:eu-central-1"],"message":"Notify @datadog.user","name":"tf-TestAccDatadogSyntheticsAPITest_UpdatedNewAssertionsOptions-local-1615587224","options":{"follow_redirects":true,"min_location_failed":1,"monitor_options":{"renotify_interval":100},"tick_every":60},"status":"paused","subtype":"http","tags":["foo:bar","baz"],"type":"api"}
-=======
-      {"config":{"assertions":[{"operator":"contains","property":"content-type","target":"application/json","type":"header"},{"operator":"is","target":200,"type":"statusCode"},{"operator":"validatesJSONPath","target":{"jsonPath":"topKey","operator":"isNot","targetValue":"0"},"type":"body"},{"operator":"validatesJSONPath","target":{"jsonPath":"something","operator":"moreThan","targetValue":5},"type":"body"},{"operator":"isNot","target":200,"type":"statusCode"},{"operator":"matches","target":"20[04]","type":"statusCode"},{"operator":"doesNotMatch","target":"20[04]","type":"statusCode"}],"configVariables":[],"request":{"basicAuth":{"password":"secret","username":"admin"},"body":"this is a body","certificate":{"cert":{"content":"content-certificate","filename":"Provided in Terraform config"},"key":{"content":"content-key","filename":"key"}},"headers":{"Accept":"application/json","X-Datadog-Trace-ID":"1234566789"},"method":"GET","query":{"foo":"bar"},"timeout":30,"url":"https://www.datadoghq.com"}},"locations":["aws:eu-central-1"],"message":"Notify @datadog.user","name":"tf-TestAccDatadogSyntheticsAPITest_UpdatedNewAssertionsOptions-local-1617196320","options":{"follow_redirects":true,"min_location_failed":1,"monitor_options":{"renotify_interval":100},"tick_every":60},"status":"paused","subtype":"http","tags":["foo:bar","baz"],"type":"api"}
->>>>>>> 0a47a8f2
+      {"config":{"assertions":[{"operator":"contains","property":"content-type","target":"application/json","type":"header"},{"operator":"is","target":200,"type":"statusCode"},{"operator":"validatesJSONPath","target":{"jsonPath":"topKey","operator":"isNot","targetValue":"0"},"type":"body"},{"operator":"validatesJSONPath","target":{"jsonPath":"something","operator":"moreThan","targetValue":5},"type":"body"},{"operator":"isNot","target":200,"type":"statusCode"},{"operator":"matches","target":"20[04]","type":"statusCode"},{"operator":"doesNotMatch","target":"20[04]","type":"statusCode"}],"configVariables":[],"request":{"basicAuth":{"password":"secret","username":"admin"},"body":"this is a body","certificate":{"cert":{"content":"content-certificate","filename":"Provided in Terraform config"},"key":{"content":"content-key","filename":"key"}},"headers":{"Accept":"application/json","X-Datadog-Trace-ID":"1234566789"},"method":"GET","query":{"foo":"bar"},"timeout":30,"url":"https://www.datadoghq.com"}},"locations":["aws:eu-central-1"],"message":"Notify @datadog.user","name":"tf-TestAccDatadogSyntheticsAPITest_UpdatedNewAssertionsOptions-local-1618930406","options":{"follow_redirects":true,"min_location_failed":1,"monitor_options":{"renotify_interval":100},"tick_every":60},"status":"paused","subtype":"http","tags":["foo:bar","baz"],"type":"api"}
     form: {}
     headers:
       Accept:
@@ -17,52 +13,34 @@
       Dd-Operation-Id:
       - CreateSyntheticsAPITest
       User-Agent:
-<<<<<<< HEAD
-      - terraform-provider-datadog/dev (terraform 2.4.4; terraform-cli 0.14.7) datadog-api-client-go/1.0.0-beta.16 (go go1.15.3; os darwin; arch amd64)
-    url: https://api.datadoghq.com/api/v1/synthetics/tests
-    method: POST
-  response:
-    body: '{"status":"paused","public_id":"kqz-qu3-p3q","tags":["foo:bar","baz"],"org_id":321813,"locations":["aws:eu-central-1"],"message":"Notify @datadog.user","deleted_at":null,"name":"tf-TestAccDatadogSyntheticsAPITest_UpdatedNewAssertionsOptions-local-1615587224","monitor_id":32039262,"type":"api","created_at":"2021-03-12T22:13:46.692462+00:00","modified_at":"2021-03-12T22:13:46.692462+00:00","subtype":"http","config":{"variables":[],"request":{"body":"this is a body","certificate":{"cert":{"filename":"Provided in Terraform config","updatedAt":"2021-03-12T22:13:46.613834+00:00"},"key":{"filename":"key","updatedAt":"2021-03-12T22:13:46.613808+00:00"}},"url":"https://www.datadoghq.com","basicAuth":{"username":"admin","password":"secret"},"headers":{"Accept":"application/json","X-Datadog-Trace-ID":"1234566789"},"timeout":30,"query":{"foo":"bar"},"method":"GET"},"assertions":[{"operator":"contains","property":"content-type","type":"header","target":"application/json"},{"operator":"is","type":"statusCode","target":200},{"operator":"validatesJSONPath","type":"body","target":{"operator":"isNot","targetValue":"0","jsonPath":"topKey"}},{"operator":"validatesJSONPath","type":"body","target":{"operator":"moreThan","targetValue":5,"jsonPath":"something"}},{"operator":"isNot","type":"statusCode","target":200},{"operator":"matches","type":"statusCode","target":"20[04]"},{"operator":"doesNotMatch","type":"statusCode","target":"20[04]"}],"configVariables":[]},"options":{"follow_redirects":true,"monitor_options":{"notify_audit":false,"locked":false,"include_tags":true,"new_host_delay":300,"notify_no_data":false,"renotify_interval":100},"min_location_failed":1,"tick_every":60}}'
-=======
-      - terraform-provider-datadog/dev (terraform 1.16.0; terraform-cli 0.12.7-sdk) datadog-api-client-go/1.0.0-beta.19+dev (go go1.15.3; os darwin; arch amd64)
+      - terraform-provider-datadog/dev (terraform 2.4.4; terraform-cli ) datadog-api-client-go/1.0.0-beta.19 (go go1.16.3; os darwin; arch amd64)
     url: https://api.datadoghq.com/api/v1/synthetics/tests/api
     method: POST
   response:
-    body: '{"status":"paused","public_id":"xa4-325-2js","tags":["foo:bar","baz"],"org_id":321813,"locations":["aws:eu-central-1"],"message":"Notify @datadog.user","deleted_at":null,"name":"tf-TestAccDatadogSyntheticsAPITest_UpdatedNewAssertionsOptions-local-1617196320","monitor_id":33131330,"type":"api","created_at":"2021-03-31T13:12:01.222482+00:00","modified_at":"2021-03-31T13:12:01.222482+00:00","subtype":"http","config":{"request":{"body":"this is a body","certificate":{"cert":{"filename":"Provided in Terraform config","updatedAt":"2021-03-31T13:12:01.155370+00:00"},"key":{"filename":"key","updatedAt":"2021-03-31T13:12:01.155335+00:00"}},"url":"https://www.datadoghq.com","basicAuth":{"username":"admin","password":"secret"},"headers":{"Accept":"application/json","X-Datadog-Trace-ID":"1234566789"},"timeout":30,"query":{"foo":"bar"},"method":"GET"},"assertions":[{"operator":"contains","property":"content-type","type":"header","target":"application/json"},{"operator":"is","type":"statusCode","target":200},{"operator":"validatesJSONPath","type":"body","target":{"operator":"isNot","targetValue":"0","jsonPath":"topKey"}},{"operator":"validatesJSONPath","type":"body","target":{"operator":"moreThan","targetValue":5,"jsonPath":"something"}},{"operator":"isNot","type":"statusCode","target":200},{"operator":"matches","type":"statusCode","target":"20[04]"},{"operator":"doesNotMatch","type":"statusCode","target":"20[04]"}],"configVariables":[]},"options":{"follow_redirects":true,"monitor_options":{"notify_audit":false,"locked":false,"include_tags":true,"new_host_delay":300,"notify_no_data":false,"renotify_interval":100},"min_location_failed":1,"tick_every":60}}'
->>>>>>> 0a47a8f2
-    headers:
-      Cache-Control:
-      - no-cache
-      Connection:
-      - keep-alive
-      Content-Security-Policy:
-      - frame-ancestors 'self'; report-uri https://api.datadoghq.com/csp-report
-      Content-Type:
-      - application/json
-      Date:
-<<<<<<< HEAD
-      - Fri, 12 Mar 2021 22:13:46 GMT
-=======
-      - Wed, 31 Mar 2021 13:12:01 GMT
->>>>>>> 0a47a8f2
-      Pragma:
-      - no-cache
-      Strict-Transport-Security:
-      - max-age=15724800;
-      Vary:
-      - Accept-Encoding
-      X-Content-Type-Options:
-      - nosniff
-      X-Dd-Debug:
-<<<<<<< HEAD
-      - l4HFlaRP3QwYSqoGKhzbYfv7zgkK63HIRR7YkyVYZspq0lGjjTBwoK8V/alf+XYt
-      X-Dd-Version:
-      - "35.4088130"
-=======
-      - PhosSd3Ch1B6B0DXI71steKUi7XhPDttnPiIP1NdXTw0VJNWpoUnYyBmODS5ne3q
-      X-Dd-Version:
-      - "35.4208607"
->>>>>>> 0a47a8f2
+    body: '{"status":"paused","public_id":"m5e-wwm-gtf","tags":["foo:bar","baz"],"org_id":321813,"locations":["aws:eu-central-1"],"message":"Notify @datadog.user","deleted_at":null,"name":"tf-TestAccDatadogSyntheticsAPITest_UpdatedNewAssertionsOptions-local-1618930406","monitor_id":34157602,"type":"api","created_at":"2021-04-20T14:53:28.038009+00:00","modified_at":"2021-04-20T14:53:28.038009+00:00","subtype":"http","config":{"request":{"body":"this is a body","certificate":{"cert":{"filename":"Provided in Terraform config","updatedAt":"2021-04-20T14:53:28.013135+00:00"},"key":{"filename":"key","updatedAt":"2021-04-20T14:53:28.013108+00:00"}},"url":"https://www.datadoghq.com","basicAuth":{"username":"admin","password":"secret"},"headers":{"Accept":"application/json","X-Datadog-Trace-ID":"1234566789"},"timeout":30,"query":{"foo":"bar"},"method":"GET"},"assertions":[{"operator":"contains","property":"content-type","type":"header","target":"application/json"},{"operator":"is","type":"statusCode","target":200},{"operator":"validatesJSONPath","type":"body","target":{"operator":"isNot","targetValue":"0","jsonPath":"topKey"}},{"operator":"validatesJSONPath","type":"body","target":{"operator":"moreThan","targetValue":5,"jsonPath":"something"}},{"operator":"isNot","type":"statusCode","target":200},{"operator":"matches","type":"statusCode","target":"20[04]"},{"operator":"doesNotMatch","type":"statusCode","target":"20[04]"}],"configVariables":[]},"options":{"follow_redirects":true,"monitor_options":{"notify_audit":false,"locked":false,"include_tags":true,"new_host_delay":300,"notify_no_data":false,"renotify_interval":100},"min_location_failed":1,"tick_every":60}}'
+    headers:
+      Cache-Control:
+      - no-cache
+      Connection:
+      - keep-alive
+      Content-Security-Policy:
+      - frame-ancestors 'self'; report-uri https://api.datadoghq.com/csp-report
+      Content-Type:
+      - application/json
+      Date:
+      - Tue, 20 Apr 2021 14:53:28 GMT
+      Pragma:
+      - no-cache
+      Strict-Transport-Security:
+      - max-age=15724800;
+      Vary:
+      - Accept-Encoding
+      X-Content-Type-Options:
+      - nosniff
+      X-Dd-Debug:
+      - B1nwy/pPNqX+q4pQT22cdp1QCexE35IF8qwSHy0Nf7IW0Y881qtn4tXN1lpmzaKc
+      X-Dd-Version:
+      - "35.4351688"
       X-Frame-Options:
       - SAMEORIGIN
       X-Ratelimit-Limit:
@@ -70,13 +48,9 @@
       X-Ratelimit-Period:
       - "60"
       X-Ratelimit-Remaining:
-      - "118"
-      X-Ratelimit-Reset:
-<<<<<<< HEAD
-      - "14"
-=======
-      - "59"
->>>>>>> 0a47a8f2
+      - "105"
+      X-Ratelimit-Reset:
+      - "33"
     status: 200 OK
     code: 200
     duration: ""
@@ -89,66 +63,44 @@
       Dd-Operation-Id:
       - GetTest
       User-Agent:
-<<<<<<< HEAD
-      - terraform-provider-datadog/dev (terraform 2.4.4; terraform-cli 0.14.7) datadog-api-client-go/1.0.0-beta.16 (go go1.15.3; os darwin; arch amd64)
-    url: https://api.datadoghq.com/api/v1/synthetics/tests/kqz-qu3-p3q
-    method: GET
-  response:
-    body: '{"status":"paused","public_id":"kqz-qu3-p3q","tags":["foo:bar","baz"],"locations":["aws:eu-central-1"],"message":"Notify @datadog.user","name":"tf-TestAccDatadogSyntheticsAPITest_UpdatedNewAssertionsOptions-local-1615587224","monitor_id":32039262,"type":"api","subtype":"http","config":{"variables":[],"request":{"body":"this is a body","certificate":{"cert":{"filename":"Provided in Terraform config","updatedAt":"2021-03-12T22:13:46.613834+00:00"},"key":{"filename":"key","updatedAt":"2021-03-12T22:13:46.613808+00:00"}},"url":"https://www.datadoghq.com","basicAuth":{"username":"admin","password":"secret"},"headers":{"Accept":"application/json","X-Datadog-Trace-ID":"1234566789"},"timeout":30,"query":{"foo":"bar"},"method":"GET"},"assertions":[{"operator":"contains","property":"content-type","type":"header","target":"application/json"},{"operator":"is","type":"statusCode","target":200},{"operator":"validatesJSONPath","type":"body","target":{"operator":"isNot","targetValue":"0","jsonPath":"topKey"}},{"operator":"validatesJSONPath","type":"body","target":{"operator":"moreThan","targetValue":5,"jsonPath":"something"}},{"operator":"isNot","type":"statusCode","target":200},{"operator":"matches","type":"statusCode","target":"20[04]"},{"operator":"doesNotMatch","type":"statusCode","target":"20[04]"}],"configVariables":[]},"options":{"follow_redirects":true,"monitor_options":{"notify_audit":false,"locked":false,"include_tags":true,"new_host_delay":300,"notify_no_data":false,"renotify_interval":100},"min_location_failed":1,"tick_every":60}}'
-=======
-      - terraform-provider-datadog/dev (terraform 1.16.0; terraform-cli 0.12.7-sdk) datadog-api-client-go/1.0.0-beta.19+dev (go go1.15.3; os darwin; arch amd64)
-    url: https://api.datadoghq.com/api/v1/synthetics/tests/xa4-325-2js
-    method: GET
-  response:
-    body: '{"status":"paused","public_id":"xa4-325-2js","tags":["foo:bar","baz"],"locations":["aws:eu-central-1"],"message":"Notify @datadog.user","name":"tf-TestAccDatadogSyntheticsAPITest_UpdatedNewAssertionsOptions-local-1617196320","monitor_id":33131330,"type":"api","subtype":"http","config":{"request":{"body":"this is a body","certificate":{"cert":{"filename":"Provided in Terraform config","updatedAt":"2021-03-31T13:12:01.155370+00:00"},"key":{"filename":"key","updatedAt":"2021-03-31T13:12:01.155335+00:00"}},"url":"https://www.datadoghq.com","basicAuth":{"username":"admin","password":"secret"},"headers":{"Accept":"application/json","X-Datadog-Trace-ID":"1234566789"},"timeout":30,"query":{"foo":"bar"},"method":"GET"},"assertions":[{"operator":"contains","property":"content-type","type":"header","target":"application/json"},{"operator":"is","type":"statusCode","target":200},{"operator":"validatesJSONPath","type":"body","target":{"operator":"isNot","targetValue":"0","jsonPath":"topKey"}},{"operator":"validatesJSONPath","type":"body","target":{"operator":"moreThan","targetValue":5,"jsonPath":"something"}},{"operator":"isNot","type":"statusCode","target":200},{"operator":"matches","type":"statusCode","target":"20[04]"},{"operator":"doesNotMatch","type":"statusCode","target":"20[04]"}],"configVariables":[]},"options":{"follow_redirects":true,"monitor_options":{"notify_audit":false,"locked":false,"include_tags":true,"new_host_delay":300,"notify_no_data":false,"renotify_interval":100},"min_location_failed":1,"tick_every":60}}'
->>>>>>> 0a47a8f2
-    headers:
-      Cache-Control:
-      - no-cache
-      Connection:
-      - keep-alive
-      Content-Security-Policy:
-      - frame-ancestors 'self'; report-uri https://api.datadoghq.com/csp-report
-      Content-Type:
-      - application/json
-      Date:
-<<<<<<< HEAD
-      - Fri, 12 Mar 2021 22:13:46 GMT
-=======
-      - Wed, 31 Mar 2021 13:12:01 GMT
->>>>>>> 0a47a8f2
-      Pragma:
-      - no-cache
-      Strict-Transport-Security:
-      - max-age=15724800;
-      Vary:
-      - Accept-Encoding
-      X-Content-Type-Options:
-      - nosniff
-      X-Dd-Debug:
-<<<<<<< HEAD
-      - HbtaOKlJ6OCrx9tMXO6ivMTrEM+g0c93HDp08trmOmgdHozC5J+vn10F0H4WPjCU
-      X-Dd-Version:
-      - "35.4088130"
-=======
-      - PhosSd3Ch1B6B0DXI71steKUi7XhPDttnPiIP1NdXTw0VJNWpoUnYyBmODS5ne3q
-      X-Dd-Version:
-      - "35.4208607"
->>>>>>> 0a47a8f2
-      X-Frame-Options:
-      - SAMEORIGIN
-      X-Ratelimit-Limit:
-      - "1000"
-      X-Ratelimit-Period:
-      - "60"
-      X-Ratelimit-Remaining:
-      - "994"
-      X-Ratelimit-Reset:
-<<<<<<< HEAD
-      - "14"
-=======
-      - "59"
->>>>>>> 0a47a8f2
+      - terraform-provider-datadog/dev (terraform 2.4.4; terraform-cli ) datadog-api-client-go/1.0.0-beta.19 (go go1.16.3; os darwin; arch amd64)
+    url: https://api.datadoghq.com/api/v1/synthetics/tests/m5e-wwm-gtf
+    method: GET
+  response:
+    body: '{"status":"paused","public_id":"m5e-wwm-gtf","tags":["foo:bar","baz"],"locations":["aws:eu-central-1"],"message":"Notify @datadog.user","name":"tf-TestAccDatadogSyntheticsAPITest_UpdatedNewAssertionsOptions-local-1618930406","monitor_id":34157602,"type":"api","subtype":"http","config":{"request":{"body":"this is a body","certificate":{"cert":{"filename":"Provided in Terraform config","updatedAt":"2021-04-20T14:53:28.013135+00:00"},"key":{"filename":"key","updatedAt":"2021-04-20T14:53:28.013108+00:00"}},"url":"https://www.datadoghq.com","basicAuth":{"username":"admin","password":"secret"},"headers":{"Accept":"application/json","X-Datadog-Trace-ID":"1234566789"},"timeout":30,"query":{"foo":"bar"},"method":"GET"},"assertions":[{"operator":"contains","property":"content-type","type":"header","target":"application/json"},{"operator":"is","type":"statusCode","target":200},{"operator":"validatesJSONPath","type":"body","target":{"operator":"isNot","targetValue":"0","jsonPath":"topKey"}},{"operator":"validatesJSONPath","type":"body","target":{"operator":"moreThan","targetValue":5,"jsonPath":"something"}},{"operator":"isNot","type":"statusCode","target":200},{"operator":"matches","type":"statusCode","target":"20[04]"},{"operator":"doesNotMatch","type":"statusCode","target":"20[04]"}],"configVariables":[]},"options":{"follow_redirects":true,"monitor_options":{"notify_audit":false,"locked":false,"include_tags":true,"new_host_delay":300,"notify_no_data":false,"renotify_interval":100},"min_location_failed":1,"tick_every":60}}'
+    headers:
+      Cache-Control:
+      - no-cache
+      Connection:
+      - keep-alive
+      Content-Security-Policy:
+      - frame-ancestors 'self'; report-uri https://api.datadoghq.com/csp-report
+      Content-Type:
+      - application/json
+      Date:
+      - Tue, 20 Apr 2021 14:53:28 GMT
+      Pragma:
+      - no-cache
+      Strict-Transport-Security:
+      - max-age=15724800;
+      Vary:
+      - Accept-Encoding
+      X-Content-Type-Options:
+      - nosniff
+      X-Dd-Debug:
+      - l8RQo2maZqJf6GFThBbKNE6dvthz6njusVtau3dPXJWL2RLFoN81H+BLPB/1xgs1
+      X-Dd-Version:
+      - "35.4351688"
+      X-Frame-Options:
+      - SAMEORIGIN
+      X-Ratelimit-Limit:
+      - "1000"
+      X-Ratelimit-Period:
+      - "60"
+      X-Ratelimit-Remaining:
+      - "892"
+      X-Ratelimit-Reset:
+      - "32"
     status: 200 OK
     code: 200
     duration: ""
@@ -161,66 +113,44 @@
       Dd-Operation-Id:
       - GetAPITest
       User-Agent:
-<<<<<<< HEAD
-      - terraform-provider-datadog/dev (terraform 2.4.4; terraform-cli 0.14.7) datadog-api-client-go/1.0.0-beta.16 (go go1.15.3; os darwin; arch amd64)
-    url: https://api.datadoghq.com/api/v1/synthetics/tests/kqz-qu3-p3q
-    method: GET
-  response:
-    body: '{"status":"paused","public_id":"kqz-qu3-p3q","tags":["foo:bar","baz"],"locations":["aws:eu-central-1"],"message":"Notify @datadog.user","name":"tf-TestAccDatadogSyntheticsAPITest_UpdatedNewAssertionsOptions-local-1615587224","monitor_id":32039262,"type":"api","subtype":"http","config":{"variables":[],"request":{"body":"this is a body","certificate":{"cert":{"filename":"Provided in Terraform config","updatedAt":"2021-03-12T22:13:46.613834+00:00"},"key":{"filename":"key","updatedAt":"2021-03-12T22:13:46.613808+00:00"}},"url":"https://www.datadoghq.com","basicAuth":{"username":"admin","password":"secret"},"headers":{"Accept":"application/json","X-Datadog-Trace-ID":"1234566789"},"timeout":30,"query":{"foo":"bar"},"method":"GET"},"assertions":[{"operator":"contains","property":"content-type","type":"header","target":"application/json"},{"operator":"is","type":"statusCode","target":200},{"operator":"validatesJSONPath","type":"body","target":{"operator":"isNot","targetValue":"0","jsonPath":"topKey"}},{"operator":"validatesJSONPath","type":"body","target":{"operator":"moreThan","targetValue":5,"jsonPath":"something"}},{"operator":"isNot","type":"statusCode","target":200},{"operator":"matches","type":"statusCode","target":"20[04]"},{"operator":"doesNotMatch","type":"statusCode","target":"20[04]"}],"configVariables":[]},"options":{"follow_redirects":true,"monitor_options":{"notify_audit":false,"locked":false,"include_tags":true,"new_host_delay":300,"notify_no_data":false,"renotify_interval":100},"min_location_failed":1,"tick_every":60}}'
-=======
-      - terraform-provider-datadog/dev (terraform 1.16.0; terraform-cli 0.12.7-sdk) datadog-api-client-go/1.0.0-beta.19+dev (go go1.15.3; os darwin; arch amd64)
-    url: https://api.datadoghq.com/api/v1/synthetics/tests/api/xa4-325-2js
-    method: GET
-  response:
-    body: '{"status":"paused","public_id":"xa4-325-2js","tags":["foo:bar","baz"],"locations":["aws:eu-central-1"],"message":"Notify @datadog.user","name":"tf-TestAccDatadogSyntheticsAPITest_UpdatedNewAssertionsOptions-local-1617196320","monitor_id":33131330,"type":"api","subtype":"http","config":{"request":{"body":"this is a body","certificate":{"cert":{"filename":"Provided in Terraform config","updatedAt":"2021-03-31T13:12:01.155370+00:00"},"key":{"filename":"key","updatedAt":"2021-03-31T13:12:01.155335+00:00"}},"url":"https://www.datadoghq.com","basicAuth":{"username":"admin","password":"secret"},"headers":{"Accept":"application/json","X-Datadog-Trace-ID":"1234566789"},"timeout":30,"query":{"foo":"bar"},"method":"GET"},"assertions":[{"operator":"contains","property":"content-type","type":"header","target":"application/json"},{"operator":"is","type":"statusCode","target":200},{"operator":"validatesJSONPath","type":"body","target":{"operator":"isNot","targetValue":"0","jsonPath":"topKey"}},{"operator":"validatesJSONPath","type":"body","target":{"operator":"moreThan","targetValue":5,"jsonPath":"something"}},{"operator":"isNot","type":"statusCode","target":200},{"operator":"matches","type":"statusCode","target":"20[04]"},{"operator":"doesNotMatch","type":"statusCode","target":"20[04]"}],"configVariables":[]},"options":{"follow_redirects":true,"monitor_options":{"notify_audit":false,"locked":false,"include_tags":true,"new_host_delay":300,"notify_no_data":false,"renotify_interval":100},"min_location_failed":1,"tick_every":60}}'
->>>>>>> 0a47a8f2
-    headers:
-      Cache-Control:
-      - no-cache
-      Connection:
-      - keep-alive
-      Content-Security-Policy:
-      - frame-ancestors 'self'; report-uri https://api.datadoghq.com/csp-report
-      Content-Type:
-      - application/json
-      Date:
-<<<<<<< HEAD
-      - Fri, 12 Mar 2021 22:13:47 GMT
-=======
-      - Wed, 31 Mar 2021 13:12:01 GMT
->>>>>>> 0a47a8f2
-      Pragma:
-      - no-cache
-      Strict-Transport-Security:
-      - max-age=15724800;
-      Vary:
-      - Accept-Encoding
-      X-Content-Type-Options:
-      - nosniff
-      X-Dd-Debug:
-<<<<<<< HEAD
-      - l4HFlaRP3QwYSqoGKhzbYfv7zgkK63HIRR7YkyVYZspq0lGjjTBwoK8V/alf+XYt
-      X-Dd-Version:
-      - "35.4088130"
-=======
-      - LcgNasIYBRkNppmD6mCKE9J6iv0eEjosuuHR5V5zw2fWbR54i39C8dhdK8zDq/40
-      X-Dd-Version:
-      - "35.4208607"
->>>>>>> 0a47a8f2
-      X-Frame-Options:
-      - SAMEORIGIN
-      X-Ratelimit-Limit:
-      - "1000"
-      X-Ratelimit-Period:
-      - "60"
-      X-Ratelimit-Remaining:
-      - "993"
-      X-Ratelimit-Reset:
-<<<<<<< HEAD
-      - "13"
-=======
-      - "59"
->>>>>>> 0a47a8f2
+      - terraform-provider-datadog/dev (terraform 2.4.4; terraform-cli ) datadog-api-client-go/1.0.0-beta.19 (go go1.16.3; os darwin; arch amd64)
+    url: https://api.datadoghq.com/api/v1/synthetics/tests/api/m5e-wwm-gtf
+    method: GET
+  response:
+    body: '{"status":"paused","public_id":"m5e-wwm-gtf","tags":["foo:bar","baz"],"locations":["aws:eu-central-1"],"message":"Notify @datadog.user","name":"tf-TestAccDatadogSyntheticsAPITest_UpdatedNewAssertionsOptions-local-1618930406","monitor_id":34157602,"type":"api","subtype":"http","config":{"request":{"body":"this is a body","certificate":{"cert":{"filename":"Provided in Terraform config","updatedAt":"2021-04-20T14:53:28.013135+00:00"},"key":{"filename":"key","updatedAt":"2021-04-20T14:53:28.013108+00:00"}},"url":"https://www.datadoghq.com","basicAuth":{"username":"admin","password":"secret"},"headers":{"Accept":"application/json","X-Datadog-Trace-ID":"1234566789"},"timeout":30,"query":{"foo":"bar"},"method":"GET"},"assertions":[{"operator":"contains","property":"content-type","type":"header","target":"application/json"},{"operator":"is","type":"statusCode","target":200},{"operator":"validatesJSONPath","type":"body","target":{"operator":"isNot","targetValue":"0","jsonPath":"topKey"}},{"operator":"validatesJSONPath","type":"body","target":{"operator":"moreThan","targetValue":5,"jsonPath":"something"}},{"operator":"isNot","type":"statusCode","target":200},{"operator":"matches","type":"statusCode","target":"20[04]"},{"operator":"doesNotMatch","type":"statusCode","target":"20[04]"}],"configVariables":[]},"options":{"follow_redirects":true,"monitor_options":{"notify_audit":false,"locked":false,"include_tags":true,"new_host_delay":300,"notify_no_data":false,"renotify_interval":100},"min_location_failed":1,"tick_every":60}}'
+    headers:
+      Cache-Control:
+      - no-cache
+      Connection:
+      - keep-alive
+      Content-Security-Policy:
+      - frame-ancestors 'self'; report-uri https://api.datadoghq.com/csp-report
+      Content-Type:
+      - application/json
+      Date:
+      - Tue, 20 Apr 2021 14:53:28 GMT
+      Pragma:
+      - no-cache
+      Strict-Transport-Security:
+      - max-age=15724800;
+      Vary:
+      - Accept-Encoding
+      X-Content-Type-Options:
+      - nosniff
+      X-Dd-Debug:
+      - bgHykj7A9bfZx0Y5ZO3swhhp5tGUSNJHqFWR868+qg087CYrDOd5hQslC+noiEtH
+      X-Dd-Version:
+      - "35.4351688"
+      X-Frame-Options:
+      - SAMEORIGIN
+      X-Ratelimit-Limit:
+      - "1000"
+      X-Ratelimit-Period:
+      - "60"
+      X-Ratelimit-Remaining:
+      - "891"
+      X-Ratelimit-Reset:
+      - "32"
     status: 200 OK
     code: 200
     duration: ""
@@ -233,66 +163,44 @@
       Dd-Operation-Id:
       - GetTest
       User-Agent:
-<<<<<<< HEAD
-      - terraform-provider-datadog/dev (terraform 2.4.4; terraform-cli 0.14.7) datadog-api-client-go/1.0.0-beta.16 (go go1.15.3; os darwin; arch amd64)
-    url: https://api.datadoghq.com/api/v1/synthetics/tests/kqz-qu3-p3q
-    method: GET
-  response:
-    body: '{"status":"paused","public_id":"kqz-qu3-p3q","tags":["foo:bar","baz"],"locations":["aws:eu-central-1"],"message":"Notify @datadog.user","name":"tf-TestAccDatadogSyntheticsAPITest_UpdatedNewAssertionsOptions-local-1615587224","monitor_id":32039262,"type":"api","subtype":"http","config":{"variables":[],"request":{"body":"this is a body","certificate":{"cert":{"filename":"Provided in Terraform config","updatedAt":"2021-03-12T22:13:46.613834+00:00"},"key":{"filename":"key","updatedAt":"2021-03-12T22:13:46.613808+00:00"}},"url":"https://www.datadoghq.com","basicAuth":{"username":"admin","password":"secret"},"headers":{"Accept":"application/json","X-Datadog-Trace-ID":"1234566789"},"timeout":30,"query":{"foo":"bar"},"method":"GET"},"assertions":[{"operator":"contains","property":"content-type","type":"header","target":"application/json"},{"operator":"is","type":"statusCode","target":200},{"operator":"validatesJSONPath","type":"body","target":{"operator":"isNot","targetValue":"0","jsonPath":"topKey"}},{"operator":"validatesJSONPath","type":"body","target":{"operator":"moreThan","targetValue":5,"jsonPath":"something"}},{"operator":"isNot","type":"statusCode","target":200},{"operator":"matches","type":"statusCode","target":"20[04]"},{"operator":"doesNotMatch","type":"statusCode","target":"20[04]"}],"configVariables":[]},"options":{"follow_redirects":true,"monitor_options":{"notify_audit":false,"locked":false,"include_tags":true,"new_host_delay":300,"notify_no_data":false,"renotify_interval":100},"min_location_failed":1,"tick_every":60}}'
-=======
-      - terraform-provider-datadog/dev (terraform 1.16.0; terraform-cli 0.12.7-sdk) datadog-api-client-go/1.0.0-beta.19+dev (go go1.15.3; os darwin; arch amd64)
-    url: https://api.datadoghq.com/api/v1/synthetics/tests/xa4-325-2js
-    method: GET
-  response:
-    body: '{"status":"paused","public_id":"xa4-325-2js","tags":["foo:bar","baz"],"locations":["aws:eu-central-1"],"message":"Notify @datadog.user","name":"tf-TestAccDatadogSyntheticsAPITest_UpdatedNewAssertionsOptions-local-1617196320","monitor_id":33131330,"type":"api","subtype":"http","config":{"request":{"body":"this is a body","certificate":{"cert":{"filename":"Provided in Terraform config","updatedAt":"2021-03-31T13:12:01.155370+00:00"},"key":{"filename":"key","updatedAt":"2021-03-31T13:12:01.155335+00:00"}},"url":"https://www.datadoghq.com","basicAuth":{"username":"admin","password":"secret"},"headers":{"Accept":"application/json","X-Datadog-Trace-ID":"1234566789"},"timeout":30,"query":{"foo":"bar"},"method":"GET"},"assertions":[{"operator":"contains","property":"content-type","type":"header","target":"application/json"},{"operator":"is","type":"statusCode","target":200},{"operator":"validatesJSONPath","type":"body","target":{"operator":"isNot","targetValue":"0","jsonPath":"topKey"}},{"operator":"validatesJSONPath","type":"body","target":{"operator":"moreThan","targetValue":5,"jsonPath":"something"}},{"operator":"isNot","type":"statusCode","target":200},{"operator":"matches","type":"statusCode","target":"20[04]"},{"operator":"doesNotMatch","type":"statusCode","target":"20[04]"}],"configVariables":[]},"options":{"follow_redirects":true,"monitor_options":{"notify_audit":false,"locked":false,"include_tags":true,"new_host_delay":300,"notify_no_data":false,"renotify_interval":100},"min_location_failed":1,"tick_every":60}}'
->>>>>>> 0a47a8f2
-    headers:
-      Cache-Control:
-      - no-cache
-      Connection:
-      - keep-alive
-      Content-Security-Policy:
-      - frame-ancestors 'self'; report-uri https://api.datadoghq.com/csp-report
-      Content-Type:
-      - application/json
-      Date:
-<<<<<<< HEAD
-      - Fri, 12 Mar 2021 22:13:48 GMT
-=======
-      - Wed, 31 Mar 2021 13:12:01 GMT
->>>>>>> 0a47a8f2
-      Pragma:
-      - no-cache
-      Strict-Transport-Security:
-      - max-age=15724800;
-      Vary:
-      - Accept-Encoding
-      X-Content-Type-Options:
-      - nosniff
-      X-Dd-Debug:
-<<<<<<< HEAD
-      - LcgNasIYBRkNppmD6mCKE9J6iv0eEjosuuHR5V5zw2fWbR54i39C8dhdK8zDq/40
-      X-Dd-Version:
-      - "35.4088130"
-=======
-      - vdJ3/nHEY1ioXQ6pQrBVvsQK1s4yyc+wufBMPSoXql71qZVuP/xMdtNo6DafhOAk
-      X-Dd-Version:
-      - "35.4208607"
->>>>>>> 0a47a8f2
-      X-Frame-Options:
-      - SAMEORIGIN
-      X-Ratelimit-Limit:
-      - "1000"
-      X-Ratelimit-Period:
-      - "60"
-      X-Ratelimit-Remaining:
-      - "992"
-      X-Ratelimit-Reset:
-<<<<<<< HEAD
-      - "12"
-=======
-      - "59"
->>>>>>> 0a47a8f2
+      - terraform-provider-datadog/dev (terraform 2.4.4; terraform-cli ) datadog-api-client-go/1.0.0-beta.19 (go go1.16.3; os darwin; arch amd64)
+    url: https://api.datadoghq.com/api/v1/synthetics/tests/m5e-wwm-gtf
+    method: GET
+  response:
+    body: '{"status":"paused","public_id":"m5e-wwm-gtf","tags":["foo:bar","baz"],"locations":["aws:eu-central-1"],"message":"Notify @datadog.user","name":"tf-TestAccDatadogSyntheticsAPITest_UpdatedNewAssertionsOptions-local-1618930406","monitor_id":34157602,"type":"api","subtype":"http","config":{"request":{"body":"this is a body","certificate":{"cert":{"filename":"Provided in Terraform config","updatedAt":"2021-04-20T14:53:28.013135+00:00"},"key":{"filename":"key","updatedAt":"2021-04-20T14:53:28.013108+00:00"}},"url":"https://www.datadoghq.com","basicAuth":{"username":"admin","password":"secret"},"headers":{"Accept":"application/json","X-Datadog-Trace-ID":"1234566789"},"timeout":30,"query":{"foo":"bar"},"method":"GET"},"assertions":[{"operator":"contains","property":"content-type","type":"header","target":"application/json"},{"operator":"is","type":"statusCode","target":200},{"operator":"validatesJSONPath","type":"body","target":{"operator":"isNot","targetValue":"0","jsonPath":"topKey"}},{"operator":"validatesJSONPath","type":"body","target":{"operator":"moreThan","targetValue":5,"jsonPath":"something"}},{"operator":"isNot","type":"statusCode","target":200},{"operator":"matches","type":"statusCode","target":"20[04]"},{"operator":"doesNotMatch","type":"statusCode","target":"20[04]"}],"configVariables":[]},"options":{"follow_redirects":true,"monitor_options":{"notify_audit":false,"locked":false,"include_tags":true,"new_host_delay":300,"notify_no_data":false,"renotify_interval":100},"min_location_failed":1,"tick_every":60}}'
+    headers:
+      Cache-Control:
+      - no-cache
+      Connection:
+      - keep-alive
+      Content-Security-Policy:
+      - frame-ancestors 'self'; report-uri https://api.datadoghq.com/csp-report
+      Content-Type:
+      - application/json
+      Date:
+      - Tue, 20 Apr 2021 14:53:28 GMT
+      Pragma:
+      - no-cache
+      Strict-Transport-Security:
+      - max-age=15724800;
+      Vary:
+      - Accept-Encoding
+      X-Content-Type-Options:
+      - nosniff
+      X-Dd-Debug:
+      - L3ULR3HwCWYmEqCWGz2Yob3chcH4pjowBacBXkncP7o+/uPqKt9yGEYf/g1AJPzQ
+      X-Dd-Version:
+      - "35.4351688"
+      X-Frame-Options:
+      - SAMEORIGIN
+      X-Ratelimit-Limit:
+      - "1000"
+      X-Ratelimit-Period:
+      - "60"
+      X-Ratelimit-Remaining:
+      - "883"
+      X-Ratelimit-Reset:
+      - "32"
     status: 200 OK
     code: 200
     duration: ""
@@ -305,65 +213,44 @@
       Dd-Operation-Id:
       - GetTest
       User-Agent:
-<<<<<<< HEAD
-      - terraform-provider-datadog/dev (terraform 2.4.4; terraform-cli 0.14.7) datadog-api-client-go/1.0.0-beta.16 (go go1.15.3; os darwin; arch amd64)
-    url: https://api.datadoghq.com/api/v1/synthetics/tests/kqz-qu3-p3q
-    method: GET
-  response:
-    body: '{"status":"paused","public_id":"kqz-qu3-p3q","tags":["foo:bar","baz"],"locations":["aws:eu-central-1"],"message":"Notify @datadog.user","name":"tf-TestAccDatadogSyntheticsAPITest_UpdatedNewAssertionsOptions-local-1615587224","monitor_id":32039262,"type":"api","subtype":"http","config":{"variables":[],"request":{"body":"this is a body","certificate":{"cert":{"filename":"Provided in Terraform config","updatedAt":"2021-03-12T22:13:46.613834+00:00"},"key":{"filename":"key","updatedAt":"2021-03-12T22:13:46.613808+00:00"}},"url":"https://www.datadoghq.com","basicAuth":{"username":"admin","password":"secret"},"headers":{"Accept":"application/json","X-Datadog-Trace-ID":"1234566789"},"timeout":30,"query":{"foo":"bar"},"method":"GET"},"assertions":[{"operator":"contains","property":"content-type","type":"header","target":"application/json"},{"operator":"is","type":"statusCode","target":200},{"operator":"validatesJSONPath","type":"body","target":{"operator":"isNot","targetValue":"0","jsonPath":"topKey"}},{"operator":"validatesJSONPath","type":"body","target":{"operator":"moreThan","targetValue":5,"jsonPath":"something"}},{"operator":"isNot","type":"statusCode","target":200},{"operator":"matches","type":"statusCode","target":"20[04]"},{"operator":"doesNotMatch","type":"statusCode","target":"20[04]"}],"configVariables":[]},"options":{"follow_redirects":true,"monitor_options":{"notify_audit":false,"locked":false,"include_tags":true,"new_host_delay":300,"notify_no_data":false,"renotify_interval":100},"min_location_failed":1,"tick_every":60}}'
-=======
-      - terraform-provider-datadog/dev (terraform 1.16.0; terraform-cli 0.12.7-sdk) datadog-api-client-go/1.0.0-beta.19+dev (go go1.15.3; os darwin; arch amd64)
-    url: https://api.datadoghq.com/api/v1/synthetics/tests/xa4-325-2js
-    method: GET
-  response:
-    body: '{"status":"paused","public_id":"xa4-325-2js","tags":["foo:bar","baz"],"locations":["aws:eu-central-1"],"message":"Notify @datadog.user","name":"tf-TestAccDatadogSyntheticsAPITest_UpdatedNewAssertionsOptions-local-1617196320","monitor_id":33131330,"type":"api","subtype":"http","config":{"request":{"body":"this is a body","certificate":{"cert":{"filename":"Provided in Terraform config","updatedAt":"2021-03-31T13:12:01.155370+00:00"},"key":{"filename":"key","updatedAt":"2021-03-31T13:12:01.155335+00:00"}},"url":"https://www.datadoghq.com","basicAuth":{"username":"admin","password":"secret"},"headers":{"Accept":"application/json","X-Datadog-Trace-ID":"1234566789"},"timeout":30,"query":{"foo":"bar"},"method":"GET"},"assertions":[{"operator":"contains","property":"content-type","type":"header","target":"application/json"},{"operator":"is","type":"statusCode","target":200},{"operator":"validatesJSONPath","type":"body","target":{"operator":"isNot","targetValue":"0","jsonPath":"topKey"}},{"operator":"validatesJSONPath","type":"body","target":{"operator":"moreThan","targetValue":5,"jsonPath":"something"}},{"operator":"isNot","type":"statusCode","target":200},{"operator":"matches","type":"statusCode","target":"20[04]"},{"operator":"doesNotMatch","type":"statusCode","target":"20[04]"}],"configVariables":[]},"options":{"follow_redirects":true,"monitor_options":{"notify_audit":false,"locked":false,"include_tags":true,"new_host_delay":300,"notify_no_data":false,"renotify_interval":100},"min_location_failed":1,"tick_every":60}}'
->>>>>>> 0a47a8f2
-    headers:
-      Cache-Control:
-      - no-cache
-      Connection:
-      - keep-alive
-      Content-Security-Policy:
-      - frame-ancestors 'self'; report-uri https://api.datadoghq.com/csp-report
-      Content-Type:
-      - application/json
-      Date:
-<<<<<<< HEAD
-      - Fri, 12 Mar 2021 22:13:50 GMT
-=======
-      - Wed, 31 Mar 2021 13:12:01 GMT
->>>>>>> 0a47a8f2
-      Pragma:
-      - no-cache
-      Strict-Transport-Security:
-      - max-age=15724800;
-      Vary:
-      - Accept-Encoding
-      X-Content-Type-Options:
-      - nosniff
-      X-Dd-Debug:
-<<<<<<< HEAD
-      - Um4CoU685QqAscnxhS5BD+goWu2yX1Jd4zCfGzSsEvPPIm1qURZaF8dlLl/OEY4I
-      X-Dd-Version:
-      - "35.4088130"
-=======
-      - dPySkcOzIZtKyMKDAAzuysY3gNGGj6RtYogGuSb76E8mPvoqzREyRp6lPYm91hQU
-      X-Dd-Version:
-      - "35.4208607"
->>>>>>> 0a47a8f2
-      X-Frame-Options:
-      - SAMEORIGIN
-      X-Ratelimit-Limit:
-      - "1000"
-      X-Ratelimit-Period:
-      - "60"
-      X-Ratelimit-Remaining:
-      - "989"
-      X-Ratelimit-Reset:
-<<<<<<< HEAD
-      - "11"
-=======
-      - "59"
+      - terraform-provider-datadog/dev (terraform 2.4.4; terraform-cli 0.14.7) datadog-api-client-go/1.0.0-beta.19 (go go1.16.3; os darwin; arch amd64)
+    url: https://api.datadoghq.com/api/v1/synthetics/tests/m5e-wwm-gtf
+    method: GET
+  response:
+    body: '{"status":"paused","public_id":"m5e-wwm-gtf","tags":["foo:bar","baz"],"locations":["aws:eu-central-1"],"message":"Notify @datadog.user","name":"tf-TestAccDatadogSyntheticsAPITest_UpdatedNewAssertionsOptions-local-1618930406","monitor_id":34157602,"type":"api","subtype":"http","config":{"request":{"body":"this is a body","certificate":{"cert":{"filename":"Provided in Terraform config","updatedAt":"2021-04-20T14:53:28.013135+00:00"},"key":{"filename":"key","updatedAt":"2021-04-20T14:53:28.013108+00:00"}},"url":"https://www.datadoghq.com","basicAuth":{"username":"admin","password":"secret"},"headers":{"Accept":"application/json","X-Datadog-Trace-ID":"1234566789"},"timeout":30,"query":{"foo":"bar"},"method":"GET"},"assertions":[{"operator":"contains","property":"content-type","type":"header","target":"application/json"},{"operator":"is","type":"statusCode","target":200},{"operator":"validatesJSONPath","type":"body","target":{"operator":"isNot","targetValue":"0","jsonPath":"topKey"}},{"operator":"validatesJSONPath","type":"body","target":{"operator":"moreThan","targetValue":5,"jsonPath":"something"}},{"operator":"isNot","type":"statusCode","target":200},{"operator":"matches","type":"statusCode","target":"20[04]"},{"operator":"doesNotMatch","type":"statusCode","target":"20[04]"}],"configVariables":[]},"options":{"follow_redirects":true,"monitor_options":{"notify_audit":false,"locked":false,"include_tags":true,"new_host_delay":300,"notify_no_data":false,"renotify_interval":100},"min_location_failed":1,"tick_every":60}}'
+    headers:
+      Cache-Control:
+      - no-cache
+      Connection:
+      - keep-alive
+      Content-Security-Policy:
+      - frame-ancestors 'self'; report-uri https://api.datadoghq.com/csp-report
+      Content-Type:
+      - application/json
+      Date:
+      - Tue, 20 Apr 2021 14:53:29 GMT
+      Pragma:
+      - no-cache
+      Strict-Transport-Security:
+      - max-age=15724800;
+      Vary:
+      - Accept-Encoding
+      X-Content-Type-Options:
+      - nosniff
+      X-Dd-Debug:
+      - nLnnBNvlCFDECRnZvzDb0z4sAO35G+IMidcAs8vrCKyjvsKWE8Yd9S3n6OjZ1qRN
+      X-Dd-Version:
+      - "35.4351688"
+      X-Frame-Options:
+      - SAMEORIGIN
+      X-Ratelimit-Limit:
+      - "1000"
+      X-Ratelimit-Period:
+      - "60"
+      X-Ratelimit-Remaining:
+      - "878"
+      X-Ratelimit-Reset:
+      - "31"
     status: 200 OK
     code: 200
     duration: ""
@@ -376,44 +263,44 @@
       Dd-Operation-Id:
       - GetAPITest
       User-Agent:
-      - terraform-provider-datadog/dev (terraform 1.16.0; terraform-cli 0.12.7-sdk) datadog-api-client-go/1.0.0-beta.19+dev (go go1.15.3; os darwin; arch amd64)
-    url: https://api.datadoghq.com/api/v1/synthetics/tests/api/xa4-325-2js
-    method: GET
-  response:
-    body: '{"status":"paused","public_id":"xa4-325-2js","tags":["foo:bar","baz"],"locations":["aws:eu-central-1"],"message":"Notify @datadog.user","name":"tf-TestAccDatadogSyntheticsAPITest_UpdatedNewAssertionsOptions-local-1617196320","monitor_id":33131330,"type":"api","subtype":"http","config":{"request":{"body":"this is a body","certificate":{"cert":{"filename":"Provided in Terraform config","updatedAt":"2021-03-31T13:12:01.155370+00:00"},"key":{"filename":"key","updatedAt":"2021-03-31T13:12:01.155335+00:00"}},"url":"https://www.datadoghq.com","basicAuth":{"username":"admin","password":"secret"},"headers":{"Accept":"application/json","X-Datadog-Trace-ID":"1234566789"},"timeout":30,"query":{"foo":"bar"},"method":"GET"},"assertions":[{"operator":"contains","property":"content-type","type":"header","target":"application/json"},{"operator":"is","type":"statusCode","target":200},{"operator":"validatesJSONPath","type":"body","target":{"operator":"isNot","targetValue":"0","jsonPath":"topKey"}},{"operator":"validatesJSONPath","type":"body","target":{"operator":"moreThan","targetValue":5,"jsonPath":"something"}},{"operator":"isNot","type":"statusCode","target":200},{"operator":"matches","type":"statusCode","target":"20[04]"},{"operator":"doesNotMatch","type":"statusCode","target":"20[04]"}],"configVariables":[]},"options":{"follow_redirects":true,"monitor_options":{"notify_audit":false,"locked":false,"include_tags":true,"new_host_delay":300,"notify_no_data":false,"renotify_interval":100},"min_location_failed":1,"tick_every":60}}'
-    headers:
-      Cache-Control:
-      - no-cache
-      Connection:
-      - keep-alive
-      Content-Security-Policy:
-      - frame-ancestors 'self'; report-uri https://api.datadoghq.com/csp-report
-      Content-Type:
-      - application/json
-      Date:
-      - Wed, 31 Mar 2021 13:12:02 GMT
-      Pragma:
-      - no-cache
-      Strict-Transport-Security:
-      - max-age=15724800;
-      Vary:
-      - Accept-Encoding
-      X-Content-Type-Options:
-      - nosniff
-      X-Dd-Debug:
-      - F5gm0Rce1/Abr9/0Fw8HAqWfiz0FdiH8er/AXnN6lOn3L6KyGgbsLCwgPlob1No8
-      X-Dd-Version:
-      - "35.4208607"
-      X-Frame-Options:
-      - SAMEORIGIN
-      X-Ratelimit-Limit:
-      - "1000"
-      X-Ratelimit-Period:
-      - "60"
-      X-Ratelimit-Remaining:
-      - "995"
-      X-Ratelimit-Reset:
-      - "58"
+      - terraform-provider-datadog/dev (terraform 2.4.4; terraform-cli 0.14.7) datadog-api-client-go/1.0.0-beta.19 (go go1.16.3; os darwin; arch amd64)
+    url: https://api.datadoghq.com/api/v1/synthetics/tests/api/m5e-wwm-gtf
+    method: GET
+  response:
+    body: '{"status":"paused","public_id":"m5e-wwm-gtf","tags":["foo:bar","baz"],"locations":["aws:eu-central-1"],"message":"Notify @datadog.user","name":"tf-TestAccDatadogSyntheticsAPITest_UpdatedNewAssertionsOptions-local-1618930406","monitor_id":34157602,"type":"api","subtype":"http","config":{"request":{"body":"this is a body","certificate":{"cert":{"filename":"Provided in Terraform config","updatedAt":"2021-04-20T14:53:28.013135+00:00"},"key":{"filename":"key","updatedAt":"2021-04-20T14:53:28.013108+00:00"}},"url":"https://www.datadoghq.com","basicAuth":{"username":"admin","password":"secret"},"headers":{"Accept":"application/json","X-Datadog-Trace-ID":"1234566789"},"timeout":30,"query":{"foo":"bar"},"method":"GET"},"assertions":[{"operator":"contains","property":"content-type","type":"header","target":"application/json"},{"operator":"is","type":"statusCode","target":200},{"operator":"validatesJSONPath","type":"body","target":{"operator":"isNot","targetValue":"0","jsonPath":"topKey"}},{"operator":"validatesJSONPath","type":"body","target":{"operator":"moreThan","targetValue":5,"jsonPath":"something"}},{"operator":"isNot","type":"statusCode","target":200},{"operator":"matches","type":"statusCode","target":"20[04]"},{"operator":"doesNotMatch","type":"statusCode","target":"20[04]"}],"configVariables":[]},"options":{"follow_redirects":true,"monitor_options":{"notify_audit":false,"locked":false,"include_tags":true,"new_host_delay":300,"notify_no_data":false,"renotify_interval":100},"min_location_failed":1,"tick_every":60}}'
+    headers:
+      Cache-Control:
+      - no-cache
+      Connection:
+      - keep-alive
+      Content-Security-Policy:
+      - frame-ancestors 'self'; report-uri https://api.datadoghq.com/csp-report
+      Content-Type:
+      - application/json
+      Date:
+      - Tue, 20 Apr 2021 14:53:29 GMT
+      Pragma:
+      - no-cache
+      Strict-Transport-Security:
+      - max-age=15724800;
+      Vary:
+      - Accept-Encoding
+      X-Content-Type-Options:
+      - nosniff
+      X-Dd-Debug:
+      - Wjq53IVIwnB4SiR238oOYgHFMq/ZYP0LQ/Dv8C2fFLBwTje/dWJHu6pI6vIOK1zG
+      X-Dd-Version:
+      - "35.4351688"
+      X-Frame-Options:
+      - SAMEORIGIN
+      X-Ratelimit-Limit:
+      - "1000"
+      X-Ratelimit-Period:
+      - "60"
+      X-Ratelimit-Remaining:
+      - "877"
+      X-Ratelimit-Reset:
+      - "31"
     status: 200 OK
     code: 200
     duration: ""
@@ -426,22 +313,325 @@
       Dd-Operation-Id:
       - GetTest
       User-Agent:
-      - terraform-provider-datadog/dev (terraform 1.16.0; terraform-cli 0.12.7-sdk) datadog-api-client-go/1.0.0-beta.19+dev (go go1.15.3; os darwin; arch amd64)
-    url: https://api.datadoghq.com/api/v1/synthetics/tests/xa4-325-2js
-    method: GET
-  response:
-    body: '{"status":"paused","public_id":"xa4-325-2js","tags":["foo:bar","baz"],"locations":["aws:eu-central-1"],"message":"Notify @datadog.user","name":"tf-TestAccDatadogSyntheticsAPITest_UpdatedNewAssertionsOptions-local-1617196320","monitor_id":33131330,"type":"api","subtype":"http","config":{"request":{"body":"this is a body","certificate":{"cert":{"filename":"Provided in Terraform config","updatedAt":"2021-03-31T13:12:01.155370+00:00"},"key":{"filename":"key","updatedAt":"2021-03-31T13:12:01.155335+00:00"}},"url":"https://www.datadoghq.com","basicAuth":{"username":"admin","password":"secret"},"headers":{"Accept":"application/json","X-Datadog-Trace-ID":"1234566789"},"timeout":30,"query":{"foo":"bar"},"method":"GET"},"assertions":[{"operator":"contains","property":"content-type","type":"header","target":"application/json"},{"operator":"is","type":"statusCode","target":200},{"operator":"validatesJSONPath","type":"body","target":{"operator":"isNot","targetValue":"0","jsonPath":"topKey"}},{"operator":"validatesJSONPath","type":"body","target":{"operator":"moreThan","targetValue":5,"jsonPath":"something"}},{"operator":"isNot","type":"statusCode","target":200},{"operator":"matches","type":"statusCode","target":"20[04]"},{"operator":"doesNotMatch","type":"statusCode","target":"20[04]"}],"configVariables":[]},"options":{"follow_redirects":true,"monitor_options":{"notify_audit":false,"locked":false,"include_tags":true,"new_host_delay":300,"notify_no_data":false,"renotify_interval":100},"min_location_failed":1,"tick_every":60}}'
-    headers:
-      Cache-Control:
-      - no-cache
-      Connection:
-      - keep-alive
-      Content-Security-Policy:
-      - frame-ancestors 'self'; report-uri https://api.datadoghq.com/csp-report
-      Content-Type:
-      - application/json
-      Date:
-      - Wed, 31 Mar 2021 13:12:02 GMT
+      - terraform-provider-datadog/dev (terraform 2.4.4; terraform-cli ) datadog-api-client-go/1.0.0-beta.19 (go go1.16.3; os darwin; arch amd64)
+    url: https://api.datadoghq.com/api/v1/synthetics/tests/m5e-wwm-gtf
+    method: GET
+  response:
+    body: '{"status":"paused","public_id":"m5e-wwm-gtf","tags":["foo:bar","baz"],"locations":["aws:eu-central-1"],"message":"Notify @datadog.user","name":"tf-TestAccDatadogSyntheticsAPITest_UpdatedNewAssertionsOptions-local-1618930406","monitor_id":34157602,"type":"api","subtype":"http","config":{"request":{"body":"this is a body","certificate":{"cert":{"filename":"Provided in Terraform config","updatedAt":"2021-04-20T14:53:28.013135+00:00"},"key":{"filename":"key","updatedAt":"2021-04-20T14:53:28.013108+00:00"}},"url":"https://www.datadoghq.com","basicAuth":{"username":"admin","password":"secret"},"headers":{"Accept":"application/json","X-Datadog-Trace-ID":"1234566789"},"timeout":30,"query":{"foo":"bar"},"method":"GET"},"assertions":[{"operator":"contains","property":"content-type","type":"header","target":"application/json"},{"operator":"is","type":"statusCode","target":200},{"operator":"validatesJSONPath","type":"body","target":{"operator":"isNot","targetValue":"0","jsonPath":"topKey"}},{"operator":"validatesJSONPath","type":"body","target":{"operator":"moreThan","targetValue":5,"jsonPath":"something"}},{"operator":"isNot","type":"statusCode","target":200},{"operator":"matches","type":"statusCode","target":"20[04]"},{"operator":"doesNotMatch","type":"statusCode","target":"20[04]"}],"configVariables":[]},"options":{"follow_redirects":true,"monitor_options":{"notify_audit":false,"locked":false,"include_tags":true,"new_host_delay":300,"notify_no_data":false,"renotify_interval":100},"min_location_failed":1,"tick_every":60}}'
+    headers:
+      Cache-Control:
+      - no-cache
+      Connection:
+      - keep-alive
+      Content-Security-Policy:
+      - frame-ancestors 'self'; report-uri https://api.datadoghq.com/csp-report
+      Content-Type:
+      - application/json
+      Date:
+      - Tue, 20 Apr 2021 14:53:30 GMT
+      Pragma:
+      - no-cache
+      Strict-Transport-Security:
+      - max-age=15724800;
+      Vary:
+      - Accept-Encoding
+      X-Content-Type-Options:
+      - nosniff
+      X-Dd-Debug:
+      - JpIJLwIH2nFlZOC+u71rq7aAOL43MLZN3MUsL+gpYHdZz5QLUOG8Jysf8kVK6tPU
+      X-Dd-Version:
+      - "35.4351688"
+      X-Frame-Options:
+      - SAMEORIGIN
+      X-Ratelimit-Limit:
+      - "1000"
+      X-Ratelimit-Period:
+      - "60"
+      X-Ratelimit-Remaining:
+      - "862"
+      X-Ratelimit-Reset:
+      - "30"
+    status: 200 OK
+    code: 200
+    duration: ""
+- request:
+    body: ""
+    form: {}
+    headers:
+      Accept:
+      - application/json
+      Dd-Operation-Id:
+      - GetAPITest
+      User-Agent:
+      - terraform-provider-datadog/dev (terraform 2.4.4; terraform-cli ) datadog-api-client-go/1.0.0-beta.19 (go go1.16.3; os darwin; arch amd64)
+    url: https://api.datadoghq.com/api/v1/synthetics/tests/api/m5e-wwm-gtf
+    method: GET
+  response:
+    body: '{"status":"paused","public_id":"m5e-wwm-gtf","tags":["foo:bar","baz"],"locations":["aws:eu-central-1"],"message":"Notify @datadog.user","name":"tf-TestAccDatadogSyntheticsAPITest_UpdatedNewAssertionsOptions-local-1618930406","monitor_id":34157602,"type":"api","subtype":"http","config":{"request":{"body":"this is a body","certificate":{"cert":{"filename":"Provided in Terraform config","updatedAt":"2021-04-20T14:53:28.013135+00:00"},"key":{"filename":"key","updatedAt":"2021-04-20T14:53:28.013108+00:00"}},"url":"https://www.datadoghq.com","basicAuth":{"username":"admin","password":"secret"},"headers":{"Accept":"application/json","X-Datadog-Trace-ID":"1234566789"},"timeout":30,"query":{"foo":"bar"},"method":"GET"},"assertions":[{"operator":"contains","property":"content-type","type":"header","target":"application/json"},{"operator":"is","type":"statusCode","target":200},{"operator":"validatesJSONPath","type":"body","target":{"operator":"isNot","targetValue":"0","jsonPath":"topKey"}},{"operator":"validatesJSONPath","type":"body","target":{"operator":"moreThan","targetValue":5,"jsonPath":"something"}},{"operator":"isNot","type":"statusCode","target":200},{"operator":"matches","type":"statusCode","target":"20[04]"},{"operator":"doesNotMatch","type":"statusCode","target":"20[04]"}],"configVariables":[]},"options":{"follow_redirects":true,"monitor_options":{"notify_audit":false,"locked":false,"include_tags":true,"new_host_delay":300,"notify_no_data":false,"renotify_interval":100},"min_location_failed":1,"tick_every":60}}'
+    headers:
+      Cache-Control:
+      - no-cache
+      Connection:
+      - keep-alive
+      Content-Security-Policy:
+      - frame-ancestors 'self'; report-uri https://api.datadoghq.com/csp-report
+      Content-Type:
+      - application/json
+      Date:
+      - Tue, 20 Apr 2021 14:53:30 GMT
+      Pragma:
+      - no-cache
+      Strict-Transport-Security:
+      - max-age=15724800;
+      Vary:
+      - Accept-Encoding
+      X-Content-Type-Options:
+      - nosniff
+      X-Dd-Debug:
+      - /L+SFFO+m1pPY+hRCpk5325fvfrNl0KmiquUNJolBN/5hu3HIwflqjZSbJ6NxDFG
+      X-Dd-Version:
+      - "35.4351688"
+      X-Frame-Options:
+      - SAMEORIGIN
+      X-Ratelimit-Limit:
+      - "1000"
+      X-Ratelimit-Period:
+      - "60"
+      X-Ratelimit-Remaining:
+      - "860"
+      X-Ratelimit-Reset:
+      - "30"
+    status: 200 OK
+    code: 200
+    duration: ""
+- request:
+    body: |
+      {"config":{"assertions":[{"operator":"validatesJSONPath","target":{"jsonPath":"topKey","operator":"isNot","targetValue":"0"},"type":"body"}],"configVariables":[],"request":{"certificate":{"cert":{"content":"content-certificate-updated","filename":"Provided in Terraform config"},"key":{"content":"content-key-updated","filename":"key-updated"}},"method":"GET","timeout":60,"url":"https://docs.datadoghq.com"}},"locations":["aws:eu-central-1"],"message":"Notify @pagerduty","name":"tf-TestAccDatadogSyntheticsAPITest_UpdatedNewAssertionsOptions-local-1618930406updated","options":{"min_failure_duration":10,"min_location_failed":1,"monitor_options":{"renotify_interval":120},"tick_every":900},"status":"live","subtype":"http","tags":["foo:bar","foo","env:test"],"type":"api"}
+    form: {}
+    headers:
+      Accept:
+      - application/json
+      Content-Type:
+      - application/json
+      Dd-Operation-Id:
+      - UpdateAPITest
+      User-Agent:
+      - terraform-provider-datadog/dev (terraform 2.4.4; terraform-cli 0.14.7) datadog-api-client-go/1.0.0-beta.19 (go go1.16.3; os darwin; arch amd64)
+    url: https://api.datadoghq.com/api/v1/synthetics/tests/api/m5e-wwm-gtf
+    method: PUT
+  response:
+    body: '{"status":"live","public_id":"m5e-wwm-gtf","tags":["foo:bar","foo","env:test"],"org_id":321813,"locations":["aws:eu-central-1"],"message":"Notify @pagerduty","deleted_at":null,"name":"tf-TestAccDatadogSyntheticsAPITest_UpdatedNewAssertionsOptions-local-1618930406updated","monitor_id":34157602,"type":"api","created_at":"2021-04-20T14:53:28.038009+00:00","modified_at":"2021-04-20T14:53:31.766113+00:00","subtype":"http","config":{"request":{"url":"https://docs.datadoghq.com","certificate":{"cert":{"filename":"Provided in Terraform config","updatedAt":"2021-04-20T14:53:31.689449+00:00"},"key":{"filename":"key-updated","updatedAt":"2021-04-20T14:53:31.689424+00:00"}},"method":"GET","timeout":60},"assertions":[{"operator":"validatesJSONPath","type":"body","target":{"operator":"isNot","targetValue":"0","jsonPath":"topKey"}}],"configVariables":[]},"options":{"monitor_options":{"notify_audit":false,"locked":false,"include_tags":true,"new_host_delay":300,"notify_no_data":false,"renotify_interval":120},"tick_every":900,"min_failure_duration":10,"min_location_failed":1}}'
+    headers:
+      Cache-Control:
+      - no-cache
+      Connection:
+      - keep-alive
+      Content-Security-Policy:
+      - frame-ancestors 'self'; report-uri https://api.datadoghq.com/csp-report
+      Content-Type:
+      - application/json
+      Date:
+      - Tue, 20 Apr 2021 14:53:31 GMT
+      Pragma:
+      - no-cache
+      Strict-Transport-Security:
+      - max-age=15724800;
+      Vary:
+      - Accept-Encoding
+      X-Content-Type-Options:
+      - nosniff
+      X-Dd-Debug:
+      - S1wfaMZOKGT/IoMw6fqAwAwGWo2vQ44sjF3YzuETnQfxZO2T5eJbs0aX3UKb9Dwu
+      X-Dd-Version:
+      - "35.4351688"
+      X-Frame-Options:
+      - SAMEORIGIN
+      X-Ratelimit-Limit:
+      - "500"
+      X-Ratelimit-Period:
+      - "60"
+      X-Ratelimit-Remaining:
+      - "492"
+      X-Ratelimit-Reset:
+      - "29"
+    status: 200 OK
+    code: 200
+    duration: ""
+- request:
+    body: ""
+    form: {}
+    headers:
+      Accept:
+      - application/json
+      Dd-Operation-Id:
+      - GetTest
+      User-Agent:
+      - terraform-provider-datadog/dev (terraform 2.4.4; terraform-cli 0.14.7) datadog-api-client-go/1.0.0-beta.19 (go go1.16.3; os darwin; arch amd64)
+    url: https://api.datadoghq.com/api/v1/synthetics/tests/m5e-wwm-gtf
+    method: GET
+  response:
+    body: '{"status":"live","public_id":"m5e-wwm-gtf","tags":["foo:bar","foo","env:test"],"locations":["aws:eu-central-1"],"message":"Notify @pagerduty","name":"tf-TestAccDatadogSyntheticsAPITest_UpdatedNewAssertionsOptions-local-1618930406updated","monitor_id":34157602,"type":"api","subtype":"http","config":{"request":{"url":"https://docs.datadoghq.com","certificate":{"cert":{"filename":"Provided in Terraform config","updatedAt":"2021-04-20T14:53:31.689449+00:00"},"key":{"filename":"key-updated","updatedAt":"2021-04-20T14:53:31.689424+00:00"}},"method":"GET","timeout":60},"assertions":[{"operator":"validatesJSONPath","type":"body","target":{"operator":"isNot","targetValue":"0","jsonPath":"topKey"}}],"configVariables":[]},"options":{"monitor_options":{"renotify_interval":120},"tick_every":900,"min_failure_duration":10,"min_location_failed":1}}'
+    headers:
+      Cache-Control:
+      - no-cache
+      Connection:
+      - keep-alive
+      Content-Security-Policy:
+      - frame-ancestors 'self'; report-uri https://api.datadoghq.com/csp-report
+      Content-Type:
+      - application/json
+      Date:
+      - Tue, 20 Apr 2021 14:53:31 GMT
+      Pragma:
+      - no-cache
+      Strict-Transport-Security:
+      - max-age=15724800;
+      Vary:
+      - Accept-Encoding
+      X-Content-Type-Options:
+      - nosniff
+      X-Dd-Debug:
+      - L3ULR3HwCWYmEqCWGz2Yob3chcH4pjowBacBXkncP7o+/uPqKt9yGEYf/g1AJPzQ
+      X-Dd-Version:
+      - "35.4351688"
+      X-Frame-Options:
+      - SAMEORIGIN
+      X-Ratelimit-Limit:
+      - "1000"
+      X-Ratelimit-Period:
+      - "60"
+      X-Ratelimit-Remaining:
+      - "851"
+      X-Ratelimit-Reset:
+      - "29"
+    status: 200 OK
+    code: 200
+    duration: ""
+- request:
+    body: ""
+    form: {}
+    headers:
+      Accept:
+      - application/json
+      Dd-Operation-Id:
+      - GetAPITest
+      User-Agent:
+      - terraform-provider-datadog/dev (terraform 2.4.4; terraform-cli 0.14.7) datadog-api-client-go/1.0.0-beta.19 (go go1.16.3; os darwin; arch amd64)
+    url: https://api.datadoghq.com/api/v1/synthetics/tests/api/m5e-wwm-gtf
+    method: GET
+  response:
+    body: '{"status":"live","public_id":"m5e-wwm-gtf","tags":["foo:bar","foo","env:test"],"locations":["aws:eu-central-1"],"message":"Notify @pagerduty","name":"tf-TestAccDatadogSyntheticsAPITest_UpdatedNewAssertionsOptions-local-1618930406updated","monitor_id":34157602,"type":"api","subtype":"http","config":{"request":{"url":"https://docs.datadoghq.com","certificate":{"cert":{"filename":"Provided in Terraform config","updatedAt":"2021-04-20T14:53:31.689449+00:00"},"key":{"filename":"key-updated","updatedAt":"2021-04-20T14:53:31.689424+00:00"}},"method":"GET","timeout":60},"assertions":[{"operator":"validatesJSONPath","type":"body","target":{"operator":"isNot","targetValue":"0","jsonPath":"topKey"}}],"configVariables":[]},"options":{"monitor_options":{"renotify_interval":120},"tick_every":900,"min_failure_duration":10,"min_location_failed":1}}'
+    headers:
+      Cache-Control:
+      - no-cache
+      Connection:
+      - keep-alive
+      Content-Security-Policy:
+      - frame-ancestors 'self'; report-uri https://api.datadoghq.com/csp-report
+      Content-Type:
+      - application/json
+      Date:
+      - Tue, 20 Apr 2021 14:53:32 GMT
+      Pragma:
+      - no-cache
+      Strict-Transport-Security:
+      - max-age=15724800;
+      Vary:
+      - Accept-Encoding
+      X-Content-Type-Options:
+      - nosniff
+      X-Dd-Debug:
+      - /L+SFFO+m1pPY+hRCpk5325fvfrNl0KmiquUNJolBN/5hu3HIwflqjZSbJ6NxDFG
+      X-Dd-Version:
+      - "35.4351688"
+      X-Frame-Options:
+      - SAMEORIGIN
+      X-Ratelimit-Limit:
+      - "1000"
+      X-Ratelimit-Period:
+      - "60"
+      X-Ratelimit-Remaining:
+      - "847"
+      X-Ratelimit-Reset:
+      - "29"
+    status: 200 OK
+    code: 200
+    duration: ""
+- request:
+    body: ""
+    form: {}
+    headers:
+      Accept:
+      - application/json
+      Dd-Operation-Id:
+      - GetTest
+      User-Agent:
+      - terraform-provider-datadog/dev (terraform 2.4.4; terraform-cli 0.14.7) datadog-api-client-go/1.0.0-beta.19 (go go1.16.3; os darwin; arch amd64)
+    url: https://api.datadoghq.com/api/v1/synthetics/tests/m5e-wwm-gtf
+    method: GET
+  response:
+    body: '{"status":"live","public_id":"m5e-wwm-gtf","tags":["foo:bar","foo","env:test"],"locations":["aws:eu-central-1"],"message":"Notify @pagerduty","name":"tf-TestAccDatadogSyntheticsAPITest_UpdatedNewAssertionsOptions-local-1618930406updated","monitor_id":34157602,"type":"api","subtype":"http","config":{"request":{"url":"https://docs.datadoghq.com","certificate":{"cert":{"filename":"Provided in Terraform config","updatedAt":"2021-04-20T14:53:31.689449+00:00"},"key":{"filename":"key-updated","updatedAt":"2021-04-20T14:53:31.689424+00:00"}},"method":"GET","timeout":60},"assertions":[{"operator":"validatesJSONPath","type":"body","target":{"operator":"isNot","targetValue":"0","jsonPath":"topKey"}}],"configVariables":[]},"options":{"monitor_options":{"renotify_interval":120},"tick_every":900,"min_failure_duration":10,"min_location_failed":1}}'
+    headers:
+      Cache-Control:
+      - no-cache
+      Connection:
+      - keep-alive
+      Content-Security-Policy:
+      - frame-ancestors 'self'; report-uri https://api.datadoghq.com/csp-report
+      Content-Type:
+      - application/json
+      Date:
+      - Tue, 20 Apr 2021 14:53:32 GMT
+      Pragma:
+      - no-cache
+      Strict-Transport-Security:
+      - max-age=15724800;
+      Vary:
+      - Accept-Encoding
+      X-Content-Type-Options:
+      - nosniff
+      X-Dd-Debug:
+      - S1wfaMZOKGT/IoMw6fqAwAwGWo2vQ44sjF3YzuETnQfxZO2T5eJbs0aX3UKb9Dwu
+      X-Dd-Version:
+      - "35.4351688"
+      X-Frame-Options:
+      - SAMEORIGIN
+      X-Ratelimit-Limit:
+      - "1000"
+      X-Ratelimit-Period:
+      - "60"
+      X-Ratelimit-Remaining:
+      - "844"
+      X-Ratelimit-Reset:
+      - "28"
+    status: 200 OK
+    code: 200
+    duration: ""
+- request:
+    body: ""
+    form: {}
+    headers:
+      Accept:
+      - application/json
+      Dd-Operation-Id:
+      - GetTest
+      User-Agent:
+      - terraform-provider-datadog/dev (terraform 2.4.4; terraform-cli ) datadog-api-client-go/1.0.0-beta.19 (go go1.16.3; os darwin; arch amd64)
+    url: https://api.datadoghq.com/api/v1/synthetics/tests/m5e-wwm-gtf
+    method: GET
+  response:
+    body: '{"status":"live","public_id":"m5e-wwm-gtf","tags":["foo:bar","foo","env:test"],"locations":["aws:eu-central-1"],"message":"Notify @pagerduty","name":"tf-TestAccDatadogSyntheticsAPITest_UpdatedNewAssertionsOptions-local-1618930406updated","monitor_id":34157602,"type":"api","subtype":"http","config":{"request":{"url":"https://docs.datadoghq.com","certificate":{"cert":{"filename":"Provided in Terraform config","updatedAt":"2021-04-20T14:53:31.689449+00:00"},"key":{"filename":"key-updated","updatedAt":"2021-04-20T14:53:31.689424+00:00"}},"method":"GET","timeout":60},"assertions":[{"operator":"validatesJSONPath","type":"body","target":{"operator":"isNot","targetValue":"0","jsonPath":"topKey"}}],"configVariables":[]},"options":{"monitor_options":{"renotify_interval":120},"tick_every":900,"min_failure_duration":10,"min_location_failed":1}}'
+    headers:
+      Cache-Control:
+      - no-cache
+      Connection:
+      - keep-alive
+      Content-Security-Policy:
+      - frame-ancestors 'self'; report-uri https://api.datadoghq.com/csp-report
+      Content-Type:
+      - application/json
+      Date:
+      - Tue, 20 Apr 2021 14:53:33 GMT
       Pragma:
       - no-cache
       Strict-Transport-Security:
@@ -453,17 +643,17 @@
       X-Dd-Debug:
       - twvpGlmuom5y6A0pjGtXzTf554cmwJgTcCZ71fK4H/RDi+v5ehBK0zQiRcTJQG5C
       X-Dd-Version:
-      - "35.4208607"
-      X-Frame-Options:
-      - SAMEORIGIN
-      X-Ratelimit-Limit:
-      - "1000"
-      X-Ratelimit-Period:
-      - "60"
-      X-Ratelimit-Remaining:
-      - "994"
-      X-Ratelimit-Reset:
-      - "58"
+      - "35.4351688"
+      X-Frame-Options:
+      - SAMEORIGIN
+      X-Ratelimit-Limit:
+      - "1000"
+      X-Ratelimit-Period:
+      - "60"
+      X-Ratelimit-Remaining:
+      - "835"
+      X-Ratelimit-Reset:
+      - "27"
     status: 200 OK
     code: 200
     duration: ""
@@ -476,556 +666,50 @@
       Dd-Operation-Id:
       - GetAPITest
       User-Agent:
-      - terraform-provider-datadog/dev (terraform 1.16.0; terraform-cli 0.12.7-sdk) datadog-api-client-go/1.0.0-beta.19+dev (go go1.15.3; os darwin; arch amd64)
-    url: https://api.datadoghq.com/api/v1/synthetics/tests/api/xa4-325-2js
-    method: GET
-  response:
-    body: '{"status":"paused","public_id":"xa4-325-2js","tags":["foo:bar","baz"],"locations":["aws:eu-central-1"],"message":"Notify @datadog.user","name":"tf-TestAccDatadogSyntheticsAPITest_UpdatedNewAssertionsOptions-local-1617196320","monitor_id":33131330,"type":"api","subtype":"http","config":{"request":{"body":"this is a body","certificate":{"cert":{"filename":"Provided in Terraform config","updatedAt":"2021-03-31T13:12:01.155370+00:00"},"key":{"filename":"key","updatedAt":"2021-03-31T13:12:01.155335+00:00"}},"url":"https://www.datadoghq.com","basicAuth":{"username":"admin","password":"secret"},"headers":{"Accept":"application/json","X-Datadog-Trace-ID":"1234566789"},"timeout":30,"query":{"foo":"bar"},"method":"GET"},"assertions":[{"operator":"contains","property":"content-type","type":"header","target":"application/json"},{"operator":"is","type":"statusCode","target":200},{"operator":"validatesJSONPath","type":"body","target":{"operator":"isNot","targetValue":"0","jsonPath":"topKey"}},{"operator":"validatesJSONPath","type":"body","target":{"operator":"moreThan","targetValue":5,"jsonPath":"something"}},{"operator":"isNot","type":"statusCode","target":200},{"operator":"matches","type":"statusCode","target":"20[04]"},{"operator":"doesNotMatch","type":"statusCode","target":"20[04]"}],"configVariables":[]},"options":{"follow_redirects":true,"monitor_options":{"notify_audit":false,"locked":false,"include_tags":true,"new_host_delay":300,"notify_no_data":false,"renotify_interval":100},"min_location_failed":1,"tick_every":60}}'
-    headers:
-      Cache-Control:
-      - no-cache
-      Connection:
-      - keep-alive
-      Content-Security-Policy:
-      - frame-ancestors 'self'; report-uri https://api.datadoghq.com/csp-report
-      Content-Type:
-      - application/json
-      Date:
-      - Wed, 31 Mar 2021 13:12:02 GMT
-      Pragma:
-      - no-cache
-      Strict-Transport-Security:
-      - max-age=15724800;
-      Vary:
-      - Accept-Encoding
-      X-Content-Type-Options:
-      - nosniff
-      X-Dd-Debug:
-      - HbtaOKlJ6OCrx9tMXO6ivMTrEM+g0c93HDp08trmOmgdHozC5J+vn10F0H4WPjCU
-      X-Dd-Version:
-      - "35.4208607"
-      X-Frame-Options:
-      - SAMEORIGIN
-      X-Ratelimit-Limit:
-      - "1000"
-      X-Ratelimit-Period:
-      - "60"
-      X-Ratelimit-Remaining:
-      - "993"
-      X-Ratelimit-Reset:
-      - "58"
->>>>>>> 0a47a8f2
+      - terraform-provider-datadog/dev (terraform 2.4.4; terraform-cli ) datadog-api-client-go/1.0.0-beta.19 (go go1.16.3; os darwin; arch amd64)
+    url: https://api.datadoghq.com/api/v1/synthetics/tests/api/m5e-wwm-gtf
+    method: GET
+  response:
+    body: '{"status":"live","public_id":"m5e-wwm-gtf","tags":["foo:bar","foo","env:test"],"locations":["aws:eu-central-1"],"message":"Notify @pagerduty","name":"tf-TestAccDatadogSyntheticsAPITest_UpdatedNewAssertionsOptions-local-1618930406updated","monitor_id":34157602,"type":"api","subtype":"http","config":{"request":{"url":"https://docs.datadoghq.com","certificate":{"cert":{"filename":"Provided in Terraform config","updatedAt":"2021-04-20T14:53:31.689449+00:00"},"key":{"filename":"key-updated","updatedAt":"2021-04-20T14:53:31.689424+00:00"}},"method":"GET","timeout":60},"assertions":[{"operator":"validatesJSONPath","type":"body","target":{"operator":"isNot","targetValue":"0","jsonPath":"topKey"}}],"configVariables":[]},"options":{"monitor_options":{"renotify_interval":120},"tick_every":900,"min_failure_duration":10,"min_location_failed":1}}'
+    headers:
+      Cache-Control:
+      - no-cache
+      Connection:
+      - keep-alive
+      Content-Security-Policy:
+      - frame-ancestors 'self'; report-uri https://api.datadoghq.com/csp-report
+      Content-Type:
+      - application/json
+      Date:
+      - Tue, 20 Apr 2021 14:53:33 GMT
+      Pragma:
+      - no-cache
+      Strict-Transport-Security:
+      - max-age=15724800;
+      Vary:
+      - Accept-Encoding
+      X-Content-Type-Options:
+      - nosniff
+      X-Dd-Debug:
+      - /L+SFFO+m1pPY+hRCpk5325fvfrNl0KmiquUNJolBN/5hu3HIwflqjZSbJ6NxDFG
+      X-Dd-Version:
+      - "35.4351688"
+      X-Frame-Options:
+      - SAMEORIGIN
+      X-Ratelimit-Limit:
+      - "1000"
+      X-Ratelimit-Period:
+      - "60"
+      X-Ratelimit-Remaining:
+      - "833"
+      X-Ratelimit-Reset:
+      - "27"
     status: 200 OK
     code: 200
     duration: ""
 - request:
     body: |
-<<<<<<< HEAD
-      {"config":{"assertions":[{"operator":"validatesJSONPath","target":{"jsonPath":"topKey","operator":"isNot","targetValue":"0"},"type":"body"}],"configVariables":[],"request":{"certificate":{"cert":{"content":"content-certificate-updated","filename":"Provided in Terraform config"},"key":{"content":"content-key-updated","filename":"key-updated"}},"method":"GET","timeout":60,"url":"https://docs.datadoghq.com"},"variables":[]},"locations":["aws:eu-central-1"],"message":"Notify @pagerduty","name":"tf-TestAccDatadogSyntheticsAPITest_UpdatedNewAssertionsOptions-local-1615587224updated","options":{"min_failure_duration":10,"min_location_failed":1,"monitor_options":{"renotify_interval":120},"tick_every":900},"status":"live","subtype":"http","tags":["foo:bar","foo","env:test"],"type":"api"}
-=======
-      {"config":{"assertions":[{"operator":"validatesJSONPath","target":{"jsonPath":"topKey","operator":"isNot","targetValue":"0"},"type":"body"}],"configVariables":[],"request":{"certificate":{"cert":{"content":"content-certificate-updated","filename":"Provided in Terraform config"},"key":{"content":"content-key-updated","filename":"key-updated"}},"method":"GET","timeout":60,"url":"https://docs.datadoghq.com"}},"locations":["aws:eu-central-1"],"message":"Notify @pagerduty","name":"tf-TestAccDatadogSyntheticsAPITest_UpdatedNewAssertionsOptions-local-1617196320updated","options":{"min_failure_duration":10,"min_location_failed":1,"monitor_options":{"renotify_interval":120},"tick_every":900},"status":"live","subtype":"http","tags":["foo:bar","foo","env:test"],"type":"api"}
->>>>>>> 0a47a8f2
-    form: {}
-    headers:
-      Accept:
-      - application/json
-      Content-Type:
-      - application/json
-      Dd-Operation-Id:
-      - UpdateAPITest
-      User-Agent:
-<<<<<<< HEAD
-      - terraform-provider-datadog/dev (terraform 2.4.4; terraform-cli ) datadog-api-client-go/1.0.0-beta.16 (go go1.15.3; os darwin; arch amd64)
-    url: https://api.datadoghq.com/api/v1/synthetics/tests/kqz-qu3-p3q
-    method: PUT
-  response:
-    body: '{"status":"live","public_id":"kqz-qu3-p3q","tags":["foo:bar","foo","env:test"],"org_id":321813,"locations":["aws:eu-central-1"],"message":"Notify @pagerduty","deleted_at":null,"name":"tf-TestAccDatadogSyntheticsAPITest_UpdatedNewAssertionsOptions-local-1615587224updated","monitor_id":32039262,"type":"api","created_at":"2021-03-12T22:13:46.692462+00:00","modified_at":"2021-03-12T22:13:51.692569+00:00","subtype":"http","config":{"variables":[],"request":{"url":"https://docs.datadoghq.com","certificate":{"cert":{"filename":"Provided in Terraform config","updatedAt":"2021-03-12T22:13:51.661804+00:00"},"key":{"filename":"key-updated","updatedAt":"2021-03-12T22:13:51.661775+00:00"}},"method":"GET","timeout":60},"assertions":[{"operator":"validatesJSONPath","type":"body","target":{"operator":"isNot","targetValue":"0","jsonPath":"topKey"}}],"configVariables":[]},"options":{"monitor_options":{"notify_audit":false,"locked":false,"include_tags":true,"new_host_delay":300,"notify_no_data":false,"renotify_interval":120},"tick_every":900,"min_failure_duration":10,"min_location_failed":1}}'
-=======
-      - terraform-provider-datadog/dev (terraform 1.16.0; terraform-cli 0.12.7-sdk) datadog-api-client-go/1.0.0-beta.19+dev (go go1.15.3; os darwin; arch amd64)
-    url: https://api.datadoghq.com/api/v1/synthetics/tests/api/xa4-325-2js
-    method: PUT
-  response:
-    body: '{"status":"live","public_id":"xa4-325-2js","tags":["foo:bar","foo","env:test"],"org_id":321813,"locations":["aws:eu-central-1"],"message":"Notify @pagerduty","deleted_at":null,"name":"tf-TestAccDatadogSyntheticsAPITest_UpdatedNewAssertionsOptions-local-1617196320updated","monitor_id":33131330,"type":"api","created_at":"2021-03-31T13:12:01.222482+00:00","modified_at":"2021-03-31T13:12:02.770910+00:00","subtype":"http","config":{"request":{"url":"https://docs.datadoghq.com","certificate":{"cert":{"filename":"Provided in Terraform config","updatedAt":"2021-03-31T13:12:02.754324+00:00"},"key":{"filename":"key-updated","updatedAt":"2021-03-31T13:12:02.754296+00:00"}},"method":"GET","timeout":60},"assertions":[{"operator":"validatesJSONPath","type":"body","target":{"operator":"isNot","targetValue":"0","jsonPath":"topKey"}}],"configVariables":[]},"options":{"monitor_options":{"notify_audit":false,"locked":false,"include_tags":true,"new_host_delay":300,"notify_no_data":false,"renotify_interval":120},"tick_every":900,"min_failure_duration":10,"min_location_failed":1}}'
->>>>>>> 0a47a8f2
-    headers:
-      Cache-Control:
-      - no-cache
-      Connection:
-      - keep-alive
-      Content-Security-Policy:
-      - frame-ancestors 'self'; report-uri https://api.datadoghq.com/csp-report
-      Content-Type:
-      - application/json
-      Date:
-<<<<<<< HEAD
-      - Fri, 12 Mar 2021 22:13:51 GMT
-=======
-      - Wed, 31 Mar 2021 13:12:02 GMT
->>>>>>> 0a47a8f2
-      Pragma:
-      - no-cache
-      Strict-Transport-Security:
-      - max-age=15724800;
-      Vary:
-      - Accept-Encoding
-      X-Content-Type-Options:
-      - nosniff
-      X-Dd-Debug:
-<<<<<<< HEAD
-      - JpIJLwIH2nFlZOC+u71rq7aAOL43MLZN3MUsL+gpYHdZz5QLUOG8Jysf8kVK6tPU
-      X-Dd-Version:
-      - "35.4088130"
-=======
-      - F5gm0Rce1/Abr9/0Fw8HAqWfiz0FdiH8er/AXnN6lOn3L6KyGgbsLCwgPlob1No8
-      X-Dd-Version:
-      - "35.4208607"
->>>>>>> 0a47a8f2
-      X-Frame-Options:
-      - SAMEORIGIN
-      X-Ratelimit-Limit:
-      - "500"
-      X-Ratelimit-Period:
-      - "60"
-      X-Ratelimit-Remaining:
-      - "499"
-      X-Ratelimit-Reset:
-<<<<<<< HEAD
-      - "9"
-=======
-      - "58"
-    status: 200 OK
-    code: 200
-    duration: ""
-- request:
-    body: ""
-    form: {}
-    headers:
-      Accept:
-      - application/json
-      Dd-Operation-Id:
-      - GetTest
-      User-Agent:
-      - terraform-provider-datadog/dev (terraform 1.16.0; terraform-cli 0.12.7-sdk) datadog-api-client-go/1.0.0-beta.19+dev (go go1.15.3; os darwin; arch amd64)
-    url: https://api.datadoghq.com/api/v1/synthetics/tests/xa4-325-2js
-    method: GET
-  response:
-    body: '{"status":"live","public_id":"xa4-325-2js","tags":["foo:bar","foo","env:test"],"locations":["aws:eu-central-1"],"message":"Notify @pagerduty","name":"tf-TestAccDatadogSyntheticsAPITest_UpdatedNewAssertionsOptions-local-1617196320updated","monitor_id":33131330,"type":"api","subtype":"http","config":{"request":{"url":"https://docs.datadoghq.com","certificate":{"cert":{"filename":"Provided in Terraform config","updatedAt":"2021-03-31T13:12:02.754324+00:00"},"key":{"filename":"key-updated","updatedAt":"2021-03-31T13:12:02.754296+00:00"}},"method":"GET","timeout":60},"assertions":[{"operator":"validatesJSONPath","type":"body","target":{"operator":"isNot","targetValue":"0","jsonPath":"topKey"}}],"configVariables":[]},"options":{"monitor_options":{"renotify_interval":120},"tick_every":900,"min_failure_duration":10,"min_location_failed":1}}'
-    headers:
-      Cache-Control:
-      - no-cache
-      Connection:
-      - keep-alive
-      Content-Security-Policy:
-      - frame-ancestors 'self'; report-uri https://api.datadoghq.com/csp-report
-      Content-Type:
-      - application/json
-      Date:
-      - Wed, 31 Mar 2021 13:12:03 GMT
-      Pragma:
-      - no-cache
-      Strict-Transport-Security:
-      - max-age=15724800;
-      Vary:
-      - Accept-Encoding
-      X-Content-Type-Options:
-      - nosniff
-      X-Dd-Debug:
-      - bgHykj7A9bfZx0Y5ZO3swhhp5tGUSNJHqFWR868+qg087CYrDOd5hQslC+noiEtH
-      X-Dd-Version:
-      - "35.4208607"
-      X-Frame-Options:
-      - SAMEORIGIN
-      X-Ratelimit-Limit:
-      - "1000"
-      X-Ratelimit-Period:
-      - "60"
-      X-Ratelimit-Remaining:
-      - "992"
-      X-Ratelimit-Reset:
-      - "58"
-    status: 200 OK
-    code: 200
-    duration: ""
-- request:
-    body: ""
-    form: {}
-    headers:
-      Accept:
-      - application/json
-      Dd-Operation-Id:
-      - GetAPITest
-      User-Agent:
-      - terraform-provider-datadog/dev (terraform 1.16.0; terraform-cli 0.12.7-sdk) datadog-api-client-go/1.0.0-beta.19+dev (go go1.15.3; os darwin; arch amd64)
-    url: https://api.datadoghq.com/api/v1/synthetics/tests/api/xa4-325-2js
-    method: GET
-  response:
-    body: '{"status":"live","public_id":"xa4-325-2js","tags":["foo:bar","foo","env:test"],"locations":["aws:eu-central-1"],"message":"Notify @pagerduty","name":"tf-TestAccDatadogSyntheticsAPITest_UpdatedNewAssertionsOptions-local-1617196320updated","monitor_id":33131330,"type":"api","subtype":"http","config":{"request":{"url":"https://docs.datadoghq.com","certificate":{"cert":{"filename":"Provided in Terraform config","updatedAt":"2021-03-31T13:12:02.754324+00:00"},"key":{"filename":"key-updated","updatedAt":"2021-03-31T13:12:02.754296+00:00"}},"method":"GET","timeout":60},"assertions":[{"operator":"validatesJSONPath","type":"body","target":{"operator":"isNot","targetValue":"0","jsonPath":"topKey"}}],"configVariables":[]},"options":{"monitor_options":{"renotify_interval":120},"tick_every":900,"min_failure_duration":10,"min_location_failed":1}}'
-    headers:
-      Cache-Control:
-      - no-cache
-      Connection:
-      - keep-alive
-      Content-Security-Policy:
-      - frame-ancestors 'self'; report-uri https://api.datadoghq.com/csp-report
-      Content-Type:
-      - application/json
-      Date:
-      - Wed, 31 Mar 2021 13:12:03 GMT
-      Pragma:
-      - no-cache
-      Strict-Transport-Security:
-      - max-age=15724800;
-      Vary:
-      - Accept-Encoding
-      X-Content-Type-Options:
-      - nosniff
-      X-Dd-Debug:
-      - B1nwy/pPNqX+q4pQT22cdp1QCexE35IF8qwSHy0Nf7IW0Y881qtn4tXN1lpmzaKc
-      X-Dd-Version:
-      - "35.4208607"
-      X-Frame-Options:
-      - SAMEORIGIN
-      X-Ratelimit-Limit:
-      - "1000"
-      X-Ratelimit-Period:
-      - "60"
-      X-Ratelimit-Remaining:
-      - "991"
-      X-Ratelimit-Reset:
-      - "57"
->>>>>>> 0a47a8f2
-    status: 200 OK
-    code: 200
-    duration: ""
-- request:
-    body: ""
-    form: {}
-    headers:
-      Accept:
-      - application/json
-      Dd-Operation-Id:
-      - GetTest
-      User-Agent:
-<<<<<<< HEAD
-      - terraform-provider-datadog/dev (terraform 2.4.4; terraform-cli ) datadog-api-client-go/1.0.0-beta.16 (go go1.15.3; os darwin; arch amd64)
-    url: https://api.datadoghq.com/api/v1/synthetics/tests/kqz-qu3-p3q
-    method: GET
-  response:
-    body: '{"status":"live","public_id":"kqz-qu3-p3q","tags":["foo:bar","foo","env:test"],"locations":["aws:eu-central-1"],"message":"Notify @pagerduty","name":"tf-TestAccDatadogSyntheticsAPITest_UpdatedNewAssertionsOptions-local-1615587224updated","monitor_id":32039262,"type":"api","subtype":"http","config":{"variables":[],"request":{"url":"https://docs.datadoghq.com","certificate":{"cert":{"filename":"Provided in Terraform config","updatedAt":"2021-03-12T22:13:51.661804+00:00"},"key":{"filename":"key-updated","updatedAt":"2021-03-12T22:13:51.661775+00:00"}},"method":"GET","timeout":60},"assertions":[{"operator":"validatesJSONPath","type":"body","target":{"operator":"isNot","targetValue":"0","jsonPath":"topKey"}}],"configVariables":[]},"options":{"monitor_options":{"renotify_interval":120},"tick_every":900,"min_failure_duration":10,"min_location_failed":1}}'
-=======
-      - terraform-provider-datadog/dev (terraform 1.16.0; terraform-cli 0.12.7-sdk) datadog-api-client-go/1.0.0-beta.19+dev (go go1.15.3; os darwin; arch amd64)
-    url: https://api.datadoghq.com/api/v1/synthetics/tests/xa4-325-2js
-    method: GET
-  response:
-    body: '{"status":"live","public_id":"xa4-325-2js","tags":["foo:bar","foo","env:test"],"locations":["aws:eu-central-1"],"message":"Notify @pagerduty","name":"tf-TestAccDatadogSyntheticsAPITest_UpdatedNewAssertionsOptions-local-1617196320updated","monitor_id":33131330,"type":"api","subtype":"http","config":{"request":{"url":"https://docs.datadoghq.com","certificate":{"cert":{"filename":"Provided in Terraform config","updatedAt":"2021-03-31T13:12:02.754324+00:00"},"key":{"filename":"key-updated","updatedAt":"2021-03-31T13:12:02.754296+00:00"}},"method":"GET","timeout":60},"assertions":[{"operator":"validatesJSONPath","type":"body","target":{"operator":"isNot","targetValue":"0","jsonPath":"topKey"}}],"configVariables":[]},"options":{"monitor_options":{"renotify_interval":120},"tick_every":900,"min_failure_duration":10,"min_location_failed":1}}'
->>>>>>> 0a47a8f2
-    headers:
-      Cache-Control:
-      - no-cache
-      Connection:
-      - keep-alive
-      Content-Security-Policy:
-      - frame-ancestors 'self'; report-uri https://api.datadoghq.com/csp-report
-      Content-Type:
-      - application/json
-      Date:
-<<<<<<< HEAD
-      - Fri, 12 Mar 2021 22:13:51 GMT
-=======
-      - Wed, 31 Mar 2021 13:12:03 GMT
->>>>>>> 0a47a8f2
-      Pragma:
-      - no-cache
-      Strict-Transport-Security:
-      - max-age=15724800;
-      Vary:
-      - Accept-Encoding
-      X-Content-Type-Options:
-      - nosniff
-      X-Dd-Debug:
-<<<<<<< HEAD
-      - mNzaoDhdDKO7t4QSrAe5X7pHd0bJND187D+vRbwoluXouE2m1UaQQX0RGCvRpLVE
-      X-Dd-Version:
-      - "35.4088130"
-=======
-      - Um4CoU685QqAscnxhS5BD+goWu2yX1Jd4zCfGzSsEvPPIm1qURZaF8dlLl/OEY4I
-      X-Dd-Version:
-      - "35.4208607"
->>>>>>> 0a47a8f2
-      X-Frame-Options:
-      - SAMEORIGIN
-      X-Ratelimit-Limit:
-      - "1000"
-      X-Ratelimit-Period:
-      - "60"
-      X-Ratelimit-Remaining:
-<<<<<<< HEAD
-      - "982"
-      X-Ratelimit-Reset:
-      - "9"
-=======
-      - "990"
-      X-Ratelimit-Reset:
-      - "57"
->>>>>>> 0a47a8f2
-    status: 200 OK
-    code: 200
-    duration: ""
-- request:
-    body: ""
-    form: {}
-    headers:
-      Accept:
-      - application/json
-      Dd-Operation-Id:
-      - GetTest
-      User-Agent:
-<<<<<<< HEAD
-      - terraform-provider-datadog/dev (terraform 2.4.4; terraform-cli ) datadog-api-client-go/1.0.0-beta.16 (go go1.15.3; os darwin; arch amd64)
-    url: https://api.datadoghq.com/api/v1/synthetics/tests/kqz-qu3-p3q
-    method: GET
-  response:
-    body: '{"status":"live","public_id":"kqz-qu3-p3q","tags":["foo:bar","foo","env:test"],"locations":["aws:eu-central-1"],"message":"Notify @pagerduty","name":"tf-TestAccDatadogSyntheticsAPITest_UpdatedNewAssertionsOptions-local-1615587224updated","monitor_id":32039262,"type":"api","subtype":"http","config":{"variables":[],"request":{"url":"https://docs.datadoghq.com","certificate":{"cert":{"filename":"Provided in Terraform config","updatedAt":"2021-03-12T22:13:51.661804+00:00"},"key":{"filename":"key-updated","updatedAt":"2021-03-12T22:13:51.661775+00:00"}},"method":"GET","timeout":60},"assertions":[{"operator":"validatesJSONPath","type":"body","target":{"operator":"isNot","targetValue":"0","jsonPath":"topKey"}}],"configVariables":[]},"options":{"monitor_options":{"renotify_interval":120},"tick_every":900,"min_failure_duration":10,"min_location_failed":1}}'
-=======
-      - terraform-provider-datadog/dev (terraform 1.16.0; terraform-cli 0.12.7-sdk) datadog-api-client-go/1.0.0-beta.19+dev (go go1.15.3; os darwin; arch amd64)
-    url: https://api.datadoghq.com/api/v1/synthetics/tests/xa4-325-2js
-    method: GET
-  response:
-    body: '{"status":"live","public_id":"xa4-325-2js","tags":["foo:bar","foo","env:test"],"locations":["aws:eu-central-1"],"message":"Notify @pagerduty","name":"tf-TestAccDatadogSyntheticsAPITest_UpdatedNewAssertionsOptions-local-1617196320updated","monitor_id":33131330,"type":"api","subtype":"http","config":{"request":{"url":"https://docs.datadoghq.com","certificate":{"cert":{"filename":"Provided in Terraform config","updatedAt":"2021-03-31T13:12:02.754324+00:00"},"key":{"filename":"key-updated","updatedAt":"2021-03-31T13:12:02.754296+00:00"}},"method":"GET","timeout":60},"assertions":[{"operator":"validatesJSONPath","type":"body","target":{"operator":"isNot","targetValue":"0","jsonPath":"topKey"}}],"configVariables":[]},"options":{"monitor_options":{"renotify_interval":120},"tick_every":900,"min_failure_duration":10,"min_location_failed":1}}'
->>>>>>> 0a47a8f2
-    headers:
-      Cache-Control:
-      - no-cache
-      Connection:
-      - keep-alive
-      Content-Security-Policy:
-      - frame-ancestors 'self'; report-uri https://api.datadoghq.com/csp-report
-      Content-Type:
-      - application/json
-      Date:
-<<<<<<< HEAD
-      - Fri, 12 Mar 2021 22:13:52 GMT
-=======
-      - Wed, 31 Mar 2021 13:12:03 GMT
->>>>>>> 0a47a8f2
-      Pragma:
-      - no-cache
-      Strict-Transport-Security:
-      - max-age=15724800;
-      Vary:
-      - Accept-Encoding
-      X-Content-Type-Options:
-      - nosniff
-      X-Dd-Debug:
-<<<<<<< HEAD
-      - PhosSd3Ch1B6B0DXI71steKUi7XhPDttnPiIP1NdXTw0VJNWpoUnYyBmODS5ne3q
-      X-Dd-Version:
-      - "35.4088130"
-=======
-      - HbtaOKlJ6OCrx9tMXO6ivMTrEM+g0c93HDp08trmOmgdHozC5J+vn10F0H4WPjCU
-      X-Dd-Version:
-      - "35.4208607"
->>>>>>> 0a47a8f2
-      X-Frame-Options:
-      - SAMEORIGIN
-      X-Ratelimit-Limit:
-      - "1000"
-      X-Ratelimit-Period:
-      - "60"
-      X-Ratelimit-Remaining:
-<<<<<<< HEAD
-      - "980"
-      X-Ratelimit-Reset:
-      - "8"
-=======
-      - "989"
-      X-Ratelimit-Reset:
-      - "57"
-    status: 200 OK
-    code: 200
-    duration: ""
-- request:
-    body: ""
-    form: {}
-    headers:
-      Accept:
-      - application/json
-      Dd-Operation-Id:
-      - GetAPITest
-      User-Agent:
-      - terraform-provider-datadog/dev (terraform 1.16.0; terraform-cli 0.12.7-sdk) datadog-api-client-go/1.0.0-beta.19+dev (go go1.15.3; os darwin; arch amd64)
-    url: https://api.datadoghq.com/api/v1/synthetics/tests/api/xa4-325-2js
-    method: GET
-  response:
-    body: '{"status":"live","public_id":"xa4-325-2js","tags":["foo:bar","foo","env:test"],"locations":["aws:eu-central-1"],"message":"Notify @pagerduty","name":"tf-TestAccDatadogSyntheticsAPITest_UpdatedNewAssertionsOptions-local-1617196320updated","monitor_id":33131330,"type":"api","subtype":"http","config":{"request":{"url":"https://docs.datadoghq.com","certificate":{"cert":{"filename":"Provided in Terraform config","updatedAt":"2021-03-31T13:12:02.754324+00:00"},"key":{"filename":"key-updated","updatedAt":"2021-03-31T13:12:02.754296+00:00"}},"method":"GET","timeout":60},"assertions":[{"operator":"validatesJSONPath","type":"body","target":{"operator":"isNot","targetValue":"0","jsonPath":"topKey"}}],"configVariables":[]},"options":{"monitor_options":{"renotify_interval":120},"tick_every":900,"min_failure_duration":10,"min_location_failed":1}}'
-    headers:
-      Cache-Control:
-      - no-cache
-      Connection:
-      - keep-alive
-      Content-Security-Policy:
-      - frame-ancestors 'self'; report-uri https://api.datadoghq.com/csp-report
-      Content-Type:
-      - application/json
-      Date:
-      - Wed, 31 Mar 2021 13:12:03 GMT
-      Pragma:
-      - no-cache
-      Strict-Transport-Security:
-      - max-age=15724800;
-      Vary:
-      - Accept-Encoding
-      X-Content-Type-Options:
-      - nosniff
-      X-Dd-Debug:
-      - S1wfaMZOKGT/IoMw6fqAwAwGWo2vQ44sjF3YzuETnQfxZO2T5eJbs0aX3UKb9Dwu
-      X-Dd-Version:
-      - "35.4208607"
-      X-Frame-Options:
-      - SAMEORIGIN
-      X-Ratelimit-Limit:
-      - "1000"
-      X-Ratelimit-Period:
-      - "60"
-      X-Ratelimit-Remaining:
-      - "988"
-      X-Ratelimit-Reset:
-      - "57"
->>>>>>> 0a47a8f2
-    status: 200 OK
-    code: 200
-    duration: ""
-- request:
-    body: ""
-    form: {}
-    headers:
-      Accept:
-      - application/json
-      Dd-Operation-Id:
-      - GetTest
-      User-Agent:
-<<<<<<< HEAD
-      - terraform-provider-datadog/dev (terraform 2.4.4; terraform-cli ) datadog-api-client-go/1.0.0-beta.16 (go go1.15.3; os darwin; arch amd64)
-    url: https://api.datadoghq.com/api/v1/synthetics/tests/kqz-qu3-p3q
-    method: GET
-  response:
-    body: '{"status":"live","public_id":"kqz-qu3-p3q","tags":["foo:bar","foo","env:test"],"locations":["aws:eu-central-1"],"message":"Notify @pagerduty","name":"tf-TestAccDatadogSyntheticsAPITest_UpdatedNewAssertionsOptions-local-1615587224updated","monitor_id":32039262,"type":"api","subtype":"http","config":{"variables":[],"request":{"url":"https://docs.datadoghq.com","certificate":{"cert":{"filename":"Provided in Terraform config","updatedAt":"2021-03-12T22:13:51.661804+00:00"},"key":{"filename":"key-updated","updatedAt":"2021-03-12T22:13:51.661775+00:00"}},"method":"GET","timeout":60},"assertions":[{"operator":"validatesJSONPath","type":"body","target":{"operator":"isNot","targetValue":"0","jsonPath":"topKey"}}],"configVariables":[]},"options":{"monitor_options":{"renotify_interval":120},"tick_every":900,"min_failure_duration":10,"min_location_failed":1}}'
-=======
-      - terraform-provider-datadog/dev (terraform 1.16.0; terraform-cli 0.12.7-sdk) datadog-api-client-go/1.0.0-beta.19+dev (go go1.15.3; os darwin; arch amd64)
-    url: https://api.datadoghq.com/api/v1/synthetics/tests/xa4-325-2js
-    method: GET
-  response:
-    body: '{"status":"live","public_id":"xa4-325-2js","tags":["foo:bar","foo","env:test"],"locations":["aws:eu-central-1"],"message":"Notify @pagerduty","name":"tf-TestAccDatadogSyntheticsAPITest_UpdatedNewAssertionsOptions-local-1617196320updated","monitor_id":33131330,"type":"api","subtype":"http","config":{"request":{"url":"https://docs.datadoghq.com","certificate":{"cert":{"filename":"Provided in Terraform config","updatedAt":"2021-03-31T13:12:02.754324+00:00"},"key":{"filename":"key-updated","updatedAt":"2021-03-31T13:12:02.754296+00:00"}},"method":"GET","timeout":60},"assertions":[{"operator":"validatesJSONPath","type":"body","target":{"operator":"isNot","targetValue":"0","jsonPath":"topKey"}}],"configVariables":[]},"options":{"monitor_options":{"renotify_interval":120},"tick_every":900,"min_failure_duration":10,"min_location_failed":1}}'
->>>>>>> 0a47a8f2
-    headers:
-      Cache-Control:
-      - no-cache
-      Connection:
-      - keep-alive
-      Content-Security-Policy:
-      - frame-ancestors 'self'; report-uri https://api.datadoghq.com/csp-report
-      Content-Type:
-      - application/json
-      Date:
-<<<<<<< HEAD
-      - Fri, 12 Mar 2021 22:13:53 GMT
-=======
-      - Wed, 31 Mar 2021 13:12:04 GMT
->>>>>>> 0a47a8f2
-      Pragma:
-      - no-cache
-      Strict-Transport-Security:
-      - max-age=15724800;
-      Vary:
-      - Accept-Encoding
-      X-Content-Type-Options:
-      - nosniff
-      X-Dd-Debug:
-<<<<<<< HEAD
-      - mNzaoDhdDKO7t4QSrAe5X7pHd0bJND187D+vRbwoluXouE2m1UaQQX0RGCvRpLVE
-      X-Dd-Version:
-      - "35.4088130"
-=======
-      - L3ULR3HwCWYmEqCWGz2Yob3chcH4pjowBacBXkncP7o+/uPqKt9yGEYf/g1AJPzQ
-      X-Dd-Version:
-      - "35.4208607"
->>>>>>> 0a47a8f2
-      X-Frame-Options:
-      - SAMEORIGIN
-      X-Ratelimit-Limit:
-      - "1000"
-      X-Ratelimit-Period:
-      - "60"
-      X-Ratelimit-Remaining:
-<<<<<<< HEAD
-      - "976"
-      X-Ratelimit-Reset:
-      - "7"
-=======
-      - "987"
-      X-Ratelimit-Reset:
-      - "57"
-    status: 200 OK
-    code: 200
-    duration: ""
-- request:
-    body: ""
-    form: {}
-    headers:
-      Accept:
-      - application/json
-      Dd-Operation-Id:
-      - GetAPITest
-      User-Agent:
-      - terraform-provider-datadog/dev (terraform 1.16.0; terraform-cli 0.12.7-sdk) datadog-api-client-go/1.0.0-beta.19+dev (go go1.15.3; os darwin; arch amd64)
-    url: https://api.datadoghq.com/api/v1/synthetics/tests/api/xa4-325-2js
-    method: GET
-  response:
-    body: '{"status":"live","public_id":"xa4-325-2js","tags":["foo:bar","foo","env:test"],"locations":["aws:eu-central-1"],"message":"Notify @pagerduty","name":"tf-TestAccDatadogSyntheticsAPITest_UpdatedNewAssertionsOptions-local-1617196320updated","monitor_id":33131330,"type":"api","subtype":"http","config":{"request":{"url":"https://docs.datadoghq.com","certificate":{"cert":{"filename":"Provided in Terraform config","updatedAt":"2021-03-31T13:12:02.754324+00:00"},"key":{"filename":"key-updated","updatedAt":"2021-03-31T13:12:02.754296+00:00"}},"method":"GET","timeout":60},"assertions":[{"operator":"validatesJSONPath","type":"body","target":{"operator":"isNot","targetValue":"0","jsonPath":"topKey"}}],"configVariables":[]},"options":{"monitor_options":{"renotify_interval":120},"tick_every":900,"min_failure_duration":10,"min_location_failed":1}}'
-    headers:
-      Cache-Control:
-      - no-cache
-      Connection:
-      - keep-alive
-      Content-Security-Policy:
-      - frame-ancestors 'self'; report-uri https://api.datadoghq.com/csp-report
-      Content-Type:
-      - application/json
-      Date:
-      - Wed, 31 Mar 2021 13:12:04 GMT
-      Pragma:
-      - no-cache
-      Strict-Transport-Security:
-      - max-age=15724800;
-      Vary:
-      - Accept-Encoding
-      X-Content-Type-Options:
-      - nosniff
-      X-Dd-Debug:
-      - 2328yjLSqI4XmR1pVqrPRR/SFcQsbafjEpPmZx7/3PfxUK1nJQQsX+wrMelyVyj+
-      X-Dd-Version:
-      - "35.4208607"
-      X-Frame-Options:
-      - SAMEORIGIN
-      X-Ratelimit-Limit:
-      - "1000"
-      X-Ratelimit-Period:
-      - "60"
-      X-Ratelimit-Remaining:
-      - "986"
-      X-Ratelimit-Reset:
-      - "56"
->>>>>>> 0a47a8f2
-    status: 200 OK
-    code: 200
-    duration: ""
-- request:
-    body: |
-<<<<<<< HEAD
-      {"public_ids":["kqz-qu3-p3q"]}
-=======
-      {"public_ids":["xa4-325-2js"]}
->>>>>>> 0a47a8f2
+      {"public_ids":["m5e-wwm-gtf"]}
     form: {}
     headers:
       Accept:
@@ -1035,52 +719,34 @@
       Dd-Operation-Id:
       - DeleteTests
       User-Agent:
-<<<<<<< HEAD
-      - terraform-provider-datadog/dev (terraform 2.4.4; terraform-cli 0.14.7) datadog-api-client-go/1.0.0-beta.16 (go go1.15.3; os darwin; arch amd64)
+      - terraform-provider-datadog/dev (terraform 2.4.4; terraform-cli 0.14.7) datadog-api-client-go/1.0.0-beta.19 (go go1.16.3; os darwin; arch amd64)
     url: https://api.datadoghq.com/api/v1/synthetics/tests/delete
     method: POST
   response:
-    body: '{"deleted_tests":[{"deleted_at":"2021-03-12T22:13:54.803250+00:00","public_id":"kqz-qu3-p3q"}]}'
-=======
-      - terraform-provider-datadog/dev (terraform 1.16.0; terraform-cli 0.12.7-sdk) datadog-api-client-go/1.0.0-beta.19+dev (go go1.15.3; os darwin; arch amd64)
-    url: https://api.datadoghq.com/api/v1/synthetics/tests/delete
-    method: POST
-  response:
-    body: '{"deleted_tests":[{"deleted_at":"2021-03-31T13:12:04.606053+00:00","public_id":"xa4-325-2js"}]}'
->>>>>>> 0a47a8f2
-    headers:
-      Cache-Control:
-      - no-cache
-      Connection:
-      - keep-alive
-      Content-Security-Policy:
-      - frame-ancestors 'self'; report-uri https://api.datadoghq.com/csp-report
-      Content-Type:
-      - application/json
-      Date:
-<<<<<<< HEAD
-      - Fri, 12 Mar 2021 22:13:54 GMT
-=======
-      - Wed, 31 Mar 2021 13:12:04 GMT
->>>>>>> 0a47a8f2
-      Pragma:
-      - no-cache
-      Strict-Transport-Security:
-      - max-age=15724800;
-      Vary:
-      - Accept-Encoding
-      X-Content-Type-Options:
-      - nosniff
-      X-Dd-Debug:
-<<<<<<< HEAD
-      - nLnnBNvlCFDECRnZvzDb0z4sAO35G+IMidcAs8vrCKyjvsKWE8Yd9S3n6OjZ1qRN
-      X-Dd-Version:
-      - "35.4088130"
-=======
-      - gYZcaADwbKcv7Hm19HJx6WsLoKuOijDWAt2viPeCfWqUgyKY+9e1xZdmMJeXV3YV
-      X-Dd-Version:
-      - "35.4208607"
->>>>>>> 0a47a8f2
+    body: '{"deleted_tests":[{"deleted_at":"2021-04-20T14:53:34.918515+00:00","public_id":"m5e-wwm-gtf"}]}'
+    headers:
+      Cache-Control:
+      - no-cache
+      Connection:
+      - keep-alive
+      Content-Security-Policy:
+      - frame-ancestors 'self'; report-uri https://api.datadoghq.com/csp-report
+      Content-Type:
+      - application/json
+      Date:
+      - Tue, 20 Apr 2021 14:53:35 GMT
+      Pragma:
+      - no-cache
+      Strict-Transport-Security:
+      - max-age=15724800;
+      Vary:
+      - Accept-Encoding
+      X-Content-Type-Options:
+      - nosniff
+      X-Dd-Debug:
+      - bgHykj7A9bfZx0Y5ZO3swhhp5tGUSNJHqFWR868+qg087CYrDOd5hQslC+noiEtH
+      X-Dd-Version:
+      - "35.4351688"
       X-Frame-Options:
       - SAMEORIGIN
       X-Ratelimit-Limit:
@@ -1088,13 +754,9 @@
       X-Ratelimit-Period:
       - "60"
       X-Ratelimit-Remaining:
-      - "115"
-      X-Ratelimit-Reset:
-<<<<<<< HEAD
-      - "6"
-=======
-      - "56"
->>>>>>> 0a47a8f2
+      - "103"
+      X-Ratelimit-Reset:
+      - "26"
     status: 200 OK
     code: 200
     duration: ""
@@ -1107,13 +769,8 @@
       Dd-Operation-Id:
       - GetTest
       User-Agent:
-<<<<<<< HEAD
-      - terraform-provider-datadog/dev (terraform 2.4.4; terraform-cli 0.14.7) datadog-api-client-go/1.0.0-beta.16 (go go1.15.3; os darwin; arch amd64)
-    url: https://api.datadoghq.com/api/v1/synthetics/tests/kqz-qu3-p3q
-=======
-      - terraform-provider-datadog/dev (terraform 1.16.0; terraform-cli 0.12.7-sdk) datadog-api-client-go/1.0.0-beta.19+dev (go go1.15.3; os darwin; arch amd64)
-    url: https://api.datadoghq.com/api/v1/synthetics/tests/xa4-325-2js
->>>>>>> 0a47a8f2
+      - terraform-provider-datadog/dev (terraform 2.4.4; terraform-cli 0.14.7) datadog-api-client-go/1.0.0-beta.19 (go go1.16.3; os darwin; arch amd64)
+    url: https://api.datadoghq.com/api/v1/synthetics/tests/m5e-wwm-gtf
     method: GET
   response:
     body: '{"errors": ["Synthetics test not found"]}'
@@ -1127,41 +784,27 @@
       Content-Type:
       - application/json
       Date:
-<<<<<<< HEAD
-      - Fri, 12 Mar 2021 22:13:55 GMT
-=======
-      - Wed, 31 Mar 2021 13:12:04 GMT
->>>>>>> 0a47a8f2
-      Pragma:
-      - no-cache
-      Strict-Transport-Security:
-      - max-age=15724800;
-      Vary:
-      - Accept-Encoding
-      X-Content-Type-Options:
-      - nosniff
-      X-Dd-Version:
-<<<<<<< HEAD
-      - "35.4088130"
-=======
-      - "35.4208607"
->>>>>>> 0a47a8f2
-      X-Frame-Options:
-      - SAMEORIGIN
-      X-Ratelimit-Limit:
-      - "1000"
-      X-Ratelimit-Period:
-      - "60"
-      X-Ratelimit-Remaining:
-<<<<<<< HEAD
-      - "970"
-      X-Ratelimit-Reset:
-      - "5"
-=======
-      - "985"
-      X-Ratelimit-Reset:
-      - "56"
->>>>>>> 0a47a8f2
+      - Tue, 20 Apr 2021 14:53:35 GMT
+      Pragma:
+      - no-cache
+      Strict-Transport-Security:
+      - max-age=15724800;
+      Vary:
+      - Accept-Encoding
+      X-Content-Type-Options:
+      - nosniff
+      X-Dd-Version:
+      - "35.4351688"
+      X-Frame-Options:
+      - SAMEORIGIN
+      X-Ratelimit-Limit:
+      - "1000"
+      X-Ratelimit-Period:
+      - "60"
+      X-Ratelimit-Remaining:
+      - "818"
+      X-Ratelimit-Reset:
+      - "25"
     status: 404 Not Found
     code: 404
     duration: ""
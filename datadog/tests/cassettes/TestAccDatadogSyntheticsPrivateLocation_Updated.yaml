---
version: 1
interactions:
- request:
    body: |
<<<<<<< HEAD
      {"description":"a private location","name":"tf-TestAccDatadogSyntheticsPrivateLocation_Updated-local-1617184114","tags":["foo:bar","baz"]}
=======
      {"description":"a private location","name":"tf-TestAccDatadogSyntheticsPrivateLocation_Updated-local-1617183098","tags":["foo:bar","baz"]}
>>>>>>> 14ccad13
    form: {}
    headers:
      Accept:
      - application/json
      Content-Type:
      - application/json
      Dd-Operation-Id:
      - CreatePrivateLocation
      User-Agent:
<<<<<<< HEAD
      - terraform-provider-datadog/dev (terraform 1.16.0; terraform-cli ) datadog-api-client-go/1.0.0-beta.19+dev (go go1.15.3; os darwin; arch amd64)
    url: https://api.datadoghq.com/api/v1/synthetics/private-locations
    method: POST
  response:
    body: '{"private_location":{"modifiedAt":"2021-03-31T09:48:37.719727+00:00","name":"tf-TestAccDatadogSyntheticsPrivateLocation_Updated-local-1617184114","tags":["foo:bar","baz"],"secrets":{"authentication":{"id":"c13bcc85b506dc3bc95b8c0d6f79b32f","key":"37480960ed148c58713310358cd1a8b9f2e75a3757a947f33d171f60182627e4"},"config_decryption":{"id":"8fd756b0e45bf87436068bd58f19257a","key":"-----BEGIN RSA PRIVATE KEY-----\nMIIJKQIBAAKCAgEAqXALM0IafB24YaFR5unpKbvOLn0IarstZGGlAgMLbV7hPE9Y\nUwtws7VJv0l7o2kw8nC0ueSkqem9hxj6bLD878veLrbhFBG01fQdEYjI47e6Mojz\nSUAjNxFI/0dbDPoSc1JzAzaYcgF3th5nGkWpQKmFQTyVTrNOMLjYIK7PS5YPTzww\nqJyuAFFbAa1TOaG2oTPSf5bjBXboTE/LFQ/Iq999cBQHBYz1KkGFyOS4GZH1lpwJ\n5qra0PvdOWEA9n9roCmEefVoloqbnOF8LeTqMgRNzXfk60GzUGob9i+y5l9uNCSh\nRL0mSMgAWEpVYBUAvDWJWQUPoMyg4mubwJG901An7uSpguGSvmvXf+8e7hYKYhzo\nJVNdVRJ/Jh3gf7SrjCWNRDJW2SA5B7GdMdDHVZZTDPxP6iDA96+x4gKhUcY8/1jY\ntCHSeIzGwXASp6XibRyWBhcf8nq3FOQrJKEK19jWcUC/vFIs+4KKtImcipg1KM59\nCA+anSlOKjkBIAQwvAtXRrA9JosHwP0RgKXv0CmoWWTtu90/tOkKg75GEofnbGtn\nAziHj7nQvd9BxfGxz/b7/UbMZhajap5CgpmJLbGuow7AkyUVT9UfD5l5sv6OgWP6\nh5ZowDbK9hYBiM+3QWBL/i+azQ28fYbyzuD4vMtTnl2tdDpgdG1S+X1i720CAwEA\nAQKCAgAzLW+EnPvI72UowAQv/gj6HQrKyeNH8Z9lSYUAlZDXCSh5AfJIqxTwgtpy\nl6xrkDNDlz1PRLtjwwEHFElXmSHdADPs4jobyLlZQnGhQTKEbZMk/m6VenTohiUJ\nTjE3OzVldcrddpkXHlBdRtOXgOD9cfaY3MawTcJZPwuw23wrdXjMUv7Tfvejiu81\nE3gm2SyDhlaXSSjrFp5VpmhNxUW0fD20I6h3Sbsnd0EEi+j7eDW4twrajFKpetm4\nIg+bZKNKbh/ggnqDtfwIp6bNae4/C0PAwuz3DhIuQM6PTpr3sG1l/IZlb8hnhVlt\nUY52BgIB1x3UMI4m4Ifbu+sAgETYV8344p/DJFo/eaDWXzeHxM+PdZF8cfXNm3yp\nUAr6l+8p9yM1kdNLBLEjoVQmcxvcUN4mTxWz/mgCDj2qY0EeB1bKEqDEF8dPhoob\nSu1CQ5s+JGybJpAeVmcO32Trc8+WDhwQU/QovD87OiH06BeQipQ7W0eDZ1IyObLy\nDblOZd1wArqAK/DU/8ngUQ4w4RpxNIBLzlL00RabgCweUEfIWKtxCzetpwHIeKWm\nJeGhomP4cbQii9E27yl6qNasliX6eWFKuGKv9DvB0/WECV+qFdtvbiUe++4dglmV\nJfKXgk8I0KsmW/NiFYAbZhkLkCh0hCri9yJ+e08wiWiGUmc3NQKCAQEAxh9M1jeA\ndXvIxjIi6bcG1OAeUBit6WHJxO8+LgOfZaAZgHwfNqflnfTL5uJwR6SOJV/Ajhd0\nlznUKx8q8K8NHSD+8+rR+5bUa7rVDVar9y1pF8dDBWbKCBrs0xXkfN91tvSKqDWl\nIjz+ZlRiZP4hQ591oNiZDlp53w+2arV6+7MztNl4u/Zgvq0ICDBzDd3YyNNUKfbZ\nHJYK/MOqfOursI4bYLLzdXU7ZZx8iHPiidAcgZJ7n/antnz3onBDHAmy5JpYnK/x\nH7UVlHwBou1uV1DkmsxDI1xuhDzj3VvqLldFTzEDlkgiTJ6ffAgV1zGve7h0cod5\nyuqVcqij4LjzhwKCAQEA2u+MQeH4OtmzRA2Fri1RrBMFg+JpmKPao/YJeZPtqALM\nGGxSonalFgTcH6xkCvmIGd6UDEuInH/7JvHqns0fSuKWrZlv+ULhIkepOfoH9Qps\n8edM8OjuoeY0bKXxJxd7WtKsaXwGIwtL0CP4FH+s7VI7SW+iUsulsLt2MJC6k5un\nc5H0aPDmt25dnWJADZWNFhafkoio5ElVnlL/vMe9B+aEmGwEFoUPljkoyUXvQHFE\necNOkZb/gxNgPYOtXhclCmiSLHg34m+T5Ef1KOySLV7VHNJGw4ASod7rSZQ7fZwA\nxzI+hPhsVJWL6xI5JT7+JVz4J16M3EDcySvysRcqawKCAQEAv5JAb9qXAgLBbrPI\nAomRt4FGjlhuwX5m5WAYldG27UNTpWNfoy/R3Vx5VTWbMAszz3u46yxO9nNabp/i\nm3wIiCQBosVqaYW8vLaZkB5Ahe+I8Q8iBTURIak3WhyPJRfF8TSgZmoI1QR5UWVD\nBzib3ZFw4ijORozBzyiYULJOytbKppKqJcXkYjtZyuFePwhGuFlvxmwEH5oN4b8p\nOUWAbGXcnzIqK2dCGcyotiCn6m4rQjbsBw8vuEs5//3hRlkye82q5UdTNj+ZMEyA\nIJTI3vE/O1dLjAOycXeXNdHMrSaBxEM2nrf9Qm0W9Y2z4LMQZedD4gKRh94wx/+9\nBmyQPQKCAQA1+0CK8guBfzH7QpZGdvgfRGVkukutDiGXsc9uQbIkbeQi1XqegkB8\nKGCaEqhsKFCNiFramTkq1Ud4t8dQtmTT0wCx9xYr0HiwOhkYqXSSz6pDDvPippxI\nIPmmHFhUei65Gx7Vt3XP6DYeMPA3Ja/eqBrkJXlRjtLgu6gNm3HVeViVX1RzF4rb\niYPdjV8bulcaLiPUPoveFdLdgbt6sYkDTKw+5MsxPke0k41h6zNtoT/wAd76eM+x\nYvKk2DXD8FL6uQPpoQ6ubzJ44+En4QS92RcUzygRhh+R9+PttXXhp7htZQ8TPCmB\nxYnFQS4D5/9D+SNama6DlB6cH5DsZzjXAoIBAQCHdlu/0ZilT32M3jsXOZBm7uQk\nUXctoWgAQDtknkWBRKVV0nYkG2m0IzleTYSxaz12FIIWfeN364hJ80xRuHjuxbN4\nL3IWtEhlU/Pxprv1cO0zBhshsyIDTmq+i81CuwDH2QFzloNH/0FMnw9gplrSDMhA\nXE/Ug/F1ls8bKFfcpd/rip8lh0I+ECxt29GdL5f9GKwcxOH2FVsUReaBPU07C78t\nvDYkfKGk6+VVmJx3GKO7LLASLgYioG9lx147C0JhK31dSFHN08pBCgxbKdz7Seuu\n0ZVildUafOQNRaxMWpAu/+NN6UjQQmg/6Q6zxlZqg+hsK79TwwLVO7evm0Wx\n-----END RSA PRIVATE KEY-----"}},"config":{"site":"datadoghq.com"},"id":"pl:tf-testaccdatadogsyntheticsprivatelocation_updated-local-1617184114-e713aec950972242b9c35302732e6d1b","createdAt":"2021-03-31T09:48:37.719727+00:00","description":"a private location"},"config":{"accessKey":"c13bcc85b506dc3bc95b8c0d6f79b32f","privateKey":"-----BEGIN RSA PRIVATE KEY-----\nMIIJKQIBAAKCAgEAqXALM0IafB24YaFR5unpKbvOLn0IarstZGGlAgMLbV7hPE9Y\nUwtws7VJv0l7o2kw8nC0ueSkqem9hxj6bLD878veLrbhFBG01fQdEYjI47e6Mojz\nSUAjNxFI/0dbDPoSc1JzAzaYcgF3th5nGkWpQKmFQTyVTrNOMLjYIK7PS5YPTzww\nqJyuAFFbAa1TOaG2oTPSf5bjBXboTE/LFQ/Iq999cBQHBYz1KkGFyOS4GZH1lpwJ\n5qra0PvdOWEA9n9roCmEefVoloqbnOF8LeTqMgRNzXfk60GzUGob9i+y5l9uNCSh\nRL0mSMgAWEpVYBUAvDWJWQUPoMyg4mubwJG901An7uSpguGSvmvXf+8e7hYKYhzo\nJVNdVRJ/Jh3gf7SrjCWNRDJW2SA5B7GdMdDHVZZTDPxP6iDA96+x4gKhUcY8/1jY\ntCHSeIzGwXASp6XibRyWBhcf8nq3FOQrJKEK19jWcUC/vFIs+4KKtImcipg1KM59\nCA+anSlOKjkBIAQwvAtXRrA9JosHwP0RgKXv0CmoWWTtu90/tOkKg75GEofnbGtn\nAziHj7nQvd9BxfGxz/b7/UbMZhajap5CgpmJLbGuow7AkyUVT9UfD5l5sv6OgWP6\nh5ZowDbK9hYBiM+3QWBL/i+azQ28fYbyzuD4vMtTnl2tdDpgdG1S+X1i720CAwEA\nAQKCAgAzLW+EnPvI72UowAQv/gj6HQrKyeNH8Z9lSYUAlZDXCSh5AfJIqxTwgtpy\nl6xrkDNDlz1PRLtjwwEHFElXmSHdADPs4jobyLlZQnGhQTKEbZMk/m6VenTohiUJ\nTjE3OzVldcrddpkXHlBdRtOXgOD9cfaY3MawTcJZPwuw23wrdXjMUv7Tfvejiu81\nE3gm2SyDhlaXSSjrFp5VpmhNxUW0fD20I6h3Sbsnd0EEi+j7eDW4twrajFKpetm4\nIg+bZKNKbh/ggnqDtfwIp6bNae4/C0PAwuz3DhIuQM6PTpr3sG1l/IZlb8hnhVlt\nUY52BgIB1x3UMI4m4Ifbu+sAgETYV8344p/DJFo/eaDWXzeHxM+PdZF8cfXNm3yp\nUAr6l+8p9yM1kdNLBLEjoVQmcxvcUN4mTxWz/mgCDj2qY0EeB1bKEqDEF8dPhoob\nSu1CQ5s+JGybJpAeVmcO32Trc8+WDhwQU/QovD87OiH06BeQipQ7W0eDZ1IyObLy\nDblOZd1wArqAK/DU/8ngUQ4w4RpxNIBLzlL00RabgCweUEfIWKtxCzetpwHIeKWm\nJeGhomP4cbQii9E27yl6qNasliX6eWFKuGKv9DvB0/WECV+qFdtvbiUe++4dglmV\nJfKXgk8I0KsmW/NiFYAbZhkLkCh0hCri9yJ+e08wiWiGUmc3NQKCAQEAxh9M1jeA\ndXvIxjIi6bcG1OAeUBit6WHJxO8+LgOfZaAZgHwfNqflnfTL5uJwR6SOJV/Ajhd0\nlznUKx8q8K8NHSD+8+rR+5bUa7rVDVar9y1pF8dDBWbKCBrs0xXkfN91tvSKqDWl\nIjz+ZlRiZP4hQ591oNiZDlp53w+2arV6+7MztNl4u/Zgvq0ICDBzDd3YyNNUKfbZ\nHJYK/MOqfOursI4bYLLzdXU7ZZx8iHPiidAcgZJ7n/antnz3onBDHAmy5JpYnK/x\nH7UVlHwBou1uV1DkmsxDI1xuhDzj3VvqLldFTzEDlkgiTJ6ffAgV1zGve7h0cod5\nyuqVcqij4LjzhwKCAQEA2u+MQeH4OtmzRA2Fri1RrBMFg+JpmKPao/YJeZPtqALM\nGGxSonalFgTcH6xkCvmIGd6UDEuInH/7JvHqns0fSuKWrZlv+ULhIkepOfoH9Qps\n8edM8OjuoeY0bKXxJxd7WtKsaXwGIwtL0CP4FH+s7VI7SW+iUsulsLt2MJC6k5un\nc5H0aPDmt25dnWJADZWNFhafkoio5ElVnlL/vMe9B+aEmGwEFoUPljkoyUXvQHFE\necNOkZb/gxNgPYOtXhclCmiSLHg34m+T5Ef1KOySLV7VHNJGw4ASod7rSZQ7fZwA\nxzI+hPhsVJWL6xI5JT7+JVz4J16M3EDcySvysRcqawKCAQEAv5JAb9qXAgLBbrPI\nAomRt4FGjlhuwX5m5WAYldG27UNTpWNfoy/R3Vx5VTWbMAszz3u46yxO9nNabp/i\nm3wIiCQBosVqaYW8vLaZkB5Ahe+I8Q8iBTURIak3WhyPJRfF8TSgZmoI1QR5UWVD\nBzib3ZFw4ijORozBzyiYULJOytbKppKqJcXkYjtZyuFePwhGuFlvxmwEH5oN4b8p\nOUWAbGXcnzIqK2dCGcyotiCn6m4rQjbsBw8vuEs5//3hRlkye82q5UdTNj+ZMEyA\nIJTI3vE/O1dLjAOycXeXNdHMrSaBxEM2nrf9Qm0W9Y2z4LMQZedD4gKRh94wx/+9\nBmyQPQKCAQA1+0CK8guBfzH7QpZGdvgfRGVkukutDiGXsc9uQbIkbeQi1XqegkB8\nKGCaEqhsKFCNiFramTkq1Ud4t8dQtmTT0wCx9xYr0HiwOhkYqXSSz6pDDvPippxI\nIPmmHFhUei65Gx7Vt3XP6DYeMPA3Ja/eqBrkJXlRjtLgu6gNm3HVeViVX1RzF4rb\niYPdjV8bulcaLiPUPoveFdLdgbt6sYkDTKw+5MsxPke0k41h6zNtoT/wAd76eM+x\nYvKk2DXD8FL6uQPpoQ6ubzJ44+En4QS92RcUzygRhh+R9+PttXXhp7htZQ8TPCmB\nxYnFQS4D5/9D+SNama6DlB6cH5DsZzjXAoIBAQCHdlu/0ZilT32M3jsXOZBm7uQk\nUXctoWgAQDtknkWBRKVV0nYkG2m0IzleTYSxaz12FIIWfeN364hJ80xRuHjuxbN4\nL3IWtEhlU/Pxprv1cO0zBhshsyIDTmq+i81CuwDH2QFzloNH/0FMnw9gplrSDMhA\nXE/Ug/F1ls8bKFfcpd/rip8lh0I+ECxt29GdL5f9GKwcxOH2FVsUReaBPU07C78t\nvDYkfKGk6+VVmJx3GKO7LLASLgYioG9lx147C0JhK31dSFHN08pBCgxbKdz7Seuu\n0ZVildUafOQNRaxMWpAu/+NN6UjQQmg/6Q6zxlZqg+hsK79TwwLVO7evm0Wx\n-----END RSA PRIVATE KEY-----","site":"datadoghq.com","secretAccessKey":"37480960ed148c58713310358cd1a8b9f2e75a3757a947f33d171f60182627e4","publicKey":{"pem":"-----BEGIN PUBLIC KEY-----\nMIICIjANBgkqhkiG9w0BAQEFAAOCAg8AMIICCgKCAgEA0yCGWhamEUB1Xyp8a0lI\nXIJX9xEGS4Os467tfjMXF8SJj2+47EqZNNB0SPbesethiTH/3zVvsFhzCtXOfuKG\nNZIN+6IWVEIsecgiFGYPnCdnOawzKTPHzE+sD/ipbJCkINvbbcgmxYE5Hw1Ju26n\nneFv25fKTAI/JHETBMQGxFbcJ4QU2IdJrQ6Er7mT6s1BT/HO7X7WAWs34FBGDPtg\nlM6erRoY5CSCP5/5x++xDzw4gfWOkawMBgS9GfBnfp3FWy9H33GwvPhBelRbxzOC\n3FMKx5dwngWRFJYekIdwFBEJt088EwyTS9MqYGyt+5AiJVEQ7LV6Hz6HH89sbyQB\n0QxrFQlQ38qeReA8QV6o4SVNa+JmvyHWHExX9Mnb2w1n86iYYinu1DcA+kuXvsG0\njGeym0Uz9l/ufZrhLmFDFOMpN1J6/FK8mHGtXz2weupflNNwWWgyD1jKPn9U1ZQP\ndYXjdBhTHU7H9beoUQ40eYpF4JGBQEu8ARgKYBGSwCsiu0zIykd9zAFndouakFSj\nqSq1h8kNY1Yp/1NZjPbvMTXt+hNPgBBKJ+aV3Z4tl+DB7HLKrWirAX6RNeFqH6Ys\n/CZk1xH3wTGuvBKsdEL93o8EoxhZxh0O4o7936aPYtpDucExXcqaao8jdXprs0q0\nqvDZkEI3/aUB3LclvfXjavMCAwEAAQ==\n-----END PUBLIC KEY-----\n","fingerprint":"sha256$base64$GA8WCOyWvWP6GJAGhywibAf0NuEeFgqJKZVjrCogbqU="},"id":"pl:tf-testaccdatadogsyntheticsprivatelocation_updated-local-1617184114-e713aec950972242b9c35302732e6d1b"},"result_encryption":{"id":"sha256$base64$GA8WCOyWvWP6GJAGhywibAf0NuEeFgqJKZVjrCogbqU=","key":"-----BEGIN PUBLIC KEY-----\nMIICIjANBgkqhkiG9w0BAQEFAAOCAg8AMIICCgKCAgEA0yCGWhamEUB1Xyp8a0lI\nXIJX9xEGS4Os467tfjMXF8SJj2+47EqZNNB0SPbesethiTH/3zVvsFhzCtXOfuKG\nNZIN+6IWVEIsecgiFGYPnCdnOawzKTPHzE+sD/ipbJCkINvbbcgmxYE5Hw1Ju26n\nneFv25fKTAI/JHETBMQGxFbcJ4QU2IdJrQ6Er7mT6s1BT/HO7X7WAWs34FBGDPtg\nlM6erRoY5CSCP5/5x++xDzw4gfWOkawMBgS9GfBnfp3FWy9H33GwvPhBelRbxzOC\n3FMKx5dwngWRFJYekIdwFBEJt088EwyTS9MqYGyt+5AiJVEQ7LV6Hz6HH89sbyQB\n0QxrFQlQ38qeReA8QV6o4SVNa+JmvyHWHExX9Mnb2w1n86iYYinu1DcA+kuXvsG0\njGeym0Uz9l/ufZrhLmFDFOMpN1J6/FK8mHGtXz2weupflNNwWWgyD1jKPn9U1ZQP\ndYXjdBhTHU7H9beoUQ40eYpF4JGBQEu8ARgKYBGSwCsiu0zIykd9zAFndouakFSj\nqSq1h8kNY1Yp/1NZjPbvMTXt+hNPgBBKJ+aV3Z4tl+DB7HLKrWirAX6RNeFqH6Ys\n/CZk1xH3wTGuvBKsdEL93o8EoxhZxh0O4o7936aPYtpDucExXcqaao8jdXprs0q0\nqvDZkEI3/aUB3LclvfXjavMCAwEAAQ==\n-----END PUBLIC KEY-----\n"}}'
=======
      - terraform-provider-datadog/dev (terraform 1.16.0; terraform-cli 0.12.7-sdk) datadog-api-client-go/1.0.0-beta.19+dev (go go1.15.3; os darwin; arch amd64)
    url: https://api.datadoghq.com/api/v1/synthetics/private-locations
    method: POST
  response:
    body: '{"private_location":{"modifiedAt":"2021-03-31T09:31:40.434675+00:00","name":"tf-TestAccDatadogSyntheticsPrivateLocation_Updated-local-1617183098","tags":["foo:bar","baz"],"secrets":{"authentication":{"id":"bffc1458472fd637cc356c48961dfce1","key":"5a75955d48d900b78296a92eebf948c0b2658cade787be74239c844cb15a743f"},"config_decryption":{"id":"15949f2367b63ad682caac250ee1eee5","key":"-----BEGIN RSA PRIVATE KEY-----\nMIIJKQIBAAKCAgEArMAno4VcGjFAww1hcn2KcWpNEFX+rWGhD6JwyJ+PxQ73uRi/\nhqigeFF5LQ3wW2vz+spqPHKgHU3R0vildvaYOFFgwOpIo/1/c2fyteQMzUqQSIrP\ng+6ktVocxntGCzzCICn/D5zKIK8U9t5jH7TXACoC83sXKtuvdZoKznadqlh4OVSF\nJjSldTpxemEERYfwRKljOlH4fhlOQR2BYARQrHTcF4tOkzdfQM4LyrRLlCoiWyYi\nAjQ/+XpxdreUr0hwtZ6tdPmR2GgIin8o6MBNAdKDWmh04sAxcaldcxb73C2RqnLK\nWsj+8Ieti32GZ7SSdcpUYt/J89e8cdQ9WvM5hM9m2zh+8EEVOyFbdKaEyFVxVlCd\nUW9jAyhISleo4gkmGrjwlv0hXxGsbcB6gQqG6einTsq0NxLWeQx3LoRXn9hxiHBg\nYollit3nZQSmbp4XuASWNA7X5+mj86PqJFkeS/Px6QMsDtNebYw5m5GnDukE1wp7\noFVtXvp2y1A8lHRhyqxDUrYA7jtlRjEV0VuCGedHkRUYFQCc6G8AE7mEe9H62VSp\n8+kVHfQHrCZALLrN8ZFvA5OTaU0l1BSMntl1bh+mRJDRIxBJuLucjf/DNsTsNEo4\n0paFh2ZHxp2PftgrzRA6usNbf495z4QoCWi5gakw3xSe+m6r7qEG/7rjPPMCAwEA\nAQKCAgAOznfkF7dQApsbnMP9Ci5mXJQdke4lC9JZz4FKamxQmZQ5NM1sGOJYLbOG\nXXfifhtu8Kmv/XfxZKaKJjtLoDf/0iNjpZdzgHP+5Xcm7yFhxY63iQSsUpuip5/O\n+BxSzj+Qfi9mAsXlJnYhJE9R4mNWZXag49+Vq53oWIgTyWFOJNl5IHnUT0lEBceM\n+hyU0RTFup1n3ERbAO3bvhzeqMAGNNkm2dvZDMy8EAajgyL1oH7jwFFd58vFi4cg\ng8k/4aRqplHiGs0zXTqOLfcvRXw6no5/nnOWRwVCsFLAKivAMKLkylEpyULnEg0z\nGlLKayG6hgyhka8/mGTtSyG1iYjxnG8uItjMDPTXCHzyjQCvjm1riHb3Ky+bBMyx\nLrHpWTDU10Mftj438mc1xZmPUqEfMf+8RNGitDADR1VLsmRD5xtfij+UFoF4Vc6L\nCAtzTPcSgS0guTftnr6AGbneaKLN5Y72/hRgkFhaUviZLpfgh0ul9WfkYuIpRYnF\nrw01pRwkUM37BKjqFkfDLZHDRT+FWmJE2yBpeW9WIR1EXl/xjDAVC5asxNHfeCzN\nQDs10SxIXb2UzJ9hMjhQBgzTzk0Y78MYtyyWjOU5M+upWFI2EjOIrJAoziY4olz4\nvnQP1/NZOLTz2VxqDQ6RvhyktUZo1cLK14fdsqrDDhT8oPuLkQKCAQEAuClRwinC\nUszJjJdgYtobOoPHxOaEugIhhqkRZne/Rcz2aYucQftDJsY70Pezdm6uF1fYiBET\n2aib+msJCPiH8CyC53XEV9c3U0Z01q1r6JBshdsR5RcfMjJSn9sR3IlOQ5Bbvv3g\nyEYsSaYIhnRuVgNFyiy0yGPx8fg6c1DOQwwerp8/AJhod9w0x+1CJRaFIsjqip8y\nQoG2OfAkEmku2TWMGpZ9KFZ9I+zn4ogFkaAg5BMAM80B43Hu53/45QlmyxjMtcD2\nqSazi64G0JCSdQw9PMavpnplAJpTU5/vOOV1TOvbdDLPqHu3aQ5whIvF+fIh9kIR\nSS5bU6xSFQ9ENQKCAQEA8CNVRPE9WJziXNHeQH45kbRtOiGt0gln5JxzzCLAJQ0k\nA6Ih2Cx7FbkINRHPQ+ZreUXqZRPbAVhmTBU7iTD6HLHg1mDXMa97/WGWkmoskFdR\n+TcLojQfKvEgKGkMSKUZmbNSz4n0ljf7CJUGmjK40i6qTjTFGwV7MXIKgkKkvq3u\nDHK8uUIBapAhHmj/6tcXQqALq6WvaihqD5KvX3MZOtV4TOuK8CGC4KUQtZj/BQ+z\n0YeTaoW7sF2C/g0E+KowtYPW3/sAyNJsFA46ACFzmgPRyVs2y0OJslVQWbRIXJKU\nryNZ0R/2sbcbjoNUJpfhOuItXM3OXGVOWvhL62vRhwKCAQBqvIgGYO2fz9GBCrty\nj7b4UyiVloWWyWVlBthu6ziQ3Bp1UdVe6KIi9wH0O5xoJ/3+yYtWUY+Pt4mvuhmi\neWlQanv0au1BfBs0yMEvK5Q/VnWPn0jf3mbWURRSUkYn6+zQe/qw17RQX1uL1A9c\n3l6Uu5DXfNHK0yKHe7dk3pCti3i8/M8nKS5jSd3NglWz6TmAz7IgZeRbZ5KWQfim\nMxBUFBT/0/j2SCp/h+9d/Dg+DvEBP4H+g/N0P7SXuDQpiylozRbYwN41a5jkfBi3\nCRPZgx56+y0S8B1aHBfvf+LGtzclPg4Tat+wZwQGf7f3GovEMfI9KE2cfKGx/U4V\npqOBAoIBAQDTJ46EB8hUkebtjVDrztIaT9e3xQON691iBTxBZNEmA08Grtsptbsp\nV8FiwN1KrGMWiSbZaEMsBKo2/niSYvGap8K3XwH6W38gR15aMmgrJ80Z4ZAmOcSq\nQspvHifB/QLsxuTrPzhFmsXvPvNGRZGEp6nzCK3E2+X+jXO2JJmuXUwzv/Q4xlRu\nenvUvKlDu4xldkuszAzZwN26AdaZjKDDvg+BO6C5FA58MEjoFbcwoSUR+i/i++MU\n6rUTZSlY6nXYNiyMWK7Q505HuFbB5Kg85lzivIUK6ME8gY4cwszaMb3x3pjMrVmD\n3Smq/8nQAb73wwf2UbXCQwZKMYi4Yt8jAoIBAQCaNBR4r4Dhk66/VllreUzauL2c\nDtobcJhZeYiIPNaRaCejNfpQknOOL/fAAA2CL1RgaML0clsHEHj/BECSjOOQl8Lx\nel1ngD4eS+F7I4DBr62Mtr4X02SZvqPc+GC9QgdcVXjYnCow1BL+t5QyuKVOv1vK\nm/4aNgHdBqeqsjoklbj2Iy+tdOf9yPMaSBDQWbC+AhtL0fDtxz8CZ8h30oqqNQTB\nsD57u1mOxCZazFLpgsBxYfqtRKvzSqQq98ucbFj8nWQIp9Z79BddeBRH2UjPZvLL\n6K9H0NXfG1/seUzHfENk6jLGiNWUglSNdkbGpfs7T/p2daHxW8d4XLryxxZi\n-----END RSA PRIVATE KEY-----"}},"config":{"site":"datadoghq.com"},"id":"pl:tf-testaccdatadogsyntheticsprivatelocation_updated-local-1617183098-4e16de626b037b0f7817a877f20be906","createdAt":"2021-03-31T09:31:40.434675+00:00","description":"a private location"},"config":{"accessKey":"bffc1458472fd637cc356c48961dfce1","privateKey":"-----BEGIN RSA PRIVATE KEY-----\nMIIJKQIBAAKCAgEArMAno4VcGjFAww1hcn2KcWpNEFX+rWGhD6JwyJ+PxQ73uRi/\nhqigeFF5LQ3wW2vz+spqPHKgHU3R0vildvaYOFFgwOpIo/1/c2fyteQMzUqQSIrP\ng+6ktVocxntGCzzCICn/D5zKIK8U9t5jH7TXACoC83sXKtuvdZoKznadqlh4OVSF\nJjSldTpxemEERYfwRKljOlH4fhlOQR2BYARQrHTcF4tOkzdfQM4LyrRLlCoiWyYi\nAjQ/+XpxdreUr0hwtZ6tdPmR2GgIin8o6MBNAdKDWmh04sAxcaldcxb73C2RqnLK\nWsj+8Ieti32GZ7SSdcpUYt/J89e8cdQ9WvM5hM9m2zh+8EEVOyFbdKaEyFVxVlCd\nUW9jAyhISleo4gkmGrjwlv0hXxGsbcB6gQqG6einTsq0NxLWeQx3LoRXn9hxiHBg\nYollit3nZQSmbp4XuASWNA7X5+mj86PqJFkeS/Px6QMsDtNebYw5m5GnDukE1wp7\noFVtXvp2y1A8lHRhyqxDUrYA7jtlRjEV0VuCGedHkRUYFQCc6G8AE7mEe9H62VSp\n8+kVHfQHrCZALLrN8ZFvA5OTaU0l1BSMntl1bh+mRJDRIxBJuLucjf/DNsTsNEo4\n0paFh2ZHxp2PftgrzRA6usNbf495z4QoCWi5gakw3xSe+m6r7qEG/7rjPPMCAwEA\nAQKCAgAOznfkF7dQApsbnMP9Ci5mXJQdke4lC9JZz4FKamxQmZQ5NM1sGOJYLbOG\nXXfifhtu8Kmv/XfxZKaKJjtLoDf/0iNjpZdzgHP+5Xcm7yFhxY63iQSsUpuip5/O\n+BxSzj+Qfi9mAsXlJnYhJE9R4mNWZXag49+Vq53oWIgTyWFOJNl5IHnUT0lEBceM\n+hyU0RTFup1n3ERbAO3bvhzeqMAGNNkm2dvZDMy8EAajgyL1oH7jwFFd58vFi4cg\ng8k/4aRqplHiGs0zXTqOLfcvRXw6no5/nnOWRwVCsFLAKivAMKLkylEpyULnEg0z\nGlLKayG6hgyhka8/mGTtSyG1iYjxnG8uItjMDPTXCHzyjQCvjm1riHb3Ky+bBMyx\nLrHpWTDU10Mftj438mc1xZmPUqEfMf+8RNGitDADR1VLsmRD5xtfij+UFoF4Vc6L\nCAtzTPcSgS0guTftnr6AGbneaKLN5Y72/hRgkFhaUviZLpfgh0ul9WfkYuIpRYnF\nrw01pRwkUM37BKjqFkfDLZHDRT+FWmJE2yBpeW9WIR1EXl/xjDAVC5asxNHfeCzN\nQDs10SxIXb2UzJ9hMjhQBgzTzk0Y78MYtyyWjOU5M+upWFI2EjOIrJAoziY4olz4\nvnQP1/NZOLTz2VxqDQ6RvhyktUZo1cLK14fdsqrDDhT8oPuLkQKCAQEAuClRwinC\nUszJjJdgYtobOoPHxOaEugIhhqkRZne/Rcz2aYucQftDJsY70Pezdm6uF1fYiBET\n2aib+msJCPiH8CyC53XEV9c3U0Z01q1r6JBshdsR5RcfMjJSn9sR3IlOQ5Bbvv3g\nyEYsSaYIhnRuVgNFyiy0yGPx8fg6c1DOQwwerp8/AJhod9w0x+1CJRaFIsjqip8y\nQoG2OfAkEmku2TWMGpZ9KFZ9I+zn4ogFkaAg5BMAM80B43Hu53/45QlmyxjMtcD2\nqSazi64G0JCSdQw9PMavpnplAJpTU5/vOOV1TOvbdDLPqHu3aQ5whIvF+fIh9kIR\nSS5bU6xSFQ9ENQKCAQEA8CNVRPE9WJziXNHeQH45kbRtOiGt0gln5JxzzCLAJQ0k\nA6Ih2Cx7FbkINRHPQ+ZreUXqZRPbAVhmTBU7iTD6HLHg1mDXMa97/WGWkmoskFdR\n+TcLojQfKvEgKGkMSKUZmbNSz4n0ljf7CJUGmjK40i6qTjTFGwV7MXIKgkKkvq3u\nDHK8uUIBapAhHmj/6tcXQqALq6WvaihqD5KvX3MZOtV4TOuK8CGC4KUQtZj/BQ+z\n0YeTaoW7sF2C/g0E+KowtYPW3/sAyNJsFA46ACFzmgPRyVs2y0OJslVQWbRIXJKU\nryNZ0R/2sbcbjoNUJpfhOuItXM3OXGVOWvhL62vRhwKCAQBqvIgGYO2fz9GBCrty\nj7b4UyiVloWWyWVlBthu6ziQ3Bp1UdVe6KIi9wH0O5xoJ/3+yYtWUY+Pt4mvuhmi\neWlQanv0au1BfBs0yMEvK5Q/VnWPn0jf3mbWURRSUkYn6+zQe/qw17RQX1uL1A9c\n3l6Uu5DXfNHK0yKHe7dk3pCti3i8/M8nKS5jSd3NglWz6TmAz7IgZeRbZ5KWQfim\nMxBUFBT/0/j2SCp/h+9d/Dg+DvEBP4H+g/N0P7SXuDQpiylozRbYwN41a5jkfBi3\nCRPZgx56+y0S8B1aHBfvf+LGtzclPg4Tat+wZwQGf7f3GovEMfI9KE2cfKGx/U4V\npqOBAoIBAQDTJ46EB8hUkebtjVDrztIaT9e3xQON691iBTxBZNEmA08Grtsptbsp\nV8FiwN1KrGMWiSbZaEMsBKo2/niSYvGap8K3XwH6W38gR15aMmgrJ80Z4ZAmOcSq\nQspvHifB/QLsxuTrPzhFmsXvPvNGRZGEp6nzCK3E2+X+jXO2JJmuXUwzv/Q4xlRu\nenvUvKlDu4xldkuszAzZwN26AdaZjKDDvg+BO6C5FA58MEjoFbcwoSUR+i/i++MU\n6rUTZSlY6nXYNiyMWK7Q505HuFbB5Kg85lzivIUK6ME8gY4cwszaMb3x3pjMrVmD\n3Smq/8nQAb73wwf2UbXCQwZKMYi4Yt8jAoIBAQCaNBR4r4Dhk66/VllreUzauL2c\nDtobcJhZeYiIPNaRaCejNfpQknOOL/fAAA2CL1RgaML0clsHEHj/BECSjOOQl8Lx\nel1ngD4eS+F7I4DBr62Mtr4X02SZvqPc+GC9QgdcVXjYnCow1BL+t5QyuKVOv1vK\nm/4aNgHdBqeqsjoklbj2Iy+tdOf9yPMaSBDQWbC+AhtL0fDtxz8CZ8h30oqqNQTB\nsD57u1mOxCZazFLpgsBxYfqtRKvzSqQq98ucbFj8nWQIp9Z79BddeBRH2UjPZvLL\n6K9H0NXfG1/seUzHfENk6jLGiNWUglSNdkbGpfs7T/p2daHxW8d4XLryxxZi\n-----END RSA PRIVATE KEY-----","site":"datadoghq.com","secretAccessKey":"5a75955d48d900b78296a92eebf948c0b2658cade787be74239c844cb15a743f","publicKey":{"pem":"-----BEGIN PUBLIC KEY-----\nMIICIjANBgkqhkiG9w0BAQEFAAOCAg8AMIICCgKCAgEA0yCGWhamEUB1Xyp8a0lI\nXIJX9xEGS4Os467tfjMXF8SJj2+47EqZNNB0SPbesethiTH/3zVvsFhzCtXOfuKG\nNZIN+6IWVEIsecgiFGYPnCdnOawzKTPHzE+sD/ipbJCkINvbbcgmxYE5Hw1Ju26n\nneFv25fKTAI/JHETBMQGxFbcJ4QU2IdJrQ6Er7mT6s1BT/HO7X7WAWs34FBGDPtg\nlM6erRoY5CSCP5/5x++xDzw4gfWOkawMBgS9GfBnfp3FWy9H33GwvPhBelRbxzOC\n3FMKx5dwngWRFJYekIdwFBEJt088EwyTS9MqYGyt+5AiJVEQ7LV6Hz6HH89sbyQB\n0QxrFQlQ38qeReA8QV6o4SVNa+JmvyHWHExX9Mnb2w1n86iYYinu1DcA+kuXvsG0\njGeym0Uz9l/ufZrhLmFDFOMpN1J6/FK8mHGtXz2weupflNNwWWgyD1jKPn9U1ZQP\ndYXjdBhTHU7H9beoUQ40eYpF4JGBQEu8ARgKYBGSwCsiu0zIykd9zAFndouakFSj\nqSq1h8kNY1Yp/1NZjPbvMTXt+hNPgBBKJ+aV3Z4tl+DB7HLKrWirAX6RNeFqH6Ys\n/CZk1xH3wTGuvBKsdEL93o8EoxhZxh0O4o7936aPYtpDucExXcqaao8jdXprs0q0\nqvDZkEI3/aUB3LclvfXjavMCAwEAAQ==\n-----END PUBLIC KEY-----\n","fingerprint":"sha256$base64$GA8WCOyWvWP6GJAGhywibAf0NuEeFgqJKZVjrCogbqU="},"id":"pl:tf-testaccdatadogsyntheticsprivatelocation_updated-local-1617183098-4e16de626b037b0f7817a877f20be906"},"result_encryption":{"id":"sha256$base64$GA8WCOyWvWP6GJAGhywibAf0NuEeFgqJKZVjrCogbqU=","key":"-----BEGIN PUBLIC KEY-----\nMIICIjANBgkqhkiG9w0BAQEFAAOCAg8AMIICCgKCAgEA0yCGWhamEUB1Xyp8a0lI\nXIJX9xEGS4Os467tfjMXF8SJj2+47EqZNNB0SPbesethiTH/3zVvsFhzCtXOfuKG\nNZIN+6IWVEIsecgiFGYPnCdnOawzKTPHzE+sD/ipbJCkINvbbcgmxYE5Hw1Ju26n\nneFv25fKTAI/JHETBMQGxFbcJ4QU2IdJrQ6Er7mT6s1BT/HO7X7WAWs34FBGDPtg\nlM6erRoY5CSCP5/5x++xDzw4gfWOkawMBgS9GfBnfp3FWy9H33GwvPhBelRbxzOC\n3FMKx5dwngWRFJYekIdwFBEJt088EwyTS9MqYGyt+5AiJVEQ7LV6Hz6HH89sbyQB\n0QxrFQlQ38qeReA8QV6o4SVNa+JmvyHWHExX9Mnb2w1n86iYYinu1DcA+kuXvsG0\njGeym0Uz9l/ufZrhLmFDFOMpN1J6/FK8mHGtXz2weupflNNwWWgyD1jKPn9U1ZQP\ndYXjdBhTHU7H9beoUQ40eYpF4JGBQEu8ARgKYBGSwCsiu0zIykd9zAFndouakFSj\nqSq1h8kNY1Yp/1NZjPbvMTXt+hNPgBBKJ+aV3Z4tl+DB7HLKrWirAX6RNeFqH6Ys\n/CZk1xH3wTGuvBKsdEL93o8EoxhZxh0O4o7936aPYtpDucExXcqaao8jdXprs0q0\nqvDZkEI3/aUB3LclvfXjavMCAwEAAQ==\n-----END PUBLIC KEY-----\n"}}'
>>>>>>> 14ccad13
    headers:
      Cache-Control:
      - no-cache
      Connection:
      - keep-alive
      Content-Security-Policy:
      - frame-ancestors 'self'; report-uri https://api.datadoghq.com/csp-report
      Content-Type:
      - application/json
      Date:
<<<<<<< HEAD
      - Wed, 31 Mar 2021 09:48:37 GMT
=======
      - Wed, 31 Mar 2021 09:31:41 GMT
>>>>>>> 14ccad13
      Pragma:
      - no-cache
      Strict-Transport-Security:
      - max-age=15724800;
      Vary:
      - Accept-Encoding
      X-Content-Type-Options:
      - nosniff
      X-Dd-Debug:
<<<<<<< HEAD
      - dCmL/3rURV6BPeaqeP3Rxigq41m5CAb17XjrRE42uZ01zpr07HVhbL5/3TWMkvgu
      X-Dd-Version:
      - "35.4207470"
=======
      - HbtaOKlJ6OCrx9tMXO6ivMTrEM+g0c93HDp08trmOmgdHozC5J+vn10F0H4WPjCU
      X-Dd-Version:
      - "35.4206674"
>>>>>>> 14ccad13
      X-Frame-Options:
      - SAMEORIGIN
    status: 200 OK
    code: 200
    duration: ""
- request:
    body: ""
    form: {}
    headers:
      Accept:
      - application/json
      Dd-Operation-Id:
      - GetPrivateLocation
      User-Agent:
<<<<<<< HEAD
      - terraform-provider-datadog/dev (terraform 1.16.0; terraform-cli ) datadog-api-client-go/1.0.0-beta.19+dev (go go1.15.3; os darwin; arch amd64)
    url: https://api.datadoghq.com/api/v1/synthetics/private-locations/pl:tf-testaccdatadogsyntheticsprivatelocation_updated-local-1617184114-e713aec950972242b9c35302732e6d1b
    method: GET
  response:
    body: '{"name":"tf-TestAccDatadogSyntheticsPrivateLocation_Updated-local-1617184114","tags":["foo:bar","baz"],"modifiedAt":"2021-03-31T09:48:37.719727+00:00","id":"pl:tf-testaccdatadogsyntheticsprivatelocation_updated-local-1617184114-e713aec950972242b9c35302732e6d1b","createdAt":"2021-03-31T09:48:37.719727+00:00","description":"a private location"}'
=======
      - terraform-provider-datadog/dev (terraform 1.16.0; terraform-cli 0.12.7-sdk) datadog-api-client-go/1.0.0-beta.19+dev (go go1.15.3; os darwin; arch amd64)
    url: https://api.datadoghq.com/api/v1/synthetics/private-locations/pl:tf-testaccdatadogsyntheticsprivatelocation_updated-local-1617183098-4e16de626b037b0f7817a877f20be906
    method: GET
  response:
    body: '{"name":"tf-TestAccDatadogSyntheticsPrivateLocation_Updated-local-1617183098","tags":["foo:bar","baz"],"modifiedAt":"2021-03-31T09:31:40.434675+00:00","id":"pl:tf-testaccdatadogsyntheticsprivatelocation_updated-local-1617183098-4e16de626b037b0f7817a877f20be906","createdAt":"2021-03-31T09:31:40.434675+00:00","description":"a private location"}'
>>>>>>> 14ccad13
    headers:
      Cache-Control:
      - no-cache
      Connection:
      - keep-alive
      Content-Security-Policy:
      - frame-ancestors 'self'; report-uri https://api.datadoghq.com/csp-report
      Content-Type:
      - application/json
      Date:
<<<<<<< HEAD
      - Wed, 31 Mar 2021 09:48:37 GMT
=======
      - Wed, 31 Mar 2021 09:31:41 GMT
>>>>>>> 14ccad13
      Pragma:
      - no-cache
      Strict-Transport-Security:
      - max-age=15724800;
      Vary:
      - Accept-Encoding
      X-Content-Type-Options:
      - nosniff
      X-Dd-Debug:
<<<<<<< HEAD
      - gYZcaADwbKcv7Hm19HJx6WsLoKuOijDWAt2viPeCfWqUgyKY+9e1xZdmMJeXV3YV
      X-Dd-Version:
      - "35.4207470"
=======
      - S1wfaMZOKGT/IoMw6fqAwAwGWo2vQ44sjF3YzuETnQfxZO2T5eJbs0aX3UKb9Dwu
      X-Dd-Version:
      - "35.4206674"
>>>>>>> 14ccad13
      X-Frame-Options:
      - SAMEORIGIN
    status: 200 OK
    code: 200
    duration: ""
- request:
    body: ""
    form: {}
    headers:
      Accept:
      - application/json
      Dd-Operation-Id:
      - GetPrivateLocation
      User-Agent:
<<<<<<< HEAD
      - terraform-provider-datadog/dev (terraform 1.16.0; terraform-cli ) datadog-api-client-go/1.0.0-beta.19+dev (go go1.15.3; os darwin; arch amd64)
    url: https://api.datadoghq.com/api/v1/synthetics/private-locations/pl:tf-testaccdatadogsyntheticsprivatelocation_updated-local-1617184114-e713aec950972242b9c35302732e6d1b
    method: GET
  response:
    body: '{"name":"tf-TestAccDatadogSyntheticsPrivateLocation_Updated-local-1617184114","tags":["foo:bar","baz"],"modifiedAt":"2021-03-31T09:48:37.719727+00:00","id":"pl:tf-testaccdatadogsyntheticsprivatelocation_updated-local-1617184114-e713aec950972242b9c35302732e6d1b","createdAt":"2021-03-31T09:48:37.719727+00:00","description":"a private location"}'
=======
      - terraform-provider-datadog/dev (terraform 1.16.0; terraform-cli 0.12.7-sdk) datadog-api-client-go/1.0.0-beta.19+dev (go go1.15.3; os darwin; arch amd64)
    url: https://api.datadoghq.com/api/v1/synthetics/private-locations/pl:tf-testaccdatadogsyntheticsprivatelocation_updated-local-1617183098-4e16de626b037b0f7817a877f20be906
    method: GET
  response:
    body: '{"name":"tf-TestAccDatadogSyntheticsPrivateLocation_Updated-local-1617183098","tags":["foo:bar","baz"],"modifiedAt":"2021-03-31T09:31:40.434675+00:00","id":"pl:tf-testaccdatadogsyntheticsprivatelocation_updated-local-1617183098-4e16de626b037b0f7817a877f20be906","createdAt":"2021-03-31T09:31:40.434675+00:00","description":"a private location"}'
>>>>>>> 14ccad13
    headers:
      Cache-Control:
      - no-cache
      Connection:
      - keep-alive
      Content-Security-Policy:
      - frame-ancestors 'self'; report-uri https://api.datadoghq.com/csp-report
      Content-Type:
      - application/json
      Date:
<<<<<<< HEAD
      - Wed, 31 Mar 2021 09:48:37 GMT
=======
      - Wed, 31 Mar 2021 09:31:41 GMT
>>>>>>> 14ccad13
      Pragma:
      - no-cache
      Strict-Transport-Security:
      - max-age=15724800;
      Vary:
      - Accept-Encoding
      X-Content-Type-Options:
      - nosniff
      X-Dd-Debug:
<<<<<<< HEAD
      - nLnnBNvlCFDECRnZvzDb0z4sAO35G+IMidcAs8vrCKyjvsKWE8Yd9S3n6OjZ1qRN
      X-Dd-Version:
      - "35.4207470"
=======
      - Wjq53IVIwnB4SiR238oOYgHFMq/ZYP0LQ/Dv8C2fFLBwTje/dWJHu6pI6vIOK1zG
      X-Dd-Version:
      - "35.4206674"
>>>>>>> 14ccad13
      X-Frame-Options:
      - SAMEORIGIN
    status: 200 OK
    code: 200
    duration: ""
- request:
    body: ""
    form: {}
    headers:
      Accept:
      - application/json
      Dd-Operation-Id:
      - GetPrivateLocation
      User-Agent:
<<<<<<< HEAD
      - terraform-provider-datadog/dev (terraform 1.16.0; terraform-cli ) datadog-api-client-go/1.0.0-beta.19+dev (go go1.15.3; os darwin; arch amd64)
    url: https://api.datadoghq.com/api/v1/synthetics/private-locations/pl:tf-testaccdatadogsyntheticsprivatelocation_updated-local-1617184114-e713aec950972242b9c35302732e6d1b
    method: GET
  response:
    body: '{"name":"tf-TestAccDatadogSyntheticsPrivateLocation_Updated-local-1617184114","tags":["foo:bar","baz"],"modifiedAt":"2021-03-31T09:48:37.719727+00:00","id":"pl:tf-testaccdatadogsyntheticsprivatelocation_updated-local-1617184114-e713aec950972242b9c35302732e6d1b","createdAt":"2021-03-31T09:48:37.719727+00:00","description":"a private location"}'
=======
      - terraform-provider-datadog/dev (terraform 1.16.0; terraform-cli 0.12.7-sdk) datadog-api-client-go/1.0.0-beta.19+dev (go go1.15.3; os darwin; arch amd64)
    url: https://api.datadoghq.com/api/v1/synthetics/private-locations/pl:tf-testaccdatadogsyntheticsprivatelocation_updated-local-1617183098-4e16de626b037b0f7817a877f20be906
    method: GET
  response:
    body: '{"name":"tf-TestAccDatadogSyntheticsPrivateLocation_Updated-local-1617183098","tags":["foo:bar","baz"],"modifiedAt":"2021-03-31T09:31:40.434675+00:00","id":"pl:tf-testaccdatadogsyntheticsprivatelocation_updated-local-1617183098-4e16de626b037b0f7817a877f20be906","createdAt":"2021-03-31T09:31:40.434675+00:00","description":"a private location"}'
>>>>>>> 14ccad13
    headers:
      Cache-Control:
      - no-cache
      Connection:
      - keep-alive
      Content-Security-Policy:
      - frame-ancestors 'self'; report-uri https://api.datadoghq.com/csp-report
      Content-Type:
      - application/json
      Date:
<<<<<<< HEAD
      - Wed, 31 Mar 2021 09:48:38 GMT
=======
      - Wed, 31 Mar 2021 09:31:41 GMT
>>>>>>> 14ccad13
      Pragma:
      - no-cache
      Strict-Transport-Security:
      - max-age=15724800;
      Vary:
      - Accept-Encoding
      X-Content-Type-Options:
      - nosniff
      X-Dd-Debug:
<<<<<<< HEAD
      - 2328yjLSqI4XmR1pVqrPRR/SFcQsbafjEpPmZx7/3PfxUK1nJQQsX+wrMelyVyj+
      X-Dd-Version:
      - "35.4207470"
=======
      - dPySkcOzIZtKyMKDAAzuysY3gNGGj6RtYogGuSb76E8mPvoqzREyRp6lPYm91hQU
      X-Dd-Version:
      - "35.4206674"
>>>>>>> 14ccad13
      X-Frame-Options:
      - SAMEORIGIN
    status: 200 OK
    code: 200
    duration: ""
- request:
    body: ""
    form: {}
    headers:
      Accept:
      - application/json
      Dd-Operation-Id:
      - GetPrivateLocation
      User-Agent:
      - terraform-provider-datadog/dev (terraform 1.16.0; terraform-cli 0.12.7-sdk) datadog-api-client-go/1.0.0-beta.19+dev (go go1.15.3; os darwin; arch amd64)
<<<<<<< HEAD
    url: https://api.datadoghq.com/api/v1/synthetics/private-locations/pl:tf-testaccdatadogsyntheticsprivatelocation_updated-local-1617184114-e713aec950972242b9c35302732e6d1b
    method: GET
  response:
    body: '{"name":"tf-TestAccDatadogSyntheticsPrivateLocation_Updated-local-1617184114","tags":["foo:bar","baz"],"modifiedAt":"2021-03-31T09:48:37.719727+00:00","id":"pl:tf-testaccdatadogsyntheticsprivatelocation_updated-local-1617184114-e713aec950972242b9c35302732e6d1b","createdAt":"2021-03-31T09:48:37.719727+00:00","description":"a private location"}'
=======
    url: https://api.datadoghq.com/api/v1/synthetics/private-locations/pl:tf-testaccdatadogsyntheticsprivatelocation_updated-local-1617183098-4e16de626b037b0f7817a877f20be906
    method: GET
  response:
    body: '{"name":"tf-TestAccDatadogSyntheticsPrivateLocation_Updated-local-1617183098","tags":["foo:bar","baz"],"modifiedAt":"2021-03-31T09:31:40.434675+00:00","id":"pl:tf-testaccdatadogsyntheticsprivatelocation_updated-local-1617183098-4e16de626b037b0f7817a877f20be906","createdAt":"2021-03-31T09:31:40.434675+00:00","description":"a private location"}'
>>>>>>> 14ccad13
    headers:
      Cache-Control:
      - no-cache
      Connection:
      - keep-alive
      Content-Security-Policy:
      - frame-ancestors 'self'; report-uri https://api.datadoghq.com/csp-report
      Content-Type:
      - application/json
      Date:
<<<<<<< HEAD
      - Wed, 31 Mar 2021 09:48:38 GMT
=======
      - Wed, 31 Mar 2021 09:31:42 GMT
>>>>>>> 14ccad13
      Pragma:
      - no-cache
      Strict-Transport-Security:
      - max-age=15724800;
      Vary:
      - Accept-Encoding
      X-Content-Type-Options:
      - nosniff
      X-Dd-Debug:
      - gYZcaADwbKcv7Hm19HJx6WsLoKuOijDWAt2viPeCfWqUgyKY+9e1xZdmMJeXV3YV
      X-Dd-Version:
<<<<<<< HEAD
      - "35.4207470"
=======
      - "35.4206674"
>>>>>>> 14ccad13
      X-Frame-Options:
      - SAMEORIGIN
    status: 200 OK
    code: 200
    duration: ""
- request:
    body: |
<<<<<<< HEAD
      {"description":"an updated private location","name":"tf-TestAccDatadogSyntheticsPrivateLocation_Updated-local-1617184114_updated","tags":["foo:bar","baz","env:test"]}
=======
      {"description":"an updated private location","name":"tf-TestAccDatadogSyntheticsPrivateLocation_Updated-local-1617183098_updated","tags":["foo:bar","baz","env:test"]}
>>>>>>> 14ccad13
    form: {}
    headers:
      Accept:
      - application/json
      Content-Type:
      - application/json
      Dd-Operation-Id:
      - UpdatePrivateLocation
      User-Agent:
      - terraform-provider-datadog/dev (terraform 1.16.0; terraform-cli 0.12.7-sdk) datadog-api-client-go/1.0.0-beta.19+dev (go go1.15.3; os darwin; arch amd64)
<<<<<<< HEAD
    url: https://api.datadoghq.com/api/v1/synthetics/private-locations/pl:tf-testaccdatadogsyntheticsprivatelocation_updated-local-1617184114-e713aec950972242b9c35302732e6d1b
    method: PUT
  response:
    body: '{"modifiedAt":"2021-03-31T09:48:38.777077+00:00","name":"tf-TestAccDatadogSyntheticsPrivateLocation_Updated-local-1617184114_updated","tags":["foo:bar","baz","env:test"],"id":"pl:tf-testaccdatadogsyntheticsprivatelocation_updated-local-1617184114-e713aec950972242b9c35302732e6d1b","createdAt":"2021-03-31T09:48:37.719727+00:00","description":"an updated private location"}'
=======
    url: https://api.datadoghq.com/api/v1/synthetics/private-locations/pl:tf-testaccdatadogsyntheticsprivatelocation_updated-local-1617183098-4e16de626b037b0f7817a877f20be906
    method: PUT
  response:
    body: '{"modifiedAt":"2021-03-31T09:31:42.394659+00:00","name":"tf-TestAccDatadogSyntheticsPrivateLocation_Updated-local-1617183098_updated","tags":["foo:bar","baz","env:test"],"id":"pl:tf-testaccdatadogsyntheticsprivatelocation_updated-local-1617183098-4e16de626b037b0f7817a877f20be906","createdAt":"2021-03-31T09:31:40.434675+00:00","description":"an updated private location"}'
>>>>>>> 14ccad13
    headers:
      Cache-Control:
      - no-cache
      Connection:
      - keep-alive
      Content-Security-Policy:
      - frame-ancestors 'self'; report-uri https://api.datadoghq.com/csp-report
      Content-Type:
      - application/json
      Date:
<<<<<<< HEAD
      - Wed, 31 Mar 2021 09:48:38 GMT
=======
      - Wed, 31 Mar 2021 09:31:42 GMT
>>>>>>> 14ccad13
      Pragma:
      - no-cache
      Strict-Transport-Security:
      - max-age=15724800;
      Vary:
      - Accept-Encoding
      X-Content-Type-Options:
      - nosniff
      X-Dd-Debug:
<<<<<<< HEAD
      - dPySkcOzIZtKyMKDAAzuysY3gNGGj6RtYogGuSb76E8mPvoqzREyRp6lPYm91hQU
      X-Dd-Version:
      - "35.4207470"
=======
      - gYZcaADwbKcv7Hm19HJx6WsLoKuOijDWAt2viPeCfWqUgyKY+9e1xZdmMJeXV3YV
      X-Dd-Version:
      - "35.4206674"
>>>>>>> 14ccad13
      X-Frame-Options:
      - SAMEORIGIN
    status: 200 OK
    code: 200
    duration: ""
- request:
    body: ""
    form: {}
    headers:
      Accept:
      - application/json
      Dd-Operation-Id:
      - GetPrivateLocation
      User-Agent:
      - terraform-provider-datadog/dev (terraform 1.16.0; terraform-cli 0.12.7-sdk) datadog-api-client-go/1.0.0-beta.19+dev (go go1.15.3; os darwin; arch amd64)
<<<<<<< HEAD
    url: https://api.datadoghq.com/api/v1/synthetics/private-locations/pl:tf-testaccdatadogsyntheticsprivatelocation_updated-local-1617184114-e713aec950972242b9c35302732e6d1b
    method: GET
  response:
    body: '{"name":"tf-TestAccDatadogSyntheticsPrivateLocation_Updated-local-1617184114_updated","tags":["foo:bar","baz","env:test"],"modifiedAt":"2021-03-31T09:48:38.777077+00:00","id":"pl:tf-testaccdatadogsyntheticsprivatelocation_updated-local-1617184114-e713aec950972242b9c35302732e6d1b","createdAt":"2021-03-31T09:48:37.719727+00:00","description":"an updated private location"}'
=======
    url: https://api.datadoghq.com/api/v1/synthetics/private-locations/pl:tf-testaccdatadogsyntheticsprivatelocation_updated-local-1617183098-4e16de626b037b0f7817a877f20be906
    method: GET
  response:
    body: '{"name":"tf-TestAccDatadogSyntheticsPrivateLocation_Updated-local-1617183098_updated","tags":["foo:bar","baz","env:test"],"modifiedAt":"2021-03-31T09:31:42.394659+00:00","id":"pl:tf-testaccdatadogsyntheticsprivatelocation_updated-local-1617183098-4e16de626b037b0f7817a877f20be906","createdAt":"2021-03-31T09:31:40.434675+00:00","description":"an updated private location"}'
>>>>>>> 14ccad13
    headers:
      Cache-Control:
      - no-cache
      Connection:
      - keep-alive
      Content-Security-Policy:
      - frame-ancestors 'self'; report-uri https://api.datadoghq.com/csp-report
      Content-Type:
      - application/json
      Date:
<<<<<<< HEAD
      - Wed, 31 Mar 2021 09:48:38 GMT
=======
      - Wed, 31 Mar 2021 09:31:42 GMT
>>>>>>> 14ccad13
      Pragma:
      - no-cache
      Strict-Transport-Security:
      - max-age=15724800;
      Vary:
      - Accept-Encoding
      X-Content-Type-Options:
      - nosniff
      X-Dd-Debug:
<<<<<<< HEAD
      - mNzaoDhdDKO7t4QSrAe5X7pHd0bJND187D+vRbwoluXouE2m1UaQQX0RGCvRpLVE
      X-Dd-Version:
      - "35.4207470"
=======
      - nLnnBNvlCFDECRnZvzDb0z4sAO35G+IMidcAs8vrCKyjvsKWE8Yd9S3n6OjZ1qRN
      X-Dd-Version:
      - "35.4206674"
>>>>>>> 14ccad13
      X-Frame-Options:
      - SAMEORIGIN
    status: 200 OK
    code: 200
    duration: ""
- request:
    body: ""
    form: {}
    headers:
      Accept:
      - application/json
      Dd-Operation-Id:
      - GetPrivateLocation
      User-Agent:
      - terraform-provider-datadog/dev (terraform 1.16.0; terraform-cli 0.12.7-sdk) datadog-api-client-go/1.0.0-beta.19+dev (go go1.15.3; os darwin; arch amd64)
<<<<<<< HEAD
    url: https://api.datadoghq.com/api/v1/synthetics/private-locations/pl:tf-testaccdatadogsyntheticsprivatelocation_updated-local-1617184114-e713aec950972242b9c35302732e6d1b
    method: GET
  response:
    body: '{"name":"tf-TestAccDatadogSyntheticsPrivateLocation_Updated-local-1617184114_updated","tags":["foo:bar","baz","env:test"],"modifiedAt":"2021-03-31T09:48:38.777077+00:00","id":"pl:tf-testaccdatadogsyntheticsprivatelocation_updated-local-1617184114-e713aec950972242b9c35302732e6d1b","createdAt":"2021-03-31T09:48:37.719727+00:00","description":"an updated private location"}'
=======
    url: https://api.datadoghq.com/api/v1/synthetics/private-locations/pl:tf-testaccdatadogsyntheticsprivatelocation_updated-local-1617183098-4e16de626b037b0f7817a877f20be906
    method: GET
  response:
    body: '{"name":"tf-TestAccDatadogSyntheticsPrivateLocation_Updated-local-1617183098_updated","tags":["foo:bar","baz","env:test"],"modifiedAt":"2021-03-31T09:31:42.394659+00:00","id":"pl:tf-testaccdatadogsyntheticsprivatelocation_updated-local-1617183098-4e16de626b037b0f7817a877f20be906","createdAt":"2021-03-31T09:31:40.434675+00:00","description":"an updated private location"}'
>>>>>>> 14ccad13
    headers:
      Cache-Control:
      - no-cache
      Connection:
      - keep-alive
      Content-Security-Policy:
      - frame-ancestors 'self'; report-uri https://api.datadoghq.com/csp-report
      Content-Type:
      - application/json
      Date:
<<<<<<< HEAD
      - Wed, 31 Mar 2021 09:48:39 GMT
=======
      - Wed, 31 Mar 2021 09:31:42 GMT
>>>>>>> 14ccad13
      Pragma:
      - no-cache
      Strict-Transport-Security:
      - max-age=15724800;
      Vary:
      - Accept-Encoding
      X-Content-Type-Options:
      - nosniff
      X-Dd-Debug:
<<<<<<< HEAD
      - tpRCH6w417YjBovRJ8VmtuXmNONVYiRp2c8d2AxjPdGBn8PCtgG4vAztrx3qUZAN
      X-Dd-Version:
      - "35.4207470"
=======
      - l4HFlaRP3QwYSqoGKhzbYfv7zgkK63HIRR7YkyVYZspq0lGjjTBwoK8V/alf+XYt
      X-Dd-Version:
      - "35.4206674"
>>>>>>> 14ccad13
      X-Frame-Options:
      - SAMEORIGIN
    status: 200 OK
    code: 200
    duration: ""
- request:
    body: ""
    form: {}
    headers:
      Accept:
      - application/json
      Dd-Operation-Id:
      - GetPrivateLocation
      User-Agent:
      - terraform-provider-datadog/dev (terraform 1.16.0; terraform-cli 0.12.7-sdk) datadog-api-client-go/1.0.0-beta.19+dev (go go1.15.3; os darwin; arch amd64)
<<<<<<< HEAD
    url: https://api.datadoghq.com/api/v1/synthetics/private-locations/pl:tf-testaccdatadogsyntheticsprivatelocation_updated-local-1617184114-e713aec950972242b9c35302732e6d1b
    method: GET
  response:
    body: '{"name":"tf-TestAccDatadogSyntheticsPrivateLocation_Updated-local-1617184114_updated","tags":["foo:bar","baz","env:test"],"modifiedAt":"2021-03-31T09:48:38.777077+00:00","id":"pl:tf-testaccdatadogsyntheticsprivatelocation_updated-local-1617184114-e713aec950972242b9c35302732e6d1b","createdAt":"2021-03-31T09:48:37.719727+00:00","description":"an updated private location"}'
=======
    url: https://api.datadoghq.com/api/v1/synthetics/private-locations/pl:tf-testaccdatadogsyntheticsprivatelocation_updated-local-1617183098-4e16de626b037b0f7817a877f20be906
    method: GET
  response:
    body: '{"name":"tf-TestAccDatadogSyntheticsPrivateLocation_Updated-local-1617183098_updated","tags":["foo:bar","baz","env:test"],"modifiedAt":"2021-03-31T09:31:42.394659+00:00","id":"pl:tf-testaccdatadogsyntheticsprivatelocation_updated-local-1617183098-4e16de626b037b0f7817a877f20be906","createdAt":"2021-03-31T09:31:40.434675+00:00","description":"an updated private location"}'
>>>>>>> 14ccad13
    headers:
      Cache-Control:
      - no-cache
      Connection:
      - keep-alive
      Content-Security-Policy:
      - frame-ancestors 'self'; report-uri https://api.datadoghq.com/csp-report
      Content-Type:
      - application/json
      Date:
<<<<<<< HEAD
      - Wed, 31 Mar 2021 09:48:39 GMT
=======
      - Wed, 31 Mar 2021 09:31:42 GMT
>>>>>>> 14ccad13
      Pragma:
      - no-cache
      Strict-Transport-Security:
      - max-age=15724800;
      Vary:
      - Accept-Encoding
      X-Content-Type-Options:
      - nosniff
      X-Dd-Debug:
<<<<<<< HEAD
      - gYZcaADwbKcv7Hm19HJx6WsLoKuOijDWAt2viPeCfWqUgyKY+9e1xZdmMJeXV3YV
      X-Dd-Version:
      - "35.4207470"
=======
      - bgHykj7A9bfZx0Y5ZO3swhhp5tGUSNJHqFWR868+qg087CYrDOd5hQslC+noiEtH
      X-Dd-Version:
      - "35.4206674"
>>>>>>> 14ccad13
      X-Frame-Options:
      - SAMEORIGIN
    status: 200 OK
    code: 200
    duration: ""
- request:
    body: ""
    form: {}
    headers:
      Accept:
      - application/json
      Dd-Operation-Id:
      - GetPrivateLocation
      User-Agent:
      - terraform-provider-datadog/dev (terraform 1.16.0; terraform-cli 0.12.7-sdk) datadog-api-client-go/1.0.0-beta.19+dev (go go1.15.3; os darwin; arch amd64)
<<<<<<< HEAD
    url: https://api.datadoghq.com/api/v1/synthetics/private-locations/pl:tf-testaccdatadogsyntheticsprivatelocation_updated-local-1617184114-e713aec950972242b9c35302732e6d1b
    method: GET
  response:
    body: '{"name":"tf-TestAccDatadogSyntheticsPrivateLocation_Updated-local-1617184114_updated","tags":["foo:bar","baz","env:test"],"modifiedAt":"2021-03-31T09:48:38.777077+00:00","id":"pl:tf-testaccdatadogsyntheticsprivatelocation_updated-local-1617184114-e713aec950972242b9c35302732e6d1b","createdAt":"2021-03-31T09:48:37.719727+00:00","description":"an updated private location"}'
=======
    url: https://api.datadoghq.com/api/v1/synthetics/private-locations/pl:tf-testaccdatadogsyntheticsprivatelocation_updated-local-1617183098-4e16de626b037b0f7817a877f20be906
    method: GET
  response:
    body: '{"name":"tf-TestAccDatadogSyntheticsPrivateLocation_Updated-local-1617183098_updated","tags":["foo:bar","baz","env:test"],"modifiedAt":"2021-03-31T09:31:42.394659+00:00","id":"pl:tf-testaccdatadogsyntheticsprivatelocation_updated-local-1617183098-4e16de626b037b0f7817a877f20be906","createdAt":"2021-03-31T09:31:40.434675+00:00","description":"an updated private location"}'
>>>>>>> 14ccad13
    headers:
      Cache-Control:
      - no-cache
      Connection:
      - keep-alive
      Content-Security-Policy:
      - frame-ancestors 'self'; report-uri https://api.datadoghq.com/csp-report
      Content-Type:
      - application/json
      Date:
<<<<<<< HEAD
      - Wed, 31 Mar 2021 09:48:39 GMT
=======
      - Wed, 31 Mar 2021 09:31:43 GMT
>>>>>>> 14ccad13
      Pragma:
      - no-cache
      Strict-Transport-Security:
      - max-age=15724800;
      Vary:
      - Accept-Encoding
      X-Content-Type-Options:
      - nosniff
      X-Dd-Debug:
<<<<<<< HEAD
      - 5gfwVh/5HZ+AnGd/Di93w3NEWC6KMHT9KzmHEiRJmNdOjBtAsbOcgVFyqEChw71h
      X-Dd-Version:
      - "35.4207470"
=======
      - PhosSd3Ch1B6B0DXI71steKUi7XhPDttnPiIP1NdXTw0VJNWpoUnYyBmODS5ne3q
      X-Dd-Version:
      - "35.4206674"
>>>>>>> 14ccad13
      X-Frame-Options:
      - SAMEORIGIN
    status: 200 OK
    code: 200
    duration: ""
- request:
    body: ""
    form: {}
    headers:
      Accept:
      - application/json
      Dd-Operation-Id:
      - DeletePrivateLocation
      User-Agent:
      - terraform-provider-datadog/dev (terraform 1.16.0; terraform-cli 0.12.7-sdk) datadog-api-client-go/1.0.0-beta.19+dev (go go1.15.3; os darwin; arch amd64)
<<<<<<< HEAD
    url: https://api.datadoghq.com/api/v1/synthetics/private-locations/pl:tf-testaccdatadogsyntheticsprivatelocation_updated-local-1617184114-e713aec950972242b9c35302732e6d1b
=======
    url: https://api.datadoghq.com/api/v1/synthetics/private-locations/pl:tf-testaccdatadogsyntheticsprivatelocation_updated-local-1617183098-4e16de626b037b0f7817a877f20be906
>>>>>>> 14ccad13
    method: DELETE
  response:
    body: ""
    headers:
      Cache-Control:
      - no-cache
      Connection:
      - keep-alive
      Content-Length:
      - "0"
      Content-Security-Policy:
      - frame-ancestors 'self'; report-uri https://api.datadoghq.com/csp-report
      Content-Type:
      - application/json
      Date:
<<<<<<< HEAD
      - Wed, 31 Mar 2021 09:48:40 GMT
=======
      - Wed, 31 Mar 2021 09:31:43 GMT
>>>>>>> 14ccad13
      Pragma:
      - no-cache
      Strict-Transport-Security:
      - max-age=15724800;
      X-Content-Type-Options:
      - nosniff
      X-Dd-Debug:
<<<<<<< HEAD
      - L3ULR3HwCWYmEqCWGz2Yob3chcH4pjowBacBXkncP7o+/uPqKt9yGEYf/g1AJPzQ
      X-Dd-Version:
      - "35.4207470"
=======
      - F5gm0Rce1/Abr9/0Fw8HAqWfiz0FdiH8er/AXnN6lOn3L6KyGgbsLCwgPlob1No8
      X-Dd-Version:
      - "35.4206674"
>>>>>>> 14ccad13
      X-Frame-Options:
      - SAMEORIGIN
    status: 204 No Content
    code: 204
    duration: ""
- request:
    body: ""
    form: {}
    headers:
      Accept:
      - application/json
      Dd-Operation-Id:
      - GetPrivateLocation
      User-Agent:
      - terraform-provider-datadog/dev (terraform 1.16.0; terraform-cli 0.12.7-sdk) datadog-api-client-go/1.0.0-beta.19+dev (go go1.15.3; os darwin; arch amd64)
<<<<<<< HEAD
    url: https://api.datadoghq.com/api/v1/synthetics/private-locations/pl:tf-testaccdatadogsyntheticsprivatelocation_updated-local-1617184114-e713aec950972242b9c35302732e6d1b
    method: GET
  response:
    body: '{"errors": ["Synthetics Private Location: pl:tf-testaccdatadogsyntheticsprivatelocation_updated-local-1617184114-e713aec950972242b9c35302732e6d1b not found"]}'
=======
    url: https://api.datadoghq.com/api/v1/synthetics/private-locations/pl:tf-testaccdatadogsyntheticsprivatelocation_updated-local-1617183098-4e16de626b037b0f7817a877f20be906
    method: GET
  response:
    body: '{"errors": ["Synthetics Private Location: pl:tf-testaccdatadogsyntheticsprivatelocation_updated-local-1617183098-4e16de626b037b0f7817a877f20be906 not found"]}'
>>>>>>> 14ccad13
    headers:
      Cache-Control:
      - no-cache
      Connection:
      - keep-alive
      Content-Security-Policy:
      - frame-ancestors 'self'; report-uri https://api.datadoghq.com/csp-report
      Content-Type:
      - application/json
      Date:
<<<<<<< HEAD
      - Wed, 31 Mar 2021 09:48:40 GMT
=======
      - Wed, 31 Mar 2021 09:31:43 GMT
>>>>>>> 14ccad13
      Pragma:
      - no-cache
      Strict-Transport-Security:
      - max-age=15724800;
      Vary:
      - Accept-Encoding
      X-Content-Type-Options:
      - nosniff
      X-Dd-Version:
<<<<<<< HEAD
      - "35.4207470"
=======
      - "35.4206674"
>>>>>>> 14ccad13
      X-Frame-Options:
      - SAMEORIGIN
    status: 404 Not Found
    code: 404
    duration: ""<|MERGE_RESOLUTION|>--- conflicted
+++ resolved
@@ -3,11 +3,7 @@
 interactions:
 - request:
     body: |
-<<<<<<< HEAD
-      {"description":"a private location","name":"tf-TestAccDatadogSyntheticsPrivateLocation_Updated-local-1617184114","tags":["foo:bar","baz"]}
-=======
-      {"description":"a private location","name":"tf-TestAccDatadogSyntheticsPrivateLocation_Updated-local-1617183098","tags":["foo:bar","baz"]}
->>>>>>> 14ccad13
+      {"description":"a private location","name":"tf-TestAccDatadogSyntheticsPrivateLocation_Updated-local-1617196431","tags":["foo:bar","baz"]}
     form: {}
     headers:
       Accept:
@@ -17,591 +13,415 @@
       Dd-Operation-Id:
       - CreatePrivateLocation
       User-Agent:
-<<<<<<< HEAD
-      - terraform-provider-datadog/dev (terraform 1.16.0; terraform-cli ) datadog-api-client-go/1.0.0-beta.19+dev (go go1.15.3; os darwin; arch amd64)
+      - terraform-provider-datadog/dev (terraform 1.16.0; terraform-cli 0.12.7-sdk) datadog-api-client-go/1.0.0-beta.19+dev (go go1.15.3; os darwin; arch amd64)
     url: https://api.datadoghq.com/api/v1/synthetics/private-locations
     method: POST
   response:
-    body: '{"private_location":{"modifiedAt":"2021-03-31T09:48:37.719727+00:00","name":"tf-TestAccDatadogSyntheticsPrivateLocation_Updated-local-1617184114","tags":["foo:bar","baz"],"secrets":{"authentication":{"id":"c13bcc85b506dc3bc95b8c0d6f79b32f","key":"37480960ed148c58713310358cd1a8b9f2e75a3757a947f33d171f60182627e4"},"config_decryption":{"id":"8fd756b0e45bf87436068bd58f19257a","key":"-----BEGIN RSA PRIVATE KEY-----\nMIIJKQIBAAKCAgEAqXALM0IafB24YaFR5unpKbvOLn0IarstZGGlAgMLbV7hPE9Y\nUwtws7VJv0l7o2kw8nC0ueSkqem9hxj6bLD878veLrbhFBG01fQdEYjI47e6Mojz\nSUAjNxFI/0dbDPoSc1JzAzaYcgF3th5nGkWpQKmFQTyVTrNOMLjYIK7PS5YPTzww\nqJyuAFFbAa1TOaG2oTPSf5bjBXboTE/LFQ/Iq999cBQHBYz1KkGFyOS4GZH1lpwJ\n5qra0PvdOWEA9n9roCmEefVoloqbnOF8LeTqMgRNzXfk60GzUGob9i+y5l9uNCSh\nRL0mSMgAWEpVYBUAvDWJWQUPoMyg4mubwJG901An7uSpguGSvmvXf+8e7hYKYhzo\nJVNdVRJ/Jh3gf7SrjCWNRDJW2SA5B7GdMdDHVZZTDPxP6iDA96+x4gKhUcY8/1jY\ntCHSeIzGwXASp6XibRyWBhcf8nq3FOQrJKEK19jWcUC/vFIs+4KKtImcipg1KM59\nCA+anSlOKjkBIAQwvAtXRrA9JosHwP0RgKXv0CmoWWTtu90/tOkKg75GEofnbGtn\nAziHj7nQvd9BxfGxz/b7/UbMZhajap5CgpmJLbGuow7AkyUVT9UfD5l5sv6OgWP6\nh5ZowDbK9hYBiM+3QWBL/i+azQ28fYbyzuD4vMtTnl2tdDpgdG1S+X1i720CAwEA\nAQKCAgAzLW+EnPvI72UowAQv/gj6HQrKyeNH8Z9lSYUAlZDXCSh5AfJIqxTwgtpy\nl6xrkDNDlz1PRLtjwwEHFElXmSHdADPs4jobyLlZQnGhQTKEbZMk/m6VenTohiUJ\nTjE3OzVldcrddpkXHlBdRtOXgOD9cfaY3MawTcJZPwuw23wrdXjMUv7Tfvejiu81\nE3gm2SyDhlaXSSjrFp5VpmhNxUW0fD20I6h3Sbsnd0EEi+j7eDW4twrajFKpetm4\nIg+bZKNKbh/ggnqDtfwIp6bNae4/C0PAwuz3DhIuQM6PTpr3sG1l/IZlb8hnhVlt\nUY52BgIB1x3UMI4m4Ifbu+sAgETYV8344p/DJFo/eaDWXzeHxM+PdZF8cfXNm3yp\nUAr6l+8p9yM1kdNLBLEjoVQmcxvcUN4mTxWz/mgCDj2qY0EeB1bKEqDEF8dPhoob\nSu1CQ5s+JGybJpAeVmcO32Trc8+WDhwQU/QovD87OiH06BeQipQ7W0eDZ1IyObLy\nDblOZd1wArqAK/DU/8ngUQ4w4RpxNIBLzlL00RabgCweUEfIWKtxCzetpwHIeKWm\nJeGhomP4cbQii9E27yl6qNasliX6eWFKuGKv9DvB0/WECV+qFdtvbiUe++4dglmV\nJfKXgk8I0KsmW/NiFYAbZhkLkCh0hCri9yJ+e08wiWiGUmc3NQKCAQEAxh9M1jeA\ndXvIxjIi6bcG1OAeUBit6WHJxO8+LgOfZaAZgHwfNqflnfTL5uJwR6SOJV/Ajhd0\nlznUKx8q8K8NHSD+8+rR+5bUa7rVDVar9y1pF8dDBWbKCBrs0xXkfN91tvSKqDWl\nIjz+ZlRiZP4hQ591oNiZDlp53w+2arV6+7MztNl4u/Zgvq0ICDBzDd3YyNNUKfbZ\nHJYK/MOqfOursI4bYLLzdXU7ZZx8iHPiidAcgZJ7n/antnz3onBDHAmy5JpYnK/x\nH7UVlHwBou1uV1DkmsxDI1xuhDzj3VvqLldFTzEDlkgiTJ6ffAgV1zGve7h0cod5\nyuqVcqij4LjzhwKCAQEA2u+MQeH4OtmzRA2Fri1RrBMFg+JpmKPao/YJeZPtqALM\nGGxSonalFgTcH6xkCvmIGd6UDEuInH/7JvHqns0fSuKWrZlv+ULhIkepOfoH9Qps\n8edM8OjuoeY0bKXxJxd7WtKsaXwGIwtL0CP4FH+s7VI7SW+iUsulsLt2MJC6k5un\nc5H0aPDmt25dnWJADZWNFhafkoio5ElVnlL/vMe9B+aEmGwEFoUPljkoyUXvQHFE\necNOkZb/gxNgPYOtXhclCmiSLHg34m+T5Ef1KOySLV7VHNJGw4ASod7rSZQ7fZwA\nxzI+hPhsVJWL6xI5JT7+JVz4J16M3EDcySvysRcqawKCAQEAv5JAb9qXAgLBbrPI\nAomRt4FGjlhuwX5m5WAYldG27UNTpWNfoy/R3Vx5VTWbMAszz3u46yxO9nNabp/i\nm3wIiCQBosVqaYW8vLaZkB5Ahe+I8Q8iBTURIak3WhyPJRfF8TSgZmoI1QR5UWVD\nBzib3ZFw4ijORozBzyiYULJOytbKppKqJcXkYjtZyuFePwhGuFlvxmwEH5oN4b8p\nOUWAbGXcnzIqK2dCGcyotiCn6m4rQjbsBw8vuEs5//3hRlkye82q5UdTNj+ZMEyA\nIJTI3vE/O1dLjAOycXeXNdHMrSaBxEM2nrf9Qm0W9Y2z4LMQZedD4gKRh94wx/+9\nBmyQPQKCAQA1+0CK8guBfzH7QpZGdvgfRGVkukutDiGXsc9uQbIkbeQi1XqegkB8\nKGCaEqhsKFCNiFramTkq1Ud4t8dQtmTT0wCx9xYr0HiwOhkYqXSSz6pDDvPippxI\nIPmmHFhUei65Gx7Vt3XP6DYeMPA3Ja/eqBrkJXlRjtLgu6gNm3HVeViVX1RzF4rb\niYPdjV8bulcaLiPUPoveFdLdgbt6sYkDTKw+5MsxPke0k41h6zNtoT/wAd76eM+x\nYvKk2DXD8FL6uQPpoQ6ubzJ44+En4QS92RcUzygRhh+R9+PttXXhp7htZQ8TPCmB\nxYnFQS4D5/9D+SNama6DlB6cH5DsZzjXAoIBAQCHdlu/0ZilT32M3jsXOZBm7uQk\nUXctoWgAQDtknkWBRKVV0nYkG2m0IzleTYSxaz12FIIWfeN364hJ80xRuHjuxbN4\nL3IWtEhlU/Pxprv1cO0zBhshsyIDTmq+i81CuwDH2QFzloNH/0FMnw9gplrSDMhA\nXE/Ug/F1ls8bKFfcpd/rip8lh0I+ECxt29GdL5f9GKwcxOH2FVsUReaBPU07C78t\nvDYkfKGk6+VVmJx3GKO7LLASLgYioG9lx147C0JhK31dSFHN08pBCgxbKdz7Seuu\n0ZVildUafOQNRaxMWpAu/+NN6UjQQmg/6Q6zxlZqg+hsK79TwwLVO7evm0Wx\n-----END RSA PRIVATE KEY-----"}},"config":{"site":"datadoghq.com"},"id":"pl:tf-testaccdatadogsyntheticsprivatelocation_updated-local-1617184114-e713aec950972242b9c35302732e6d1b","createdAt":"2021-03-31T09:48:37.719727+00:00","description":"a private location"},"config":{"accessKey":"c13bcc85b506dc3bc95b8c0d6f79b32f","privateKey":"-----BEGIN RSA PRIVATE KEY-----\nMIIJKQIBAAKCAgEAqXALM0IafB24YaFR5unpKbvOLn0IarstZGGlAgMLbV7hPE9Y\nUwtws7VJv0l7o2kw8nC0ueSkqem9hxj6bLD878veLrbhFBG01fQdEYjI47e6Mojz\nSUAjNxFI/0dbDPoSc1JzAzaYcgF3th5nGkWpQKmFQTyVTrNOMLjYIK7PS5YPTzww\nqJyuAFFbAa1TOaG2oTPSf5bjBXboTE/LFQ/Iq999cBQHBYz1KkGFyOS4GZH1lpwJ\n5qra0PvdOWEA9n9roCmEefVoloqbnOF8LeTqMgRNzXfk60GzUGob9i+y5l9uNCSh\nRL0mSMgAWEpVYBUAvDWJWQUPoMyg4mubwJG901An7uSpguGSvmvXf+8e7hYKYhzo\nJVNdVRJ/Jh3gf7SrjCWNRDJW2SA5B7GdMdDHVZZTDPxP6iDA96+x4gKhUcY8/1jY\ntCHSeIzGwXASp6XibRyWBhcf8nq3FOQrJKEK19jWcUC/vFIs+4KKtImcipg1KM59\nCA+anSlOKjkBIAQwvAtXRrA9JosHwP0RgKXv0CmoWWTtu90/tOkKg75GEofnbGtn\nAziHj7nQvd9BxfGxz/b7/UbMZhajap5CgpmJLbGuow7AkyUVT9UfD5l5sv6OgWP6\nh5ZowDbK9hYBiM+3QWBL/i+azQ28fYbyzuD4vMtTnl2tdDpgdG1S+X1i720CAwEA\nAQKCAgAzLW+EnPvI72UowAQv/gj6HQrKyeNH8Z9lSYUAlZDXCSh5AfJIqxTwgtpy\nl6xrkDNDlz1PRLtjwwEHFElXmSHdADPs4jobyLlZQnGhQTKEbZMk/m6VenTohiUJ\nTjE3OzVldcrddpkXHlBdRtOXgOD9cfaY3MawTcJZPwuw23wrdXjMUv7Tfvejiu81\nE3gm2SyDhlaXSSjrFp5VpmhNxUW0fD20I6h3Sbsnd0EEi+j7eDW4twrajFKpetm4\nIg+bZKNKbh/ggnqDtfwIp6bNae4/C0PAwuz3DhIuQM6PTpr3sG1l/IZlb8hnhVlt\nUY52BgIB1x3UMI4m4Ifbu+sAgETYV8344p/DJFo/eaDWXzeHxM+PdZF8cfXNm3yp\nUAr6l+8p9yM1kdNLBLEjoVQmcxvcUN4mTxWz/mgCDj2qY0EeB1bKEqDEF8dPhoob\nSu1CQ5s+JGybJpAeVmcO32Trc8+WDhwQU/QovD87OiH06BeQipQ7W0eDZ1IyObLy\nDblOZd1wArqAK/DU/8ngUQ4w4RpxNIBLzlL00RabgCweUEfIWKtxCzetpwHIeKWm\nJeGhomP4cbQii9E27yl6qNasliX6eWFKuGKv9DvB0/WECV+qFdtvbiUe++4dglmV\nJfKXgk8I0KsmW/NiFYAbZhkLkCh0hCri9yJ+e08wiWiGUmc3NQKCAQEAxh9M1jeA\ndXvIxjIi6bcG1OAeUBit6WHJxO8+LgOfZaAZgHwfNqflnfTL5uJwR6SOJV/Ajhd0\nlznUKx8q8K8NHSD+8+rR+5bUa7rVDVar9y1pF8dDBWbKCBrs0xXkfN91tvSKqDWl\nIjz+ZlRiZP4hQ591oNiZDlp53w+2arV6+7MztNl4u/Zgvq0ICDBzDd3YyNNUKfbZ\nHJYK/MOqfOursI4bYLLzdXU7ZZx8iHPiidAcgZJ7n/antnz3onBDHAmy5JpYnK/x\nH7UVlHwBou1uV1DkmsxDI1xuhDzj3VvqLldFTzEDlkgiTJ6ffAgV1zGve7h0cod5\nyuqVcqij4LjzhwKCAQEA2u+MQeH4OtmzRA2Fri1RrBMFg+JpmKPao/YJeZPtqALM\nGGxSonalFgTcH6xkCvmIGd6UDEuInH/7JvHqns0fSuKWrZlv+ULhIkepOfoH9Qps\n8edM8OjuoeY0bKXxJxd7WtKsaXwGIwtL0CP4FH+s7VI7SW+iUsulsLt2MJC6k5un\nc5H0aPDmt25dnWJADZWNFhafkoio5ElVnlL/vMe9B+aEmGwEFoUPljkoyUXvQHFE\necNOkZb/gxNgPYOtXhclCmiSLHg34m+T5Ef1KOySLV7VHNJGw4ASod7rSZQ7fZwA\nxzI+hPhsVJWL6xI5JT7+JVz4J16M3EDcySvysRcqawKCAQEAv5JAb9qXAgLBbrPI\nAomRt4FGjlhuwX5m5WAYldG27UNTpWNfoy/R3Vx5VTWbMAszz3u46yxO9nNabp/i\nm3wIiCQBosVqaYW8vLaZkB5Ahe+I8Q8iBTURIak3WhyPJRfF8TSgZmoI1QR5UWVD\nBzib3ZFw4ijORozBzyiYULJOytbKppKqJcXkYjtZyuFePwhGuFlvxmwEH5oN4b8p\nOUWAbGXcnzIqK2dCGcyotiCn6m4rQjbsBw8vuEs5//3hRlkye82q5UdTNj+ZMEyA\nIJTI3vE/O1dLjAOycXeXNdHMrSaBxEM2nrf9Qm0W9Y2z4LMQZedD4gKRh94wx/+9\nBmyQPQKCAQA1+0CK8guBfzH7QpZGdvgfRGVkukutDiGXsc9uQbIkbeQi1XqegkB8\nKGCaEqhsKFCNiFramTkq1Ud4t8dQtmTT0wCx9xYr0HiwOhkYqXSSz6pDDvPippxI\nIPmmHFhUei65Gx7Vt3XP6DYeMPA3Ja/eqBrkJXlRjtLgu6gNm3HVeViVX1RzF4rb\niYPdjV8bulcaLiPUPoveFdLdgbt6sYkDTKw+5MsxPke0k41h6zNtoT/wAd76eM+x\nYvKk2DXD8FL6uQPpoQ6ubzJ44+En4QS92RcUzygRhh+R9+PttXXhp7htZQ8TPCmB\nxYnFQS4D5/9D+SNama6DlB6cH5DsZzjXAoIBAQCHdlu/0ZilT32M3jsXOZBm7uQk\nUXctoWgAQDtknkWBRKVV0nYkG2m0IzleTYSxaz12FIIWfeN364hJ80xRuHjuxbN4\nL3IWtEhlU/Pxprv1cO0zBhshsyIDTmq+i81CuwDH2QFzloNH/0FMnw9gplrSDMhA\nXE/Ug/F1ls8bKFfcpd/rip8lh0I+ECxt29GdL5f9GKwcxOH2FVsUReaBPU07C78t\nvDYkfKGk6+VVmJx3GKO7LLASLgYioG9lx147C0JhK31dSFHN08pBCgxbKdz7Seuu\n0ZVildUafOQNRaxMWpAu/+NN6UjQQmg/6Q6zxlZqg+hsK79TwwLVO7evm0Wx\n-----END RSA PRIVATE KEY-----","site":"datadoghq.com","secretAccessKey":"37480960ed148c58713310358cd1a8b9f2e75a3757a947f33d171f60182627e4","publicKey":{"pem":"-----BEGIN PUBLIC KEY-----\nMIICIjANBgkqhkiG9w0BAQEFAAOCAg8AMIICCgKCAgEA0yCGWhamEUB1Xyp8a0lI\nXIJX9xEGS4Os467tfjMXF8SJj2+47EqZNNB0SPbesethiTH/3zVvsFhzCtXOfuKG\nNZIN+6IWVEIsecgiFGYPnCdnOawzKTPHzE+sD/ipbJCkINvbbcgmxYE5Hw1Ju26n\nneFv25fKTAI/JHETBMQGxFbcJ4QU2IdJrQ6Er7mT6s1BT/HO7X7WAWs34FBGDPtg\nlM6erRoY5CSCP5/5x++xDzw4gfWOkawMBgS9GfBnfp3FWy9H33GwvPhBelRbxzOC\n3FMKx5dwngWRFJYekIdwFBEJt088EwyTS9MqYGyt+5AiJVEQ7LV6Hz6HH89sbyQB\n0QxrFQlQ38qeReA8QV6o4SVNa+JmvyHWHExX9Mnb2w1n86iYYinu1DcA+kuXvsG0\njGeym0Uz9l/ufZrhLmFDFOMpN1J6/FK8mHGtXz2weupflNNwWWgyD1jKPn9U1ZQP\ndYXjdBhTHU7H9beoUQ40eYpF4JGBQEu8ARgKYBGSwCsiu0zIykd9zAFndouakFSj\nqSq1h8kNY1Yp/1NZjPbvMTXt+hNPgBBKJ+aV3Z4tl+DB7HLKrWirAX6RNeFqH6Ys\n/CZk1xH3wTGuvBKsdEL93o8EoxhZxh0O4o7936aPYtpDucExXcqaao8jdXprs0q0\nqvDZkEI3/aUB3LclvfXjavMCAwEAAQ==\n-----END PUBLIC KEY-----\n","fingerprint":"sha256$base64$GA8WCOyWvWP6GJAGhywibAf0NuEeFgqJKZVjrCogbqU="},"id":"pl:tf-testaccdatadogsyntheticsprivatelocation_updated-local-1617184114-e713aec950972242b9c35302732e6d1b"},"result_encryption":{"id":"sha256$base64$GA8WCOyWvWP6GJAGhywibAf0NuEeFgqJKZVjrCogbqU=","key":"-----BEGIN PUBLIC KEY-----\nMIICIjANBgkqhkiG9w0BAQEFAAOCAg8AMIICCgKCAgEA0yCGWhamEUB1Xyp8a0lI\nXIJX9xEGS4Os467tfjMXF8SJj2+47EqZNNB0SPbesethiTH/3zVvsFhzCtXOfuKG\nNZIN+6IWVEIsecgiFGYPnCdnOawzKTPHzE+sD/ipbJCkINvbbcgmxYE5Hw1Ju26n\nneFv25fKTAI/JHETBMQGxFbcJ4QU2IdJrQ6Er7mT6s1BT/HO7X7WAWs34FBGDPtg\nlM6erRoY5CSCP5/5x++xDzw4gfWOkawMBgS9GfBnfp3FWy9H33GwvPhBelRbxzOC\n3FMKx5dwngWRFJYekIdwFBEJt088EwyTS9MqYGyt+5AiJVEQ7LV6Hz6HH89sbyQB\n0QxrFQlQ38qeReA8QV6o4SVNa+JmvyHWHExX9Mnb2w1n86iYYinu1DcA+kuXvsG0\njGeym0Uz9l/ufZrhLmFDFOMpN1J6/FK8mHGtXz2weupflNNwWWgyD1jKPn9U1ZQP\ndYXjdBhTHU7H9beoUQ40eYpF4JGBQEu8ARgKYBGSwCsiu0zIykd9zAFndouakFSj\nqSq1h8kNY1Yp/1NZjPbvMTXt+hNPgBBKJ+aV3Z4tl+DB7HLKrWirAX6RNeFqH6Ys\n/CZk1xH3wTGuvBKsdEL93o8EoxhZxh0O4o7936aPYtpDucExXcqaao8jdXprs0q0\nqvDZkEI3/aUB3LclvfXjavMCAwEAAQ==\n-----END PUBLIC KEY-----\n"}}'
-=======
-      - terraform-provider-datadog/dev (terraform 1.16.0; terraform-cli 0.12.7-sdk) datadog-api-client-go/1.0.0-beta.19+dev (go go1.15.3; os darwin; arch amd64)
-    url: https://api.datadoghq.com/api/v1/synthetics/private-locations
-    method: POST
-  response:
-    body: '{"private_location":{"modifiedAt":"2021-03-31T09:31:40.434675+00:00","name":"tf-TestAccDatadogSyntheticsPrivateLocation_Updated-local-1617183098","tags":["foo:bar","baz"],"secrets":{"authentication":{"id":"bffc1458472fd637cc356c48961dfce1","key":"5a75955d48d900b78296a92eebf948c0b2658cade787be74239c844cb15a743f"},"config_decryption":{"id":"15949f2367b63ad682caac250ee1eee5","key":"-----BEGIN RSA PRIVATE KEY-----\nMIIJKQIBAAKCAgEArMAno4VcGjFAww1hcn2KcWpNEFX+rWGhD6JwyJ+PxQ73uRi/\nhqigeFF5LQ3wW2vz+spqPHKgHU3R0vildvaYOFFgwOpIo/1/c2fyteQMzUqQSIrP\ng+6ktVocxntGCzzCICn/D5zKIK8U9t5jH7TXACoC83sXKtuvdZoKznadqlh4OVSF\nJjSldTpxemEERYfwRKljOlH4fhlOQR2BYARQrHTcF4tOkzdfQM4LyrRLlCoiWyYi\nAjQ/+XpxdreUr0hwtZ6tdPmR2GgIin8o6MBNAdKDWmh04sAxcaldcxb73C2RqnLK\nWsj+8Ieti32GZ7SSdcpUYt/J89e8cdQ9WvM5hM9m2zh+8EEVOyFbdKaEyFVxVlCd\nUW9jAyhISleo4gkmGrjwlv0hXxGsbcB6gQqG6einTsq0NxLWeQx3LoRXn9hxiHBg\nYollit3nZQSmbp4XuASWNA7X5+mj86PqJFkeS/Px6QMsDtNebYw5m5GnDukE1wp7\noFVtXvp2y1A8lHRhyqxDUrYA7jtlRjEV0VuCGedHkRUYFQCc6G8AE7mEe9H62VSp\n8+kVHfQHrCZALLrN8ZFvA5OTaU0l1BSMntl1bh+mRJDRIxBJuLucjf/DNsTsNEo4\n0paFh2ZHxp2PftgrzRA6usNbf495z4QoCWi5gakw3xSe+m6r7qEG/7rjPPMCAwEA\nAQKCAgAOznfkF7dQApsbnMP9Ci5mXJQdke4lC9JZz4FKamxQmZQ5NM1sGOJYLbOG\nXXfifhtu8Kmv/XfxZKaKJjtLoDf/0iNjpZdzgHP+5Xcm7yFhxY63iQSsUpuip5/O\n+BxSzj+Qfi9mAsXlJnYhJE9R4mNWZXag49+Vq53oWIgTyWFOJNl5IHnUT0lEBceM\n+hyU0RTFup1n3ERbAO3bvhzeqMAGNNkm2dvZDMy8EAajgyL1oH7jwFFd58vFi4cg\ng8k/4aRqplHiGs0zXTqOLfcvRXw6no5/nnOWRwVCsFLAKivAMKLkylEpyULnEg0z\nGlLKayG6hgyhka8/mGTtSyG1iYjxnG8uItjMDPTXCHzyjQCvjm1riHb3Ky+bBMyx\nLrHpWTDU10Mftj438mc1xZmPUqEfMf+8RNGitDADR1VLsmRD5xtfij+UFoF4Vc6L\nCAtzTPcSgS0guTftnr6AGbneaKLN5Y72/hRgkFhaUviZLpfgh0ul9WfkYuIpRYnF\nrw01pRwkUM37BKjqFkfDLZHDRT+FWmJE2yBpeW9WIR1EXl/xjDAVC5asxNHfeCzN\nQDs10SxIXb2UzJ9hMjhQBgzTzk0Y78MYtyyWjOU5M+upWFI2EjOIrJAoziY4olz4\nvnQP1/NZOLTz2VxqDQ6RvhyktUZo1cLK14fdsqrDDhT8oPuLkQKCAQEAuClRwinC\nUszJjJdgYtobOoPHxOaEugIhhqkRZne/Rcz2aYucQftDJsY70Pezdm6uF1fYiBET\n2aib+msJCPiH8CyC53XEV9c3U0Z01q1r6JBshdsR5RcfMjJSn9sR3IlOQ5Bbvv3g\nyEYsSaYIhnRuVgNFyiy0yGPx8fg6c1DOQwwerp8/AJhod9w0x+1CJRaFIsjqip8y\nQoG2OfAkEmku2TWMGpZ9KFZ9I+zn4ogFkaAg5BMAM80B43Hu53/45QlmyxjMtcD2\nqSazi64G0JCSdQw9PMavpnplAJpTU5/vOOV1TOvbdDLPqHu3aQ5whIvF+fIh9kIR\nSS5bU6xSFQ9ENQKCAQEA8CNVRPE9WJziXNHeQH45kbRtOiGt0gln5JxzzCLAJQ0k\nA6Ih2Cx7FbkINRHPQ+ZreUXqZRPbAVhmTBU7iTD6HLHg1mDXMa97/WGWkmoskFdR\n+TcLojQfKvEgKGkMSKUZmbNSz4n0ljf7CJUGmjK40i6qTjTFGwV7MXIKgkKkvq3u\nDHK8uUIBapAhHmj/6tcXQqALq6WvaihqD5KvX3MZOtV4TOuK8CGC4KUQtZj/BQ+z\n0YeTaoW7sF2C/g0E+KowtYPW3/sAyNJsFA46ACFzmgPRyVs2y0OJslVQWbRIXJKU\nryNZ0R/2sbcbjoNUJpfhOuItXM3OXGVOWvhL62vRhwKCAQBqvIgGYO2fz9GBCrty\nj7b4UyiVloWWyWVlBthu6ziQ3Bp1UdVe6KIi9wH0O5xoJ/3+yYtWUY+Pt4mvuhmi\neWlQanv0au1BfBs0yMEvK5Q/VnWPn0jf3mbWURRSUkYn6+zQe/qw17RQX1uL1A9c\n3l6Uu5DXfNHK0yKHe7dk3pCti3i8/M8nKS5jSd3NglWz6TmAz7IgZeRbZ5KWQfim\nMxBUFBT/0/j2SCp/h+9d/Dg+DvEBP4H+g/N0P7SXuDQpiylozRbYwN41a5jkfBi3\nCRPZgx56+y0S8B1aHBfvf+LGtzclPg4Tat+wZwQGf7f3GovEMfI9KE2cfKGx/U4V\npqOBAoIBAQDTJ46EB8hUkebtjVDrztIaT9e3xQON691iBTxBZNEmA08Grtsptbsp\nV8FiwN1KrGMWiSbZaEMsBKo2/niSYvGap8K3XwH6W38gR15aMmgrJ80Z4ZAmOcSq\nQspvHifB/QLsxuTrPzhFmsXvPvNGRZGEp6nzCK3E2+X+jXO2JJmuXUwzv/Q4xlRu\nenvUvKlDu4xldkuszAzZwN26AdaZjKDDvg+BO6C5FA58MEjoFbcwoSUR+i/i++MU\n6rUTZSlY6nXYNiyMWK7Q505HuFbB5Kg85lzivIUK6ME8gY4cwszaMb3x3pjMrVmD\n3Smq/8nQAb73wwf2UbXCQwZKMYi4Yt8jAoIBAQCaNBR4r4Dhk66/VllreUzauL2c\nDtobcJhZeYiIPNaRaCejNfpQknOOL/fAAA2CL1RgaML0clsHEHj/BECSjOOQl8Lx\nel1ngD4eS+F7I4DBr62Mtr4X02SZvqPc+GC9QgdcVXjYnCow1BL+t5QyuKVOv1vK\nm/4aNgHdBqeqsjoklbj2Iy+tdOf9yPMaSBDQWbC+AhtL0fDtxz8CZ8h30oqqNQTB\nsD57u1mOxCZazFLpgsBxYfqtRKvzSqQq98ucbFj8nWQIp9Z79BddeBRH2UjPZvLL\n6K9H0NXfG1/seUzHfENk6jLGiNWUglSNdkbGpfs7T/p2daHxW8d4XLryxxZi\n-----END RSA PRIVATE KEY-----"}},"config":{"site":"datadoghq.com"},"id":"pl:tf-testaccdatadogsyntheticsprivatelocation_updated-local-1617183098-4e16de626b037b0f7817a877f20be906","createdAt":"2021-03-31T09:31:40.434675+00:00","description":"a private location"},"config":{"accessKey":"bffc1458472fd637cc356c48961dfce1","privateKey":"-----BEGIN RSA PRIVATE KEY-----\nMIIJKQIBAAKCAgEArMAno4VcGjFAww1hcn2KcWpNEFX+rWGhD6JwyJ+PxQ73uRi/\nhqigeFF5LQ3wW2vz+spqPHKgHU3R0vildvaYOFFgwOpIo/1/c2fyteQMzUqQSIrP\ng+6ktVocxntGCzzCICn/D5zKIK8U9t5jH7TXACoC83sXKtuvdZoKznadqlh4OVSF\nJjSldTpxemEERYfwRKljOlH4fhlOQR2BYARQrHTcF4tOkzdfQM4LyrRLlCoiWyYi\nAjQ/+XpxdreUr0hwtZ6tdPmR2GgIin8o6MBNAdKDWmh04sAxcaldcxb73C2RqnLK\nWsj+8Ieti32GZ7SSdcpUYt/J89e8cdQ9WvM5hM9m2zh+8EEVOyFbdKaEyFVxVlCd\nUW9jAyhISleo4gkmGrjwlv0hXxGsbcB6gQqG6einTsq0NxLWeQx3LoRXn9hxiHBg\nYollit3nZQSmbp4XuASWNA7X5+mj86PqJFkeS/Px6QMsDtNebYw5m5GnDukE1wp7\noFVtXvp2y1A8lHRhyqxDUrYA7jtlRjEV0VuCGedHkRUYFQCc6G8AE7mEe9H62VSp\n8+kVHfQHrCZALLrN8ZFvA5OTaU0l1BSMntl1bh+mRJDRIxBJuLucjf/DNsTsNEo4\n0paFh2ZHxp2PftgrzRA6usNbf495z4QoCWi5gakw3xSe+m6r7qEG/7rjPPMCAwEA\nAQKCAgAOznfkF7dQApsbnMP9Ci5mXJQdke4lC9JZz4FKamxQmZQ5NM1sGOJYLbOG\nXXfifhtu8Kmv/XfxZKaKJjtLoDf/0iNjpZdzgHP+5Xcm7yFhxY63iQSsUpuip5/O\n+BxSzj+Qfi9mAsXlJnYhJE9R4mNWZXag49+Vq53oWIgTyWFOJNl5IHnUT0lEBceM\n+hyU0RTFup1n3ERbAO3bvhzeqMAGNNkm2dvZDMy8EAajgyL1oH7jwFFd58vFi4cg\ng8k/4aRqplHiGs0zXTqOLfcvRXw6no5/nnOWRwVCsFLAKivAMKLkylEpyULnEg0z\nGlLKayG6hgyhka8/mGTtSyG1iYjxnG8uItjMDPTXCHzyjQCvjm1riHb3Ky+bBMyx\nLrHpWTDU10Mftj438mc1xZmPUqEfMf+8RNGitDADR1VLsmRD5xtfij+UFoF4Vc6L\nCAtzTPcSgS0guTftnr6AGbneaKLN5Y72/hRgkFhaUviZLpfgh0ul9WfkYuIpRYnF\nrw01pRwkUM37BKjqFkfDLZHDRT+FWmJE2yBpeW9WIR1EXl/xjDAVC5asxNHfeCzN\nQDs10SxIXb2UzJ9hMjhQBgzTzk0Y78MYtyyWjOU5M+upWFI2EjOIrJAoziY4olz4\nvnQP1/NZOLTz2VxqDQ6RvhyktUZo1cLK14fdsqrDDhT8oPuLkQKCAQEAuClRwinC\nUszJjJdgYtobOoPHxOaEugIhhqkRZne/Rcz2aYucQftDJsY70Pezdm6uF1fYiBET\n2aib+msJCPiH8CyC53XEV9c3U0Z01q1r6JBshdsR5RcfMjJSn9sR3IlOQ5Bbvv3g\nyEYsSaYIhnRuVgNFyiy0yGPx8fg6c1DOQwwerp8/AJhod9w0x+1CJRaFIsjqip8y\nQoG2OfAkEmku2TWMGpZ9KFZ9I+zn4ogFkaAg5BMAM80B43Hu53/45QlmyxjMtcD2\nqSazi64G0JCSdQw9PMavpnplAJpTU5/vOOV1TOvbdDLPqHu3aQ5whIvF+fIh9kIR\nSS5bU6xSFQ9ENQKCAQEA8CNVRPE9WJziXNHeQH45kbRtOiGt0gln5JxzzCLAJQ0k\nA6Ih2Cx7FbkINRHPQ+ZreUXqZRPbAVhmTBU7iTD6HLHg1mDXMa97/WGWkmoskFdR\n+TcLojQfKvEgKGkMSKUZmbNSz4n0ljf7CJUGmjK40i6qTjTFGwV7MXIKgkKkvq3u\nDHK8uUIBapAhHmj/6tcXQqALq6WvaihqD5KvX3MZOtV4TOuK8CGC4KUQtZj/BQ+z\n0YeTaoW7sF2C/g0E+KowtYPW3/sAyNJsFA46ACFzmgPRyVs2y0OJslVQWbRIXJKU\nryNZ0R/2sbcbjoNUJpfhOuItXM3OXGVOWvhL62vRhwKCAQBqvIgGYO2fz9GBCrty\nj7b4UyiVloWWyWVlBthu6ziQ3Bp1UdVe6KIi9wH0O5xoJ/3+yYtWUY+Pt4mvuhmi\neWlQanv0au1BfBs0yMEvK5Q/VnWPn0jf3mbWURRSUkYn6+zQe/qw17RQX1uL1A9c\n3l6Uu5DXfNHK0yKHe7dk3pCti3i8/M8nKS5jSd3NglWz6TmAz7IgZeRbZ5KWQfim\nMxBUFBT/0/j2SCp/h+9d/Dg+DvEBP4H+g/N0P7SXuDQpiylozRbYwN41a5jkfBi3\nCRPZgx56+y0S8B1aHBfvf+LGtzclPg4Tat+wZwQGf7f3GovEMfI9KE2cfKGx/U4V\npqOBAoIBAQDTJ46EB8hUkebtjVDrztIaT9e3xQON691iBTxBZNEmA08Grtsptbsp\nV8FiwN1KrGMWiSbZaEMsBKo2/niSYvGap8K3XwH6W38gR15aMmgrJ80Z4ZAmOcSq\nQspvHifB/QLsxuTrPzhFmsXvPvNGRZGEp6nzCK3E2+X+jXO2JJmuXUwzv/Q4xlRu\nenvUvKlDu4xldkuszAzZwN26AdaZjKDDvg+BO6C5FA58MEjoFbcwoSUR+i/i++MU\n6rUTZSlY6nXYNiyMWK7Q505HuFbB5Kg85lzivIUK6ME8gY4cwszaMb3x3pjMrVmD\n3Smq/8nQAb73wwf2UbXCQwZKMYi4Yt8jAoIBAQCaNBR4r4Dhk66/VllreUzauL2c\nDtobcJhZeYiIPNaRaCejNfpQknOOL/fAAA2CL1RgaML0clsHEHj/BECSjOOQl8Lx\nel1ngD4eS+F7I4DBr62Mtr4X02SZvqPc+GC9QgdcVXjYnCow1BL+t5QyuKVOv1vK\nm/4aNgHdBqeqsjoklbj2Iy+tdOf9yPMaSBDQWbC+AhtL0fDtxz8CZ8h30oqqNQTB\nsD57u1mOxCZazFLpgsBxYfqtRKvzSqQq98ucbFj8nWQIp9Z79BddeBRH2UjPZvLL\n6K9H0NXfG1/seUzHfENk6jLGiNWUglSNdkbGpfs7T/p2daHxW8d4XLryxxZi\n-----END RSA PRIVATE KEY-----","site":"datadoghq.com","secretAccessKey":"5a75955d48d900b78296a92eebf948c0b2658cade787be74239c844cb15a743f","publicKey":{"pem":"-----BEGIN PUBLIC KEY-----\nMIICIjANBgkqhkiG9w0BAQEFAAOCAg8AMIICCgKCAgEA0yCGWhamEUB1Xyp8a0lI\nXIJX9xEGS4Os467tfjMXF8SJj2+47EqZNNB0SPbesethiTH/3zVvsFhzCtXOfuKG\nNZIN+6IWVEIsecgiFGYPnCdnOawzKTPHzE+sD/ipbJCkINvbbcgmxYE5Hw1Ju26n\nneFv25fKTAI/JHETBMQGxFbcJ4QU2IdJrQ6Er7mT6s1BT/HO7X7WAWs34FBGDPtg\nlM6erRoY5CSCP5/5x++xDzw4gfWOkawMBgS9GfBnfp3FWy9H33GwvPhBelRbxzOC\n3FMKx5dwngWRFJYekIdwFBEJt088EwyTS9MqYGyt+5AiJVEQ7LV6Hz6HH89sbyQB\n0QxrFQlQ38qeReA8QV6o4SVNa+JmvyHWHExX9Mnb2w1n86iYYinu1DcA+kuXvsG0\njGeym0Uz9l/ufZrhLmFDFOMpN1J6/FK8mHGtXz2weupflNNwWWgyD1jKPn9U1ZQP\ndYXjdBhTHU7H9beoUQ40eYpF4JGBQEu8ARgKYBGSwCsiu0zIykd9zAFndouakFSj\nqSq1h8kNY1Yp/1NZjPbvMTXt+hNPgBBKJ+aV3Z4tl+DB7HLKrWirAX6RNeFqH6Ys\n/CZk1xH3wTGuvBKsdEL93o8EoxhZxh0O4o7936aPYtpDucExXcqaao8jdXprs0q0\nqvDZkEI3/aUB3LclvfXjavMCAwEAAQ==\n-----END PUBLIC KEY-----\n","fingerprint":"sha256$base64$GA8WCOyWvWP6GJAGhywibAf0NuEeFgqJKZVjrCogbqU="},"id":"pl:tf-testaccdatadogsyntheticsprivatelocation_updated-local-1617183098-4e16de626b037b0f7817a877f20be906"},"result_encryption":{"id":"sha256$base64$GA8WCOyWvWP6GJAGhywibAf0NuEeFgqJKZVjrCogbqU=","key":"-----BEGIN PUBLIC KEY-----\nMIICIjANBgkqhkiG9w0BAQEFAAOCAg8AMIICCgKCAgEA0yCGWhamEUB1Xyp8a0lI\nXIJX9xEGS4Os467tfjMXF8SJj2+47EqZNNB0SPbesethiTH/3zVvsFhzCtXOfuKG\nNZIN+6IWVEIsecgiFGYPnCdnOawzKTPHzE+sD/ipbJCkINvbbcgmxYE5Hw1Ju26n\nneFv25fKTAI/JHETBMQGxFbcJ4QU2IdJrQ6Er7mT6s1BT/HO7X7WAWs34FBGDPtg\nlM6erRoY5CSCP5/5x++xDzw4gfWOkawMBgS9GfBnfp3FWy9H33GwvPhBelRbxzOC\n3FMKx5dwngWRFJYekIdwFBEJt088EwyTS9MqYGyt+5AiJVEQ7LV6Hz6HH89sbyQB\n0QxrFQlQ38qeReA8QV6o4SVNa+JmvyHWHExX9Mnb2w1n86iYYinu1DcA+kuXvsG0\njGeym0Uz9l/ufZrhLmFDFOMpN1J6/FK8mHGtXz2weupflNNwWWgyD1jKPn9U1ZQP\ndYXjdBhTHU7H9beoUQ40eYpF4JGBQEu8ARgKYBGSwCsiu0zIykd9zAFndouakFSj\nqSq1h8kNY1Yp/1NZjPbvMTXt+hNPgBBKJ+aV3Z4tl+DB7HLKrWirAX6RNeFqH6Ys\n/CZk1xH3wTGuvBKsdEL93o8EoxhZxh0O4o7936aPYtpDucExXcqaao8jdXprs0q0\nqvDZkEI3/aUB3LclvfXjavMCAwEAAQ==\n-----END PUBLIC KEY-----\n"}}'
->>>>>>> 14ccad13
-    headers:
-      Cache-Control:
-      - no-cache
-      Connection:
-      - keep-alive
-      Content-Security-Policy:
-      - frame-ancestors 'self'; report-uri https://api.datadoghq.com/csp-report
-      Content-Type:
-      - application/json
-      Date:
-<<<<<<< HEAD
-      - Wed, 31 Mar 2021 09:48:37 GMT
-=======
-      - Wed, 31 Mar 2021 09:31:41 GMT
->>>>>>> 14ccad13
-      Pragma:
-      - no-cache
-      Strict-Transport-Security:
-      - max-age=15724800;
-      Vary:
-      - Accept-Encoding
-      X-Content-Type-Options:
-      - nosniff
-      X-Dd-Debug:
-<<<<<<< HEAD
-      - dCmL/3rURV6BPeaqeP3Rxigq41m5CAb17XjrRE42uZ01zpr07HVhbL5/3TWMkvgu
-      X-Dd-Version:
-      - "35.4207470"
-=======
-      - HbtaOKlJ6OCrx9tMXO6ivMTrEM+g0c93HDp08trmOmgdHozC5J+vn10F0H4WPjCU
-      X-Dd-Version:
-      - "35.4206674"
->>>>>>> 14ccad13
-      X-Frame-Options:
-      - SAMEORIGIN
-    status: 200 OK
-    code: 200
-    duration: ""
-- request:
-    body: ""
-    form: {}
-    headers:
-      Accept:
-      - application/json
-      Dd-Operation-Id:
-      - GetPrivateLocation
-      User-Agent:
-<<<<<<< HEAD
-      - terraform-provider-datadog/dev (terraform 1.16.0; terraform-cli ) datadog-api-client-go/1.0.0-beta.19+dev (go go1.15.3; os darwin; arch amd64)
-    url: https://api.datadoghq.com/api/v1/synthetics/private-locations/pl:tf-testaccdatadogsyntheticsprivatelocation_updated-local-1617184114-e713aec950972242b9c35302732e6d1b
-    method: GET
-  response:
-    body: '{"name":"tf-TestAccDatadogSyntheticsPrivateLocation_Updated-local-1617184114","tags":["foo:bar","baz"],"modifiedAt":"2021-03-31T09:48:37.719727+00:00","id":"pl:tf-testaccdatadogsyntheticsprivatelocation_updated-local-1617184114-e713aec950972242b9c35302732e6d1b","createdAt":"2021-03-31T09:48:37.719727+00:00","description":"a private location"}'
-=======
-      - terraform-provider-datadog/dev (terraform 1.16.0; terraform-cli 0.12.7-sdk) datadog-api-client-go/1.0.0-beta.19+dev (go go1.15.3; os darwin; arch amd64)
-    url: https://api.datadoghq.com/api/v1/synthetics/private-locations/pl:tf-testaccdatadogsyntheticsprivatelocation_updated-local-1617183098-4e16de626b037b0f7817a877f20be906
-    method: GET
-  response:
-    body: '{"name":"tf-TestAccDatadogSyntheticsPrivateLocation_Updated-local-1617183098","tags":["foo:bar","baz"],"modifiedAt":"2021-03-31T09:31:40.434675+00:00","id":"pl:tf-testaccdatadogsyntheticsprivatelocation_updated-local-1617183098-4e16de626b037b0f7817a877f20be906","createdAt":"2021-03-31T09:31:40.434675+00:00","description":"a private location"}'
->>>>>>> 14ccad13
-    headers:
-      Cache-Control:
-      - no-cache
-      Connection:
-      - keep-alive
-      Content-Security-Policy:
-      - frame-ancestors 'self'; report-uri https://api.datadoghq.com/csp-report
-      Content-Type:
-      - application/json
-      Date:
-<<<<<<< HEAD
-      - Wed, 31 Mar 2021 09:48:37 GMT
-=======
-      - Wed, 31 Mar 2021 09:31:41 GMT
->>>>>>> 14ccad13
-      Pragma:
-      - no-cache
-      Strict-Transport-Security:
-      - max-age=15724800;
-      Vary:
-      - Accept-Encoding
-      X-Content-Type-Options:
-      - nosniff
-      X-Dd-Debug:
-<<<<<<< HEAD
-      - gYZcaADwbKcv7Hm19HJx6WsLoKuOijDWAt2viPeCfWqUgyKY+9e1xZdmMJeXV3YV
-      X-Dd-Version:
-      - "35.4207470"
-=======
+    body: '{"private_location":{"modifiedAt":"2021-03-31T13:13:53.694928+00:00","name":"tf-TestAccDatadogSyntheticsPrivateLocation_Updated-local-1617196431","tags":["foo:bar","baz"],"secrets":{"authentication":{"id":"58e52915a305f5d2546fd12043da4a02","key":"22a563327b87e1a6f41ef938f179e0a49e1065e50a935a7bf6bcc102eea5a498"},"config_decryption":{"id":"73421d7844fc347eeb38b6cee9ce62f3","key":"-----BEGIN RSA PRIVATE KEY-----\nMIIJKAIBAAKCAgEAqvZg1WBAcGLSaDy17YyJltmgGLAJ9kY2n2p3HuzvoUkIF/oq\njstGsdRUMATWpY7YQxe8ZlixMLy6FeLOzxSe2S7D/Gk9syYABZxfhntlrsRByK20\nMgMK/SvoxkufHYZrK5m1MjrKjxwp/29qY45FPqay8As7DM7YKEaipYWVT144Y3qD\nDcFNUhieYiM6CebLQ3ePrrMsuP2pYIicHqmxdkbmaIgnQoyiT0ZvKZBgskVO00Q0\nc+SYPP5s72Wjg1NcXq/I3MVItVBGCgYB68SNyZAf5aSCvmuSfSTu1qEBYxltKmtk\nCmoaxZ+NRdDvmC25+e0KCsEoGcBNRlPqZToRA33CM/Gbdd96fIlIAnCEQ8xUb+8y\nbRQo2pZCkdIN7RaoOi3+eKNXQWXRocZKjy96UH4MYF+AslXzxrIrFjutPLO4k1z0\nQxiG8PGDqXrlz6jcWR9+V+I7V09mTCxHuYhN72I4ZhLfoOY203YRmYynQPNOmsPr\nays/AY3L5bAlj1mUs7PlfrDuEoE9AOYFg0Rf44fDKV31YkSfChM+e7rt9dWBxOYV\nEc5RbO+FB6oRnQU2nrTHeUHeu0qm0lzg+UIKsCx8LpnZBdUUmOtPHC/nBrNairwF\nH4mgwScQfwysrKRnr547IJ9hWHLMB5dDoXHBOk72nN9b/UqG8a8CDGL3wxcCAwEA\nAQKCAgABHra+WcW89r4aILZbEAihYbDteHnC5e2FrdTfRv4VjbztK0kMFm4oIWlL\nxzxWE/wmtF5vl9/RSes41CY2r76P/avFrjV77vZ2aEfX7FxbgL2i6usQniR8SXAE\n8d82T6Mew1WvNo4NJ0oUek5gHevQ3+wG1ov/JtETsngY+Cm6PgvF2w+bZMt04ORo\nuteufkHmoenhuHAakM7YlbcwHDx6tzbbMx55Y80hvScNRqeGLh4OFEGjtg5T7UwZ\nZWO6Ky73un8Tsyx+w5Ux4PLc8IoH6qx1fKu+mPB6EWaJ0WmI6f8PwBRaXRzqc9kh\nE/VTMeQorFIx2oIWE8Rt1C7nlYchqU0OgqR6zM25Xk0x00eyJRQTXnCjf/sYcEvX\nph7TxeqwsMKzV2sRE88JVuwgYcZgmpYdOVpPCqexKcK2POHWJehQECcOs+M5T8Na\nAIcCfCBvVpNFloYefQBw1TJexBlFo2Gk1FIgmsnbjkOlaW+8Q7F+fTFUb/vHO+Nz\nmem44BBOTp4k1utkId6FxAeqZ95kjyQ1RnS599JXlG8HzDw1S92Ilhdvekr1Si76\nv0mZ6VdtAyXBx/OiLTU9toIQyBhs6rS/7NmfIBsbtNAO73w8IO9PqqH9jAksBE3y\nOPFIDCGFzcKh728d5KSsOqP7ZzMNSB34xXE+/jQhQMMBRtBSAQKCAQEAvH2lHFUe\nvEcjOQaJX+CK+ZfahkiCydKBdXEkT3P54qJ5lAcLKTZJoYiolajwROzZY8OZ9Db0\nhOzO68VSYdPO17Wm0egPkNdruJM6+2f0JrGP2/ObY3J2RjOJg3PLFqxpisjMkQYz\nNjXjObTubX0Yf03h54HRZOPQiAP96gAT5wo72Y0A5JW4uUejD6c5k5nECZWQ/Fye\nUxmbh69jYmpowdm31zGyKkL0gTlR0VRah/NvyYKyYCtLDLmYOuOd93lXBEtH9tFr\nlfINKTR3D1yHC1aLUdBaibTkeWx5qxlIXLnA+w70YqgApVaqOArAJTngwgRc2oXh\n2vpsQuRvK4ggIQKCAQEA6DGW9nkoQrB2tuBnSpCWLNdZE9dEjfUarvYIKndt/Uld\njNBpCJftTo1014I7/l+GbbtfYga5RERLLp8CGv9fs5ZreH3HPWTeEy1kPBsRSl0x\nNUPhlgPnIBkFQr5831KS96pOZdmr8uh8Fq0o4tpvjTC2dsGsEozzNXi035fk6q5r\nxjNy1ChrULX7UlWuJF9PEy+7XTkb3XXjWYFxCDZQnE3xdKOhZJd29H7VF1bH49Gu\nLf13J51/pAmyVQD11C70tLZ8vSNxdwuaHaxJLPYO3AbRu+a/0Pu7M6AhEynbfM4r\nfMA659LJopY8Y93SrnGY2oJqgT+WMtrCG6nqC41cNwKCAQB2auVRMHTXykVprR6f\nGn2VIv7JwEJSsypb8xHhzLXf2T1Sbz5mzNFjZ2yqYXFZjAdjMt7E28WwwOmam+QO\ny7e2M0wzsXwd/giR9AVpLrznlkQP5jLoPl/p6LTq3dNoUjcYVuCV9/QyiZZQicgF\nB0NdrztOa3N2090Nppxd52CZlQdWvMwjz6A23relvORiQ4cykkF9Gl7pTDw2+UwR\n51Ia/0INMw6AmIHtsWoifcFGifzf93lDC8/hlbP6w0dZ02SEsRrsCFNz55a3HVvz\nTakVyXBLnP9UZk3nruudP4wDnTuNPq7wUCXfudvEy5Q9jugSXBVNwDDNluhu+f6R\ntbqhAoIBAQC5WyT1GyD9o9sRADDUwHlx0HNmuFkcrcagVv2L0Q03vkJ078Z5OrcR\nFzFn/Koh1WX94S8ylMV+7rnJvNu0a5qdRX4DkPzlUMlLK9gxdzYlVCG9MLQ7yl/O\nKssdTe1nZYa3OPgerFZsshSlEZRrDA8y+ekfAlp38JcSX4qcV6hBg/27GkUXgjCx\nHKVFQ+qhVIhOe7MppzZMYxib0g5GjP1q2XngL+Pd5l/qq/k2CWvGvRM72XQuZreH\nXspCu2KDAP0N6gPIBSxF6TgdafR8dOzFzpfNVVZY4Su++ZyNrMNvbTIgA2DCwW1/\nYklRO7o80ahA/w1Aol8nt6Ru6wRQNoefAoIBABXwA0aau6yOtjQymW8shOi+CsHf\n4D38e619vZeDuhr+7egz4w1n8ZvqkSZwkQqq5lIKbWhtD2mWrnNKkvfXd2ptgste\njbbbsCKHlhtvFFsaeQhWCSKAuYNaVmBsBmU0v8dnlQ+z9BH590M1PDVJbx7g5PI/\ncJCfR9Hm0rMCN83wJEW/VlNNdAVVptkuF8Vjy16NN6vHwR+N4b7OLpuf027KQJyD\nrXYujlHBFpn3N2mJP6ylNkjvIurmpuC5koP5ksTz29JC2owra7JZx6m8UGjr2Mae\n4oOr/ldSBl7i+pm4TCucvllyv9Yjs1Raqd5gU98dKnovGTxyWEMEJmXSwwg=\n-----END RSA PRIVATE KEY-----"}},"config":{"site":"datadoghq.com"},"id":"pl:tf-testaccdatadogsyntheticsprivatelocation_updated-local-1617196431-2a5f966ee0a7c923ce6f2935c5a81d64","createdAt":"2021-03-31T13:13:53.694928+00:00","description":"a private location"},"config":{"accessKey":"58e52915a305f5d2546fd12043da4a02","privateKey":"-----BEGIN RSA PRIVATE KEY-----\nMIIJKAIBAAKCAgEAqvZg1WBAcGLSaDy17YyJltmgGLAJ9kY2n2p3HuzvoUkIF/oq\njstGsdRUMATWpY7YQxe8ZlixMLy6FeLOzxSe2S7D/Gk9syYABZxfhntlrsRByK20\nMgMK/SvoxkufHYZrK5m1MjrKjxwp/29qY45FPqay8As7DM7YKEaipYWVT144Y3qD\nDcFNUhieYiM6CebLQ3ePrrMsuP2pYIicHqmxdkbmaIgnQoyiT0ZvKZBgskVO00Q0\nc+SYPP5s72Wjg1NcXq/I3MVItVBGCgYB68SNyZAf5aSCvmuSfSTu1qEBYxltKmtk\nCmoaxZ+NRdDvmC25+e0KCsEoGcBNRlPqZToRA33CM/Gbdd96fIlIAnCEQ8xUb+8y\nbRQo2pZCkdIN7RaoOi3+eKNXQWXRocZKjy96UH4MYF+AslXzxrIrFjutPLO4k1z0\nQxiG8PGDqXrlz6jcWR9+V+I7V09mTCxHuYhN72I4ZhLfoOY203YRmYynQPNOmsPr\nays/AY3L5bAlj1mUs7PlfrDuEoE9AOYFg0Rf44fDKV31YkSfChM+e7rt9dWBxOYV\nEc5RbO+FB6oRnQU2nrTHeUHeu0qm0lzg+UIKsCx8LpnZBdUUmOtPHC/nBrNairwF\nH4mgwScQfwysrKRnr547IJ9hWHLMB5dDoXHBOk72nN9b/UqG8a8CDGL3wxcCAwEA\nAQKCAgABHra+WcW89r4aILZbEAihYbDteHnC5e2FrdTfRv4VjbztK0kMFm4oIWlL\nxzxWE/wmtF5vl9/RSes41CY2r76P/avFrjV77vZ2aEfX7FxbgL2i6usQniR8SXAE\n8d82T6Mew1WvNo4NJ0oUek5gHevQ3+wG1ov/JtETsngY+Cm6PgvF2w+bZMt04ORo\nuteufkHmoenhuHAakM7YlbcwHDx6tzbbMx55Y80hvScNRqeGLh4OFEGjtg5T7UwZ\nZWO6Ky73un8Tsyx+w5Ux4PLc8IoH6qx1fKu+mPB6EWaJ0WmI6f8PwBRaXRzqc9kh\nE/VTMeQorFIx2oIWE8Rt1C7nlYchqU0OgqR6zM25Xk0x00eyJRQTXnCjf/sYcEvX\nph7TxeqwsMKzV2sRE88JVuwgYcZgmpYdOVpPCqexKcK2POHWJehQECcOs+M5T8Na\nAIcCfCBvVpNFloYefQBw1TJexBlFo2Gk1FIgmsnbjkOlaW+8Q7F+fTFUb/vHO+Nz\nmem44BBOTp4k1utkId6FxAeqZ95kjyQ1RnS599JXlG8HzDw1S92Ilhdvekr1Si76\nv0mZ6VdtAyXBx/OiLTU9toIQyBhs6rS/7NmfIBsbtNAO73w8IO9PqqH9jAksBE3y\nOPFIDCGFzcKh728d5KSsOqP7ZzMNSB34xXE+/jQhQMMBRtBSAQKCAQEAvH2lHFUe\nvEcjOQaJX+CK+ZfahkiCydKBdXEkT3P54qJ5lAcLKTZJoYiolajwROzZY8OZ9Db0\nhOzO68VSYdPO17Wm0egPkNdruJM6+2f0JrGP2/ObY3J2RjOJg3PLFqxpisjMkQYz\nNjXjObTubX0Yf03h54HRZOPQiAP96gAT5wo72Y0A5JW4uUejD6c5k5nECZWQ/Fye\nUxmbh69jYmpowdm31zGyKkL0gTlR0VRah/NvyYKyYCtLDLmYOuOd93lXBEtH9tFr\nlfINKTR3D1yHC1aLUdBaibTkeWx5qxlIXLnA+w70YqgApVaqOArAJTngwgRc2oXh\n2vpsQuRvK4ggIQKCAQEA6DGW9nkoQrB2tuBnSpCWLNdZE9dEjfUarvYIKndt/Uld\njNBpCJftTo1014I7/l+GbbtfYga5RERLLp8CGv9fs5ZreH3HPWTeEy1kPBsRSl0x\nNUPhlgPnIBkFQr5831KS96pOZdmr8uh8Fq0o4tpvjTC2dsGsEozzNXi035fk6q5r\nxjNy1ChrULX7UlWuJF9PEy+7XTkb3XXjWYFxCDZQnE3xdKOhZJd29H7VF1bH49Gu\nLf13J51/pAmyVQD11C70tLZ8vSNxdwuaHaxJLPYO3AbRu+a/0Pu7M6AhEynbfM4r\nfMA659LJopY8Y93SrnGY2oJqgT+WMtrCG6nqC41cNwKCAQB2auVRMHTXykVprR6f\nGn2VIv7JwEJSsypb8xHhzLXf2T1Sbz5mzNFjZ2yqYXFZjAdjMt7E28WwwOmam+QO\ny7e2M0wzsXwd/giR9AVpLrznlkQP5jLoPl/p6LTq3dNoUjcYVuCV9/QyiZZQicgF\nB0NdrztOa3N2090Nppxd52CZlQdWvMwjz6A23relvORiQ4cykkF9Gl7pTDw2+UwR\n51Ia/0INMw6AmIHtsWoifcFGifzf93lDC8/hlbP6w0dZ02SEsRrsCFNz55a3HVvz\nTakVyXBLnP9UZk3nruudP4wDnTuNPq7wUCXfudvEy5Q9jugSXBVNwDDNluhu+f6R\ntbqhAoIBAQC5WyT1GyD9o9sRADDUwHlx0HNmuFkcrcagVv2L0Q03vkJ078Z5OrcR\nFzFn/Koh1WX94S8ylMV+7rnJvNu0a5qdRX4DkPzlUMlLK9gxdzYlVCG9MLQ7yl/O\nKssdTe1nZYa3OPgerFZsshSlEZRrDA8y+ekfAlp38JcSX4qcV6hBg/27GkUXgjCx\nHKVFQ+qhVIhOe7MppzZMYxib0g5GjP1q2XngL+Pd5l/qq/k2CWvGvRM72XQuZreH\nXspCu2KDAP0N6gPIBSxF6TgdafR8dOzFzpfNVVZY4Su++ZyNrMNvbTIgA2DCwW1/\nYklRO7o80ahA/w1Aol8nt6Ru6wRQNoefAoIBABXwA0aau6yOtjQymW8shOi+CsHf\n4D38e619vZeDuhr+7egz4w1n8ZvqkSZwkQqq5lIKbWhtD2mWrnNKkvfXd2ptgste\njbbbsCKHlhtvFFsaeQhWCSKAuYNaVmBsBmU0v8dnlQ+z9BH590M1PDVJbx7g5PI/\ncJCfR9Hm0rMCN83wJEW/VlNNdAVVptkuF8Vjy16NN6vHwR+N4b7OLpuf027KQJyD\nrXYujlHBFpn3N2mJP6ylNkjvIurmpuC5koP5ksTz29JC2owra7JZx6m8UGjr2Mae\n4oOr/ldSBl7i+pm4TCucvllyv9Yjs1Raqd5gU98dKnovGTxyWEMEJmXSwwg=\n-----END RSA PRIVATE KEY-----","site":"datadoghq.com","secretAccessKey":"22a563327b87e1a6f41ef938f179e0a49e1065e50a935a7bf6bcc102eea5a498","publicKey":{"pem":"-----BEGIN PUBLIC KEY-----\nMIICIjANBgkqhkiG9w0BAQEFAAOCAg8AMIICCgKCAgEA0yCGWhamEUB1Xyp8a0lI\nXIJX9xEGS4Os467tfjMXF8SJj2+47EqZNNB0SPbesethiTH/3zVvsFhzCtXOfuKG\nNZIN+6IWVEIsecgiFGYPnCdnOawzKTPHzE+sD/ipbJCkINvbbcgmxYE5Hw1Ju26n\nneFv25fKTAI/JHETBMQGxFbcJ4QU2IdJrQ6Er7mT6s1BT/HO7X7WAWs34FBGDPtg\nlM6erRoY5CSCP5/5x++xDzw4gfWOkawMBgS9GfBnfp3FWy9H33GwvPhBelRbxzOC\n3FMKx5dwngWRFJYekIdwFBEJt088EwyTS9MqYGyt+5AiJVEQ7LV6Hz6HH89sbyQB\n0QxrFQlQ38qeReA8QV6o4SVNa+JmvyHWHExX9Mnb2w1n86iYYinu1DcA+kuXvsG0\njGeym0Uz9l/ufZrhLmFDFOMpN1J6/FK8mHGtXz2weupflNNwWWgyD1jKPn9U1ZQP\ndYXjdBhTHU7H9beoUQ40eYpF4JGBQEu8ARgKYBGSwCsiu0zIykd9zAFndouakFSj\nqSq1h8kNY1Yp/1NZjPbvMTXt+hNPgBBKJ+aV3Z4tl+DB7HLKrWirAX6RNeFqH6Ys\n/CZk1xH3wTGuvBKsdEL93o8EoxhZxh0O4o7936aPYtpDucExXcqaao8jdXprs0q0\nqvDZkEI3/aUB3LclvfXjavMCAwEAAQ==\n-----END PUBLIC KEY-----\n","fingerprint":"sha256$base64$GA8WCOyWvWP6GJAGhywibAf0NuEeFgqJKZVjrCogbqU="},"id":"pl:tf-testaccdatadogsyntheticsprivatelocation_updated-local-1617196431-2a5f966ee0a7c923ce6f2935c5a81d64"},"result_encryption":{"id":"sha256$base64$GA8WCOyWvWP6GJAGhywibAf0NuEeFgqJKZVjrCogbqU=","key":"-----BEGIN PUBLIC KEY-----\nMIICIjANBgkqhkiG9w0BAQEFAAOCAg8AMIICCgKCAgEA0yCGWhamEUB1Xyp8a0lI\nXIJX9xEGS4Os467tfjMXF8SJj2+47EqZNNB0SPbesethiTH/3zVvsFhzCtXOfuKG\nNZIN+6IWVEIsecgiFGYPnCdnOawzKTPHzE+sD/ipbJCkINvbbcgmxYE5Hw1Ju26n\nneFv25fKTAI/JHETBMQGxFbcJ4QU2IdJrQ6Er7mT6s1BT/HO7X7WAWs34FBGDPtg\nlM6erRoY5CSCP5/5x++xDzw4gfWOkawMBgS9GfBnfp3FWy9H33GwvPhBelRbxzOC\n3FMKx5dwngWRFJYekIdwFBEJt088EwyTS9MqYGyt+5AiJVEQ7LV6Hz6HH89sbyQB\n0QxrFQlQ38qeReA8QV6o4SVNa+JmvyHWHExX9Mnb2w1n86iYYinu1DcA+kuXvsG0\njGeym0Uz9l/ufZrhLmFDFOMpN1J6/FK8mHGtXz2weupflNNwWWgyD1jKPn9U1ZQP\ndYXjdBhTHU7H9beoUQ40eYpF4JGBQEu8ARgKYBGSwCsiu0zIykd9zAFndouakFSj\nqSq1h8kNY1Yp/1NZjPbvMTXt+hNPgBBKJ+aV3Z4tl+DB7HLKrWirAX6RNeFqH6Ys\n/CZk1xH3wTGuvBKsdEL93o8EoxhZxh0O4o7936aPYtpDucExXcqaao8jdXprs0q0\nqvDZkEI3/aUB3LclvfXjavMCAwEAAQ==\n-----END PUBLIC KEY-----\n"}}'
+    headers:
+      Cache-Control:
+      - no-cache
+      Connection:
+      - keep-alive
+      Content-Security-Policy:
+      - frame-ancestors 'self'; report-uri https://api.datadoghq.com/csp-report
+      Content-Type:
+      - application/json
+      Date:
+      - Wed, 31 Mar 2021 13:13:53 GMT
+      Pragma:
+      - no-cache
+      Strict-Transport-Security:
+      - max-age=15724800;
+      Vary:
+      - Accept-Encoding
+      X-Content-Type-Options:
+      - nosniff
+      X-Dd-Debug:
+      - 2328yjLSqI4XmR1pVqrPRR/SFcQsbafjEpPmZx7/3PfxUK1nJQQsX+wrMelyVyj+
+      X-Dd-Version:
+      - "35.4208607"
+      X-Frame-Options:
+      - SAMEORIGIN
+    status: 200 OK
+    code: 200
+    duration: ""
+- request:
+    body: ""
+    form: {}
+    headers:
+      Accept:
+      - application/json
+      Dd-Operation-Id:
+      - GetPrivateLocation
+      User-Agent:
+      - terraform-provider-datadog/dev (terraform 1.16.0; terraform-cli 0.12.7-sdk) datadog-api-client-go/1.0.0-beta.19+dev (go go1.15.3; os darwin; arch amd64)
+    url: https://api.datadoghq.com/api/v1/synthetics/private-locations/pl:tf-testaccdatadogsyntheticsprivatelocation_updated-local-1617196431-2a5f966ee0a7c923ce6f2935c5a81d64
+    method: GET
+  response:
+    body: '{"name":"tf-TestAccDatadogSyntheticsPrivateLocation_Updated-local-1617196431","tags":["foo:bar","baz"],"modifiedAt":"2021-03-31T13:13:53.694928+00:00","id":"pl:tf-testaccdatadogsyntheticsprivatelocation_updated-local-1617196431-2a5f966ee0a7c923ce6f2935c5a81d64","createdAt":"2021-03-31T13:13:53.694928+00:00","description":"a private location"}'
+    headers:
+      Cache-Control:
+      - no-cache
+      Connection:
+      - keep-alive
+      Content-Security-Policy:
+      - frame-ancestors 'self'; report-uri https://api.datadoghq.com/csp-report
+      Content-Type:
+      - application/json
+      Date:
+      - Wed, 31 Mar 2021 13:13:53 GMT
+      Pragma:
+      - no-cache
+      Strict-Transport-Security:
+      - max-age=15724800;
+      Vary:
+      - Accept-Encoding
+      X-Content-Type-Options:
+      - nosniff
+      X-Dd-Debug:
+      - B1nwy/pPNqX+q4pQT22cdp1QCexE35IF8qwSHy0Nf7IW0Y881qtn4tXN1lpmzaKc
+      X-Dd-Version:
+      - "35.4208607"
+      X-Frame-Options:
+      - SAMEORIGIN
+    status: 200 OK
+    code: 200
+    duration: ""
+- request:
+    body: ""
+    form: {}
+    headers:
+      Accept:
+      - application/json
+      Dd-Operation-Id:
+      - GetPrivateLocation
+      User-Agent:
+      - terraform-provider-datadog/dev (terraform 1.16.0; terraform-cli 0.12.7-sdk) datadog-api-client-go/1.0.0-beta.19+dev (go go1.15.3; os darwin; arch amd64)
+    url: https://api.datadoghq.com/api/v1/synthetics/private-locations/pl:tf-testaccdatadogsyntheticsprivatelocation_updated-local-1617196431-2a5f966ee0a7c923ce6f2935c5a81d64
+    method: GET
+  response:
+    body: '{"name":"tf-TestAccDatadogSyntheticsPrivateLocation_Updated-local-1617196431","tags":["foo:bar","baz"],"modifiedAt":"2021-03-31T13:13:53.694928+00:00","id":"pl:tf-testaccdatadogsyntheticsprivatelocation_updated-local-1617196431-2a5f966ee0a7c923ce6f2935c5a81d64","createdAt":"2021-03-31T13:13:53.694928+00:00","description":"a private location"}'
+    headers:
+      Cache-Control:
+      - no-cache
+      Connection:
+      - keep-alive
+      Content-Security-Policy:
+      - frame-ancestors 'self'; report-uri https://api.datadoghq.com/csp-report
+      Content-Type:
+      - application/json
+      Date:
+      - Wed, 31 Mar 2021 13:13:53 GMT
+      Pragma:
+      - no-cache
+      Strict-Transport-Security:
+      - max-age=15724800;
+      Vary:
+      - Accept-Encoding
+      X-Content-Type-Options:
+      - nosniff
+      X-Dd-Debug:
+      - 2328yjLSqI4XmR1pVqrPRR/SFcQsbafjEpPmZx7/3PfxUK1nJQQsX+wrMelyVyj+
+      X-Dd-Version:
+      - "35.4208607"
+      X-Frame-Options:
+      - SAMEORIGIN
+    status: 200 OK
+    code: 200
+    duration: ""
+- request:
+    body: ""
+    form: {}
+    headers:
+      Accept:
+      - application/json
+      Dd-Operation-Id:
+      - GetPrivateLocation
+      User-Agent:
+      - terraform-provider-datadog/dev (terraform 1.16.0; terraform-cli 0.12.7-sdk) datadog-api-client-go/1.0.0-beta.19+dev (go go1.15.3; os darwin; arch amd64)
+    url: https://api.datadoghq.com/api/v1/synthetics/private-locations/pl:tf-testaccdatadogsyntheticsprivatelocation_updated-local-1617196431-2a5f966ee0a7c923ce6f2935c5a81d64
+    method: GET
+  response:
+    body: '{"name":"tf-TestAccDatadogSyntheticsPrivateLocation_Updated-local-1617196431","tags":["foo:bar","baz"],"modifiedAt":"2021-03-31T13:13:53.694928+00:00","id":"pl:tf-testaccdatadogsyntheticsprivatelocation_updated-local-1617196431-2a5f966ee0a7c923ce6f2935c5a81d64","createdAt":"2021-03-31T13:13:53.694928+00:00","description":"a private location"}'
+    headers:
+      Cache-Control:
+      - no-cache
+      Connection:
+      - keep-alive
+      Content-Security-Policy:
+      - frame-ancestors 'self'; report-uri https://api.datadoghq.com/csp-report
+      Content-Type:
+      - application/json
+      Date:
+      - Wed, 31 Mar 2021 13:13:54 GMT
+      Pragma:
+      - no-cache
+      Strict-Transport-Security:
+      - max-age=15724800;
+      Vary:
+      - Accept-Encoding
+      X-Content-Type-Options:
+      - nosniff
+      X-Dd-Debug:
+      - 25u1gDlL724DHllbjFT4BhOLorBTilh+aah2uWAUEjFC/+rjczJdiyWrV/HwLwe/
+      X-Dd-Version:
+      - "35.4208607"
+      X-Frame-Options:
+      - SAMEORIGIN
+    status: 200 OK
+    code: 200
+    duration: ""
+- request:
+    body: ""
+    form: {}
+    headers:
+      Accept:
+      - application/json
+      Dd-Operation-Id:
+      - GetPrivateLocation
+      User-Agent:
+      - terraform-provider-datadog/dev (terraform 1.16.0; terraform-cli 0.12.7-sdk) datadog-api-client-go/1.0.0-beta.19+dev (go go1.15.3; os darwin; arch amd64)
+    url: https://api.datadoghq.com/api/v1/synthetics/private-locations/pl:tf-testaccdatadogsyntheticsprivatelocation_updated-local-1617196431-2a5f966ee0a7c923ce6f2935c5a81d64
+    method: GET
+  response:
+    body: '{"name":"tf-TestAccDatadogSyntheticsPrivateLocation_Updated-local-1617196431","tags":["foo:bar","baz"],"modifiedAt":"2021-03-31T13:13:53.694928+00:00","id":"pl:tf-testaccdatadogsyntheticsprivatelocation_updated-local-1617196431-2a5f966ee0a7c923ce6f2935c5a81d64","createdAt":"2021-03-31T13:13:53.694928+00:00","description":"a private location"}'
+    headers:
+      Cache-Control:
+      - no-cache
+      Connection:
+      - keep-alive
+      Content-Security-Policy:
+      - frame-ancestors 'self'; report-uri https://api.datadoghq.com/csp-report
+      Content-Type:
+      - application/json
+      Date:
+      - Wed, 31 Mar 2021 13:13:54 GMT
+      Pragma:
+      - no-cache
+      Strict-Transport-Security:
+      - max-age=15724800;
+      Vary:
+      - Accept-Encoding
+      X-Content-Type-Options:
+      - nosniff
+      X-Dd-Debug:
+      - PhosSd3Ch1B6B0DXI71steKUi7XhPDttnPiIP1NdXTw0VJNWpoUnYyBmODS5ne3q
+      X-Dd-Version:
+      - "35.4208607"
+      X-Frame-Options:
+      - SAMEORIGIN
+    status: 200 OK
+    code: 200
+    duration: ""
+- request:
+    body: |
+      {"description":"an updated private location","name":"tf-TestAccDatadogSyntheticsPrivateLocation_Updated-local-1617196431_updated","tags":["foo:bar","baz","env:test"]}
+    form: {}
+    headers:
+      Accept:
+      - application/json
+      Content-Type:
+      - application/json
+      Dd-Operation-Id:
+      - UpdatePrivateLocation
+      User-Agent:
+      - terraform-provider-datadog/dev (terraform 1.16.0; terraform-cli 0.12.7-sdk) datadog-api-client-go/1.0.0-beta.19+dev (go go1.15.3; os darwin; arch amd64)
+    url: https://api.datadoghq.com/api/v1/synthetics/private-locations/pl:tf-testaccdatadogsyntheticsprivatelocation_updated-local-1617196431-2a5f966ee0a7c923ce6f2935c5a81d64
+    method: PUT
+  response:
+    body: '{"modifiedAt":"2021-03-31T13:13:54.589362+00:00","name":"tf-TestAccDatadogSyntheticsPrivateLocation_Updated-local-1617196431_updated","tags":["foo:bar","baz","env:test"],"id":"pl:tf-testaccdatadogsyntheticsprivatelocation_updated-local-1617196431-2a5f966ee0a7c923ce6f2935c5a81d64","createdAt":"2021-03-31T13:13:53.694928+00:00","description":"an updated private location"}'
+    headers:
+      Cache-Control:
+      - no-cache
+      Connection:
+      - keep-alive
+      Content-Security-Policy:
+      - frame-ancestors 'self'; report-uri https://api.datadoghq.com/csp-report
+      Content-Type:
+      - application/json
+      Date:
+      - Wed, 31 Mar 2021 13:13:54 GMT
+      Pragma:
+      - no-cache
+      Strict-Transport-Security:
+      - max-age=15724800;
+      Vary:
+      - Accept-Encoding
+      X-Content-Type-Options:
+      - nosniff
+      X-Dd-Debug:
+      - l8RQo2maZqJf6GFThBbKNE6dvthz6njusVtau3dPXJWL2RLFoN81H+BLPB/1xgs1
+      X-Dd-Version:
+      - "35.4208607"
+      X-Frame-Options:
+      - SAMEORIGIN
+    status: 200 OK
+    code: 200
+    duration: ""
+- request:
+    body: ""
+    form: {}
+    headers:
+      Accept:
+      - application/json
+      Dd-Operation-Id:
+      - GetPrivateLocation
+      User-Agent:
+      - terraform-provider-datadog/dev (terraform 1.16.0; terraform-cli 0.12.7-sdk) datadog-api-client-go/1.0.0-beta.19+dev (go go1.15.3; os darwin; arch amd64)
+    url: https://api.datadoghq.com/api/v1/synthetics/private-locations/pl:tf-testaccdatadogsyntheticsprivatelocation_updated-local-1617196431-2a5f966ee0a7c923ce6f2935c5a81d64
+    method: GET
+  response:
+    body: '{"name":"tf-TestAccDatadogSyntheticsPrivateLocation_Updated-local-1617196431_updated","tags":["foo:bar","baz","env:test"],"modifiedAt":"2021-03-31T13:13:54.589362+00:00","id":"pl:tf-testaccdatadogsyntheticsprivatelocation_updated-local-1617196431-2a5f966ee0a7c923ce6f2935c5a81d64","createdAt":"2021-03-31T13:13:53.694928+00:00","description":"an updated private location"}'
+    headers:
+      Cache-Control:
+      - no-cache
+      Connection:
+      - keep-alive
+      Content-Security-Policy:
+      - frame-ancestors 'self'; report-uri https://api.datadoghq.com/csp-report
+      Content-Type:
+      - application/json
+      Date:
+      - Wed, 31 Mar 2021 13:13:54 GMT
+      Pragma:
+      - no-cache
+      Strict-Transport-Security:
+      - max-age=15724800;
+      Vary:
+      - Accept-Encoding
+      X-Content-Type-Options:
+      - nosniff
+      X-Dd-Debug:
+      - vdJ3/nHEY1ioXQ6pQrBVvsQK1s4yyc+wufBMPSoXql71qZVuP/xMdtNo6DafhOAk
+      X-Dd-Version:
+      - "35.4208607"
+      X-Frame-Options:
+      - SAMEORIGIN
+    status: 200 OK
+    code: 200
+    duration: ""
+- request:
+    body: ""
+    form: {}
+    headers:
+      Accept:
+      - application/json
+      Dd-Operation-Id:
+      - GetPrivateLocation
+      User-Agent:
+      - terraform-provider-datadog/dev (terraform 1.16.0; terraform-cli 0.12.7-sdk) datadog-api-client-go/1.0.0-beta.19+dev (go go1.15.3; os darwin; arch amd64)
+    url: https://api.datadoghq.com/api/v1/synthetics/private-locations/pl:tf-testaccdatadogsyntheticsprivatelocation_updated-local-1617196431-2a5f966ee0a7c923ce6f2935c5a81d64
+    method: GET
+  response:
+    body: '{"name":"tf-TestAccDatadogSyntheticsPrivateLocation_Updated-local-1617196431_updated","tags":["foo:bar","baz","env:test"],"modifiedAt":"2021-03-31T13:13:54.589362+00:00","id":"pl:tf-testaccdatadogsyntheticsprivatelocation_updated-local-1617196431-2a5f966ee0a7c923ce6f2935c5a81d64","createdAt":"2021-03-31T13:13:53.694928+00:00","description":"an updated private location"}'
+    headers:
+      Cache-Control:
+      - no-cache
+      Connection:
+      - keep-alive
+      Content-Security-Policy:
+      - frame-ancestors 'self'; report-uri https://api.datadoghq.com/csp-report
+      Content-Type:
+      - application/json
+      Date:
+      - Wed, 31 Mar 2021 13:13:54 GMT
+      Pragma:
+      - no-cache
+      Strict-Transport-Security:
+      - max-age=15724800;
+      Vary:
+      - Accept-Encoding
+      X-Content-Type-Options:
+      - nosniff
+      X-Dd-Debug:
+      - fIO2C4qGDheGHy4YbS+r3a3CXbh4cbRo7roILOimQyiHGjQdOat0cIpWCkupM1uX
+      X-Dd-Version:
+      - "35.4208607"
+      X-Frame-Options:
+      - SAMEORIGIN
+    status: 200 OK
+    code: 200
+    duration: ""
+- request:
+    body: ""
+    form: {}
+    headers:
+      Accept:
+      - application/json
+      Dd-Operation-Id:
+      - GetPrivateLocation
+      User-Agent:
+      - terraform-provider-datadog/dev (terraform 1.16.0; terraform-cli 0.12.7-sdk) datadog-api-client-go/1.0.0-beta.19+dev (go go1.15.3; os darwin; arch amd64)
+    url: https://api.datadoghq.com/api/v1/synthetics/private-locations/pl:tf-testaccdatadogsyntheticsprivatelocation_updated-local-1617196431-2a5f966ee0a7c923ce6f2935c5a81d64
+    method: GET
+  response:
+    body: '{"name":"tf-TestAccDatadogSyntheticsPrivateLocation_Updated-local-1617196431_updated","tags":["foo:bar","baz","env:test"],"modifiedAt":"2021-03-31T13:13:54.589362+00:00","id":"pl:tf-testaccdatadogsyntheticsprivatelocation_updated-local-1617196431-2a5f966ee0a7c923ce6f2935c5a81d64","createdAt":"2021-03-31T13:13:53.694928+00:00","description":"an updated private location"}'
+    headers:
+      Cache-Control:
+      - no-cache
+      Connection:
+      - keep-alive
+      Content-Security-Policy:
+      - frame-ancestors 'self'; report-uri https://api.datadoghq.com/csp-report
+      Content-Type:
+      - application/json
+      Date:
+      - Wed, 31 Mar 2021 13:13:55 GMT
+      Pragma:
+      - no-cache
+      Strict-Transport-Security:
+      - max-age=15724800;
+      Vary:
+      - Accept-Encoding
+      X-Content-Type-Options:
+      - nosniff
+      X-Dd-Debug:
+      - /L+SFFO+m1pPY+hRCpk5325fvfrNl0KmiquUNJolBN/5hu3HIwflqjZSbJ6NxDFG
+      X-Dd-Version:
+      - "35.4208607"
+      X-Frame-Options:
+      - SAMEORIGIN
+    status: 200 OK
+    code: 200
+    duration: ""
+- request:
+    body: ""
+    form: {}
+    headers:
+      Accept:
+      - application/json
+      Dd-Operation-Id:
+      - GetPrivateLocation
+      User-Agent:
+      - terraform-provider-datadog/dev (terraform 1.16.0; terraform-cli 0.12.7-sdk) datadog-api-client-go/1.0.0-beta.19+dev (go go1.15.3; os darwin; arch amd64)
+    url: https://api.datadoghq.com/api/v1/synthetics/private-locations/pl:tf-testaccdatadogsyntheticsprivatelocation_updated-local-1617196431-2a5f966ee0a7c923ce6f2935c5a81d64
+    method: GET
+  response:
+    body: '{"name":"tf-TestAccDatadogSyntheticsPrivateLocation_Updated-local-1617196431_updated","tags":["foo:bar","baz","env:test"],"modifiedAt":"2021-03-31T13:13:54.589362+00:00","id":"pl:tf-testaccdatadogsyntheticsprivatelocation_updated-local-1617196431-2a5f966ee0a7c923ce6f2935c5a81d64","createdAt":"2021-03-31T13:13:53.694928+00:00","description":"an updated private location"}'
+    headers:
+      Cache-Control:
+      - no-cache
+      Connection:
+      - keep-alive
+      Content-Security-Policy:
+      - frame-ancestors 'self'; report-uri https://api.datadoghq.com/csp-report
+      Content-Type:
+      - application/json
+      Date:
+      - Wed, 31 Mar 2021 13:13:55 GMT
+      Pragma:
+      - no-cache
+      Strict-Transport-Security:
+      - max-age=15724800;
+      Vary:
+      - Accept-Encoding
+      X-Content-Type-Options:
+      - nosniff
+      X-Dd-Debug:
       - S1wfaMZOKGT/IoMw6fqAwAwGWo2vQ44sjF3YzuETnQfxZO2T5eJbs0aX3UKb9Dwu
       X-Dd-Version:
-      - "35.4206674"
->>>>>>> 14ccad13
-      X-Frame-Options:
-      - SAMEORIGIN
-    status: 200 OK
-    code: 200
-    duration: ""
-- request:
-    body: ""
-    form: {}
-    headers:
-      Accept:
-      - application/json
-      Dd-Operation-Id:
-      - GetPrivateLocation
-      User-Agent:
-<<<<<<< HEAD
-      - terraform-provider-datadog/dev (terraform 1.16.0; terraform-cli ) datadog-api-client-go/1.0.0-beta.19+dev (go go1.15.3; os darwin; arch amd64)
-    url: https://api.datadoghq.com/api/v1/synthetics/private-locations/pl:tf-testaccdatadogsyntheticsprivatelocation_updated-local-1617184114-e713aec950972242b9c35302732e6d1b
-    method: GET
-  response:
-    body: '{"name":"tf-TestAccDatadogSyntheticsPrivateLocation_Updated-local-1617184114","tags":["foo:bar","baz"],"modifiedAt":"2021-03-31T09:48:37.719727+00:00","id":"pl:tf-testaccdatadogsyntheticsprivatelocation_updated-local-1617184114-e713aec950972242b9c35302732e6d1b","createdAt":"2021-03-31T09:48:37.719727+00:00","description":"a private location"}'
-=======
-      - terraform-provider-datadog/dev (terraform 1.16.0; terraform-cli 0.12.7-sdk) datadog-api-client-go/1.0.0-beta.19+dev (go go1.15.3; os darwin; arch amd64)
-    url: https://api.datadoghq.com/api/v1/synthetics/private-locations/pl:tf-testaccdatadogsyntheticsprivatelocation_updated-local-1617183098-4e16de626b037b0f7817a877f20be906
-    method: GET
-  response:
-    body: '{"name":"tf-TestAccDatadogSyntheticsPrivateLocation_Updated-local-1617183098","tags":["foo:bar","baz"],"modifiedAt":"2021-03-31T09:31:40.434675+00:00","id":"pl:tf-testaccdatadogsyntheticsprivatelocation_updated-local-1617183098-4e16de626b037b0f7817a877f20be906","createdAt":"2021-03-31T09:31:40.434675+00:00","description":"a private location"}'
->>>>>>> 14ccad13
-    headers:
-      Cache-Control:
-      - no-cache
-      Connection:
-      - keep-alive
-      Content-Security-Policy:
-      - frame-ancestors 'self'; report-uri https://api.datadoghq.com/csp-report
-      Content-Type:
-      - application/json
-      Date:
-<<<<<<< HEAD
-      - Wed, 31 Mar 2021 09:48:37 GMT
-=======
-      - Wed, 31 Mar 2021 09:31:41 GMT
->>>>>>> 14ccad13
-      Pragma:
-      - no-cache
-      Strict-Transport-Security:
-      - max-age=15724800;
-      Vary:
-      - Accept-Encoding
-      X-Content-Type-Options:
-      - nosniff
-      X-Dd-Debug:
-<<<<<<< HEAD
-      - nLnnBNvlCFDECRnZvzDb0z4sAO35G+IMidcAs8vrCKyjvsKWE8Yd9S3n6OjZ1qRN
-      X-Dd-Version:
-      - "35.4207470"
-=======
-      - Wjq53IVIwnB4SiR238oOYgHFMq/ZYP0LQ/Dv8C2fFLBwTje/dWJHu6pI6vIOK1zG
-      X-Dd-Version:
-      - "35.4206674"
->>>>>>> 14ccad13
-      X-Frame-Options:
-      - SAMEORIGIN
-    status: 200 OK
-    code: 200
-    duration: ""
-- request:
-    body: ""
-    form: {}
-    headers:
-      Accept:
-      - application/json
-      Dd-Operation-Id:
-      - GetPrivateLocation
-      User-Agent:
-<<<<<<< HEAD
-      - terraform-provider-datadog/dev (terraform 1.16.0; terraform-cli ) datadog-api-client-go/1.0.0-beta.19+dev (go go1.15.3; os darwin; arch amd64)
-    url: https://api.datadoghq.com/api/v1/synthetics/private-locations/pl:tf-testaccdatadogsyntheticsprivatelocation_updated-local-1617184114-e713aec950972242b9c35302732e6d1b
-    method: GET
-  response:
-    body: '{"name":"tf-TestAccDatadogSyntheticsPrivateLocation_Updated-local-1617184114","tags":["foo:bar","baz"],"modifiedAt":"2021-03-31T09:48:37.719727+00:00","id":"pl:tf-testaccdatadogsyntheticsprivatelocation_updated-local-1617184114-e713aec950972242b9c35302732e6d1b","createdAt":"2021-03-31T09:48:37.719727+00:00","description":"a private location"}'
-=======
-      - terraform-provider-datadog/dev (terraform 1.16.0; terraform-cli 0.12.7-sdk) datadog-api-client-go/1.0.0-beta.19+dev (go go1.15.3; os darwin; arch amd64)
-    url: https://api.datadoghq.com/api/v1/synthetics/private-locations/pl:tf-testaccdatadogsyntheticsprivatelocation_updated-local-1617183098-4e16de626b037b0f7817a877f20be906
-    method: GET
-  response:
-    body: '{"name":"tf-TestAccDatadogSyntheticsPrivateLocation_Updated-local-1617183098","tags":["foo:bar","baz"],"modifiedAt":"2021-03-31T09:31:40.434675+00:00","id":"pl:tf-testaccdatadogsyntheticsprivatelocation_updated-local-1617183098-4e16de626b037b0f7817a877f20be906","createdAt":"2021-03-31T09:31:40.434675+00:00","description":"a private location"}'
->>>>>>> 14ccad13
-    headers:
-      Cache-Control:
-      - no-cache
-      Connection:
-      - keep-alive
-      Content-Security-Policy:
-      - frame-ancestors 'self'; report-uri https://api.datadoghq.com/csp-report
-      Content-Type:
-      - application/json
-      Date:
-<<<<<<< HEAD
-      - Wed, 31 Mar 2021 09:48:38 GMT
-=======
-      - Wed, 31 Mar 2021 09:31:41 GMT
->>>>>>> 14ccad13
-      Pragma:
-      - no-cache
-      Strict-Transport-Security:
-      - max-age=15724800;
-      Vary:
-      - Accept-Encoding
-      X-Content-Type-Options:
-      - nosniff
-      X-Dd-Debug:
-<<<<<<< HEAD
-      - 2328yjLSqI4XmR1pVqrPRR/SFcQsbafjEpPmZx7/3PfxUK1nJQQsX+wrMelyVyj+
-      X-Dd-Version:
-      - "35.4207470"
-=======
-      - dPySkcOzIZtKyMKDAAzuysY3gNGGj6RtYogGuSb76E8mPvoqzREyRp6lPYm91hQU
-      X-Dd-Version:
-      - "35.4206674"
->>>>>>> 14ccad13
-      X-Frame-Options:
-      - SAMEORIGIN
-    status: 200 OK
-    code: 200
-    duration: ""
-- request:
-    body: ""
-    form: {}
-    headers:
-      Accept:
-      - application/json
-      Dd-Operation-Id:
-      - GetPrivateLocation
-      User-Agent:
-      - terraform-provider-datadog/dev (terraform 1.16.0; terraform-cli 0.12.7-sdk) datadog-api-client-go/1.0.0-beta.19+dev (go go1.15.3; os darwin; arch amd64)
-<<<<<<< HEAD
-    url: https://api.datadoghq.com/api/v1/synthetics/private-locations/pl:tf-testaccdatadogsyntheticsprivatelocation_updated-local-1617184114-e713aec950972242b9c35302732e6d1b
-    method: GET
-  response:
-    body: '{"name":"tf-TestAccDatadogSyntheticsPrivateLocation_Updated-local-1617184114","tags":["foo:bar","baz"],"modifiedAt":"2021-03-31T09:48:37.719727+00:00","id":"pl:tf-testaccdatadogsyntheticsprivatelocation_updated-local-1617184114-e713aec950972242b9c35302732e6d1b","createdAt":"2021-03-31T09:48:37.719727+00:00","description":"a private location"}'
-=======
-    url: https://api.datadoghq.com/api/v1/synthetics/private-locations/pl:tf-testaccdatadogsyntheticsprivatelocation_updated-local-1617183098-4e16de626b037b0f7817a877f20be906
-    method: GET
-  response:
-    body: '{"name":"tf-TestAccDatadogSyntheticsPrivateLocation_Updated-local-1617183098","tags":["foo:bar","baz"],"modifiedAt":"2021-03-31T09:31:40.434675+00:00","id":"pl:tf-testaccdatadogsyntheticsprivatelocation_updated-local-1617183098-4e16de626b037b0f7817a877f20be906","createdAt":"2021-03-31T09:31:40.434675+00:00","description":"a private location"}'
->>>>>>> 14ccad13
-    headers:
-      Cache-Control:
-      - no-cache
-      Connection:
-      - keep-alive
-      Content-Security-Policy:
-      - frame-ancestors 'self'; report-uri https://api.datadoghq.com/csp-report
-      Content-Type:
-      - application/json
-      Date:
-<<<<<<< HEAD
-      - Wed, 31 Mar 2021 09:48:38 GMT
-=======
-      - Wed, 31 Mar 2021 09:31:42 GMT
->>>>>>> 14ccad13
-      Pragma:
-      - no-cache
-      Strict-Transport-Security:
-      - max-age=15724800;
-      Vary:
-      - Accept-Encoding
-      X-Content-Type-Options:
-      - nosniff
-      X-Dd-Debug:
-      - gYZcaADwbKcv7Hm19HJx6WsLoKuOijDWAt2viPeCfWqUgyKY+9e1xZdmMJeXV3YV
-      X-Dd-Version:
-<<<<<<< HEAD
-      - "35.4207470"
-=======
-      - "35.4206674"
->>>>>>> 14ccad13
-      X-Frame-Options:
-      - SAMEORIGIN
-    status: 200 OK
-    code: 200
-    duration: ""
-- request:
-    body: |
-<<<<<<< HEAD
-      {"description":"an updated private location","name":"tf-TestAccDatadogSyntheticsPrivateLocation_Updated-local-1617184114_updated","tags":["foo:bar","baz","env:test"]}
-=======
-      {"description":"an updated private location","name":"tf-TestAccDatadogSyntheticsPrivateLocation_Updated-local-1617183098_updated","tags":["foo:bar","baz","env:test"]}
->>>>>>> 14ccad13
-    form: {}
-    headers:
-      Accept:
-      - application/json
-      Content-Type:
-      - application/json
-      Dd-Operation-Id:
-      - UpdatePrivateLocation
-      User-Agent:
-      - terraform-provider-datadog/dev (terraform 1.16.0; terraform-cli 0.12.7-sdk) datadog-api-client-go/1.0.0-beta.19+dev (go go1.15.3; os darwin; arch amd64)
-<<<<<<< HEAD
-    url: https://api.datadoghq.com/api/v1/synthetics/private-locations/pl:tf-testaccdatadogsyntheticsprivatelocation_updated-local-1617184114-e713aec950972242b9c35302732e6d1b
-    method: PUT
-  response:
-    body: '{"modifiedAt":"2021-03-31T09:48:38.777077+00:00","name":"tf-TestAccDatadogSyntheticsPrivateLocation_Updated-local-1617184114_updated","tags":["foo:bar","baz","env:test"],"id":"pl:tf-testaccdatadogsyntheticsprivatelocation_updated-local-1617184114-e713aec950972242b9c35302732e6d1b","createdAt":"2021-03-31T09:48:37.719727+00:00","description":"an updated private location"}'
-=======
-    url: https://api.datadoghq.com/api/v1/synthetics/private-locations/pl:tf-testaccdatadogsyntheticsprivatelocation_updated-local-1617183098-4e16de626b037b0f7817a877f20be906
-    method: PUT
-  response:
-    body: '{"modifiedAt":"2021-03-31T09:31:42.394659+00:00","name":"tf-TestAccDatadogSyntheticsPrivateLocation_Updated-local-1617183098_updated","tags":["foo:bar","baz","env:test"],"id":"pl:tf-testaccdatadogsyntheticsprivatelocation_updated-local-1617183098-4e16de626b037b0f7817a877f20be906","createdAt":"2021-03-31T09:31:40.434675+00:00","description":"an updated private location"}'
->>>>>>> 14ccad13
-    headers:
-      Cache-Control:
-      - no-cache
-      Connection:
-      - keep-alive
-      Content-Security-Policy:
-      - frame-ancestors 'self'; report-uri https://api.datadoghq.com/csp-report
-      Content-Type:
-      - application/json
-      Date:
-<<<<<<< HEAD
-      - Wed, 31 Mar 2021 09:48:38 GMT
-=======
-      - Wed, 31 Mar 2021 09:31:42 GMT
->>>>>>> 14ccad13
-      Pragma:
-      - no-cache
-      Strict-Transport-Security:
-      - max-age=15724800;
-      Vary:
-      - Accept-Encoding
-      X-Content-Type-Options:
-      - nosniff
-      X-Dd-Debug:
-<<<<<<< HEAD
-      - dPySkcOzIZtKyMKDAAzuysY3gNGGj6RtYogGuSb76E8mPvoqzREyRp6lPYm91hQU
-      X-Dd-Version:
-      - "35.4207470"
-=======
-      - gYZcaADwbKcv7Hm19HJx6WsLoKuOijDWAt2viPeCfWqUgyKY+9e1xZdmMJeXV3YV
-      X-Dd-Version:
-      - "35.4206674"
->>>>>>> 14ccad13
-      X-Frame-Options:
-      - SAMEORIGIN
-    status: 200 OK
-    code: 200
-    duration: ""
-- request:
-    body: ""
-    form: {}
-    headers:
-      Accept:
-      - application/json
-      Dd-Operation-Id:
-      - GetPrivateLocation
-      User-Agent:
-      - terraform-provider-datadog/dev (terraform 1.16.0; terraform-cli 0.12.7-sdk) datadog-api-client-go/1.0.0-beta.19+dev (go go1.15.3; os darwin; arch amd64)
-<<<<<<< HEAD
-    url: https://api.datadoghq.com/api/v1/synthetics/private-locations/pl:tf-testaccdatadogsyntheticsprivatelocation_updated-local-1617184114-e713aec950972242b9c35302732e6d1b
-    method: GET
-  response:
-    body: '{"name":"tf-TestAccDatadogSyntheticsPrivateLocation_Updated-local-1617184114_updated","tags":["foo:bar","baz","env:test"],"modifiedAt":"2021-03-31T09:48:38.777077+00:00","id":"pl:tf-testaccdatadogsyntheticsprivatelocation_updated-local-1617184114-e713aec950972242b9c35302732e6d1b","createdAt":"2021-03-31T09:48:37.719727+00:00","description":"an updated private location"}'
-=======
-    url: https://api.datadoghq.com/api/v1/synthetics/private-locations/pl:tf-testaccdatadogsyntheticsprivatelocation_updated-local-1617183098-4e16de626b037b0f7817a877f20be906
-    method: GET
-  response:
-    body: '{"name":"tf-TestAccDatadogSyntheticsPrivateLocation_Updated-local-1617183098_updated","tags":["foo:bar","baz","env:test"],"modifiedAt":"2021-03-31T09:31:42.394659+00:00","id":"pl:tf-testaccdatadogsyntheticsprivatelocation_updated-local-1617183098-4e16de626b037b0f7817a877f20be906","createdAt":"2021-03-31T09:31:40.434675+00:00","description":"an updated private location"}'
->>>>>>> 14ccad13
-    headers:
-      Cache-Control:
-      - no-cache
-      Connection:
-      - keep-alive
-      Content-Security-Policy:
-      - frame-ancestors 'self'; report-uri https://api.datadoghq.com/csp-report
-      Content-Type:
-      - application/json
-      Date:
-<<<<<<< HEAD
-      - Wed, 31 Mar 2021 09:48:38 GMT
-=======
-      - Wed, 31 Mar 2021 09:31:42 GMT
->>>>>>> 14ccad13
-      Pragma:
-      - no-cache
-      Strict-Transport-Security:
-      - max-age=15724800;
-      Vary:
-      - Accept-Encoding
-      X-Content-Type-Options:
-      - nosniff
-      X-Dd-Debug:
-<<<<<<< HEAD
-      - mNzaoDhdDKO7t4QSrAe5X7pHd0bJND187D+vRbwoluXouE2m1UaQQX0RGCvRpLVE
-      X-Dd-Version:
-      - "35.4207470"
-=======
-      - nLnnBNvlCFDECRnZvzDb0z4sAO35G+IMidcAs8vrCKyjvsKWE8Yd9S3n6OjZ1qRN
-      X-Dd-Version:
-      - "35.4206674"
->>>>>>> 14ccad13
-      X-Frame-Options:
-      - SAMEORIGIN
-    status: 200 OK
-    code: 200
-    duration: ""
-- request:
-    body: ""
-    form: {}
-    headers:
-      Accept:
-      - application/json
-      Dd-Operation-Id:
-      - GetPrivateLocation
-      User-Agent:
-      - terraform-provider-datadog/dev (terraform 1.16.0; terraform-cli 0.12.7-sdk) datadog-api-client-go/1.0.0-beta.19+dev (go go1.15.3; os darwin; arch amd64)
-<<<<<<< HEAD
-    url: https://api.datadoghq.com/api/v1/synthetics/private-locations/pl:tf-testaccdatadogsyntheticsprivatelocation_updated-local-1617184114-e713aec950972242b9c35302732e6d1b
-    method: GET
-  response:
-    body: '{"name":"tf-TestAccDatadogSyntheticsPrivateLocation_Updated-local-1617184114_updated","tags":["foo:bar","baz","env:test"],"modifiedAt":"2021-03-31T09:48:38.777077+00:00","id":"pl:tf-testaccdatadogsyntheticsprivatelocation_updated-local-1617184114-e713aec950972242b9c35302732e6d1b","createdAt":"2021-03-31T09:48:37.719727+00:00","description":"an updated private location"}'
-=======
-    url: https://api.datadoghq.com/api/v1/synthetics/private-locations/pl:tf-testaccdatadogsyntheticsprivatelocation_updated-local-1617183098-4e16de626b037b0f7817a877f20be906
-    method: GET
-  response:
-    body: '{"name":"tf-TestAccDatadogSyntheticsPrivateLocation_Updated-local-1617183098_updated","tags":["foo:bar","baz","env:test"],"modifiedAt":"2021-03-31T09:31:42.394659+00:00","id":"pl:tf-testaccdatadogsyntheticsprivatelocation_updated-local-1617183098-4e16de626b037b0f7817a877f20be906","createdAt":"2021-03-31T09:31:40.434675+00:00","description":"an updated private location"}'
->>>>>>> 14ccad13
-    headers:
-      Cache-Control:
-      - no-cache
-      Connection:
-      - keep-alive
-      Content-Security-Policy:
-      - frame-ancestors 'self'; report-uri https://api.datadoghq.com/csp-report
-      Content-Type:
-      - application/json
-      Date:
-<<<<<<< HEAD
-      - Wed, 31 Mar 2021 09:48:39 GMT
-=======
-      - Wed, 31 Mar 2021 09:31:42 GMT
->>>>>>> 14ccad13
-      Pragma:
-      - no-cache
-      Strict-Transport-Security:
-      - max-age=15724800;
-      Vary:
-      - Accept-Encoding
-      X-Content-Type-Options:
-      - nosniff
-      X-Dd-Debug:
-<<<<<<< HEAD
-      - tpRCH6w417YjBovRJ8VmtuXmNONVYiRp2c8d2AxjPdGBn8PCtgG4vAztrx3qUZAN
-      X-Dd-Version:
-      - "35.4207470"
-=======
-      - l4HFlaRP3QwYSqoGKhzbYfv7zgkK63HIRR7YkyVYZspq0lGjjTBwoK8V/alf+XYt
-      X-Dd-Version:
-      - "35.4206674"
->>>>>>> 14ccad13
-      X-Frame-Options:
-      - SAMEORIGIN
-    status: 200 OK
-    code: 200
-    duration: ""
-- request:
-    body: ""
-    form: {}
-    headers:
-      Accept:
-      - application/json
-      Dd-Operation-Id:
-      - GetPrivateLocation
-      User-Agent:
-      - terraform-provider-datadog/dev (terraform 1.16.0; terraform-cli 0.12.7-sdk) datadog-api-client-go/1.0.0-beta.19+dev (go go1.15.3; os darwin; arch amd64)
-<<<<<<< HEAD
-    url: https://api.datadoghq.com/api/v1/synthetics/private-locations/pl:tf-testaccdatadogsyntheticsprivatelocation_updated-local-1617184114-e713aec950972242b9c35302732e6d1b
-    method: GET
-  response:
-    body: '{"name":"tf-TestAccDatadogSyntheticsPrivateLocation_Updated-local-1617184114_updated","tags":["foo:bar","baz","env:test"],"modifiedAt":"2021-03-31T09:48:38.777077+00:00","id":"pl:tf-testaccdatadogsyntheticsprivatelocation_updated-local-1617184114-e713aec950972242b9c35302732e6d1b","createdAt":"2021-03-31T09:48:37.719727+00:00","description":"an updated private location"}'
-=======
-    url: https://api.datadoghq.com/api/v1/synthetics/private-locations/pl:tf-testaccdatadogsyntheticsprivatelocation_updated-local-1617183098-4e16de626b037b0f7817a877f20be906
-    method: GET
-  response:
-    body: '{"name":"tf-TestAccDatadogSyntheticsPrivateLocation_Updated-local-1617183098_updated","tags":["foo:bar","baz","env:test"],"modifiedAt":"2021-03-31T09:31:42.394659+00:00","id":"pl:tf-testaccdatadogsyntheticsprivatelocation_updated-local-1617183098-4e16de626b037b0f7817a877f20be906","createdAt":"2021-03-31T09:31:40.434675+00:00","description":"an updated private location"}'
->>>>>>> 14ccad13
-    headers:
-      Cache-Control:
-      - no-cache
-      Connection:
-      - keep-alive
-      Content-Security-Policy:
-      - frame-ancestors 'self'; report-uri https://api.datadoghq.com/csp-report
-      Content-Type:
-      - application/json
-      Date:
-<<<<<<< HEAD
-      - Wed, 31 Mar 2021 09:48:39 GMT
-=======
-      - Wed, 31 Mar 2021 09:31:42 GMT
->>>>>>> 14ccad13
-      Pragma:
-      - no-cache
-      Strict-Transport-Security:
-      - max-age=15724800;
-      Vary:
-      - Accept-Encoding
-      X-Content-Type-Options:
-      - nosniff
-      X-Dd-Debug:
-<<<<<<< HEAD
-      - gYZcaADwbKcv7Hm19HJx6WsLoKuOijDWAt2viPeCfWqUgyKY+9e1xZdmMJeXV3YV
-      X-Dd-Version:
-      - "35.4207470"
-=======
-      - bgHykj7A9bfZx0Y5ZO3swhhp5tGUSNJHqFWR868+qg087CYrDOd5hQslC+noiEtH
-      X-Dd-Version:
-      - "35.4206674"
->>>>>>> 14ccad13
-      X-Frame-Options:
-      - SAMEORIGIN
-    status: 200 OK
-    code: 200
-    duration: ""
-- request:
-    body: ""
-    form: {}
-    headers:
-      Accept:
-      - application/json
-      Dd-Operation-Id:
-      - GetPrivateLocation
-      User-Agent:
-      - terraform-provider-datadog/dev (terraform 1.16.0; terraform-cli 0.12.7-sdk) datadog-api-client-go/1.0.0-beta.19+dev (go go1.15.3; os darwin; arch amd64)
-<<<<<<< HEAD
-    url: https://api.datadoghq.com/api/v1/synthetics/private-locations/pl:tf-testaccdatadogsyntheticsprivatelocation_updated-local-1617184114-e713aec950972242b9c35302732e6d1b
-    method: GET
-  response:
-    body: '{"name":"tf-TestAccDatadogSyntheticsPrivateLocation_Updated-local-1617184114_updated","tags":["foo:bar","baz","env:test"],"modifiedAt":"2021-03-31T09:48:38.777077+00:00","id":"pl:tf-testaccdatadogsyntheticsprivatelocation_updated-local-1617184114-e713aec950972242b9c35302732e6d1b","createdAt":"2021-03-31T09:48:37.719727+00:00","description":"an updated private location"}'
-=======
-    url: https://api.datadoghq.com/api/v1/synthetics/private-locations/pl:tf-testaccdatadogsyntheticsprivatelocation_updated-local-1617183098-4e16de626b037b0f7817a877f20be906
-    method: GET
-  response:
-    body: '{"name":"tf-TestAccDatadogSyntheticsPrivateLocation_Updated-local-1617183098_updated","tags":["foo:bar","baz","env:test"],"modifiedAt":"2021-03-31T09:31:42.394659+00:00","id":"pl:tf-testaccdatadogsyntheticsprivatelocation_updated-local-1617183098-4e16de626b037b0f7817a877f20be906","createdAt":"2021-03-31T09:31:40.434675+00:00","description":"an updated private location"}'
->>>>>>> 14ccad13
-    headers:
-      Cache-Control:
-      - no-cache
-      Connection:
-      - keep-alive
-      Content-Security-Policy:
-      - frame-ancestors 'self'; report-uri https://api.datadoghq.com/csp-report
-      Content-Type:
-      - application/json
-      Date:
-<<<<<<< HEAD
-      - Wed, 31 Mar 2021 09:48:39 GMT
-=======
-      - Wed, 31 Mar 2021 09:31:43 GMT
->>>>>>> 14ccad13
-      Pragma:
-      - no-cache
-      Strict-Transport-Security:
-      - max-age=15724800;
-      Vary:
-      - Accept-Encoding
-      X-Content-Type-Options:
-      - nosniff
-      X-Dd-Debug:
-<<<<<<< HEAD
-      - 5gfwVh/5HZ+AnGd/Di93w3NEWC6KMHT9KzmHEiRJmNdOjBtAsbOcgVFyqEChw71h
-      X-Dd-Version:
-      - "35.4207470"
-=======
-      - PhosSd3Ch1B6B0DXI71steKUi7XhPDttnPiIP1NdXTw0VJNWpoUnYyBmODS5ne3q
-      X-Dd-Version:
-      - "35.4206674"
->>>>>>> 14ccad13
+      - "35.4208607"
       X-Frame-Options:
       - SAMEORIGIN
     status: 200 OK
@@ -617,11 +437,7 @@
       - DeletePrivateLocation
       User-Agent:
       - terraform-provider-datadog/dev (terraform 1.16.0; terraform-cli 0.12.7-sdk) datadog-api-client-go/1.0.0-beta.19+dev (go go1.15.3; os darwin; arch amd64)
-<<<<<<< HEAD
-    url: https://api.datadoghq.com/api/v1/synthetics/private-locations/pl:tf-testaccdatadogsyntheticsprivatelocation_updated-local-1617184114-e713aec950972242b9c35302732e6d1b
-=======
-    url: https://api.datadoghq.com/api/v1/synthetics/private-locations/pl:tf-testaccdatadogsyntheticsprivatelocation_updated-local-1617183098-4e16de626b037b0f7817a877f20be906
->>>>>>> 14ccad13
+    url: https://api.datadoghq.com/api/v1/synthetics/private-locations/pl:tf-testaccdatadogsyntheticsprivatelocation_updated-local-1617196431-2a5f966ee0a7c923ce6f2935c5a81d64
     method: DELETE
   response:
     body: ""
@@ -637,27 +453,17 @@
       Content-Type:
       - application/json
       Date:
-<<<<<<< HEAD
-      - Wed, 31 Mar 2021 09:48:40 GMT
-=======
-      - Wed, 31 Mar 2021 09:31:43 GMT
->>>>>>> 14ccad13
-      Pragma:
-      - no-cache
-      Strict-Transport-Security:
-      - max-age=15724800;
-      X-Content-Type-Options:
-      - nosniff
-      X-Dd-Debug:
-<<<<<<< HEAD
-      - L3ULR3HwCWYmEqCWGz2Yob3chcH4pjowBacBXkncP7o+/uPqKt9yGEYf/g1AJPzQ
-      X-Dd-Version:
-      - "35.4207470"
-=======
-      - F5gm0Rce1/Abr9/0Fw8HAqWfiz0FdiH8er/AXnN6lOn3L6KyGgbsLCwgPlob1No8
-      X-Dd-Version:
-      - "35.4206674"
->>>>>>> 14ccad13
+      - Wed, 31 Mar 2021 13:13:55 GMT
+      Pragma:
+      - no-cache
+      Strict-Transport-Security:
+      - max-age=15724800;
+      X-Content-Type-Options:
+      - nosniff
+      X-Dd-Debug:
+      - SY1h8ScsWq+kYmtbh63ltMLFAZsQjqfrgvdfAoRX+9TzT1sgMBRYaFRwfWWRRe9a
+      X-Dd-Version:
+      - "35.4208607"
       X-Frame-Options:
       - SAMEORIGIN
     status: 204 No Content
@@ -673,46 +479,31 @@
       - GetPrivateLocation
       User-Agent:
       - terraform-provider-datadog/dev (terraform 1.16.0; terraform-cli 0.12.7-sdk) datadog-api-client-go/1.0.0-beta.19+dev (go go1.15.3; os darwin; arch amd64)
-<<<<<<< HEAD
-    url: https://api.datadoghq.com/api/v1/synthetics/private-locations/pl:tf-testaccdatadogsyntheticsprivatelocation_updated-local-1617184114-e713aec950972242b9c35302732e6d1b
-    method: GET
-  response:
-    body: '{"errors": ["Synthetics Private Location: pl:tf-testaccdatadogsyntheticsprivatelocation_updated-local-1617184114-e713aec950972242b9c35302732e6d1b not found"]}'
-=======
-    url: https://api.datadoghq.com/api/v1/synthetics/private-locations/pl:tf-testaccdatadogsyntheticsprivatelocation_updated-local-1617183098-4e16de626b037b0f7817a877f20be906
-    method: GET
-  response:
-    body: '{"errors": ["Synthetics Private Location: pl:tf-testaccdatadogsyntheticsprivatelocation_updated-local-1617183098-4e16de626b037b0f7817a877f20be906 not found"]}'
->>>>>>> 14ccad13
-    headers:
-      Cache-Control:
-      - no-cache
-      Connection:
-      - keep-alive
-      Content-Security-Policy:
-      - frame-ancestors 'self'; report-uri https://api.datadoghq.com/csp-report
-      Content-Type:
-      - application/json
-      Date:
-<<<<<<< HEAD
-      - Wed, 31 Mar 2021 09:48:40 GMT
-=======
-      - Wed, 31 Mar 2021 09:31:43 GMT
->>>>>>> 14ccad13
-      Pragma:
-      - no-cache
-      Strict-Transport-Security:
-      - max-age=15724800;
-      Vary:
-      - Accept-Encoding
-      X-Content-Type-Options:
-      - nosniff
-      X-Dd-Version:
-<<<<<<< HEAD
-      - "35.4207470"
-=======
-      - "35.4206674"
->>>>>>> 14ccad13
+    url: https://api.datadoghq.com/api/v1/synthetics/private-locations/pl:tf-testaccdatadogsyntheticsprivatelocation_updated-local-1617196431-2a5f966ee0a7c923ce6f2935c5a81d64
+    method: GET
+  response:
+    body: '{"errors": ["Synthetics Private Location: pl:tf-testaccdatadogsyntheticsprivatelocation_updated-local-1617196431-2a5f966ee0a7c923ce6f2935c5a81d64 not found"]}'
+    headers:
+      Cache-Control:
+      - no-cache
+      Connection:
+      - keep-alive
+      Content-Security-Policy:
+      - frame-ancestors 'self'; report-uri https://api.datadoghq.com/csp-report
+      Content-Type:
+      - application/json
+      Date:
+      - Wed, 31 Mar 2021 13:13:55 GMT
+      Pragma:
+      - no-cache
+      Strict-Transport-Security:
+      - max-age=15724800;
+      Vary:
+      - Accept-Encoding
+      X-Content-Type-Options:
+      - nosniff
+      X-Dd-Version:
+      - "35.4208607"
       X-Frame-Options:
       - SAMEORIGIN
     status: 404 Not Found

---
version: 2
interactions:
    - id: 0
      request:
        proto: HTTP/1.1
        proto_major: 1
        proto_minor: 1
<<<<<<< HEAD
        content_length: 840
=======
        content_length: 762
>>>>>>> ae0c7ed2
        transfer_encoding: []
        trailer: {}
        host: api.datad0g.com
        remote_addr: ""
        request_uri: ""
        body: |
<<<<<<< HEAD
            {"cases":[{"actions":[{"options":{"duration":3600,"userBehaviorName":""},"type":"block_ip"},{"options":{},"type":"block_user"},{"options":{"duration":0,"userBehaviorName":"behavior_name"},"type":"user_behavior"}],"condition":"first \u003e 600000","name":"high case","notifications":[],"status":"high"}],"groupSignalsBy":["service"],"hasExtendedTitle":false,"isEnabled":false,"message":"acceptance rule triggered","name":"tf-TestAccDatadogSecurityMonitoringRule_AppsecRule-local-1744625760","options":{"detectionMethod":"threshold","evaluationWindow":300,"keepAlive":600,"maxSignalDuration":900},"queries":[{"aggregation":"count","distinctFields":[],"groupByFields":["service","env"],"metric":"","metrics":[],"name":"first","query":"@appsec.security_activity:attack_attempt.*"}],"tags":["u:tomato","i:tomato"],"type":"application_security"}
=======
            {"cases":[{"actions":[{"options":{"duration":3600},"type":"block_ip"},{"options":{},"type":"block_user"}],"condition":"first \u003e 600000","name":"high case","notifications":[],"status":"high"}],"groupSignalsBy":["service"],"hasExtendedTitle":false,"isEnabled":false,"message":"acceptance rule triggered","name":"tf-TestAccDatadogSecurityMonitoringRule_AppsecRule-local-1744043977","options":{"detectionMethod":"threshold","evaluationWindow":300,"keepAlive":600,"maxSignalDuration":900},"queries":[{"aggregation":"count","dataSource":"app_sec_spans","distinctFields":[],"groupByFields":["service","env"],"metric":"","metrics":[],"name":"first","query":"@appsec.security_activity:attack_attempt.*"}],"tags":["u:tomato","i:tomato"],"type":"application_security"}
>>>>>>> ae0c7ed2
        form: {}
        headers:
            Accept:
                - '*/*'
            Content-Type:
                - application/json
        url: https://api.datad0g.com/api/v2/security_monitoring/rules/validation
        method: POST
      response:
        proto: HTTP/2.0
        proto_major: 2
        proto_minor: 0
        transfer_encoding: []
        trailer: {}
        content_length: 0
        uncompressed: false
        body: ""
        headers: {}
        status: 204 No Content
        code: 204
<<<<<<< HEAD
        duration: 139.038584ms
=======
        duration: 265.486291ms
>>>>>>> ae0c7ed2
    - id: 1
      request:
        proto: HTTP/1.1
        proto_major: 1
        proto_minor: 1
<<<<<<< HEAD
        content_length: 840
=======
        content_length: 762
>>>>>>> ae0c7ed2
        transfer_encoding: []
        trailer: {}
        host: api.datad0g.com
        remote_addr: ""
        request_uri: ""
        body: |
<<<<<<< HEAD
            {"cases":[{"actions":[{"options":{"duration":3600,"userBehaviorName":""},"type":"block_ip"},{"options":{},"type":"block_user"},{"options":{"duration":0,"userBehaviorName":"behavior_name"},"type":"user_behavior"}],"condition":"first \u003e 600000","name":"high case","notifications":[],"status":"high"}],"groupSignalsBy":["service"],"hasExtendedTitle":false,"isEnabled":false,"message":"acceptance rule triggered","name":"tf-TestAccDatadogSecurityMonitoringRule_AppsecRule-local-1744625760","options":{"detectionMethod":"threshold","evaluationWindow":300,"keepAlive":600,"maxSignalDuration":900},"queries":[{"aggregation":"count","distinctFields":[],"groupByFields":["service","env"],"metric":"","metrics":[],"name":"first","query":"@appsec.security_activity:attack_attempt.*"}],"tags":["u:tomato","i:tomato"],"type":"application_security"}
=======
            {"cases":[{"actions":[{"options":{"duration":3600},"type":"block_ip"},{"options":{},"type":"block_user"}],"condition":"first \u003e 600000","name":"high case","notifications":[],"status":"high"}],"groupSignalsBy":["service"],"hasExtendedTitle":false,"isEnabled":false,"message":"acceptance rule triggered","name":"tf-TestAccDatadogSecurityMonitoringRule_AppsecRule-local-1744043977","options":{"detectionMethod":"threshold","evaluationWindow":300,"keepAlive":600,"maxSignalDuration":900},"queries":[{"aggregation":"count","dataSource":"app_sec_spans","distinctFields":[],"groupByFields":["service","env"],"metric":"","metrics":[],"name":"first","query":"@appsec.security_activity:attack_attempt.*"}],"tags":["u:tomato","i:tomato"],"type":"application_security"}
>>>>>>> ae0c7ed2
        form: {}
        headers:
            Accept:
                - '*/*'
            Content-Type:
                - application/json
        url: https://api.datad0g.com/api/v2/security_monitoring/rules/validation
        method: POST
      response:
        proto: HTTP/2.0
        proto_major: 2
        proto_minor: 0
        transfer_encoding: []
        trailer: {}
        content_length: 0
        uncompressed: false
        body: ""
        headers: {}
        status: 204 No Content
        code: 204
<<<<<<< HEAD
        duration: 120.455708ms
=======
        duration: 178.537916ms
>>>>>>> ae0c7ed2
    - id: 2
      request:
        proto: HTTP/1.1
        proto_major: 1
        proto_minor: 1
<<<<<<< HEAD
        content_length: 840
=======
        content_length: 762
>>>>>>> ae0c7ed2
        transfer_encoding: []
        trailer: {}
        host: api.datad0g.com
        remote_addr: ""
        request_uri: ""
        body: |
<<<<<<< HEAD
            {"cases":[{"actions":[{"options":{"duration":3600,"userBehaviorName":""},"type":"block_ip"},{"options":{},"type":"block_user"},{"options":{"duration":0,"userBehaviorName":"behavior_name"},"type":"user_behavior"}],"condition":"first \u003e 600000","name":"high case","notifications":[],"status":"high"}],"groupSignalsBy":["service"],"hasExtendedTitle":false,"isEnabled":false,"message":"acceptance rule triggered","name":"tf-TestAccDatadogSecurityMonitoringRule_AppsecRule-local-1744625760","options":{"detectionMethod":"threshold","evaluationWindow":300,"keepAlive":600,"maxSignalDuration":900},"queries":[{"aggregation":"count","distinctFields":[],"groupByFields":["service","env"],"metric":"","metrics":[],"name":"first","query":"@appsec.security_activity:attack_attempt.*"}],"tags":["u:tomato","i:tomato"],"type":"application_security"}
=======
            {"cases":[{"actions":[{"options":{"duration":3600},"type":"block_ip"},{"options":{},"type":"block_user"}],"condition":"first \u003e 600000","name":"high case","notifications":[],"status":"high"}],"groupSignalsBy":["service"],"hasExtendedTitle":false,"isEnabled":false,"message":"acceptance rule triggered","name":"tf-TestAccDatadogSecurityMonitoringRule_AppsecRule-local-1744043977","options":{"detectionMethod":"threshold","evaluationWindow":300,"keepAlive":600,"maxSignalDuration":900},"queries":[{"aggregation":"count","dataSource":"app_sec_spans","distinctFields":[],"groupByFields":["service","env"],"metric":"","metrics":[],"name":"first","query":"@appsec.security_activity:attack_attempt.*"}],"tags":["u:tomato","i:tomato"],"type":"application_security"}
        form: {}
        headers:
            Accept:
                - '*/*'
            Content-Type:
                - application/json
        url: https://api.datadoghq.com/api/v2/security_monitoring/rules/validation
        method: POST
      response:
        proto: HTTP/1.1
        proto_major: 1
        proto_minor: 1
        transfer_encoding: []
        trailer: {}
        content_length: 0
        uncompressed: false
        body: ""
        headers: {}
        status: 204 No Content
        code: 204
        duration: 92.067375ms
    - id: 3
      request:
        proto: HTTP/1.1
        proto_major: 1
        proto_minor: 1
        content_length: 762
        transfer_encoding: []
        trailer: {}
        host: api.datadoghq.com
        remote_addr: ""
        request_uri: ""
        body: |
            {"cases":[{"actions":[{"options":{"duration":3600},"type":"block_ip"},{"options":{},"type":"block_user"}],"condition":"first \u003e 600000","name":"high case","notifications":[],"status":"high"}],"groupSignalsBy":["service"],"hasExtendedTitle":false,"isEnabled":false,"message":"acceptance rule triggered","name":"tf-TestAccDatadogSecurityMonitoringRule_AppsecRule-local-1744043977","options":{"detectionMethod":"threshold","evaluationWindow":300,"keepAlive":600,"maxSignalDuration":900},"queries":[{"aggregation":"count","dataSource":"app_sec_spans","distinctFields":[],"groupByFields":["service","env"],"metric":"","metrics":[],"name":"first","query":"@appsec.security_activity:attack_attempt.*"}],"tags":["u:tomato","i:tomato"],"type":"application_security"}
>>>>>>> ae0c7ed2
        form: {}
        headers:
            Accept:
                - application/json
            Content-Type:
                - application/json
        url: https://api.datad0g.com/api/v2/security_monitoring/rules
        method: POST
      response:
        proto: HTTP/2.0
        proto_major: 2
        proto_minor: 0
        transfer_encoding: []
        trailer: {}
        content_length: -1
        uncompressed: true
<<<<<<< HEAD
        body: '{"name":"tf-TestAccDatadogSecurityMonitoringRule_AppsecRule-local-1744625760","createdAt":1744625762478,"isDefault":false,"isPartner":false,"isEnabled":false,"isBeta":false,"isDeleted":false,"isDeprecated":false,"queries":[{"query":"@appsec.security_activity:attack_attempt.*","groupByFields":["service","env"],"hasOptionalGroupByFields":false,"distinctFields":[],"aggregation":"count","name":"first","dataSource":"app_sec_spans"}],"options":{"evaluationWindow":300,"detectionMethod":"threshold","maxSignalDuration":900,"keepAlive":600},"cases":[{"name":"high case","status":"high","notifications":[],"condition":"first \u003e 600000","actions":[{"type":"block_ip","options":{"duration":3600}},{"type":"block_user","options":{}},{"type":"user_behavior","options":{"userBehaviorName":"behavior_name"}}]}],"message":"acceptance rule triggered","tags":["u:tomato","i:tomato"],"hasExtendedTitle":false,"type":"application_security","filters":[],"version":1,"id":"rmb-jez-rxn","blocking":true,"groupSignalsBy":["service"],"metadata":{"entities":null,"sources":null},"creationAuthorId":30180796,"creator":{"handle":"quentin.guillard@datadoghq.com","name":"Quentin Guillard"},"updater":{"handle":"","name":""}}'
=======
        body: '{"name":"tf-TestAccDatadogSecurityMonitoringRule_AppsecRule-local-1744043977","createdAt":1744043979350,"isDefault":false,"isPartner":false,"isEnabled":false,"isBeta":false,"isDeleted":false,"isDeprecated":false,"queries":[{"query":"@appsec.security_activity:attack_attempt.*","groupByFields":["service","env"],"hasOptionalGroupByFields":false,"distinctFields":[],"aggregation":"count","name":"first","dataSource":"app_sec_spans"}],"options":{"evaluationWindow":300,"detectionMethod":"threshold","maxSignalDuration":900,"keepAlive":600},"cases":[{"name":"high case","status":"high","notifications":[],"condition":"first \u003e 600000","actions":[{"type":"block_ip","options":{"duration":3600}},{"type":"block_user","options":{}}]}],"message":"acceptance rule triggered","tags":["u:tomato","i:tomato"],"hasExtendedTitle":false,"type":"application_security","filters":[],"version":1,"id":"z6w-y3t-ygl","blocking":true,"groupSignalsBy":["service"],"metadata":{"entities":null,"sources":null},"creationAuthorId":1445416,"creator":{"handle":"frog@datadoghq.com","name":"frog"},"updater":{"handle":"","name":""}}'
>>>>>>> ae0c7ed2
        headers:
            Content-Type:
                - application/json
        status: 200 OK
        code: 200
<<<<<<< HEAD
        duration: 140.464167ms
    - id: 3
=======
        duration: 65.919167ms
    - id: 4
>>>>>>> ae0c7ed2
      request:
        proto: HTTP/1.1
        proto_major: 1
        proto_minor: 1
        content_length: 0
        transfer_encoding: []
        trailer: {}
        host: api.datad0g.com
        remote_addr: ""
        request_uri: ""
        body: ""
        form: {}
        headers:
            Accept:
                - application/json
<<<<<<< HEAD
        url: https://api.datad0g.com/api/v2/security_monitoring/rules/rmb-jez-rxn
=======
        url: https://api.datadoghq.com/api/v2/security_monitoring/rules/z6w-y3t-ygl
>>>>>>> ae0c7ed2
        method: GET
      response:
        proto: HTTP/2.0
        proto_major: 2
        proto_minor: 0
        transfer_encoding: []
        trailer: {}
        content_length: -1
        uncompressed: true
<<<<<<< HEAD
        body: '{"name":"tf-TestAccDatadogSecurityMonitoringRule_AppsecRule-local-1744625760","createdAt":1744625762478,"isDefault":false,"isPartner":false,"isEnabled":false,"isBeta":false,"isDeleted":false,"isDeprecated":false,"queries":[{"query":"@appsec.security_activity:attack_attempt.*","groupByFields":["service","env"],"hasOptionalGroupByFields":false,"distinctFields":[],"aggregation":"count","name":"first","dataSource":"app_sec_spans"}],"options":{"evaluationWindow":300,"detectionMethod":"threshold","maxSignalDuration":900,"keepAlive":600},"cases":[{"name":"high case","status":"high","notifications":[],"condition":"first \u003e 600000","actions":[{"type":"block_ip","options":{"duration":3600}},{"type":"block_user","options":{}},{"type":"user_behavior","options":{"userBehaviorName":"behavior_name"}}]}],"message":"acceptance rule triggered","tags":["u:tomato","i:tomato"],"hasExtendedTitle":false,"type":"application_security","filters":[],"version":1,"id":"rmb-jez-rxn","blocking":true,"groupSignalsBy":["service"],"metadata":{"entities":null,"sources":null},"creationAuthorId":30180796,"creator":{"handle":"quentin.guillard@datadoghq.com","name":"Quentin Guillard"},"updater":{"handle":"","name":""}}'
=======
        body: '{"name":"tf-TestAccDatadogSecurityMonitoringRule_AppsecRule-local-1744043977","createdAt":1744043979350,"isDefault":false,"isPartner":false,"isEnabled":false,"isBeta":false,"isDeleted":false,"isDeprecated":false,"queries":[{"query":"@appsec.security_activity:attack_attempt.*","groupByFields":["service","env"],"hasOptionalGroupByFields":false,"distinctFields":[],"aggregation":"count","name":"first","dataSource":"app_sec_spans"}],"options":{"evaluationWindow":300,"detectionMethod":"threshold","maxSignalDuration":900,"keepAlive":600},"cases":[{"name":"high case","status":"high","notifications":[],"condition":"first \u003e 600000","actions":[{"type":"block_ip","options":{"duration":3600}},{"type":"block_user","options":{}}]}],"message":"acceptance rule triggered","tags":["u:tomato","i:tomato"],"hasExtendedTitle":false,"type":"application_security","filters":[],"version":1,"id":"z6w-y3t-ygl","blocking":true,"groupSignalsBy":["service"],"metadata":{"entities":null,"sources":null},"creationAuthorId":1445416,"creator":{"handle":"frog@datadoghq.com","name":"frog"},"updater":{"handle":"","name":""}}'
>>>>>>> ae0c7ed2
        headers:
            Content-Type:
                - application/json
        status: 200 OK
        code: 200
<<<<<<< HEAD
        duration: 123.425667ms
    - id: 4
=======
        duration: 63.816875ms
    - id: 5
>>>>>>> ae0c7ed2
      request:
        proto: HTTP/1.1
        proto_major: 1
        proto_minor: 1
<<<<<<< HEAD
        content_length: 840
=======
        content_length: 762
>>>>>>> ae0c7ed2
        transfer_encoding: []
        trailer: {}
        host: api.datad0g.com
        remote_addr: ""
        request_uri: ""
        body: |
<<<<<<< HEAD
            {"cases":[{"actions":[{"options":{"duration":3600,"userBehaviorName":""},"type":"block_ip"},{"options":{},"type":"block_user"},{"options":{"duration":0,"userBehaviorName":"behavior_name"},"type":"user_behavior"}],"condition":"first \u003e 600000","name":"high case","notifications":[],"status":"high"}],"groupSignalsBy":["service"],"hasExtendedTitle":false,"isEnabled":false,"message":"acceptance rule triggered","name":"tf-TestAccDatadogSecurityMonitoringRule_AppsecRule-local-1744625760","options":{"detectionMethod":"threshold","evaluationWindow":300,"keepAlive":600,"maxSignalDuration":900},"queries":[{"aggregation":"count","distinctFields":[],"groupByFields":["service","env"],"metric":"","metrics":[],"name":"first","query":"@appsec.security_activity:attack_attempt.*"}],"tags":["u:tomato","i:tomato"],"type":"application_security"}
=======
            {"cases":[{"actions":[{"options":{"duration":3600},"type":"block_ip"},{"options":{},"type":"block_user"}],"condition":"first \u003e 600000","name":"high case","notifications":[],"status":"high"}],"groupSignalsBy":["service"],"hasExtendedTitle":false,"isEnabled":false,"message":"acceptance rule triggered","name":"tf-TestAccDatadogSecurityMonitoringRule_AppsecRule-local-1744043977","options":{"detectionMethod":"threshold","evaluationWindow":300,"keepAlive":600,"maxSignalDuration":900},"queries":[{"aggregation":"count","dataSource":"app_sec_spans","distinctFields":[],"groupByFields":["service","env"],"metric":"","metrics":[],"name":"first","query":"@appsec.security_activity:attack_attempt.*"}],"tags":["u:tomato","i:tomato"],"type":"application_security"}
>>>>>>> ae0c7ed2
        form: {}
        headers:
            Accept:
                - '*/*'
            Content-Type:
                - application/json
        url: https://api.datad0g.com/api/v2/security_monitoring/rules/validation
        method: POST
      response:
        proto: HTTP/2.0
        proto_major: 2
        proto_minor: 0
        transfer_encoding: []
        trailer: {}
        content_length: 0
        uncompressed: false
        body: ""
        headers: {}
        status: 204 No Content
        code: 204
<<<<<<< HEAD
        duration: 119.059709ms
    - id: 5
=======
        duration: 55.583583ms
    - id: 6
>>>>>>> ae0c7ed2
      request:
        proto: HTTP/1.1
        proto_major: 1
        proto_minor: 1
        content_length: 0
        transfer_encoding: []
        trailer: {}
        host: api.datad0g.com
        remote_addr: ""
        request_uri: ""
        body: ""
        form: {}
        headers:
            Accept:
                - application/json
<<<<<<< HEAD
        url: https://api.datad0g.com/api/v2/security_monitoring/rules/rmb-jez-rxn
=======
        url: https://api.datadoghq.com/api/v2/security_monitoring/rules/z6w-y3t-ygl
>>>>>>> ae0c7ed2
        method: GET
      response:
        proto: HTTP/2.0
        proto_major: 2
        proto_minor: 0
        transfer_encoding: []
        trailer: {}
        content_length: -1
        uncompressed: true
<<<<<<< HEAD
        body: '{"name":"tf-TestAccDatadogSecurityMonitoringRule_AppsecRule-local-1744625760","createdAt":1744625762478,"isDefault":false,"isPartner":false,"isEnabled":false,"isBeta":false,"isDeleted":false,"isDeprecated":false,"queries":[{"query":"@appsec.security_activity:attack_attempt.*","groupByFields":["service","env"],"hasOptionalGroupByFields":false,"distinctFields":[],"aggregation":"count","name":"first","dataSource":"app_sec_spans"}],"options":{"evaluationWindow":300,"detectionMethod":"threshold","maxSignalDuration":900,"keepAlive":600},"cases":[{"name":"high case","status":"high","notifications":[],"condition":"first \u003e 600000","actions":[{"type":"block_ip","options":{"duration":3600}},{"type":"block_user","options":{}},{"type":"user_behavior","options":{"userBehaviorName":"behavior_name"}}]}],"message":"acceptance rule triggered","tags":["u:tomato","i:tomato"],"hasExtendedTitle":false,"type":"application_security","filters":[],"version":1,"id":"rmb-jez-rxn","blocking":true,"groupSignalsBy":["service"],"metadata":{"entities":null,"sources":null},"creationAuthorId":30180796,"creator":{"handle":"quentin.guillard@datadoghq.com","name":"Quentin Guillard"},"updater":{"handle":"","name":""}}'
=======
        body: '{"name":"tf-TestAccDatadogSecurityMonitoringRule_AppsecRule-local-1744043977","createdAt":1744043979350,"isDefault":false,"isPartner":false,"isEnabled":false,"isBeta":false,"isDeleted":false,"isDeprecated":false,"queries":[{"query":"@appsec.security_activity:attack_attempt.*","groupByFields":["service","env"],"hasOptionalGroupByFields":false,"distinctFields":[],"aggregation":"count","name":"first","dataSource":"app_sec_spans"}],"options":{"evaluationWindow":300,"detectionMethod":"threshold","maxSignalDuration":900,"keepAlive":600},"cases":[{"name":"high case","status":"high","notifications":[],"condition":"first \u003e 600000","actions":[{"type":"block_ip","options":{"duration":3600}},{"type":"block_user","options":{}}]}],"message":"acceptance rule triggered","tags":["u:tomato","i:tomato"],"hasExtendedTitle":false,"type":"application_security","filters":[],"version":1,"id":"z6w-y3t-ygl","blocking":true,"groupSignalsBy":["service"],"metadata":{"entities":null,"sources":null},"creationAuthorId":1445416,"creator":{"handle":"frog@datadoghq.com","name":"frog"},"updater":{"handle":"","name":""}}'
>>>>>>> ae0c7ed2
        headers:
            Content-Type:
                - application/json
        status: 200 OK
        code: 200
<<<<<<< HEAD
        duration: 111.946667ms
    - id: 6
=======
        duration: 54.432625ms
    - id: 7
      request:
        proto: HTTP/1.1
        proto_major: 1
        proto_minor: 1
        content_length: 762
        transfer_encoding: []
        trailer: {}
        host: api.datadoghq.com
        remote_addr: ""
        request_uri: ""
        body: |
            {"cases":[{"actions":[{"options":{"duration":3600},"type":"block_ip"},{"options":{},"type":"block_user"}],"condition":"first \u003e 600000","name":"high case","notifications":[],"status":"high"}],"groupSignalsBy":["service"],"hasExtendedTitle":false,"isEnabled":false,"message":"acceptance rule triggered","name":"tf-TestAccDatadogSecurityMonitoringRule_AppsecRule-local-1744043977","options":{"detectionMethod":"threshold","evaluationWindow":300,"keepAlive":600,"maxSignalDuration":900},"queries":[{"aggregation":"count","dataSource":"app_sec_spans","distinctFields":[],"groupByFields":["service","env"],"metric":"","metrics":[],"name":"first","query":"@appsec.security_activity:attack_attempt.*"}],"tags":["u:tomato","i:tomato"],"type":"application_security"}
        form: {}
        headers:
            Accept:
                - '*/*'
            Content-Type:
                - application/json
        url: https://api.datadoghq.com/api/v2/security_monitoring/rules/validation
        method: POST
      response:
        proto: HTTP/1.1
        proto_major: 1
        proto_minor: 1
        transfer_encoding: []
        trailer: {}
        content_length: 0
        uncompressed: false
        body: ""
        headers: {}
        status: 204 No Content
        code: 204
        duration: 53.128166ms
    - id: 8
>>>>>>> ae0c7ed2
      request:
        proto: HTTP/1.1
        proto_major: 1
        proto_minor: 1
<<<<<<< HEAD
        content_length: 840
=======
        content_length: 762
>>>>>>> ae0c7ed2
        transfer_encoding: []
        trailer: {}
        host: api.datad0g.com
        remote_addr: ""
        request_uri: ""
        body: |
<<<<<<< HEAD
            {"cases":[{"actions":[{"options":{"duration":3600,"userBehaviorName":""},"type":"block_ip"},{"options":{},"type":"block_user"},{"options":{"duration":0,"userBehaviorName":"behavior_name"},"type":"user_behavior"}],"condition":"first \u003e 600000","name":"high case","notifications":[],"status":"high"}],"groupSignalsBy":["service"],"hasExtendedTitle":false,"isEnabled":false,"message":"acceptance rule triggered","name":"tf-TestAccDatadogSecurityMonitoringRule_AppsecRule-local-1744625760","options":{"detectionMethod":"threshold","evaluationWindow":300,"keepAlive":600,"maxSignalDuration":900},"queries":[{"aggregation":"count","distinctFields":[],"groupByFields":["service","env"],"metric":"","metrics":[],"name":"first","query":"@appsec.security_activity:attack_attempt.*"}],"tags":["u:tomato","i:tomato"],"type":"application_security"}
=======
            {"cases":[{"actions":[{"options":{"duration":3600},"type":"block_ip"},{"options":{},"type":"block_user"}],"condition":"first \u003e 600000","name":"high case","notifications":[],"status":"high"}],"groupSignalsBy":["service"],"hasExtendedTitle":false,"isEnabled":false,"message":"acceptance rule triggered","name":"tf-TestAccDatadogSecurityMonitoringRule_AppsecRule-local-1744043977","options":{"detectionMethod":"threshold","evaluationWindow":300,"keepAlive":600,"maxSignalDuration":900},"queries":[{"aggregation":"count","dataSource":"app_sec_spans","distinctFields":[],"groupByFields":["service","env"],"metric":"","metrics":[],"name":"first","query":"@appsec.security_activity:attack_attempt.*"}],"tags":["u:tomato","i:tomato"],"type":"application_security"}
>>>>>>> ae0c7ed2
        form: {}
        headers:
            Accept:
                - '*/*'
            Content-Type:
                - application/json
        url: https://api.datad0g.com/api/v2/security_monitoring/rules/validation
        method: POST
      response:
        proto: HTTP/2.0
        proto_major: 2
        proto_minor: 0
        transfer_encoding: []
        trailer: {}
        content_length: 0
        uncompressed: false
        body: ""
        headers: {}
        status: 204 No Content
        code: 204
<<<<<<< HEAD
        duration: 108.800958ms
    - id: 7
=======
        duration: 59.945375ms
    - id: 9
>>>>>>> ae0c7ed2
      request:
        proto: HTTP/1.1
        proto_major: 1
        proto_minor: 1
        content_length: 0
        transfer_encoding: []
        trailer: {}
        host: api.datad0g.com
        remote_addr: ""
        request_uri: ""
        body: ""
        form: {}
        headers:
            Accept:
                - application/json
<<<<<<< HEAD
        url: https://api.datad0g.com/api/v2/security_monitoring/rules/rmb-jez-rxn
=======
        url: https://api.datadoghq.com/api/v2/security_monitoring/rules/z6w-y3t-ygl
>>>>>>> ae0c7ed2
        method: GET
      response:
        proto: HTTP/2.0
        proto_major: 2
        proto_minor: 0
        transfer_encoding: []
        trailer: {}
        content_length: -1
        uncompressed: true
<<<<<<< HEAD
        body: '{"name":"tf-TestAccDatadogSecurityMonitoringRule_AppsecRule-local-1744625760","createdAt":1744625762478,"isDefault":false,"isPartner":false,"isEnabled":false,"isBeta":false,"isDeleted":false,"isDeprecated":false,"queries":[{"query":"@appsec.security_activity:attack_attempt.*","groupByFields":["service","env"],"hasOptionalGroupByFields":false,"distinctFields":[],"aggregation":"count","name":"first","dataSource":"app_sec_spans"}],"options":{"evaluationWindow":300,"detectionMethod":"threshold","maxSignalDuration":900,"keepAlive":600},"cases":[{"name":"high case","status":"high","notifications":[],"condition":"first \u003e 600000","actions":[{"type":"block_ip","options":{"duration":3600}},{"type":"block_user","options":{}},{"type":"user_behavior","options":{"userBehaviorName":"behavior_name"}}]}],"message":"acceptance rule triggered","tags":["u:tomato","i:tomato"],"hasExtendedTitle":false,"type":"application_security","filters":[],"version":1,"id":"rmb-jez-rxn","blocking":true,"groupSignalsBy":["service"],"metadata":{"entities":null,"sources":null},"creationAuthorId":30180796,"creator":{"handle":"quentin.guillard@datadoghq.com","name":"Quentin Guillard"},"updater":{"handle":"","name":""}}'
=======
        body: '{"name":"tf-TestAccDatadogSecurityMonitoringRule_AppsecRule-local-1744043977","createdAt":1744043979350,"isDefault":false,"isPartner":false,"isEnabled":false,"isBeta":false,"isDeleted":false,"isDeprecated":false,"queries":[{"query":"@appsec.security_activity:attack_attempt.*","groupByFields":["service","env"],"hasOptionalGroupByFields":false,"distinctFields":[],"aggregation":"count","name":"first","dataSource":"app_sec_spans"}],"options":{"evaluationWindow":300,"detectionMethod":"threshold","maxSignalDuration":900,"keepAlive":600},"cases":[{"name":"high case","status":"high","notifications":[],"condition":"first \u003e 600000","actions":[{"type":"block_ip","options":{"duration":3600}},{"type":"block_user","options":{}}]}],"message":"acceptance rule triggered","tags":["u:tomato","i:tomato"],"hasExtendedTitle":false,"type":"application_security","filters":[],"version":1,"id":"z6w-y3t-ygl","blocking":true,"groupSignalsBy":["service"],"metadata":{"entities":null,"sources":null},"creationAuthorId":1445416,"creator":{"handle":"frog@datadoghq.com","name":"frog"},"updater":{"handle":"","name":""}}'
>>>>>>> ae0c7ed2
        headers:
            Content-Type:
                - application/json
        status: 200 OK
        code: 200
<<<<<<< HEAD
        duration: 230.142ms
    - id: 8
=======
        duration: 53.173708ms
    - id: 10
      request:
        proto: HTTP/1.1
        proto_major: 1
        proto_minor: 1
        content_length: 782
        transfer_encoding: []
        trailer: {}
        host: api.datadoghq.com
        remote_addr: ""
        request_uri: ""
        body: |
            {"cases":[{"actions":[{"options":{"duration":7200},"type":"block_ip"},{"options":{},"type":"block_user"}],"condition":"first \u003e 500000","name":"high case","notifications":[],"status":"high"}],"groupSignalsBy":["service"],"hasExtendedTitle":false,"isEnabled":true,"message":"acceptance rule triggered (updated)","name":"tf-TestAccDatadogSecurityMonitoringRule_AppsecRule-local-1744043977 - updated","options":{"detectionMethod":"threshold","evaluationWindow":600,"keepAlive":600,"maxSignalDuration":1800},"queries":[{"aggregation":"count","dataSource":"app_sec_spans","distinctFields":[],"groupByFields":["service","env"],"metric":"","metrics":[],"name":"first","query":"@appsec.security_activity:attack_attempt.*"}],"tags":["u:tomato","i:tomato"],"type":"application_security"}
        form: {}
        headers:
            Accept:
                - '*/*'
            Content-Type:
                - application/json
        url: https://api.datadoghq.com/api/v2/security_monitoring/rules/validation
        method: POST
      response:
        proto: HTTP/1.1
        proto_major: 1
        proto_minor: 1
        transfer_encoding: []
        trailer: {}
        content_length: 0
        uncompressed: false
        body: ""
        headers: {}
        status: 204 No Content
        code: 204
        duration: 65.209208ms
    - id: 11
>>>>>>> ae0c7ed2
      request:
        proto: HTTP/1.1
        proto_major: 1
        proto_minor: 1
<<<<<<< HEAD
        content_length: 860
=======
        content_length: 782
>>>>>>> ae0c7ed2
        transfer_encoding: []
        trailer: {}
        host: api.datad0g.com
        remote_addr: ""
        request_uri: ""
        body: |
<<<<<<< HEAD
            {"cases":[{"actions":[{"options":{"duration":7200,"userBehaviorName":""},"type":"block_ip"},{"options":{},"type":"block_user"},{"options":{"duration":0,"userBehaviorName":"behavior_name"},"type":"user_behavior"}],"condition":"first \u003e 500000","name":"high case","notifications":[],"status":"high"}],"groupSignalsBy":["service"],"hasExtendedTitle":false,"isEnabled":true,"message":"acceptance rule triggered (updated)","name":"tf-TestAccDatadogSecurityMonitoringRule_AppsecRule-local-1744625760 - updated","options":{"detectionMethod":"threshold","evaluationWindow":600,"keepAlive":600,"maxSignalDuration":1800},"queries":[{"aggregation":"count","distinctFields":[],"groupByFields":["service","env"],"metric":"","metrics":[],"name":"first","query":"@appsec.security_activity:attack_attempt.*"}],"tags":["u:tomato","i:tomato"],"type":"application_security"}
=======
            {"cases":[{"actions":[{"options":{"duration":7200},"type":"block_ip"},{"options":{},"type":"block_user"}],"condition":"first \u003e 500000","name":"high case","notifications":[],"status":"high"}],"groupSignalsBy":["service"],"hasExtendedTitle":false,"isEnabled":true,"message":"acceptance rule triggered (updated)","name":"tf-TestAccDatadogSecurityMonitoringRule_AppsecRule-local-1744043977 - updated","options":{"detectionMethod":"threshold","evaluationWindow":600,"keepAlive":600,"maxSignalDuration":1800},"queries":[{"aggregation":"count","dataSource":"app_sec_spans","distinctFields":[],"groupByFields":["service","env"],"metric":"","metrics":[],"name":"first","query":"@appsec.security_activity:attack_attempt.*"}],"tags":["u:tomato","i:tomato"],"type":"application_security"}
>>>>>>> ae0c7ed2
        form: {}
        headers:
            Accept:
                - '*/*'
            Content-Type:
                - application/json
        url: https://api.datad0g.com/api/v2/security_monitoring/rules/validation
        method: POST
      response:
        proto: HTTP/2.0
        proto_major: 2
        proto_minor: 0
        transfer_encoding: []
        trailer: {}
        content_length: 0
        uncompressed: false
        body: ""
        headers: {}
        status: 204 No Content
        code: 204
<<<<<<< HEAD
        duration: 121.046208ms
    - id: 9
=======
        duration: 52.137958ms
    - id: 12
>>>>>>> ae0c7ed2
      request:
        proto: HTTP/1.1
        proto_major: 1
        proto_minor: 1
<<<<<<< HEAD
        content_length: 860
=======
        content_length: 782
>>>>>>> ae0c7ed2
        transfer_encoding: []
        trailer: {}
        host: api.datad0g.com
        remote_addr: ""
        request_uri: ""
        body: |
<<<<<<< HEAD
            {"cases":[{"actions":[{"options":{"duration":7200,"userBehaviorName":""},"type":"block_ip"},{"options":{},"type":"block_user"},{"options":{"duration":0,"userBehaviorName":"behavior_name"},"type":"user_behavior"}],"condition":"first \u003e 500000","name":"high case","notifications":[],"status":"high"}],"groupSignalsBy":["service"],"hasExtendedTitle":false,"isEnabled":true,"message":"acceptance rule triggered (updated)","name":"tf-TestAccDatadogSecurityMonitoringRule_AppsecRule-local-1744625760 - updated","options":{"detectionMethod":"threshold","evaluationWindow":600,"keepAlive":600,"maxSignalDuration":1800},"queries":[{"aggregation":"count","distinctFields":[],"groupByFields":["service","env"],"metric":"","metrics":[],"name":"first","query":"@appsec.security_activity:attack_attempt.*"}],"tags":["u:tomato","i:tomato"],"type":"application_security"}
=======
            {"cases":[{"actions":[{"options":{"duration":7200},"type":"block_ip"},{"options":{},"type":"block_user"}],"condition":"first \u003e 500000","name":"high case","notifications":[],"status":"high"}],"groupSignalsBy":["service"],"hasExtendedTitle":false,"isEnabled":true,"message":"acceptance rule triggered (updated)","name":"tf-TestAccDatadogSecurityMonitoringRule_AppsecRule-local-1744043977 - updated","options":{"detectionMethod":"threshold","evaluationWindow":600,"keepAlive":600,"maxSignalDuration":1800},"queries":[{"aggregation":"count","dataSource":"app_sec_spans","distinctFields":[],"groupByFields":["service","env"],"metric":"","metrics":[],"name":"first","query":"@appsec.security_activity:attack_attempt.*"}],"tags":["u:tomato","i:tomato"],"type":"application_security"}
>>>>>>> ae0c7ed2
        form: {}
        headers:
            Accept:
                - '*/*'
            Content-Type:
                - application/json
        url: https://api.datad0g.com/api/v2/security_monitoring/rules/validation
        method: POST
      response:
        proto: HTTP/2.0
        proto_major: 2
        proto_minor: 0
        transfer_encoding: []
        trailer: {}
        content_length: 0
        uncompressed: false
        body: ""
        headers: {}
        status: 204 No Content
        code: 204
<<<<<<< HEAD
        duration: 114.586375ms
    - id: 10
=======
        duration: 52.034833ms
    - id: 13
>>>>>>> ae0c7ed2
      request:
        proto: HTTP/1.1
        proto_major: 1
        proto_minor: 1
<<<<<<< HEAD
        content_length: 814
=======
        content_length: 736
>>>>>>> ae0c7ed2
        transfer_encoding: []
        trailer: {}
        host: api.datad0g.com
        remote_addr: ""
        request_uri: ""
        body: |
<<<<<<< HEAD
            {"cases":[{"actions":[{"options":{"duration":7200,"userBehaviorName":""},"type":"block_ip"},{"options":{},"type":"block_user"},{"options":{"duration":0,"userBehaviorName":"behavior_name"},"type":"user_behavior"}],"condition":"first \u003e 500000","name":"high case","notifications":[],"status":"high"}],"filters":[],"hasExtendedTitle":false,"isEnabled":true,"message":"acceptance rule triggered (updated)","name":"tf-TestAccDatadogSecurityMonitoringRule_AppsecRule-local-1744625760 - updated","options":{"detectionMethod":"threshold","evaluationWindow":600,"keepAlive":600,"maxSignalDuration":1800},"queries":[{"aggregation":"count","distinctFields":[],"groupByFields":["service","env"],"metric":"","metrics":[],"name":"first","query":"@appsec.security_activity:attack_attempt.*"}],"tags":["u:tomato","i:tomato"]}
=======
            {"cases":[{"actions":[{"options":{"duration":7200},"type":"block_ip"},{"options":{},"type":"block_user"}],"condition":"first \u003e 500000","name":"high case","notifications":[],"status":"high"}],"filters":[],"hasExtendedTitle":false,"isEnabled":true,"message":"acceptance rule triggered (updated)","name":"tf-TestAccDatadogSecurityMonitoringRule_AppsecRule-local-1744043977 - updated","options":{"detectionMethod":"threshold","evaluationWindow":600,"keepAlive":600,"maxSignalDuration":1800},"queries":[{"aggregation":"count","dataSource":"app_sec_spans","distinctFields":[],"groupByFields":["service","env"],"metric":"","metrics":[],"name":"first","query":"@appsec.security_activity:attack_attempt.*"}],"tags":["u:tomato","i:tomato"]}
>>>>>>> ae0c7ed2
        form: {}
        headers:
            Accept:
                - application/json
            Content-Type:
                - application/json
<<<<<<< HEAD
        url: https://api.datad0g.com/api/v2/security_monitoring/rules/rmb-jez-rxn
=======
        url: https://api.datadoghq.com/api/v2/security_monitoring/rules/z6w-y3t-ygl
>>>>>>> ae0c7ed2
        method: PUT
      response:
        proto: HTTP/2.0
        proto_major: 2
        proto_minor: 0
        transfer_encoding: []
        trailer: {}
        content_length: -1
        uncompressed: true
<<<<<<< HEAD
        body: '{"name":"tf-TestAccDatadogSecurityMonitoringRule_AppsecRule-local-1744625760 - updated","isEnabled":true,"queries":[{"query":"@appsec.security_activity:attack_attempt.*","groupByFields":["service","env"],"hasOptionalGroupByFields":false,"distinctFields":[],"aggregation":"count","name":"first","dataSource":"app_sec_spans"}],"options":{"evaluationWindow":600,"detectionMethod":"threshold","maxSignalDuration":1800,"keepAlive":600},"cases":[{"name":"high case","status":"high","notifications":[],"condition":"first \u003e 500000","actions":[{"type":"block_ip","options":{"duration":7200}},{"type":"block_user","options":{}},{"type":"user_behavior","options":{"userBehaviorName":"behavior_name"}}]}],"message":"acceptance rule triggered (updated)","tags":["u:tomato","i:tomato"],"hasExtendedTitle":false,"type":"application_security","filters":[],"id":"rmb-jez-rxn","version":2,"createdAt":1744625762478,"creationAuthorId":30180796,"updateAuthorId":30180796,"updatedAt":1744625764589,"isDefault":false,"blocking":true,"isBeta":false,"isDeleted":false,"isDeprecated":false,"groupSignalsBy":["service"],"metadata":{"entities":null,"sources":null}}'
=======
        body: '{"name":"tf-TestAccDatadogSecurityMonitoringRule_AppsecRule-local-1744043977 - updated","isEnabled":true,"queries":[{"query":"@appsec.security_activity:attack_attempt.*","groupByFields":["service","env"],"hasOptionalGroupByFields":false,"distinctFields":[],"aggregation":"count","name":"first","dataSource":"app_sec_spans"}],"options":{"evaluationWindow":600,"detectionMethod":"threshold","maxSignalDuration":1800,"keepAlive":600},"cases":[{"name":"high case","status":"high","notifications":[],"condition":"first \u003e 500000","actions":[{"type":"block_ip","options":{"duration":7200}},{"type":"block_user","options":{}}]}],"message":"acceptance rule triggered (updated)","tags":["u:tomato","i:tomato"],"hasExtendedTitle":false,"type":"application_security","filters":[],"id":"z6w-y3t-ygl","version":2,"createdAt":1744043979350,"creationAuthorId":1445416,"updateAuthorId":1445416,"updatedAt":1744043981345,"isDefault":false,"blocking":true,"isBeta":false,"isDeleted":false,"isDeprecated":false,"groupSignalsBy":["service"],"metadata":{"entities":null,"sources":null}}'
>>>>>>> ae0c7ed2
        headers:
            Content-Type:
                - application/json
        status: 200 OK
        code: 200
<<<<<<< HEAD
        duration: 153.008583ms
    - id: 11
=======
        duration: 103.717916ms
    - id: 14
>>>>>>> ae0c7ed2
      request:
        proto: HTTP/1.1
        proto_major: 1
        proto_minor: 1
        content_length: 0
        transfer_encoding: []
        trailer: {}
        host: api.datad0g.com
        remote_addr: ""
        request_uri: ""
        body: ""
        form: {}
        headers:
            Accept:
                - application/json
<<<<<<< HEAD
        url: https://api.datad0g.com/api/v2/security_monitoring/rules/rmb-jez-rxn
=======
        url: https://api.datadoghq.com/api/v2/security_monitoring/rules/z6w-y3t-ygl
>>>>>>> ae0c7ed2
        method: GET
      response:
        proto: HTTP/2.0
        proto_major: 2
        proto_minor: 0
        transfer_encoding: []
        trailer: {}
        content_length: -1
        uncompressed: true
<<<<<<< HEAD
        body: '{"name":"tf-TestAccDatadogSecurityMonitoringRule_AppsecRule-local-1744625760 - updated","createdAt":1744625762478,"isDefault":false,"isPartner":false,"isEnabled":true,"isBeta":false,"isDeleted":false,"isDeprecated":false,"queries":[{"query":"@appsec.security_activity:attack_attempt.*","groupByFields":["service","env"],"hasOptionalGroupByFields":false,"distinctFields":[],"aggregation":"count","name":"first","dataSource":"app_sec_spans"}],"options":{"evaluationWindow":600,"detectionMethod":"threshold","maxSignalDuration":1800,"keepAlive":600},"cases":[{"name":"high case","status":"high","notifications":[],"condition":"first \u003e 500000","actions":[{"type":"block_ip","options":{"duration":7200}},{"type":"block_user","options":{}},{"type":"user_behavior","options":{"userBehaviorName":"behavior_name"}}]}],"message":"acceptance rule triggered (updated)","tags":["u:tomato","i:tomato"],"hasExtendedTitle":false,"type":"application_security","filters":[],"version":2,"id":"rmb-jez-rxn","updatedAt":1744625764589,"blocking":true,"groupSignalsBy":["service"],"metadata":{"entities":null,"sources":null},"creationAuthorId":30180796,"updateAuthorId":30180796,"creator":{"handle":"quentin.guillard@datadoghq.com","name":"Quentin Guillard"},"updater":{"handle":"quentin.guillard@datadoghq.com","name":"Quentin Guillard"}}'
=======
        body: '{"name":"tf-TestAccDatadogSecurityMonitoringRule_AppsecRule-local-1744043977 - updated","createdAt":1744043979350,"isDefault":false,"isPartner":false,"isEnabled":true,"isBeta":false,"isDeleted":false,"isDeprecated":false,"queries":[{"query":"@appsec.security_activity:attack_attempt.*","groupByFields":["service","env"],"hasOptionalGroupByFields":false,"distinctFields":[],"aggregation":"count","name":"first","dataSource":"app_sec_spans"}],"options":{"evaluationWindow":600,"detectionMethod":"threshold","maxSignalDuration":1800,"keepAlive":600},"cases":[{"name":"high case","status":"high","notifications":[],"condition":"first \u003e 500000","actions":[{"type":"block_ip","options":{"duration":7200}},{"type":"block_user","options":{}}]}],"message":"acceptance rule triggered (updated)","tags":["u:tomato","i:tomato"],"hasExtendedTitle":false,"type":"application_security","filters":[],"version":2,"id":"z6w-y3t-ygl","updatedAt":1744043981345,"blocking":true,"groupSignalsBy":["service"],"metadata":{"entities":null,"sources":null},"creationAuthorId":1445416,"updateAuthorId":1445416,"creator":{"handle":"frog@datadoghq.com","name":"frog"},"updater":{"handle":"frog@datadoghq.com","name":"frog"}}'
>>>>>>> ae0c7ed2
        headers:
            Content-Type:
                - application/json
        status: 200 OK
        code: 200
<<<<<<< HEAD
        duration: 112.700875ms
    - id: 12
=======
        duration: 66.322667ms
    - id: 15
>>>>>>> ae0c7ed2
      request:
        proto: HTTP/1.1
        proto_major: 1
        proto_minor: 1
<<<<<<< HEAD
        content_length: 860
=======
        content_length: 782
>>>>>>> ae0c7ed2
        transfer_encoding: []
        trailer: {}
        host: api.datad0g.com
        remote_addr: ""
        request_uri: ""
        body: |
<<<<<<< HEAD
            {"cases":[{"actions":[{"options":{"duration":7200,"userBehaviorName":""},"type":"block_ip"},{"options":{},"type":"block_user"},{"options":{"duration":0,"userBehaviorName":"behavior_name"},"type":"user_behavior"}],"condition":"first \u003e 500000","name":"high case","notifications":[],"status":"high"}],"groupSignalsBy":["service"],"hasExtendedTitle":false,"isEnabled":true,"message":"acceptance rule triggered (updated)","name":"tf-TestAccDatadogSecurityMonitoringRule_AppsecRule-local-1744625760 - updated","options":{"detectionMethod":"threshold","evaluationWindow":600,"keepAlive":600,"maxSignalDuration":1800},"queries":[{"aggregation":"count","distinctFields":[],"groupByFields":["service","env"],"metric":"","metrics":[],"name":"first","query":"@appsec.security_activity:attack_attempt.*"}],"tags":["u:tomato","i:tomato"],"type":"application_security"}
=======
            {"cases":[{"actions":[{"options":{"duration":7200},"type":"block_ip"},{"options":{},"type":"block_user"}],"condition":"first \u003e 500000","name":"high case","notifications":[],"status":"high"}],"groupSignalsBy":["service"],"hasExtendedTitle":false,"isEnabled":true,"message":"acceptance rule triggered (updated)","name":"tf-TestAccDatadogSecurityMonitoringRule_AppsecRule-local-1744043977 - updated","options":{"detectionMethod":"threshold","evaluationWindow":600,"keepAlive":600,"maxSignalDuration":1800},"queries":[{"aggregation":"count","dataSource":"app_sec_spans","distinctFields":[],"groupByFields":["service","env"],"metric":"","metrics":[],"name":"first","query":"@appsec.security_activity:attack_attempt.*"}],"tags":["u:tomato","i:tomato"],"type":"application_security"}
>>>>>>> ae0c7ed2
        form: {}
        headers:
            Accept:
                - '*/*'
            Content-Type:
                - application/json
        url: https://api.datad0g.com/api/v2/security_monitoring/rules/validation
        method: POST
      response:
        proto: HTTP/2.0
        proto_major: 2
        proto_minor: 0
        transfer_encoding: []
        trailer: {}
        content_length: 0
        uncompressed: false
        body: ""
        headers: {}
        status: 204 No Content
        code: 204
<<<<<<< HEAD
        duration: 113.796625ms
    - id: 13
=======
        duration: 49.63875ms
    - id: 16
>>>>>>> ae0c7ed2
      request:
        proto: HTTP/1.1
        proto_major: 1
        proto_minor: 1
        content_length: 0
        transfer_encoding: []
        trailer: {}
        host: api.datad0g.com
        remote_addr: ""
        request_uri: ""
        body: ""
        form: {}
        headers:
            Accept:
                - application/json
<<<<<<< HEAD
        url: https://api.datad0g.com/api/v2/security_monitoring/rules/rmb-jez-rxn
=======
        url: https://api.datadoghq.com/api/v2/security_monitoring/rules/z6w-y3t-ygl
>>>>>>> ae0c7ed2
        method: GET
      response:
        proto: HTTP/2.0
        proto_major: 2
        proto_minor: 0
        transfer_encoding: []
        trailer: {}
        content_length: -1
        uncompressed: true
<<<<<<< HEAD
        body: '{"name":"tf-TestAccDatadogSecurityMonitoringRule_AppsecRule-local-1744625760 - updated","createdAt":1744625762478,"isDefault":false,"isPartner":false,"isEnabled":true,"isBeta":false,"isDeleted":false,"isDeprecated":false,"queries":[{"query":"@appsec.security_activity:attack_attempt.*","groupByFields":["service","env"],"hasOptionalGroupByFields":false,"distinctFields":[],"aggregation":"count","name":"first","dataSource":"app_sec_spans"}],"options":{"evaluationWindow":600,"detectionMethod":"threshold","maxSignalDuration":1800,"keepAlive":600},"cases":[{"name":"high case","status":"high","notifications":[],"condition":"first \u003e 500000","actions":[{"type":"block_ip","options":{"duration":7200}},{"type":"block_user","options":{}},{"type":"user_behavior","options":{"userBehaviorName":"behavior_name"}}]}],"message":"acceptance rule triggered (updated)","tags":["u:tomato","i:tomato"],"hasExtendedTitle":false,"type":"application_security","filters":[],"version":2,"id":"rmb-jez-rxn","updatedAt":1744625764589,"blocking":true,"groupSignalsBy":["service"],"metadata":{"entities":null,"sources":null},"creationAuthorId":30180796,"updateAuthorId":30180796,"creator":{"handle":"quentin.guillard@datadoghq.com","name":"Quentin Guillard"},"updater":{"handle":"quentin.guillard@datadoghq.com","name":"Quentin Guillard"}}'
=======
        body: '{"name":"tf-TestAccDatadogSecurityMonitoringRule_AppsecRule-local-1744043977 - updated","createdAt":1744043979350,"isDefault":false,"isPartner":false,"isEnabled":true,"isBeta":false,"isDeleted":false,"isDeprecated":false,"queries":[{"query":"@appsec.security_activity:attack_attempt.*","groupByFields":["service","env"],"hasOptionalGroupByFields":false,"distinctFields":[],"aggregation":"count","name":"first","dataSource":"app_sec_spans"}],"options":{"evaluationWindow":600,"detectionMethod":"threshold","maxSignalDuration":1800,"keepAlive":600},"cases":[{"name":"high case","status":"high","notifications":[],"condition":"first \u003e 500000","actions":[{"type":"block_ip","options":{"duration":7200}},{"type":"block_user","options":{}}]}],"message":"acceptance rule triggered (updated)","tags":["u:tomato","i:tomato"],"hasExtendedTitle":false,"type":"application_security","filters":[],"version":2,"id":"z6w-y3t-ygl","updatedAt":1744043981345,"blocking":true,"groupSignalsBy":["service"],"metadata":{"entities":null,"sources":null},"creationAuthorId":1445416,"updateAuthorId":1445416,"creator":{"handle":"frog@datadoghq.com","name":"frog"},"updater":{"handle":"frog@datadoghq.com","name":"frog"}}'
>>>>>>> ae0c7ed2
        headers:
            Content-Type:
                - application/json
        status: 200 OK
        code: 200
<<<<<<< HEAD
        duration: 116.80225ms
    - id: 14
=======
        duration: 51.175834ms
    - id: 17
      request:
        proto: HTTP/1.1
        proto_major: 1
        proto_minor: 1
        content_length: 782
        transfer_encoding: []
        trailer: {}
        host: api.datadoghq.com
        remote_addr: ""
        request_uri: ""
        body: |
            {"cases":[{"actions":[{"options":{"duration":7200},"type":"block_ip"},{"options":{},"type":"block_user"}],"condition":"first \u003e 500000","name":"high case","notifications":[],"status":"high"}],"groupSignalsBy":["service"],"hasExtendedTitle":false,"isEnabled":true,"message":"acceptance rule triggered (updated)","name":"tf-TestAccDatadogSecurityMonitoringRule_AppsecRule-local-1744043977 - updated","options":{"detectionMethod":"threshold","evaluationWindow":600,"keepAlive":600,"maxSignalDuration":1800},"queries":[{"aggregation":"count","dataSource":"app_sec_spans","distinctFields":[],"groupByFields":["service","env"],"metric":"","metrics":[],"name":"first","query":"@appsec.security_activity:attack_attempt.*"}],"tags":["u:tomato","i:tomato"],"type":"application_security"}
        form: {}
        headers:
            Accept:
                - '*/*'
            Content-Type:
                - application/json
        url: https://api.datadoghq.com/api/v2/security_monitoring/rules/validation
        method: POST
      response:
        proto: HTTP/1.1
        proto_major: 1
        proto_minor: 1
        transfer_encoding: []
        trailer: {}
        content_length: 0
        uncompressed: false
        body: ""
        headers: {}
        status: 204 No Content
        code: 204
        duration: 46.442125ms
    - id: 18
>>>>>>> ae0c7ed2
      request:
        proto: HTTP/1.1
        proto_major: 1
        proto_minor: 1
<<<<<<< HEAD
        content_length: 860
=======
        content_length: 782
>>>>>>> ae0c7ed2
        transfer_encoding: []
        trailer: {}
        host: api.datad0g.com
        remote_addr: ""
        request_uri: ""
        body: |
<<<<<<< HEAD
            {"cases":[{"actions":[{"options":{"duration":7200,"userBehaviorName":""},"type":"block_ip"},{"options":{},"type":"block_user"},{"options":{"duration":0,"userBehaviorName":"behavior_name"},"type":"user_behavior"}],"condition":"first \u003e 500000","name":"high case","notifications":[],"status":"high"}],"groupSignalsBy":["service"],"hasExtendedTitle":false,"isEnabled":true,"message":"acceptance rule triggered (updated)","name":"tf-TestAccDatadogSecurityMonitoringRule_AppsecRule-local-1744625760 - updated","options":{"detectionMethod":"threshold","evaluationWindow":600,"keepAlive":600,"maxSignalDuration":1800},"queries":[{"aggregation":"count","distinctFields":[],"groupByFields":["service","env"],"metric":"","metrics":[],"name":"first","query":"@appsec.security_activity:attack_attempt.*"}],"tags":["u:tomato","i:tomato"],"type":"application_security"}
=======
            {"cases":[{"actions":[{"options":{"duration":7200},"type":"block_ip"},{"options":{},"type":"block_user"}],"condition":"first \u003e 500000","name":"high case","notifications":[],"status":"high"}],"groupSignalsBy":["service"],"hasExtendedTitle":false,"isEnabled":true,"message":"acceptance rule triggered (updated)","name":"tf-TestAccDatadogSecurityMonitoringRule_AppsecRule-local-1744043977 - updated","options":{"detectionMethod":"threshold","evaluationWindow":600,"keepAlive":600,"maxSignalDuration":1800},"queries":[{"aggregation":"count","dataSource":"app_sec_spans","distinctFields":[],"groupByFields":["service","env"],"metric":"","metrics":[],"name":"first","query":"@appsec.security_activity:attack_attempt.*"}],"tags":["u:tomato","i:tomato"],"type":"application_security"}
>>>>>>> ae0c7ed2
        form: {}
        headers:
            Accept:
                - '*/*'
            Content-Type:
                - application/json
        url: https://api.datad0g.com/api/v2/security_monitoring/rules/validation
        method: POST
      response:
        proto: HTTP/2.0
        proto_major: 2
        proto_minor: 0
        transfer_encoding: []
        trailer: {}
        content_length: 0
        uncompressed: false
        body: ""
        headers: {}
        status: 204 No Content
        code: 204
<<<<<<< HEAD
        duration: 118.658292ms
    - id: 15
=======
        duration: 51.136792ms
    - id: 19
>>>>>>> ae0c7ed2
      request:
        proto: HTTP/1.1
        proto_major: 1
        proto_minor: 1
        content_length: 0
        transfer_encoding: []
        trailer: {}
        host: api.datad0g.com
        remote_addr: ""
        request_uri: ""
        body: ""
        form: {}
        headers:
            Accept:
                - '*/*'
<<<<<<< HEAD
        url: https://api.datad0g.com/api/v2/security_monitoring/rules/rmb-jez-rxn
=======
        url: https://api.datadoghq.com/api/v2/security_monitoring/rules/z6w-y3t-ygl
>>>>>>> ae0c7ed2
        method: DELETE
      response:
        proto: HTTP/2.0
        proto_major: 2
        proto_minor: 0
        transfer_encoding: []
        trailer: {}
        content_length: 0
        uncompressed: false
        body: ""
        headers: {}
        status: 204 No Content
        code: 204
<<<<<<< HEAD
        duration: 166.955625ms
=======
        duration: 80.968958ms
    - id: 20
      request:
        proto: HTTP/1.1
        proto_major: 1
        proto_minor: 1
        content_length: 0
        transfer_encoding: []
        trailer: {}
        host: api.datadoghq.com
        remote_addr: ""
        request_uri: ""
        body: ""
        form: {}
        headers:
            Accept:
                - application/json
        url: https://api.datadoghq.com/api/v2/security_monitoring/rules/z6w-y3t-ygl
        method: GET
      response:
        proto: HTTP/1.1
        proto_major: 1
        proto_minor: 1
        transfer_encoding: []
        trailer: {}
        content_length: 86
        uncompressed: false
        body: '{"error":{"code":"NotFound","message":"Threat detection rule not found: z6w-y3t-ygl"}}'
        headers:
            Content-Type:
                - application/json
        status: 404 Not Found
        code: 404
        duration: 46.155084ms
>>>>>>> ae0c7ed2
<|MERGE_RESOLUTION|>--- conflicted
+++ resolved
@@ -6,201 +6,189 @@
         proto: HTTP/1.1
         proto_major: 1
         proto_minor: 1
-<<<<<<< HEAD
-        content_length: 840
-=======
-        content_length: 762
->>>>>>> ae0c7ed2
-        transfer_encoding: []
-        trailer: {}
-        host: api.datad0g.com
-        remote_addr: ""
-        request_uri: ""
-        body: |
-<<<<<<< HEAD
-            {"cases":[{"actions":[{"options":{"duration":3600,"userBehaviorName":""},"type":"block_ip"},{"options":{},"type":"block_user"},{"options":{"duration":0,"userBehaviorName":"behavior_name"},"type":"user_behavior"}],"condition":"first \u003e 600000","name":"high case","notifications":[],"status":"high"}],"groupSignalsBy":["service"],"hasExtendedTitle":false,"isEnabled":false,"message":"acceptance rule triggered","name":"tf-TestAccDatadogSecurityMonitoringRule_AppsecRule-local-1744625760","options":{"detectionMethod":"threshold","evaluationWindow":300,"keepAlive":600,"maxSignalDuration":900},"queries":[{"aggregation":"count","distinctFields":[],"groupByFields":["service","env"],"metric":"","metrics":[],"name":"first","query":"@appsec.security_activity:attack_attempt.*"}],"tags":["u:tomato","i:tomato"],"type":"application_security"}
-=======
-            {"cases":[{"actions":[{"options":{"duration":3600},"type":"block_ip"},{"options":{},"type":"block_user"}],"condition":"first \u003e 600000","name":"high case","notifications":[],"status":"high"}],"groupSignalsBy":["service"],"hasExtendedTitle":false,"isEnabled":false,"message":"acceptance rule triggered","name":"tf-TestAccDatadogSecurityMonitoringRule_AppsecRule-local-1744043977","options":{"detectionMethod":"threshold","evaluationWindow":300,"keepAlive":600,"maxSignalDuration":900},"queries":[{"aggregation":"count","dataSource":"app_sec_spans","distinctFields":[],"groupByFields":["service","env"],"metric":"","metrics":[],"name":"first","query":"@appsec.security_activity:attack_attempt.*"}],"tags":["u:tomato","i:tomato"],"type":"application_security"}
->>>>>>> ae0c7ed2
-        form: {}
-        headers:
-            Accept:
-                - '*/*'
-            Content-Type:
-                - application/json
-        url: https://api.datad0g.com/api/v2/security_monitoring/rules/validation
-        method: POST
-      response:
-        proto: HTTP/2.0
-        proto_major: 2
-        proto_minor: 0
-        transfer_encoding: []
-        trailer: {}
-        content_length: 0
-        uncompressed: false
-        body: ""
-        headers: {}
-        status: 204 No Content
-        code: 204
-<<<<<<< HEAD
-        duration: 139.038584ms
-=======
-        duration: 265.486291ms
->>>>>>> ae0c7ed2
+        content_length: 869
+        transfer_encoding: []
+        trailer: {}
+        host: api.datad0g.com
+        remote_addr: ""
+        request_uri: ""
+        body: |
+            {"cases":[{"actions":[{"options":{"duration":3600,"userBehaviorName":""},"type":"block_ip"},{"options":{},"type":"block_user"},{"options":{"duration":0,"userBehaviorName":"behavior_name"},"type":"user_behavior"}],"condition":"first \u003e 600000","name":"high case","notifications":[],"status":"high"}],"groupSignalsBy":["service"],"hasExtendedTitle":false,"isEnabled":false,"message":"acceptance rule triggered","name":"tf-TestAccDatadogSecurityMonitoringRule_AppsecRule-local-1744807980","options":{"detectionMethod":"threshold","evaluationWindow":300,"keepAlive":600,"maxSignalDuration":900},"queries":[{"aggregation":"count","dataSource":"app_sec_spans","distinctFields":[],"groupByFields":["service","env"],"metric":"","metrics":[],"name":"first","query":"@appsec.security_activity:attack_attempt.*"}],"tags":["u:tomato","i:tomato"],"type":"application_security"}
+        form: {}
+        headers:
+            Accept:
+                - '*/*'
+            Content-Type:
+                - application/json
+        url: https://api.datad0g.com/api/v2/security_monitoring/rules/validation
+        method: POST
+      response:
+        proto: HTTP/2.0
+        proto_major: 2
+        proto_minor: 0
+        transfer_encoding: []
+        trailer: {}
+        content_length: 0
+        uncompressed: false
+        body: ""
+        headers: {}
+        status: 204 No Content
+        code: 204
+        duration: 130.266375ms
     - id: 1
       request:
         proto: HTTP/1.1
         proto_major: 1
         proto_minor: 1
-<<<<<<< HEAD
-        content_length: 840
-=======
-        content_length: 762
->>>>>>> ae0c7ed2
-        transfer_encoding: []
-        trailer: {}
-        host: api.datad0g.com
-        remote_addr: ""
-        request_uri: ""
-        body: |
-<<<<<<< HEAD
-            {"cases":[{"actions":[{"options":{"duration":3600,"userBehaviorName":""},"type":"block_ip"},{"options":{},"type":"block_user"},{"options":{"duration":0,"userBehaviorName":"behavior_name"},"type":"user_behavior"}],"condition":"first \u003e 600000","name":"high case","notifications":[],"status":"high"}],"groupSignalsBy":["service"],"hasExtendedTitle":false,"isEnabled":false,"message":"acceptance rule triggered","name":"tf-TestAccDatadogSecurityMonitoringRule_AppsecRule-local-1744625760","options":{"detectionMethod":"threshold","evaluationWindow":300,"keepAlive":600,"maxSignalDuration":900},"queries":[{"aggregation":"count","distinctFields":[],"groupByFields":["service","env"],"metric":"","metrics":[],"name":"first","query":"@appsec.security_activity:attack_attempt.*"}],"tags":["u:tomato","i:tomato"],"type":"application_security"}
-=======
-            {"cases":[{"actions":[{"options":{"duration":3600},"type":"block_ip"},{"options":{},"type":"block_user"}],"condition":"first \u003e 600000","name":"high case","notifications":[],"status":"high"}],"groupSignalsBy":["service"],"hasExtendedTitle":false,"isEnabled":false,"message":"acceptance rule triggered","name":"tf-TestAccDatadogSecurityMonitoringRule_AppsecRule-local-1744043977","options":{"detectionMethod":"threshold","evaluationWindow":300,"keepAlive":600,"maxSignalDuration":900},"queries":[{"aggregation":"count","dataSource":"app_sec_spans","distinctFields":[],"groupByFields":["service","env"],"metric":"","metrics":[],"name":"first","query":"@appsec.security_activity:attack_attempt.*"}],"tags":["u:tomato","i:tomato"],"type":"application_security"}
->>>>>>> ae0c7ed2
-        form: {}
-        headers:
-            Accept:
-                - '*/*'
-            Content-Type:
-                - application/json
-        url: https://api.datad0g.com/api/v2/security_monitoring/rules/validation
-        method: POST
-      response:
-        proto: HTTP/2.0
-        proto_major: 2
-        proto_minor: 0
-        transfer_encoding: []
-        trailer: {}
-        content_length: 0
-        uncompressed: false
-        body: ""
-        headers: {}
-        status: 204 No Content
-        code: 204
-<<<<<<< HEAD
-        duration: 120.455708ms
-=======
-        duration: 178.537916ms
->>>>>>> ae0c7ed2
+        content_length: 869
+        transfer_encoding: []
+        trailer: {}
+        host: api.datad0g.com
+        remote_addr: ""
+        request_uri: ""
+        body: |
+            {"cases":[{"actions":[{"options":{"duration":3600,"userBehaviorName":""},"type":"block_ip"},{"options":{},"type":"block_user"},{"options":{"duration":0,"userBehaviorName":"behavior_name"},"type":"user_behavior"}],"condition":"first \u003e 600000","name":"high case","notifications":[],"status":"high"}],"groupSignalsBy":["service"],"hasExtendedTitle":false,"isEnabled":false,"message":"acceptance rule triggered","name":"tf-TestAccDatadogSecurityMonitoringRule_AppsecRule-local-1744807980","options":{"detectionMethod":"threshold","evaluationWindow":300,"keepAlive":600,"maxSignalDuration":900},"queries":[{"aggregation":"count","dataSource":"app_sec_spans","distinctFields":[],"groupByFields":["service","env"],"metric":"","metrics":[],"name":"first","query":"@appsec.security_activity:attack_attempt.*"}],"tags":["u:tomato","i:tomato"],"type":"application_security"}
+        form: {}
+        headers:
+            Accept:
+                - '*/*'
+            Content-Type:
+                - application/json
+        url: https://api.datad0g.com/api/v2/security_monitoring/rules/validation
+        method: POST
+      response:
+        proto: HTTP/2.0
+        proto_major: 2
+        proto_minor: 0
+        transfer_encoding: []
+        trailer: {}
+        content_length: 0
+        uncompressed: false
+        body: ""
+        headers: {}
+        status: 204 No Content
+        code: 204
+        duration: 139.131ms
     - id: 2
       request:
         proto: HTTP/1.1
         proto_major: 1
         proto_minor: 1
-<<<<<<< HEAD
-        content_length: 840
-=======
-        content_length: 762
->>>>>>> ae0c7ed2
-        transfer_encoding: []
-        trailer: {}
-        host: api.datad0g.com
-        remote_addr: ""
-        request_uri: ""
-        body: |
-<<<<<<< HEAD
-            {"cases":[{"actions":[{"options":{"duration":3600,"userBehaviorName":""},"type":"block_ip"},{"options":{},"type":"block_user"},{"options":{"duration":0,"userBehaviorName":"behavior_name"},"type":"user_behavior"}],"condition":"first \u003e 600000","name":"high case","notifications":[],"status":"high"}],"groupSignalsBy":["service"],"hasExtendedTitle":false,"isEnabled":false,"message":"acceptance rule triggered","name":"tf-TestAccDatadogSecurityMonitoringRule_AppsecRule-local-1744625760","options":{"detectionMethod":"threshold","evaluationWindow":300,"keepAlive":600,"maxSignalDuration":900},"queries":[{"aggregation":"count","distinctFields":[],"groupByFields":["service","env"],"metric":"","metrics":[],"name":"first","query":"@appsec.security_activity:attack_attempt.*"}],"tags":["u:tomato","i:tomato"],"type":"application_security"}
-=======
-            {"cases":[{"actions":[{"options":{"duration":3600},"type":"block_ip"},{"options":{},"type":"block_user"}],"condition":"first \u003e 600000","name":"high case","notifications":[],"status":"high"}],"groupSignalsBy":["service"],"hasExtendedTitle":false,"isEnabled":false,"message":"acceptance rule triggered","name":"tf-TestAccDatadogSecurityMonitoringRule_AppsecRule-local-1744043977","options":{"detectionMethod":"threshold","evaluationWindow":300,"keepAlive":600,"maxSignalDuration":900},"queries":[{"aggregation":"count","dataSource":"app_sec_spans","distinctFields":[],"groupByFields":["service","env"],"metric":"","metrics":[],"name":"first","query":"@appsec.security_activity:attack_attempt.*"}],"tags":["u:tomato","i:tomato"],"type":"application_security"}
-        form: {}
-        headers:
-            Accept:
-                - '*/*'
-            Content-Type:
-                - application/json
-        url: https://api.datadoghq.com/api/v2/security_monitoring/rules/validation
-        method: POST
-      response:
-        proto: HTTP/1.1
-        proto_major: 1
-        proto_minor: 1
-        transfer_encoding: []
-        trailer: {}
-        content_length: 0
-        uncompressed: false
-        body: ""
-        headers: {}
-        status: 204 No Content
-        code: 204
-        duration: 92.067375ms
+        content_length: 869
+        transfer_encoding: []
+        trailer: {}
+        host: api.datad0g.com
+        remote_addr: ""
+        request_uri: ""
+        body: |
+            {"cases":[{"actions":[{"options":{"duration":3600,"userBehaviorName":""},"type":"block_ip"},{"options":{},"type":"block_user"},{"options":{"duration":0,"userBehaviorName":"behavior_name"},"type":"user_behavior"}],"condition":"first \u003e 600000","name":"high case","notifications":[],"status":"high"}],"groupSignalsBy":["service"],"hasExtendedTitle":false,"isEnabled":false,"message":"acceptance rule triggered","name":"tf-TestAccDatadogSecurityMonitoringRule_AppsecRule-local-1744807980","options":{"detectionMethod":"threshold","evaluationWindow":300,"keepAlive":600,"maxSignalDuration":900},"queries":[{"aggregation":"count","dataSource":"app_sec_spans","distinctFields":[],"groupByFields":["service","env"],"metric":"","metrics":[],"name":"first","query":"@appsec.security_activity:attack_attempt.*"}],"tags":["u:tomato","i:tomato"],"type":"application_security"}
+        form: {}
+        headers:
+            Accept:
+                - application/json
+            Content-Type:
+                - application/json
+        url: https://api.datad0g.com/api/v2/security_monitoring/rules
+        method: POST
+      response:
+        proto: HTTP/2.0
+        proto_major: 2
+        proto_minor: 0
+        transfer_encoding: []
+        trailer: {}
+        content_length: -1
+        uncompressed: true
+        body: '{"name":"tf-TestAccDatadogSecurityMonitoringRule_AppsecRule-local-1744807980","createdAt":1744807982128,"isDefault":false,"isPartner":false,"isEnabled":false,"isBeta":false,"isDeleted":false,"isDeprecated":false,"queries":[{"query":"@appsec.security_activity:attack_attempt.*","groupByFields":["service","env"],"hasOptionalGroupByFields":false,"distinctFields":[],"aggregation":"count","name":"first","dataSource":"app_sec_spans"}],"options":{"evaluationWindow":300,"detectionMethod":"threshold","maxSignalDuration":900,"keepAlive":600},"cases":[{"name":"high case","status":"high","notifications":[],"condition":"first \u003e 600000","actions":[{"type":"block_ip","options":{"duration":3600}},{"type":"block_user","options":{}},{"type":"user_behavior","options":{"userBehaviorName":"behavior_name"}}]}],"message":"acceptance rule triggered","tags":["u:tomato","i:tomato"],"hasExtendedTitle":false,"type":"application_security","filters":[],"version":1,"id":"2az-p0q-j3s","blocking":true,"groupSignalsBy":["service"],"metadata":{"entities":null,"sources":null},"creationAuthorId":30180796,"creator":{"handle":"quentin.guillard@datadoghq.com","name":"Quentin Guillard"},"updater":{"handle":"","name":""}}'
+        headers:
+            Content-Type:
+                - application/json
+        status: 200 OK
+        code: 200
+        duration: 134.405542ms
     - id: 3
       request:
         proto: HTTP/1.1
         proto_major: 1
         proto_minor: 1
-        content_length: 762
-        transfer_encoding: []
-        trailer: {}
-        host: api.datadoghq.com
-        remote_addr: ""
-        request_uri: ""
-        body: |
-            {"cases":[{"actions":[{"options":{"duration":3600},"type":"block_ip"},{"options":{},"type":"block_user"}],"condition":"first \u003e 600000","name":"high case","notifications":[],"status":"high"}],"groupSignalsBy":["service"],"hasExtendedTitle":false,"isEnabled":false,"message":"acceptance rule triggered","name":"tf-TestAccDatadogSecurityMonitoringRule_AppsecRule-local-1744043977","options":{"detectionMethod":"threshold","evaluationWindow":300,"keepAlive":600,"maxSignalDuration":900},"queries":[{"aggregation":"count","dataSource":"app_sec_spans","distinctFields":[],"groupByFields":["service","env"],"metric":"","metrics":[],"name":"first","query":"@appsec.security_activity:attack_attempt.*"}],"tags":["u:tomato","i:tomato"],"type":"application_security"}
->>>>>>> ae0c7ed2
-        form: {}
-        headers:
-            Accept:
-                - application/json
-            Content-Type:
-                - application/json
-        url: https://api.datad0g.com/api/v2/security_monitoring/rules
-        method: POST
-      response:
-        proto: HTTP/2.0
-        proto_major: 2
-        proto_minor: 0
-        transfer_encoding: []
-        trailer: {}
-        content_length: -1
-        uncompressed: true
-<<<<<<< HEAD
-        body: '{"name":"tf-TestAccDatadogSecurityMonitoringRule_AppsecRule-local-1744625760","createdAt":1744625762478,"isDefault":false,"isPartner":false,"isEnabled":false,"isBeta":false,"isDeleted":false,"isDeprecated":false,"queries":[{"query":"@appsec.security_activity:attack_attempt.*","groupByFields":["service","env"],"hasOptionalGroupByFields":false,"distinctFields":[],"aggregation":"count","name":"first","dataSource":"app_sec_spans"}],"options":{"evaluationWindow":300,"detectionMethod":"threshold","maxSignalDuration":900,"keepAlive":600},"cases":[{"name":"high case","status":"high","notifications":[],"condition":"first \u003e 600000","actions":[{"type":"block_ip","options":{"duration":3600}},{"type":"block_user","options":{}},{"type":"user_behavior","options":{"userBehaviorName":"behavior_name"}}]}],"message":"acceptance rule triggered","tags":["u:tomato","i:tomato"],"hasExtendedTitle":false,"type":"application_security","filters":[],"version":1,"id":"rmb-jez-rxn","blocking":true,"groupSignalsBy":["service"],"metadata":{"entities":null,"sources":null},"creationAuthorId":30180796,"creator":{"handle":"quentin.guillard@datadoghq.com","name":"Quentin Guillard"},"updater":{"handle":"","name":""}}'
-=======
-        body: '{"name":"tf-TestAccDatadogSecurityMonitoringRule_AppsecRule-local-1744043977","createdAt":1744043979350,"isDefault":false,"isPartner":false,"isEnabled":false,"isBeta":false,"isDeleted":false,"isDeprecated":false,"queries":[{"query":"@appsec.security_activity:attack_attempt.*","groupByFields":["service","env"],"hasOptionalGroupByFields":false,"distinctFields":[],"aggregation":"count","name":"first","dataSource":"app_sec_spans"}],"options":{"evaluationWindow":300,"detectionMethod":"threshold","maxSignalDuration":900,"keepAlive":600},"cases":[{"name":"high case","status":"high","notifications":[],"condition":"first \u003e 600000","actions":[{"type":"block_ip","options":{"duration":3600}},{"type":"block_user","options":{}}]}],"message":"acceptance rule triggered","tags":["u:tomato","i:tomato"],"hasExtendedTitle":false,"type":"application_security","filters":[],"version":1,"id":"z6w-y3t-ygl","blocking":true,"groupSignalsBy":["service"],"metadata":{"entities":null,"sources":null},"creationAuthorId":1445416,"creator":{"handle":"frog@datadoghq.com","name":"frog"},"updater":{"handle":"","name":""}}'
->>>>>>> ae0c7ed2
-        headers:
-            Content-Type:
-                - application/json
-        status: 200 OK
-        code: 200
-<<<<<<< HEAD
-        duration: 140.464167ms
-    - id: 3
-=======
-        duration: 65.919167ms
+        content_length: 0
+        transfer_encoding: []
+        trailer: {}
+        host: api.datad0g.com
+        remote_addr: ""
+        request_uri: ""
+        body: ""
+        form: {}
+        headers:
+            Accept:
+                - application/json
+        url: https://api.datad0g.com/api/v2/security_monitoring/rules/2az-p0q-j3s
+        method: GET
+      response:
+        proto: HTTP/2.0
+        proto_major: 2
+        proto_minor: 0
+        transfer_encoding: []
+        trailer: {}
+        content_length: -1
+        uncompressed: true
+        body: '{"name":"tf-TestAccDatadogSecurityMonitoringRule_AppsecRule-local-1744807980","createdAt":1744807982128,"isDefault":false,"isPartner":false,"isEnabled":false,"isBeta":false,"isDeleted":false,"isDeprecated":false,"queries":[{"query":"@appsec.security_activity:attack_attempt.*","groupByFields":["service","env"],"hasOptionalGroupByFields":false,"distinctFields":[],"aggregation":"count","name":"first","dataSource":"app_sec_spans"}],"options":{"evaluationWindow":300,"detectionMethod":"threshold","maxSignalDuration":900,"keepAlive":600},"cases":[{"name":"high case","status":"high","notifications":[],"condition":"first \u003e 600000","actions":[{"type":"block_ip","options":{"duration":3600}},{"type":"block_user","options":{}},{"type":"user_behavior","options":{"userBehaviorName":"behavior_name"}}]}],"message":"acceptance rule triggered","tags":["u:tomato","i:tomato"],"hasExtendedTitle":false,"type":"application_security","filters":[],"version":1,"id":"2az-p0q-j3s","blocking":true,"groupSignalsBy":["service"],"metadata":{"entities":null,"sources":null},"creationAuthorId":30180796,"creator":{"handle":"quentin.guillard@datadoghq.com","name":"Quentin Guillard"},"updater":{"handle":"","name":""}}'
+        headers:
+            Content-Type:
+                - application/json
+        status: 200 OK
+        code: 200
+        duration: 134.914583ms
     - id: 4
->>>>>>> ae0c7ed2
-      request:
-        proto: HTTP/1.1
-        proto_major: 1
-        proto_minor: 1
-        content_length: 0
-        transfer_encoding: []
-        trailer: {}
-        host: api.datad0g.com
-        remote_addr: ""
-        request_uri: ""
-        body: ""
-        form: {}
-        headers:
-            Accept:
-                - application/json
-<<<<<<< HEAD
-        url: https://api.datad0g.com/api/v2/security_monitoring/rules/rmb-jez-rxn
-=======
-        url: https://api.datadoghq.com/api/v2/security_monitoring/rules/z6w-y3t-ygl
->>>>>>> ae0c7ed2
+      request:
+        proto: HTTP/1.1
+        proto_major: 1
+        proto_minor: 1
+        content_length: 869
+        transfer_encoding: []
+        trailer: {}
+        host: api.datad0g.com
+        remote_addr: ""
+        request_uri: ""
+        body: |
+            {"cases":[{"actions":[{"options":{"duration":3600,"userBehaviorName":""},"type":"block_ip"},{"options":{},"type":"block_user"},{"options":{"duration":0,"userBehaviorName":"behavior_name"},"type":"user_behavior"}],"condition":"first \u003e 600000","name":"high case","notifications":[],"status":"high"}],"groupSignalsBy":["service"],"hasExtendedTitle":false,"isEnabled":false,"message":"acceptance rule triggered","name":"tf-TestAccDatadogSecurityMonitoringRule_AppsecRule-local-1744807980","options":{"detectionMethod":"threshold","evaluationWindow":300,"keepAlive":600,"maxSignalDuration":900},"queries":[{"aggregation":"count","dataSource":"app_sec_spans","distinctFields":[],"groupByFields":["service","env"],"metric":"","metrics":[],"name":"first","query":"@appsec.security_activity:attack_attempt.*"}],"tags":["u:tomato","i:tomato"],"type":"application_security"}
+        form: {}
+        headers:
+            Accept:
+                - '*/*'
+            Content-Type:
+                - application/json
+        url: https://api.datad0g.com/api/v2/security_monitoring/rules/validation
+        method: POST
+      response:
+        proto: HTTP/2.0
+        proto_major: 2
+        proto_minor: 0
+        transfer_encoding: []
+        trailer: {}
+        content_length: 0
+        uncompressed: false
+        body: ""
+        headers: {}
+        status: 204 No Content
+        code: 204
+        duration: 116.638125ms
+    - id: 5
+      request:
+        proto: HTTP/1.1
+        proto_major: 1
+        proto_minor: 1
+        content_length: 0
+        transfer_encoding: []
+        trailer: {}
+        host: api.datad0g.com
+        remote_addr: ""
+        request_uri: ""
+        body: ""
+        form: {}
+        headers:
+            Accept:
+                - application/json
+        url: https://api.datad0g.com/api/v2/security_monitoring/rules/2az-p0q-j3s
         method: GET
       response:
         proto: HTTP/2.0
@@ -210,90 +198,64 @@
         trailer: {}
         content_length: -1
         uncompressed: true
-<<<<<<< HEAD
-        body: '{"name":"tf-TestAccDatadogSecurityMonitoringRule_AppsecRule-local-1744625760","createdAt":1744625762478,"isDefault":false,"isPartner":false,"isEnabled":false,"isBeta":false,"isDeleted":false,"isDeprecated":false,"queries":[{"query":"@appsec.security_activity:attack_attempt.*","groupByFields":["service","env"],"hasOptionalGroupByFields":false,"distinctFields":[],"aggregation":"count","name":"first","dataSource":"app_sec_spans"}],"options":{"evaluationWindow":300,"detectionMethod":"threshold","maxSignalDuration":900,"keepAlive":600},"cases":[{"name":"high case","status":"high","notifications":[],"condition":"first \u003e 600000","actions":[{"type":"block_ip","options":{"duration":3600}},{"type":"block_user","options":{}},{"type":"user_behavior","options":{"userBehaviorName":"behavior_name"}}]}],"message":"acceptance rule triggered","tags":["u:tomato","i:tomato"],"hasExtendedTitle":false,"type":"application_security","filters":[],"version":1,"id":"rmb-jez-rxn","blocking":true,"groupSignalsBy":["service"],"metadata":{"entities":null,"sources":null},"creationAuthorId":30180796,"creator":{"handle":"quentin.guillard@datadoghq.com","name":"Quentin Guillard"},"updater":{"handle":"","name":""}}'
-=======
-        body: '{"name":"tf-TestAccDatadogSecurityMonitoringRule_AppsecRule-local-1744043977","createdAt":1744043979350,"isDefault":false,"isPartner":false,"isEnabled":false,"isBeta":false,"isDeleted":false,"isDeprecated":false,"queries":[{"query":"@appsec.security_activity:attack_attempt.*","groupByFields":["service","env"],"hasOptionalGroupByFields":false,"distinctFields":[],"aggregation":"count","name":"first","dataSource":"app_sec_spans"}],"options":{"evaluationWindow":300,"detectionMethod":"threshold","maxSignalDuration":900,"keepAlive":600},"cases":[{"name":"high case","status":"high","notifications":[],"condition":"first \u003e 600000","actions":[{"type":"block_ip","options":{"duration":3600}},{"type":"block_user","options":{}}]}],"message":"acceptance rule triggered","tags":["u:tomato","i:tomato"],"hasExtendedTitle":false,"type":"application_security","filters":[],"version":1,"id":"z6w-y3t-ygl","blocking":true,"groupSignalsBy":["service"],"metadata":{"entities":null,"sources":null},"creationAuthorId":1445416,"creator":{"handle":"frog@datadoghq.com","name":"frog"},"updater":{"handle":"","name":""}}'
->>>>>>> ae0c7ed2
-        headers:
-            Content-Type:
-                - application/json
-        status: 200 OK
-        code: 200
-<<<<<<< HEAD
-        duration: 123.425667ms
-    - id: 4
-=======
-        duration: 63.816875ms
-    - id: 5
->>>>>>> ae0c7ed2
-      request:
-        proto: HTTP/1.1
-        proto_major: 1
-        proto_minor: 1
-<<<<<<< HEAD
-        content_length: 840
-=======
-        content_length: 762
->>>>>>> ae0c7ed2
-        transfer_encoding: []
-        trailer: {}
-        host: api.datad0g.com
-        remote_addr: ""
-        request_uri: ""
-        body: |
-<<<<<<< HEAD
-            {"cases":[{"actions":[{"options":{"duration":3600,"userBehaviorName":""},"type":"block_ip"},{"options":{},"type":"block_user"},{"options":{"duration":0,"userBehaviorName":"behavior_name"},"type":"user_behavior"}],"condition":"first \u003e 600000","name":"high case","notifications":[],"status":"high"}],"groupSignalsBy":["service"],"hasExtendedTitle":false,"isEnabled":false,"message":"acceptance rule triggered","name":"tf-TestAccDatadogSecurityMonitoringRule_AppsecRule-local-1744625760","options":{"detectionMethod":"threshold","evaluationWindow":300,"keepAlive":600,"maxSignalDuration":900},"queries":[{"aggregation":"count","distinctFields":[],"groupByFields":["service","env"],"metric":"","metrics":[],"name":"first","query":"@appsec.security_activity:attack_attempt.*"}],"tags":["u:tomato","i:tomato"],"type":"application_security"}
-=======
-            {"cases":[{"actions":[{"options":{"duration":3600},"type":"block_ip"},{"options":{},"type":"block_user"}],"condition":"first \u003e 600000","name":"high case","notifications":[],"status":"high"}],"groupSignalsBy":["service"],"hasExtendedTitle":false,"isEnabled":false,"message":"acceptance rule triggered","name":"tf-TestAccDatadogSecurityMonitoringRule_AppsecRule-local-1744043977","options":{"detectionMethod":"threshold","evaluationWindow":300,"keepAlive":600,"maxSignalDuration":900},"queries":[{"aggregation":"count","dataSource":"app_sec_spans","distinctFields":[],"groupByFields":["service","env"],"metric":"","metrics":[],"name":"first","query":"@appsec.security_activity:attack_attempt.*"}],"tags":["u:tomato","i:tomato"],"type":"application_security"}
->>>>>>> ae0c7ed2
-        form: {}
-        headers:
-            Accept:
-                - '*/*'
-            Content-Type:
-                - application/json
-        url: https://api.datad0g.com/api/v2/security_monitoring/rules/validation
-        method: POST
-      response:
-        proto: HTTP/2.0
-        proto_major: 2
-        proto_minor: 0
-        transfer_encoding: []
-        trailer: {}
-        content_length: 0
-        uncompressed: false
-        body: ""
-        headers: {}
-        status: 204 No Content
-        code: 204
-<<<<<<< HEAD
-        duration: 119.059709ms
-    - id: 5
-=======
-        duration: 55.583583ms
+        body: '{"name":"tf-TestAccDatadogSecurityMonitoringRule_AppsecRule-local-1744807980","createdAt":1744807982128,"isDefault":false,"isPartner":false,"isEnabled":false,"isBeta":false,"isDeleted":false,"isDeprecated":false,"queries":[{"query":"@appsec.security_activity:attack_attempt.*","groupByFields":["service","env"],"hasOptionalGroupByFields":false,"distinctFields":[],"aggregation":"count","name":"first","dataSource":"app_sec_spans"}],"options":{"evaluationWindow":300,"detectionMethod":"threshold","maxSignalDuration":900,"keepAlive":600},"cases":[{"name":"high case","status":"high","notifications":[],"condition":"first \u003e 600000","actions":[{"type":"block_ip","options":{"duration":3600}},{"type":"block_user","options":{}},{"type":"user_behavior","options":{"userBehaviorName":"behavior_name"}}]}],"message":"acceptance rule triggered","tags":["u:tomato","i:tomato"],"hasExtendedTitle":false,"type":"application_security","filters":[],"version":1,"id":"2az-p0q-j3s","blocking":true,"groupSignalsBy":["service"],"metadata":{"entities":null,"sources":null},"creationAuthorId":30180796,"creator":{"handle":"quentin.guillard@datadoghq.com","name":"Quentin Guillard"},"updater":{"handle":"","name":""}}'
+        headers:
+            Content-Type:
+                - application/json
+        status: 200 OK
+        code: 200
+        duration: 114.379458ms
     - id: 6
->>>>>>> ae0c7ed2
-      request:
-        proto: HTTP/1.1
-        proto_major: 1
-        proto_minor: 1
-        content_length: 0
-        transfer_encoding: []
-        trailer: {}
-        host: api.datad0g.com
-        remote_addr: ""
-        request_uri: ""
-        body: ""
-        form: {}
-        headers:
-            Accept:
-                - application/json
-<<<<<<< HEAD
-        url: https://api.datad0g.com/api/v2/security_monitoring/rules/rmb-jez-rxn
-=======
-        url: https://api.datadoghq.com/api/v2/security_monitoring/rules/z6w-y3t-ygl
->>>>>>> ae0c7ed2
+      request:
+        proto: HTTP/1.1
+        proto_major: 1
+        proto_minor: 1
+        content_length: 869
+        transfer_encoding: []
+        trailer: {}
+        host: api.datad0g.com
+        remote_addr: ""
+        request_uri: ""
+        body: |
+            {"cases":[{"actions":[{"options":{"duration":3600,"userBehaviorName":""},"type":"block_ip"},{"options":{},"type":"block_user"},{"options":{"duration":0,"userBehaviorName":"behavior_name"},"type":"user_behavior"}],"condition":"first \u003e 600000","name":"high case","notifications":[],"status":"high"}],"groupSignalsBy":["service"],"hasExtendedTitle":false,"isEnabled":false,"message":"acceptance rule triggered","name":"tf-TestAccDatadogSecurityMonitoringRule_AppsecRule-local-1744807980","options":{"detectionMethod":"threshold","evaluationWindow":300,"keepAlive":600,"maxSignalDuration":900},"queries":[{"aggregation":"count","dataSource":"app_sec_spans","distinctFields":[],"groupByFields":["service","env"],"metric":"","metrics":[],"name":"first","query":"@appsec.security_activity:attack_attempt.*"}],"tags":["u:tomato","i:tomato"],"type":"application_security"}
+        form: {}
+        headers:
+            Accept:
+                - '*/*'
+            Content-Type:
+                - application/json
+        url: https://api.datad0g.com/api/v2/security_monitoring/rules/validation
+        method: POST
+      response:
+        proto: HTTP/2.0
+        proto_major: 2
+        proto_minor: 0
+        transfer_encoding: []
+        trailer: {}
+        content_length: 0
+        uncompressed: false
+        body: ""
+        headers: {}
+        status: 204 No Content
+        code: 204
+        duration: 114.562042ms
+    - id: 7
+      request:
+        proto: HTTP/1.1
+        proto_major: 1
+        proto_minor: 1
+        content_length: 0
+        transfer_encoding: []
+        trailer: {}
+        host: api.datad0g.com
+        remote_addr: ""
+        request_uri: ""
+        body: ""
+        form: {}
+        headers:
+            Accept:
+                - application/json
+        url: https://api.datad0g.com/api/v2/security_monitoring/rules/2az-p0q-j3s
         method: GET
       response:
         proto: HTTP/2.0
@@ -303,124 +265,134 @@
         trailer: {}
         content_length: -1
         uncompressed: true
-<<<<<<< HEAD
-        body: '{"name":"tf-TestAccDatadogSecurityMonitoringRule_AppsecRule-local-1744625760","createdAt":1744625762478,"isDefault":false,"isPartner":false,"isEnabled":false,"isBeta":false,"isDeleted":false,"isDeprecated":false,"queries":[{"query":"@appsec.security_activity:attack_attempt.*","groupByFields":["service","env"],"hasOptionalGroupByFields":false,"distinctFields":[],"aggregation":"count","name":"first","dataSource":"app_sec_spans"}],"options":{"evaluationWindow":300,"detectionMethod":"threshold","maxSignalDuration":900,"keepAlive":600},"cases":[{"name":"high case","status":"high","notifications":[],"condition":"first \u003e 600000","actions":[{"type":"block_ip","options":{"duration":3600}},{"type":"block_user","options":{}},{"type":"user_behavior","options":{"userBehaviorName":"behavior_name"}}]}],"message":"acceptance rule triggered","tags":["u:tomato","i:tomato"],"hasExtendedTitle":false,"type":"application_security","filters":[],"version":1,"id":"rmb-jez-rxn","blocking":true,"groupSignalsBy":["service"],"metadata":{"entities":null,"sources":null},"creationAuthorId":30180796,"creator":{"handle":"quentin.guillard@datadoghq.com","name":"Quentin Guillard"},"updater":{"handle":"","name":""}}'
-=======
-        body: '{"name":"tf-TestAccDatadogSecurityMonitoringRule_AppsecRule-local-1744043977","createdAt":1744043979350,"isDefault":false,"isPartner":false,"isEnabled":false,"isBeta":false,"isDeleted":false,"isDeprecated":false,"queries":[{"query":"@appsec.security_activity:attack_attempt.*","groupByFields":["service","env"],"hasOptionalGroupByFields":false,"distinctFields":[],"aggregation":"count","name":"first","dataSource":"app_sec_spans"}],"options":{"evaluationWindow":300,"detectionMethod":"threshold","maxSignalDuration":900,"keepAlive":600},"cases":[{"name":"high case","status":"high","notifications":[],"condition":"first \u003e 600000","actions":[{"type":"block_ip","options":{"duration":3600}},{"type":"block_user","options":{}}]}],"message":"acceptance rule triggered","tags":["u:tomato","i:tomato"],"hasExtendedTitle":false,"type":"application_security","filters":[],"version":1,"id":"z6w-y3t-ygl","blocking":true,"groupSignalsBy":["service"],"metadata":{"entities":null,"sources":null},"creationAuthorId":1445416,"creator":{"handle":"frog@datadoghq.com","name":"frog"},"updater":{"handle":"","name":""}}'
->>>>>>> ae0c7ed2
-        headers:
-            Content-Type:
-                - application/json
-        status: 200 OK
-        code: 200
-<<<<<<< HEAD
-        duration: 111.946667ms
-    - id: 6
-=======
-        duration: 54.432625ms
-    - id: 7
-      request:
-        proto: HTTP/1.1
-        proto_major: 1
-        proto_minor: 1
-        content_length: 762
-        transfer_encoding: []
-        trailer: {}
-        host: api.datadoghq.com
-        remote_addr: ""
-        request_uri: ""
-        body: |
-            {"cases":[{"actions":[{"options":{"duration":3600},"type":"block_ip"},{"options":{},"type":"block_user"}],"condition":"first \u003e 600000","name":"high case","notifications":[],"status":"high"}],"groupSignalsBy":["service"],"hasExtendedTitle":false,"isEnabled":false,"message":"acceptance rule triggered","name":"tf-TestAccDatadogSecurityMonitoringRule_AppsecRule-local-1744043977","options":{"detectionMethod":"threshold","evaluationWindow":300,"keepAlive":600,"maxSignalDuration":900},"queries":[{"aggregation":"count","dataSource":"app_sec_spans","distinctFields":[],"groupByFields":["service","env"],"metric":"","metrics":[],"name":"first","query":"@appsec.security_activity:attack_attempt.*"}],"tags":["u:tomato","i:tomato"],"type":"application_security"}
-        form: {}
-        headers:
-            Accept:
-                - '*/*'
-            Content-Type:
-                - application/json
-        url: https://api.datadoghq.com/api/v2/security_monitoring/rules/validation
-        method: POST
-      response:
-        proto: HTTP/1.1
-        proto_major: 1
-        proto_minor: 1
-        transfer_encoding: []
-        trailer: {}
-        content_length: 0
-        uncompressed: false
-        body: ""
-        headers: {}
-        status: 204 No Content
-        code: 204
-        duration: 53.128166ms
+        body: '{"name":"tf-TestAccDatadogSecurityMonitoringRule_AppsecRule-local-1744807980","createdAt":1744807982128,"isDefault":false,"isPartner":false,"isEnabled":false,"isBeta":false,"isDeleted":false,"isDeprecated":false,"queries":[{"query":"@appsec.security_activity:attack_attempt.*","groupByFields":["service","env"],"hasOptionalGroupByFields":false,"distinctFields":[],"aggregation":"count","name":"first","dataSource":"app_sec_spans"}],"options":{"evaluationWindow":300,"detectionMethod":"threshold","maxSignalDuration":900,"keepAlive":600},"cases":[{"name":"high case","status":"high","notifications":[],"condition":"first \u003e 600000","actions":[{"type":"block_ip","options":{"duration":3600}},{"type":"block_user","options":{}},{"type":"user_behavior","options":{"userBehaviorName":"behavior_name"}}]}],"message":"acceptance rule triggered","tags":["u:tomato","i:tomato"],"hasExtendedTitle":false,"type":"application_security","filters":[],"version":1,"id":"2az-p0q-j3s","blocking":true,"groupSignalsBy":["service"],"metadata":{"entities":null,"sources":null},"creationAuthorId":30180796,"creator":{"handle":"quentin.guillard@datadoghq.com","name":"Quentin Guillard"},"updater":{"handle":"","name":""}}'
+        headers:
+            Content-Type:
+                - application/json
+        status: 200 OK
+        code: 200
+        duration: 118.4365ms
     - id: 8
->>>>>>> ae0c7ed2
-      request:
-        proto: HTTP/1.1
-        proto_major: 1
-        proto_minor: 1
-<<<<<<< HEAD
-        content_length: 840
-=======
-        content_length: 762
->>>>>>> ae0c7ed2
-        transfer_encoding: []
-        trailer: {}
-        host: api.datad0g.com
-        remote_addr: ""
-        request_uri: ""
-        body: |
-<<<<<<< HEAD
-            {"cases":[{"actions":[{"options":{"duration":3600,"userBehaviorName":""},"type":"block_ip"},{"options":{},"type":"block_user"},{"options":{"duration":0,"userBehaviorName":"behavior_name"},"type":"user_behavior"}],"condition":"first \u003e 600000","name":"high case","notifications":[],"status":"high"}],"groupSignalsBy":["service"],"hasExtendedTitle":false,"isEnabled":false,"message":"acceptance rule triggered","name":"tf-TestAccDatadogSecurityMonitoringRule_AppsecRule-local-1744625760","options":{"detectionMethod":"threshold","evaluationWindow":300,"keepAlive":600,"maxSignalDuration":900},"queries":[{"aggregation":"count","distinctFields":[],"groupByFields":["service","env"],"metric":"","metrics":[],"name":"first","query":"@appsec.security_activity:attack_attempt.*"}],"tags":["u:tomato","i:tomato"],"type":"application_security"}
-=======
-            {"cases":[{"actions":[{"options":{"duration":3600},"type":"block_ip"},{"options":{},"type":"block_user"}],"condition":"first \u003e 600000","name":"high case","notifications":[],"status":"high"}],"groupSignalsBy":["service"],"hasExtendedTitle":false,"isEnabled":false,"message":"acceptance rule triggered","name":"tf-TestAccDatadogSecurityMonitoringRule_AppsecRule-local-1744043977","options":{"detectionMethod":"threshold","evaluationWindow":300,"keepAlive":600,"maxSignalDuration":900},"queries":[{"aggregation":"count","dataSource":"app_sec_spans","distinctFields":[],"groupByFields":["service","env"],"metric":"","metrics":[],"name":"first","query":"@appsec.security_activity:attack_attempt.*"}],"tags":["u:tomato","i:tomato"],"type":"application_security"}
->>>>>>> ae0c7ed2
-        form: {}
-        headers:
-            Accept:
-                - '*/*'
-            Content-Type:
-                - application/json
-        url: https://api.datad0g.com/api/v2/security_monitoring/rules/validation
-        method: POST
-      response:
-        proto: HTTP/2.0
-        proto_major: 2
-        proto_minor: 0
-        transfer_encoding: []
-        trailer: {}
-        content_length: 0
-        uncompressed: false
-        body: ""
-        headers: {}
-        status: 204 No Content
-        code: 204
-<<<<<<< HEAD
-        duration: 108.800958ms
-    - id: 7
-=======
-        duration: 59.945375ms
+      request:
+        proto: HTTP/1.1
+        proto_major: 1
+        proto_minor: 1
+        content_length: 889
+        transfer_encoding: []
+        trailer: {}
+        host: api.datad0g.com
+        remote_addr: ""
+        request_uri: ""
+        body: |
+            {"cases":[{"actions":[{"options":{"duration":7200,"userBehaviorName":""},"type":"block_ip"},{"options":{},"type":"block_user"},{"options":{"duration":0,"userBehaviorName":"behavior_name"},"type":"user_behavior"}],"condition":"first \u003e 500000","name":"high case","notifications":[],"status":"high"}],"groupSignalsBy":["service"],"hasExtendedTitle":false,"isEnabled":true,"message":"acceptance rule triggered (updated)","name":"tf-TestAccDatadogSecurityMonitoringRule_AppsecRule-local-1744807980 - updated","options":{"detectionMethod":"threshold","evaluationWindow":600,"keepAlive":600,"maxSignalDuration":1800},"queries":[{"aggregation":"count","dataSource":"app_sec_spans","distinctFields":[],"groupByFields":["service","env"],"metric":"","metrics":[],"name":"first","query":"@appsec.security_activity:attack_attempt.*"}],"tags":["u:tomato","i:tomato"],"type":"application_security"}
+        form: {}
+        headers:
+            Accept:
+                - '*/*'
+            Content-Type:
+                - application/json
+        url: https://api.datad0g.com/api/v2/security_monitoring/rules/validation
+        method: POST
+      response:
+        proto: HTTP/2.0
+        proto_major: 2
+        proto_minor: 0
+        transfer_encoding: []
+        trailer: {}
+        content_length: 0
+        uncompressed: false
+        body: ""
+        headers: {}
+        status: 204 No Content
+        code: 204
+        duration: 109.171542ms
     - id: 9
->>>>>>> ae0c7ed2
-      request:
-        proto: HTTP/1.1
-        proto_major: 1
-        proto_minor: 1
-        content_length: 0
-        transfer_encoding: []
-        trailer: {}
-        host: api.datad0g.com
-        remote_addr: ""
-        request_uri: ""
-        body: ""
-        form: {}
-        headers:
-            Accept:
-                - application/json
-<<<<<<< HEAD
-        url: https://api.datad0g.com/api/v2/security_monitoring/rules/rmb-jez-rxn
-=======
-        url: https://api.datadoghq.com/api/v2/security_monitoring/rules/z6w-y3t-ygl
->>>>>>> ae0c7ed2
+      request:
+        proto: HTTP/1.1
+        proto_major: 1
+        proto_minor: 1
+        content_length: 889
+        transfer_encoding: []
+        trailer: {}
+        host: api.datad0g.com
+        remote_addr: ""
+        request_uri: ""
+        body: |
+            {"cases":[{"actions":[{"options":{"duration":7200,"userBehaviorName":""},"type":"block_ip"},{"options":{},"type":"block_user"},{"options":{"duration":0,"userBehaviorName":"behavior_name"},"type":"user_behavior"}],"condition":"first \u003e 500000","name":"high case","notifications":[],"status":"high"}],"groupSignalsBy":["service"],"hasExtendedTitle":false,"isEnabled":true,"message":"acceptance rule triggered (updated)","name":"tf-TestAccDatadogSecurityMonitoringRule_AppsecRule-local-1744807980 - updated","options":{"detectionMethod":"threshold","evaluationWindow":600,"keepAlive":600,"maxSignalDuration":1800},"queries":[{"aggregation":"count","dataSource":"app_sec_spans","distinctFields":[],"groupByFields":["service","env"],"metric":"","metrics":[],"name":"first","query":"@appsec.security_activity:attack_attempt.*"}],"tags":["u:tomato","i:tomato"],"type":"application_security"}
+        form: {}
+        headers:
+            Accept:
+                - '*/*'
+            Content-Type:
+                - application/json
+        url: https://api.datad0g.com/api/v2/security_monitoring/rules/validation
+        method: POST
+      response:
+        proto: HTTP/2.0
+        proto_major: 2
+        proto_minor: 0
+        transfer_encoding: []
+        trailer: {}
+        content_length: 0
+        uncompressed: false
+        body: ""
+        headers: {}
+        status: 204 No Content
+        code: 204
+        duration: 120.129625ms
+    - id: 10
+      request:
+        proto: HTTP/1.1
+        proto_major: 1
+        proto_minor: 1
+        content_length: 843
+        transfer_encoding: []
+        trailer: {}
+        host: api.datad0g.com
+        remote_addr: ""
+        request_uri: ""
+        body: |
+            {"cases":[{"actions":[{"options":{"duration":7200,"userBehaviorName":""},"type":"block_ip"},{"options":{},"type":"block_user"},{"options":{"duration":0,"userBehaviorName":"behavior_name"},"type":"user_behavior"}],"condition":"first \u003e 500000","name":"high case","notifications":[],"status":"high"}],"filters":[],"hasExtendedTitle":false,"isEnabled":true,"message":"acceptance rule triggered (updated)","name":"tf-TestAccDatadogSecurityMonitoringRule_AppsecRule-local-1744807980 - updated","options":{"detectionMethod":"threshold","evaluationWindow":600,"keepAlive":600,"maxSignalDuration":1800},"queries":[{"aggregation":"count","dataSource":"app_sec_spans","distinctFields":[],"groupByFields":["service","env"],"metric":"","metrics":[],"name":"first","query":"@appsec.security_activity:attack_attempt.*"}],"tags":["u:tomato","i:tomato"]}
+        form: {}
+        headers:
+            Accept:
+                - application/json
+            Content-Type:
+                - application/json
+        url: https://api.datad0g.com/api/v2/security_monitoring/rules/2az-p0q-j3s
+        method: PUT
+      response:
+        proto: HTTP/2.0
+        proto_major: 2
+        proto_minor: 0
+        transfer_encoding: []
+        trailer: {}
+        content_length: -1
+        uncompressed: true
+        body: '{"name":"tf-TestAccDatadogSecurityMonitoringRule_AppsecRule-local-1744807980 - updated","isEnabled":true,"queries":[{"query":"@appsec.security_activity:attack_attempt.*","groupByFields":["service","env"],"hasOptionalGroupByFields":false,"distinctFields":[],"aggregation":"count","name":"first","dataSource":"app_sec_spans"}],"options":{"evaluationWindow":600,"detectionMethod":"threshold","maxSignalDuration":1800,"keepAlive":600},"cases":[{"name":"high case","status":"high","notifications":[],"condition":"first \u003e 500000","actions":[{"type":"block_ip","options":{"duration":7200}},{"type":"block_user","options":{}},{"type":"user_behavior","options":{"userBehaviorName":"behavior_name"}}]}],"message":"acceptance rule triggered (updated)","tags":["u:tomato","i:tomato"],"hasExtendedTitle":false,"type":"application_security","filters":[],"id":"2az-p0q-j3s","version":2,"createdAt":1744807982128,"creationAuthorId":30180796,"updateAuthorId":30180796,"updatedAt":1744807984290,"isDefault":false,"blocking":true,"isBeta":false,"isDeleted":false,"isDeprecated":false,"groupSignalsBy":["service"],"metadata":{"entities":null,"sources":null}}'
+        headers:
+            Content-Type:
+                - application/json
+        status: 200 OK
+        code: 200
+        duration: 197.534333ms
+    - id: 11
+      request:
+        proto: HTTP/1.1
+        proto_major: 1
+        proto_minor: 1
+        content_length: 0
+        transfer_encoding: []
+        trailer: {}
+        host: api.datad0g.com
+        remote_addr: ""
+        request_uri: ""
+        body: ""
+        form: {}
+        headers:
+            Accept:
+                - application/json
+        url: https://api.datad0g.com/api/v2/security_monitoring/rules/2az-p0q-j3s
         method: GET
       response:
         proto: HTTP/2.0
@@ -430,228 +402,162 @@
         trailer: {}
         content_length: -1
         uncompressed: true
-<<<<<<< HEAD
-        body: '{"name":"tf-TestAccDatadogSecurityMonitoringRule_AppsecRule-local-1744625760","createdAt":1744625762478,"isDefault":false,"isPartner":false,"isEnabled":false,"isBeta":false,"isDeleted":false,"isDeprecated":false,"queries":[{"query":"@appsec.security_activity:attack_attempt.*","groupByFields":["service","env"],"hasOptionalGroupByFields":false,"distinctFields":[],"aggregation":"count","name":"first","dataSource":"app_sec_spans"}],"options":{"evaluationWindow":300,"detectionMethod":"threshold","maxSignalDuration":900,"keepAlive":600},"cases":[{"name":"high case","status":"high","notifications":[],"condition":"first \u003e 600000","actions":[{"type":"block_ip","options":{"duration":3600}},{"type":"block_user","options":{}},{"type":"user_behavior","options":{"userBehaviorName":"behavior_name"}}]}],"message":"acceptance rule triggered","tags":["u:tomato","i:tomato"],"hasExtendedTitle":false,"type":"application_security","filters":[],"version":1,"id":"rmb-jez-rxn","blocking":true,"groupSignalsBy":["service"],"metadata":{"entities":null,"sources":null},"creationAuthorId":30180796,"creator":{"handle":"quentin.guillard@datadoghq.com","name":"Quentin Guillard"},"updater":{"handle":"","name":""}}'
-=======
-        body: '{"name":"tf-TestAccDatadogSecurityMonitoringRule_AppsecRule-local-1744043977","createdAt":1744043979350,"isDefault":false,"isPartner":false,"isEnabled":false,"isBeta":false,"isDeleted":false,"isDeprecated":false,"queries":[{"query":"@appsec.security_activity:attack_attempt.*","groupByFields":["service","env"],"hasOptionalGroupByFields":false,"distinctFields":[],"aggregation":"count","name":"first","dataSource":"app_sec_spans"}],"options":{"evaluationWindow":300,"detectionMethod":"threshold","maxSignalDuration":900,"keepAlive":600},"cases":[{"name":"high case","status":"high","notifications":[],"condition":"first \u003e 600000","actions":[{"type":"block_ip","options":{"duration":3600}},{"type":"block_user","options":{}}]}],"message":"acceptance rule triggered","tags":["u:tomato","i:tomato"],"hasExtendedTitle":false,"type":"application_security","filters":[],"version":1,"id":"z6w-y3t-ygl","blocking":true,"groupSignalsBy":["service"],"metadata":{"entities":null,"sources":null},"creationAuthorId":1445416,"creator":{"handle":"frog@datadoghq.com","name":"frog"},"updater":{"handle":"","name":""}}'
->>>>>>> ae0c7ed2
-        headers:
-            Content-Type:
-                - application/json
-        status: 200 OK
-        code: 200
-<<<<<<< HEAD
-        duration: 230.142ms
-    - id: 8
-=======
-        duration: 53.173708ms
-    - id: 10
-      request:
-        proto: HTTP/1.1
-        proto_major: 1
-        proto_minor: 1
-        content_length: 782
-        transfer_encoding: []
-        trailer: {}
-        host: api.datadoghq.com
-        remote_addr: ""
-        request_uri: ""
-        body: |
-            {"cases":[{"actions":[{"options":{"duration":7200},"type":"block_ip"},{"options":{},"type":"block_user"}],"condition":"first \u003e 500000","name":"high case","notifications":[],"status":"high"}],"groupSignalsBy":["service"],"hasExtendedTitle":false,"isEnabled":true,"message":"acceptance rule triggered (updated)","name":"tf-TestAccDatadogSecurityMonitoringRule_AppsecRule-local-1744043977 - updated","options":{"detectionMethod":"threshold","evaluationWindow":600,"keepAlive":600,"maxSignalDuration":1800},"queries":[{"aggregation":"count","dataSource":"app_sec_spans","distinctFields":[],"groupByFields":["service","env"],"metric":"","metrics":[],"name":"first","query":"@appsec.security_activity:attack_attempt.*"}],"tags":["u:tomato","i:tomato"],"type":"application_security"}
-        form: {}
-        headers:
-            Accept:
-                - '*/*'
-            Content-Type:
-                - application/json
-        url: https://api.datadoghq.com/api/v2/security_monitoring/rules/validation
-        method: POST
-      response:
-        proto: HTTP/1.1
-        proto_major: 1
-        proto_minor: 1
-        transfer_encoding: []
-        trailer: {}
-        content_length: 0
-        uncompressed: false
-        body: ""
-        headers: {}
-        status: 204 No Content
-        code: 204
-        duration: 65.209208ms
-    - id: 11
->>>>>>> ae0c7ed2
-      request:
-        proto: HTTP/1.1
-        proto_major: 1
-        proto_minor: 1
-<<<<<<< HEAD
-        content_length: 860
-=======
-        content_length: 782
->>>>>>> ae0c7ed2
-        transfer_encoding: []
-        trailer: {}
-        host: api.datad0g.com
-        remote_addr: ""
-        request_uri: ""
-        body: |
-<<<<<<< HEAD
-            {"cases":[{"actions":[{"options":{"duration":7200,"userBehaviorName":""},"type":"block_ip"},{"options":{},"type":"block_user"},{"options":{"duration":0,"userBehaviorName":"behavior_name"},"type":"user_behavior"}],"condition":"first \u003e 500000","name":"high case","notifications":[],"status":"high"}],"groupSignalsBy":["service"],"hasExtendedTitle":false,"isEnabled":true,"message":"acceptance rule triggered (updated)","name":"tf-TestAccDatadogSecurityMonitoringRule_AppsecRule-local-1744625760 - updated","options":{"detectionMethod":"threshold","evaluationWindow":600,"keepAlive":600,"maxSignalDuration":1800},"queries":[{"aggregation":"count","distinctFields":[],"groupByFields":["service","env"],"metric":"","metrics":[],"name":"first","query":"@appsec.security_activity:attack_attempt.*"}],"tags":["u:tomato","i:tomato"],"type":"application_security"}
-=======
-            {"cases":[{"actions":[{"options":{"duration":7200},"type":"block_ip"},{"options":{},"type":"block_user"}],"condition":"first \u003e 500000","name":"high case","notifications":[],"status":"high"}],"groupSignalsBy":["service"],"hasExtendedTitle":false,"isEnabled":true,"message":"acceptance rule triggered (updated)","name":"tf-TestAccDatadogSecurityMonitoringRule_AppsecRule-local-1744043977 - updated","options":{"detectionMethod":"threshold","evaluationWindow":600,"keepAlive":600,"maxSignalDuration":1800},"queries":[{"aggregation":"count","dataSource":"app_sec_spans","distinctFields":[],"groupByFields":["service","env"],"metric":"","metrics":[],"name":"first","query":"@appsec.security_activity:attack_attempt.*"}],"tags":["u:tomato","i:tomato"],"type":"application_security"}
->>>>>>> ae0c7ed2
-        form: {}
-        headers:
-            Accept:
-                - '*/*'
-            Content-Type:
-                - application/json
-        url: https://api.datad0g.com/api/v2/security_monitoring/rules/validation
-        method: POST
-      response:
-        proto: HTTP/2.0
-        proto_major: 2
-        proto_minor: 0
-        transfer_encoding: []
-        trailer: {}
-        content_length: 0
-        uncompressed: false
-        body: ""
-        headers: {}
-        status: 204 No Content
-        code: 204
-<<<<<<< HEAD
-        duration: 121.046208ms
-    - id: 9
-=======
-        duration: 52.137958ms
+        body: '{"name":"tf-TestAccDatadogSecurityMonitoringRule_AppsecRule-local-1744807980 - updated","createdAt":1744807982128,"isDefault":false,"isPartner":false,"isEnabled":true,"isBeta":false,"isDeleted":false,"isDeprecated":false,"queries":[{"query":"@appsec.security_activity:attack_attempt.*","groupByFields":["service","env"],"hasOptionalGroupByFields":false,"distinctFields":[],"aggregation":"count","name":"first","dataSource":"app_sec_spans"}],"options":{"evaluationWindow":600,"detectionMethod":"threshold","maxSignalDuration":1800,"keepAlive":600},"cases":[{"name":"high case","status":"high","notifications":[],"condition":"first \u003e 500000","actions":[{"type":"block_ip","options":{"duration":7200}},{"type":"block_user","options":{}},{"type":"user_behavior","options":{"userBehaviorName":"behavior_name"}}]}],"message":"acceptance rule triggered (updated)","tags":["u:tomato","i:tomato"],"hasExtendedTitle":false,"type":"application_security","filters":[],"version":2,"id":"2az-p0q-j3s","updatedAt":1744807984290,"blocking":true,"groupSignalsBy":["service"],"metadata":{"entities":null,"sources":null},"creationAuthorId":30180796,"updateAuthorId":30180796,"creator":{"handle":"quentin.guillard@datadoghq.com","name":"Quentin Guillard"},"updater":{"handle":"quentin.guillard@datadoghq.com","name":"Quentin Guillard"}}'
+        headers:
+            Content-Type:
+                - application/json
+        status: 200 OK
+        code: 200
+        duration: 124.864459ms
     - id: 12
->>>>>>> ae0c7ed2
-      request:
-        proto: HTTP/1.1
-        proto_major: 1
-        proto_minor: 1
-<<<<<<< HEAD
-        content_length: 860
-=======
-        content_length: 782
->>>>>>> ae0c7ed2
-        transfer_encoding: []
-        trailer: {}
-        host: api.datad0g.com
-        remote_addr: ""
-        request_uri: ""
-        body: |
-<<<<<<< HEAD
-            {"cases":[{"actions":[{"options":{"duration":7200,"userBehaviorName":""},"type":"block_ip"},{"options":{},"type":"block_user"},{"options":{"duration":0,"userBehaviorName":"behavior_name"},"type":"user_behavior"}],"condition":"first \u003e 500000","name":"high case","notifications":[],"status":"high"}],"groupSignalsBy":["service"],"hasExtendedTitle":false,"isEnabled":true,"message":"acceptance rule triggered (updated)","name":"tf-TestAccDatadogSecurityMonitoringRule_AppsecRule-local-1744625760 - updated","options":{"detectionMethod":"threshold","evaluationWindow":600,"keepAlive":600,"maxSignalDuration":1800},"queries":[{"aggregation":"count","distinctFields":[],"groupByFields":["service","env"],"metric":"","metrics":[],"name":"first","query":"@appsec.security_activity:attack_attempt.*"}],"tags":["u:tomato","i:tomato"],"type":"application_security"}
-=======
-            {"cases":[{"actions":[{"options":{"duration":7200},"type":"block_ip"},{"options":{},"type":"block_user"}],"condition":"first \u003e 500000","name":"high case","notifications":[],"status":"high"}],"groupSignalsBy":["service"],"hasExtendedTitle":false,"isEnabled":true,"message":"acceptance rule triggered (updated)","name":"tf-TestAccDatadogSecurityMonitoringRule_AppsecRule-local-1744043977 - updated","options":{"detectionMethod":"threshold","evaluationWindow":600,"keepAlive":600,"maxSignalDuration":1800},"queries":[{"aggregation":"count","dataSource":"app_sec_spans","distinctFields":[],"groupByFields":["service","env"],"metric":"","metrics":[],"name":"first","query":"@appsec.security_activity:attack_attempt.*"}],"tags":["u:tomato","i:tomato"],"type":"application_security"}
->>>>>>> ae0c7ed2
-        form: {}
-        headers:
-            Accept:
-                - '*/*'
-            Content-Type:
-                - application/json
-        url: https://api.datad0g.com/api/v2/security_monitoring/rules/validation
-        method: POST
-      response:
-        proto: HTTP/2.0
-        proto_major: 2
-        proto_minor: 0
-        transfer_encoding: []
-        trailer: {}
-        content_length: 0
-        uncompressed: false
-        body: ""
-        headers: {}
-        status: 204 No Content
-        code: 204
-<<<<<<< HEAD
-        duration: 114.586375ms
-    - id: 10
-=======
-        duration: 52.034833ms
+      request:
+        proto: HTTP/1.1
+        proto_major: 1
+        proto_minor: 1
+        content_length: 889
+        transfer_encoding: []
+        trailer: {}
+        host: api.datad0g.com
+        remote_addr: ""
+        request_uri: ""
+        body: |
+            {"cases":[{"actions":[{"options":{"duration":7200,"userBehaviorName":""},"type":"block_ip"},{"options":{},"type":"block_user"},{"options":{"duration":0,"userBehaviorName":"behavior_name"},"type":"user_behavior"}],"condition":"first \u003e 500000","name":"high case","notifications":[],"status":"high"}],"groupSignalsBy":["service"],"hasExtendedTitle":false,"isEnabled":true,"message":"acceptance rule triggered (updated)","name":"tf-TestAccDatadogSecurityMonitoringRule_AppsecRule-local-1744807980 - updated","options":{"detectionMethod":"threshold","evaluationWindow":600,"keepAlive":600,"maxSignalDuration":1800},"queries":[{"aggregation":"count","dataSource":"app_sec_spans","distinctFields":[],"groupByFields":["service","env"],"metric":"","metrics":[],"name":"first","query":"@appsec.security_activity:attack_attempt.*"}],"tags":["u:tomato","i:tomato"],"type":"application_security"}
+        form: {}
+        headers:
+            Accept:
+                - '*/*'
+            Content-Type:
+                - application/json
+        url: https://api.datad0g.com/api/v2/security_monitoring/rules/validation
+        method: POST
+      response:
+        proto: HTTP/2.0
+        proto_major: 2
+        proto_minor: 0
+        transfer_encoding: []
+        trailer: {}
+        content_length: 0
+        uncompressed: false
+        body: ""
+        headers: {}
+        status: 204 No Content
+        code: 204
+        duration: 110.79925ms
     - id: 13
->>>>>>> ae0c7ed2
-      request:
-        proto: HTTP/1.1
-        proto_major: 1
-        proto_minor: 1
-<<<<<<< HEAD
-        content_length: 814
-=======
-        content_length: 736
->>>>>>> ae0c7ed2
-        transfer_encoding: []
-        trailer: {}
-        host: api.datad0g.com
-        remote_addr: ""
-        request_uri: ""
-        body: |
-<<<<<<< HEAD
-            {"cases":[{"actions":[{"options":{"duration":7200,"userBehaviorName":""},"type":"block_ip"},{"options":{},"type":"block_user"},{"options":{"duration":0,"userBehaviorName":"behavior_name"},"type":"user_behavior"}],"condition":"first \u003e 500000","name":"high case","notifications":[],"status":"high"}],"filters":[],"hasExtendedTitle":false,"isEnabled":true,"message":"acceptance rule triggered (updated)","name":"tf-TestAccDatadogSecurityMonitoringRule_AppsecRule-local-1744625760 - updated","options":{"detectionMethod":"threshold","evaluationWindow":600,"keepAlive":600,"maxSignalDuration":1800},"queries":[{"aggregation":"count","distinctFields":[],"groupByFields":["service","env"],"metric":"","metrics":[],"name":"first","query":"@appsec.security_activity:attack_attempt.*"}],"tags":["u:tomato","i:tomato"]}
-=======
-            {"cases":[{"actions":[{"options":{"duration":7200},"type":"block_ip"},{"options":{},"type":"block_user"}],"condition":"first \u003e 500000","name":"high case","notifications":[],"status":"high"}],"filters":[],"hasExtendedTitle":false,"isEnabled":true,"message":"acceptance rule triggered (updated)","name":"tf-TestAccDatadogSecurityMonitoringRule_AppsecRule-local-1744043977 - updated","options":{"detectionMethod":"threshold","evaluationWindow":600,"keepAlive":600,"maxSignalDuration":1800},"queries":[{"aggregation":"count","dataSource":"app_sec_spans","distinctFields":[],"groupByFields":["service","env"],"metric":"","metrics":[],"name":"first","query":"@appsec.security_activity:attack_attempt.*"}],"tags":["u:tomato","i:tomato"]}
->>>>>>> ae0c7ed2
-        form: {}
-        headers:
-            Accept:
-                - application/json
-            Content-Type:
-                - application/json
-<<<<<<< HEAD
-        url: https://api.datad0g.com/api/v2/security_monitoring/rules/rmb-jez-rxn
-=======
-        url: https://api.datadoghq.com/api/v2/security_monitoring/rules/z6w-y3t-ygl
->>>>>>> ae0c7ed2
-        method: PUT
-      response:
-        proto: HTTP/2.0
-        proto_major: 2
-        proto_minor: 0
-        transfer_encoding: []
-        trailer: {}
-        content_length: -1
-        uncompressed: true
-<<<<<<< HEAD
-        body: '{"name":"tf-TestAccDatadogSecurityMonitoringRule_AppsecRule-local-1744625760 - updated","isEnabled":true,"queries":[{"query":"@appsec.security_activity:attack_attempt.*","groupByFields":["service","env"],"hasOptionalGroupByFields":false,"distinctFields":[],"aggregation":"count","name":"first","dataSource":"app_sec_spans"}],"options":{"evaluationWindow":600,"detectionMethod":"threshold","maxSignalDuration":1800,"keepAlive":600},"cases":[{"name":"high case","status":"high","notifications":[],"condition":"first \u003e 500000","actions":[{"type":"block_ip","options":{"duration":7200}},{"type":"block_user","options":{}},{"type":"user_behavior","options":{"userBehaviorName":"behavior_name"}}]}],"message":"acceptance rule triggered (updated)","tags":["u:tomato","i:tomato"],"hasExtendedTitle":false,"type":"application_security","filters":[],"id":"rmb-jez-rxn","version":2,"createdAt":1744625762478,"creationAuthorId":30180796,"updateAuthorId":30180796,"updatedAt":1744625764589,"isDefault":false,"blocking":true,"isBeta":false,"isDeleted":false,"isDeprecated":false,"groupSignalsBy":["service"],"metadata":{"entities":null,"sources":null}}'
-=======
-        body: '{"name":"tf-TestAccDatadogSecurityMonitoringRule_AppsecRule-local-1744043977 - updated","isEnabled":true,"queries":[{"query":"@appsec.security_activity:attack_attempt.*","groupByFields":["service","env"],"hasOptionalGroupByFields":false,"distinctFields":[],"aggregation":"count","name":"first","dataSource":"app_sec_spans"}],"options":{"evaluationWindow":600,"detectionMethod":"threshold","maxSignalDuration":1800,"keepAlive":600},"cases":[{"name":"high case","status":"high","notifications":[],"condition":"first \u003e 500000","actions":[{"type":"block_ip","options":{"duration":7200}},{"type":"block_user","options":{}}]}],"message":"acceptance rule triggered (updated)","tags":["u:tomato","i:tomato"],"hasExtendedTitle":false,"type":"application_security","filters":[],"id":"z6w-y3t-ygl","version":2,"createdAt":1744043979350,"creationAuthorId":1445416,"updateAuthorId":1445416,"updatedAt":1744043981345,"isDefault":false,"blocking":true,"isBeta":false,"isDeleted":false,"isDeprecated":false,"groupSignalsBy":["service"],"metadata":{"entities":null,"sources":null}}'
->>>>>>> ae0c7ed2
-        headers:
-            Content-Type:
-                - application/json
-        status: 200 OK
-        code: 200
-<<<<<<< HEAD
-        duration: 153.008583ms
-    - id: 11
-=======
-        duration: 103.717916ms
+      request:
+        proto: HTTP/1.1
+        proto_major: 1
+        proto_minor: 1
+        content_length: 0
+        transfer_encoding: []
+        trailer: {}
+        host: api.datad0g.com
+        remote_addr: ""
+        request_uri: ""
+        body: ""
+        form: {}
+        headers:
+            Accept:
+                - application/json
+        url: https://api.datad0g.com/api/v2/security_monitoring/rules/2az-p0q-j3s
+        method: GET
+      response:
+        proto: HTTP/2.0
+        proto_major: 2
+        proto_minor: 0
+        transfer_encoding: []
+        trailer: {}
+        content_length: -1
+        uncompressed: true
+        body: '{"name":"tf-TestAccDatadogSecurityMonitoringRule_AppsecRule-local-1744807980 - updated","createdAt":1744807982128,"isDefault":false,"isPartner":false,"isEnabled":true,"isBeta":false,"isDeleted":false,"isDeprecated":false,"queries":[{"query":"@appsec.security_activity:attack_attempt.*","groupByFields":["service","env"],"hasOptionalGroupByFields":false,"distinctFields":[],"aggregation":"count","name":"first","dataSource":"app_sec_spans"}],"options":{"evaluationWindow":600,"detectionMethod":"threshold","maxSignalDuration":1800,"keepAlive":600},"cases":[{"name":"high case","status":"high","notifications":[],"condition":"first \u003e 500000","actions":[{"type":"block_ip","options":{"duration":7200}},{"type":"block_user","options":{}},{"type":"user_behavior","options":{"userBehaviorName":"behavior_name"}}]}],"message":"acceptance rule triggered (updated)","tags":["u:tomato","i:tomato"],"hasExtendedTitle":false,"type":"application_security","filters":[],"version":2,"id":"2az-p0q-j3s","updatedAt":1744807984290,"blocking":true,"groupSignalsBy":["service"],"metadata":{"entities":null,"sources":null},"creationAuthorId":30180796,"updateAuthorId":30180796,"creator":{"handle":"quentin.guillard@datadoghq.com","name":"Quentin Guillard"},"updater":{"handle":"quentin.guillard@datadoghq.com","name":"Quentin Guillard"}}'
+        headers:
+            Content-Type:
+                - application/json
+        status: 200 OK
+        code: 200
+        duration: 116.839458ms
     - id: 14
->>>>>>> ae0c7ed2
-      request:
-        proto: HTTP/1.1
-        proto_major: 1
-        proto_minor: 1
-        content_length: 0
-        transfer_encoding: []
-        trailer: {}
-        host: api.datad0g.com
-        remote_addr: ""
-        request_uri: ""
-        body: ""
-        form: {}
-        headers:
-            Accept:
-                - application/json
-<<<<<<< HEAD
-        url: https://api.datad0g.com/api/v2/security_monitoring/rules/rmb-jez-rxn
-=======
-        url: https://api.datadoghq.com/api/v2/security_monitoring/rules/z6w-y3t-ygl
->>>>>>> ae0c7ed2
+      request:
+        proto: HTTP/1.1
+        proto_major: 1
+        proto_minor: 1
+        content_length: 889
+        transfer_encoding: []
+        trailer: {}
+        host: api.datad0g.com
+        remote_addr: ""
+        request_uri: ""
+        body: |
+            {"cases":[{"actions":[{"options":{"duration":7200,"userBehaviorName":""},"type":"block_ip"},{"options":{},"type":"block_user"},{"options":{"duration":0,"userBehaviorName":"behavior_name"},"type":"user_behavior"}],"condition":"first \u003e 500000","name":"high case","notifications":[],"status":"high"}],"groupSignalsBy":["service"],"hasExtendedTitle":false,"isEnabled":true,"message":"acceptance rule triggered (updated)","name":"tf-TestAccDatadogSecurityMonitoringRule_AppsecRule-local-1744807980 - updated","options":{"detectionMethod":"threshold","evaluationWindow":600,"keepAlive":600,"maxSignalDuration":1800},"queries":[{"aggregation":"count","dataSource":"app_sec_spans","distinctFields":[],"groupByFields":["service","env"],"metric":"","metrics":[],"name":"first","query":"@appsec.security_activity:attack_attempt.*"}],"tags":["u:tomato","i:tomato"],"type":"application_security"}
+        form: {}
+        headers:
+            Accept:
+                - '*/*'
+            Content-Type:
+                - application/json
+        url: https://api.datad0g.com/api/v2/security_monitoring/rules/validation
+        method: POST
+      response:
+        proto: HTTP/2.0
+        proto_major: 2
+        proto_minor: 0
+        transfer_encoding: []
+        trailer: {}
+        content_length: 0
+        uncompressed: false
+        body: ""
+        headers: {}
+        status: 204 No Content
+        code: 204
+        duration: 119.114375ms
+    - id: 15
+      request:
+        proto: HTTP/1.1
+        proto_major: 1
+        proto_minor: 1
+        content_length: 0
+        transfer_encoding: []
+        trailer: {}
+        host: api.datad0g.com
+        remote_addr: ""
+        request_uri: ""
+        body: ""
+        form: {}
+        headers:
+            Accept:
+                - '*/*'
+        url: https://api.datad0g.com/api/v2/security_monitoring/rules/2az-p0q-j3s
+        method: DELETE
+      response:
+        proto: HTTP/2.0
+        proto_major: 2
+        proto_minor: 0
+        transfer_encoding: []
+        trailer: {}
+        content_length: 0
+        uncompressed: false
+        body: ""
+        headers: {}
+        status: 204 No Content
+        code: 204
+        duration: 157.847667ms
+    - id: 16
+      request:
+        proto: HTTP/1.1
+        proto_major: 1
+        proto_minor: 1
+        content_length: 0
+        transfer_encoding: []
+        trailer: {}
+        host: api.datad0g.com
+        remote_addr: ""
+        request_uri: ""
+        body: ""
+        form: {}
+        headers:
+            Accept:
+                - application/json
+        url: https://api.datad0g.com/api/v2/security_monitoring/rules/2az-p0q-j3s
         method: GET
       response:
         proto: HTTP/2.0
@@ -659,267 +565,12 @@
         proto_minor: 0
         transfer_encoding: []
         trailer: {}
-        content_length: -1
-        uncompressed: true
-<<<<<<< HEAD
-        body: '{"name":"tf-TestAccDatadogSecurityMonitoringRule_AppsecRule-local-1744625760 - updated","createdAt":1744625762478,"isDefault":false,"isPartner":false,"isEnabled":true,"isBeta":false,"isDeleted":false,"isDeprecated":false,"queries":[{"query":"@appsec.security_activity:attack_attempt.*","groupByFields":["service","env"],"hasOptionalGroupByFields":false,"distinctFields":[],"aggregation":"count","name":"first","dataSource":"app_sec_spans"}],"options":{"evaluationWindow":600,"detectionMethod":"threshold","maxSignalDuration":1800,"keepAlive":600},"cases":[{"name":"high case","status":"high","notifications":[],"condition":"first \u003e 500000","actions":[{"type":"block_ip","options":{"duration":7200}},{"type":"block_user","options":{}},{"type":"user_behavior","options":{"userBehaviorName":"behavior_name"}}]}],"message":"acceptance rule triggered (updated)","tags":["u:tomato","i:tomato"],"hasExtendedTitle":false,"type":"application_security","filters":[],"version":2,"id":"rmb-jez-rxn","updatedAt":1744625764589,"blocking":true,"groupSignalsBy":["service"],"metadata":{"entities":null,"sources":null},"creationAuthorId":30180796,"updateAuthorId":30180796,"creator":{"handle":"quentin.guillard@datadoghq.com","name":"Quentin Guillard"},"updater":{"handle":"quentin.guillard@datadoghq.com","name":"Quentin Guillard"}}'
-=======
-        body: '{"name":"tf-TestAccDatadogSecurityMonitoringRule_AppsecRule-local-1744043977 - updated","createdAt":1744043979350,"isDefault":false,"isPartner":false,"isEnabled":true,"isBeta":false,"isDeleted":false,"isDeprecated":false,"queries":[{"query":"@appsec.security_activity:attack_attempt.*","groupByFields":["service","env"],"hasOptionalGroupByFields":false,"distinctFields":[],"aggregation":"count","name":"first","dataSource":"app_sec_spans"}],"options":{"evaluationWindow":600,"detectionMethod":"threshold","maxSignalDuration":1800,"keepAlive":600},"cases":[{"name":"high case","status":"high","notifications":[],"condition":"first \u003e 500000","actions":[{"type":"block_ip","options":{"duration":7200}},{"type":"block_user","options":{}}]}],"message":"acceptance rule triggered (updated)","tags":["u:tomato","i:tomato"],"hasExtendedTitle":false,"type":"application_security","filters":[],"version":2,"id":"z6w-y3t-ygl","updatedAt":1744043981345,"blocking":true,"groupSignalsBy":["service"],"metadata":{"entities":null,"sources":null},"creationAuthorId":1445416,"updateAuthorId":1445416,"creator":{"handle":"frog@datadoghq.com","name":"frog"},"updater":{"handle":"frog@datadoghq.com","name":"frog"}}'
->>>>>>> ae0c7ed2
-        headers:
-            Content-Type:
-                - application/json
-        status: 200 OK
-        code: 200
-<<<<<<< HEAD
-        duration: 112.700875ms
-    - id: 12
-=======
-        duration: 66.322667ms
-    - id: 15
->>>>>>> ae0c7ed2
-      request:
-        proto: HTTP/1.1
-        proto_major: 1
-        proto_minor: 1
-<<<<<<< HEAD
-        content_length: 860
-=======
-        content_length: 782
->>>>>>> ae0c7ed2
-        transfer_encoding: []
-        trailer: {}
-        host: api.datad0g.com
-        remote_addr: ""
-        request_uri: ""
-        body: |
-<<<<<<< HEAD
-            {"cases":[{"actions":[{"options":{"duration":7200,"userBehaviorName":""},"type":"block_ip"},{"options":{},"type":"block_user"},{"options":{"duration":0,"userBehaviorName":"behavior_name"},"type":"user_behavior"}],"condition":"first \u003e 500000","name":"high case","notifications":[],"status":"high"}],"groupSignalsBy":["service"],"hasExtendedTitle":false,"isEnabled":true,"message":"acceptance rule triggered (updated)","name":"tf-TestAccDatadogSecurityMonitoringRule_AppsecRule-local-1744625760 - updated","options":{"detectionMethod":"threshold","evaluationWindow":600,"keepAlive":600,"maxSignalDuration":1800},"queries":[{"aggregation":"count","distinctFields":[],"groupByFields":["service","env"],"metric":"","metrics":[],"name":"first","query":"@appsec.security_activity:attack_attempt.*"}],"tags":["u:tomato","i:tomato"],"type":"application_security"}
-=======
-            {"cases":[{"actions":[{"options":{"duration":7200},"type":"block_ip"},{"options":{},"type":"block_user"}],"condition":"first \u003e 500000","name":"high case","notifications":[],"status":"high"}],"groupSignalsBy":["service"],"hasExtendedTitle":false,"isEnabled":true,"message":"acceptance rule triggered (updated)","name":"tf-TestAccDatadogSecurityMonitoringRule_AppsecRule-local-1744043977 - updated","options":{"detectionMethod":"threshold","evaluationWindow":600,"keepAlive":600,"maxSignalDuration":1800},"queries":[{"aggregation":"count","dataSource":"app_sec_spans","distinctFields":[],"groupByFields":["service","env"],"metric":"","metrics":[],"name":"first","query":"@appsec.security_activity:attack_attempt.*"}],"tags":["u:tomato","i:tomato"],"type":"application_security"}
->>>>>>> ae0c7ed2
-        form: {}
-        headers:
-            Accept:
-                - '*/*'
-            Content-Type:
-                - application/json
-        url: https://api.datad0g.com/api/v2/security_monitoring/rules/validation
-        method: POST
-      response:
-        proto: HTTP/2.0
-        proto_major: 2
-        proto_minor: 0
-        transfer_encoding: []
-        trailer: {}
-        content_length: 0
-        uncompressed: false
-        body: ""
-        headers: {}
-        status: 204 No Content
-        code: 204
-<<<<<<< HEAD
-        duration: 113.796625ms
-    - id: 13
-=======
-        duration: 49.63875ms
-    - id: 16
->>>>>>> ae0c7ed2
-      request:
-        proto: HTTP/1.1
-        proto_major: 1
-        proto_minor: 1
-        content_length: 0
-        transfer_encoding: []
-        trailer: {}
-        host: api.datad0g.com
-        remote_addr: ""
-        request_uri: ""
-        body: ""
-        form: {}
-        headers:
-            Accept:
-                - application/json
-<<<<<<< HEAD
-        url: https://api.datad0g.com/api/v2/security_monitoring/rules/rmb-jez-rxn
-=======
-        url: https://api.datadoghq.com/api/v2/security_monitoring/rules/z6w-y3t-ygl
->>>>>>> ae0c7ed2
-        method: GET
-      response:
-        proto: HTTP/2.0
-        proto_major: 2
-        proto_minor: 0
-        transfer_encoding: []
-        trailer: {}
-        content_length: -1
-        uncompressed: true
-<<<<<<< HEAD
-        body: '{"name":"tf-TestAccDatadogSecurityMonitoringRule_AppsecRule-local-1744625760 - updated","createdAt":1744625762478,"isDefault":false,"isPartner":false,"isEnabled":true,"isBeta":false,"isDeleted":false,"isDeprecated":false,"queries":[{"query":"@appsec.security_activity:attack_attempt.*","groupByFields":["service","env"],"hasOptionalGroupByFields":false,"distinctFields":[],"aggregation":"count","name":"first","dataSource":"app_sec_spans"}],"options":{"evaluationWindow":600,"detectionMethod":"threshold","maxSignalDuration":1800,"keepAlive":600},"cases":[{"name":"high case","status":"high","notifications":[],"condition":"first \u003e 500000","actions":[{"type":"block_ip","options":{"duration":7200}},{"type":"block_user","options":{}},{"type":"user_behavior","options":{"userBehaviorName":"behavior_name"}}]}],"message":"acceptance rule triggered (updated)","tags":["u:tomato","i:tomato"],"hasExtendedTitle":false,"type":"application_security","filters":[],"version":2,"id":"rmb-jez-rxn","updatedAt":1744625764589,"blocking":true,"groupSignalsBy":["service"],"metadata":{"entities":null,"sources":null},"creationAuthorId":30180796,"updateAuthorId":30180796,"creator":{"handle":"quentin.guillard@datadoghq.com","name":"Quentin Guillard"},"updater":{"handle":"quentin.guillard@datadoghq.com","name":"Quentin Guillard"}}'
-=======
-        body: '{"name":"tf-TestAccDatadogSecurityMonitoringRule_AppsecRule-local-1744043977 - updated","createdAt":1744043979350,"isDefault":false,"isPartner":false,"isEnabled":true,"isBeta":false,"isDeleted":false,"isDeprecated":false,"queries":[{"query":"@appsec.security_activity:attack_attempt.*","groupByFields":["service","env"],"hasOptionalGroupByFields":false,"distinctFields":[],"aggregation":"count","name":"first","dataSource":"app_sec_spans"}],"options":{"evaluationWindow":600,"detectionMethod":"threshold","maxSignalDuration":1800,"keepAlive":600},"cases":[{"name":"high case","status":"high","notifications":[],"condition":"first \u003e 500000","actions":[{"type":"block_ip","options":{"duration":7200}},{"type":"block_user","options":{}}]}],"message":"acceptance rule triggered (updated)","tags":["u:tomato","i:tomato"],"hasExtendedTitle":false,"type":"application_security","filters":[],"version":2,"id":"z6w-y3t-ygl","updatedAt":1744043981345,"blocking":true,"groupSignalsBy":["service"],"metadata":{"entities":null,"sources":null},"creationAuthorId":1445416,"updateAuthorId":1445416,"creator":{"handle":"frog@datadoghq.com","name":"frog"},"updater":{"handle":"frog@datadoghq.com","name":"frog"}}'
->>>>>>> ae0c7ed2
-        headers:
-            Content-Type:
-                - application/json
-        status: 200 OK
-        code: 200
-<<<<<<< HEAD
-        duration: 116.80225ms
-    - id: 14
-=======
-        duration: 51.175834ms
-    - id: 17
-      request:
-        proto: HTTP/1.1
-        proto_major: 1
-        proto_minor: 1
-        content_length: 782
-        transfer_encoding: []
-        trailer: {}
-        host: api.datadoghq.com
-        remote_addr: ""
-        request_uri: ""
-        body: |
-            {"cases":[{"actions":[{"options":{"duration":7200},"type":"block_ip"},{"options":{},"type":"block_user"}],"condition":"first \u003e 500000","name":"high case","notifications":[],"status":"high"}],"groupSignalsBy":["service"],"hasExtendedTitle":false,"isEnabled":true,"message":"acceptance rule triggered (updated)","name":"tf-TestAccDatadogSecurityMonitoringRule_AppsecRule-local-1744043977 - updated","options":{"detectionMethod":"threshold","evaluationWindow":600,"keepAlive":600,"maxSignalDuration":1800},"queries":[{"aggregation":"count","dataSource":"app_sec_spans","distinctFields":[],"groupByFields":["service","env"],"metric":"","metrics":[],"name":"first","query":"@appsec.security_activity:attack_attempt.*"}],"tags":["u:tomato","i:tomato"],"type":"application_security"}
-        form: {}
-        headers:
-            Accept:
-                - '*/*'
-            Content-Type:
-                - application/json
-        url: https://api.datadoghq.com/api/v2/security_monitoring/rules/validation
-        method: POST
-      response:
-        proto: HTTP/1.1
-        proto_major: 1
-        proto_minor: 1
-        transfer_encoding: []
-        trailer: {}
-        content_length: 0
-        uncompressed: false
-        body: ""
-        headers: {}
-        status: 204 No Content
-        code: 204
-        duration: 46.442125ms
-    - id: 18
->>>>>>> ae0c7ed2
-      request:
-        proto: HTTP/1.1
-        proto_major: 1
-        proto_minor: 1
-<<<<<<< HEAD
-        content_length: 860
-=======
-        content_length: 782
->>>>>>> ae0c7ed2
-        transfer_encoding: []
-        trailer: {}
-        host: api.datad0g.com
-        remote_addr: ""
-        request_uri: ""
-        body: |
-<<<<<<< HEAD
-            {"cases":[{"actions":[{"options":{"duration":7200,"userBehaviorName":""},"type":"block_ip"},{"options":{},"type":"block_user"},{"options":{"duration":0,"userBehaviorName":"behavior_name"},"type":"user_behavior"}],"condition":"first \u003e 500000","name":"high case","notifications":[],"status":"high"}],"groupSignalsBy":["service"],"hasExtendedTitle":false,"isEnabled":true,"message":"acceptance rule triggered (updated)","name":"tf-TestAccDatadogSecurityMonitoringRule_AppsecRule-local-1744625760 - updated","options":{"detectionMethod":"threshold","evaluationWindow":600,"keepAlive":600,"maxSignalDuration":1800},"queries":[{"aggregation":"count","distinctFields":[],"groupByFields":["service","env"],"metric":"","metrics":[],"name":"first","query":"@appsec.security_activity:attack_attempt.*"}],"tags":["u:tomato","i:tomato"],"type":"application_security"}
-=======
-            {"cases":[{"actions":[{"options":{"duration":7200},"type":"block_ip"},{"options":{},"type":"block_user"}],"condition":"first \u003e 500000","name":"high case","notifications":[],"status":"high"}],"groupSignalsBy":["service"],"hasExtendedTitle":false,"isEnabled":true,"message":"acceptance rule triggered (updated)","name":"tf-TestAccDatadogSecurityMonitoringRule_AppsecRule-local-1744043977 - updated","options":{"detectionMethod":"threshold","evaluationWindow":600,"keepAlive":600,"maxSignalDuration":1800},"queries":[{"aggregation":"count","dataSource":"app_sec_spans","distinctFields":[],"groupByFields":["service","env"],"metric":"","metrics":[],"name":"first","query":"@appsec.security_activity:attack_attempt.*"}],"tags":["u:tomato","i:tomato"],"type":"application_security"}
->>>>>>> ae0c7ed2
-        form: {}
-        headers:
-            Accept:
-                - '*/*'
-            Content-Type:
-                - application/json
-        url: https://api.datad0g.com/api/v2/security_monitoring/rules/validation
-        method: POST
-      response:
-        proto: HTTP/2.0
-        proto_major: 2
-        proto_minor: 0
-        transfer_encoding: []
-        trailer: {}
-        content_length: 0
-        uncompressed: false
-        body: ""
-        headers: {}
-        status: 204 No Content
-        code: 204
-<<<<<<< HEAD
-        duration: 118.658292ms
-    - id: 15
-=======
-        duration: 51.136792ms
-    - id: 19
->>>>>>> ae0c7ed2
-      request:
-        proto: HTTP/1.1
-        proto_major: 1
-        proto_minor: 1
-        content_length: 0
-        transfer_encoding: []
-        trailer: {}
-        host: api.datad0g.com
-        remote_addr: ""
-        request_uri: ""
-        body: ""
-        form: {}
-        headers:
-            Accept:
-                - '*/*'
-<<<<<<< HEAD
-        url: https://api.datad0g.com/api/v2/security_monitoring/rules/rmb-jez-rxn
-=======
-        url: https://api.datadoghq.com/api/v2/security_monitoring/rules/z6w-y3t-ygl
->>>>>>> ae0c7ed2
-        method: DELETE
-      response:
-        proto: HTTP/2.0
-        proto_major: 2
-        proto_minor: 0
-        transfer_encoding: []
-        trailer: {}
-        content_length: 0
-        uncompressed: false
-        body: ""
-        headers: {}
-        status: 204 No Content
-        code: 204
-<<<<<<< HEAD
-        duration: 166.955625ms
-=======
-        duration: 80.968958ms
-    - id: 20
-      request:
-        proto: HTTP/1.1
-        proto_major: 1
-        proto_minor: 1
-        content_length: 0
-        transfer_encoding: []
-        trailer: {}
-        host: api.datadoghq.com
-        remote_addr: ""
-        request_uri: ""
-        body: ""
-        form: {}
-        headers:
-            Accept:
-                - application/json
-        url: https://api.datadoghq.com/api/v2/security_monitoring/rules/z6w-y3t-ygl
-        method: GET
-      response:
-        proto: HTTP/1.1
-        proto_major: 1
-        proto_minor: 1
-        transfer_encoding: []
-        trailer: {}
         content_length: 86
         uncompressed: false
-        body: '{"error":{"code":"NotFound","message":"Threat detection rule not found: z6w-y3t-ygl"}}'
+        body: '{"error":{"code":"NotFound","message":"Threat detection rule not found: 2az-p0q-j3s"}}'
         headers:
             Content-Type:
                 - application/json
         status: 404 Not Found
         code: 404
-        duration: 46.155084ms
->>>>>>> ae0c7ed2
+        duration: 117.429959ms
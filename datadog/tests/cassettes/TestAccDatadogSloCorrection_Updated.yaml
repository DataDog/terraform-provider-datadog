--- conflicted
+++ resolved
@@ -3,11 +3,7 @@
 interactions:
 - request:
     body: |
-<<<<<<< HEAD
-      {"description":"some updated description about foo SLO","id":"","name":"tf-TestAccDatadogSloCorrection_Updated-local-1615587132","query":{"denominator":"sum:my.metric{type:good}.as_count() + sum:my.metric{type:bad}.as_count()","numerator":"sum:my.metric{type:good}.as_count()"},"tags":["foo:bar","baz"],"thresholds":[{"target":99.5,"timeframe":"7d","warning":99.8},{"target":98,"timeframe":"30d","warning":99},{"target":99.9,"timeframe":"90d"}],"type":"metric"}
-=======
-      {"description":"some updated description about foo SLO","name":"tf-TestAccDatadogSloCorrection_Updated-local-1618501104","query":{"denominator":"sum:my.metric{type:good}.as_count() + sum:my.metric{type:bad}.as_count()","numerator":"sum:my.metric{type:good}.as_count()"},"tags":["foo:bar","baz"],"thresholds":[{"target":99.5,"timeframe":"7d","warning":99.8},{"target":98,"timeframe":"30d","warning":99},{"target":99.9,"timeframe":"90d"}],"type":"metric"}
->>>>>>> 0a47a8f2
+      {"description":"some updated description about foo SLO","name":"tf-TestAccDatadogSloCorrection_Updated-local-1618930806","query":{"denominator":"sum:my.metric{type:good}.as_count() + sum:my.metric{type:bad}.as_count()","numerator":"sum:my.metric{type:good}.as_count()"},"tags":["foo:bar","baz"],"thresholds":[{"target":99.5,"timeframe":"7d","warning":99.8},{"target":98,"timeframe":"30d","warning":99},{"target":99.9,"timeframe":"90d"}],"type":"metric"}
     form: {}
     headers:
       Accept:
@@ -17,51 +13,32 @@
       Dd-Operation-Id:
       - CreateSLO
       User-Agent:
-<<<<<<< HEAD
-      - terraform-provider-datadog/dev (terraform 2.4.4; terraform-cli 0.14.7) datadog-api-client-go/1.0.0-beta.16 (go go1.15.3; os darwin; arch amd64)
+      - terraform-provider-datadog/dev (terraform 2.4.4; terraform-cli 0.14.7) datadog-api-client-go/1.0.0-beta.19 (go go1.16.3; os darwin; arch amd64)
     url: https://api.datadoghq.com/api/v1/slo
     method: POST
   response:
-    body: '{"data":[{"description":"some updated description about foo SLO","monitor_tags":[],"creator":{"handle":"frog@datadoghq.com","name":null,"email":"frog@datadoghq.com"},"thresholds":[{"warning":99.8,"warning_display":"99.8","target":99.5,"target_display":"99.5","timeframe":"7d"},{"warning":99.0,"warning_display":"99.","target":98.0,"target_display":"98.","timeframe":"30d"},{"target":99.9,"target_display":"99.9","timeframe":"90d"}],"type_id":1,"query":{"denominator":"sum:my.metric{type:good}.as_count() + sum:my.metric{type:bad}.as_count()","numerator":"sum:my.metric{type:good}.as_count()"},"id":"c570431b259b5330aa0e6033887626e1","name":"tf-TestAccDatadogSloCorrection_Updated-local-1615587132","created_at":1615587134,"tags":["foo:bar","baz"],"modified_at":1615587134,"type":"metric"}],"error":null}'
-=======
-      - terraform-provider-datadog/dev (terraform 1.16.0; terraform-cli 0.12.7-sdk) datadog-api-client-go/1.0.0-beta.19 (go go1.15.3; os darwin; arch amd64)
-    url: https://api.datadoghq.com/api/v1/slo
-    method: POST
-  response:
-    body: '{"data":[{"description":"some updated description about foo SLO","monitor_tags":[],"creator":{"handle":"9919ec9b-ebc7-49ee-8dc8-03626e717cca","name":"CI Account","email":"team-intg-tools-libs@datadoghq.com"},"thresholds":[{"warning":99.8,"warning_display":"99.8","target":99.5,"target_display":"99.5","timeframe":"7d"},{"warning":99.0,"warning_display":"99.","target":98.0,"target_display":"98.","timeframe":"30d"},{"target":99.9,"target_display":"99.9","timeframe":"90d"}],"type_id":1,"query":{"denominator":"sum:my.metric{type:good}.as_count() + sum:my.metric{type:bad}.as_count()","numerator":"sum:my.metric{type:good}.as_count()"},"id":"19ad0b142be05add819697b8131287ea","name":"tf-TestAccDatadogSloCorrection_Updated-local-1618501104","created_at":1618501104,"tags":["foo:bar","baz"],"modified_at":1618501104,"type":"metric"}],"error":null}'
->>>>>>> 0a47a8f2
-    headers:
-      Cache-Control:
-      - no-cache
-      Connection:
-      - keep-alive
-      Content-Security-Policy:
-      - frame-ancestors 'self'; report-uri https://api.datadoghq.com/csp-report
-      Content-Type:
-      - application/json
-      Date:
-<<<<<<< HEAD
-      - Fri, 12 Mar 2021 22:12:14 GMT
-=======
-      - Thu, 15 Apr 2021 15:38:24 GMT
->>>>>>> 0a47a8f2
-      Pragma:
-      - no-cache
-      Strict-Transport-Security:
-      - max-age=15724800;
-      Vary:
-      - Accept-Encoding
-      X-Content-Type-Options:
-      - nosniff
-<<<<<<< HEAD
-      X-Dd-Debug:
-      - SY1h8ScsWq+kYmtbh63ltMLFAZsQjqfrgvdfAoRX+9TzT1sgMBRYaFRwfWWRRe9a
-      X-Dd-Version:
-      - "35.4088130"
-=======
-      X-Dd-Version:
-      - "35.4319957"
->>>>>>> 0a47a8f2
+    body: '{"data":[{"description":"some updated description about foo SLO","monitor_tags":[],"creator":{"handle":"frog@datadoghq.com","name":null,"email":"frog@datadoghq.com"},"thresholds":[{"warning":99.8,"warning_display":"99.8","target":99.5,"target_display":"99.5","timeframe":"7d"},{"warning":99.0,"warning_display":"99.","target":98.0,"target_display":"98.","timeframe":"30d"},{"target":99.9,"target_display":"99.9","timeframe":"90d"}],"type_id":1,"query":{"denominator":"sum:my.metric{type:good}.as_count() + sum:my.metric{type:bad}.as_count()","numerator":"sum:my.metric{type:good}.as_count()"},"id":"a470fdc68d2156d488769ecd51dd96a4","name":"tf-TestAccDatadogSloCorrection_Updated-local-1618930806","created_at":1618930807,"tags":["foo:bar","baz"],"modified_at":1618930807,"type":"metric"}],"error":null}'
+    headers:
+      Cache-Control:
+      - no-cache
+      Connection:
+      - keep-alive
+      Content-Security-Policy:
+      - frame-ancestors 'self'; report-uri https://api.datadoghq.com/csp-report
+      Content-Type:
+      - application/json
+      Date:
+      - Tue, 20 Apr 2021 15:00:07 GMT
+      Pragma:
+      - no-cache
+      Strict-Transport-Security:
+      - max-age=15724800;
+      Vary:
+      - Accept-Encoding
+      X-Content-Type-Options:
+      - nosniff
+      X-Dd-Version:
+      - "35.4351940"
       X-Frame-Options:
       - SAMEORIGIN
       X-Ratelimit-Limit:
@@ -69,23 +46,15 @@
       X-Ratelimit-Period:
       - "60"
       X-Ratelimit-Remaining:
-      - "497"
-      X-Ratelimit-Reset:
-<<<<<<< HEAD
-      - "46"
-=======
-      - "36"
->>>>>>> 0a47a8f2
+      - "499"
+      X-Ratelimit-Reset:
+      - "53"
     status: 200 OK
     code: 200
     duration: ""
 - request:
     body: |
-<<<<<<< HEAD
-      {"data":{"attributes":{"category":"Scheduled Maintenance","description":"test correction on slo tf-TestAccDatadogSloCorrection_Updated-local-1615587132","end":1735718600,"slo_id":"c570431b259b5330aa0e6033887626e1","start":1735707000,"timezone":"UTC"},"type":"correction"}}
-=======
-      {"data":{"attributes":{"category":"Scheduled Maintenance","description":"test correction on slo tf-TestAccDatadogSloCorrection_Updated-local-1618501104","end":1735718600,"slo_id":"19ad0b142be05add819697b8131287ea","start":1735707000,"timezone":"UTC"},"type":"correction"}}
->>>>>>> 0a47a8f2
+      {"data":{"attributes":{"category":"Scheduled Maintenance","description":"test correction on slo tf-TestAccDatadogSloCorrection_Updated-local-1618930806","end":1735718600,"slo_id":"a470fdc68d2156d488769ecd51dd96a4","start":1735707000,"timezone":"UTC"},"type":"correction"}}
     form: {}
     headers:
       Accept:
@@ -95,51 +64,32 @@
       Dd-Operation-Id:
       - CreateSLOCorrection
       User-Agent:
-<<<<<<< HEAD
-      - terraform-provider-datadog/dev (terraform 2.4.4; terraform-cli 0.14.7) datadog-api-client-go/1.0.0-beta.16 (go go1.15.3; os darwin; arch amd64)
+      - terraform-provider-datadog/dev (terraform 2.4.4; terraform-cli 0.14.7) datadog-api-client-go/1.0.0-beta.19 (go go1.16.3; os darwin; arch amd64)
     url: https://api.datadoghq.com/api/v1/slo/correction
     method: POST
   response:
-    body: '{"data":{"type":"correction","id":"00312a90-8380-11eb-977c-da7ad0900002","attributes":{"slo_id":"c570431b259b5330aa0e6033887626e1","start":1735707000,"end":1735718600,"description":"test correction on slo tf-TestAccDatadogSloCorrection_Updated-local-1615587132","category":"Scheduled Maintenance","timezone":"UTC","creator":{"data":{"type":"users","id":"3ad549bf-eba0-11e9-a77a-0705486660d0","attributes":{"uuid":"3ad549bf-eba0-11e9-a77a-0705486660d0","handle":"frog@datadoghq.com","email":"frog@datadoghq.com","name":null,"icon":"https://secure.gravatar.com/avatar/28a16dfe36e73b60c1d55872cb0f1172?s=48&d=retro"}}}}}}'
-=======
-      - terraform-provider-datadog/dev (terraform 1.16.0; terraform-cli 0.12.7-sdk) datadog-api-client-go/1.0.0-beta.19 (go go1.15.3; os darwin; arch amd64)
-    url: https://api.datadoghq.com/api/v1/slo/correction
-    method: POST
-  response:
-    body: '{"data":{"type":"correction","id":"9d8b263e-9e00-11eb-9df8-da7ad0900002","attributes":{"slo_id":"19ad0b142be05add819697b8131287ea","start":1735707000,"end":1735718600,"description":"test correction on slo tf-TestAccDatadogSloCorrection_Updated-local-1618501104","category":"Scheduled Maintenance","timezone":"UTC","creator":{"data":{"type":"users","id":"9919ec9b-ebc7-49ee-8dc8-03626e717cca","attributes":{"uuid":"9919ec9b-ebc7-49ee-8dc8-03626e717cca","handle":"9919ec9b-ebc7-49ee-8dc8-03626e717cca","email":"team-intg-tools-libs@datadoghq.com","name":"CI Account","icon":"https://secure.gravatar.com/avatar/bff625f8b50529c690eb616cd5e64167?s=48&d=retro"}}}}}}'
->>>>>>> 0a47a8f2
-    headers:
-      Cache-Control:
-      - no-cache
-      Connection:
-      - keep-alive
-      Content-Security-Policy:
-      - frame-ancestors 'self'; report-uri https://api.datadoghq.com/csp-report
-      Content-Type:
-      - application/json
-      Date:
-<<<<<<< HEAD
-      - Fri, 12 Mar 2021 22:12:14 GMT
-=======
-      - Thu, 15 Apr 2021 15:38:24 GMT
->>>>>>> 0a47a8f2
-      Pragma:
-      - no-cache
-      Strict-Transport-Security:
-      - max-age=15724800;
-      Vary:
-      - Accept-Encoding
-      X-Content-Type-Options:
-      - nosniff
-<<<<<<< HEAD
-      X-Dd-Debug:
-      - SY1h8ScsWq+kYmtbh63ltMLFAZsQjqfrgvdfAoRX+9TzT1sgMBRYaFRwfWWRRe9a
-      X-Dd-Version:
-      - "35.4088130"
-=======
-      X-Dd-Version:
-      - "35.4319957"
->>>>>>> 0a47a8f2
+    body: '{"data":{"type":"correction","id":"187ff842-a1e9-11eb-9f64-da7ad0900002","attributes":{"slo_id":"a470fdc68d2156d488769ecd51dd96a4","start":1735707000,"end":1735718600,"description":"test correction on slo tf-TestAccDatadogSloCorrection_Updated-local-1618930806","category":"Scheduled Maintenance","timezone":"UTC","creator":{"data":{"type":"users","id":"3ad549bf-eba0-11e9-a77a-0705486660d0","attributes":{"uuid":"3ad549bf-eba0-11e9-a77a-0705486660d0","handle":"frog@datadoghq.com","email":"frog@datadoghq.com","name":null,"icon":"https://secure.gravatar.com/avatar/28a16dfe36e73b60c1d55872cb0f1172?s=48&d=retro"}}}}}}'
+    headers:
+      Cache-Control:
+      - no-cache
+      Connection:
+      - keep-alive
+      Content-Security-Policy:
+      - frame-ancestors 'self'; report-uri https://api.datadoghq.com/csp-report
+      Content-Type:
+      - application/json
+      Date:
+      - Tue, 20 Apr 2021 15:00:07 GMT
+      Pragma:
+      - no-cache
+      Strict-Transport-Security:
+      - max-age=15724800;
+      Vary:
+      - Accept-Encoding
+      X-Content-Type-Options:
+      - nosniff
+      X-Dd-Version:
+      - "35.4351940"
       X-Frame-Options:
       - SAMEORIGIN
       X-Ratelimit-Limit:
@@ -149,11 +99,7 @@
       X-Ratelimit-Remaining:
       - "11998"
       X-Ratelimit-Reset:
-<<<<<<< HEAD
-      - "46"
-=======
-      - "36"
->>>>>>> 0a47a8f2
+      - "53"
     status: 200 OK
     code: 200
     duration: ""
@@ -166,51 +112,32 @@
       Dd-Operation-Id:
       - GetSLOCorrection
       User-Agent:
-<<<<<<< HEAD
-      - terraform-provider-datadog/dev (terraform 2.4.4; terraform-cli 0.14.7) datadog-api-client-go/1.0.0-beta.16 (go go1.15.3; os darwin; arch amd64)
-    url: https://api.datadoghq.com/api/v1/slo/correction/00312a90-8380-11eb-977c-da7ad0900002
-    method: GET
-  response:
-    body: '{"data":{"type":"correction","id":"00312a90-8380-11eb-977c-da7ad0900002","attributes":{"slo_id":"c570431b259b5330aa0e6033887626e1","start":1735707000,"end":1735718600,"description":"test correction on slo tf-TestAccDatadogSloCorrection_Updated-local-1615587132","category":"Scheduled Maintenance","timezone":"UTC","creator":{"data":{"type":"users","id":"3ad549bf-eba0-11e9-a77a-0705486660d0","attributes":{"uuid":"3ad549bf-eba0-11e9-a77a-0705486660d0","handle":"frog@datadoghq.com","email":"frog@datadoghq.com","name":null,"icon":"https://secure.gravatar.com/avatar/28a16dfe36e73b60c1d55872cb0f1172?s=48&d=retro"}}}}}}'
-=======
-      - terraform-provider-datadog/dev (terraform 1.16.0; terraform-cli 0.12.7-sdk) datadog-api-client-go/1.0.0-beta.19 (go go1.15.3; os darwin; arch amd64)
-    url: https://api.datadoghq.com/api/v1/slo/correction/9d8b263e-9e00-11eb-9df8-da7ad0900002
-    method: GET
-  response:
-    body: '{"data":{"type":"correction","id":"9d8b263e-9e00-11eb-9df8-da7ad0900002","attributes":{"slo_id":"19ad0b142be05add819697b8131287ea","start":1735707000,"end":1735718600,"description":"test correction on slo tf-TestAccDatadogSloCorrection_Updated-local-1618501104","category":"Scheduled Maintenance","timezone":"UTC","creator":{"data":{"type":"users","id":"9919ec9b-ebc7-49ee-8dc8-03626e717cca","attributes":{"uuid":"9919ec9b-ebc7-49ee-8dc8-03626e717cca","handle":"9919ec9b-ebc7-49ee-8dc8-03626e717cca","email":"team-intg-tools-libs@datadoghq.com","name":"CI Account","icon":"https://secure.gravatar.com/avatar/bff625f8b50529c690eb616cd5e64167?s=48&d=retro"}}}}}}'
->>>>>>> 0a47a8f2
-    headers:
-      Cache-Control:
-      - no-cache
-      Connection:
-      - keep-alive
-      Content-Security-Policy:
-      - frame-ancestors 'self'; report-uri https://api.datadoghq.com/csp-report
-      Content-Type:
-      - application/json
-      Date:
-<<<<<<< HEAD
-      - Fri, 12 Mar 2021 22:12:15 GMT
-=======
-      - Thu, 15 Apr 2021 15:38:24 GMT
->>>>>>> 0a47a8f2
-      Pragma:
-      - no-cache
-      Strict-Transport-Security:
-      - max-age=15724800;
-      Vary:
-      - Accept-Encoding
-      X-Content-Type-Options:
-      - nosniff
-<<<<<<< HEAD
-      X-Dd-Debug:
-      - JpIJLwIH2nFlZOC+u71rq7aAOL43MLZN3MUsL+gpYHdZz5QLUOG8Jysf8kVK6tPU
-      X-Dd-Version:
-      - "35.4088130"
-=======
-      X-Dd-Version:
-      - "35.4319957"
->>>>>>> 0a47a8f2
+      - terraform-provider-datadog/dev (terraform 2.4.4; terraform-cli 0.14.7) datadog-api-client-go/1.0.0-beta.19 (go go1.16.3; os darwin; arch amd64)
+    url: https://api.datadoghq.com/api/v1/slo/correction/187ff842-a1e9-11eb-9f64-da7ad0900002
+    method: GET
+  response:
+    body: '{"data":{"type":"correction","id":"187ff842-a1e9-11eb-9f64-da7ad0900002","attributes":{"slo_id":"a470fdc68d2156d488769ecd51dd96a4","start":1735707000,"end":1735718600,"description":"test correction on slo tf-TestAccDatadogSloCorrection_Updated-local-1618930806","category":"Scheduled Maintenance","timezone":"UTC","creator":{"data":{"type":"users","id":"3ad549bf-eba0-11e9-a77a-0705486660d0","attributes":{"uuid":"3ad549bf-eba0-11e9-a77a-0705486660d0","handle":"frog@datadoghq.com","email":"frog@datadoghq.com","name":null,"icon":"https://secure.gravatar.com/avatar/28a16dfe36e73b60c1d55872cb0f1172?s=48&d=retro"}}}}}}'
+    headers:
+      Cache-Control:
+      - no-cache
+      Connection:
+      - keep-alive
+      Content-Security-Policy:
+      - frame-ancestors 'self'; report-uri https://api.datadoghq.com/csp-report
+      Content-Type:
+      - application/json
+      Date:
+      - Tue, 20 Apr 2021 15:00:07 GMT
+      Pragma:
+      - no-cache
+      Strict-Transport-Security:
+      - max-age=15724800;
+      Vary:
+      - Accept-Encoding
+      X-Content-Type-Options:
+      - nosniff
+      X-Dd-Version:
+      - "35.4351940"
       X-Frame-Options:
       - SAMEORIGIN
       X-Ratelimit-Limit:
@@ -220,11 +147,7 @@
       X-Ratelimit-Remaining:
       - "11998"
       X-Ratelimit-Reset:
-<<<<<<< HEAD
-      - "45"
-=======
-      - "36"
->>>>>>> 0a47a8f2
+      - "53"
     status: 200 OK
     code: 200
     duration: ""
@@ -237,51 +160,32 @@
       Dd-Operation-Id:
       - GetSLO
       User-Agent:
-<<<<<<< HEAD
-      - terraform-provider-datadog/dev (terraform 2.4.4; terraform-cli ) datadog-api-client-go/1.0.0-beta.16 (go go1.15.3; os darwin; arch amd64)
-    url: https://api.datadoghq.com/api/v1/slo/c570431b259b5330aa0e6033887626e1
-    method: GET
-  response:
-    body: '{"data":{"description":"some updated description about foo SLO","monitor_tags":[],"creator":{"handle":"frog@datadoghq.com","name":null,"email":"frog@datadoghq.com"},"thresholds":[{"warning":99.8,"warning_display":"99.8","target":99.5,"target_display":"99.5","timeframe":"7d"},{"warning":99.0,"warning_display":"99.","target":98.0,"target_display":"98.","timeframe":"30d"},{"target":99.9,"target_display":"99.9","timeframe":"90d"}],"type_id":1,"query":{"denominator":"sum:my.metric{type:good}.as_count() + sum:my.metric{type:bad}.as_count()","numerator":"sum:my.metric{type:good}.as_count()"},"id":"c570431b259b5330aa0e6033887626e1","name":"tf-TestAccDatadogSloCorrection_Updated-local-1615587132","created_at":1615587134,"tags":["foo:bar","baz"],"modified_at":1615587134,"type":"metric"},"error":null}'
-=======
-      - terraform-provider-datadog/dev (terraform 1.16.0; terraform-cli 0.12.7-sdk) datadog-api-client-go/1.0.0-beta.19 (go go1.15.3; os darwin; arch amd64)
-    url: https://api.datadoghq.com/api/v1/slo/19ad0b142be05add819697b8131287ea
-    method: GET
-  response:
-    body: '{"data":{"description":"some updated description about foo SLO","monitor_tags":[],"creator":{"handle":"9919ec9b-ebc7-49ee-8dc8-03626e717cca","name":"CI Account","email":"team-intg-tools-libs@datadoghq.com"},"thresholds":[{"warning":99.8,"warning_display":"99.8","target":99.5,"target_display":"99.5","timeframe":"7d"},{"warning":99.0,"warning_display":"99.","target":98.0,"target_display":"98.","timeframe":"30d"},{"target":99.9,"target_display":"99.9","timeframe":"90d"}],"type_id":1,"query":{"denominator":"sum:my.metric{type:good}.as_count() + sum:my.metric{type:bad}.as_count()","numerator":"sum:my.metric{type:good}.as_count()"},"id":"19ad0b142be05add819697b8131287ea","name":"tf-TestAccDatadogSloCorrection_Updated-local-1618501104","created_at":1618501104,"tags":["foo:bar","baz"],"modified_at":1618501104,"type":"metric"},"error":null}'
->>>>>>> 0a47a8f2
-    headers:
-      Cache-Control:
-      - no-cache
-      Connection:
-      - keep-alive
-      Content-Security-Policy:
-      - frame-ancestors 'self'; report-uri https://api.datadoghq.com/csp-report
-      Content-Type:
-      - application/json
-      Date:
-<<<<<<< HEAD
-      - Fri, 12 Mar 2021 22:12:16 GMT
-=======
-      - Thu, 15 Apr 2021 15:38:24 GMT
->>>>>>> 0a47a8f2
-      Pragma:
-      - no-cache
-      Strict-Transport-Security:
-      - max-age=15724800;
-      Vary:
-      - Accept-Encoding
-      X-Content-Type-Options:
-      - nosniff
-<<<<<<< HEAD
-      X-Dd-Debug:
-      - dCmL/3rURV6BPeaqeP3Rxigq41m5CAb17XjrRE42uZ01zpr07HVhbL5/3TWMkvgu
-      X-Dd-Version:
-      - "35.4088130"
-=======
-      X-Dd-Version:
-      - "35.4319957"
->>>>>>> 0a47a8f2
+      - terraform-provider-datadog/dev (terraform 2.4.4; terraform-cli 0.14.7) datadog-api-client-go/1.0.0-beta.19 (go go1.16.3; os darwin; arch amd64)
+    url: https://api.datadoghq.com/api/v1/slo/a470fdc68d2156d488769ecd51dd96a4
+    method: GET
+  response:
+    body: '{"data":{"description":"some updated description about foo SLO","monitor_tags":[],"creator":{"handle":"frog@datadoghq.com","name":null,"email":"frog@datadoghq.com"},"thresholds":[{"warning":99.8,"warning_display":"99.8","target":99.5,"target_display":"99.5","timeframe":"7d"},{"warning":99.0,"warning_display":"99.","target":98.0,"target_display":"98.","timeframe":"30d"},{"target":99.9,"target_display":"99.9","timeframe":"90d"}],"type_id":1,"query":{"denominator":"sum:my.metric{type:good}.as_count() + sum:my.metric{type:bad}.as_count()","numerator":"sum:my.metric{type:good}.as_count()"},"id":"a470fdc68d2156d488769ecd51dd96a4","name":"tf-TestAccDatadogSloCorrection_Updated-local-1618930806","created_at":1618930807,"tags":["foo:bar","baz"],"modified_at":1618930807,"type":"metric"},"error":null}'
+    headers:
+      Cache-Control:
+      - no-cache
+      Connection:
+      - keep-alive
+      Content-Security-Policy:
+      - frame-ancestors 'self'; report-uri https://api.datadoghq.com/csp-report
+      Content-Type:
+      - application/json
+      Date:
+      - Tue, 20 Apr 2021 15:00:08 GMT
+      Pragma:
+      - no-cache
+      Strict-Transport-Security:
+      - max-age=15724800;
+      Vary:
+      - Accept-Encoding
+      X-Content-Type-Options:
+      - nosniff
+      X-Dd-Version:
+      - "35.4351940"
       X-Frame-Options:
       - SAMEORIGIN
       X-Ratelimit-Limit:
@@ -289,13 +193,9 @@
       X-Ratelimit-Period:
       - "10"
       X-Ratelimit-Remaining:
-      - "2995"
-      X-Ratelimit-Reset:
-<<<<<<< HEAD
-      - "4"
-=======
-      - "6"
->>>>>>> 0a47a8f2
+      - "2998"
+      X-Ratelimit-Reset:
+      - "2"
     status: 200 OK
     code: 200
     duration: ""
@@ -308,65 +208,42 @@
       Dd-Operation-Id:
       - GetSLOCorrection
       User-Agent:
-<<<<<<< HEAD
-      - terraform-provider-datadog/dev (terraform 2.4.4; terraform-cli ) datadog-api-client-go/1.0.0-beta.16 (go go1.15.3; os darwin; arch amd64)
-    url: https://api.datadoghq.com/api/v1/slo/correction/00312a90-8380-11eb-977c-da7ad0900002
-    method: GET
-  response:
-    body: '{"data":{"type":"correction","id":"00312a90-8380-11eb-977c-da7ad0900002","attributes":{"slo_id":"c570431b259b5330aa0e6033887626e1","start":1735707000,"end":1735718600,"description":"test correction on slo tf-TestAccDatadogSloCorrection_Updated-local-1615587132","category":"Scheduled Maintenance","timezone":"UTC","creator":{"data":{"type":"users","id":"3ad549bf-eba0-11e9-a77a-0705486660d0","attributes":{"uuid":"3ad549bf-eba0-11e9-a77a-0705486660d0","handle":"frog@datadoghq.com","email":"frog@datadoghq.com","name":null,"icon":"https://secure.gravatar.com/avatar/28a16dfe36e73b60c1d55872cb0f1172?s=48&d=retro"}}}}}}'
-=======
-      - terraform-provider-datadog/dev (terraform 1.16.0; terraform-cli 0.12.7-sdk) datadog-api-client-go/1.0.0-beta.19 (go go1.15.3; os darwin; arch amd64)
-    url: https://api.datadoghq.com/api/v1/slo/correction/9d8b263e-9e00-11eb-9df8-da7ad0900002
-    method: GET
-  response:
-    body: '{"data":{"type":"correction","id":"9d8b263e-9e00-11eb-9df8-da7ad0900002","attributes":{"slo_id":"19ad0b142be05add819697b8131287ea","start":1735707000,"end":1735718600,"description":"test correction on slo tf-TestAccDatadogSloCorrection_Updated-local-1618501104","category":"Scheduled Maintenance","timezone":"UTC","creator":{"data":{"type":"users","id":"9919ec9b-ebc7-49ee-8dc8-03626e717cca","attributes":{"uuid":"9919ec9b-ebc7-49ee-8dc8-03626e717cca","handle":"9919ec9b-ebc7-49ee-8dc8-03626e717cca","email":"team-intg-tools-libs@datadoghq.com","name":"CI Account","icon":"https://secure.gravatar.com/avatar/bff625f8b50529c690eb616cd5e64167?s=48&d=retro"}}}}}}'
->>>>>>> 0a47a8f2
-    headers:
-      Cache-Control:
-      - no-cache
-      Connection:
-      - keep-alive
-      Content-Security-Policy:
-      - frame-ancestors 'self'; report-uri https://api.datadoghq.com/csp-report
-      Content-Type:
-      - application/json
-      Date:
-<<<<<<< HEAD
-      - Fri, 12 Mar 2021 22:12:16 GMT
-=======
-      - Thu, 15 Apr 2021 15:38:24 GMT
->>>>>>> 0a47a8f2
-      Pragma:
-      - no-cache
-      Strict-Transport-Security:
-      - max-age=15724800;
-      Vary:
-      - Accept-Encoding
-      X-Content-Type-Options:
-      - nosniff
-<<<<<<< HEAD
-      X-Dd-Debug:
-      - F5gm0Rce1/Abr9/0Fw8HAqWfiz0FdiH8er/AXnN6lOn3L6KyGgbsLCwgPlob1No8
-      X-Dd-Version:
-      - "35.4088130"
-=======
-      X-Dd-Version:
-      - "35.4319957"
->>>>>>> 0a47a8f2
-      X-Frame-Options:
-      - SAMEORIGIN
-      X-Ratelimit-Limit:
-      - "12000"
-      X-Ratelimit-Period:
-      - "60"
-      X-Ratelimit-Remaining:
-      - "11998"
-      X-Ratelimit-Reset:
-<<<<<<< HEAD
-      - "44"
-=======
-      - "36"
->>>>>>> 0a47a8f2
+      - terraform-provider-datadog/dev (terraform 2.4.4; terraform-cli 0.14.7) datadog-api-client-go/1.0.0-beta.19 (go go1.16.3; os darwin; arch amd64)
+    url: https://api.datadoghq.com/api/v1/slo/correction/187ff842-a1e9-11eb-9f64-da7ad0900002
+    method: GET
+  response:
+    body: '{"data":{"type":"correction","id":"187ff842-a1e9-11eb-9f64-da7ad0900002","attributes":{"slo_id":"a470fdc68d2156d488769ecd51dd96a4","start":1735707000,"end":1735718600,"description":"test correction on slo tf-TestAccDatadogSloCorrection_Updated-local-1618930806","category":"Scheduled Maintenance","timezone":"UTC","creator":{"data":{"type":"users","id":"3ad549bf-eba0-11e9-a77a-0705486660d0","attributes":{"uuid":"3ad549bf-eba0-11e9-a77a-0705486660d0","handle":"frog@datadoghq.com","email":"frog@datadoghq.com","name":null,"icon":"https://secure.gravatar.com/avatar/28a16dfe36e73b60c1d55872cb0f1172?s=48&d=retro"}}}}}}'
+    headers:
+      Cache-Control:
+      - no-cache
+      Connection:
+      - keep-alive
+      Content-Security-Policy:
+      - frame-ancestors 'self'; report-uri https://api.datadoghq.com/csp-report
+      Content-Type:
+      - application/json
+      Date:
+      - Tue, 20 Apr 2021 15:00:08 GMT
+      Pragma:
+      - no-cache
+      Strict-Transport-Security:
+      - max-age=15724800;
+      Vary:
+      - Accept-Encoding
+      X-Content-Type-Options:
+      - nosniff
+      X-Dd-Version:
+      - "35.4351940"
+      X-Frame-Options:
+      - SAMEORIGIN
+      X-Ratelimit-Limit:
+      - "12000"
+      X-Ratelimit-Period:
+      - "60"
+      X-Ratelimit-Remaining:
+      - "11996"
+      X-Ratelimit-Reset:
+      - "52"
     status: 200 OK
     code: 200
     duration: ""
@@ -379,51 +256,32 @@
       Dd-Operation-Id:
       - GetSLO
       User-Agent:
-<<<<<<< HEAD
-      - terraform-provider-datadog/dev (terraform 2.4.4; terraform-cli 0.14.7) datadog-api-client-go/1.0.0-beta.16 (go go1.15.3; os darwin; arch amd64)
-    url: https://api.datadoghq.com/api/v1/slo/c570431b259b5330aa0e6033887626e1
-    method: GET
-  response:
-    body: '{"data":{"description":"some updated description about foo SLO","monitor_tags":[],"creator":{"handle":"frog@datadoghq.com","name":null,"email":"frog@datadoghq.com"},"thresholds":[{"warning":99.8,"warning_display":"99.8","target":99.5,"target_display":"99.5","timeframe":"7d"},{"warning":99.0,"warning_display":"99.","target":98.0,"target_display":"98.","timeframe":"30d"},{"target":99.9,"target_display":"99.9","timeframe":"90d"}],"type_id":1,"query":{"denominator":"sum:my.metric{type:good}.as_count() + sum:my.metric{type:bad}.as_count()","numerator":"sum:my.metric{type:good}.as_count()"},"id":"c570431b259b5330aa0e6033887626e1","name":"tf-TestAccDatadogSloCorrection_Updated-local-1615587132","created_at":1615587134,"tags":["foo:bar","baz"],"modified_at":1615587134,"type":"metric"},"error":null}'
-=======
-      - terraform-provider-datadog/dev (terraform 1.16.0; terraform-cli 0.12.7-sdk) datadog-api-client-go/1.0.0-beta.19 (go go1.15.3; os darwin; arch amd64)
-    url: https://api.datadoghq.com/api/v1/slo/19ad0b142be05add819697b8131287ea
-    method: GET
-  response:
-    body: '{"data":{"description":"some updated description about foo SLO","monitor_tags":[],"creator":{"handle":"9919ec9b-ebc7-49ee-8dc8-03626e717cca","name":"CI Account","email":"team-intg-tools-libs@datadoghq.com"},"thresholds":[{"warning":99.8,"warning_display":"99.8","target":99.5,"target_display":"99.5","timeframe":"7d"},{"warning":99.0,"warning_display":"99.","target":98.0,"target_display":"98.","timeframe":"30d"},{"target":99.9,"target_display":"99.9","timeframe":"90d"}],"type_id":1,"query":{"denominator":"sum:my.metric{type:good}.as_count() + sum:my.metric{type:bad}.as_count()","numerator":"sum:my.metric{type:good}.as_count()"},"id":"19ad0b142be05add819697b8131287ea","name":"tf-TestAccDatadogSloCorrection_Updated-local-1618501104","created_at":1618501104,"tags":["foo:bar","baz"],"modified_at":1618501104,"type":"metric"},"error":null}'
->>>>>>> 0a47a8f2
-    headers:
-      Cache-Control:
-      - no-cache
-      Connection:
-      - keep-alive
-      Content-Security-Policy:
-      - frame-ancestors 'self'; report-uri https://api.datadoghq.com/csp-report
-      Content-Type:
-      - application/json
-      Date:
-<<<<<<< HEAD
-      - Fri, 12 Mar 2021 22:12:17 GMT
-=======
-      - Thu, 15 Apr 2021 15:38:25 GMT
->>>>>>> 0a47a8f2
-      Pragma:
-      - no-cache
-      Strict-Transport-Security:
-      - max-age=15724800;
-      Vary:
-      - Accept-Encoding
-      X-Content-Type-Options:
-      - nosniff
-<<<<<<< HEAD
-      X-Dd-Debug:
-      - Um4CoU685QqAscnxhS5BD+goWu2yX1Jd4zCfGzSsEvPPIm1qURZaF8dlLl/OEY4I
-      X-Dd-Version:
-      - "35.4088130"
-=======
-      X-Dd-Version:
-      - "35.4319957"
->>>>>>> 0a47a8f2
+      - terraform-provider-datadog/dev (terraform 2.4.4; terraform-cli 0.14.7) datadog-api-client-go/1.0.0-beta.19 (go go1.16.3; os darwin; arch amd64)
+    url: https://api.datadoghq.com/api/v1/slo/a470fdc68d2156d488769ecd51dd96a4
+    method: GET
+  response:
+    body: '{"data":{"description":"some updated description about foo SLO","monitor_tags":[],"creator":{"handle":"frog@datadoghq.com","name":null,"email":"frog@datadoghq.com"},"thresholds":[{"warning":99.8,"warning_display":"99.8","target":99.5,"target_display":"99.5","timeframe":"7d"},{"warning":99.0,"warning_display":"99.","target":98.0,"target_display":"98.","timeframe":"30d"},{"target":99.9,"target_display":"99.9","timeframe":"90d"}],"type_id":1,"query":{"denominator":"sum:my.metric{type:good}.as_count() + sum:my.metric{type:bad}.as_count()","numerator":"sum:my.metric{type:good}.as_count()"},"id":"a470fdc68d2156d488769ecd51dd96a4","name":"tf-TestAccDatadogSloCorrection_Updated-local-1618930806","created_at":1618930807,"tags":["foo:bar","baz"],"modified_at":1618930807,"type":"metric"},"error":null}'
+    headers:
+      Cache-Control:
+      - no-cache
+      Connection:
+      - keep-alive
+      Content-Security-Policy:
+      - frame-ancestors 'self'; report-uri https://api.datadoghq.com/csp-report
+      Content-Type:
+      - application/json
+      Date:
+      - Tue, 20 Apr 2021 15:00:09 GMT
+      Pragma:
+      - no-cache
+      Strict-Transport-Security:
+      - max-age=15724800;
+      Vary:
+      - Accept-Encoding
+      X-Content-Type-Options:
+      - nosniff
+      X-Dd-Version:
+      - "35.4351940"
       X-Frame-Options:
       - SAMEORIGIN
       X-Ratelimit-Limit:
@@ -431,13 +289,9 @@
       X-Ratelimit-Period:
       - "10"
       X-Ratelimit-Remaining:
-<<<<<<< HEAD
-      - "2994"
-=======
       - "2997"
->>>>>>> 0a47a8f2
-      X-Ratelimit-Reset:
-      - "5"
+      X-Ratelimit-Reset:
+      - "2"
     status: 200 OK
     code: 200
     duration: ""
@@ -450,77 +304,48 @@
       Dd-Operation-Id:
       - GetSLOCorrection
       User-Agent:
-<<<<<<< HEAD
-      - terraform-provider-datadog/dev (terraform 2.4.4; terraform-cli 0.14.7) datadog-api-client-go/1.0.0-beta.16 (go go1.15.3; os darwin; arch amd64)
-    url: https://api.datadoghq.com/api/v1/slo/correction/00312a90-8380-11eb-977c-da7ad0900002
-    method: GET
-  response:
-    body: '{"data":{"type":"correction","id":"00312a90-8380-11eb-977c-da7ad0900002","attributes":{"slo_id":"c570431b259b5330aa0e6033887626e1","start":1735707000,"end":1735718600,"description":"test correction on slo tf-TestAccDatadogSloCorrection_Updated-local-1615587132","category":"Scheduled Maintenance","timezone":"UTC","creator":{"data":{"type":"users","id":"3ad549bf-eba0-11e9-a77a-0705486660d0","attributes":{"uuid":"3ad549bf-eba0-11e9-a77a-0705486660d0","handle":"frog@datadoghq.com","email":"frog@datadoghq.com","name":null,"icon":"https://secure.gravatar.com/avatar/28a16dfe36e73b60c1d55872cb0f1172?s=48&d=retro"}}}}}}'
-=======
-      - terraform-provider-datadog/dev (terraform 1.16.0; terraform-cli 0.12.7-sdk) datadog-api-client-go/1.0.0-beta.19 (go go1.15.3; os darwin; arch amd64)
-    url: https://api.datadoghq.com/api/v1/slo/correction/9d8b263e-9e00-11eb-9df8-da7ad0900002
-    method: GET
-  response:
-    body: '{"data":{"type":"correction","id":"9d8b263e-9e00-11eb-9df8-da7ad0900002","attributes":{"slo_id":"19ad0b142be05add819697b8131287ea","start":1735707000,"end":1735718600,"description":"test correction on slo tf-TestAccDatadogSloCorrection_Updated-local-1618501104","category":"Scheduled Maintenance","timezone":"UTC","creator":{"data":{"type":"users","id":"9919ec9b-ebc7-49ee-8dc8-03626e717cca","attributes":{"uuid":"9919ec9b-ebc7-49ee-8dc8-03626e717cca","handle":"9919ec9b-ebc7-49ee-8dc8-03626e717cca","email":"team-intg-tools-libs@datadoghq.com","name":"CI Account","icon":"https://secure.gravatar.com/avatar/bff625f8b50529c690eb616cd5e64167?s=48&d=retro"}}}}}}'
->>>>>>> 0a47a8f2
-    headers:
-      Cache-Control:
-      - no-cache
-      Connection:
-      - keep-alive
-      Content-Security-Policy:
-      - frame-ancestors 'self'; report-uri https://api.datadoghq.com/csp-report
-      Content-Type:
-      - application/json
-      Date:
-<<<<<<< HEAD
-      - Fri, 12 Mar 2021 22:12:17 GMT
-=======
-      - Thu, 15 Apr 2021 15:38:25 GMT
->>>>>>> 0a47a8f2
-      Pragma:
-      - no-cache
-      Strict-Transport-Security:
-      - max-age=15724800;
-      Vary:
-      - Accept-Encoding
-      X-Content-Type-Options:
-      - nosniff
-<<<<<<< HEAD
-      X-Dd-Debug:
-      - Um4CoU685QqAscnxhS5BD+goWu2yX1Jd4zCfGzSsEvPPIm1qURZaF8dlLl/OEY4I
-      X-Dd-Version:
-      - "35.4088130"
-=======
-      X-Dd-Version:
-      - "35.4319957"
->>>>>>> 0a47a8f2
-      X-Frame-Options:
-      - SAMEORIGIN
-      X-Ratelimit-Limit:
-      - "12000"
-      X-Ratelimit-Period:
-      - "60"
-      X-Ratelimit-Remaining:
-<<<<<<< HEAD
-      - "11996"
-      X-Ratelimit-Reset:
-      - "43"
-=======
-      - "11994"
-      X-Ratelimit-Reset:
-      - "35"
->>>>>>> 0a47a8f2
+      - terraform-provider-datadog/dev (terraform 2.4.4; terraform-cli 0.14.7) datadog-api-client-go/1.0.0-beta.19 (go go1.16.3; os darwin; arch amd64)
+    url: https://api.datadoghq.com/api/v1/slo/correction/187ff842-a1e9-11eb-9f64-da7ad0900002
+    method: GET
+  response:
+    body: '{"data":{"type":"correction","id":"187ff842-a1e9-11eb-9f64-da7ad0900002","attributes":{"slo_id":"a470fdc68d2156d488769ecd51dd96a4","start":1735707000,"end":1735718600,"description":"test correction on slo tf-TestAccDatadogSloCorrection_Updated-local-1618930806","category":"Scheduled Maintenance","timezone":"UTC","creator":{"data":{"type":"users","id":"3ad549bf-eba0-11e9-a77a-0705486660d0","attributes":{"uuid":"3ad549bf-eba0-11e9-a77a-0705486660d0","handle":"frog@datadoghq.com","email":"frog@datadoghq.com","name":null,"icon":"https://secure.gravatar.com/avatar/28a16dfe36e73b60c1d55872cb0f1172?s=48&d=retro"}}}}}}'
+    headers:
+      Cache-Control:
+      - no-cache
+      Connection:
+      - keep-alive
+      Content-Security-Policy:
+      - frame-ancestors 'self'; report-uri https://api.datadoghq.com/csp-report
+      Content-Type:
+      - application/json
+      Date:
+      - Tue, 20 Apr 2021 15:00:09 GMT
+      Pragma:
+      - no-cache
+      Strict-Transport-Security:
+      - max-age=15724800;
+      Vary:
+      - Accept-Encoding
+      X-Content-Type-Options:
+      - nosniff
+      X-Dd-Version:
+      - "35.4351940"
+      X-Frame-Options:
+      - SAMEORIGIN
+      X-Ratelimit-Limit:
+      - "12000"
+      X-Ratelimit-Period:
+      - "60"
+      X-Ratelimit-Remaining:
+      - "11995"
+      X-Ratelimit-Reset:
+      - "51"
     status: 200 OK
     code: 200
     duration: ""
 - request:
     body: |
-<<<<<<< HEAD
-      {"data":{"attributes":{"category":"Deployment","description":"updated test correction - tf-TestAccDatadogSloCorrection_Updated-local-1615587132","end":1735718000,"start":1735707600,"timezone":"Africa/Lagos"},"type":"correction"}}
-=======
-      {"data":{"attributes":{"category":"Deployment","description":"updated test correction - tf-TestAccDatadogSloCorrection_Updated-local-1618501104","end":1735718000,"start":1735707600,"timezone":"Africa/Lagos"},"type":"correction"}}
->>>>>>> 0a47a8f2
+      {"data":{"attributes":{"category":"Deployment","description":"updated test correction - tf-TestAccDatadogSloCorrection_Updated-local-1618930806","end":1735718000,"start":1735707600,"timezone":"Africa/Lagos"},"type":"correction"}}
     form: {}
     headers:
       Accept:
@@ -530,51 +355,32 @@
       Dd-Operation-Id:
       - UpdateSLOCorrection
       User-Agent:
-<<<<<<< HEAD
-      - terraform-provider-datadog/dev (terraform 2.4.4; terraform-cli ) datadog-api-client-go/1.0.0-beta.16 (go go1.15.3; os darwin; arch amd64)
-    url: https://api.datadoghq.com/api/v1/slo/correction/00312a90-8380-11eb-977c-da7ad0900002
+      - terraform-provider-datadog/dev (terraform 2.4.4; terraform-cli 0.14.7) datadog-api-client-go/1.0.0-beta.19 (go go1.16.3; os darwin; arch amd64)
+    url: https://api.datadoghq.com/api/v1/slo/correction/187ff842-a1e9-11eb-9f64-da7ad0900002
     method: PATCH
   response:
-    body: '{"data":{"type":"correction","id":"00312a90-8380-11eb-977c-da7ad0900002","attributes":{"slo_id":"c570431b259b5330aa0e6033887626e1","start":1735707600,"end":1735718000,"description":"updated test correction - tf-TestAccDatadogSloCorrection_Updated-local-1615587132","category":"Deployment","timezone":"Africa/Lagos","creator":{"data":{"type":"users","id":"3ad549bf-eba0-11e9-a77a-0705486660d0","attributes":{"uuid":"3ad549bf-eba0-11e9-a77a-0705486660d0","handle":"frog@datadoghq.com","email":"frog@datadoghq.com","name":null,"icon":"https://secure.gravatar.com/avatar/28a16dfe36e73b60c1d55872cb0f1172?s=48&d=retro"}}}}}}'
-=======
-      - terraform-provider-datadog/dev (terraform 1.16.0; terraform-cli 0.12.7-sdk) datadog-api-client-go/1.0.0-beta.19 (go go1.15.3; os darwin; arch amd64)
-    url: https://api.datadoghq.com/api/v1/slo/correction/9d8b263e-9e00-11eb-9df8-da7ad0900002
-    method: PATCH
-  response:
-    body: '{"data":{"type":"correction","id":"9d8b263e-9e00-11eb-9df8-da7ad0900002","attributes":{"slo_id":"19ad0b142be05add819697b8131287ea","start":1735707600,"end":1735718000,"description":"updated test correction - tf-TestAccDatadogSloCorrection_Updated-local-1618501104","category":"Deployment","timezone":"Africa/Lagos","creator":{"data":{"type":"users","id":"9919ec9b-ebc7-49ee-8dc8-03626e717cca","attributes":{"uuid":"9919ec9b-ebc7-49ee-8dc8-03626e717cca","handle":"9919ec9b-ebc7-49ee-8dc8-03626e717cca","email":"team-intg-tools-libs@datadoghq.com","name":"CI Account","icon":"https://secure.gravatar.com/avatar/bff625f8b50529c690eb616cd5e64167?s=48&d=retro"}}}}}}'
->>>>>>> 0a47a8f2
-    headers:
-      Cache-Control:
-      - no-cache
-      Connection:
-      - keep-alive
-      Content-Security-Policy:
-      - frame-ancestors 'self'; report-uri https://api.datadoghq.com/csp-report
-      Content-Type:
-      - application/json
-      Date:
-<<<<<<< HEAD
-      - Fri, 12 Mar 2021 22:12:18 GMT
-=======
-      - Thu, 15 Apr 2021 15:38:25 GMT
->>>>>>> 0a47a8f2
-      Pragma:
-      - no-cache
-      Strict-Transport-Security:
-      - max-age=15724800;
-      Vary:
-      - Accept-Encoding
-      X-Content-Type-Options:
-      - nosniff
-<<<<<<< HEAD
-      X-Dd-Debug:
-      - Um4CoU685QqAscnxhS5BD+goWu2yX1Jd4zCfGzSsEvPPIm1qURZaF8dlLl/OEY4I
-      X-Dd-Version:
-      - "35.4088130"
-=======
-      X-Dd-Version:
-      - "35.4319957"
->>>>>>> 0a47a8f2
+    body: '{"data":{"type":"correction","id":"187ff842-a1e9-11eb-9f64-da7ad0900002","attributes":{"slo_id":"a470fdc68d2156d488769ecd51dd96a4","start":1735707600,"end":1735718000,"description":"updated test correction - tf-TestAccDatadogSloCorrection_Updated-local-1618930806","category":"Deployment","timezone":"Africa/Lagos","creator":{"data":{"type":"users","id":"3ad549bf-eba0-11e9-a77a-0705486660d0","attributes":{"uuid":"3ad549bf-eba0-11e9-a77a-0705486660d0","handle":"frog@datadoghq.com","email":"frog@datadoghq.com","name":null,"icon":"https://secure.gravatar.com/avatar/28a16dfe36e73b60c1d55872cb0f1172?s=48&d=retro"}}}}}}'
+    headers:
+      Cache-Control:
+      - no-cache
+      Connection:
+      - keep-alive
+      Content-Security-Policy:
+      - frame-ancestors 'self'; report-uri https://api.datadoghq.com/csp-report
+      Content-Type:
+      - application/json
+      Date:
+      - Tue, 20 Apr 2021 15:00:09 GMT
+      Pragma:
+      - no-cache
+      Strict-Transport-Security:
+      - max-age=15724800;
+      Vary:
+      - Accept-Encoding
+      X-Content-Type-Options:
+      - nosniff
+      X-Dd-Version:
+      - "35.4351940"
       X-Frame-Options:
       - SAMEORIGIN
       X-Ratelimit-Limit:
@@ -584,10 +390,7 @@
       X-Ratelimit-Remaining:
       - "11999"
       X-Ratelimit-Reset:
-<<<<<<< HEAD
-      - "42"
-=======
-      - "35"
+      - "51"
     status: 200 OK
     code: 200
     duration: ""
@@ -600,32 +403,32 @@
       Dd-Operation-Id:
       - GetSLOCorrection
       User-Agent:
-      - terraform-provider-datadog/dev (terraform 1.16.0; terraform-cli 0.12.7-sdk) datadog-api-client-go/1.0.0-beta.19 (go go1.15.3; os darwin; arch amd64)
-    url: https://api.datadoghq.com/api/v1/slo/correction/9d8b263e-9e00-11eb-9df8-da7ad0900002
-    method: GET
-  response:
-    body: '{"data":{"type":"correction","id":"9d8b263e-9e00-11eb-9df8-da7ad0900002","attributes":{"slo_id":"19ad0b142be05add819697b8131287ea","start":1735707600,"end":1735718000,"description":"updated test correction - tf-TestAccDatadogSloCorrection_Updated-local-1618501104","category":"Deployment","timezone":"Africa/Lagos","creator":{"data":{"type":"users","id":"9919ec9b-ebc7-49ee-8dc8-03626e717cca","attributes":{"uuid":"9919ec9b-ebc7-49ee-8dc8-03626e717cca","handle":"9919ec9b-ebc7-49ee-8dc8-03626e717cca","email":"team-intg-tools-libs@datadoghq.com","name":"CI Account","icon":"https://secure.gravatar.com/avatar/bff625f8b50529c690eb616cd5e64167?s=48&d=retro"}}}}}}'
-    headers:
-      Cache-Control:
-      - no-cache
-      Connection:
-      - keep-alive
-      Content-Security-Policy:
-      - frame-ancestors 'self'; report-uri https://api.datadoghq.com/csp-report
-      Content-Type:
-      - application/json
-      Date:
-      - Thu, 15 Apr 2021 15:38:25 GMT
-      Pragma:
-      - no-cache
-      Strict-Transport-Security:
-      - max-age=15724800;
-      Vary:
-      - Accept-Encoding
-      X-Content-Type-Options:
-      - nosniff
-      X-Dd-Version:
-      - "35.4319957"
+      - terraform-provider-datadog/dev (terraform 2.4.4; terraform-cli 0.14.7) datadog-api-client-go/1.0.0-beta.19 (go go1.16.3; os darwin; arch amd64)
+    url: https://api.datadoghq.com/api/v1/slo/correction/187ff842-a1e9-11eb-9f64-da7ad0900002
+    method: GET
+  response:
+    body: '{"data":{"type":"correction","id":"187ff842-a1e9-11eb-9f64-da7ad0900002","attributes":{"slo_id":"a470fdc68d2156d488769ecd51dd96a4","start":1735707600,"end":1735718000,"description":"updated test correction - tf-TestAccDatadogSloCorrection_Updated-local-1618930806","category":"Deployment","timezone":"Africa/Lagos","creator":{"data":{"type":"users","id":"3ad549bf-eba0-11e9-a77a-0705486660d0","attributes":{"uuid":"3ad549bf-eba0-11e9-a77a-0705486660d0","handle":"frog@datadoghq.com","email":"frog@datadoghq.com","name":null,"icon":"https://secure.gravatar.com/avatar/28a16dfe36e73b60c1d55872cb0f1172?s=48&d=retro"}}}}}}'
+    headers:
+      Cache-Control:
+      - no-cache
+      Connection:
+      - keep-alive
+      Content-Security-Policy:
+      - frame-ancestors 'self'; report-uri https://api.datadoghq.com/csp-report
+      Content-Type:
+      - application/json
+      Date:
+      - Tue, 20 Apr 2021 15:00:09 GMT
+      Pragma:
+      - no-cache
+      Strict-Transport-Security:
+      - max-age=15724800;
+      Vary:
+      - Accept-Encoding
+      X-Content-Type-Options:
+      - nosniff
+      X-Dd-Version:
+      - "35.4351940"
       X-Frame-Options:
       - SAMEORIGIN
       X-Ratelimit-Limit:
@@ -635,7 +438,7 @@
       X-Ratelimit-Remaining:
       - "11993"
       X-Ratelimit-Reset:
-      - "35"
+      - "51"
     status: 200 OK
     code: 200
     duration: ""
@@ -648,32 +451,32 @@
       Dd-Operation-Id:
       - GetSLO
       User-Agent:
-      - terraform-provider-datadog/dev (terraform 1.16.0; terraform-cli 0.12.7-sdk) datadog-api-client-go/1.0.0-beta.19 (go go1.15.3; os darwin; arch amd64)
-    url: https://api.datadoghq.com/api/v1/slo/19ad0b142be05add819697b8131287ea
-    method: GET
-  response:
-    body: '{"data":{"description":"some updated description about foo SLO","monitor_tags":[],"creator":{"handle":"9919ec9b-ebc7-49ee-8dc8-03626e717cca","name":"CI Account","email":"team-intg-tools-libs@datadoghq.com"},"thresholds":[{"warning":99.8,"warning_display":"99.8","target":99.5,"target_display":"99.5","timeframe":"7d"},{"warning":99.0,"warning_display":"99.","target":98.0,"target_display":"98.","timeframe":"30d"},{"target":99.9,"target_display":"99.9","timeframe":"90d"}],"type_id":1,"query":{"denominator":"sum:my.metric{type:good}.as_count() + sum:my.metric{type:bad}.as_count()","numerator":"sum:my.metric{type:good}.as_count()"},"id":"19ad0b142be05add819697b8131287ea","name":"tf-TestAccDatadogSloCorrection_Updated-local-1618501104","created_at":1618501104,"tags":["foo:bar","baz"],"modified_at":1618501104,"type":"metric"},"error":null}'
-    headers:
-      Cache-Control:
-      - no-cache
-      Connection:
-      - keep-alive
-      Content-Security-Policy:
-      - frame-ancestors 'self'; report-uri https://api.datadoghq.com/csp-report
-      Content-Type:
-      - application/json
-      Date:
-      - Thu, 15 Apr 2021 15:38:25 GMT
-      Pragma:
-      - no-cache
-      Strict-Transport-Security:
-      - max-age=15724800;
-      Vary:
-      - Accept-Encoding
-      X-Content-Type-Options:
-      - nosniff
-      X-Dd-Version:
-      - "35.4319957"
+      - terraform-provider-datadog/dev (terraform 2.4.4; terraform-cli 0.14.7) datadog-api-client-go/1.0.0-beta.19 (go go1.16.3; os darwin; arch amd64)
+    url: https://api.datadoghq.com/api/v1/slo/a470fdc68d2156d488769ecd51dd96a4
+    method: GET
+  response:
+    body: '{"data":{"description":"some updated description about foo SLO","monitor_tags":[],"creator":{"handle":"frog@datadoghq.com","name":null,"email":"frog@datadoghq.com"},"thresholds":[{"warning":99.8,"warning_display":"99.8","target":99.5,"target_display":"99.5","timeframe":"7d"},{"warning":99.0,"warning_display":"99.","target":98.0,"target_display":"98.","timeframe":"30d"},{"target":99.9,"target_display":"99.9","timeframe":"90d"}],"type_id":1,"query":{"denominator":"sum:my.metric{type:good}.as_count() + sum:my.metric{type:bad}.as_count()","numerator":"sum:my.metric{type:good}.as_count()"},"id":"a470fdc68d2156d488769ecd51dd96a4","name":"tf-TestAccDatadogSloCorrection_Updated-local-1618930806","created_at":1618930807,"tags":["foo:bar","baz"],"modified_at":1618930807,"type":"metric"},"error":null}'
+    headers:
+      Cache-Control:
+      - no-cache
+      Connection:
+      - keep-alive
+      Content-Security-Policy:
+      - frame-ancestors 'self'; report-uri https://api.datadoghq.com/csp-report
+      Content-Type:
+      - application/json
+      Date:
+      - Tue, 20 Apr 2021 15:00:10 GMT
+      Pragma:
+      - no-cache
+      Strict-Transport-Security:
+      - max-age=15724800;
+      Vary:
+      - Accept-Encoding
+      X-Content-Type-Options:
+      - nosniff
+      X-Dd-Version:
+      - "35.4351940"
       X-Frame-Options:
       - SAMEORIGIN
       X-Ratelimit-Limit:
@@ -681,10 +484,9 @@
       X-Ratelimit-Period:
       - "10"
       X-Ratelimit-Remaining:
-      - "2995"
-      X-Ratelimit-Reset:
-      - "5"
->>>>>>> 0a47a8f2
+      - "2999"
+      X-Ratelimit-Reset:
+      - "10"
     status: 200 OK
     code: 200
     duration: ""
@@ -697,189 +499,32 @@
       Dd-Operation-Id:
       - GetSLOCorrection
       User-Agent:
-<<<<<<< HEAD
-      - terraform-provider-datadog/dev (terraform 2.4.4; terraform-cli ) datadog-api-client-go/1.0.0-beta.16 (go go1.15.3; os darwin; arch amd64)
-    url: https://api.datadoghq.com/api/v1/slo/correction/00312a90-8380-11eb-977c-da7ad0900002
-    method: GET
-  response:
-    body: '{"data":{"type":"correction","id":"00312a90-8380-11eb-977c-da7ad0900002","attributes":{"slo_id":"c570431b259b5330aa0e6033887626e1","start":1735707600,"end":1735718000,"description":"updated test correction - tf-TestAccDatadogSloCorrection_Updated-local-1615587132","category":"Deployment","timezone":"Africa/Lagos","creator":{"data":{"type":"users","id":"3ad549bf-eba0-11e9-a77a-0705486660d0","attributes":{"uuid":"3ad549bf-eba0-11e9-a77a-0705486660d0","handle":"frog@datadoghq.com","email":"frog@datadoghq.com","name":null,"icon":"https://secure.gravatar.com/avatar/28a16dfe36e73b60c1d55872cb0f1172?s=48&d=retro"}}}}}}'
-=======
-      - terraform-provider-datadog/dev (terraform 1.16.0; terraform-cli 0.12.7-sdk) datadog-api-client-go/1.0.0-beta.19 (go go1.15.3; os darwin; arch amd64)
-    url: https://api.datadoghq.com/api/v1/slo/correction/9d8b263e-9e00-11eb-9df8-da7ad0900002
-    method: GET
-  response:
-    body: '{"data":{"type":"correction","id":"9d8b263e-9e00-11eb-9df8-da7ad0900002","attributes":{"slo_id":"19ad0b142be05add819697b8131287ea","start":1735707600,"end":1735718000,"description":"updated test correction - tf-TestAccDatadogSloCorrection_Updated-local-1618501104","category":"Deployment","timezone":"Africa/Lagos","creator":{"data":{"type":"users","id":"9919ec9b-ebc7-49ee-8dc8-03626e717cca","attributes":{"uuid":"9919ec9b-ebc7-49ee-8dc8-03626e717cca","handle":"9919ec9b-ebc7-49ee-8dc8-03626e717cca","email":"team-intg-tools-libs@datadoghq.com","name":"CI Account","icon":"https://secure.gravatar.com/avatar/bff625f8b50529c690eb616cd5e64167?s=48&d=retro"}}}}}}'
->>>>>>> 0a47a8f2
-    headers:
-      Cache-Control:
-      - no-cache
-      Connection:
-      - keep-alive
-      Content-Security-Policy:
-      - frame-ancestors 'self'; report-uri https://api.datadoghq.com/csp-report
-      Content-Type:
-      - application/json
-      Date:
-<<<<<<< HEAD
-      - Fri, 12 Mar 2021 22:12:19 GMT
-=======
-      - Thu, 15 Apr 2021 15:38:25 GMT
->>>>>>> 0a47a8f2
-      Pragma:
-      - no-cache
-      Strict-Transport-Security:
-      - max-age=15724800;
-      Vary:
-      - Accept-Encoding
-      X-Content-Type-Options:
-      - nosniff
-<<<<<<< HEAD
-      X-Dd-Debug:
-      - SY1h8ScsWq+kYmtbh63ltMLFAZsQjqfrgvdfAoRX+9TzT1sgMBRYaFRwfWWRRe9a
-      X-Dd-Version:
-      - "35.4088130"
-=======
-      X-Dd-Version:
-      - "35.4319957"
->>>>>>> 0a47a8f2
-      X-Frame-Options:
-      - SAMEORIGIN
-      X-Ratelimit-Limit:
-      - "12000"
-      X-Ratelimit-Period:
-      - "60"
-      X-Ratelimit-Remaining:
-      - "11994"
-      X-Ratelimit-Reset:
-<<<<<<< HEAD
-      - "41"
-=======
-      - "35"
->>>>>>> 0a47a8f2
-    status: 200 OK
-    code: 200
-    duration: ""
-- request:
-    body: ""
-    form: {}
-    headers:
-      Accept:
-      - application/json
-      Dd-Operation-Id:
-      - GetSLO
-      User-Agent:
-<<<<<<< HEAD
-      - terraform-provider-datadog/dev (terraform 2.4.4; terraform-cli ) datadog-api-client-go/1.0.0-beta.16 (go go1.15.3; os darwin; arch amd64)
-    url: https://api.datadoghq.com/api/v1/slo/c570431b259b5330aa0e6033887626e1
-    method: GET
-  response:
-    body: '{"data":{"description":"some updated description about foo SLO","monitor_tags":[],"creator":{"handle":"frog@datadoghq.com","name":null,"email":"frog@datadoghq.com"},"thresholds":[{"warning":99.8,"warning_display":"99.8","target":99.5,"target_display":"99.5","timeframe":"7d"},{"warning":99.0,"warning_display":"99.","target":98.0,"target_display":"98.","timeframe":"30d"},{"target":99.9,"target_display":"99.9","timeframe":"90d"}],"type_id":1,"query":{"denominator":"sum:my.metric{type:good}.as_count() + sum:my.metric{type:bad}.as_count()","numerator":"sum:my.metric{type:good}.as_count()"},"id":"c570431b259b5330aa0e6033887626e1","name":"tf-TestAccDatadogSloCorrection_Updated-local-1615587132","created_at":1615587134,"tags":["foo:bar","baz"],"modified_at":1615587134,"type":"metric"},"error":null}'
-=======
-      - terraform-provider-datadog/dev (terraform 1.16.0; terraform-cli 0.12.7-sdk) datadog-api-client-go/1.0.0-beta.19 (go go1.15.3; os darwin; arch amd64)
-    url: https://api.datadoghq.com/api/v1/slo/19ad0b142be05add819697b8131287ea
-    method: GET
-  response:
-    body: '{"data":{"description":"some updated description about foo SLO","monitor_tags":[],"creator":{"handle":"9919ec9b-ebc7-49ee-8dc8-03626e717cca","name":"CI Account","email":"team-intg-tools-libs@datadoghq.com"},"thresholds":[{"warning":99.8,"warning_display":"99.8","target":99.5,"target_display":"99.5","timeframe":"7d"},{"warning":99.0,"warning_display":"99.","target":98.0,"target_display":"98.","timeframe":"30d"},{"target":99.9,"target_display":"99.9","timeframe":"90d"}],"type_id":1,"query":{"denominator":"sum:my.metric{type:good}.as_count() + sum:my.metric{type:bad}.as_count()","numerator":"sum:my.metric{type:good}.as_count()"},"id":"19ad0b142be05add819697b8131287ea","name":"tf-TestAccDatadogSloCorrection_Updated-local-1618501104","created_at":1618501104,"tags":["foo:bar","baz"],"modified_at":1618501104,"type":"metric"},"error":null}'
->>>>>>> 0a47a8f2
-    headers:
-      Cache-Control:
-      - no-cache
-      Connection:
-      - keep-alive
-      Content-Security-Policy:
-      - frame-ancestors 'self'; report-uri https://api.datadoghq.com/csp-report
-      Content-Type:
-      - application/json
-      Date:
-<<<<<<< HEAD
-      - Fri, 12 Mar 2021 22:12:19 GMT
-=======
-      - Thu, 15 Apr 2021 15:38:25 GMT
->>>>>>> 0a47a8f2
-      Pragma:
-      - no-cache
-      Strict-Transport-Security:
-      - max-age=15724800;
-      Vary:
-      - Accept-Encoding
-      X-Content-Type-Options:
-      - nosniff
-<<<<<<< HEAD
-      X-Dd-Debug:
-      - S1wfaMZOKGT/IoMw6fqAwAwGWo2vQ44sjF3YzuETnQfxZO2T5eJbs0aX3UKb9Dwu
-      X-Dd-Version:
-      - "35.4088130"
-=======
-      X-Dd-Version:
-      - "35.4319957"
->>>>>>> 0a47a8f2
-      X-Frame-Options:
-      - SAMEORIGIN
-      X-Ratelimit-Limit:
-      - "3000"
-      X-Ratelimit-Period:
-      - "10"
-      X-Ratelimit-Remaining:
-      - "2992"
-      X-Ratelimit-Reset:
-      - "5"
-    status: 200 OK
-    code: 200
-    duration: ""
-- request:
-    body: ""
-    form: {}
-    headers:
-      Accept:
-      - application/json
-      Dd-Operation-Id:
-      - GetSLOCorrection
-      User-Agent:
-<<<<<<< HEAD
-      - terraform-provider-datadog/dev (terraform 2.4.4; terraform-cli ) datadog-api-client-go/1.0.0-beta.16 (go go1.15.3; os darwin; arch amd64)
-    url: https://api.datadoghq.com/api/v1/slo/correction/00312a90-8380-11eb-977c-da7ad0900002
-    method: GET
-  response:
-    body: '{"data":{"type":"correction","id":"00312a90-8380-11eb-977c-da7ad0900002","attributes":{"slo_id":"c570431b259b5330aa0e6033887626e1","start":1735707600,"end":1735718000,"description":"updated test correction - tf-TestAccDatadogSloCorrection_Updated-local-1615587132","category":"Deployment","timezone":"Africa/Lagos","creator":{"data":{"type":"users","id":"3ad549bf-eba0-11e9-a77a-0705486660d0","attributes":{"uuid":"3ad549bf-eba0-11e9-a77a-0705486660d0","handle":"frog@datadoghq.com","email":"frog@datadoghq.com","name":null,"icon":"https://secure.gravatar.com/avatar/28a16dfe36e73b60c1d55872cb0f1172?s=48&d=retro"}}}}}}'
-=======
-      - terraform-provider-datadog/dev (terraform 1.16.0; terraform-cli 0.12.7-sdk) datadog-api-client-go/1.0.0-beta.19 (go go1.15.3; os darwin; arch amd64)
-    url: https://api.datadoghq.com/api/v1/slo/correction/9d8b263e-9e00-11eb-9df8-da7ad0900002
-    method: GET
-  response:
-    body: '{"data":{"type":"correction","id":"9d8b263e-9e00-11eb-9df8-da7ad0900002","attributes":{"slo_id":"19ad0b142be05add819697b8131287ea","start":1735707600,"end":1735718000,"description":"updated test correction - tf-TestAccDatadogSloCorrection_Updated-local-1618501104","category":"Deployment","timezone":"Africa/Lagos","creator":{"data":{"type":"users","id":"9919ec9b-ebc7-49ee-8dc8-03626e717cca","attributes":{"uuid":"9919ec9b-ebc7-49ee-8dc8-03626e717cca","handle":"9919ec9b-ebc7-49ee-8dc8-03626e717cca","email":"team-intg-tools-libs@datadoghq.com","name":"CI Account","icon":"https://secure.gravatar.com/avatar/bff625f8b50529c690eb616cd5e64167?s=48&d=retro"}}}}}}'
->>>>>>> 0a47a8f2
-    headers:
-      Cache-Control:
-      - no-cache
-      Connection:
-      - keep-alive
-      Content-Security-Policy:
-      - frame-ancestors 'self'; report-uri https://api.datadoghq.com/csp-report
-      Content-Type:
-      - application/json
-      Date:
-<<<<<<< HEAD
-      - Fri, 12 Mar 2021 22:12:20 GMT
-=======
-      - Thu, 15 Apr 2021 15:38:25 GMT
->>>>>>> 0a47a8f2
-      Pragma:
-      - no-cache
-      Strict-Transport-Security:
-      - max-age=15724800;
-      Vary:
-      - Accept-Encoding
-      X-Content-Type-Options:
-      - nosniff
-<<<<<<< HEAD
-      X-Dd-Debug:
-      - Um4CoU685QqAscnxhS5BD+goWu2yX1Jd4zCfGzSsEvPPIm1qURZaF8dlLl/OEY4I
-      X-Dd-Version:
-      - "35.4088130"
-=======
-      X-Dd-Version:
-      - "35.4319957"
->>>>>>> 0a47a8f2
+      - terraform-provider-datadog/dev (terraform 2.4.4; terraform-cli 0.14.7) datadog-api-client-go/1.0.0-beta.19 (go go1.16.3; os darwin; arch amd64)
+    url: https://api.datadoghq.com/api/v1/slo/correction/187ff842-a1e9-11eb-9f64-da7ad0900002
+    method: GET
+  response:
+    body: '{"data":{"type":"correction","id":"187ff842-a1e9-11eb-9f64-da7ad0900002","attributes":{"slo_id":"a470fdc68d2156d488769ecd51dd96a4","start":1735707600,"end":1735718000,"description":"updated test correction - tf-TestAccDatadogSloCorrection_Updated-local-1618930806","category":"Deployment","timezone":"Africa/Lagos","creator":{"data":{"type":"users","id":"3ad549bf-eba0-11e9-a77a-0705486660d0","attributes":{"uuid":"3ad549bf-eba0-11e9-a77a-0705486660d0","handle":"frog@datadoghq.com","email":"frog@datadoghq.com","name":null,"icon":"https://secure.gravatar.com/avatar/28a16dfe36e73b60c1d55872cb0f1172?s=48&d=retro"}}}}}}'
+    headers:
+      Cache-Control:
+      - no-cache
+      Connection:
+      - keep-alive
+      Content-Security-Policy:
+      - frame-ancestors 'self'; report-uri https://api.datadoghq.com/csp-report
+      Content-Type:
+      - application/json
+      Date:
+      - Tue, 20 Apr 2021 15:00:10 GMT
+      Pragma:
+      - no-cache
+      Strict-Transport-Security:
+      - max-age=15724800;
+      Vary:
+      - Accept-Encoding
+      X-Content-Type-Options:
+      - nosniff
+      X-Dd-Version:
+      - "35.4351940"
       X-Frame-Options:
       - SAMEORIGIN
       X-Ratelimit-Limit:
@@ -889,11 +534,7 @@
       X-Ratelimit-Remaining:
       - "11992"
       X-Ratelimit-Reset:
-<<<<<<< HEAD
-      - "40"
-=======
-      - "35"
->>>>>>> 0a47a8f2
+      - "50"
     status: 200 OK
     code: 200
     duration: ""
@@ -906,13 +547,8 @@
       Dd-Operation-Id:
       - DeleteSLOCorrection
       User-Agent:
-<<<<<<< HEAD
-      - terraform-provider-datadog/dev (terraform 2.4.4; terraform-cli 0.14.7) datadog-api-client-go/1.0.0-beta.16 (go go1.15.3; os darwin; arch amd64)
-    url: https://api.datadoghq.com/api/v1/slo/correction/00312a90-8380-11eb-977c-da7ad0900002
-=======
-      - terraform-provider-datadog/dev (terraform 1.16.0; terraform-cli 0.12.7-sdk) datadog-api-client-go/1.0.0-beta.19 (go go1.15.3; os darwin; arch amd64)
-    url: https://api.datadoghq.com/api/v1/slo/correction/9d8b263e-9e00-11eb-9df8-da7ad0900002
->>>>>>> 0a47a8f2
+      - terraform-provider-datadog/dev (terraform 2.4.4; terraform-cli 0.14.7) datadog-api-client-go/1.0.0-beta.19 (go go1.16.3; os darwin; arch amd64)
+    url: https://api.datadoghq.com/api/v1/slo/correction/187ff842-a1e9-11eb-9f64-da7ad0900002
     method: DELETE
   response:
     body: ""
@@ -928,23 +564,15 @@
       Content-Type:
       - application/json
       Date:
-<<<<<<< HEAD
-      - Fri, 12 Mar 2021 22:12:21 GMT
-=======
-      - Thu, 15 Apr 2021 15:38:26 GMT
->>>>>>> 0a47a8f2
-      Pragma:
-      - no-cache
-      Strict-Transport-Security:
-      - max-age=15724800;
-      X-Content-Type-Options:
-      - nosniff
-      X-Dd-Version:
-<<<<<<< HEAD
-      - "35.4088130"
-=======
-      - "35.4319957"
->>>>>>> 0a47a8f2
+      - Tue, 20 Apr 2021 15:00:10 GMT
+      Pragma:
+      - no-cache
+      Strict-Transport-Security:
+      - max-age=15724800;
+      X-Content-Type-Options:
+      - nosniff
+      X-Dd-Version:
+      - "35.4351940"
       X-Frame-Options:
       - SAMEORIGIN
       X-Ratelimit-Limit:
@@ -954,11 +582,7 @@
       X-Ratelimit-Remaining:
       - "11998"
       X-Ratelimit-Reset:
-<<<<<<< HEAD
-      - "39"
-=======
-      - "34"
->>>>>>> 0a47a8f2
+      - "50"
     status: 204 No Content
     code: 204
     duration: ""
@@ -971,51 +595,32 @@
       Dd-Operation-Id:
       - DeleteSLO
       User-Agent:
-<<<<<<< HEAD
-      - terraform-provider-datadog/dev (terraform 2.4.4; terraform-cli 0.14.7) datadog-api-client-go/1.0.0-beta.16 (go go1.15.3; os darwin; arch amd64)
-    url: https://api.datadoghq.com/api/v1/slo/c570431b259b5330aa0e6033887626e1
+      - terraform-provider-datadog/dev (terraform 2.4.4; terraform-cli 0.14.7) datadog-api-client-go/1.0.0-beta.19 (go go1.16.3; os darwin; arch amd64)
+    url: https://api.datadoghq.com/api/v1/slo/a470fdc68d2156d488769ecd51dd96a4
     method: DELETE
   response:
-    body: '{"data":["c570431b259b5330aa0e6033887626e1"],"error":null}'
-=======
-      - terraform-provider-datadog/dev (terraform 1.16.0; terraform-cli 0.12.7-sdk) datadog-api-client-go/1.0.0-beta.19 (go go1.15.3; os darwin; arch amd64)
-    url: https://api.datadoghq.com/api/v1/slo/19ad0b142be05add819697b8131287ea
-    method: DELETE
-  response:
-    body: '{"data":["19ad0b142be05add819697b8131287ea"],"error":null}'
->>>>>>> 0a47a8f2
-    headers:
-      Cache-Control:
-      - no-cache
-      Connection:
-      - keep-alive
-      Content-Security-Policy:
-      - frame-ancestors 'self'; report-uri https://api.datadoghq.com/csp-report
-      Content-Type:
-      - application/json
-      Date:
-<<<<<<< HEAD
-      - Fri, 12 Mar 2021 22:12:21 GMT
-=======
-      - Thu, 15 Apr 2021 15:38:26 GMT
->>>>>>> 0a47a8f2
-      Pragma:
-      - no-cache
-      Strict-Transport-Security:
-      - max-age=15724800;
-      Vary:
-      - Accept-Encoding
-      X-Content-Type-Options:
-      - nosniff
-<<<<<<< HEAD
-      X-Dd-Debug:
-      - Wjq53IVIwnB4SiR238oOYgHFMq/ZYP0LQ/Dv8C2fFLBwTje/dWJHu6pI6vIOK1zG
-      X-Dd-Version:
-      - "35.4088130"
-=======
-      X-Dd-Version:
-      - "35.4319957"
->>>>>>> 0a47a8f2
+    body: '{"data":["a470fdc68d2156d488769ecd51dd96a4"],"error":null}'
+    headers:
+      Cache-Control:
+      - no-cache
+      Connection:
+      - keep-alive
+      Content-Security-Policy:
+      - frame-ancestors 'self'; report-uri https://api.datadoghq.com/csp-report
+      Content-Type:
+      - application/json
+      Date:
+      - Tue, 20 Apr 2021 15:00:10 GMT
+      Pragma:
+      - no-cache
+      Strict-Transport-Security:
+      - max-age=15724800;
+      Vary:
+      - Accept-Encoding
+      X-Content-Type-Options:
+      - nosniff
+      X-Dd-Version:
+      - "35.4351940"
       X-Frame-Options:
       - SAMEORIGIN
       X-Ratelimit-Limit:
@@ -1023,15 +628,9 @@
       X-Ratelimit-Period:
       - "10"
       X-Ratelimit-Remaining:
-<<<<<<< HEAD
       - "2999"
       X-Ratelimit-Reset:
-      - "9"
-=======
-      - "2998"
-      X-Ratelimit-Reset:
-      - "4"
->>>>>>> 0a47a8f2
+      - "10"
     status: 200 OK
     code: 200
     duration: ""
@@ -1044,48 +643,32 @@
       Dd-Operation-Id:
       - GetSLOCorrection
       User-Agent:
-<<<<<<< HEAD
-      - terraform-provider-datadog/dev (terraform 2.4.4; terraform-cli 0.14.7) datadog-api-client-go/1.0.0-beta.16 (go go1.15.3; os darwin; arch amd64)
-    url: https://api.datadoghq.com/api/v1/slo/correction/00312a90-8380-11eb-977c-da7ad0900002
-    method: GET
-  response:
-    body: '{"errors": ["slo correction public id 00312a90-8380-11eb-977c-da7ad0900002 not found"]}'
-=======
-      - terraform-provider-datadog/dev (terraform 1.16.0; terraform-cli 0.12.7-sdk) datadog-api-client-go/1.0.0-beta.19 (go go1.15.3; os darwin; arch amd64)
-    url: https://api.datadoghq.com/api/v1/slo/correction/9d8b263e-9e00-11eb-9df8-da7ad0900002
-    method: GET
-  response:
-    body: '{"errors": ["slo correction public id 9d8b263e-9e00-11eb-9df8-da7ad0900002 not found"]}'
->>>>>>> 0a47a8f2
-    headers:
-      Cache-Control:
-      - no-cache
-      Connection:
-      - keep-alive
-      Content-Security-Policy:
-      - frame-ancestors 'self'; report-uri https://api.datadoghq.com/csp-report
-      Content-Type:
-      - application/json
-      Date:
-<<<<<<< HEAD
-      - Fri, 12 Mar 2021 22:12:21 GMT
-=======
-      - Thu, 15 Apr 2021 15:38:26 GMT
->>>>>>> 0a47a8f2
-      Pragma:
-      - no-cache
-      Strict-Transport-Security:
-      - max-age=15724800;
-      Vary:
-      - Accept-Encoding
-      X-Content-Type-Options:
-      - nosniff
-      X-Dd-Version:
-<<<<<<< HEAD
-      - "35.4088130"
-=======
-      - "35.4319957"
->>>>>>> 0a47a8f2
+      - terraform-provider-datadog/dev (terraform 2.4.4; terraform-cli 0.14.7) datadog-api-client-go/1.0.0-beta.19 (go go1.16.3; os darwin; arch amd64)
+    url: https://api.datadoghq.com/api/v1/slo/correction/187ff842-a1e9-11eb-9f64-da7ad0900002
+    method: GET
+  response:
+    body: '{"errors": ["slo correction public id 187ff842-a1e9-11eb-9f64-da7ad0900002 not found"]}'
+    headers:
+      Cache-Control:
+      - no-cache
+      Connection:
+      - keep-alive
+      Content-Security-Policy:
+      - frame-ancestors 'self'; report-uri https://api.datadoghq.com/csp-report
+      Content-Type:
+      - application/json
+      Date:
+      - Tue, 20 Apr 2021 15:00:11 GMT
+      Pragma:
+      - no-cache
+      Strict-Transport-Security:
+      - max-age=15724800;
+      Vary:
+      - Accept-Encoding
+      X-Content-Type-Options:
+      - nosniff
+      X-Dd-Version:
+      - "35.4351940"
       X-Frame-Options:
       - SAMEORIGIN
       X-Ratelimit-Limit:
@@ -1095,11 +678,7 @@
       X-Ratelimit-Remaining:
       - "11991"
       X-Ratelimit-Reset:
-<<<<<<< HEAD
-      - "39"
-=======
-      - "34"
->>>>>>> 0a47a8f2
+      - "49"
     status: 404 Not Found
     code: 404
     duration: ""
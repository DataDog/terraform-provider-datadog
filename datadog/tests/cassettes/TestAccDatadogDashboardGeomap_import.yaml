---
version: 1
interactions:
- request:
    body: |
<<<<<<< HEAD
      {"description":"Created using the Datadog provider in Terraform","id":"","is_read_only":true,"layout_type":"ordered","notify_list":[],"template_variable_presets":[],"template_variables":[],"title":"tf-TestAccDatadogDashboardGeomap_import-local-1615587196","widgets":[{"definition":{"requests":[{"q":"avg:system.load.1{*}"}],"style":{"palette":"hostmap_blues","palette_flip":false},"type":"geomap","view":{"focus":"WORLD"}}},{"definition":{"custom_links":[{"label":"Test Custom Link label","link":"https://app.datadoghq.com/dashboard/lists"}],"requests":[{"log_query":{"compute":{"aggregation":"count"},"index":"*","search":{"query":""}}}],"style":{"palette":"hostmap_blues","palette_flip":false},"time":{"live_span":"1h"},"type":"geomap","view":{"focus":"WORLD"}}},{"definition":{"requests":[{"rum_query":{"compute":{"aggregation":"count"},"index":"*","search":{"query":""}}}],"style":{"palette":"hostmap_blues","palette_flip":false},"time":{"live_span":"4h"},"type":"geomap","view":{"focus":"WORLD"}}}]}
=======
      {"description":"Created using the Datadog provider in Terraform","id":"","is_read_only":true,"layout_type":"ordered","notify_list":[],"template_variable_presets":[],"template_variables":[],"title":"tf-TestAccDatadogDashboardGeomap_import-local-1619506707","widgets":[{"definition":{"requests":[{"q":"avg:system.load.1{*}"}],"style":{"palette":"hostmap_blues","palette_flip":false},"type":"geomap","view":{"focus":"WORLD"}}},{"definition":{"custom_links":[{"label":"Test Custom Link label","link":"https://app.datadoghq.com/dashboard/lists"}],"requests":[{"log_query":{"compute":{"aggregation":"count"},"index":"*","search":{"query":""}}}],"style":{"palette":"hostmap_blues","palette_flip":false},"time":{"live_span":"1h"},"type":"geomap","view":{"focus":"WORLD"}}},{"definition":{"requests":[{"rum_query":{"compute":{"aggregation":"count"},"index":"*","search":{"query":""}}}],"style":{"palette":"hostmap_blues","palette_flip":false},"time":{"live_span":"4h"},"type":"geomap","view":{"focus":"WORLD"}}}]}
>>>>>>> 154a3a6f
    form: {}
    headers:
      Accept:
      - application/json
      Content-Type:
      - application/json
      Dd-Operation-Id:
      - CreateDashboard
      User-Agent:
<<<<<<< HEAD
      - terraform-provider-datadog/dev (terraform 2.4.4; terraform-cli 0.14.7) datadog-api-client-go/1.0.0-beta.16 (go go1.15.3; os darwin; arch amd64)
    url: https://api.datadoghq.com/api/v1/dashboard
    method: POST
  response:
    body: '{"notify_list":[],"description":"Created using the Datadog provider in Terraform","author_name":null,"template_variable_presets":[],"template_variables":[],"is_read_only":true,"id":"c8u-3d7-8am","title":"tf-TestAccDatadogDashboardGeomap_import-local-1615587196","url":"/dashboard/c8u-3d7-8am/tf-testaccdatadogdashboardgeomapimport-local-1615587196","created_at":"2021-03-12T22:13:19.329795+00:00","modified_at":"2021-03-12T22:13:19.329795+00:00","author_handle":"frog@datadoghq.com","widgets":[{"definition":{"requests":[{"q":"avg:system.load.1{*}"}],"type":"geomap","style":{"palette":"hostmap_blues","palette_flip":false},"view":{"focus":"WORLD"}},"id":5807311377121154},{"definition":{"style":{"palette":"hostmap_blues","palette_flip":false},"custom_links":[{"link":"https://app.datadoghq.com/dashboard/lists","label":"Test Custom Link label"}],"time":{"live_span":"1h"},"requests":[{"log_query":{"index":"*","search":{"query":""},"compute":{"aggregation":"count"}}}],"type":"geomap","view":{"focus":"WORLD"}},"id":8415482404539604},{"definition":{"requests":[{"rum_query":{"index":"*","search":{"query":""},"compute":{"aggregation":"count"}}}],"view":{"focus":"WORLD"},"type":"geomap","style":{"palette":"hostmap_blues","palette_flip":false},"time":{"live_span":"4h"}},"id":5577483986849984}],"layout_type":"ordered"}'
=======
      - terraform-provider-datadog/dev (terraform 1.16.0; terraform-cli 0.12.7-sdk) datadog-api-client-go/1.0.0-beta.19 (go go1.15.7; os darwin; arch amd64)
    url: https://api.datadoghq.com/api/v1/dashboard
    method: POST
  response:
    body: '{"notify_list":[],"description":"Created using the Datadog provider in Terraform","author_name":null,"template_variable_presets":[],"template_variables":[],"is_read_only":true,"id":"r87-rkv-9zm","title":"tf-TestAccDatadogDashboardGeomap_import-local-1619506707","url":"/dashboard/r87-rkv-9zm/tf-testaccdatadogdashboardgeomapimport-local-1619506707","created_at":"2021-04-27T06:58:29.156112+00:00","modified_at":"2021-04-27T06:58:29.156112+00:00","author_handle":"frog@datadoghq.com","widgets":[{"definition":{"requests":[{"q":"avg:system.load.1{*}"}],"type":"geomap","style":{"palette":"hostmap_blues","palette_flip":false},"view":{"focus":"WORLD"}},"id":4639613529631183},{"definition":{"style":{"palette":"hostmap_blues","palette_flip":false},"custom_links":[{"link":"https://app.datadoghq.com/dashboard/lists","label":"Test Custom Link label"}],"time":{"live_span":"1h"},"requests":[{"log_query":{"index":"*","search":{"query":""},"compute":{"aggregation":"count"}}}],"type":"geomap","view":{"focus":"WORLD"}},"id":658528929802208},{"definition":{"requests":[{"rum_query":{"index":"*","search":{"query":""},"compute":{"aggregation":"count"}}}],"view":{"focus":"WORLD"},"type":"geomap","style":{"palette":"hostmap_blues","palette_flip":false},"time":{"live_span":"4h"}},"id":8526536237626829}],"layout_type":"ordered"}'
>>>>>>> 154a3a6f
    headers:
      Cache-Control:
      - no-cache
      Connection:
      - keep-alive
      Content-Security-Policy:
      - frame-ancestors 'self'; report-uri https://api.datadoghq.com/csp-report
      Content-Type:
      - application/json
      Date:
<<<<<<< HEAD
      - Fri, 12 Mar 2021 22:13:22 GMT
=======
      - Tue, 27 Apr 2021 06:58:32 GMT
>>>>>>> 154a3a6f
      Pragma:
      - no-cache
      Strict-Transport-Security:
      - max-age=15724800;
      Vary:
      - Accept-Encoding
      X-Content-Type-Options:
      - nosniff
      X-Dd-Debug:
<<<<<<< HEAD
      - /L+SFFO+m1pPY+hRCpk5325fvfrNl0KmiquUNJolBN/5hu3HIwflqjZSbJ6NxDFG
      X-Dd-Version:
      - "35.4088130"
=======
      - tpRCH6w417YjBovRJ8VmtuXmNONVYiRp2c8d2AxjPdGBn8PCtgG4vAztrx3qUZAN
      X-Dd-Version:
      - "35.4397207"
>>>>>>> 154a3a6f
      X-Frame-Options:
      - SAMEORIGIN
    status: 200 OK
    code: 200
    duration: ""
- request:
    body: ""
    form: {}
    headers:
      Accept:
      - application/json
      Dd-Operation-Id:
      - GetDashboard
      User-Agent:
<<<<<<< HEAD
      - terraform-provider-datadog/dev (terraform 2.4.4; terraform-cli 0.14.7) datadog-api-client-go/1.0.0-beta.16 (go go1.15.3; os darwin; arch amd64)
    url: https://api.datadoghq.com/api/v1/dashboard/c8u-3d7-8am
    method: GET
  response:
    body: '{"notify_list":[],"description":"Created using the Datadog provider in Terraform","author_name":null,"template_variable_presets":[],"template_variables":[],"is_read_only":true,"id":"c8u-3d7-8am","title":"tf-TestAccDatadogDashboardGeomap_import-local-1615587196","url":"/dashboard/c8u-3d7-8am/tf-testaccdatadogdashboardgeomapimport-local-1615587196","created_at":"2021-03-12T22:13:19.329795+00:00","modified_at":"2021-03-12T22:13:19.329795+00:00","author_handle":"frog@datadoghq.com","widgets":[{"definition":{"requests":[{"q":"avg:system.load.1{*}"}],"type":"geomap","style":{"palette":"hostmap_blues","palette_flip":false},"view":{"focus":"WORLD"}},"id":5807311377121154},{"definition":{"style":{"palette":"hostmap_blues","palette_flip":false},"custom_links":[{"link":"https://app.datadoghq.com/dashboard/lists","label":"Test Custom Link label"}],"time":{"live_span":"1h"},"requests":[{"log_query":{"index":"*","search":{"query":""},"compute":{"aggregation":"count"}}}],"type":"geomap","view":{"focus":"WORLD"}},"id":8415482404539604},{"definition":{"requests":[{"rum_query":{"index":"*","search":{"query":""},"compute":{"aggregation":"count"}}}],"view":{"focus":"WORLD"},"type":"geomap","style":{"palette":"hostmap_blues","palette_flip":false},"time":{"live_span":"4h"}},"id":5577483986849984}],"layout_type":"ordered"}'
=======
      - terraform-provider-datadog/dev (terraform 1.16.0; terraform-cli 0.12.7-sdk) datadog-api-client-go/1.0.0-beta.19 (go go1.15.7; os darwin; arch amd64)
    url: https://api.datadoghq.com/api/v1/dashboard/r87-rkv-9zm
    method: GET
  response:
    body: '{"notify_list":[],"description":"Created using the Datadog provider in Terraform","author_name":null,"template_variable_presets":[],"template_variables":[],"is_read_only":true,"id":"r87-rkv-9zm","title":"tf-TestAccDatadogDashboardGeomap_import-local-1619506707","url":"/dashboard/r87-rkv-9zm/tf-testaccdatadogdashboardgeomapimport-local-1619506707","created_at":"2021-04-27T06:58:29.156112+00:00","modified_at":"2021-04-27T06:58:29.156112+00:00","author_handle":"frog@datadoghq.com","widgets":[{"definition":{"requests":[{"q":"avg:system.load.1{*}"}],"type":"geomap","style":{"palette":"hostmap_blues","palette_flip":false},"view":{"focus":"WORLD"}},"id":4639613529631183},{"definition":{"style":{"palette":"hostmap_blues","palette_flip":false},"custom_links":[{"link":"https://app.datadoghq.com/dashboard/lists","label":"Test Custom Link label"}],"time":{"live_span":"1h"},"requests":[{"log_query":{"index":"*","search":{"query":""},"compute":{"aggregation":"count"}}}],"type":"geomap","view":{"focus":"WORLD"}},"id":658528929802208},{"definition":{"requests":[{"rum_query":{"index":"*","search":{"query":""},"compute":{"aggregation":"count"}}}],"view":{"focus":"WORLD"},"type":"geomap","style":{"palette":"hostmap_blues","palette_flip":false},"time":{"live_span":"4h"}},"id":8526536237626829}],"layout_type":"ordered"}'
>>>>>>> 154a3a6f
    headers:
      Cache-Control:
      - no-cache
      Connection:
      - keep-alive
      Content-Security-Policy:
      - frame-ancestors 'self'; report-uri https://api.datadoghq.com/csp-report
      Content-Type:
      - application/json
      Date:
<<<<<<< HEAD
      - Fri, 12 Mar 2021 22:13:22 GMT
=======
      - Tue, 27 Apr 2021 06:58:32 GMT
>>>>>>> 154a3a6f
      Pragma:
      - no-cache
      Strict-Transport-Security:
      - max-age=15724800;
      Vary:
      - Accept-Encoding
      X-Content-Type-Options:
      - nosniff
      X-Dd-Debug:
<<<<<<< HEAD
      - B1nwy/pPNqX+q4pQT22cdp1QCexE35IF8qwSHy0Nf7IW0Y881qtn4tXN1lpmzaKc
      X-Dd-Version:
      - "35.4088130"
=======
      - l8RQo2maZqJf6GFThBbKNE6dvthz6njusVtau3dPXJWL2RLFoN81H+BLPB/1xgs1
      X-Dd-Version:
      - "35.4397207"
>>>>>>> 154a3a6f
      X-Frame-Options:
      - SAMEORIGIN
    status: 200 OK
    code: 200
    duration: ""
- request:
    body: ""
    form: {}
    headers:
      Accept:
      - application/json
      Dd-Operation-Id:
      - GetDashboard
      User-Agent:
<<<<<<< HEAD
      - terraform-provider-datadog/dev (terraform 2.4.4; terraform-cli 0.14.7) datadog-api-client-go/1.0.0-beta.16 (go go1.15.3; os darwin; arch amd64)
    url: https://api.datadoghq.com/api/v1/dashboard/c8u-3d7-8am
    method: GET
  response:
    body: '{"notify_list":[],"description":"Created using the Datadog provider in Terraform","author_name":null,"template_variable_presets":[],"template_variables":[],"is_read_only":true,"id":"c8u-3d7-8am","title":"tf-TestAccDatadogDashboardGeomap_import-local-1615587196","url":"/dashboard/c8u-3d7-8am/tf-testaccdatadogdashboardgeomapimport-local-1615587196","created_at":"2021-03-12T22:13:19.329795+00:00","modified_at":"2021-03-12T22:13:19.329795+00:00","author_handle":"frog@datadoghq.com","widgets":[{"definition":{"requests":[{"q":"avg:system.load.1{*}"}],"type":"geomap","style":{"palette":"hostmap_blues","palette_flip":false},"view":{"focus":"WORLD"}},"id":5807311377121154},{"definition":{"style":{"palette":"hostmap_blues","palette_flip":false},"custom_links":[{"link":"https://app.datadoghq.com/dashboard/lists","label":"Test Custom Link label"}],"time":{"live_span":"1h"},"requests":[{"log_query":{"index":"*","search":{"query":""},"compute":{"aggregation":"count"}}}],"type":"geomap","view":{"focus":"WORLD"}},"id":8415482404539604},{"definition":{"requests":[{"rum_query":{"index":"*","search":{"query":""},"compute":{"aggregation":"count"}}}],"view":{"focus":"WORLD"},"type":"geomap","style":{"palette":"hostmap_blues","palette_flip":false},"time":{"live_span":"4h"}},"id":5577483986849984}],"layout_type":"ordered"}'
=======
      - terraform-provider-datadog/dev (terraform 1.16.0; terraform-cli 0.12.7-sdk) datadog-api-client-go/1.0.0-beta.19 (go go1.15.7; os darwin; arch amd64)
    url: https://api.datadoghq.com/api/v1/dashboard/r87-rkv-9zm
    method: GET
  response:
    body: '{"notify_list":[],"description":"Created using the Datadog provider in Terraform","author_name":null,"template_variable_presets":[],"template_variables":[],"is_read_only":true,"id":"r87-rkv-9zm","title":"tf-TestAccDatadogDashboardGeomap_import-local-1619506707","url":"/dashboard/r87-rkv-9zm/tf-testaccdatadogdashboardgeomapimport-local-1619506707","created_at":"2021-04-27T06:58:29.156112+00:00","modified_at":"2021-04-27T06:58:29.156112+00:00","author_handle":"frog@datadoghq.com","widgets":[{"definition":{"requests":[{"q":"avg:system.load.1{*}"}],"type":"geomap","style":{"palette":"hostmap_blues","palette_flip":false},"view":{"focus":"WORLD"}},"id":4639613529631183},{"definition":{"style":{"palette":"hostmap_blues","palette_flip":false},"custom_links":[{"link":"https://app.datadoghq.com/dashboard/lists","label":"Test Custom Link label"}],"time":{"live_span":"1h"},"requests":[{"log_query":{"index":"*","search":{"query":""},"compute":{"aggregation":"count"}}}],"type":"geomap","view":{"focus":"WORLD"}},"id":658528929802208},{"definition":{"requests":[{"rum_query":{"index":"*","search":{"query":""},"compute":{"aggregation":"count"}}}],"view":{"focus":"WORLD"},"type":"geomap","style":{"palette":"hostmap_blues","palette_flip":false},"time":{"live_span":"4h"}},"id":8526536237626829}],"layout_type":"ordered"}'
>>>>>>> 154a3a6f
    headers:
      Cache-Control:
      - no-cache
      Connection:
      - keep-alive
      Content-Security-Policy:
      - frame-ancestors 'self'; report-uri https://api.datadoghq.com/csp-report
      Content-Type:
      - application/json
      Date:
<<<<<<< HEAD
      - Fri, 12 Mar 2021 22:13:24 GMT
=======
      - Tue, 27 Apr 2021 06:58:33 GMT
>>>>>>> 154a3a6f
      Pragma:
      - no-cache
      Strict-Transport-Security:
      - max-age=15724800;
      Vary:
      - Accept-Encoding
      X-Content-Type-Options:
      - nosniff
      X-Dd-Debug:
      - 25u1gDlL724DHllbjFT4BhOLorBTilh+aah2uWAUEjFC/+rjczJdiyWrV/HwLwe/
<<<<<<< HEAD
      X-Dd-Version:
      - "35.4088130"
=======
      X-Dd-Version:
      - "35.4397207"
      X-Frame-Options:
      - SAMEORIGIN
    status: 200 OK
    code: 200
    duration: ""
- request:
    body: ""
    form: {}
    headers:
      Accept:
      - application/json
      Dd-Operation-Id:
      - GetDashboard
      User-Agent:
      - terraform-provider-datadog/dev (terraform 1.16.0; terraform-cli 0.12.7-sdk) datadog-api-client-go/1.0.0-beta.19 (go go1.15.7; os darwin; arch amd64)
    url: https://api.datadoghq.com/api/v1/dashboard/r87-rkv-9zm
    method: GET
  response:
    body: '{"notify_list":[],"description":"Created using the Datadog provider in Terraform","author_name":null,"template_variable_presets":[],"template_variables":[],"is_read_only":true,"id":"r87-rkv-9zm","title":"tf-TestAccDatadogDashboardGeomap_import-local-1619506707","url":"/dashboard/r87-rkv-9zm/tf-testaccdatadogdashboardgeomapimport-local-1619506707","created_at":"2021-04-27T06:58:29.156112+00:00","modified_at":"2021-04-27T06:58:29.156112+00:00","author_handle":"frog@datadoghq.com","widgets":[{"definition":{"requests":[{"q":"avg:system.load.1{*}"}],"type":"geomap","style":{"palette":"hostmap_blues","palette_flip":false},"view":{"focus":"WORLD"}},"id":4639613529631183},{"definition":{"style":{"palette":"hostmap_blues","palette_flip":false},"custom_links":[{"link":"https://app.datadoghq.com/dashboard/lists","label":"Test Custom Link label"}],"time":{"live_span":"1h"},"requests":[{"log_query":{"index":"*","search":{"query":""},"compute":{"aggregation":"count"}}}],"type":"geomap","view":{"focus":"WORLD"}},"id":658528929802208},{"definition":{"requests":[{"rum_query":{"index":"*","search":{"query":""},"compute":{"aggregation":"count"}}}],"view":{"focus":"WORLD"},"type":"geomap","style":{"palette":"hostmap_blues","palette_flip":false},"time":{"live_span":"4h"}},"id":8526536237626829}],"layout_type":"ordered"}'
    headers:
      Cache-Control:
      - no-cache
      Connection:
      - keep-alive
      Content-Security-Policy:
      - frame-ancestors 'self'; report-uri https://api.datadoghq.com/csp-report
      Content-Type:
      - application/json
      Date:
      - Tue, 27 Apr 2021 06:58:33 GMT
      Pragma:
      - no-cache
      Strict-Transport-Security:
      - max-age=15724800;
      Vary:
      - Accept-Encoding
      X-Content-Type-Options:
      - nosniff
      X-Dd-Debug:
      - Wjq53IVIwnB4SiR238oOYgHFMq/ZYP0LQ/Dv8C2fFLBwTje/dWJHu6pI6vIOK1zG
      X-Dd-Version:
      - "35.4397207"
      X-Frame-Options:
      - SAMEORIGIN
    status: 200 OK
    code: 200
    duration: ""
- request:
    body: ""
    form: {}
    headers:
      Accept:
      - application/json
      Dd-Operation-Id:
      - GetDashboard
      User-Agent:
      - terraform-provider-datadog/dev (terraform 1.16.0; terraform-cli 0.12.7-sdk) datadog-api-client-go/1.0.0-beta.19 (go go1.15.7; os darwin; arch amd64)
    url: https://api.datadoghq.com/api/v1/dashboard/r87-rkv-9zm
    method: GET
  response:
    body: '{"notify_list":[],"description":"Created using the Datadog provider in Terraform","author_name":null,"template_variable_presets":[],"template_variables":[],"is_read_only":true,"id":"r87-rkv-9zm","title":"tf-TestAccDatadogDashboardGeomap_import-local-1619506707","url":"/dashboard/r87-rkv-9zm/tf-testaccdatadogdashboardgeomapimport-local-1619506707","created_at":"2021-04-27T06:58:29.156112+00:00","modified_at":"2021-04-27T06:58:29.156112+00:00","author_handle":"frog@datadoghq.com","widgets":[{"definition":{"requests":[{"q":"avg:system.load.1{*}"}],"type":"geomap","style":{"palette":"hostmap_blues","palette_flip":false},"view":{"focus":"WORLD"}},"id":4639613529631183},{"definition":{"style":{"palette":"hostmap_blues","palette_flip":false},"custom_links":[{"link":"https://app.datadoghq.com/dashboard/lists","label":"Test Custom Link label"}],"time":{"live_span":"1h"},"requests":[{"log_query":{"index":"*","search":{"query":""},"compute":{"aggregation":"count"}}}],"type":"geomap","view":{"focus":"WORLD"}},"id":658528929802208},{"definition":{"requests":[{"rum_query":{"index":"*","search":{"query":""},"compute":{"aggregation":"count"}}}],"view":{"focus":"WORLD"},"type":"geomap","style":{"palette":"hostmap_blues","palette_flip":false},"time":{"live_span":"4h"}},"id":8526536237626829}],"layout_type":"ordered"}'
    headers:
      Cache-Control:
      - no-cache
      Connection:
      - keep-alive
      Content-Security-Policy:
      - frame-ancestors 'self'; report-uri https://api.datadoghq.com/csp-report
      Content-Type:
      - application/json
      Date:
      - Tue, 27 Apr 2021 06:58:33 GMT
      Pragma:
      - no-cache
      Strict-Transport-Security:
      - max-age=15724800;
      Vary:
      - Accept-Encoding
      X-Content-Type-Options:
      - nosniff
      X-Dd-Debug:
      - /L+SFFO+m1pPY+hRCpk5325fvfrNl0KmiquUNJolBN/5hu3HIwflqjZSbJ6NxDFG
      X-Dd-Version:
      - "35.4397207"
>>>>>>> 154a3a6f
      X-Frame-Options:
      - SAMEORIGIN
    status: 200 OK
    code: 200
    duration: ""
- request:
    body: ""
    form: {}
    headers:
      Accept:
      - application/json
      Dd-Operation-Id:
      - GetDashboard
      User-Agent:
<<<<<<< HEAD
      - terraform-provider-datadog/dev (terraform 2.4.4; terraform-cli ) datadog-api-client-go/1.0.0-beta.16 (go go1.15.3; os darwin; arch amd64)
    url: https://api.datadoghq.com/api/v1/dashboard/c8u-3d7-8am
    method: GET
  response:
    body: '{"notify_list":[],"description":"Created using the Datadog provider in Terraform","author_name":null,"template_variable_presets":[],"template_variables":[],"is_read_only":true,"id":"c8u-3d7-8am","title":"tf-TestAccDatadogDashboardGeomap_import-local-1615587196","url":"/dashboard/c8u-3d7-8am/tf-testaccdatadogdashboardgeomapimport-local-1615587196","created_at":"2021-03-12T22:13:19.329795+00:00","modified_at":"2021-03-12T22:13:19.329795+00:00","author_handle":"frog@datadoghq.com","widgets":[{"definition":{"requests":[{"q":"avg:system.load.1{*}"}],"type":"geomap","style":{"palette":"hostmap_blues","palette_flip":false},"view":{"focus":"WORLD"}},"id":5807311377121154},{"definition":{"style":{"palette":"hostmap_blues","palette_flip":false},"custom_links":[{"link":"https://app.datadoghq.com/dashboard/lists","label":"Test Custom Link label"}],"time":{"live_span":"1h"},"requests":[{"log_query":{"index":"*","search":{"query":""},"compute":{"aggregation":"count"}}}],"type":"geomap","view":{"focus":"WORLD"}},"id":8415482404539604},{"definition":{"requests":[{"rum_query":{"index":"*","search":{"query":""},"compute":{"aggregation":"count"}}}],"view":{"focus":"WORLD"},"type":"geomap","style":{"palette":"hostmap_blues","palette_flip":false},"time":{"live_span":"4h"}},"id":5577483986849984}],"layout_type":"ordered"}'
=======
      - terraform-provider-datadog/dev (terraform 1.16.0; terraform-cli 0.12.7-sdk) datadog-api-client-go/1.0.0-beta.19 (go go1.15.7; os darwin; arch amd64)
    url: https://api.datadoghq.com/api/v1/dashboard/r87-rkv-9zm
    method: GET
  response:
    body: '{"notify_list":[],"description":"Created using the Datadog provider in Terraform","author_name":null,"template_variable_presets":[],"template_variables":[],"is_read_only":true,"id":"r87-rkv-9zm","title":"tf-TestAccDatadogDashboardGeomap_import-local-1619506707","url":"/dashboard/r87-rkv-9zm/tf-testaccdatadogdashboardgeomapimport-local-1619506707","created_at":"2021-04-27T06:58:29.156112+00:00","modified_at":"2021-04-27T06:58:29.156112+00:00","author_handle":"frog@datadoghq.com","widgets":[{"definition":{"requests":[{"q":"avg:system.load.1{*}"}],"type":"geomap","style":{"palette":"hostmap_blues","palette_flip":false},"view":{"focus":"WORLD"}},"id":4639613529631183},{"definition":{"style":{"palette":"hostmap_blues","palette_flip":false},"custom_links":[{"link":"https://app.datadoghq.com/dashboard/lists","label":"Test Custom Link label"}],"time":{"live_span":"1h"},"requests":[{"log_query":{"index":"*","search":{"query":""},"compute":{"aggregation":"count"}}}],"type":"geomap","view":{"focus":"WORLD"}},"id":658528929802208},{"definition":{"requests":[{"rum_query":{"index":"*","search":{"query":""},"compute":{"aggregation":"count"}}}],"view":{"focus":"WORLD"},"type":"geomap","style":{"palette":"hostmap_blues","palette_flip":false},"time":{"live_span":"4h"}},"id":8526536237626829}],"layout_type":"ordered"}'
>>>>>>> 154a3a6f
    headers:
      Cache-Control:
      - no-cache
      Connection:
      - keep-alive
      Content-Security-Policy:
      - frame-ancestors 'self'; report-uri https://api.datadoghq.com/csp-report
      Content-Type:
      - application/json
      Date:
<<<<<<< HEAD
      - Fri, 12 Mar 2021 22:13:26 GMT
=======
      - Tue, 27 Apr 2021 06:58:34 GMT
>>>>>>> 154a3a6f
      Pragma:
      - no-cache
      Strict-Transport-Security:
      - max-age=15724800;
      Vary:
      - Accept-Encoding
      X-Content-Type-Options:
      - nosniff
      X-Dd-Debug:
<<<<<<< HEAD
      - twvpGlmuom5y6A0pjGtXzTf554cmwJgTcCZ71fK4H/RDi+v5ehBK0zQiRcTJQG5C
      X-Dd-Version:
      - "35.4088130"
=======
      - F5gm0Rce1/Abr9/0Fw8HAqWfiz0FdiH8er/AXnN6lOn3L6KyGgbsLCwgPlob1No8
      X-Dd-Version:
      - "35.4397207"
>>>>>>> 154a3a6f
      X-Frame-Options:
      - SAMEORIGIN
    status: 200 OK
    code: 200
    duration: ""
- request:
    body: ""
    form: {}
    headers:
      Accept:
      - application/json
      Dd-Operation-Id:
      - DeleteDashboard
      User-Agent:
<<<<<<< HEAD
      - terraform-provider-datadog/dev (terraform 2.4.4; terraform-cli ) datadog-api-client-go/1.0.0-beta.16 (go go1.15.3; os darwin; arch amd64)
    url: https://api.datadoghq.com/api/v1/dashboard/c8u-3d7-8am
    method: DELETE
  response:
    body: '{"deleted_dashboard_id":"c8u-3d7-8am"}'
=======
      - terraform-provider-datadog/dev (terraform 1.16.0; terraform-cli 0.12.7-sdk) datadog-api-client-go/1.0.0-beta.19 (go go1.15.7; os darwin; arch amd64)
    url: https://api.datadoghq.com/api/v1/dashboard/r87-rkv-9zm
    method: DELETE
  response:
    body: '{"deleted_dashboard_id":"r87-rkv-9zm"}'
>>>>>>> 154a3a6f
    headers:
      Cache-Control:
      - no-cache
      Connection:
      - keep-alive
      Content-Security-Policy:
      - frame-ancestors 'self'; report-uri https://api.datadoghq.com/csp-report
      Content-Type:
      - application/json
      Date:
<<<<<<< HEAD
      - Fri, 12 Mar 2021 22:13:27 GMT
=======
      - Tue, 27 Apr 2021 06:58:34 GMT
>>>>>>> 154a3a6f
      Pragma:
      - no-cache
      Strict-Transport-Security:
      - max-age=15724800;
      Vary:
      - Accept-Encoding
      X-Content-Type-Options:
      - nosniff
      X-Dd-Debug:
<<<<<<< HEAD
      - HbtaOKlJ6OCrx9tMXO6ivMTrEM+g0c93HDp08trmOmgdHozC5J+vn10F0H4WPjCU
      X-Dd-Version:
      - "35.4088130"
=======
      - 2328yjLSqI4XmR1pVqrPRR/SFcQsbafjEpPmZx7/3PfxUK1nJQQsX+wrMelyVyj+
      X-Dd-Version:
      - "35.4397207"
>>>>>>> 154a3a6f
      X-Frame-Options:
      - SAMEORIGIN
    status: 200 OK
    code: 200
    duration: ""
- request:
    body: ""
    form: {}
    headers:
      Accept:
      - application/json
      Dd-Operation-Id:
      - GetDashboard
      User-Agent:
<<<<<<< HEAD
      - terraform-provider-datadog/dev (terraform 2.4.4; terraform-cli ) datadog-api-client-go/1.0.0-beta.16 (go go1.15.3; os darwin; arch amd64)
    url: https://api.datadoghq.com/api/v1/dashboard/c8u-3d7-8am
    method: GET
  response:
    body: '{"errors": ["Dashboard with ID c8u-3d7-8am not found"]}'
=======
      - terraform-provider-datadog/dev (terraform 1.16.0; terraform-cli 0.12.7-sdk) datadog-api-client-go/1.0.0-beta.19 (go go1.15.7; os darwin; arch amd64)
    url: https://api.datadoghq.com/api/v1/dashboard/r87-rkv-9zm
    method: GET
  response:
    body: '{"errors": ["Dashboard with ID r87-rkv-9zm not found"]}'
>>>>>>> 154a3a6f
    headers:
      Cache-Control:
      - no-cache
      Connection:
      - keep-alive
      Content-Security-Policy:
      - frame-ancestors 'self'; report-uri https://api.datadoghq.com/csp-report
      Content-Type:
      - application/json
      Date:
<<<<<<< HEAD
      - Fri, 12 Mar 2021 22:13:27 GMT
=======
      - Tue, 27 Apr 2021 06:58:34 GMT
>>>>>>> 154a3a6f
      Pragma:
      - no-cache
      Strict-Transport-Security:
      - max-age=15724800;
      Vary:
      - Accept-Encoding
      X-Content-Type-Options:
      - nosniff
      X-Dd-Version:
<<<<<<< HEAD
      - "35.4088130"
=======
      - "35.4397207"
>>>>>>> 154a3a6f
      X-Frame-Options:
      - SAMEORIGIN
    status: 404 Not Found
    code: 404
    duration: ""<|MERGE_RESOLUTION|>--- conflicted
+++ resolved
@@ -3,11 +3,7 @@
 interactions:
 - request:
     body: |
-<<<<<<< HEAD
-      {"description":"Created using the Datadog provider in Terraform","id":"","is_read_only":true,"layout_type":"ordered","notify_list":[],"template_variable_presets":[],"template_variables":[],"title":"tf-TestAccDatadogDashboardGeomap_import-local-1615587196","widgets":[{"definition":{"requests":[{"q":"avg:system.load.1{*}"}],"style":{"palette":"hostmap_blues","palette_flip":false},"type":"geomap","view":{"focus":"WORLD"}}},{"definition":{"custom_links":[{"label":"Test Custom Link label","link":"https://app.datadoghq.com/dashboard/lists"}],"requests":[{"log_query":{"compute":{"aggregation":"count"},"index":"*","search":{"query":""}}}],"style":{"palette":"hostmap_blues","palette_flip":false},"time":{"live_span":"1h"},"type":"geomap","view":{"focus":"WORLD"}}},{"definition":{"requests":[{"rum_query":{"compute":{"aggregation":"count"},"index":"*","search":{"query":""}}}],"style":{"palette":"hostmap_blues","palette_flip":false},"time":{"live_span":"4h"},"type":"geomap","view":{"focus":"WORLD"}}}]}
-=======
       {"description":"Created using the Datadog provider in Terraform","id":"","is_read_only":true,"layout_type":"ordered","notify_list":[],"template_variable_presets":[],"template_variables":[],"title":"tf-TestAccDatadogDashboardGeomap_import-local-1619506707","widgets":[{"definition":{"requests":[{"q":"avg:system.load.1{*}"}],"style":{"palette":"hostmap_blues","palette_flip":false},"type":"geomap","view":{"focus":"WORLD"}}},{"definition":{"custom_links":[{"label":"Test Custom Link label","link":"https://app.datadoghq.com/dashboard/lists"}],"requests":[{"log_query":{"compute":{"aggregation":"count"},"index":"*","search":{"query":""}}}],"style":{"palette":"hostmap_blues","palette_flip":false},"time":{"live_span":"1h"},"type":"geomap","view":{"focus":"WORLD"}}},{"definition":{"requests":[{"rum_query":{"compute":{"aggregation":"count"},"index":"*","search":{"query":""}}}],"style":{"palette":"hostmap_blues","palette_flip":false},"time":{"live_span":"4h"},"type":"geomap","view":{"focus":"WORLD"}}}]}
->>>>>>> 154a3a6f
     form: {}
     headers:
       Accept:
@@ -17,315 +13,244 @@
       Dd-Operation-Id:
       - CreateDashboard
       User-Agent:
-<<<<<<< HEAD
-      - terraform-provider-datadog/dev (terraform 2.4.4; terraform-cli 0.14.7) datadog-api-client-go/1.0.0-beta.16 (go go1.15.3; os darwin; arch amd64)
+      - terraform-provider-datadog/dev (terraform 1.16.0; terraform-cli 0.12.7-sdk) datadog-api-client-go/1.0.0-beta.19 (go go1.15.7; os darwin; arch amd64)
     url: https://api.datadoghq.com/api/v1/dashboard
     method: POST
   response:
-    body: '{"notify_list":[],"description":"Created using the Datadog provider in Terraform","author_name":null,"template_variable_presets":[],"template_variables":[],"is_read_only":true,"id":"c8u-3d7-8am","title":"tf-TestAccDatadogDashboardGeomap_import-local-1615587196","url":"/dashboard/c8u-3d7-8am/tf-testaccdatadogdashboardgeomapimport-local-1615587196","created_at":"2021-03-12T22:13:19.329795+00:00","modified_at":"2021-03-12T22:13:19.329795+00:00","author_handle":"frog@datadoghq.com","widgets":[{"definition":{"requests":[{"q":"avg:system.load.1{*}"}],"type":"geomap","style":{"palette":"hostmap_blues","palette_flip":false},"view":{"focus":"WORLD"}},"id":5807311377121154},{"definition":{"style":{"palette":"hostmap_blues","palette_flip":false},"custom_links":[{"link":"https://app.datadoghq.com/dashboard/lists","label":"Test Custom Link label"}],"time":{"live_span":"1h"},"requests":[{"log_query":{"index":"*","search":{"query":""},"compute":{"aggregation":"count"}}}],"type":"geomap","view":{"focus":"WORLD"}},"id":8415482404539604},{"definition":{"requests":[{"rum_query":{"index":"*","search":{"query":""},"compute":{"aggregation":"count"}}}],"view":{"focus":"WORLD"},"type":"geomap","style":{"palette":"hostmap_blues","palette_flip":false},"time":{"live_span":"4h"}},"id":5577483986849984}],"layout_type":"ordered"}'
-=======
-      - terraform-provider-datadog/dev (terraform 1.16.0; terraform-cli 0.12.7-sdk) datadog-api-client-go/1.0.0-beta.19 (go go1.15.7; os darwin; arch amd64)
-    url: https://api.datadoghq.com/api/v1/dashboard
-    method: POST
-  response:
-    body: '{"notify_list":[],"description":"Created using the Datadog provider in Terraform","author_name":null,"template_variable_presets":[],"template_variables":[],"is_read_only":true,"id":"r87-rkv-9zm","title":"tf-TestAccDatadogDashboardGeomap_import-local-1619506707","url":"/dashboard/r87-rkv-9zm/tf-testaccdatadogdashboardgeomapimport-local-1619506707","created_at":"2021-04-27T06:58:29.156112+00:00","modified_at":"2021-04-27T06:58:29.156112+00:00","author_handle":"frog@datadoghq.com","widgets":[{"definition":{"requests":[{"q":"avg:system.load.1{*}"}],"type":"geomap","style":{"palette":"hostmap_blues","palette_flip":false},"view":{"focus":"WORLD"}},"id":4639613529631183},{"definition":{"style":{"palette":"hostmap_blues","palette_flip":false},"custom_links":[{"link":"https://app.datadoghq.com/dashboard/lists","label":"Test Custom Link label"}],"time":{"live_span":"1h"},"requests":[{"log_query":{"index":"*","search":{"query":""},"compute":{"aggregation":"count"}}}],"type":"geomap","view":{"focus":"WORLD"}},"id":658528929802208},{"definition":{"requests":[{"rum_query":{"index":"*","search":{"query":""},"compute":{"aggregation":"count"}}}],"view":{"focus":"WORLD"},"type":"geomap","style":{"palette":"hostmap_blues","palette_flip":false},"time":{"live_span":"4h"}},"id":8526536237626829}],"layout_type":"ordered"}'
->>>>>>> 154a3a6f
-    headers:
-      Cache-Control:
-      - no-cache
-      Connection:
-      - keep-alive
-      Content-Security-Policy:
-      - frame-ancestors 'self'; report-uri https://api.datadoghq.com/csp-report
-      Content-Type:
-      - application/json
-      Date:
-<<<<<<< HEAD
-      - Fri, 12 Mar 2021 22:13:22 GMT
-=======
+    body: '{"notify_list":[],"description":"Created using the Datadog provider in Terraform","author_name":null,"template_variable_presets":[],"template_variables":[],"is_read_only":true,"id":"r87-rkv-9zm","title":"tf-TestAccDatadogDashboardGeomap_import-local-1619506707","url":"/dashboard/r87-rkv-9zm/tf-testaccdatadogdashboardgeomapimport-local-1619506707","created_at":"2021-04-27T06:58:29.156112+00:00","modified_at":"2021-04-27T06:58:29.156112+00:00","author_handle":"frog@datadoghq.com","widgets":[{"definition":{"requests":[{"q":"avg:system.load.1{*}"}],"type":"geomap","style":{"palette":"hostmap_blues","palette_flip":false},"view":{"focus":"WORLD"}},"id":4639613529631183},{"definition":{"style":{"palette":"hostmap_blues","palette_flip":false},"custom_links":[{"link":"https://app.datadoghq.com/dashboard/lists","label":"Test Custom Link label"}],"time":{"live_span":"1h"},"requests":[{"log_query":{"index":"*","search":{"query":""},"compute":{"aggregation":"count"}}}],"type":"geomap","view":{"focus":"WORLD"}},"id":658528929802208},{"definition":{"requests":[{"rum_query":{"index":"*","search":{"query":""},"compute":{"aggregation":"count"}}}],"view":{"focus":"WORLD"},"type":"geomap","style":{"palette":"hostmap_blues","palette_flip":false},"time":{"live_span":"4h"}},"id":8526536237626829}],"layout_type":"ordered"}'
+    headers:
+      Cache-Control:
+      - no-cache
+      Connection:
+      - keep-alive
+      Content-Security-Policy:
+      - frame-ancestors 'self'; report-uri https://api.datadoghq.com/csp-report
+      Content-Type:
+      - application/json
+      Date:
       - Tue, 27 Apr 2021 06:58:32 GMT
->>>>>>> 154a3a6f
-      Pragma:
-      - no-cache
-      Strict-Transport-Security:
-      - max-age=15724800;
-      Vary:
-      - Accept-Encoding
-      X-Content-Type-Options:
-      - nosniff
-      X-Dd-Debug:
-<<<<<<< HEAD
+      Pragma:
+      - no-cache
+      Strict-Transport-Security:
+      - max-age=15724800;
+      Vary:
+      - Accept-Encoding
+      X-Content-Type-Options:
+      - nosniff
+      X-Dd-Debug:
+      - tpRCH6w417YjBovRJ8VmtuXmNONVYiRp2c8d2AxjPdGBn8PCtgG4vAztrx3qUZAN
+      X-Dd-Version:
+      - "35.4397207"
+      X-Frame-Options:
+      - SAMEORIGIN
+    status: 200 OK
+    code: 200
+    duration: ""
+- request:
+    body: ""
+    form: {}
+    headers:
+      Accept:
+      - application/json
+      Dd-Operation-Id:
+      - GetDashboard
+      User-Agent:
+      - terraform-provider-datadog/dev (terraform 1.16.0; terraform-cli 0.12.7-sdk) datadog-api-client-go/1.0.0-beta.19 (go go1.15.7; os darwin; arch amd64)
+    url: https://api.datadoghq.com/api/v1/dashboard/r87-rkv-9zm
+    method: GET
+  response:
+    body: '{"notify_list":[],"description":"Created using the Datadog provider in Terraform","author_name":null,"template_variable_presets":[],"template_variables":[],"is_read_only":true,"id":"r87-rkv-9zm","title":"tf-TestAccDatadogDashboardGeomap_import-local-1619506707","url":"/dashboard/r87-rkv-9zm/tf-testaccdatadogdashboardgeomapimport-local-1619506707","created_at":"2021-04-27T06:58:29.156112+00:00","modified_at":"2021-04-27T06:58:29.156112+00:00","author_handle":"frog@datadoghq.com","widgets":[{"definition":{"requests":[{"q":"avg:system.load.1{*}"}],"type":"geomap","style":{"palette":"hostmap_blues","palette_flip":false},"view":{"focus":"WORLD"}},"id":4639613529631183},{"definition":{"style":{"palette":"hostmap_blues","palette_flip":false},"custom_links":[{"link":"https://app.datadoghq.com/dashboard/lists","label":"Test Custom Link label"}],"time":{"live_span":"1h"},"requests":[{"log_query":{"index":"*","search":{"query":""},"compute":{"aggregation":"count"}}}],"type":"geomap","view":{"focus":"WORLD"}},"id":658528929802208},{"definition":{"requests":[{"rum_query":{"index":"*","search":{"query":""},"compute":{"aggregation":"count"}}}],"view":{"focus":"WORLD"},"type":"geomap","style":{"palette":"hostmap_blues","palette_flip":false},"time":{"live_span":"4h"}},"id":8526536237626829}],"layout_type":"ordered"}'
+    headers:
+      Cache-Control:
+      - no-cache
+      Connection:
+      - keep-alive
+      Content-Security-Policy:
+      - frame-ancestors 'self'; report-uri https://api.datadoghq.com/csp-report
+      Content-Type:
+      - application/json
+      Date:
+      - Tue, 27 Apr 2021 06:58:32 GMT
+      Pragma:
+      - no-cache
+      Strict-Transport-Security:
+      - max-age=15724800;
+      Vary:
+      - Accept-Encoding
+      X-Content-Type-Options:
+      - nosniff
+      X-Dd-Debug:
+      - l8RQo2maZqJf6GFThBbKNE6dvthz6njusVtau3dPXJWL2RLFoN81H+BLPB/1xgs1
+      X-Dd-Version:
+      - "35.4397207"
+      X-Frame-Options:
+      - SAMEORIGIN
+    status: 200 OK
+    code: 200
+    duration: ""
+- request:
+    body: ""
+    form: {}
+    headers:
+      Accept:
+      - application/json
+      Dd-Operation-Id:
+      - GetDashboard
+      User-Agent:
+      - terraform-provider-datadog/dev (terraform 1.16.0; terraform-cli 0.12.7-sdk) datadog-api-client-go/1.0.0-beta.19 (go go1.15.7; os darwin; arch amd64)
+    url: https://api.datadoghq.com/api/v1/dashboard/r87-rkv-9zm
+    method: GET
+  response:
+    body: '{"notify_list":[],"description":"Created using the Datadog provider in Terraform","author_name":null,"template_variable_presets":[],"template_variables":[],"is_read_only":true,"id":"r87-rkv-9zm","title":"tf-TestAccDatadogDashboardGeomap_import-local-1619506707","url":"/dashboard/r87-rkv-9zm/tf-testaccdatadogdashboardgeomapimport-local-1619506707","created_at":"2021-04-27T06:58:29.156112+00:00","modified_at":"2021-04-27T06:58:29.156112+00:00","author_handle":"frog@datadoghq.com","widgets":[{"definition":{"requests":[{"q":"avg:system.load.1{*}"}],"type":"geomap","style":{"palette":"hostmap_blues","palette_flip":false},"view":{"focus":"WORLD"}},"id":4639613529631183},{"definition":{"style":{"palette":"hostmap_blues","palette_flip":false},"custom_links":[{"link":"https://app.datadoghq.com/dashboard/lists","label":"Test Custom Link label"}],"time":{"live_span":"1h"},"requests":[{"log_query":{"index":"*","search":{"query":""},"compute":{"aggregation":"count"}}}],"type":"geomap","view":{"focus":"WORLD"}},"id":658528929802208},{"definition":{"requests":[{"rum_query":{"index":"*","search":{"query":""},"compute":{"aggregation":"count"}}}],"view":{"focus":"WORLD"},"type":"geomap","style":{"palette":"hostmap_blues","palette_flip":false},"time":{"live_span":"4h"}},"id":8526536237626829}],"layout_type":"ordered"}'
+    headers:
+      Cache-Control:
+      - no-cache
+      Connection:
+      - keep-alive
+      Content-Security-Policy:
+      - frame-ancestors 'self'; report-uri https://api.datadoghq.com/csp-report
+      Content-Type:
+      - application/json
+      Date:
+      - Tue, 27 Apr 2021 06:58:33 GMT
+      Pragma:
+      - no-cache
+      Strict-Transport-Security:
+      - max-age=15724800;
+      Vary:
+      - Accept-Encoding
+      X-Content-Type-Options:
+      - nosniff
+      X-Dd-Debug:
+      - 25u1gDlL724DHllbjFT4BhOLorBTilh+aah2uWAUEjFC/+rjczJdiyWrV/HwLwe/
+      X-Dd-Version:
+      - "35.4397207"
+      X-Frame-Options:
+      - SAMEORIGIN
+    status: 200 OK
+    code: 200
+    duration: ""
+- request:
+    body: ""
+    form: {}
+    headers:
+      Accept:
+      - application/json
+      Dd-Operation-Id:
+      - GetDashboard
+      User-Agent:
+      - terraform-provider-datadog/dev (terraform 1.16.0; terraform-cli 0.12.7-sdk) datadog-api-client-go/1.0.0-beta.19 (go go1.15.7; os darwin; arch amd64)
+    url: https://api.datadoghq.com/api/v1/dashboard/r87-rkv-9zm
+    method: GET
+  response:
+    body: '{"notify_list":[],"description":"Created using the Datadog provider in Terraform","author_name":null,"template_variable_presets":[],"template_variables":[],"is_read_only":true,"id":"r87-rkv-9zm","title":"tf-TestAccDatadogDashboardGeomap_import-local-1619506707","url":"/dashboard/r87-rkv-9zm/tf-testaccdatadogdashboardgeomapimport-local-1619506707","created_at":"2021-04-27T06:58:29.156112+00:00","modified_at":"2021-04-27T06:58:29.156112+00:00","author_handle":"frog@datadoghq.com","widgets":[{"definition":{"requests":[{"q":"avg:system.load.1{*}"}],"type":"geomap","style":{"palette":"hostmap_blues","palette_flip":false},"view":{"focus":"WORLD"}},"id":4639613529631183},{"definition":{"style":{"palette":"hostmap_blues","palette_flip":false},"custom_links":[{"link":"https://app.datadoghq.com/dashboard/lists","label":"Test Custom Link label"}],"time":{"live_span":"1h"},"requests":[{"log_query":{"index":"*","search":{"query":""},"compute":{"aggregation":"count"}}}],"type":"geomap","view":{"focus":"WORLD"}},"id":658528929802208},{"definition":{"requests":[{"rum_query":{"index":"*","search":{"query":""},"compute":{"aggregation":"count"}}}],"view":{"focus":"WORLD"},"type":"geomap","style":{"palette":"hostmap_blues","palette_flip":false},"time":{"live_span":"4h"}},"id":8526536237626829}],"layout_type":"ordered"}'
+    headers:
+      Cache-Control:
+      - no-cache
+      Connection:
+      - keep-alive
+      Content-Security-Policy:
+      - frame-ancestors 'self'; report-uri https://api.datadoghq.com/csp-report
+      Content-Type:
+      - application/json
+      Date:
+      - Tue, 27 Apr 2021 06:58:33 GMT
+      Pragma:
+      - no-cache
+      Strict-Transport-Security:
+      - max-age=15724800;
+      Vary:
+      - Accept-Encoding
+      X-Content-Type-Options:
+      - nosniff
+      X-Dd-Debug:
+      - Wjq53IVIwnB4SiR238oOYgHFMq/ZYP0LQ/Dv8C2fFLBwTje/dWJHu6pI6vIOK1zG
+      X-Dd-Version:
+      - "35.4397207"
+      X-Frame-Options:
+      - SAMEORIGIN
+    status: 200 OK
+    code: 200
+    duration: ""
+- request:
+    body: ""
+    form: {}
+    headers:
+      Accept:
+      - application/json
+      Dd-Operation-Id:
+      - GetDashboard
+      User-Agent:
+      - terraform-provider-datadog/dev (terraform 1.16.0; terraform-cli 0.12.7-sdk) datadog-api-client-go/1.0.0-beta.19 (go go1.15.7; os darwin; arch amd64)
+    url: https://api.datadoghq.com/api/v1/dashboard/r87-rkv-9zm
+    method: GET
+  response:
+    body: '{"notify_list":[],"description":"Created using the Datadog provider in Terraform","author_name":null,"template_variable_presets":[],"template_variables":[],"is_read_only":true,"id":"r87-rkv-9zm","title":"tf-TestAccDatadogDashboardGeomap_import-local-1619506707","url":"/dashboard/r87-rkv-9zm/tf-testaccdatadogdashboardgeomapimport-local-1619506707","created_at":"2021-04-27T06:58:29.156112+00:00","modified_at":"2021-04-27T06:58:29.156112+00:00","author_handle":"frog@datadoghq.com","widgets":[{"definition":{"requests":[{"q":"avg:system.load.1{*}"}],"type":"geomap","style":{"palette":"hostmap_blues","palette_flip":false},"view":{"focus":"WORLD"}},"id":4639613529631183},{"definition":{"style":{"palette":"hostmap_blues","palette_flip":false},"custom_links":[{"link":"https://app.datadoghq.com/dashboard/lists","label":"Test Custom Link label"}],"time":{"live_span":"1h"},"requests":[{"log_query":{"index":"*","search":{"query":""},"compute":{"aggregation":"count"}}}],"type":"geomap","view":{"focus":"WORLD"}},"id":658528929802208},{"definition":{"requests":[{"rum_query":{"index":"*","search":{"query":""},"compute":{"aggregation":"count"}}}],"view":{"focus":"WORLD"},"type":"geomap","style":{"palette":"hostmap_blues","palette_flip":false},"time":{"live_span":"4h"}},"id":8526536237626829}],"layout_type":"ordered"}'
+    headers:
+      Cache-Control:
+      - no-cache
+      Connection:
+      - keep-alive
+      Content-Security-Policy:
+      - frame-ancestors 'self'; report-uri https://api.datadoghq.com/csp-report
+      Content-Type:
+      - application/json
+      Date:
+      - Tue, 27 Apr 2021 06:58:33 GMT
+      Pragma:
+      - no-cache
+      Strict-Transport-Security:
+      - max-age=15724800;
+      Vary:
+      - Accept-Encoding
+      X-Content-Type-Options:
+      - nosniff
+      X-Dd-Debug:
       - /L+SFFO+m1pPY+hRCpk5325fvfrNl0KmiquUNJolBN/5hu3HIwflqjZSbJ6NxDFG
       X-Dd-Version:
-      - "35.4088130"
-=======
-      - tpRCH6w417YjBovRJ8VmtuXmNONVYiRp2c8d2AxjPdGBn8PCtgG4vAztrx3qUZAN
-      X-Dd-Version:
-      - "35.4397207"
->>>>>>> 154a3a6f
-      X-Frame-Options:
-      - SAMEORIGIN
-    status: 200 OK
-    code: 200
-    duration: ""
-- request:
-    body: ""
-    form: {}
-    headers:
-      Accept:
-      - application/json
-      Dd-Operation-Id:
-      - GetDashboard
-      User-Agent:
-<<<<<<< HEAD
-      - terraform-provider-datadog/dev (terraform 2.4.4; terraform-cli 0.14.7) datadog-api-client-go/1.0.0-beta.16 (go go1.15.3; os darwin; arch amd64)
-    url: https://api.datadoghq.com/api/v1/dashboard/c8u-3d7-8am
-    method: GET
-  response:
-    body: '{"notify_list":[],"description":"Created using the Datadog provider in Terraform","author_name":null,"template_variable_presets":[],"template_variables":[],"is_read_only":true,"id":"c8u-3d7-8am","title":"tf-TestAccDatadogDashboardGeomap_import-local-1615587196","url":"/dashboard/c8u-3d7-8am/tf-testaccdatadogdashboardgeomapimport-local-1615587196","created_at":"2021-03-12T22:13:19.329795+00:00","modified_at":"2021-03-12T22:13:19.329795+00:00","author_handle":"frog@datadoghq.com","widgets":[{"definition":{"requests":[{"q":"avg:system.load.1{*}"}],"type":"geomap","style":{"palette":"hostmap_blues","palette_flip":false},"view":{"focus":"WORLD"}},"id":5807311377121154},{"definition":{"style":{"palette":"hostmap_blues","palette_flip":false},"custom_links":[{"link":"https://app.datadoghq.com/dashboard/lists","label":"Test Custom Link label"}],"time":{"live_span":"1h"},"requests":[{"log_query":{"index":"*","search":{"query":""},"compute":{"aggregation":"count"}}}],"type":"geomap","view":{"focus":"WORLD"}},"id":8415482404539604},{"definition":{"requests":[{"rum_query":{"index":"*","search":{"query":""},"compute":{"aggregation":"count"}}}],"view":{"focus":"WORLD"},"type":"geomap","style":{"palette":"hostmap_blues","palette_flip":false},"time":{"live_span":"4h"}},"id":5577483986849984}],"layout_type":"ordered"}'
-=======
-      - terraform-provider-datadog/dev (terraform 1.16.0; terraform-cli 0.12.7-sdk) datadog-api-client-go/1.0.0-beta.19 (go go1.15.7; os darwin; arch amd64)
-    url: https://api.datadoghq.com/api/v1/dashboard/r87-rkv-9zm
-    method: GET
-  response:
-    body: '{"notify_list":[],"description":"Created using the Datadog provider in Terraform","author_name":null,"template_variable_presets":[],"template_variables":[],"is_read_only":true,"id":"r87-rkv-9zm","title":"tf-TestAccDatadogDashboardGeomap_import-local-1619506707","url":"/dashboard/r87-rkv-9zm/tf-testaccdatadogdashboardgeomapimport-local-1619506707","created_at":"2021-04-27T06:58:29.156112+00:00","modified_at":"2021-04-27T06:58:29.156112+00:00","author_handle":"frog@datadoghq.com","widgets":[{"definition":{"requests":[{"q":"avg:system.load.1{*}"}],"type":"geomap","style":{"palette":"hostmap_blues","palette_flip":false},"view":{"focus":"WORLD"}},"id":4639613529631183},{"definition":{"style":{"palette":"hostmap_blues","palette_flip":false},"custom_links":[{"link":"https://app.datadoghq.com/dashboard/lists","label":"Test Custom Link label"}],"time":{"live_span":"1h"},"requests":[{"log_query":{"index":"*","search":{"query":""},"compute":{"aggregation":"count"}}}],"type":"geomap","view":{"focus":"WORLD"}},"id":658528929802208},{"definition":{"requests":[{"rum_query":{"index":"*","search":{"query":""},"compute":{"aggregation":"count"}}}],"view":{"focus":"WORLD"},"type":"geomap","style":{"palette":"hostmap_blues","palette_flip":false},"time":{"live_span":"4h"}},"id":8526536237626829}],"layout_type":"ordered"}'
->>>>>>> 154a3a6f
-    headers:
-      Cache-Control:
-      - no-cache
-      Connection:
-      - keep-alive
-      Content-Security-Policy:
-      - frame-ancestors 'self'; report-uri https://api.datadoghq.com/csp-report
-      Content-Type:
-      - application/json
-      Date:
-<<<<<<< HEAD
-      - Fri, 12 Mar 2021 22:13:22 GMT
-=======
-      - Tue, 27 Apr 2021 06:58:32 GMT
->>>>>>> 154a3a6f
-      Pragma:
-      - no-cache
-      Strict-Transport-Security:
-      - max-age=15724800;
-      Vary:
-      - Accept-Encoding
-      X-Content-Type-Options:
-      - nosniff
-      X-Dd-Debug:
-<<<<<<< HEAD
-      - B1nwy/pPNqX+q4pQT22cdp1QCexE35IF8qwSHy0Nf7IW0Y881qtn4tXN1lpmzaKc
-      X-Dd-Version:
-      - "35.4088130"
-=======
-      - l8RQo2maZqJf6GFThBbKNE6dvthz6njusVtau3dPXJWL2RLFoN81H+BLPB/1xgs1
-      X-Dd-Version:
-      - "35.4397207"
->>>>>>> 154a3a6f
-      X-Frame-Options:
-      - SAMEORIGIN
-    status: 200 OK
-    code: 200
-    duration: ""
-- request:
-    body: ""
-    form: {}
-    headers:
-      Accept:
-      - application/json
-      Dd-Operation-Id:
-      - GetDashboard
-      User-Agent:
-<<<<<<< HEAD
-      - terraform-provider-datadog/dev (terraform 2.4.4; terraform-cli 0.14.7) datadog-api-client-go/1.0.0-beta.16 (go go1.15.3; os darwin; arch amd64)
-    url: https://api.datadoghq.com/api/v1/dashboard/c8u-3d7-8am
-    method: GET
-  response:
-    body: '{"notify_list":[],"description":"Created using the Datadog provider in Terraform","author_name":null,"template_variable_presets":[],"template_variables":[],"is_read_only":true,"id":"c8u-3d7-8am","title":"tf-TestAccDatadogDashboardGeomap_import-local-1615587196","url":"/dashboard/c8u-3d7-8am/tf-testaccdatadogdashboardgeomapimport-local-1615587196","created_at":"2021-03-12T22:13:19.329795+00:00","modified_at":"2021-03-12T22:13:19.329795+00:00","author_handle":"frog@datadoghq.com","widgets":[{"definition":{"requests":[{"q":"avg:system.load.1{*}"}],"type":"geomap","style":{"palette":"hostmap_blues","palette_flip":false},"view":{"focus":"WORLD"}},"id":5807311377121154},{"definition":{"style":{"palette":"hostmap_blues","palette_flip":false},"custom_links":[{"link":"https://app.datadoghq.com/dashboard/lists","label":"Test Custom Link label"}],"time":{"live_span":"1h"},"requests":[{"log_query":{"index":"*","search":{"query":""},"compute":{"aggregation":"count"}}}],"type":"geomap","view":{"focus":"WORLD"}},"id":8415482404539604},{"definition":{"requests":[{"rum_query":{"index":"*","search":{"query":""},"compute":{"aggregation":"count"}}}],"view":{"focus":"WORLD"},"type":"geomap","style":{"palette":"hostmap_blues","palette_flip":false},"time":{"live_span":"4h"}},"id":5577483986849984}],"layout_type":"ordered"}'
-=======
-      - terraform-provider-datadog/dev (terraform 1.16.0; terraform-cli 0.12.7-sdk) datadog-api-client-go/1.0.0-beta.19 (go go1.15.7; os darwin; arch amd64)
-    url: https://api.datadoghq.com/api/v1/dashboard/r87-rkv-9zm
-    method: GET
-  response:
-    body: '{"notify_list":[],"description":"Created using the Datadog provider in Terraform","author_name":null,"template_variable_presets":[],"template_variables":[],"is_read_only":true,"id":"r87-rkv-9zm","title":"tf-TestAccDatadogDashboardGeomap_import-local-1619506707","url":"/dashboard/r87-rkv-9zm/tf-testaccdatadogdashboardgeomapimport-local-1619506707","created_at":"2021-04-27T06:58:29.156112+00:00","modified_at":"2021-04-27T06:58:29.156112+00:00","author_handle":"frog@datadoghq.com","widgets":[{"definition":{"requests":[{"q":"avg:system.load.1{*}"}],"type":"geomap","style":{"palette":"hostmap_blues","palette_flip":false},"view":{"focus":"WORLD"}},"id":4639613529631183},{"definition":{"style":{"palette":"hostmap_blues","palette_flip":false},"custom_links":[{"link":"https://app.datadoghq.com/dashboard/lists","label":"Test Custom Link label"}],"time":{"live_span":"1h"},"requests":[{"log_query":{"index":"*","search":{"query":""},"compute":{"aggregation":"count"}}}],"type":"geomap","view":{"focus":"WORLD"}},"id":658528929802208},{"definition":{"requests":[{"rum_query":{"index":"*","search":{"query":""},"compute":{"aggregation":"count"}}}],"view":{"focus":"WORLD"},"type":"geomap","style":{"palette":"hostmap_blues","palette_flip":false},"time":{"live_span":"4h"}},"id":8526536237626829}],"layout_type":"ordered"}'
->>>>>>> 154a3a6f
-    headers:
-      Cache-Control:
-      - no-cache
-      Connection:
-      - keep-alive
-      Content-Security-Policy:
-      - frame-ancestors 'self'; report-uri https://api.datadoghq.com/csp-report
-      Content-Type:
-      - application/json
-      Date:
-<<<<<<< HEAD
-      - Fri, 12 Mar 2021 22:13:24 GMT
-=======
-      - Tue, 27 Apr 2021 06:58:33 GMT
->>>>>>> 154a3a6f
-      Pragma:
-      - no-cache
-      Strict-Transport-Security:
-      - max-age=15724800;
-      Vary:
-      - Accept-Encoding
-      X-Content-Type-Options:
-      - nosniff
-      X-Dd-Debug:
-      - 25u1gDlL724DHllbjFT4BhOLorBTilh+aah2uWAUEjFC/+rjczJdiyWrV/HwLwe/
-<<<<<<< HEAD
-      X-Dd-Version:
-      - "35.4088130"
-=======
-      X-Dd-Version:
-      - "35.4397207"
-      X-Frame-Options:
-      - SAMEORIGIN
-    status: 200 OK
-    code: 200
-    duration: ""
-- request:
-    body: ""
-    form: {}
-    headers:
-      Accept:
-      - application/json
-      Dd-Operation-Id:
-      - GetDashboard
-      User-Agent:
-      - terraform-provider-datadog/dev (terraform 1.16.0; terraform-cli 0.12.7-sdk) datadog-api-client-go/1.0.0-beta.19 (go go1.15.7; os darwin; arch amd64)
-    url: https://api.datadoghq.com/api/v1/dashboard/r87-rkv-9zm
-    method: GET
-  response:
-    body: '{"notify_list":[],"description":"Created using the Datadog provider in Terraform","author_name":null,"template_variable_presets":[],"template_variables":[],"is_read_only":true,"id":"r87-rkv-9zm","title":"tf-TestAccDatadogDashboardGeomap_import-local-1619506707","url":"/dashboard/r87-rkv-9zm/tf-testaccdatadogdashboardgeomapimport-local-1619506707","created_at":"2021-04-27T06:58:29.156112+00:00","modified_at":"2021-04-27T06:58:29.156112+00:00","author_handle":"frog@datadoghq.com","widgets":[{"definition":{"requests":[{"q":"avg:system.load.1{*}"}],"type":"geomap","style":{"palette":"hostmap_blues","palette_flip":false},"view":{"focus":"WORLD"}},"id":4639613529631183},{"definition":{"style":{"palette":"hostmap_blues","palette_flip":false},"custom_links":[{"link":"https://app.datadoghq.com/dashboard/lists","label":"Test Custom Link label"}],"time":{"live_span":"1h"},"requests":[{"log_query":{"index":"*","search":{"query":""},"compute":{"aggregation":"count"}}}],"type":"geomap","view":{"focus":"WORLD"}},"id":658528929802208},{"definition":{"requests":[{"rum_query":{"index":"*","search":{"query":""},"compute":{"aggregation":"count"}}}],"view":{"focus":"WORLD"},"type":"geomap","style":{"palette":"hostmap_blues","palette_flip":false},"time":{"live_span":"4h"}},"id":8526536237626829}],"layout_type":"ordered"}'
-    headers:
-      Cache-Control:
-      - no-cache
-      Connection:
-      - keep-alive
-      Content-Security-Policy:
-      - frame-ancestors 'self'; report-uri https://api.datadoghq.com/csp-report
-      Content-Type:
-      - application/json
-      Date:
-      - Tue, 27 Apr 2021 06:58:33 GMT
-      Pragma:
-      - no-cache
-      Strict-Transport-Security:
-      - max-age=15724800;
-      Vary:
-      - Accept-Encoding
-      X-Content-Type-Options:
-      - nosniff
-      X-Dd-Debug:
-      - Wjq53IVIwnB4SiR238oOYgHFMq/ZYP0LQ/Dv8C2fFLBwTje/dWJHu6pI6vIOK1zG
-      X-Dd-Version:
-      - "35.4397207"
-      X-Frame-Options:
-      - SAMEORIGIN
-    status: 200 OK
-    code: 200
-    duration: ""
-- request:
-    body: ""
-    form: {}
-    headers:
-      Accept:
-      - application/json
-      Dd-Operation-Id:
-      - GetDashboard
-      User-Agent:
-      - terraform-provider-datadog/dev (terraform 1.16.0; terraform-cli 0.12.7-sdk) datadog-api-client-go/1.0.0-beta.19 (go go1.15.7; os darwin; arch amd64)
-    url: https://api.datadoghq.com/api/v1/dashboard/r87-rkv-9zm
-    method: GET
-  response:
-    body: '{"notify_list":[],"description":"Created using the Datadog provider in Terraform","author_name":null,"template_variable_presets":[],"template_variables":[],"is_read_only":true,"id":"r87-rkv-9zm","title":"tf-TestAccDatadogDashboardGeomap_import-local-1619506707","url":"/dashboard/r87-rkv-9zm/tf-testaccdatadogdashboardgeomapimport-local-1619506707","created_at":"2021-04-27T06:58:29.156112+00:00","modified_at":"2021-04-27T06:58:29.156112+00:00","author_handle":"frog@datadoghq.com","widgets":[{"definition":{"requests":[{"q":"avg:system.load.1{*}"}],"type":"geomap","style":{"palette":"hostmap_blues","palette_flip":false},"view":{"focus":"WORLD"}},"id":4639613529631183},{"definition":{"style":{"palette":"hostmap_blues","palette_flip":false},"custom_links":[{"link":"https://app.datadoghq.com/dashboard/lists","label":"Test Custom Link label"}],"time":{"live_span":"1h"},"requests":[{"log_query":{"index":"*","search":{"query":""},"compute":{"aggregation":"count"}}}],"type":"geomap","view":{"focus":"WORLD"}},"id":658528929802208},{"definition":{"requests":[{"rum_query":{"index":"*","search":{"query":""},"compute":{"aggregation":"count"}}}],"view":{"focus":"WORLD"},"type":"geomap","style":{"palette":"hostmap_blues","palette_flip":false},"time":{"live_span":"4h"}},"id":8526536237626829}],"layout_type":"ordered"}'
-    headers:
-      Cache-Control:
-      - no-cache
-      Connection:
-      - keep-alive
-      Content-Security-Policy:
-      - frame-ancestors 'self'; report-uri https://api.datadoghq.com/csp-report
-      Content-Type:
-      - application/json
-      Date:
-      - Tue, 27 Apr 2021 06:58:33 GMT
-      Pragma:
-      - no-cache
-      Strict-Transport-Security:
-      - max-age=15724800;
-      Vary:
-      - Accept-Encoding
-      X-Content-Type-Options:
-      - nosniff
-      X-Dd-Debug:
-      - /L+SFFO+m1pPY+hRCpk5325fvfrNl0KmiquUNJolBN/5hu3HIwflqjZSbJ6NxDFG
-      X-Dd-Version:
-      - "35.4397207"
->>>>>>> 154a3a6f
-      X-Frame-Options:
-      - SAMEORIGIN
-    status: 200 OK
-    code: 200
-    duration: ""
-- request:
-    body: ""
-    form: {}
-    headers:
-      Accept:
-      - application/json
-      Dd-Operation-Id:
-      - GetDashboard
-      User-Agent:
-<<<<<<< HEAD
-      - terraform-provider-datadog/dev (terraform 2.4.4; terraform-cli ) datadog-api-client-go/1.0.0-beta.16 (go go1.15.3; os darwin; arch amd64)
-    url: https://api.datadoghq.com/api/v1/dashboard/c8u-3d7-8am
-    method: GET
-  response:
-    body: '{"notify_list":[],"description":"Created using the Datadog provider in Terraform","author_name":null,"template_variable_presets":[],"template_variables":[],"is_read_only":true,"id":"c8u-3d7-8am","title":"tf-TestAccDatadogDashboardGeomap_import-local-1615587196","url":"/dashboard/c8u-3d7-8am/tf-testaccdatadogdashboardgeomapimport-local-1615587196","created_at":"2021-03-12T22:13:19.329795+00:00","modified_at":"2021-03-12T22:13:19.329795+00:00","author_handle":"frog@datadoghq.com","widgets":[{"definition":{"requests":[{"q":"avg:system.load.1{*}"}],"type":"geomap","style":{"palette":"hostmap_blues","palette_flip":false},"view":{"focus":"WORLD"}},"id":5807311377121154},{"definition":{"style":{"palette":"hostmap_blues","palette_flip":false},"custom_links":[{"link":"https://app.datadoghq.com/dashboard/lists","label":"Test Custom Link label"}],"time":{"live_span":"1h"},"requests":[{"log_query":{"index":"*","search":{"query":""},"compute":{"aggregation":"count"}}}],"type":"geomap","view":{"focus":"WORLD"}},"id":8415482404539604},{"definition":{"requests":[{"rum_query":{"index":"*","search":{"query":""},"compute":{"aggregation":"count"}}}],"view":{"focus":"WORLD"},"type":"geomap","style":{"palette":"hostmap_blues","palette_flip":false},"time":{"live_span":"4h"}},"id":5577483986849984}],"layout_type":"ordered"}'
-=======
-      - terraform-provider-datadog/dev (terraform 1.16.0; terraform-cli 0.12.7-sdk) datadog-api-client-go/1.0.0-beta.19 (go go1.15.7; os darwin; arch amd64)
-    url: https://api.datadoghq.com/api/v1/dashboard/r87-rkv-9zm
-    method: GET
-  response:
-    body: '{"notify_list":[],"description":"Created using the Datadog provider in Terraform","author_name":null,"template_variable_presets":[],"template_variables":[],"is_read_only":true,"id":"r87-rkv-9zm","title":"tf-TestAccDatadogDashboardGeomap_import-local-1619506707","url":"/dashboard/r87-rkv-9zm/tf-testaccdatadogdashboardgeomapimport-local-1619506707","created_at":"2021-04-27T06:58:29.156112+00:00","modified_at":"2021-04-27T06:58:29.156112+00:00","author_handle":"frog@datadoghq.com","widgets":[{"definition":{"requests":[{"q":"avg:system.load.1{*}"}],"type":"geomap","style":{"palette":"hostmap_blues","palette_flip":false},"view":{"focus":"WORLD"}},"id":4639613529631183},{"definition":{"style":{"palette":"hostmap_blues","palette_flip":false},"custom_links":[{"link":"https://app.datadoghq.com/dashboard/lists","label":"Test Custom Link label"}],"time":{"live_span":"1h"},"requests":[{"log_query":{"index":"*","search":{"query":""},"compute":{"aggregation":"count"}}}],"type":"geomap","view":{"focus":"WORLD"}},"id":658528929802208},{"definition":{"requests":[{"rum_query":{"index":"*","search":{"query":""},"compute":{"aggregation":"count"}}}],"view":{"focus":"WORLD"},"type":"geomap","style":{"palette":"hostmap_blues","palette_flip":false},"time":{"live_span":"4h"}},"id":8526536237626829}],"layout_type":"ordered"}'
->>>>>>> 154a3a6f
-    headers:
-      Cache-Control:
-      - no-cache
-      Connection:
-      - keep-alive
-      Content-Security-Policy:
-      - frame-ancestors 'self'; report-uri https://api.datadoghq.com/csp-report
-      Content-Type:
-      - application/json
-      Date:
-<<<<<<< HEAD
-      - Fri, 12 Mar 2021 22:13:26 GMT
-=======
+      - "35.4397207"
+      X-Frame-Options:
+      - SAMEORIGIN
+    status: 200 OK
+    code: 200
+    duration: ""
+- request:
+    body: ""
+    form: {}
+    headers:
+      Accept:
+      - application/json
+      Dd-Operation-Id:
+      - GetDashboard
+      User-Agent:
+      - terraform-provider-datadog/dev (terraform 1.16.0; terraform-cli 0.12.7-sdk) datadog-api-client-go/1.0.0-beta.19 (go go1.15.7; os darwin; arch amd64)
+    url: https://api.datadoghq.com/api/v1/dashboard/r87-rkv-9zm
+    method: GET
+  response:
+    body: '{"notify_list":[],"description":"Created using the Datadog provider in Terraform","author_name":null,"template_variable_presets":[],"template_variables":[],"is_read_only":true,"id":"r87-rkv-9zm","title":"tf-TestAccDatadogDashboardGeomap_import-local-1619506707","url":"/dashboard/r87-rkv-9zm/tf-testaccdatadogdashboardgeomapimport-local-1619506707","created_at":"2021-04-27T06:58:29.156112+00:00","modified_at":"2021-04-27T06:58:29.156112+00:00","author_handle":"frog@datadoghq.com","widgets":[{"definition":{"requests":[{"q":"avg:system.load.1{*}"}],"type":"geomap","style":{"palette":"hostmap_blues","palette_flip":false},"view":{"focus":"WORLD"}},"id":4639613529631183},{"definition":{"style":{"palette":"hostmap_blues","palette_flip":false},"custom_links":[{"link":"https://app.datadoghq.com/dashboard/lists","label":"Test Custom Link label"}],"time":{"live_span":"1h"},"requests":[{"log_query":{"index":"*","search":{"query":""},"compute":{"aggregation":"count"}}}],"type":"geomap","view":{"focus":"WORLD"}},"id":658528929802208},{"definition":{"requests":[{"rum_query":{"index":"*","search":{"query":""},"compute":{"aggregation":"count"}}}],"view":{"focus":"WORLD"},"type":"geomap","style":{"palette":"hostmap_blues","palette_flip":false},"time":{"live_span":"4h"}},"id":8526536237626829}],"layout_type":"ordered"}'
+    headers:
+      Cache-Control:
+      - no-cache
+      Connection:
+      - keep-alive
+      Content-Security-Policy:
+      - frame-ancestors 'self'; report-uri https://api.datadoghq.com/csp-report
+      Content-Type:
+      - application/json
+      Date:
       - Tue, 27 Apr 2021 06:58:34 GMT
->>>>>>> 154a3a6f
-      Pragma:
-      - no-cache
-      Strict-Transport-Security:
-      - max-age=15724800;
-      Vary:
-      - Accept-Encoding
-      X-Content-Type-Options:
-      - nosniff
-      X-Dd-Debug:
-<<<<<<< HEAD
-      - twvpGlmuom5y6A0pjGtXzTf554cmwJgTcCZ71fK4H/RDi+v5ehBK0zQiRcTJQG5C
-      X-Dd-Version:
-      - "35.4088130"
-=======
+      Pragma:
+      - no-cache
+      Strict-Transport-Security:
+      - max-age=15724800;
+      Vary:
+      - Accept-Encoding
+      X-Content-Type-Options:
+      - nosniff
+      X-Dd-Debug:
       - F5gm0Rce1/Abr9/0Fw8HAqWfiz0FdiH8er/AXnN6lOn3L6KyGgbsLCwgPlob1No8
       X-Dd-Version:
       - "35.4397207"
->>>>>>> 154a3a6f
       X-Frame-Options:
       - SAMEORIGIN
     status: 200 OK
@@ -340,108 +265,74 @@
       Dd-Operation-Id:
       - DeleteDashboard
       User-Agent:
-<<<<<<< HEAD
-      - terraform-provider-datadog/dev (terraform 2.4.4; terraform-cli ) datadog-api-client-go/1.0.0-beta.16 (go go1.15.3; os darwin; arch amd64)
-    url: https://api.datadoghq.com/api/v1/dashboard/c8u-3d7-8am
+      - terraform-provider-datadog/dev (terraform 1.16.0; terraform-cli 0.12.7-sdk) datadog-api-client-go/1.0.0-beta.19 (go go1.15.7; os darwin; arch amd64)
+    url: https://api.datadoghq.com/api/v1/dashboard/r87-rkv-9zm
     method: DELETE
   response:
-    body: '{"deleted_dashboard_id":"c8u-3d7-8am"}'
-=======
-      - terraform-provider-datadog/dev (terraform 1.16.0; terraform-cli 0.12.7-sdk) datadog-api-client-go/1.0.0-beta.19 (go go1.15.7; os darwin; arch amd64)
-    url: https://api.datadoghq.com/api/v1/dashboard/r87-rkv-9zm
-    method: DELETE
-  response:
     body: '{"deleted_dashboard_id":"r87-rkv-9zm"}'
->>>>>>> 154a3a6f
-    headers:
-      Cache-Control:
-      - no-cache
-      Connection:
-      - keep-alive
-      Content-Security-Policy:
-      - frame-ancestors 'self'; report-uri https://api.datadoghq.com/csp-report
-      Content-Type:
-      - application/json
-      Date:
-<<<<<<< HEAD
-      - Fri, 12 Mar 2021 22:13:27 GMT
-=======
+    headers:
+      Cache-Control:
+      - no-cache
+      Connection:
+      - keep-alive
+      Content-Security-Policy:
+      - frame-ancestors 'self'; report-uri https://api.datadoghq.com/csp-report
+      Content-Type:
+      - application/json
+      Date:
       - Tue, 27 Apr 2021 06:58:34 GMT
->>>>>>> 154a3a6f
-      Pragma:
-      - no-cache
-      Strict-Transport-Security:
-      - max-age=15724800;
-      Vary:
-      - Accept-Encoding
-      X-Content-Type-Options:
-      - nosniff
-      X-Dd-Debug:
-<<<<<<< HEAD
-      - HbtaOKlJ6OCrx9tMXO6ivMTrEM+g0c93HDp08trmOmgdHozC5J+vn10F0H4WPjCU
-      X-Dd-Version:
-      - "35.4088130"
-=======
+      Pragma:
+      - no-cache
+      Strict-Transport-Security:
+      - max-age=15724800;
+      Vary:
+      - Accept-Encoding
+      X-Content-Type-Options:
+      - nosniff
+      X-Dd-Debug:
       - 2328yjLSqI4XmR1pVqrPRR/SFcQsbafjEpPmZx7/3PfxUK1nJQQsX+wrMelyVyj+
       X-Dd-Version:
       - "35.4397207"
->>>>>>> 154a3a6f
-      X-Frame-Options:
-      - SAMEORIGIN
-    status: 200 OK
-    code: 200
-    duration: ""
-- request:
-    body: ""
-    form: {}
-    headers:
-      Accept:
-      - application/json
-      Dd-Operation-Id:
-      - GetDashboard
-      User-Agent:
-<<<<<<< HEAD
-      - terraform-provider-datadog/dev (terraform 2.4.4; terraform-cli ) datadog-api-client-go/1.0.0-beta.16 (go go1.15.3; os darwin; arch amd64)
-    url: https://api.datadoghq.com/api/v1/dashboard/c8u-3d7-8am
-    method: GET
-  response:
-    body: '{"errors": ["Dashboard with ID c8u-3d7-8am not found"]}'
-=======
+      X-Frame-Options:
+      - SAMEORIGIN
+    status: 200 OK
+    code: 200
+    duration: ""
+- request:
+    body: ""
+    form: {}
+    headers:
+      Accept:
+      - application/json
+      Dd-Operation-Id:
+      - GetDashboard
+      User-Agent:
       - terraform-provider-datadog/dev (terraform 1.16.0; terraform-cli 0.12.7-sdk) datadog-api-client-go/1.0.0-beta.19 (go go1.15.7; os darwin; arch amd64)
     url: https://api.datadoghq.com/api/v1/dashboard/r87-rkv-9zm
     method: GET
   response:
     body: '{"errors": ["Dashboard with ID r87-rkv-9zm not found"]}'
->>>>>>> 154a3a6f
-    headers:
-      Cache-Control:
-      - no-cache
-      Connection:
-      - keep-alive
-      Content-Security-Policy:
-      - frame-ancestors 'self'; report-uri https://api.datadoghq.com/csp-report
-      Content-Type:
-      - application/json
-      Date:
-<<<<<<< HEAD
-      - Fri, 12 Mar 2021 22:13:27 GMT
-=======
+    headers:
+      Cache-Control:
+      - no-cache
+      Connection:
+      - keep-alive
+      Content-Security-Policy:
+      - frame-ancestors 'self'; report-uri https://api.datadoghq.com/csp-report
+      Content-Type:
+      - application/json
+      Date:
       - Tue, 27 Apr 2021 06:58:34 GMT
->>>>>>> 154a3a6f
-      Pragma:
-      - no-cache
-      Strict-Transport-Security:
-      - max-age=15724800;
-      Vary:
-      - Accept-Encoding
-      X-Content-Type-Options:
-      - nosniff
-      X-Dd-Version:
-<<<<<<< HEAD
-      - "35.4088130"
-=======
-      - "35.4397207"
->>>>>>> 154a3a6f
+      Pragma:
+      - no-cache
+      Strict-Transport-Security:
+      - max-age=15724800;
+      Vary:
+      - Accept-Encoding
+      X-Content-Type-Options:
+      - nosniff
+      X-Dd-Version:
+      - "35.4397207"
       X-Frame-Options:
       - SAMEORIGIN
     status: 404 Not Found

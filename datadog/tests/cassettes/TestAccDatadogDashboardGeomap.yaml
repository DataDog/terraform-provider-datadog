--- conflicted
+++ resolved
@@ -3,11 +3,7 @@
 interactions:
 - request:
     body: |
-<<<<<<< HEAD
-      {"description":"Created using the Datadog provider in Terraform","id":"","is_read_only":true,"layout_type":"ordered","notify_list":[],"template_variable_presets":[],"template_variables":[],"title":"tf-TestAccDatadogDashboardGeomap-local-1615587196","widgets":[{"definition":{"requests":[{"q":"avg:system.load.1{*}"}],"style":{"palette":"hostmap_blues","palette_flip":false},"type":"geomap","view":{"focus":"WORLD"}}},{"definition":{"custom_links":[{"label":"Test Custom Link label","link":"https://app.datadoghq.com/dashboard/lists"}],"requests":[{"log_query":{"compute":{"aggregation":"count"},"index":"*","search":{"query":""}}}],"style":{"palette":"hostmap_blues","palette_flip":false},"time":{"live_span":"1h"},"type":"geomap","view":{"focus":"WORLD"}}},{"definition":{"requests":[{"rum_query":{"compute":{"aggregation":"count"},"index":"*","search":{"query":""}}}],"style":{"palette":"hostmap_blues","palette_flip":false},"time":{"live_span":"4h"},"type":"geomap","view":{"focus":"WORLD"}}}]}
-=======
       {"description":"Created using the Datadog provider in Terraform","id":"","is_read_only":true,"layout_type":"ordered","notify_list":[],"template_variable_presets":[],"template_variables":[],"title":"tf-TestAccDatadogDashboardGeomap-local-1619506707","widgets":[{"definition":{"requests":[{"q":"avg:system.load.1{*}"}],"style":{"palette":"hostmap_blues","palette_flip":false},"type":"geomap","view":{"focus":"WORLD"}}},{"definition":{"custom_links":[{"label":"Test Custom Link label","link":"https://app.datadoghq.com/dashboard/lists"}],"requests":[{"log_query":{"compute":{"aggregation":"count"},"index":"*","search":{"query":""}}}],"style":{"palette":"hostmap_blues","palette_flip":false},"time":{"live_span":"1h"},"type":"geomap","view":{"focus":"WORLD"}}},{"definition":{"requests":[{"rum_query":{"compute":{"aggregation":"count"},"index":"*","search":{"query":""}}}],"style":{"palette":"hostmap_blues","palette_flip":false},"time":{"live_span":"4h"},"type":"geomap","view":{"focus":"WORLD"}}}]}
->>>>>>> 154a3a6f
     form: {}
     headers:
       Accept:
@@ -17,34 +13,22 @@
       Dd-Operation-Id:
       - CreateDashboard
       User-Agent:
-<<<<<<< HEAD
-      - terraform-provider-datadog/dev (terraform 2.4.4; terraform-cli 0.14.7) datadog-api-client-go/1.0.0-beta.16 (go go1.15.3; os darwin; arch amd64)
+      - terraform-provider-datadog/dev (terraform 1.16.0; terraform-cli 0.12.7-sdk) datadog-api-client-go/1.0.0-beta.19 (go go1.15.7; os darwin; arch amd64)
     url: https://api.datadoghq.com/api/v1/dashboard
     method: POST
   response:
-    body: '{"notify_list":[],"description":"Created using the Datadog provider in Terraform","author_name":null,"template_variable_presets":[],"template_variables":[],"is_read_only":true,"id":"bei-4q2-9s7","title":"tf-TestAccDatadogDashboardGeomap-local-1615587196","url":"/dashboard/bei-4q2-9s7/tf-testaccdatadogdashboardgeomap-local-1615587196","created_at":"2021-03-12T22:13:19.406367+00:00","modified_at":"2021-03-12T22:13:19.406367+00:00","author_handle":"frog@datadoghq.com","widgets":[{"definition":{"requests":[{"q":"avg:system.load.1{*}"}],"type":"geomap","style":{"palette":"hostmap_blues","palette_flip":false},"view":{"focus":"WORLD"}},"id":4537250059284788},{"definition":{"style":{"palette":"hostmap_blues","palette_flip":false},"custom_links":[{"link":"https://app.datadoghq.com/dashboard/lists","label":"Test Custom Link label"}],"time":{"live_span":"1h"},"requests":[{"log_query":{"index":"*","search":{"query":""},"compute":{"aggregation":"count"}}}],"type":"geomap","view":{"focus":"WORLD"}},"id":1777399068654761},{"definition":{"requests":[{"rum_query":{"index":"*","search":{"query":""},"compute":{"aggregation":"count"}}}],"view":{"focus":"WORLD"},"type":"geomap","style":{"palette":"hostmap_blues","palette_flip":false},"time":{"live_span":"4h"}},"id":7033147005132858}],"layout_type":"ordered"}'
-=======
-      - terraform-provider-datadog/dev (terraform 1.16.0; terraform-cli 0.12.7-sdk) datadog-api-client-go/1.0.0-beta.19 (go go1.15.7; os darwin; arch amd64)
-    url: https://api.datadoghq.com/api/v1/dashboard
-    method: POST
-  response:
-    body: '{"notify_list":[],"description":"Created using the Datadog provider in Terraform","author_name":null,"template_variable_presets":[],"template_variables":[],"is_read_only":true,"id":"3s6-igk-ih5","title":"tf-TestAccDatadogDashboardGeomap-local-1619506707","url":"/dashboard/3s6-igk-ih5/tf-testaccdatadogdashboardgeomap-local-1619506707","created_at":"2021-04-27T06:58:29.156444+00:00","modified_at":"2021-04-27T06:58:29.156444+00:00","author_handle":"frog@datadoghq.com","widgets":[{"definition":{"requests":[{"q":"avg:system.load.1{*}"}],"type":"geomap","style":{"palette":"hostmap_blues","palette_flip":false},"view":{"focus":"WORLD"}},"id":2235960280314117},{"definition":{"style":{"palette":"hostmap_blues","palette_flip":false},"custom_links":[{"link":"https://app.datadoghq.com/dashboard/lists","label":"Test Custom Link label"}],"time":{"live_span":"1h"},"requests":[{"log_query":{"index":"*","search":{"query":""},"compute":{"aggregation":"count"}}}],"type":"geomap","view":{"focus":"WORLD"}},"id":481676151794705},{"definition":{"requests":[{"rum_query":{"index":"*","search":{"query":""},"compute":{"aggregation":"count"}}}],"view":{"focus":"WORLD"},"type":"geomap","style":{"palette":"hostmap_blues","palette_flip":false},"time":{"live_span":"4h"}},"id":2786918167906999}],"layout_type":"ordered"}'
->>>>>>> 154a3a6f
-    headers:
-      Cache-Control:
-      - no-cache
-      Connection:
-      - keep-alive
-      Content-Security-Policy:
-      - frame-ancestors 'self'; report-uri https://api.datadoghq.com/csp-report
-      Content-Type:
-      - application/json
-      Date:
-<<<<<<< HEAD
-      - Fri, 12 Mar 2021 22:13:22 GMT
-=======
+    body: '{"notify_list":[],"description":"Created using the Datadog provider in Terraform","author_name":null,"template_variable_presets":[],"template_variables":[],"is_read_only":true,"id":"3s6-igk-ih5","title":"tf-TestAccDatadogDashboardGeomap-local-1619506707","url":"/dashboard/3s6-igk-ih5/tf-testaccdatadogdashboardgeomap-local-1619506707","created_at":"2021-04-27T06:58:29.156444+00:00","modified_at":"2021-04-27T06:58:29.156444+00:00","author_handle":"frog@datadoghq.com","widgets":[{"definition":{"requests":[{"q":"avg:system.load.1{*}"}],"type":"geomap","style":{"palette":"hostmap_blues","palette_flip":false},"view":{"focus":"WORLD"}},"id":2235960280314117},{"definition":{"style":{"palette":"hostmap_blues","palette_flip":false},"custom_links":[{"link":"https://app.datadoghq.com/dashboard/lists","label":"Test Custom Link label"}],"time":{"live_span":"1h"},"requests":[{"log_query":{"index":"*","search":{"query":""},"compute":{"aggregation":"count"}}}],"type":"geomap","view":{"focus":"WORLD"}},"id":481676151794705},{"definition":{"requests":[{"rum_query":{"index":"*","search":{"query":""},"compute":{"aggregation":"count"}}}],"view":{"focus":"WORLD"},"type":"geomap","style":{"palette":"hostmap_blues","palette_flip":false},"time":{"live_span":"4h"}},"id":2786918167906999}],"layout_type":"ordered"}'
+    headers:
+      Cache-Control:
+      - no-cache
+      Connection:
+      - keep-alive
+      Content-Security-Policy:
+      - frame-ancestors 'self'; report-uri https://api.datadoghq.com/csp-report
+      Content-Type:
+      - application/json
+      Date:
       - Tue, 27 Apr 2021 06:58:32 GMT
->>>>>>> 154a3a6f
       Pragma:
       - no-cache
       Strict-Transport-Security:
@@ -56,233 +40,175 @@
       X-Dd-Debug:
       - gYZcaADwbKcv7Hm19HJx6WsLoKuOijDWAt2viPeCfWqUgyKY+9e1xZdmMJeXV3YV
       X-Dd-Version:
-<<<<<<< HEAD
-      - "35.4088130"
-=======
-      - "35.4397207"
->>>>>>> 154a3a6f
-      X-Frame-Options:
-      - SAMEORIGIN
-    status: 200 OK
-    code: 200
-    duration: ""
-- request:
-    body: ""
-    form: {}
-    headers:
-      Accept:
-      - application/json
-      Dd-Operation-Id:
-      - GetDashboard
-      User-Agent:
-<<<<<<< HEAD
-      - terraform-provider-datadog/dev (terraform 2.4.4; terraform-cli 0.14.7) datadog-api-client-go/1.0.0-beta.16 (go go1.15.3; os darwin; arch amd64)
-    url: https://api.datadoghq.com/api/v1/dashboard/bei-4q2-9s7
-    method: GET
-  response:
-    body: '{"notify_list":[],"description":"Created using the Datadog provider in Terraform","author_name":null,"template_variable_presets":[],"template_variables":[],"is_read_only":true,"id":"bei-4q2-9s7","title":"tf-TestAccDatadogDashboardGeomap-local-1615587196","url":"/dashboard/bei-4q2-9s7/tf-testaccdatadogdashboardgeomap-local-1615587196","created_at":"2021-03-12T22:13:19.406367+00:00","modified_at":"2021-03-12T22:13:19.406367+00:00","author_handle":"frog@datadoghq.com","widgets":[{"definition":{"requests":[{"q":"avg:system.load.1{*}"}],"type":"geomap","style":{"palette":"hostmap_blues","palette_flip":false},"view":{"focus":"WORLD"}},"id":4537250059284788},{"definition":{"style":{"palette":"hostmap_blues","palette_flip":false},"custom_links":[{"link":"https://app.datadoghq.com/dashboard/lists","label":"Test Custom Link label"}],"time":{"live_span":"1h"},"requests":[{"log_query":{"index":"*","search":{"query":""},"compute":{"aggregation":"count"}}}],"type":"geomap","view":{"focus":"WORLD"}},"id":1777399068654761},{"definition":{"requests":[{"rum_query":{"index":"*","search":{"query":""},"compute":{"aggregation":"count"}}}],"view":{"focus":"WORLD"},"type":"geomap","style":{"palette":"hostmap_blues","palette_flip":false},"time":{"live_span":"4h"}},"id":7033147005132858}],"layout_type":"ordered"}'
-=======
-      - terraform-provider-datadog/dev (terraform 1.16.0; terraform-cli 0.12.7-sdk) datadog-api-client-go/1.0.0-beta.19 (go go1.15.7; os darwin; arch amd64)
-    url: https://api.datadoghq.com/api/v1/dashboard/3s6-igk-ih5
-    method: GET
-  response:
-    body: '{"notify_list":[],"description":"Created using the Datadog provider in Terraform","author_name":null,"template_variable_presets":[],"template_variables":[],"is_read_only":true,"id":"3s6-igk-ih5","title":"tf-TestAccDatadogDashboardGeomap-local-1619506707","url":"/dashboard/3s6-igk-ih5/tf-testaccdatadogdashboardgeomap-local-1619506707","created_at":"2021-04-27T06:58:29.156444+00:00","modified_at":"2021-04-27T06:58:29.156444+00:00","author_handle":"frog@datadoghq.com","widgets":[{"definition":{"requests":[{"q":"avg:system.load.1{*}"}],"type":"geomap","style":{"palette":"hostmap_blues","palette_flip":false},"view":{"focus":"WORLD"}},"id":2235960280314117},{"definition":{"style":{"palette":"hostmap_blues","palette_flip":false},"custom_links":[{"link":"https://app.datadoghq.com/dashboard/lists","label":"Test Custom Link label"}],"time":{"live_span":"1h"},"requests":[{"log_query":{"index":"*","search":{"query":""},"compute":{"aggregation":"count"}}}],"type":"geomap","view":{"focus":"WORLD"}},"id":481676151794705},{"definition":{"requests":[{"rum_query":{"index":"*","search":{"query":""},"compute":{"aggregation":"count"}}}],"view":{"focus":"WORLD"},"type":"geomap","style":{"palette":"hostmap_blues","palette_flip":false},"time":{"live_span":"4h"}},"id":2786918167906999}],"layout_type":"ordered"}'
->>>>>>> 154a3a6f
-    headers:
-      Cache-Control:
-      - no-cache
-      Connection:
-      - keep-alive
-      Content-Security-Policy:
-      - frame-ancestors 'self'; report-uri https://api.datadoghq.com/csp-report
-      Content-Type:
-      - application/json
-      Date:
-<<<<<<< HEAD
-      - Fri, 12 Mar 2021 22:13:22 GMT
-=======
+      - "35.4397207"
+      X-Frame-Options:
+      - SAMEORIGIN
+    status: 200 OK
+    code: 200
+    duration: ""
+- request:
+    body: ""
+    form: {}
+    headers:
+      Accept:
+      - application/json
+      Dd-Operation-Id:
+      - GetDashboard
+      User-Agent:
+      - terraform-provider-datadog/dev (terraform 1.16.0; terraform-cli 0.12.7-sdk) datadog-api-client-go/1.0.0-beta.19 (go go1.15.7; os darwin; arch amd64)
+    url: https://api.datadoghq.com/api/v1/dashboard/3s6-igk-ih5
+    method: GET
+  response:
+    body: '{"notify_list":[],"description":"Created using the Datadog provider in Terraform","author_name":null,"template_variable_presets":[],"template_variables":[],"is_read_only":true,"id":"3s6-igk-ih5","title":"tf-TestAccDatadogDashboardGeomap-local-1619506707","url":"/dashboard/3s6-igk-ih5/tf-testaccdatadogdashboardgeomap-local-1619506707","created_at":"2021-04-27T06:58:29.156444+00:00","modified_at":"2021-04-27T06:58:29.156444+00:00","author_handle":"frog@datadoghq.com","widgets":[{"definition":{"requests":[{"q":"avg:system.load.1{*}"}],"type":"geomap","style":{"palette":"hostmap_blues","palette_flip":false},"view":{"focus":"WORLD"}},"id":2235960280314117},{"definition":{"style":{"palette":"hostmap_blues","palette_flip":false},"custom_links":[{"link":"https://app.datadoghq.com/dashboard/lists","label":"Test Custom Link label"}],"time":{"live_span":"1h"},"requests":[{"log_query":{"index":"*","search":{"query":""},"compute":{"aggregation":"count"}}}],"type":"geomap","view":{"focus":"WORLD"}},"id":481676151794705},{"definition":{"requests":[{"rum_query":{"index":"*","search":{"query":""},"compute":{"aggregation":"count"}}}],"view":{"focus":"WORLD"},"type":"geomap","style":{"palette":"hostmap_blues","palette_flip":false},"time":{"live_span":"4h"}},"id":2786918167906999}],"layout_type":"ordered"}'
+    headers:
+      Cache-Control:
+      - no-cache
+      Connection:
+      - keep-alive
+      Content-Security-Policy:
+      - frame-ancestors 'self'; report-uri https://api.datadoghq.com/csp-report
+      Content-Type:
+      - application/json
+      Date:
       - Tue, 27 Apr 2021 06:58:32 GMT
->>>>>>> 154a3a6f
-      Pragma:
-      - no-cache
-      Strict-Transport-Security:
-      - max-age=15724800;
-      Vary:
-      - Accept-Encoding
-      X-Content-Type-Options:
-      - nosniff
-      X-Dd-Debug:
-<<<<<<< HEAD
+      Pragma:
+      - no-cache
+      Strict-Transport-Security:
+      - max-age=15724800;
+      Vary:
+      - Accept-Encoding
+      X-Content-Type-Options:
+      - nosniff
+      X-Dd-Debug:
+      - twvpGlmuom5y6A0pjGtXzTf554cmwJgTcCZ71fK4H/RDi+v5ehBK0zQiRcTJQG5C
+      X-Dd-Version:
+      - "35.4397207"
+      X-Frame-Options:
+      - SAMEORIGIN
+    status: 200 OK
+    code: 200
+    duration: ""
+- request:
+    body: ""
+    form: {}
+    headers:
+      Accept:
+      - application/json
+      Dd-Operation-Id:
+      - GetDashboard
+      User-Agent:
+      - terraform-provider-datadog/dev (terraform 1.16.0; terraform-cli 0.12.7-sdk) datadog-api-client-go/1.0.0-beta.19 (go go1.15.7; os darwin; arch amd64)
+    url: https://api.datadoghq.com/api/v1/dashboard/3s6-igk-ih5
+    method: GET
+  response:
+    body: '{"notify_list":[],"description":"Created using the Datadog provider in Terraform","author_name":null,"template_variable_presets":[],"template_variables":[],"is_read_only":true,"id":"3s6-igk-ih5","title":"tf-TestAccDatadogDashboardGeomap-local-1619506707","url":"/dashboard/3s6-igk-ih5/tf-testaccdatadogdashboardgeomap-local-1619506707","created_at":"2021-04-27T06:58:29.156444+00:00","modified_at":"2021-04-27T06:58:29.156444+00:00","author_handle":"frog@datadoghq.com","widgets":[{"definition":{"requests":[{"q":"avg:system.load.1{*}"}],"type":"geomap","style":{"palette":"hostmap_blues","palette_flip":false},"view":{"focus":"WORLD"}},"id":2235960280314117},{"definition":{"style":{"palette":"hostmap_blues","palette_flip":false},"custom_links":[{"link":"https://app.datadoghq.com/dashboard/lists","label":"Test Custom Link label"}],"time":{"live_span":"1h"},"requests":[{"log_query":{"index":"*","search":{"query":""},"compute":{"aggregation":"count"}}}],"type":"geomap","view":{"focus":"WORLD"}},"id":481676151794705},{"definition":{"requests":[{"rum_query":{"index":"*","search":{"query":""},"compute":{"aggregation":"count"}}}],"view":{"focus":"WORLD"},"type":"geomap","style":{"palette":"hostmap_blues","palette_flip":false},"time":{"live_span":"4h"}},"id":2786918167906999}],"layout_type":"ordered"}'
+    headers:
+      Cache-Control:
+      - no-cache
+      Connection:
+      - keep-alive
+      Content-Security-Policy:
+      - frame-ancestors 'self'; report-uri https://api.datadoghq.com/csp-report
+      Content-Type:
+      - application/json
+      Date:
+      - Tue, 27 Apr 2021 06:58:32 GMT
+      Pragma:
+      - no-cache
+      Strict-Transport-Security:
+      - max-age=15724800;
+      Vary:
+      - Accept-Encoding
+      X-Content-Type-Options:
+      - nosniff
+      X-Dd-Debug:
+      - F5gm0Rce1/Abr9/0Fw8HAqWfiz0FdiH8er/AXnN6lOn3L6KyGgbsLCwgPlob1No8
+      X-Dd-Version:
+      - "35.4397207"
+      X-Frame-Options:
+      - SAMEORIGIN
+    status: 200 OK
+    code: 200
+    duration: ""
+- request:
+    body: ""
+    form: {}
+    headers:
+      Accept:
+      - application/json
+      Dd-Operation-Id:
+      - GetDashboard
+      User-Agent:
+      - terraform-provider-datadog/dev (terraform 1.16.0; terraform-cli 0.12.7-sdk) datadog-api-client-go/1.0.0-beta.19 (go go1.15.7; os darwin; arch amd64)
+    url: https://api.datadoghq.com/api/v1/dashboard/3s6-igk-ih5
+    method: GET
+  response:
+    body: '{"notify_list":[],"description":"Created using the Datadog provider in Terraform","author_name":null,"template_variable_presets":[],"template_variables":[],"is_read_only":true,"id":"3s6-igk-ih5","title":"tf-TestAccDatadogDashboardGeomap-local-1619506707","url":"/dashboard/3s6-igk-ih5/tf-testaccdatadogdashboardgeomap-local-1619506707","created_at":"2021-04-27T06:58:29.156444+00:00","modified_at":"2021-04-27T06:58:29.156444+00:00","author_handle":"frog@datadoghq.com","widgets":[{"definition":{"requests":[{"q":"avg:system.load.1{*}"}],"type":"geomap","style":{"palette":"hostmap_blues","palette_flip":false},"view":{"focus":"WORLD"}},"id":2235960280314117},{"definition":{"style":{"palette":"hostmap_blues","palette_flip":false},"custom_links":[{"link":"https://app.datadoghq.com/dashboard/lists","label":"Test Custom Link label"}],"time":{"live_span":"1h"},"requests":[{"log_query":{"index":"*","search":{"query":""},"compute":{"aggregation":"count"}}}],"type":"geomap","view":{"focus":"WORLD"}},"id":481676151794705},{"definition":{"requests":[{"rum_query":{"index":"*","search":{"query":""},"compute":{"aggregation":"count"}}}],"view":{"focus":"WORLD"},"type":"geomap","style":{"palette":"hostmap_blues","palette_flip":false},"time":{"live_span":"4h"}},"id":2786918167906999}],"layout_type":"ordered"}'
+    headers:
+      Cache-Control:
+      - no-cache
+      Connection:
+      - keep-alive
+      Content-Security-Policy:
+      - frame-ancestors 'self'; report-uri https://api.datadoghq.com/csp-report
+      Content-Type:
+      - application/json
+      Date:
+      - Tue, 27 Apr 2021 06:58:33 GMT
+      Pragma:
+      - no-cache
+      Strict-Transport-Security:
+      - max-age=15724800;
+      Vary:
+      - Accept-Encoding
+      X-Content-Type-Options:
+      - nosniff
+      X-Dd-Debug:
+      - tpRCH6w417YjBovRJ8VmtuXmNONVYiRp2c8d2AxjPdGBn8PCtgG4vAztrx3qUZAN
+      X-Dd-Version:
+      - "35.4397207"
+      X-Frame-Options:
+      - SAMEORIGIN
+    status: 200 OK
+    code: 200
+    duration: ""
+- request:
+    body: ""
+    form: {}
+    headers:
+      Accept:
+      - application/json
+      Dd-Operation-Id:
+      - GetDashboard
+      User-Agent:
+      - terraform-provider-datadog/dev (terraform 1.16.0; terraform-cli 0.12.7-sdk) datadog-api-client-go/1.0.0-beta.19 (go go1.15.7; os darwin; arch amd64)
+    url: https://api.datadoghq.com/api/v1/dashboard/3s6-igk-ih5
+    method: GET
+  response:
+    body: '{"notify_list":[],"description":"Created using the Datadog provider in Terraform","author_name":null,"template_variable_presets":[],"template_variables":[],"is_read_only":true,"id":"3s6-igk-ih5","title":"tf-TestAccDatadogDashboardGeomap-local-1619506707","url":"/dashboard/3s6-igk-ih5/tf-testaccdatadogdashboardgeomap-local-1619506707","created_at":"2021-04-27T06:58:29.156444+00:00","modified_at":"2021-04-27T06:58:29.156444+00:00","author_handle":"frog@datadoghq.com","widgets":[{"definition":{"requests":[{"q":"avg:system.load.1{*}"}],"type":"geomap","style":{"palette":"hostmap_blues","palette_flip":false},"view":{"focus":"WORLD"}},"id":2235960280314117},{"definition":{"style":{"palette":"hostmap_blues","palette_flip":false},"custom_links":[{"link":"https://app.datadoghq.com/dashboard/lists","label":"Test Custom Link label"}],"time":{"live_span":"1h"},"requests":[{"log_query":{"index":"*","search":{"query":""},"compute":{"aggregation":"count"}}}],"type":"geomap","view":{"focus":"WORLD"}},"id":481676151794705},{"definition":{"requests":[{"rum_query":{"index":"*","search":{"query":""},"compute":{"aggregation":"count"}}}],"view":{"focus":"WORLD"},"type":"geomap","style":{"palette":"hostmap_blues","palette_flip":false},"time":{"live_span":"4h"}},"id":2786918167906999}],"layout_type":"ordered"}'
+    headers:
+      Cache-Control:
+      - no-cache
+      Connection:
+      - keep-alive
+      Content-Security-Policy:
+      - frame-ancestors 'self'; report-uri https://api.datadoghq.com/csp-report
+      Content-Type:
+      - application/json
+      Date:
+      - Tue, 27 Apr 2021 06:58:33 GMT
+      Pragma:
+      - no-cache
+      Strict-Transport-Security:
+      - max-age=15724800;
+      Vary:
+      - Accept-Encoding
+      X-Content-Type-Options:
+      - nosniff
+      X-Dd-Debug:
       - mNzaoDhdDKO7t4QSrAe5X7pHd0bJND187D+vRbwoluXouE2m1UaQQX0RGCvRpLVE
       X-Dd-Version:
-      - "35.4088130"
-=======
-      - twvpGlmuom5y6A0pjGtXzTf554cmwJgTcCZ71fK4H/RDi+v5ehBK0zQiRcTJQG5C
-      X-Dd-Version:
-      - "35.4397207"
-      X-Frame-Options:
-      - SAMEORIGIN
-    status: 200 OK
-    code: 200
-    duration: ""
-- request:
-    body: ""
-    form: {}
-    headers:
-      Accept:
-      - application/json
-      Dd-Operation-Id:
-      - GetDashboard
-      User-Agent:
-      - terraform-provider-datadog/dev (terraform 1.16.0; terraform-cli 0.12.7-sdk) datadog-api-client-go/1.0.0-beta.19 (go go1.15.7; os darwin; arch amd64)
-    url: https://api.datadoghq.com/api/v1/dashboard/3s6-igk-ih5
-    method: GET
-  response:
-    body: '{"notify_list":[],"description":"Created using the Datadog provider in Terraform","author_name":null,"template_variable_presets":[],"template_variables":[],"is_read_only":true,"id":"3s6-igk-ih5","title":"tf-TestAccDatadogDashboardGeomap-local-1619506707","url":"/dashboard/3s6-igk-ih5/tf-testaccdatadogdashboardgeomap-local-1619506707","created_at":"2021-04-27T06:58:29.156444+00:00","modified_at":"2021-04-27T06:58:29.156444+00:00","author_handle":"frog@datadoghq.com","widgets":[{"definition":{"requests":[{"q":"avg:system.load.1{*}"}],"type":"geomap","style":{"palette":"hostmap_blues","palette_flip":false},"view":{"focus":"WORLD"}},"id":2235960280314117},{"definition":{"style":{"palette":"hostmap_blues","palette_flip":false},"custom_links":[{"link":"https://app.datadoghq.com/dashboard/lists","label":"Test Custom Link label"}],"time":{"live_span":"1h"},"requests":[{"log_query":{"index":"*","search":{"query":""},"compute":{"aggregation":"count"}}}],"type":"geomap","view":{"focus":"WORLD"}},"id":481676151794705},{"definition":{"requests":[{"rum_query":{"index":"*","search":{"query":""},"compute":{"aggregation":"count"}}}],"view":{"focus":"WORLD"},"type":"geomap","style":{"palette":"hostmap_blues","palette_flip":false},"time":{"live_span":"4h"}},"id":2786918167906999}],"layout_type":"ordered"}'
-    headers:
-      Cache-Control:
-      - no-cache
-      Connection:
-      - keep-alive
-      Content-Security-Policy:
-      - frame-ancestors 'self'; report-uri https://api.datadoghq.com/csp-report
-      Content-Type:
-      - application/json
-      Date:
-      - Tue, 27 Apr 2021 06:58:32 GMT
-      Pragma:
-      - no-cache
-      Strict-Transport-Security:
-      - max-age=15724800;
-      Vary:
-      - Accept-Encoding
-      X-Content-Type-Options:
-      - nosniff
-      X-Dd-Debug:
-      - F5gm0Rce1/Abr9/0Fw8HAqWfiz0FdiH8er/AXnN6lOn3L6KyGgbsLCwgPlob1No8
-      X-Dd-Version:
-      - "35.4397207"
->>>>>>> 154a3a6f
-      X-Frame-Options:
-      - SAMEORIGIN
-    status: 200 OK
-    code: 200
-    duration: ""
-- request:
-    body: ""
-    form: {}
-    headers:
-      Accept:
-      - application/json
-      Dd-Operation-Id:
-      - GetDashboard
-      User-Agent:
-<<<<<<< HEAD
-      - terraform-provider-datadog/dev (terraform 2.4.4; terraform-cli 0.14.7) datadog-api-client-go/1.0.0-beta.16 (go go1.15.3; os darwin; arch amd64)
-    url: https://api.datadoghq.com/api/v1/dashboard/bei-4q2-9s7
-    method: GET
-  response:
-    body: '{"notify_list":[],"description":"Created using the Datadog provider in Terraform","author_name":null,"template_variable_presets":[],"template_variables":[],"is_read_only":true,"id":"bei-4q2-9s7","title":"tf-TestAccDatadogDashboardGeomap-local-1615587196","url":"/dashboard/bei-4q2-9s7/tf-testaccdatadogdashboardgeomap-local-1615587196","created_at":"2021-03-12T22:13:19.406367+00:00","modified_at":"2021-03-12T22:13:19.406367+00:00","author_handle":"frog@datadoghq.com","widgets":[{"definition":{"requests":[{"q":"avg:system.load.1{*}"}],"type":"geomap","style":{"palette":"hostmap_blues","palette_flip":false},"view":{"focus":"WORLD"}},"id":4537250059284788},{"definition":{"style":{"palette":"hostmap_blues","palette_flip":false},"custom_links":[{"link":"https://app.datadoghq.com/dashboard/lists","label":"Test Custom Link label"}],"time":{"live_span":"1h"},"requests":[{"log_query":{"index":"*","search":{"query":""},"compute":{"aggregation":"count"}}}],"type":"geomap","view":{"focus":"WORLD"}},"id":1777399068654761},{"definition":{"requests":[{"rum_query":{"index":"*","search":{"query":""},"compute":{"aggregation":"count"}}}],"view":{"focus":"WORLD"},"type":"geomap","style":{"palette":"hostmap_blues","palette_flip":false},"time":{"live_span":"4h"}},"id":7033147005132858}],"layout_type":"ordered"}'
-=======
-      - terraform-provider-datadog/dev (terraform 1.16.0; terraform-cli 0.12.7-sdk) datadog-api-client-go/1.0.0-beta.19 (go go1.15.7; os darwin; arch amd64)
-    url: https://api.datadoghq.com/api/v1/dashboard/3s6-igk-ih5
-    method: GET
-  response:
-    body: '{"notify_list":[],"description":"Created using the Datadog provider in Terraform","author_name":null,"template_variable_presets":[],"template_variables":[],"is_read_only":true,"id":"3s6-igk-ih5","title":"tf-TestAccDatadogDashboardGeomap-local-1619506707","url":"/dashboard/3s6-igk-ih5/tf-testaccdatadogdashboardgeomap-local-1619506707","created_at":"2021-04-27T06:58:29.156444+00:00","modified_at":"2021-04-27T06:58:29.156444+00:00","author_handle":"frog@datadoghq.com","widgets":[{"definition":{"requests":[{"q":"avg:system.load.1{*}"}],"type":"geomap","style":{"palette":"hostmap_blues","palette_flip":false},"view":{"focus":"WORLD"}},"id":2235960280314117},{"definition":{"style":{"palette":"hostmap_blues","palette_flip":false},"custom_links":[{"link":"https://app.datadoghq.com/dashboard/lists","label":"Test Custom Link label"}],"time":{"live_span":"1h"},"requests":[{"log_query":{"index":"*","search":{"query":""},"compute":{"aggregation":"count"}}}],"type":"geomap","view":{"focus":"WORLD"}},"id":481676151794705},{"definition":{"requests":[{"rum_query":{"index":"*","search":{"query":""},"compute":{"aggregation":"count"}}}],"view":{"focus":"WORLD"},"type":"geomap","style":{"palette":"hostmap_blues","palette_flip":false},"time":{"live_span":"4h"}},"id":2786918167906999}],"layout_type":"ordered"}'
->>>>>>> 154a3a6f
-    headers:
-      Cache-Control:
-      - no-cache
-      Connection:
-      - keep-alive
-      Content-Security-Policy:
-      - frame-ancestors 'self'; report-uri https://api.datadoghq.com/csp-report
-      Content-Type:
-      - application/json
-      Date:
-<<<<<<< HEAD
-      - Fri, 12 Mar 2021 22:13:23 GMT
-=======
-      - Tue, 27 Apr 2021 06:58:33 GMT
->>>>>>> 154a3a6f
-      Pragma:
-      - no-cache
-      Strict-Transport-Security:
-      - max-age=15724800;
-      Vary:
-      - Accept-Encoding
-      X-Content-Type-Options:
-      - nosniff
-      X-Dd-Debug:
-<<<<<<< HEAD
-      - F5gm0Rce1/Abr9/0Fw8HAqWfiz0FdiH8er/AXnN6lOn3L6KyGgbsLCwgPlob1No8
-      X-Dd-Version:
-      - "35.4088130"
-=======
-      - tpRCH6w417YjBovRJ8VmtuXmNONVYiRp2c8d2AxjPdGBn8PCtgG4vAztrx3qUZAN
-      X-Dd-Version:
-      - "35.4397207"
->>>>>>> 154a3a6f
-      X-Frame-Options:
-      - SAMEORIGIN
-    status: 200 OK
-    code: 200
-    duration: ""
-- request:
-    body: ""
-    form: {}
-    headers:
-      Accept:
-      - application/json
-      Dd-Operation-Id:
-      - GetDashboard
-      User-Agent:
-<<<<<<< HEAD
-      - terraform-provider-datadog/dev (terraform 2.4.4; terraform-cli 0.14.7) datadog-api-client-go/1.0.0-beta.16 (go go1.15.3; os darwin; arch amd64)
-    url: https://api.datadoghq.com/api/v1/dashboard/bei-4q2-9s7
-    method: GET
-  response:
-    body: '{"notify_list":[],"description":"Created using the Datadog provider in Terraform","author_name":null,"template_variable_presets":[],"template_variables":[],"is_read_only":true,"id":"bei-4q2-9s7","title":"tf-TestAccDatadogDashboardGeomap-local-1615587196","url":"/dashboard/bei-4q2-9s7/tf-testaccdatadogdashboardgeomap-local-1615587196","created_at":"2021-03-12T22:13:19.406367+00:00","modified_at":"2021-03-12T22:13:19.406367+00:00","author_handle":"frog@datadoghq.com","widgets":[{"definition":{"requests":[{"q":"avg:system.load.1{*}"}],"type":"geomap","style":{"palette":"hostmap_blues","palette_flip":false},"view":{"focus":"WORLD"}},"id":4537250059284788},{"definition":{"style":{"palette":"hostmap_blues","palette_flip":false},"custom_links":[{"link":"https://app.datadoghq.com/dashboard/lists","label":"Test Custom Link label"}],"time":{"live_span":"1h"},"requests":[{"log_query":{"index":"*","search":{"query":""},"compute":{"aggregation":"count"}}}],"type":"geomap","view":{"focus":"WORLD"}},"id":1777399068654761},{"definition":{"requests":[{"rum_query":{"index":"*","search":{"query":""},"compute":{"aggregation":"count"}}}],"view":{"focus":"WORLD"},"type":"geomap","style":{"palette":"hostmap_blues","palette_flip":false},"time":{"live_span":"4h"}},"id":7033147005132858}],"layout_type":"ordered"}'
-=======
-      - terraform-provider-datadog/dev (terraform 1.16.0; terraform-cli 0.12.7-sdk) datadog-api-client-go/1.0.0-beta.19 (go go1.15.7; os darwin; arch amd64)
-    url: https://api.datadoghq.com/api/v1/dashboard/3s6-igk-ih5
-    method: GET
-  response:
-    body: '{"notify_list":[],"description":"Created using the Datadog provider in Terraform","author_name":null,"template_variable_presets":[],"template_variables":[],"is_read_only":true,"id":"3s6-igk-ih5","title":"tf-TestAccDatadogDashboardGeomap-local-1619506707","url":"/dashboard/3s6-igk-ih5/tf-testaccdatadogdashboardgeomap-local-1619506707","created_at":"2021-04-27T06:58:29.156444+00:00","modified_at":"2021-04-27T06:58:29.156444+00:00","author_handle":"frog@datadoghq.com","widgets":[{"definition":{"requests":[{"q":"avg:system.load.1{*}"}],"type":"geomap","style":{"palette":"hostmap_blues","palette_flip":false},"view":{"focus":"WORLD"}},"id":2235960280314117},{"definition":{"style":{"palette":"hostmap_blues","palette_flip":false},"custom_links":[{"link":"https://app.datadoghq.com/dashboard/lists","label":"Test Custom Link label"}],"time":{"live_span":"1h"},"requests":[{"log_query":{"index":"*","search":{"query":""},"compute":{"aggregation":"count"}}}],"type":"geomap","view":{"focus":"WORLD"}},"id":481676151794705},{"definition":{"requests":[{"rum_query":{"index":"*","search":{"query":""},"compute":{"aggregation":"count"}}}],"view":{"focus":"WORLD"},"type":"geomap","style":{"palette":"hostmap_blues","palette_flip":false},"time":{"live_span":"4h"}},"id":2786918167906999}],"layout_type":"ordered"}'
->>>>>>> 154a3a6f
-    headers:
-      Cache-Control:
-      - no-cache
-      Connection:
-      - keep-alive
-      Content-Security-Policy:
-      - frame-ancestors 'self'; report-uri https://api.datadoghq.com/csp-report
-      Content-Type:
-      - application/json
-      Date:
-<<<<<<< HEAD
-      - Fri, 12 Mar 2021 22:13:24 GMT
-=======
-      - Tue, 27 Apr 2021 06:58:33 GMT
->>>>>>> 154a3a6f
-      Pragma:
-      - no-cache
-      Strict-Transport-Security:
-      - max-age=15724800;
-      Vary:
-      - Accept-Encoding
-      X-Content-Type-Options:
-      - nosniff
-      X-Dd-Debug:
-<<<<<<< HEAD
-      - B1nwy/pPNqX+q4pQT22cdp1QCexE35IF8qwSHy0Nf7IW0Y881qtn4tXN1lpmzaKc
-      X-Dd-Version:
-      - "35.4088130"
-=======
-      - mNzaoDhdDKO7t4QSrAe5X7pHd0bJND187D+vRbwoluXouE2m1UaQQX0RGCvRpLVE
-      X-Dd-Version:
-      - "35.4397207"
->>>>>>> 154a3a6f
+      - "35.4397207"
       X-Frame-Options:
       - SAMEORIGIN
     status: 200 OK
@@ -297,108 +223,74 @@
       Dd-Operation-Id:
       - DeleteDashboard
       User-Agent:
-<<<<<<< HEAD
-      - terraform-provider-datadog/dev (terraform 2.4.4; terraform-cli ) datadog-api-client-go/1.0.0-beta.16 (go go1.15.3; os darwin; arch amd64)
-    url: https://api.datadoghq.com/api/v1/dashboard/bei-4q2-9s7
+      - terraform-provider-datadog/dev (terraform 1.16.0; terraform-cli 0.12.7-sdk) datadog-api-client-go/1.0.0-beta.19 (go go1.15.7; os darwin; arch amd64)
+    url: https://api.datadoghq.com/api/v1/dashboard/3s6-igk-ih5
     method: DELETE
   response:
-    body: '{"deleted_dashboard_id":"bei-4q2-9s7"}'
-=======
-      - terraform-provider-datadog/dev (terraform 1.16.0; terraform-cli 0.12.7-sdk) datadog-api-client-go/1.0.0-beta.19 (go go1.15.7; os darwin; arch amd64)
-    url: https://api.datadoghq.com/api/v1/dashboard/3s6-igk-ih5
-    method: DELETE
-  response:
     body: '{"deleted_dashboard_id":"3s6-igk-ih5"}'
->>>>>>> 154a3a6f
-    headers:
-      Cache-Control:
-      - no-cache
-      Connection:
-      - keep-alive
-      Content-Security-Policy:
-      - frame-ancestors 'self'; report-uri https://api.datadoghq.com/csp-report
-      Content-Type:
-      - application/json
-      Date:
-<<<<<<< HEAD
-      - Fri, 12 Mar 2021 22:13:26 GMT
-=======
+    headers:
+      Cache-Control:
+      - no-cache
+      Connection:
+      - keep-alive
+      Content-Security-Policy:
+      - frame-ancestors 'self'; report-uri https://api.datadoghq.com/csp-report
+      Content-Type:
+      - application/json
+      Date:
       - Tue, 27 Apr 2021 06:58:34 GMT
->>>>>>> 154a3a6f
-      Pragma:
-      - no-cache
-      Strict-Transport-Security:
-      - max-age=15724800;
-      Vary:
-      - Accept-Encoding
-      X-Content-Type-Options:
-      - nosniff
-      X-Dd-Debug:
-<<<<<<< HEAD
-      - tpRCH6w417YjBovRJ8VmtuXmNONVYiRp2c8d2AxjPdGBn8PCtgG4vAztrx3qUZAN
-      X-Dd-Version:
-      - "35.4088130"
-=======
+      Pragma:
+      - no-cache
+      Strict-Transport-Security:
+      - max-age=15724800;
+      Vary:
+      - Accept-Encoding
+      X-Content-Type-Options:
+      - nosniff
+      X-Dd-Debug:
       - Um4CoU685QqAscnxhS5BD+goWu2yX1Jd4zCfGzSsEvPPIm1qURZaF8dlLl/OEY4I
       X-Dd-Version:
       - "35.4397207"
->>>>>>> 154a3a6f
-      X-Frame-Options:
-      - SAMEORIGIN
-    status: 200 OK
-    code: 200
-    duration: ""
-- request:
-    body: ""
-    form: {}
-    headers:
-      Accept:
-      - application/json
-      Dd-Operation-Id:
-      - GetDashboard
-      User-Agent:
-<<<<<<< HEAD
-      - terraform-provider-datadog/dev (terraform 2.4.4; terraform-cli ) datadog-api-client-go/1.0.0-beta.16 (go go1.15.3; os darwin; arch amd64)
-    url: https://api.datadoghq.com/api/v1/dashboard/bei-4q2-9s7
-    method: GET
-  response:
-    body: '{"errors": ["Dashboard with ID bei-4q2-9s7 not found"]}'
-=======
+      X-Frame-Options:
+      - SAMEORIGIN
+    status: 200 OK
+    code: 200
+    duration: ""
+- request:
+    body: ""
+    form: {}
+    headers:
+      Accept:
+      - application/json
+      Dd-Operation-Id:
+      - GetDashboard
+      User-Agent:
       - terraform-provider-datadog/dev (terraform 1.16.0; terraform-cli 0.12.7-sdk) datadog-api-client-go/1.0.0-beta.19 (go go1.15.7; os darwin; arch amd64)
     url: https://api.datadoghq.com/api/v1/dashboard/3s6-igk-ih5
     method: GET
   response:
     body: '{"errors": ["Dashboard with ID 3s6-igk-ih5 not found"]}'
->>>>>>> 154a3a6f
-    headers:
-      Cache-Control:
-      - no-cache
-      Connection:
-      - keep-alive
-      Content-Security-Policy:
-      - frame-ancestors 'self'; report-uri https://api.datadoghq.com/csp-report
-      Content-Type:
-      - application/json
-      Date:
-<<<<<<< HEAD
-      - Fri, 12 Mar 2021 22:13:26 GMT
-=======
+    headers:
+      Cache-Control:
+      - no-cache
+      Connection:
+      - keep-alive
+      Content-Security-Policy:
+      - frame-ancestors 'self'; report-uri https://api.datadoghq.com/csp-report
+      Content-Type:
+      - application/json
+      Date:
       - Tue, 27 Apr 2021 06:58:34 GMT
->>>>>>> 154a3a6f
-      Pragma:
-      - no-cache
-      Strict-Transport-Security:
-      - max-age=15724800;
-      Vary:
-      - Accept-Encoding
-      X-Content-Type-Options:
-      - nosniff
-      X-Dd-Version:
-<<<<<<< HEAD
-      - "35.4088130"
-=======
-      - "35.4397207"
->>>>>>> 154a3a6f
+      Pragma:
+      - no-cache
+      Strict-Transport-Security:
+      - max-age=15724800;
+      Vary:
+      - Accept-Encoding
+      X-Content-Type-Options:
+      - nosniff
+      X-Dd-Version:
+      - "35.4397207"
       X-Frame-Options:
       - SAMEORIGIN
     status: 404 Not Found

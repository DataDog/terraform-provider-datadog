---
version: 1
interactions:
- request:
    body: |
<<<<<<< HEAD
      {"description":"Created using the Datadog provider in Terraform","id":"","is_read_only":true,"layout_type":"ordered","notify_list":[],"template_variable_presets":[],"template_variables":[],"title":"tf-TestAccDatadogDashboardGeomap-local-1621913750","widgets":[{"definition":{"requests":[{"q":"avg:system.load.1{*}"}],"style":{"palette":"hostmap_blues","palette_flip":false},"type":"geomap","view":{"focus":"WORLD"}}},{"definition":{"custom_links":[{"label":"Test Custom Link label","link":"https://app.datadoghq.com/dashboard/lists"},{"is_hidden":true,"link":"https://app.datadoghq.com/dashboard/lists","override_label":"logs"}],"requests":[{"log_query":{"compute":{"aggregation":"count"},"index":"*","search":{"query":""}}}],"style":{"palette":"hostmap_blues","palette_flip":false},"time":{"live_span":"1h"},"type":"geomap","view":{"focus":"WORLD"}}},{"definition":{"requests":[{"rum_query":{"compute":{"aggregation":"count"},"index":"*","search":{"query":""}}}],"style":{"palette":"hostmap_blues","palette_flip":false},"time":{"live_span":"4h"},"type":"geomap","view":{"focus":"WORLD"}}}]}
=======
      {"description":"Created using the Datadog provider in Terraform","id":"","is_read_only":true,"layout_type":"ordered","notify_list":[],"template_variable_presets":[],"template_variables":[],"title":"tf-TestAccDatadogDashboardGeomap-local-1615587196","widgets":[{"definition":{"requests":[{"q":"avg:system.load.1{*}"}],"style":{"palette":"hostmap_blues","palette_flip":false},"type":"geomap","view":{"focus":"WORLD"}}},{"definition":{"custom_links":[{"label":"Test Custom Link label","link":"https://app.datadoghq.com/dashboard/lists"}],"requests":[{"log_query":{"compute":{"aggregation":"count"},"index":"*","search":{"query":""}}}],"style":{"palette":"hostmap_blues","palette_flip":false},"time":{"live_span":"1h"},"type":"geomap","view":{"focus":"WORLD"}}},{"definition":{"requests":[{"rum_query":{"compute":{"aggregation":"count"},"index":"*","search":{"query":""}}}],"style":{"palette":"hostmap_blues","palette_flip":false},"time":{"live_span":"4h"},"type":"geomap","view":{"focus":"WORLD"}}}]}
>>>>>>> 9d146fb7
    form: {}
    headers:
      Accept:
      - application/json
      Content-Type:
      - application/json
      Dd-Operation-Id:
      - CreateDashboard
      User-Agent:
<<<<<<< HEAD
      - terraform-provider-datadog/dev (terraform 1.16.0; terraform-cli 0.12.7-sdk) datadog-api-client-go/1.0.0-beta.22 (go go1.16.3; os darwin; arch amd64)
    url: https://api.datadoghq.com/api/v1/dashboard
    method: POST
  response:
    body: '{"notify_list":[],"description":"Created using the Datadog provider in Terraform","restricted_roles":["043a2842-e140-11e8-bb04-7fd10177666e","08604de8-1dca-11eb-800c-9f5f55ff734d","1302282c-b93b-11eb-a436-da7ad0900002","16169788-28e4-11eb-832c-fb84162ef3eb","17d73994-7531-11eb-94b9-da7ad0900002","284d8b66-93f9-11eb-9c37-da7ad0900002","4de53192-9946-11eb-9cee-da7ad0900002","62cbc476-5c16-11eb-8e98-0388ea7a41f8","657de3a2-29f8-11eb-83b5-6b8ebfb2f184","6bf314be-5c16-11eb-8e98-2356ea436065","7a83f306-96ca-11eb-9c74-da7ad0900002","9b3ab170-b768-11eb-a45a-da7ad0900002","e82bf27a-986c-11eb-9cba-da7ad0900002","f257ba30-dbb2-11ea-a5ff-5fd1d308318a"],"author_name":"Qin Chen","template_variable_presets":[],"template_variables":[],"is_read_only":true,"id":"g83-uv4-2ay","title":"tf-TestAccDatadogDashboardGeomap-local-1621913750","url":"/dashboard/g83-uv4-2ay/tf-testaccdatadogdashboardgeomap-local-1621913750","created_at":"2021-05-25T03:35:52.135280+00:00","modified_at":"2021-05-25T03:35:52.135280+00:00","author_handle":"qin.chen@datadoghq.com","widgets":[{"definition":{"requests":[{"q":"avg:system.load.1{*}"}],"type":"geomap","style":{"palette":"hostmap_blues","palette_flip":false},"view":{"focus":"WORLD"}},"id":6817892829760541},{"definition":{"style":{"palette":"hostmap_blues","palette_flip":false},"custom_links":[{"link":"https://app.datadoghq.com/dashboard/lists","label":"Test Custom Link label"},{"override_label":"logs","is_hidden":true,"link":"https://app.datadoghq.com/dashboard/lists"}],"time":{"live_span":"1h"},"requests":[{"log_query":{"index":"*","search":{"query":""},"compute":{"aggregation":"count"}}}],"type":"geomap","view":{"focus":"WORLD"}},"id":3265018275083362},{"definition":{"requests":[{"rum_query":{"index":"*","search":{"query":""},"compute":{"aggregation":"count"}}}],"view":{"focus":"WORLD"},"type":"geomap","style":{"palette":"hostmap_blues","palette_flip":false},"time":{"live_span":"4h"}},"id":3851134700073453}],"layout_type":"ordered"}'
=======
      - terraform-provider-datadog/dev (terraform 2.4.4; terraform-cli 0.14.7) datadog-api-client-go/1.0.0-beta.16 (go go1.15.3; os darwin; arch amd64)
    url: https://api.datadoghq.com/api/v1/dashboard
    method: POST
  response:
    body: '{"notify_list":[],"description":"Created using the Datadog provider in Terraform","author_name":null,"template_variable_presets":[],"template_variables":[],"is_read_only":true,"id":"bei-4q2-9s7","title":"tf-TestAccDatadogDashboardGeomap-local-1615587196","url":"/dashboard/bei-4q2-9s7/tf-testaccdatadogdashboardgeomap-local-1615587196","created_at":"2021-03-12T22:13:19.406367+00:00","modified_at":"2021-03-12T22:13:19.406367+00:00","author_handle":"frog@datadoghq.com","widgets":[{"definition":{"requests":[{"q":"avg:system.load.1{*}"}],"type":"geomap","style":{"palette":"hostmap_blues","palette_flip":false},"view":{"focus":"WORLD"}},"id":4537250059284788},{"definition":{"style":{"palette":"hostmap_blues","palette_flip":false},"custom_links":[{"link":"https://app.datadoghq.com/dashboard/lists","label":"Test Custom Link label"}],"time":{"live_span":"1h"},"requests":[{"log_query":{"index":"*","search":{"query":""},"compute":{"aggregation":"count"}}}],"type":"geomap","view":{"focus":"WORLD"}},"id":1777399068654761},{"definition":{"requests":[{"rum_query":{"index":"*","search":{"query":""},"compute":{"aggregation":"count"}}}],"view":{"focus":"WORLD"},"type":"geomap","style":{"palette":"hostmap_blues","palette_flip":false},"time":{"live_span":"4h"}},"id":7033147005132858}],"layout_type":"ordered"}'
>>>>>>> 9d146fb7
    headers:
      Cache-Control:
      - no-cache
      Connection:
      - keep-alive
      Content-Security-Policy:
      - frame-ancestors 'self'; report-uri https://api.datadoghq.com/csp-report
      Content-Type:
      - application/json
      Date:
<<<<<<< HEAD
      - Tue, 25 May 2021 03:35:52 GMT
=======
      - Fri, 12 Mar 2021 22:13:22 GMT
>>>>>>> 9d146fb7
      Pragma:
      - no-cache
      Strict-Transport-Security:
      - max-age=15724800;
      Vary:
      - Accept-Encoding
      X-Content-Type-Options:
      - nosniff
      X-Dd-Debug:
<<<<<<< HEAD
      - B1nwy/pPNqX+q4pQT22cdp1QCexE35IF8qwSHy0Nf7IW0Y881qtn4tXN1lpmzaKc
      X-Dd-Version:
      - "35.4598224"
=======
      - HbtaOKlJ6OCrx9tMXO6ivMTrEM+g0c93HDp08trmOmgdHozC5J+vn10F0H4WPjCU
      X-Dd-Version:
      - "35.4088130"
>>>>>>> 9d146fb7
      X-Frame-Options:
      - SAMEORIGIN
    status: 200 OK
    code: 200
    duration: ""
- request:
    body: ""
    form: {}
    headers:
      Accept:
      - application/json
      Dd-Operation-Id:
      - GetDashboard
      User-Agent:
<<<<<<< HEAD
      - terraform-provider-datadog/dev (terraform 1.16.0; terraform-cli 0.12.7-sdk) datadog-api-client-go/1.0.0-beta.22 (go go1.16.3; os darwin; arch amd64)
    url: https://api.datadoghq.com/api/v1/dashboard/g83-uv4-2ay
    method: GET
  response:
    body: '{"notify_list":[],"description":"Created using the Datadog provider in Terraform","restricted_roles":["284d8b66-93f9-11eb-9c37-da7ad0900002","043a2842-e140-11e8-bb04-7fd10177666e","657de3a2-29f8-11eb-83b5-6b8ebfb2f184","e82bf27a-986c-11eb-9cba-da7ad0900002","f257ba30-dbb2-11ea-a5ff-5fd1d308318a","6bf314be-5c16-11eb-8e98-2356ea436065","62cbc476-5c16-11eb-8e98-0388ea7a41f8","08604de8-1dca-11eb-800c-9f5f55ff734d","9b3ab170-b768-11eb-a45a-da7ad0900002","7a83f306-96ca-11eb-9c74-da7ad0900002","16169788-28e4-11eb-832c-fb84162ef3eb","4de53192-9946-11eb-9cee-da7ad0900002","1302282c-b93b-11eb-a436-da7ad0900002","17d73994-7531-11eb-94b9-da7ad0900002"],"author_name":"Qin Chen","template_variable_presets":[],"template_variables":[],"is_read_only":true,"id":"g83-uv4-2ay","title":"tf-TestAccDatadogDashboardGeomap-local-1621913750","url":"/dashboard/g83-uv4-2ay/tf-testaccdatadogdashboardgeomap-local-1621913750","created_at":"2021-05-25T03:35:52.135280+00:00","modified_at":"2021-05-25T03:35:52.135280+00:00","author_handle":"qin.chen@datadoghq.com","widgets":[{"definition":{"requests":[{"q":"avg:system.load.1{*}"}],"type":"geomap","style":{"palette":"hostmap_blues","palette_flip":false},"view":{"focus":"WORLD"}},"id":6817892829760541},{"definition":{"style":{"palette":"hostmap_blues","palette_flip":false},"custom_links":[{"link":"https://app.datadoghq.com/dashboard/lists","label":"Test Custom Link label"},{"override_label":"logs","is_hidden":true,"link":"https://app.datadoghq.com/dashboard/lists"}],"time":{"live_span":"1h"},"requests":[{"log_query":{"index":"*","search":{"query":""},"compute":{"aggregation":"count"}}}],"type":"geomap","view":{"focus":"WORLD"}},"id":3265018275083362},{"definition":{"requests":[{"rum_query":{"index":"*","search":{"query":""},"compute":{"aggregation":"count"}}}],"view":{"focus":"WORLD"},"type":"geomap","style":{"palette":"hostmap_blues","palette_flip":false},"time":{"live_span":"4h"}},"id":3851134700073453}],"layout_type":"ordered"}'
=======
      - terraform-provider-datadog/dev (terraform 2.4.4; terraform-cli 0.14.7) datadog-api-client-go/1.0.0-beta.16 (go go1.15.3; os darwin; arch amd64)
    url: https://api.datadoghq.com/api/v1/dashboard/bei-4q2-9s7
    method: GET
  response:
    body: '{"notify_list":[],"description":"Created using the Datadog provider in Terraform","author_name":null,"template_variable_presets":[],"template_variables":[],"is_read_only":true,"id":"bei-4q2-9s7","title":"tf-TestAccDatadogDashboardGeomap-local-1615587196","url":"/dashboard/bei-4q2-9s7/tf-testaccdatadogdashboardgeomap-local-1615587196","created_at":"2021-03-12T22:13:19.406367+00:00","modified_at":"2021-03-12T22:13:19.406367+00:00","author_handle":"frog@datadoghq.com","widgets":[{"definition":{"requests":[{"q":"avg:system.load.1{*}"}],"type":"geomap","style":{"palette":"hostmap_blues","palette_flip":false},"view":{"focus":"WORLD"}},"id":4537250059284788},{"definition":{"style":{"palette":"hostmap_blues","palette_flip":false},"custom_links":[{"link":"https://app.datadoghq.com/dashboard/lists","label":"Test Custom Link label"}],"time":{"live_span":"1h"},"requests":[{"log_query":{"index":"*","search":{"query":""},"compute":{"aggregation":"count"}}}],"type":"geomap","view":{"focus":"WORLD"}},"id":1777399068654761},{"definition":{"requests":[{"rum_query":{"index":"*","search":{"query":""},"compute":{"aggregation":"count"}}}],"view":{"focus":"WORLD"},"type":"geomap","style":{"palette":"hostmap_blues","palette_flip":false},"time":{"live_span":"4h"}},"id":7033147005132858}],"layout_type":"ordered"}'
>>>>>>> 9d146fb7
    headers:
      Cache-Control:
      - no-cache
      Connection:
      - keep-alive
      Content-Security-Policy:
      - frame-ancestors 'self'; report-uri https://api.datadoghq.com/csp-report
      Content-Type:
      - application/json
      Date:
<<<<<<< HEAD
      - Tue, 25 May 2021 03:35:52 GMT
=======
      - Fri, 12 Mar 2021 22:13:22 GMT
>>>>>>> 9d146fb7
      Pragma:
      - no-cache
      Strict-Transport-Security:
      - max-age=15724800;
      Vary:
      - Accept-Encoding
      X-Content-Type-Options:
      - nosniff
      X-Dd-Debug:
<<<<<<< HEAD
      - 25u1gDlL724DHllbjFT4BhOLorBTilh+aah2uWAUEjFC/+rjczJdiyWrV/HwLwe/
      X-Dd-Version:
      - "35.4598224"
=======
      - mNzaoDhdDKO7t4QSrAe5X7pHd0bJND187D+vRbwoluXouE2m1UaQQX0RGCvRpLVE
      X-Dd-Version:
      - "35.4088130"
>>>>>>> 9d146fb7
      X-Frame-Options:
      - SAMEORIGIN
    status: 200 OK
    code: 200
    duration: ""
- request:
    body: ""
    form: {}
    headers:
      Accept:
      - application/json
      Dd-Operation-Id:
      - GetDashboard
      User-Agent:
<<<<<<< HEAD
      - terraform-provider-datadog/dev (terraform 1.16.0; terraform-cli 0.12.7-sdk) datadog-api-client-go/1.0.0-beta.22 (go go1.16.3; os darwin; arch amd64)
    url: https://api.datadoghq.com/api/v1/dashboard/g83-uv4-2ay
    method: GET
  response:
    body: '{"notify_list":[],"description":"Created using the Datadog provider in Terraform","restricted_roles":["284d8b66-93f9-11eb-9c37-da7ad0900002","043a2842-e140-11e8-bb04-7fd10177666e","657de3a2-29f8-11eb-83b5-6b8ebfb2f184","e82bf27a-986c-11eb-9cba-da7ad0900002","f257ba30-dbb2-11ea-a5ff-5fd1d308318a","6bf314be-5c16-11eb-8e98-2356ea436065","62cbc476-5c16-11eb-8e98-0388ea7a41f8","08604de8-1dca-11eb-800c-9f5f55ff734d","9b3ab170-b768-11eb-a45a-da7ad0900002","7a83f306-96ca-11eb-9c74-da7ad0900002","16169788-28e4-11eb-832c-fb84162ef3eb","4de53192-9946-11eb-9cee-da7ad0900002","1302282c-b93b-11eb-a436-da7ad0900002","17d73994-7531-11eb-94b9-da7ad0900002"],"author_name":"Qin Chen","template_variable_presets":[],"template_variables":[],"is_read_only":true,"id":"g83-uv4-2ay","title":"tf-TestAccDatadogDashboardGeomap-local-1621913750","url":"/dashboard/g83-uv4-2ay/tf-testaccdatadogdashboardgeomap-local-1621913750","created_at":"2021-05-25T03:35:52.135280+00:00","modified_at":"2021-05-25T03:35:52.135280+00:00","author_handle":"qin.chen@datadoghq.com","widgets":[{"definition":{"requests":[{"q":"avg:system.load.1{*}"}],"type":"geomap","style":{"palette":"hostmap_blues","palette_flip":false},"view":{"focus":"WORLD"}},"id":6817892829760541},{"definition":{"style":{"palette":"hostmap_blues","palette_flip":false},"custom_links":[{"link":"https://app.datadoghq.com/dashboard/lists","label":"Test Custom Link label"},{"override_label":"logs","is_hidden":true,"link":"https://app.datadoghq.com/dashboard/lists"}],"time":{"live_span":"1h"},"requests":[{"log_query":{"index":"*","search":{"query":""},"compute":{"aggregation":"count"}}}],"type":"geomap","view":{"focus":"WORLD"}},"id":3265018275083362},{"definition":{"requests":[{"rum_query":{"index":"*","search":{"query":""},"compute":{"aggregation":"count"}}}],"view":{"focus":"WORLD"},"type":"geomap","style":{"palette":"hostmap_blues","palette_flip":false},"time":{"live_span":"4h"}},"id":3851134700073453}],"layout_type":"ordered"}'
=======
      - terraform-provider-datadog/dev (terraform 2.4.4; terraform-cli 0.14.7) datadog-api-client-go/1.0.0-beta.16 (go go1.15.3; os darwin; arch amd64)
    url: https://api.datadoghq.com/api/v1/dashboard/bei-4q2-9s7
    method: GET
  response:
    body: '{"notify_list":[],"description":"Created using the Datadog provider in Terraform","author_name":null,"template_variable_presets":[],"template_variables":[],"is_read_only":true,"id":"bei-4q2-9s7","title":"tf-TestAccDatadogDashboardGeomap-local-1615587196","url":"/dashboard/bei-4q2-9s7/tf-testaccdatadogdashboardgeomap-local-1615587196","created_at":"2021-03-12T22:13:19.406367+00:00","modified_at":"2021-03-12T22:13:19.406367+00:00","author_handle":"frog@datadoghq.com","widgets":[{"definition":{"requests":[{"q":"avg:system.load.1{*}"}],"type":"geomap","style":{"palette":"hostmap_blues","palette_flip":false},"view":{"focus":"WORLD"}},"id":4537250059284788},{"definition":{"style":{"palette":"hostmap_blues","palette_flip":false},"custom_links":[{"link":"https://app.datadoghq.com/dashboard/lists","label":"Test Custom Link label"}],"time":{"live_span":"1h"},"requests":[{"log_query":{"index":"*","search":{"query":""},"compute":{"aggregation":"count"}}}],"type":"geomap","view":{"focus":"WORLD"}},"id":1777399068654761},{"definition":{"requests":[{"rum_query":{"index":"*","search":{"query":""},"compute":{"aggregation":"count"}}}],"view":{"focus":"WORLD"},"type":"geomap","style":{"palette":"hostmap_blues","palette_flip":false},"time":{"live_span":"4h"}},"id":7033147005132858}],"layout_type":"ordered"}'
>>>>>>> 9d146fb7
    headers:
      Cache-Control:
      - no-cache
      Connection:
      - keep-alive
      Content-Security-Policy:
      - frame-ancestors 'self'; report-uri https://api.datadoghq.com/csp-report
      Content-Type:
      - application/json
      Date:
<<<<<<< HEAD
      - Tue, 25 May 2021 03:35:52 GMT
=======
      - Fri, 12 Mar 2021 22:13:23 GMT
>>>>>>> 9d146fb7
      Pragma:
      - no-cache
      Strict-Transport-Security:
      - max-age=15724800;
      Vary:
      - Accept-Encoding
      X-Content-Type-Options:
      - nosniff
      X-Dd-Debug:
      - l8RQo2maZqJf6GFThBbKNE6dvthz6njusVtau3dPXJWL2RLFoN81H+BLPB/1xgs1
      X-Dd-Version:
<<<<<<< HEAD
      - "35.4598224"
      X-Frame-Options:
      - SAMEORIGIN
    status: 200 OK
    code: 200
    duration: ""
- request:
    body: ""
    form: {}
    headers:
      Accept:
      - application/json
      Dd-Operation-Id:
      - GetDashboard
      User-Agent:
      - terraform-provider-datadog/dev (terraform 1.16.0; terraform-cli 0.12.7-sdk) datadog-api-client-go/1.0.0-beta.22 (go go1.16.3; os darwin; arch amd64)
    url: https://api.datadoghq.com/api/v1/dashboard/g83-uv4-2ay
    method: GET
  response:
    body: '{"notify_list":[],"description":"Created using the Datadog provider in Terraform","restricted_roles":["284d8b66-93f9-11eb-9c37-da7ad0900002","043a2842-e140-11e8-bb04-7fd10177666e","657de3a2-29f8-11eb-83b5-6b8ebfb2f184","e82bf27a-986c-11eb-9cba-da7ad0900002","f257ba30-dbb2-11ea-a5ff-5fd1d308318a","6bf314be-5c16-11eb-8e98-2356ea436065","62cbc476-5c16-11eb-8e98-0388ea7a41f8","08604de8-1dca-11eb-800c-9f5f55ff734d","9b3ab170-b768-11eb-a45a-da7ad0900002","7a83f306-96ca-11eb-9c74-da7ad0900002","16169788-28e4-11eb-832c-fb84162ef3eb","4de53192-9946-11eb-9cee-da7ad0900002","1302282c-b93b-11eb-a436-da7ad0900002","17d73994-7531-11eb-94b9-da7ad0900002"],"author_name":"Qin Chen","template_variable_presets":[],"template_variables":[],"is_read_only":true,"id":"g83-uv4-2ay","title":"tf-TestAccDatadogDashboardGeomap-local-1621913750","url":"/dashboard/g83-uv4-2ay/tf-testaccdatadogdashboardgeomap-local-1621913750","created_at":"2021-05-25T03:35:52.135280+00:00","modified_at":"2021-05-25T03:35:52.135280+00:00","author_handle":"qin.chen@datadoghq.com","widgets":[{"definition":{"requests":[{"q":"avg:system.load.1{*}"}],"type":"geomap","style":{"palette":"hostmap_blues","palette_flip":false},"view":{"focus":"WORLD"}},"id":6817892829760541},{"definition":{"style":{"palette":"hostmap_blues","palette_flip":false},"custom_links":[{"link":"https://app.datadoghq.com/dashboard/lists","label":"Test Custom Link label"},{"override_label":"logs","is_hidden":true,"link":"https://app.datadoghq.com/dashboard/lists"}],"time":{"live_span":"1h"},"requests":[{"log_query":{"index":"*","search":{"query":""},"compute":{"aggregation":"count"}}}],"type":"geomap","view":{"focus":"WORLD"}},"id":3265018275083362},{"definition":{"requests":[{"rum_query":{"index":"*","search":{"query":""},"compute":{"aggregation":"count"}}}],"view":{"focus":"WORLD"},"type":"geomap","style":{"palette":"hostmap_blues","palette_flip":false},"time":{"live_span":"4h"}},"id":3851134700073453}],"layout_type":"ordered"}'
    headers:
      Cache-Control:
      - no-cache
      Connection:
      - keep-alive
      Content-Security-Policy:
      - frame-ancestors 'self'; report-uri https://api.datadoghq.com/csp-report
      Content-Type:
      - application/json
      Date:
      - Tue, 25 May 2021 03:35:53 GMT
      Pragma:
      - no-cache
      Strict-Transport-Security:
      - max-age=15724800;
      Vary:
      - Accept-Encoding
      X-Content-Type-Options:
      - nosniff
      X-Dd-Debug:
      - tpRCH6w417YjBovRJ8VmtuXmNONVYiRp2c8d2AxjPdGBn8PCtgG4vAztrx3qUZAN
      X-Dd-Version:
      - "35.4598224"
=======
      - "35.4088130"
>>>>>>> 9d146fb7
      X-Frame-Options:
      - SAMEORIGIN
    status: 200 OK
    code: 200
    duration: ""
- request:
    body: ""
    form: {}
    headers:
      Accept:
      - application/json
      Dd-Operation-Id:
      - GetDashboard
      User-Agent:
<<<<<<< HEAD
      - terraform-provider-datadog/dev (terraform 1.16.0; terraform-cli 0.12.7-sdk) datadog-api-client-go/1.0.0-beta.22 (go go1.16.3; os darwin; arch amd64)
    url: https://api.datadoghq.com/api/v1/dashboard/g83-uv4-2ay
    method: GET
  response:
    body: '{"notify_list":[],"description":"Created using the Datadog provider in Terraform","restricted_roles":["284d8b66-93f9-11eb-9c37-da7ad0900002","043a2842-e140-11e8-bb04-7fd10177666e","657de3a2-29f8-11eb-83b5-6b8ebfb2f184","e82bf27a-986c-11eb-9cba-da7ad0900002","f257ba30-dbb2-11ea-a5ff-5fd1d308318a","6bf314be-5c16-11eb-8e98-2356ea436065","62cbc476-5c16-11eb-8e98-0388ea7a41f8","08604de8-1dca-11eb-800c-9f5f55ff734d","9b3ab170-b768-11eb-a45a-da7ad0900002","7a83f306-96ca-11eb-9c74-da7ad0900002","16169788-28e4-11eb-832c-fb84162ef3eb","4de53192-9946-11eb-9cee-da7ad0900002","1302282c-b93b-11eb-a436-da7ad0900002","17d73994-7531-11eb-94b9-da7ad0900002"],"author_name":"Qin Chen","template_variable_presets":[],"template_variables":[],"is_read_only":true,"id":"g83-uv4-2ay","title":"tf-TestAccDatadogDashboardGeomap-local-1621913750","url":"/dashboard/g83-uv4-2ay/tf-testaccdatadogdashboardgeomap-local-1621913750","created_at":"2021-05-25T03:35:52.135280+00:00","modified_at":"2021-05-25T03:35:52.135280+00:00","author_handle":"qin.chen@datadoghq.com","widgets":[{"definition":{"requests":[{"q":"avg:system.load.1{*}"}],"type":"geomap","style":{"palette":"hostmap_blues","palette_flip":false},"view":{"focus":"WORLD"}},"id":6817892829760541},{"definition":{"style":{"palette":"hostmap_blues","palette_flip":false},"custom_links":[{"link":"https://app.datadoghq.com/dashboard/lists","label":"Test Custom Link label"},{"override_label":"logs","is_hidden":true,"link":"https://app.datadoghq.com/dashboard/lists"}],"time":{"live_span":"1h"},"requests":[{"log_query":{"index":"*","search":{"query":""},"compute":{"aggregation":"count"}}}],"type":"geomap","view":{"focus":"WORLD"}},"id":3265018275083362},{"definition":{"requests":[{"rum_query":{"index":"*","search":{"query":""},"compute":{"aggregation":"count"}}}],"view":{"focus":"WORLD"},"type":"geomap","style":{"palette":"hostmap_blues","palette_flip":false},"time":{"live_span":"4h"}},"id":3851134700073453}],"layout_type":"ordered"}'
=======
      - terraform-provider-datadog/dev (terraform 2.4.4; terraform-cli 0.14.7) datadog-api-client-go/1.0.0-beta.16 (go go1.15.3; os darwin; arch amd64)
    url: https://api.datadoghq.com/api/v1/dashboard/bei-4q2-9s7
    method: GET
  response:
    body: '{"notify_list":[],"description":"Created using the Datadog provider in Terraform","author_name":null,"template_variable_presets":[],"template_variables":[],"is_read_only":true,"id":"bei-4q2-9s7","title":"tf-TestAccDatadogDashboardGeomap-local-1615587196","url":"/dashboard/bei-4q2-9s7/tf-testaccdatadogdashboardgeomap-local-1615587196","created_at":"2021-03-12T22:13:19.406367+00:00","modified_at":"2021-03-12T22:13:19.406367+00:00","author_handle":"frog@datadoghq.com","widgets":[{"definition":{"requests":[{"q":"avg:system.load.1{*}"}],"type":"geomap","style":{"palette":"hostmap_blues","palette_flip":false},"view":{"focus":"WORLD"}},"id":4537250059284788},{"definition":{"style":{"palette":"hostmap_blues","palette_flip":false},"custom_links":[{"link":"https://app.datadoghq.com/dashboard/lists","label":"Test Custom Link label"}],"time":{"live_span":"1h"},"requests":[{"log_query":{"index":"*","search":{"query":""},"compute":{"aggregation":"count"}}}],"type":"geomap","view":{"focus":"WORLD"}},"id":1777399068654761},{"definition":{"requests":[{"rum_query":{"index":"*","search":{"query":""},"compute":{"aggregation":"count"}}}],"view":{"focus":"WORLD"},"type":"geomap","style":{"palette":"hostmap_blues","palette_flip":false},"time":{"live_span":"4h"}},"id":7033147005132858}],"layout_type":"ordered"}'
>>>>>>> 9d146fb7
    headers:
      Cache-Control:
      - no-cache
      Connection:
      - keep-alive
      Content-Security-Policy:
      - frame-ancestors 'self'; report-uri https://api.datadoghq.com/csp-report
      Content-Type:
      - application/json
      Date:
<<<<<<< HEAD
      - Tue, 25 May 2021 03:35:54 GMT
=======
      - Fri, 12 Mar 2021 22:13:24 GMT
>>>>>>> 9d146fb7
      Pragma:
      - no-cache
      Strict-Transport-Security:
      - max-age=15724800;
      Vary:
      - Accept-Encoding
      X-Content-Type-Options:
      - nosniff
      X-Dd-Debug:
<<<<<<< HEAD
      - EFjE6I+AUQmTiNqZcuE1nqoFeAjWD0Xtzy3edDrinkwlU/Wzr/2Dbl5kWk3qLVaQ
      X-Dd-Version:
      - "35.4598224"
=======
      - B1nwy/pPNqX+q4pQT22cdp1QCexE35IF8qwSHy0Nf7IW0Y881qtn4tXN1lpmzaKc
      X-Dd-Version:
      - "35.4088130"
>>>>>>> 9d146fb7
      X-Frame-Options:
      - SAMEORIGIN
    status: 200 OK
    code: 200
    duration: ""
- request:
    body: ""
    form: {}
    headers:
      Accept:
      - application/json
      Dd-Operation-Id:
      - DeleteDashboard
      User-Agent:
<<<<<<< HEAD
      - terraform-provider-datadog/dev (terraform 1.16.0; terraform-cli 0.12.7-sdk) datadog-api-client-go/1.0.0-beta.22 (go go1.16.3; os darwin; arch amd64)
    url: https://api.datadoghq.com/api/v1/dashboard/g83-uv4-2ay
    method: DELETE
  response:
    body: '{"deleted_dashboard_id":"g83-uv4-2ay"}'
=======
      - terraform-provider-datadog/dev (terraform 2.4.4; terraform-cli ) datadog-api-client-go/1.0.0-beta.16 (go go1.15.3; os darwin; arch amd64)
    url: https://api.datadoghq.com/api/v1/dashboard/bei-4q2-9s7
    method: DELETE
  response:
    body: '{"deleted_dashboard_id":"bei-4q2-9s7"}'
>>>>>>> 9d146fb7
    headers:
      Cache-Control:
      - no-cache
      Connection:
      - keep-alive
      Content-Security-Policy:
      - frame-ancestors 'self'; report-uri https://api.datadoghq.com/csp-report
      Content-Type:
      - application/json
      Date:
<<<<<<< HEAD
      - Tue, 25 May 2021 03:35:54 GMT
=======
      - Fri, 12 Mar 2021 22:13:26 GMT
>>>>>>> 9d146fb7
      Pragma:
      - no-cache
      Strict-Transport-Security:
      - max-age=15724800;
      Vary:
      - Accept-Encoding
      X-Content-Type-Options:
      - nosniff
      X-Dd-Debug:
<<<<<<< HEAD
      - 5gfwVh/5HZ+AnGd/Di93w3NEWC6KMHT9KzmHEiRJmNdOjBtAsbOcgVFyqEChw71h
      X-Dd-Version:
      - "35.4598224"
=======
      - tpRCH6w417YjBovRJ8VmtuXmNONVYiRp2c8d2AxjPdGBn8PCtgG4vAztrx3qUZAN
      X-Dd-Version:
      - "35.4088130"
>>>>>>> 9d146fb7
      X-Frame-Options:
      - SAMEORIGIN
    status: 200 OK
    code: 200
    duration: ""
- request:
    body: ""
    form: {}
    headers:
      Accept:
      - application/json
      Dd-Operation-Id:
      - GetDashboard
      User-Agent:
<<<<<<< HEAD
      - terraform-provider-datadog/dev (terraform 1.16.0; terraform-cli 0.12.7-sdk) datadog-api-client-go/1.0.0-beta.22 (go go1.16.3; os darwin; arch amd64)
    url: https://api.datadoghq.com/api/v1/dashboard/g83-uv4-2ay
    method: GET
  response:
    body: '{"errors": ["Dashboard with ID g83-uv4-2ay not found"]}'
=======
      - terraform-provider-datadog/dev (terraform 2.4.4; terraform-cli ) datadog-api-client-go/1.0.0-beta.16 (go go1.15.3; os darwin; arch amd64)
    url: https://api.datadoghq.com/api/v1/dashboard/bei-4q2-9s7
    method: GET
  response:
    body: '{"errors": ["Dashboard with ID bei-4q2-9s7 not found"]}'
>>>>>>> 9d146fb7
    headers:
      Cache-Control:
      - no-cache
      Connection:
      - keep-alive
      Content-Security-Policy:
      - frame-ancestors 'self'; report-uri https://api.datadoghq.com/csp-report
      Content-Type:
      - application/json
      Date:
<<<<<<< HEAD
      - Tue, 25 May 2021 03:35:54 GMT
=======
      - Fri, 12 Mar 2021 22:13:26 GMT
>>>>>>> 9d146fb7
      Pragma:
      - no-cache
      Strict-Transport-Security:
      - max-age=15724800;
      Vary:
      - Accept-Encoding
      X-Content-Type-Options:
      - nosniff
      X-Dd-Version:
<<<<<<< HEAD
      - "35.4598224"
=======
      - "35.4088130"
>>>>>>> 9d146fb7
      X-Frame-Options:
      - SAMEORIGIN
    status: 404 Not Found
    code: 404
    duration: ""<|MERGE_RESOLUTION|>--- conflicted
+++ resolved
@@ -3,11 +3,7 @@
 interactions:
 - request:
     body: |
-<<<<<<< HEAD
-      {"description":"Created using the Datadog provider in Terraform","id":"","is_read_only":true,"layout_type":"ordered","notify_list":[],"template_variable_presets":[],"template_variables":[],"title":"tf-TestAccDatadogDashboardGeomap-local-1621913750","widgets":[{"definition":{"requests":[{"q":"avg:system.load.1{*}"}],"style":{"palette":"hostmap_blues","palette_flip":false},"type":"geomap","view":{"focus":"WORLD"}}},{"definition":{"custom_links":[{"label":"Test Custom Link label","link":"https://app.datadoghq.com/dashboard/lists"},{"is_hidden":true,"link":"https://app.datadoghq.com/dashboard/lists","override_label":"logs"}],"requests":[{"log_query":{"compute":{"aggregation":"count"},"index":"*","search":{"query":""}}}],"style":{"palette":"hostmap_blues","palette_flip":false},"time":{"live_span":"1h"},"type":"geomap","view":{"focus":"WORLD"}}},{"definition":{"requests":[{"rum_query":{"compute":{"aggregation":"count"},"index":"*","search":{"query":""}}}],"style":{"palette":"hostmap_blues","palette_flip":false},"time":{"live_span":"4h"},"type":"geomap","view":{"focus":"WORLD"}}}]}
-=======
       {"description":"Created using the Datadog provider in Terraform","id":"","is_read_only":true,"layout_type":"ordered","notify_list":[],"template_variable_presets":[],"template_variables":[],"title":"tf-TestAccDatadogDashboardGeomap-local-1615587196","widgets":[{"definition":{"requests":[{"q":"avg:system.load.1{*}"}],"style":{"palette":"hostmap_blues","palette_flip":false},"type":"geomap","view":{"focus":"WORLD"}}},{"definition":{"custom_links":[{"label":"Test Custom Link label","link":"https://app.datadoghq.com/dashboard/lists"}],"requests":[{"log_query":{"compute":{"aggregation":"count"},"index":"*","search":{"query":""}}}],"style":{"palette":"hostmap_blues","palette_flip":false},"time":{"live_span":"1h"},"type":"geomap","view":{"focus":"WORLD"}}},{"definition":{"requests":[{"rum_query":{"compute":{"aggregation":"count"},"index":"*","search":{"query":""}}}],"style":{"palette":"hostmap_blues","palette_flip":false},"time":{"live_span":"4h"},"type":"geomap","view":{"focus":"WORLD"}}}]}
->>>>>>> 9d146fb7
     form: {}
     headers:
       Accept:
@@ -17,197 +13,190 @@
       Dd-Operation-Id:
       - CreateDashboard
       User-Agent:
-<<<<<<< HEAD
-      - terraform-provider-datadog/dev (terraform 1.16.0; terraform-cli 0.12.7-sdk) datadog-api-client-go/1.0.0-beta.22 (go go1.16.3; os darwin; arch amd64)
+      - terraform-provider-datadog/dev (terraform 2.4.4; terraform-cli 0.14.7) datadog-api-client-go/1.0.0-beta.16 (go go1.15.3; os darwin; arch amd64)
     url: https://api.datadoghq.com/api/v1/dashboard
     method: POST
   response:
-    body: '{"notify_list":[],"description":"Created using the Datadog provider in Terraform","restricted_roles":["043a2842-e140-11e8-bb04-7fd10177666e","08604de8-1dca-11eb-800c-9f5f55ff734d","1302282c-b93b-11eb-a436-da7ad0900002","16169788-28e4-11eb-832c-fb84162ef3eb","17d73994-7531-11eb-94b9-da7ad0900002","284d8b66-93f9-11eb-9c37-da7ad0900002","4de53192-9946-11eb-9cee-da7ad0900002","62cbc476-5c16-11eb-8e98-0388ea7a41f8","657de3a2-29f8-11eb-83b5-6b8ebfb2f184","6bf314be-5c16-11eb-8e98-2356ea436065","7a83f306-96ca-11eb-9c74-da7ad0900002","9b3ab170-b768-11eb-a45a-da7ad0900002","e82bf27a-986c-11eb-9cba-da7ad0900002","f257ba30-dbb2-11ea-a5ff-5fd1d308318a"],"author_name":"Qin Chen","template_variable_presets":[],"template_variables":[],"is_read_only":true,"id":"g83-uv4-2ay","title":"tf-TestAccDatadogDashboardGeomap-local-1621913750","url":"/dashboard/g83-uv4-2ay/tf-testaccdatadogdashboardgeomap-local-1621913750","created_at":"2021-05-25T03:35:52.135280+00:00","modified_at":"2021-05-25T03:35:52.135280+00:00","author_handle":"qin.chen@datadoghq.com","widgets":[{"definition":{"requests":[{"q":"avg:system.load.1{*}"}],"type":"geomap","style":{"palette":"hostmap_blues","palette_flip":false},"view":{"focus":"WORLD"}},"id":6817892829760541},{"definition":{"style":{"palette":"hostmap_blues","palette_flip":false},"custom_links":[{"link":"https://app.datadoghq.com/dashboard/lists","label":"Test Custom Link label"},{"override_label":"logs","is_hidden":true,"link":"https://app.datadoghq.com/dashboard/lists"}],"time":{"live_span":"1h"},"requests":[{"log_query":{"index":"*","search":{"query":""},"compute":{"aggregation":"count"}}}],"type":"geomap","view":{"focus":"WORLD"}},"id":3265018275083362},{"definition":{"requests":[{"rum_query":{"index":"*","search":{"query":""},"compute":{"aggregation":"count"}}}],"view":{"focus":"WORLD"},"type":"geomap","style":{"palette":"hostmap_blues","palette_flip":false},"time":{"live_span":"4h"}},"id":3851134700073453}],"layout_type":"ordered"}'
-=======
-      - terraform-provider-datadog/dev (terraform 2.4.4; terraform-cli 0.14.7) datadog-api-client-go/1.0.0-beta.16 (go go1.15.3; os darwin; arch amd64)
-    url: https://api.datadoghq.com/api/v1/dashboard
-    method: POST
-  response:
-    body: '{"notify_list":[],"description":"Created using the Datadog provider in Terraform","author_name":null,"template_variable_presets":[],"template_variables":[],"is_read_only":true,"id":"bei-4q2-9s7","title":"tf-TestAccDatadogDashboardGeomap-local-1615587196","url":"/dashboard/bei-4q2-9s7/tf-testaccdatadogdashboardgeomap-local-1615587196","created_at":"2021-03-12T22:13:19.406367+00:00","modified_at":"2021-03-12T22:13:19.406367+00:00","author_handle":"frog@datadoghq.com","widgets":[{"definition":{"requests":[{"q":"avg:system.load.1{*}"}],"type":"geomap","style":{"palette":"hostmap_blues","palette_flip":false},"view":{"focus":"WORLD"}},"id":4537250059284788},{"definition":{"style":{"palette":"hostmap_blues","palette_flip":false},"custom_links":[{"link":"https://app.datadoghq.com/dashboard/lists","label":"Test Custom Link label"}],"time":{"live_span":"1h"},"requests":[{"log_query":{"index":"*","search":{"query":""},"compute":{"aggregation":"count"}}}],"type":"geomap","view":{"focus":"WORLD"}},"id":1777399068654761},{"definition":{"requests":[{"rum_query":{"index":"*","search":{"query":""},"compute":{"aggregation":"count"}}}],"view":{"focus":"WORLD"},"type":"geomap","style":{"palette":"hostmap_blues","palette_flip":false},"time":{"live_span":"4h"}},"id":7033147005132858}],"layout_type":"ordered"}'
->>>>>>> 9d146fb7
-    headers:
-      Cache-Control:
-      - no-cache
-      Connection:
-      - keep-alive
-      Content-Security-Policy:
-      - frame-ancestors 'self'; report-uri https://api.datadoghq.com/csp-report
-      Content-Type:
-      - application/json
-      Date:
-<<<<<<< HEAD
-      - Tue, 25 May 2021 03:35:52 GMT
-=======
+    body: '{"notify_list":[],"description":"Created using the Datadog provider in Terraform","author_name":null,"template_variable_presets":[],"template_variables":[],"is_read_only":true,"id":"bei-4q2-9s7","title":"tf-TestAccDatadogDashboardGeomap-local-1615587196","url":"/dashboard/bei-4q2-9s7/tf-testaccdatadogdashboardgeomap-local-1615587196","created_at":"2021-03-12T22:13:19.406367+00:00","modified_at":"2021-03-12T22:13:19.406367+00:00","author_handle":"frog@datadoghq.com","widgets":[{"definition":{"requests":[{"q":"avg:system.load.1{*}"}],"type":"geomap","style":{"palette":"hostmap_blues","palette_flip":false},"view":{"focus":"WORLD"}},"id":4537250059284788},{"definition":{"style":{"palette":"hostmap_blues","palette_flip":false},"custom_links":[{"link":"https://app.datadoghq.com/dashboard/lists","label":"Test Custom Link label"}],"time":{"live_span":"1h"},"requests":[{"log_query":{"index":"*","search":{"query":""},"compute":{"aggregation":"count"}}}],"type":"geomap","view":{"focus":"WORLD"}},"id":1777399068654761},{"definition":{"requests":[{"rum_query":{"index":"*","search":{"query":""},"compute":{"aggregation":"count"}}}],"view":{"focus":"WORLD"},"type":"geomap","style":{"palette":"hostmap_blues","palette_flip":false},"time":{"live_span":"4h"}},"id":7033147005132858}],"layout_type":"ordered"}'
+    headers:
+      Cache-Control:
+      - no-cache
+      Connection:
+      - keep-alive
+      Content-Security-Policy:
+      - frame-ancestors 'self'; report-uri https://api.datadoghq.com/csp-report
+      Content-Type:
+      - application/json
+      Date:
       - Fri, 12 Mar 2021 22:13:22 GMT
->>>>>>> 9d146fb7
-      Pragma:
-      - no-cache
-      Strict-Transport-Security:
-      - max-age=15724800;
-      Vary:
-      - Accept-Encoding
-      X-Content-Type-Options:
-      - nosniff
-      X-Dd-Debug:
-<<<<<<< HEAD
+      Pragma:
+      - no-cache
+      Strict-Transport-Security:
+      - max-age=15724800;
+      Vary:
+      - Accept-Encoding
+      X-Content-Type-Options:
+      - nosniff
+      X-Dd-Debug:
+      - HbtaOKlJ6OCrx9tMXO6ivMTrEM+g0c93HDp08trmOmgdHozC5J+vn10F0H4WPjCU
+      X-Dd-Version:
+      - "35.4088130"
+      X-Frame-Options:
+      - SAMEORIGIN
+    status: 200 OK
+    code: 200
+    duration: ""
+- request:
+    body: ""
+    form: {}
+    headers:
+      Accept:
+      - application/json
+      Dd-Operation-Id:
+      - GetDashboard
+      User-Agent:
+      - terraform-provider-datadog/dev (terraform 2.4.4; terraform-cli 0.14.7) datadog-api-client-go/1.0.0-beta.16 (go go1.15.3; os darwin; arch amd64)
+    url: https://api.datadoghq.com/api/v1/dashboard/bei-4q2-9s7
+    method: GET
+  response:
+    body: '{"notify_list":[],"description":"Created using the Datadog provider in Terraform","author_name":null,"template_variable_presets":[],"template_variables":[],"is_read_only":true,"id":"bei-4q2-9s7","title":"tf-TestAccDatadogDashboardGeomap-local-1615587196","url":"/dashboard/bei-4q2-9s7/tf-testaccdatadogdashboardgeomap-local-1615587196","created_at":"2021-03-12T22:13:19.406367+00:00","modified_at":"2021-03-12T22:13:19.406367+00:00","author_handle":"frog@datadoghq.com","widgets":[{"definition":{"requests":[{"q":"avg:system.load.1{*}"}],"type":"geomap","style":{"palette":"hostmap_blues","palette_flip":false},"view":{"focus":"WORLD"}},"id":4537250059284788},{"definition":{"style":{"palette":"hostmap_blues","palette_flip":false},"custom_links":[{"link":"https://app.datadoghq.com/dashboard/lists","label":"Test Custom Link label"}],"time":{"live_span":"1h"},"requests":[{"log_query":{"index":"*","search":{"query":""},"compute":{"aggregation":"count"}}}],"type":"geomap","view":{"focus":"WORLD"}},"id":1777399068654761},{"definition":{"requests":[{"rum_query":{"index":"*","search":{"query":""},"compute":{"aggregation":"count"}}}],"view":{"focus":"WORLD"},"type":"geomap","style":{"palette":"hostmap_blues","palette_flip":false},"time":{"live_span":"4h"}},"id":7033147005132858}],"layout_type":"ordered"}'
+    headers:
+      Cache-Control:
+      - no-cache
+      Connection:
+      - keep-alive
+      Content-Security-Policy:
+      - frame-ancestors 'self'; report-uri https://api.datadoghq.com/csp-report
+      Content-Type:
+      - application/json
+      Date:
+      - Fri, 12 Mar 2021 22:13:22 GMT
+      Pragma:
+      - no-cache
+      Strict-Transport-Security:
+      - max-age=15724800;
+      Vary:
+      - Accept-Encoding
+      X-Content-Type-Options:
+      - nosniff
+      X-Dd-Debug:
+      - mNzaoDhdDKO7t4QSrAe5X7pHd0bJND187D+vRbwoluXouE2m1UaQQX0RGCvRpLVE
+      X-Dd-Version:
+      - "35.4088130"
+      X-Frame-Options:
+      - SAMEORIGIN
+    status: 200 OK
+    code: 200
+    duration: ""
+- request:
+    body: ""
+    form: {}
+    headers:
+      Accept:
+      - application/json
+      Dd-Operation-Id:
+      - GetDashboard
+      User-Agent:
+      - terraform-provider-datadog/dev (terraform 2.4.4; terraform-cli 0.14.7) datadog-api-client-go/1.0.0-beta.16 (go go1.15.3; os darwin; arch amd64)
+    url: https://api.datadoghq.com/api/v1/dashboard/bei-4q2-9s7
+    method: GET
+  response:
+    body: '{"notify_list":[],"description":"Created using the Datadog provider in Terraform","author_name":null,"template_variable_presets":[],"template_variables":[],"is_read_only":true,"id":"bei-4q2-9s7","title":"tf-TestAccDatadogDashboardGeomap-local-1615587196","url":"/dashboard/bei-4q2-9s7/tf-testaccdatadogdashboardgeomap-local-1615587196","created_at":"2021-03-12T22:13:19.406367+00:00","modified_at":"2021-03-12T22:13:19.406367+00:00","author_handle":"frog@datadoghq.com","widgets":[{"definition":{"requests":[{"q":"avg:system.load.1{*}"}],"type":"geomap","style":{"palette":"hostmap_blues","palette_flip":false},"view":{"focus":"WORLD"}},"id":4537250059284788},{"definition":{"style":{"palette":"hostmap_blues","palette_flip":false},"custom_links":[{"link":"https://app.datadoghq.com/dashboard/lists","label":"Test Custom Link label"}],"time":{"live_span":"1h"},"requests":[{"log_query":{"index":"*","search":{"query":""},"compute":{"aggregation":"count"}}}],"type":"geomap","view":{"focus":"WORLD"}},"id":1777399068654761},{"definition":{"requests":[{"rum_query":{"index":"*","search":{"query":""},"compute":{"aggregation":"count"}}}],"view":{"focus":"WORLD"},"type":"geomap","style":{"palette":"hostmap_blues","palette_flip":false},"time":{"live_span":"4h"}},"id":7033147005132858}],"layout_type":"ordered"}'
+    headers:
+      Cache-Control:
+      - no-cache
+      Connection:
+      - keep-alive
+      Content-Security-Policy:
+      - frame-ancestors 'self'; report-uri https://api.datadoghq.com/csp-report
+      Content-Type:
+      - application/json
+      Date:
+      - Fri, 12 Mar 2021 22:13:23 GMT
+      Pragma:
+      - no-cache
+      Strict-Transport-Security:
+      - max-age=15724800;
+      Vary:
+      - Accept-Encoding
+      X-Content-Type-Options:
+      - nosniff
+      X-Dd-Debug:
+      - F5gm0Rce1/Abr9/0Fw8HAqWfiz0FdiH8er/AXnN6lOn3L6KyGgbsLCwgPlob1No8
+      X-Dd-Version:
+      - "35.4088130"
+      X-Frame-Options:
+      - SAMEORIGIN
+    status: 200 OK
+    code: 200
+    duration: ""
+- request:
+    body: ""
+    form: {}
+    headers:
+      Accept:
+      - application/json
+      Dd-Operation-Id:
+      - GetDashboard
+      User-Agent:
+      - terraform-provider-datadog/dev (terraform 2.4.4; terraform-cli 0.14.7) datadog-api-client-go/1.0.0-beta.16 (go go1.15.3; os darwin; arch amd64)
+    url: https://api.datadoghq.com/api/v1/dashboard/bei-4q2-9s7
+    method: GET
+  response:
+    body: '{"notify_list":[],"description":"Created using the Datadog provider in Terraform","author_name":null,"template_variable_presets":[],"template_variables":[],"is_read_only":true,"id":"bei-4q2-9s7","title":"tf-TestAccDatadogDashboardGeomap-local-1615587196","url":"/dashboard/bei-4q2-9s7/tf-testaccdatadogdashboardgeomap-local-1615587196","created_at":"2021-03-12T22:13:19.406367+00:00","modified_at":"2021-03-12T22:13:19.406367+00:00","author_handle":"frog@datadoghq.com","widgets":[{"definition":{"requests":[{"q":"avg:system.load.1{*}"}],"type":"geomap","style":{"palette":"hostmap_blues","palette_flip":false},"view":{"focus":"WORLD"}},"id":4537250059284788},{"definition":{"style":{"palette":"hostmap_blues","palette_flip":false},"custom_links":[{"link":"https://app.datadoghq.com/dashboard/lists","label":"Test Custom Link label"}],"time":{"live_span":"1h"},"requests":[{"log_query":{"index":"*","search":{"query":""},"compute":{"aggregation":"count"}}}],"type":"geomap","view":{"focus":"WORLD"}},"id":1777399068654761},{"definition":{"requests":[{"rum_query":{"index":"*","search":{"query":""},"compute":{"aggregation":"count"}}}],"view":{"focus":"WORLD"},"type":"geomap","style":{"palette":"hostmap_blues","palette_flip":false},"time":{"live_span":"4h"}},"id":7033147005132858}],"layout_type":"ordered"}'
+    headers:
+      Cache-Control:
+      - no-cache
+      Connection:
+      - keep-alive
+      Content-Security-Policy:
+      - frame-ancestors 'self'; report-uri https://api.datadoghq.com/csp-report
+      Content-Type:
+      - application/json
+      Date:
+      - Fri, 12 Mar 2021 22:13:24 GMT
+      Pragma:
+      - no-cache
+      Strict-Transport-Security:
+      - max-age=15724800;
+      Vary:
+      - Accept-Encoding
+      X-Content-Type-Options:
+      - nosniff
+      X-Dd-Debug:
       - B1nwy/pPNqX+q4pQT22cdp1QCexE35IF8qwSHy0Nf7IW0Y881qtn4tXN1lpmzaKc
       X-Dd-Version:
-      - "35.4598224"
-=======
-      - HbtaOKlJ6OCrx9tMXO6ivMTrEM+g0c93HDp08trmOmgdHozC5J+vn10F0H4WPjCU
-      X-Dd-Version:
-      - "35.4088130"
->>>>>>> 9d146fb7
-      X-Frame-Options:
-      - SAMEORIGIN
-    status: 200 OK
-    code: 200
-    duration: ""
-- request:
-    body: ""
-    form: {}
-    headers:
-      Accept:
-      - application/json
-      Dd-Operation-Id:
-      - GetDashboard
-      User-Agent:
-<<<<<<< HEAD
-      - terraform-provider-datadog/dev (terraform 1.16.0; terraform-cli 0.12.7-sdk) datadog-api-client-go/1.0.0-beta.22 (go go1.16.3; os darwin; arch amd64)
-    url: https://api.datadoghq.com/api/v1/dashboard/g83-uv4-2ay
-    method: GET
-  response:
-    body: '{"notify_list":[],"description":"Created using the Datadog provider in Terraform","restricted_roles":["284d8b66-93f9-11eb-9c37-da7ad0900002","043a2842-e140-11e8-bb04-7fd10177666e","657de3a2-29f8-11eb-83b5-6b8ebfb2f184","e82bf27a-986c-11eb-9cba-da7ad0900002","f257ba30-dbb2-11ea-a5ff-5fd1d308318a","6bf314be-5c16-11eb-8e98-2356ea436065","62cbc476-5c16-11eb-8e98-0388ea7a41f8","08604de8-1dca-11eb-800c-9f5f55ff734d","9b3ab170-b768-11eb-a45a-da7ad0900002","7a83f306-96ca-11eb-9c74-da7ad0900002","16169788-28e4-11eb-832c-fb84162ef3eb","4de53192-9946-11eb-9cee-da7ad0900002","1302282c-b93b-11eb-a436-da7ad0900002","17d73994-7531-11eb-94b9-da7ad0900002"],"author_name":"Qin Chen","template_variable_presets":[],"template_variables":[],"is_read_only":true,"id":"g83-uv4-2ay","title":"tf-TestAccDatadogDashboardGeomap-local-1621913750","url":"/dashboard/g83-uv4-2ay/tf-testaccdatadogdashboardgeomap-local-1621913750","created_at":"2021-05-25T03:35:52.135280+00:00","modified_at":"2021-05-25T03:35:52.135280+00:00","author_handle":"qin.chen@datadoghq.com","widgets":[{"definition":{"requests":[{"q":"avg:system.load.1{*}"}],"type":"geomap","style":{"palette":"hostmap_blues","palette_flip":false},"view":{"focus":"WORLD"}},"id":6817892829760541},{"definition":{"style":{"palette":"hostmap_blues","palette_flip":false},"custom_links":[{"link":"https://app.datadoghq.com/dashboard/lists","label":"Test Custom Link label"},{"override_label":"logs","is_hidden":true,"link":"https://app.datadoghq.com/dashboard/lists"}],"time":{"live_span":"1h"},"requests":[{"log_query":{"index":"*","search":{"query":""},"compute":{"aggregation":"count"}}}],"type":"geomap","view":{"focus":"WORLD"}},"id":3265018275083362},{"definition":{"requests":[{"rum_query":{"index":"*","search":{"query":""},"compute":{"aggregation":"count"}}}],"view":{"focus":"WORLD"},"type":"geomap","style":{"palette":"hostmap_blues","palette_flip":false},"time":{"live_span":"4h"}},"id":3851134700073453}],"layout_type":"ordered"}'
-=======
-      - terraform-provider-datadog/dev (terraform 2.4.4; terraform-cli 0.14.7) datadog-api-client-go/1.0.0-beta.16 (go go1.15.3; os darwin; arch amd64)
-    url: https://api.datadoghq.com/api/v1/dashboard/bei-4q2-9s7
-    method: GET
-  response:
-    body: '{"notify_list":[],"description":"Created using the Datadog provider in Terraform","author_name":null,"template_variable_presets":[],"template_variables":[],"is_read_only":true,"id":"bei-4q2-9s7","title":"tf-TestAccDatadogDashboardGeomap-local-1615587196","url":"/dashboard/bei-4q2-9s7/tf-testaccdatadogdashboardgeomap-local-1615587196","created_at":"2021-03-12T22:13:19.406367+00:00","modified_at":"2021-03-12T22:13:19.406367+00:00","author_handle":"frog@datadoghq.com","widgets":[{"definition":{"requests":[{"q":"avg:system.load.1{*}"}],"type":"geomap","style":{"palette":"hostmap_blues","palette_flip":false},"view":{"focus":"WORLD"}},"id":4537250059284788},{"definition":{"style":{"palette":"hostmap_blues","palette_flip":false},"custom_links":[{"link":"https://app.datadoghq.com/dashboard/lists","label":"Test Custom Link label"}],"time":{"live_span":"1h"},"requests":[{"log_query":{"index":"*","search":{"query":""},"compute":{"aggregation":"count"}}}],"type":"geomap","view":{"focus":"WORLD"}},"id":1777399068654761},{"definition":{"requests":[{"rum_query":{"index":"*","search":{"query":""},"compute":{"aggregation":"count"}}}],"view":{"focus":"WORLD"},"type":"geomap","style":{"palette":"hostmap_blues","palette_flip":false},"time":{"live_span":"4h"}},"id":7033147005132858}],"layout_type":"ordered"}'
->>>>>>> 9d146fb7
-    headers:
-      Cache-Control:
-      - no-cache
-      Connection:
-      - keep-alive
-      Content-Security-Policy:
-      - frame-ancestors 'self'; report-uri https://api.datadoghq.com/csp-report
-      Content-Type:
-      - application/json
-      Date:
-<<<<<<< HEAD
-      - Tue, 25 May 2021 03:35:52 GMT
-=======
-      - Fri, 12 Mar 2021 22:13:22 GMT
->>>>>>> 9d146fb7
-      Pragma:
-      - no-cache
-      Strict-Transport-Security:
-      - max-age=15724800;
-      Vary:
-      - Accept-Encoding
-      X-Content-Type-Options:
-      - nosniff
-      X-Dd-Debug:
-<<<<<<< HEAD
-      - 25u1gDlL724DHllbjFT4BhOLorBTilh+aah2uWAUEjFC/+rjczJdiyWrV/HwLwe/
-      X-Dd-Version:
-      - "35.4598224"
-=======
-      - mNzaoDhdDKO7t4QSrAe5X7pHd0bJND187D+vRbwoluXouE2m1UaQQX0RGCvRpLVE
-      X-Dd-Version:
-      - "35.4088130"
->>>>>>> 9d146fb7
-      X-Frame-Options:
-      - SAMEORIGIN
-    status: 200 OK
-    code: 200
-    duration: ""
-- request:
-    body: ""
-    form: {}
-    headers:
-      Accept:
-      - application/json
-      Dd-Operation-Id:
-      - GetDashboard
-      User-Agent:
-<<<<<<< HEAD
-      - terraform-provider-datadog/dev (terraform 1.16.0; terraform-cli 0.12.7-sdk) datadog-api-client-go/1.0.0-beta.22 (go go1.16.3; os darwin; arch amd64)
-    url: https://api.datadoghq.com/api/v1/dashboard/g83-uv4-2ay
-    method: GET
-  response:
-    body: '{"notify_list":[],"description":"Created using the Datadog provider in Terraform","restricted_roles":["284d8b66-93f9-11eb-9c37-da7ad0900002","043a2842-e140-11e8-bb04-7fd10177666e","657de3a2-29f8-11eb-83b5-6b8ebfb2f184","e82bf27a-986c-11eb-9cba-da7ad0900002","f257ba30-dbb2-11ea-a5ff-5fd1d308318a","6bf314be-5c16-11eb-8e98-2356ea436065","62cbc476-5c16-11eb-8e98-0388ea7a41f8","08604de8-1dca-11eb-800c-9f5f55ff734d","9b3ab170-b768-11eb-a45a-da7ad0900002","7a83f306-96ca-11eb-9c74-da7ad0900002","16169788-28e4-11eb-832c-fb84162ef3eb","4de53192-9946-11eb-9cee-da7ad0900002","1302282c-b93b-11eb-a436-da7ad0900002","17d73994-7531-11eb-94b9-da7ad0900002"],"author_name":"Qin Chen","template_variable_presets":[],"template_variables":[],"is_read_only":true,"id":"g83-uv4-2ay","title":"tf-TestAccDatadogDashboardGeomap-local-1621913750","url":"/dashboard/g83-uv4-2ay/tf-testaccdatadogdashboardgeomap-local-1621913750","created_at":"2021-05-25T03:35:52.135280+00:00","modified_at":"2021-05-25T03:35:52.135280+00:00","author_handle":"qin.chen@datadoghq.com","widgets":[{"definition":{"requests":[{"q":"avg:system.load.1{*}"}],"type":"geomap","style":{"palette":"hostmap_blues","palette_flip":false},"view":{"focus":"WORLD"}},"id":6817892829760541},{"definition":{"style":{"palette":"hostmap_blues","palette_flip":false},"custom_links":[{"link":"https://app.datadoghq.com/dashboard/lists","label":"Test Custom Link label"},{"override_label":"logs","is_hidden":true,"link":"https://app.datadoghq.com/dashboard/lists"}],"time":{"live_span":"1h"},"requests":[{"log_query":{"index":"*","search":{"query":""},"compute":{"aggregation":"count"}}}],"type":"geomap","view":{"focus":"WORLD"}},"id":3265018275083362},{"definition":{"requests":[{"rum_query":{"index":"*","search":{"query":""},"compute":{"aggregation":"count"}}}],"view":{"focus":"WORLD"},"type":"geomap","style":{"palette":"hostmap_blues","palette_flip":false},"time":{"live_span":"4h"}},"id":3851134700073453}],"layout_type":"ordered"}'
-=======
-      - terraform-provider-datadog/dev (terraform 2.4.4; terraform-cli 0.14.7) datadog-api-client-go/1.0.0-beta.16 (go go1.15.3; os darwin; arch amd64)
-    url: https://api.datadoghq.com/api/v1/dashboard/bei-4q2-9s7
-    method: GET
-  response:
-    body: '{"notify_list":[],"description":"Created using the Datadog provider in Terraform","author_name":null,"template_variable_presets":[],"template_variables":[],"is_read_only":true,"id":"bei-4q2-9s7","title":"tf-TestAccDatadogDashboardGeomap-local-1615587196","url":"/dashboard/bei-4q2-9s7/tf-testaccdatadogdashboardgeomap-local-1615587196","created_at":"2021-03-12T22:13:19.406367+00:00","modified_at":"2021-03-12T22:13:19.406367+00:00","author_handle":"frog@datadoghq.com","widgets":[{"definition":{"requests":[{"q":"avg:system.load.1{*}"}],"type":"geomap","style":{"palette":"hostmap_blues","palette_flip":false},"view":{"focus":"WORLD"}},"id":4537250059284788},{"definition":{"style":{"palette":"hostmap_blues","palette_flip":false},"custom_links":[{"link":"https://app.datadoghq.com/dashboard/lists","label":"Test Custom Link label"}],"time":{"live_span":"1h"},"requests":[{"log_query":{"index":"*","search":{"query":""},"compute":{"aggregation":"count"}}}],"type":"geomap","view":{"focus":"WORLD"}},"id":1777399068654761},{"definition":{"requests":[{"rum_query":{"index":"*","search":{"query":""},"compute":{"aggregation":"count"}}}],"view":{"focus":"WORLD"},"type":"geomap","style":{"palette":"hostmap_blues","palette_flip":false},"time":{"live_span":"4h"}},"id":7033147005132858}],"layout_type":"ordered"}'
->>>>>>> 9d146fb7
-    headers:
-      Cache-Control:
-      - no-cache
-      Connection:
-      - keep-alive
-      Content-Security-Policy:
-      - frame-ancestors 'self'; report-uri https://api.datadoghq.com/csp-report
-      Content-Type:
-      - application/json
-      Date:
-<<<<<<< HEAD
-      - Tue, 25 May 2021 03:35:52 GMT
-=======
-      - Fri, 12 Mar 2021 22:13:23 GMT
->>>>>>> 9d146fb7
-      Pragma:
-      - no-cache
-      Strict-Transport-Security:
-      - max-age=15724800;
-      Vary:
-      - Accept-Encoding
-      X-Content-Type-Options:
-      - nosniff
-      X-Dd-Debug:
-      - l8RQo2maZqJf6GFThBbKNE6dvthz6njusVtau3dPXJWL2RLFoN81H+BLPB/1xgs1
-      X-Dd-Version:
-<<<<<<< HEAD
-      - "35.4598224"
-      X-Frame-Options:
-      - SAMEORIGIN
-    status: 200 OK
-    code: 200
-    duration: ""
-- request:
-    body: ""
-    form: {}
-    headers:
-      Accept:
-      - application/json
-      Dd-Operation-Id:
-      - GetDashboard
-      User-Agent:
-      - terraform-provider-datadog/dev (terraform 1.16.0; terraform-cli 0.12.7-sdk) datadog-api-client-go/1.0.0-beta.22 (go go1.16.3; os darwin; arch amd64)
-    url: https://api.datadoghq.com/api/v1/dashboard/g83-uv4-2ay
-    method: GET
-  response:
-    body: '{"notify_list":[],"description":"Created using the Datadog provider in Terraform","restricted_roles":["284d8b66-93f9-11eb-9c37-da7ad0900002","043a2842-e140-11e8-bb04-7fd10177666e","657de3a2-29f8-11eb-83b5-6b8ebfb2f184","e82bf27a-986c-11eb-9cba-da7ad0900002","f257ba30-dbb2-11ea-a5ff-5fd1d308318a","6bf314be-5c16-11eb-8e98-2356ea436065","62cbc476-5c16-11eb-8e98-0388ea7a41f8","08604de8-1dca-11eb-800c-9f5f55ff734d","9b3ab170-b768-11eb-a45a-da7ad0900002","7a83f306-96ca-11eb-9c74-da7ad0900002","16169788-28e4-11eb-832c-fb84162ef3eb","4de53192-9946-11eb-9cee-da7ad0900002","1302282c-b93b-11eb-a436-da7ad0900002","17d73994-7531-11eb-94b9-da7ad0900002"],"author_name":"Qin Chen","template_variable_presets":[],"template_variables":[],"is_read_only":true,"id":"g83-uv4-2ay","title":"tf-TestAccDatadogDashboardGeomap-local-1621913750","url":"/dashboard/g83-uv4-2ay/tf-testaccdatadogdashboardgeomap-local-1621913750","created_at":"2021-05-25T03:35:52.135280+00:00","modified_at":"2021-05-25T03:35:52.135280+00:00","author_handle":"qin.chen@datadoghq.com","widgets":[{"definition":{"requests":[{"q":"avg:system.load.1{*}"}],"type":"geomap","style":{"palette":"hostmap_blues","palette_flip":false},"view":{"focus":"WORLD"}},"id":6817892829760541},{"definition":{"style":{"palette":"hostmap_blues","palette_flip":false},"custom_links":[{"link":"https://app.datadoghq.com/dashboard/lists","label":"Test Custom Link label"},{"override_label":"logs","is_hidden":true,"link":"https://app.datadoghq.com/dashboard/lists"}],"time":{"live_span":"1h"},"requests":[{"log_query":{"index":"*","search":{"query":""},"compute":{"aggregation":"count"}}}],"type":"geomap","view":{"focus":"WORLD"}},"id":3265018275083362},{"definition":{"requests":[{"rum_query":{"index":"*","search":{"query":""},"compute":{"aggregation":"count"}}}],"view":{"focus":"WORLD"},"type":"geomap","style":{"palette":"hostmap_blues","palette_flip":false},"time":{"live_span":"4h"}},"id":3851134700073453}],"layout_type":"ordered"}'
-    headers:
-      Cache-Control:
-      - no-cache
-      Connection:
-      - keep-alive
-      Content-Security-Policy:
-      - frame-ancestors 'self'; report-uri https://api.datadoghq.com/csp-report
-      Content-Type:
-      - application/json
-      Date:
-      - Tue, 25 May 2021 03:35:53 GMT
+      - "35.4088130"
+      X-Frame-Options:
+      - SAMEORIGIN
+    status: 200 OK
+    code: 200
+    duration: ""
+- request:
+    body: ""
+    form: {}
+    headers:
+      Accept:
+      - application/json
+      Dd-Operation-Id:
+      - DeleteDashboard
+      User-Agent:
+      - terraform-provider-datadog/dev (terraform 2.4.4; terraform-cli ) datadog-api-client-go/1.0.0-beta.16 (go go1.15.3; os darwin; arch amd64)
+    url: https://api.datadoghq.com/api/v1/dashboard/bei-4q2-9s7
+    method: DELETE
+  response:
+    body: '{"deleted_dashboard_id":"bei-4q2-9s7"}'
+    headers:
+      Cache-Control:
+      - no-cache
+      Connection:
+      - keep-alive
+      Content-Security-Policy:
+      - frame-ancestors 'self'; report-uri https://api.datadoghq.com/csp-report
+      Content-Type:
+      - application/json
+      Date:
+      - Fri, 12 Mar 2021 22:13:26 GMT
       Pragma:
       - no-cache
       Strict-Transport-Security:
@@ -219,186 +208,47 @@
       X-Dd-Debug:
       - tpRCH6w417YjBovRJ8VmtuXmNONVYiRp2c8d2AxjPdGBn8PCtgG4vAztrx3qUZAN
       X-Dd-Version:
-      - "35.4598224"
-=======
-      - "35.4088130"
->>>>>>> 9d146fb7
-      X-Frame-Options:
-      - SAMEORIGIN
-    status: 200 OK
-    code: 200
-    duration: ""
-- request:
-    body: ""
-    form: {}
-    headers:
-      Accept:
-      - application/json
-      Dd-Operation-Id:
-      - GetDashboard
-      User-Agent:
-<<<<<<< HEAD
-      - terraform-provider-datadog/dev (terraform 1.16.0; terraform-cli 0.12.7-sdk) datadog-api-client-go/1.0.0-beta.22 (go go1.16.3; os darwin; arch amd64)
-    url: https://api.datadoghq.com/api/v1/dashboard/g83-uv4-2ay
-    method: GET
-  response:
-    body: '{"notify_list":[],"description":"Created using the Datadog provider in Terraform","restricted_roles":["284d8b66-93f9-11eb-9c37-da7ad0900002","043a2842-e140-11e8-bb04-7fd10177666e","657de3a2-29f8-11eb-83b5-6b8ebfb2f184","e82bf27a-986c-11eb-9cba-da7ad0900002","f257ba30-dbb2-11ea-a5ff-5fd1d308318a","6bf314be-5c16-11eb-8e98-2356ea436065","62cbc476-5c16-11eb-8e98-0388ea7a41f8","08604de8-1dca-11eb-800c-9f5f55ff734d","9b3ab170-b768-11eb-a45a-da7ad0900002","7a83f306-96ca-11eb-9c74-da7ad0900002","16169788-28e4-11eb-832c-fb84162ef3eb","4de53192-9946-11eb-9cee-da7ad0900002","1302282c-b93b-11eb-a436-da7ad0900002","17d73994-7531-11eb-94b9-da7ad0900002"],"author_name":"Qin Chen","template_variable_presets":[],"template_variables":[],"is_read_only":true,"id":"g83-uv4-2ay","title":"tf-TestAccDatadogDashboardGeomap-local-1621913750","url":"/dashboard/g83-uv4-2ay/tf-testaccdatadogdashboardgeomap-local-1621913750","created_at":"2021-05-25T03:35:52.135280+00:00","modified_at":"2021-05-25T03:35:52.135280+00:00","author_handle":"qin.chen@datadoghq.com","widgets":[{"definition":{"requests":[{"q":"avg:system.load.1{*}"}],"type":"geomap","style":{"palette":"hostmap_blues","palette_flip":false},"view":{"focus":"WORLD"}},"id":6817892829760541},{"definition":{"style":{"palette":"hostmap_blues","palette_flip":false},"custom_links":[{"link":"https://app.datadoghq.com/dashboard/lists","label":"Test Custom Link label"},{"override_label":"logs","is_hidden":true,"link":"https://app.datadoghq.com/dashboard/lists"}],"time":{"live_span":"1h"},"requests":[{"log_query":{"index":"*","search":{"query":""},"compute":{"aggregation":"count"}}}],"type":"geomap","view":{"focus":"WORLD"}},"id":3265018275083362},{"definition":{"requests":[{"rum_query":{"index":"*","search":{"query":""},"compute":{"aggregation":"count"}}}],"view":{"focus":"WORLD"},"type":"geomap","style":{"palette":"hostmap_blues","palette_flip":false},"time":{"live_span":"4h"}},"id":3851134700073453}],"layout_type":"ordered"}'
-=======
-      - terraform-provider-datadog/dev (terraform 2.4.4; terraform-cli 0.14.7) datadog-api-client-go/1.0.0-beta.16 (go go1.15.3; os darwin; arch amd64)
-    url: https://api.datadoghq.com/api/v1/dashboard/bei-4q2-9s7
-    method: GET
-  response:
-    body: '{"notify_list":[],"description":"Created using the Datadog provider in Terraform","author_name":null,"template_variable_presets":[],"template_variables":[],"is_read_only":true,"id":"bei-4q2-9s7","title":"tf-TestAccDatadogDashboardGeomap-local-1615587196","url":"/dashboard/bei-4q2-9s7/tf-testaccdatadogdashboardgeomap-local-1615587196","created_at":"2021-03-12T22:13:19.406367+00:00","modified_at":"2021-03-12T22:13:19.406367+00:00","author_handle":"frog@datadoghq.com","widgets":[{"definition":{"requests":[{"q":"avg:system.load.1{*}"}],"type":"geomap","style":{"palette":"hostmap_blues","palette_flip":false},"view":{"focus":"WORLD"}},"id":4537250059284788},{"definition":{"style":{"palette":"hostmap_blues","palette_flip":false},"custom_links":[{"link":"https://app.datadoghq.com/dashboard/lists","label":"Test Custom Link label"}],"time":{"live_span":"1h"},"requests":[{"log_query":{"index":"*","search":{"query":""},"compute":{"aggregation":"count"}}}],"type":"geomap","view":{"focus":"WORLD"}},"id":1777399068654761},{"definition":{"requests":[{"rum_query":{"index":"*","search":{"query":""},"compute":{"aggregation":"count"}}}],"view":{"focus":"WORLD"},"type":"geomap","style":{"palette":"hostmap_blues","palette_flip":false},"time":{"live_span":"4h"}},"id":7033147005132858}],"layout_type":"ordered"}'
->>>>>>> 9d146fb7
-    headers:
-      Cache-Control:
-      - no-cache
-      Connection:
-      - keep-alive
-      Content-Security-Policy:
-      - frame-ancestors 'self'; report-uri https://api.datadoghq.com/csp-report
-      Content-Type:
-      - application/json
-      Date:
-<<<<<<< HEAD
-      - Tue, 25 May 2021 03:35:54 GMT
-=======
-      - Fri, 12 Mar 2021 22:13:24 GMT
->>>>>>> 9d146fb7
-      Pragma:
-      - no-cache
-      Strict-Transport-Security:
-      - max-age=15724800;
-      Vary:
-      - Accept-Encoding
-      X-Content-Type-Options:
-      - nosniff
-      X-Dd-Debug:
-<<<<<<< HEAD
-      - EFjE6I+AUQmTiNqZcuE1nqoFeAjWD0Xtzy3edDrinkwlU/Wzr/2Dbl5kWk3qLVaQ
-      X-Dd-Version:
-      - "35.4598224"
-=======
-      - B1nwy/pPNqX+q4pQT22cdp1QCexE35IF8qwSHy0Nf7IW0Y881qtn4tXN1lpmzaKc
-      X-Dd-Version:
-      - "35.4088130"
->>>>>>> 9d146fb7
-      X-Frame-Options:
-      - SAMEORIGIN
-    status: 200 OK
-    code: 200
-    duration: ""
-- request:
-    body: ""
-    form: {}
-    headers:
-      Accept:
-      - application/json
-      Dd-Operation-Id:
-      - DeleteDashboard
-      User-Agent:
-<<<<<<< HEAD
-      - terraform-provider-datadog/dev (terraform 1.16.0; terraform-cli 0.12.7-sdk) datadog-api-client-go/1.0.0-beta.22 (go go1.16.3; os darwin; arch amd64)
-    url: https://api.datadoghq.com/api/v1/dashboard/g83-uv4-2ay
-    method: DELETE
-  response:
-    body: '{"deleted_dashboard_id":"g83-uv4-2ay"}'
-=======
+      - "35.4088130"
+      X-Frame-Options:
+      - SAMEORIGIN
+    status: 200 OK
+    code: 200
+    duration: ""
+- request:
+    body: ""
+    form: {}
+    headers:
+      Accept:
+      - application/json
+      Dd-Operation-Id:
+      - GetDashboard
+      User-Agent:
       - terraform-provider-datadog/dev (terraform 2.4.4; terraform-cli ) datadog-api-client-go/1.0.0-beta.16 (go go1.15.3; os darwin; arch amd64)
     url: https://api.datadoghq.com/api/v1/dashboard/bei-4q2-9s7
-    method: DELETE
-  response:
-    body: '{"deleted_dashboard_id":"bei-4q2-9s7"}'
->>>>>>> 9d146fb7
-    headers:
-      Cache-Control:
-      - no-cache
-      Connection:
-      - keep-alive
-      Content-Security-Policy:
-      - frame-ancestors 'self'; report-uri https://api.datadoghq.com/csp-report
-      Content-Type:
-      - application/json
-      Date:
-<<<<<<< HEAD
-      - Tue, 25 May 2021 03:35:54 GMT
-=======
+    method: GET
+  response:
+    body: '{"errors": ["Dashboard with ID bei-4q2-9s7 not found"]}'
+    headers:
+      Cache-Control:
+      - no-cache
+      Connection:
+      - keep-alive
+      Content-Security-Policy:
+      - frame-ancestors 'self'; report-uri https://api.datadoghq.com/csp-report
+      Content-Type:
+      - application/json
+      Date:
       - Fri, 12 Mar 2021 22:13:26 GMT
->>>>>>> 9d146fb7
-      Pragma:
-      - no-cache
-      Strict-Transport-Security:
-      - max-age=15724800;
-      Vary:
-      - Accept-Encoding
-      X-Content-Type-Options:
-      - nosniff
-      X-Dd-Debug:
-<<<<<<< HEAD
-      - 5gfwVh/5HZ+AnGd/Di93w3NEWC6KMHT9KzmHEiRJmNdOjBtAsbOcgVFyqEChw71h
-      X-Dd-Version:
-      - "35.4598224"
-=======
-      - tpRCH6w417YjBovRJ8VmtuXmNONVYiRp2c8d2AxjPdGBn8PCtgG4vAztrx3qUZAN
-      X-Dd-Version:
-      - "35.4088130"
->>>>>>> 9d146fb7
-      X-Frame-Options:
-      - SAMEORIGIN
-    status: 200 OK
-    code: 200
-    duration: ""
-- request:
-    body: ""
-    form: {}
-    headers:
-      Accept:
-      - application/json
-      Dd-Operation-Id:
-      - GetDashboard
-      User-Agent:
-<<<<<<< HEAD
-      - terraform-provider-datadog/dev (terraform 1.16.0; terraform-cli 0.12.7-sdk) datadog-api-client-go/1.0.0-beta.22 (go go1.16.3; os darwin; arch amd64)
-    url: https://api.datadoghq.com/api/v1/dashboard/g83-uv4-2ay
-    method: GET
-  response:
-    body: '{"errors": ["Dashboard with ID g83-uv4-2ay not found"]}'
-=======
-      - terraform-provider-datadog/dev (terraform 2.4.4; terraform-cli ) datadog-api-client-go/1.0.0-beta.16 (go go1.15.3; os darwin; arch amd64)
-    url: https://api.datadoghq.com/api/v1/dashboard/bei-4q2-9s7
-    method: GET
-  response:
-    body: '{"errors": ["Dashboard with ID bei-4q2-9s7 not found"]}'
->>>>>>> 9d146fb7
-    headers:
-      Cache-Control:
-      - no-cache
-      Connection:
-      - keep-alive
-      Content-Security-Policy:
-      - frame-ancestors 'self'; report-uri https://api.datadoghq.com/csp-report
-      Content-Type:
-      - application/json
-      Date:
-<<<<<<< HEAD
-      - Tue, 25 May 2021 03:35:54 GMT
-=======
-      - Fri, 12 Mar 2021 22:13:26 GMT
->>>>>>> 9d146fb7
-      Pragma:
-      - no-cache
-      Strict-Transport-Security:
-      - max-age=15724800;
-      Vary:
-      - Accept-Encoding
-      X-Content-Type-Options:
-      - nosniff
-      X-Dd-Version:
-<<<<<<< HEAD
-      - "35.4598224"
-=======
-      - "35.4088130"
->>>>>>> 9d146fb7
+      Pragma:
+      - no-cache
+      Strict-Transport-Security:
+      - max-age=15724800;
+      Vary:
+      - Accept-Encoding
+      X-Content-Type-Options:
+      - nosniff
+      X-Dd-Version:
+      - "35.4088130"
       X-Frame-Options:
       - SAMEORIGIN
     status: 404 Not Found

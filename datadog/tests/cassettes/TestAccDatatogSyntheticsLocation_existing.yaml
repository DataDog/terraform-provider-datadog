---
version: 1
interactions:
- request:
    body: ""
    form: {}
    headers:
      Accept:
      - application/json
      Dd-Operation-Id:
      - ListLocations
      User-Agent:
<<<<<<< HEAD
      - terraform-provider-datadog/dev (terraform 2.4.4; terraform-cli ) datadog-api-client-go/1.0.0-beta.16 (go go1.15.3; os darwin; arch amd64)
    url: https://api.datadoghq.com/api/v1/synthetics/locations
    method: GET
  response:
    body: '{"locations":[{"id":"aws:ap-northeast-1","name":"Tokyo (AWS)"},{"id":"aws:ap-northeast-2","name":"Seoul (AWS)"},{"id":"aws:ap-south-1","name":"Mumbai (AWS)"},{"id":"aws:ap-southeast-1","name":"Singapore (AWS)"},{"id":"aws:ap-southeast-2","name":"Sydney (AWS)"},{"id":"aws:ca-central-1","name":"Canada Central (AWS)"},{"id":"aws:eu-central-1","name":"Frankfurt (AWS)"},{"id":"aws:eu-north-1","name":"Stockholm (AWS)"},{"id":"aws:eu-west-1","name":"Ireland (AWS)"},{"id":"aws:eu-west-2","name":"London (AWS)"},{"id":"aws:eu-west-3","name":"Paris (AWS)"},{"id":"aws:sa-east-1","name":"S\u00e3o Paulo (AWS)"},{"id":"aws:us-east-2","name":"Ohio (AWS)"},{"id":"aws:us-west-1","name":"N. California (AWS)"},{"id":"aws:us-west-2","name":"Oregon (AWS)"},{"id":"pl:go-testsyntheticsprivatelocationlifecycle-50781-1615269940-cab92cfa72cdee61f11685380a611ab7","name":"go-TestSyntheticsPrivateLocationLifecycle-50781-1615269940-updated"},{"id":"pl:go-testsyntheticsprivatelocationlifecycle-50787-1615277058-7fd9ba00ee534a179b9eac20a17b9d49","name":"go-TestSyntheticsPrivateLocationLifecycle-50787-1615277058-updated"},{"id":"pl:go-testsyntheticsprivatelocationlifecycle-50789-1615281182-da142aaf319627af4a02696ef8ccf177","name":"go-TestSyntheticsPrivateLocationLifecycle-50789-1615281182-updated"},{"id":"pl:go-testsyntheticsprivatelocationlifecycle-51108-1615394763-fe8e6374a53060b760bc2aabce7c2371","name":"go-TestSyntheticsPrivateLocationLifecycle-51108-1615394763-updated"},{"id":"pl:tf-testaccdatadogsyntheticsprivatelocation_basic-50748-1615248655-074d0b0a6eb6f8b77d570046d6a260a2","name":"tf-TestAccDatadogSyntheticsPrivateLocation_Basic-50748-1615248655"}]}'
=======
      - terraform-provider-datadog/dev (terraform 1.16.0; terraform-cli 0.12.7-sdk) datadog-api-client-go/1.0.0-beta.19+dev (go go1.15.3; os darwin; arch amd64)
    url: https://api.datadoghq.com/api/v1/synthetics/locations
    method: GET
  response:
    body: '{"locations":[{"id":"aws:ap-northeast-1","name":"Tokyo (AWS)"},{"id":"aws:ap-northeast-2","name":"Seoul (AWS)"},{"id":"aws:ap-south-1","name":"Mumbai (AWS)"},{"id":"aws:ap-southeast-1","name":"Singapore (AWS)"},{"id":"aws:ap-southeast-2","name":"Sydney (AWS)"},{"id":"aws:ca-central-1","name":"Canada Central (AWS)"},{"id":"aws:eu-central-1","name":"Frankfurt (AWS)"},{"id":"aws:eu-north-1","name":"Stockholm (AWS)"},{"id":"aws:eu-west-1","name":"Ireland (AWS)"},{"id":"aws:eu-west-2","name":"London (AWS)"},{"id":"aws:eu-west-3","name":"Paris (AWS)"},{"id":"aws:sa-east-1","name":"S\u00e3o Paulo (AWS)"},{"id":"aws:us-east-2","name":"Ohio (AWS)"},{"id":"aws:us-west-1","name":"N. California (AWS)"},{"id":"aws:us-west-2","name":"Oregon (AWS)"},{"id":"pl:go-testsyntheticsprivatelocationlifecycle-54660-1616933189-52d769fe26874092b32645b81df54ebb","name":"go-TestSyntheticsPrivateLocationLifecycle-54660-1616933189-updated"}]}'
>>>>>>> 0a47a8f2
    headers:
      Cache-Control:
      - no-cache
      Connection:
      - keep-alive
      Content-Security-Policy:
      - frame-ancestors 'self'; report-uri https://api.datadoghq.com/csp-report
      Content-Type:
      - application/json
      Date:
<<<<<<< HEAD
      - Fri, 12 Mar 2021 22:13:47 GMT
=======
      - Wed, 31 Mar 2021 11:21:33 GMT
>>>>>>> 0a47a8f2
      Pragma:
      - no-cache
      Strict-Transport-Security:
      - max-age=15724800;
      Vary:
      - Accept-Encoding
      X-Content-Type-Options:
      - nosniff
      X-Dd-Debug:
<<<<<<< HEAD
      - S1wfaMZOKGT/IoMw6fqAwAwGWo2vQ44sjF3YzuETnQfxZO2T5eJbs0aX3UKb9Dwu
      X-Dd-Version:
      - "35.4088130"
=======
      - l8RQo2maZqJf6GFThBbKNE6dvthz6njusVtau3dPXJWL2RLFoN81H+BLPB/1xgs1
      X-Dd-Version:
      - "35.4207809"
>>>>>>> 0a47a8f2
      X-Frame-Options:
      - SAMEORIGIN
      X-Ratelimit-Limit:
      - "120"
      X-Ratelimit-Period:
      - "60"
      X-Ratelimit-Remaining:
      - "119"
      X-Ratelimit-Reset:
<<<<<<< HEAD
      - "13"
=======
      - "27"
>>>>>>> 0a47a8f2
    status: 200 OK
    code: 200
    duration: ""
- request:
    body: ""
    form: {}
    headers:
      Accept:
      - application/json
      Dd-Operation-Id:
      - ListLocations
      User-Agent:
<<<<<<< HEAD
      - terraform-provider-datadog/dev (terraform 2.4.4; terraform-cli ) datadog-api-client-go/1.0.0-beta.16 (go go1.15.3; os darwin; arch amd64)
    url: https://api.datadoghq.com/api/v1/synthetics/locations
    method: GET
  response:
    body: '{"locations":[{"id":"aws:ap-northeast-1","name":"Tokyo (AWS)"},{"id":"aws:ap-northeast-2","name":"Seoul (AWS)"},{"id":"aws:ap-south-1","name":"Mumbai (AWS)"},{"id":"aws:ap-southeast-1","name":"Singapore (AWS)"},{"id":"aws:ap-southeast-2","name":"Sydney (AWS)"},{"id":"aws:ca-central-1","name":"Canada Central (AWS)"},{"id":"aws:eu-central-1","name":"Frankfurt (AWS)"},{"id":"aws:eu-north-1","name":"Stockholm (AWS)"},{"id":"aws:eu-west-1","name":"Ireland (AWS)"},{"id":"aws:eu-west-2","name":"London (AWS)"},{"id":"aws:eu-west-3","name":"Paris (AWS)"},{"id":"aws:sa-east-1","name":"S\u00e3o Paulo (AWS)"},{"id":"aws:us-east-2","name":"Ohio (AWS)"},{"id":"aws:us-west-1","name":"N. California (AWS)"},{"id":"aws:us-west-2","name":"Oregon (AWS)"},{"id":"pl:go-testsyntheticsprivatelocationlifecycle-50781-1615269940-cab92cfa72cdee61f11685380a611ab7","name":"go-TestSyntheticsPrivateLocationLifecycle-50781-1615269940-updated"},{"id":"pl:go-testsyntheticsprivatelocationlifecycle-50787-1615277058-7fd9ba00ee534a179b9eac20a17b9d49","name":"go-TestSyntheticsPrivateLocationLifecycle-50787-1615277058-updated"},{"id":"pl:go-testsyntheticsprivatelocationlifecycle-50789-1615281182-da142aaf319627af4a02696ef8ccf177","name":"go-TestSyntheticsPrivateLocationLifecycle-50789-1615281182-updated"},{"id":"pl:go-testsyntheticsprivatelocationlifecycle-51108-1615394763-fe8e6374a53060b760bc2aabce7c2371","name":"go-TestSyntheticsPrivateLocationLifecycle-51108-1615394763-updated"},{"id":"pl:tf-testaccdatadogsyntheticsprivatelocation_basic-50748-1615248655-074d0b0a6eb6f8b77d570046d6a260a2","name":"tf-TestAccDatadogSyntheticsPrivateLocation_Basic-50748-1615248655"}]}'
=======
      - terraform-provider-datadog/dev (terraform 1.16.0; terraform-cli 0.12.7-sdk) datadog-api-client-go/1.0.0-beta.19+dev (go go1.15.3; os darwin; arch amd64)
    url: https://api.datadoghq.com/api/v1/synthetics/locations
    method: GET
  response:
    body: '{"locations":[{"id":"aws:ap-northeast-1","name":"Tokyo (AWS)"},{"id":"aws:ap-northeast-2","name":"Seoul (AWS)"},{"id":"aws:ap-south-1","name":"Mumbai (AWS)"},{"id":"aws:ap-southeast-1","name":"Singapore (AWS)"},{"id":"aws:ap-southeast-2","name":"Sydney (AWS)"},{"id":"aws:ca-central-1","name":"Canada Central (AWS)"},{"id":"aws:eu-central-1","name":"Frankfurt (AWS)"},{"id":"aws:eu-north-1","name":"Stockholm (AWS)"},{"id":"aws:eu-west-1","name":"Ireland (AWS)"},{"id":"aws:eu-west-2","name":"London (AWS)"},{"id":"aws:eu-west-3","name":"Paris (AWS)"},{"id":"aws:sa-east-1","name":"S\u00e3o Paulo (AWS)"},{"id":"aws:us-east-2","name":"Ohio (AWS)"},{"id":"aws:us-west-1","name":"N. California (AWS)"},{"id":"aws:us-west-2","name":"Oregon (AWS)"},{"id":"pl:go-testsyntheticsprivatelocationlifecycle-54660-1616933189-52d769fe26874092b32645b81df54ebb","name":"go-TestSyntheticsPrivateLocationLifecycle-54660-1616933189-updated"}]}'
>>>>>>> 0a47a8f2
    headers:
      Cache-Control:
      - no-cache
      Connection:
      - keep-alive
      Content-Security-Policy:
      - frame-ancestors 'self'; report-uri https://api.datadoghq.com/csp-report
      Content-Type:
      - application/json
      Date:
<<<<<<< HEAD
      - Fri, 12 Mar 2021 22:13:47 GMT
=======
      - Wed, 31 Mar 2021 11:21:33 GMT
>>>>>>> 0a47a8f2
      Pragma:
      - no-cache
      Strict-Transport-Security:
      - max-age=15724800;
      Vary:
      - Accept-Encoding
      X-Content-Type-Options:
      - nosniff
      X-Dd-Debug:
<<<<<<< HEAD
      - l8RQo2maZqJf6GFThBbKNE6dvthz6njusVtau3dPXJWL2RLFoN81H+BLPB/1xgs1
      X-Dd-Version:
      - "35.4088130"
=======
      - B1nwy/pPNqX+q4pQT22cdp1QCexE35IF8qwSHy0Nf7IW0Y881qtn4tXN1lpmzaKc
      X-Dd-Version:
      - "35.4207809"
>>>>>>> 0a47a8f2
      X-Frame-Options:
      - SAMEORIGIN
      X-Ratelimit-Limit:
      - "120"
      X-Ratelimit-Period:
      - "60"
      X-Ratelimit-Remaining:
      - "118"
      X-Ratelimit-Reset:
<<<<<<< HEAD
      - "13"
=======
      - "27"
>>>>>>> 0a47a8f2
    status: 200 OK
    code: 200
    duration: ""
- request:
    body: ""
    form: {}
    headers:
      Accept:
      - application/json
      Dd-Operation-Id:
      - ListLocations
      User-Agent:
<<<<<<< HEAD
      - terraform-provider-datadog/dev (terraform 2.4.4; terraform-cli ) datadog-api-client-go/1.0.0-beta.16 (go go1.15.3; os darwin; arch amd64)
    url: https://api.datadoghq.com/api/v1/synthetics/locations
    method: GET
  response:
    body: '{"locations":[{"id":"aws:ap-northeast-1","name":"Tokyo (AWS)"},{"id":"aws:ap-northeast-2","name":"Seoul (AWS)"},{"id":"aws:ap-south-1","name":"Mumbai (AWS)"},{"id":"aws:ap-southeast-1","name":"Singapore (AWS)"},{"id":"aws:ap-southeast-2","name":"Sydney (AWS)"},{"id":"aws:ca-central-1","name":"Canada Central (AWS)"},{"id":"aws:eu-central-1","name":"Frankfurt (AWS)"},{"id":"aws:eu-north-1","name":"Stockholm (AWS)"},{"id":"aws:eu-west-1","name":"Ireland (AWS)"},{"id":"aws:eu-west-2","name":"London (AWS)"},{"id":"aws:eu-west-3","name":"Paris (AWS)"},{"id":"aws:sa-east-1","name":"S\u00e3o Paulo (AWS)"},{"id":"aws:us-east-2","name":"Ohio (AWS)"},{"id":"aws:us-west-1","name":"N. California (AWS)"},{"id":"aws:us-west-2","name":"Oregon (AWS)"},{"id":"pl:go-testsyntheticsprivatelocationlifecycle-50781-1615269940-cab92cfa72cdee61f11685380a611ab7","name":"go-TestSyntheticsPrivateLocationLifecycle-50781-1615269940-updated"},{"id":"pl:go-testsyntheticsprivatelocationlifecycle-50787-1615277058-7fd9ba00ee534a179b9eac20a17b9d49","name":"go-TestSyntheticsPrivateLocationLifecycle-50787-1615277058-updated"},{"id":"pl:go-testsyntheticsprivatelocationlifecycle-50789-1615281182-da142aaf319627af4a02696ef8ccf177","name":"go-TestSyntheticsPrivateLocationLifecycle-50789-1615281182-updated"},{"id":"pl:go-testsyntheticsprivatelocationlifecycle-51108-1615394763-fe8e6374a53060b760bc2aabce7c2371","name":"go-TestSyntheticsPrivateLocationLifecycle-51108-1615394763-updated"},{"id":"pl:tf-testaccdatadogsyntheticsprivatelocation_basic-50748-1615248655-074d0b0a6eb6f8b77d570046d6a260a2","name":"tf-TestAccDatadogSyntheticsPrivateLocation_Basic-50748-1615248655"}]}'
=======
      - terraform-provider-datadog/dev (terraform 1.16.0; terraform-cli 0.12.7-sdk) datadog-api-client-go/1.0.0-beta.19+dev (go go1.15.3; os darwin; arch amd64)
    url: https://api.datadoghq.com/api/v1/synthetics/locations
    method: GET
  response:
    body: '{"locations":[{"id":"aws:ap-northeast-1","name":"Tokyo (AWS)"},{"id":"aws:ap-northeast-2","name":"Seoul (AWS)"},{"id":"aws:ap-south-1","name":"Mumbai (AWS)"},{"id":"aws:ap-southeast-1","name":"Singapore (AWS)"},{"id":"aws:ap-southeast-2","name":"Sydney (AWS)"},{"id":"aws:ca-central-1","name":"Canada Central (AWS)"},{"id":"aws:eu-central-1","name":"Frankfurt (AWS)"},{"id":"aws:eu-north-1","name":"Stockholm (AWS)"},{"id":"aws:eu-west-1","name":"Ireland (AWS)"},{"id":"aws:eu-west-2","name":"London (AWS)"},{"id":"aws:eu-west-3","name":"Paris (AWS)"},{"id":"aws:sa-east-1","name":"S\u00e3o Paulo (AWS)"},{"id":"aws:us-east-2","name":"Ohio (AWS)"},{"id":"aws:us-west-1","name":"N. California (AWS)"},{"id":"aws:us-west-2","name":"Oregon (AWS)"},{"id":"pl:go-testsyntheticsprivatelocationlifecycle-54660-1616933189-52d769fe26874092b32645b81df54ebb","name":"go-TestSyntheticsPrivateLocationLifecycle-54660-1616933189-updated"}]}'
>>>>>>> 0a47a8f2
    headers:
      Cache-Control:
      - no-cache
      Connection:
      - keep-alive
      Content-Security-Policy:
      - frame-ancestors 'self'; report-uri https://api.datadoghq.com/csp-report
      Content-Type:
      - application/json
      Date:
<<<<<<< HEAD
      - Fri, 12 Mar 2021 22:13:49 GMT
=======
      - Wed, 31 Mar 2021 11:21:33 GMT
>>>>>>> 0a47a8f2
      Pragma:
      - no-cache
      Strict-Transport-Security:
      - max-age=15724800;
      Vary:
      - Accept-Encoding
      X-Content-Type-Options:
      - nosniff
      X-Dd-Debug:
<<<<<<< HEAD
      - B1nwy/pPNqX+q4pQT22cdp1QCexE35IF8qwSHy0Nf7IW0Y881qtn4tXN1lpmzaKc
      X-Dd-Version:
      - "35.4088130"
=======
      - tpRCH6w417YjBovRJ8VmtuXmNONVYiRp2c8d2AxjPdGBn8PCtgG4vAztrx3qUZAN
      X-Dd-Version:
      - "35.4207809"
>>>>>>> 0a47a8f2
      X-Frame-Options:
      - SAMEORIGIN
      X-Ratelimit-Limit:
      - "120"
      X-Ratelimit-Period:
      - "60"
      X-Ratelimit-Remaining:
      - "117"
      X-Ratelimit-Reset:
<<<<<<< HEAD
      - "11"
=======
      - "27"
>>>>>>> 0a47a8f2
    status: 200 OK
    code: 200
    duration: ""
- request:
    body: ""
    form: {}
    headers:
      Accept:
      - application/json
      Dd-Operation-Id:
      - ListLocations
      User-Agent:
<<<<<<< HEAD
      - terraform-provider-datadog/dev (terraform 2.4.4; terraform-cli 0.14.7) datadog-api-client-go/1.0.0-beta.16 (go go1.15.3; os darwin; arch amd64)
    url: https://api.datadoghq.com/api/v1/synthetics/locations
    method: GET
  response:
    body: '{"locations":[{"id":"aws:ap-northeast-1","name":"Tokyo (AWS)"},{"id":"aws:ap-northeast-2","name":"Seoul (AWS)"},{"id":"aws:ap-south-1","name":"Mumbai (AWS)"},{"id":"aws:ap-southeast-1","name":"Singapore (AWS)"},{"id":"aws:ap-southeast-2","name":"Sydney (AWS)"},{"id":"aws:ca-central-1","name":"Canada Central (AWS)"},{"id":"aws:eu-central-1","name":"Frankfurt (AWS)"},{"id":"aws:eu-north-1","name":"Stockholm (AWS)"},{"id":"aws:eu-west-1","name":"Ireland (AWS)"},{"id":"aws:eu-west-2","name":"London (AWS)"},{"id":"aws:eu-west-3","name":"Paris (AWS)"},{"id":"aws:sa-east-1","name":"S\u00e3o Paulo (AWS)"},{"id":"aws:us-east-2","name":"Ohio (AWS)"},{"id":"aws:us-west-1","name":"N. California (AWS)"},{"id":"aws:us-west-2","name":"Oregon (AWS)"},{"id":"pl:go-testsyntheticsprivatelocationlifecycle-50781-1615269940-cab92cfa72cdee61f11685380a611ab7","name":"go-TestSyntheticsPrivateLocationLifecycle-50781-1615269940-updated"},{"id":"pl:go-testsyntheticsprivatelocationlifecycle-50787-1615277058-7fd9ba00ee534a179b9eac20a17b9d49","name":"go-TestSyntheticsPrivateLocationLifecycle-50787-1615277058-updated"},{"id":"pl:go-testsyntheticsprivatelocationlifecycle-50789-1615281182-da142aaf319627af4a02696ef8ccf177","name":"go-TestSyntheticsPrivateLocationLifecycle-50789-1615281182-updated"},{"id":"pl:go-testsyntheticsprivatelocationlifecycle-51108-1615394763-fe8e6374a53060b760bc2aabce7c2371","name":"go-TestSyntheticsPrivateLocationLifecycle-51108-1615394763-updated"},{"id":"pl:tf-testaccdatadogsyntheticsprivatelocation_basic-50748-1615248655-074d0b0a6eb6f8b77d570046d6a260a2","name":"tf-TestAccDatadogSyntheticsPrivateLocation_Basic-50748-1615248655"}]}'
=======
      - terraform-provider-datadog/dev (terraform 1.16.0; terraform-cli 0.12.7-sdk) datadog-api-client-go/1.0.0-beta.19+dev (go go1.15.3; os darwin; arch amd64)
    url: https://api.datadoghq.com/api/v1/synthetics/locations
    method: GET
  response:
    body: '{"locations":[{"id":"aws:ap-northeast-1","name":"Tokyo (AWS)"},{"id":"aws:ap-northeast-2","name":"Seoul (AWS)"},{"id":"aws:ap-south-1","name":"Mumbai (AWS)"},{"id":"aws:ap-southeast-1","name":"Singapore (AWS)"},{"id":"aws:ap-southeast-2","name":"Sydney (AWS)"},{"id":"aws:ca-central-1","name":"Canada Central (AWS)"},{"id":"aws:eu-central-1","name":"Frankfurt (AWS)"},{"id":"aws:eu-north-1","name":"Stockholm (AWS)"},{"id":"aws:eu-west-1","name":"Ireland (AWS)"},{"id":"aws:eu-west-2","name":"London (AWS)"},{"id":"aws:eu-west-3","name":"Paris (AWS)"},{"id":"aws:sa-east-1","name":"S\u00e3o Paulo (AWS)"},{"id":"aws:us-east-2","name":"Ohio (AWS)"},{"id":"aws:us-west-1","name":"N. California (AWS)"},{"id":"aws:us-west-2","name":"Oregon (AWS)"},{"id":"pl:go-testsyntheticsprivatelocationlifecycle-54660-1616933189-52d769fe26874092b32645b81df54ebb","name":"go-TestSyntheticsPrivateLocationLifecycle-54660-1616933189-updated"}]}'
>>>>>>> 0a47a8f2
    headers:
      Cache-Control:
      - no-cache
      Connection:
      - keep-alive
      Content-Security-Policy:
      - frame-ancestors 'self'; report-uri https://api.datadoghq.com/csp-report
      Content-Type:
      - application/json
      Date:
<<<<<<< HEAD
      - Fri, 12 Mar 2021 22:13:49 GMT
=======
      - Wed, 31 Mar 2021 11:21:34 GMT
>>>>>>> 0a47a8f2
      Pragma:
      - no-cache
      Strict-Transport-Security:
      - max-age=15724800;
      Vary:
      - Accept-Encoding
      X-Content-Type-Options:
      - nosniff
      X-Dd-Debug:
<<<<<<< HEAD
      - l4HFlaRP3QwYSqoGKhzbYfv7zgkK63HIRR7YkyVYZspq0lGjjTBwoK8V/alf+XYt
      X-Dd-Version:
      - "35.4088130"
=======
      - dPySkcOzIZtKyMKDAAzuysY3gNGGj6RtYogGuSb76E8mPvoqzREyRp6lPYm91hQU
      X-Dd-Version:
      - "35.4207809"
>>>>>>> 0a47a8f2
      X-Frame-Options:
      - SAMEORIGIN
      X-Ratelimit-Limit:
      - "120"
      X-Ratelimit-Period:
      - "60"
      X-Ratelimit-Remaining:
      - "116"
      X-Ratelimit-Reset:
<<<<<<< HEAD
      - "11"
    status: 200 OK
    code: 200
    duration: ""
- request:
    body: ""
    form: {}
    headers:
      Accept:
      - application/json
      Dd-Operation-Id:
      - ListLocations
      User-Agent:
      - terraform-provider-datadog/dev (terraform 2.4.4; terraform-cli 0.14.7) datadog-api-client-go/1.0.0-beta.16 (go go1.15.3; os darwin; arch amd64)
    url: https://api.datadoghq.com/api/v1/synthetics/locations
    method: GET
  response:
    body: '{"locations":[{"id":"aws:ap-northeast-1","name":"Tokyo (AWS)"},{"id":"aws:ap-northeast-2","name":"Seoul (AWS)"},{"id":"aws:ap-south-1","name":"Mumbai (AWS)"},{"id":"aws:ap-southeast-1","name":"Singapore (AWS)"},{"id":"aws:ap-southeast-2","name":"Sydney (AWS)"},{"id":"aws:ca-central-1","name":"Canada Central (AWS)"},{"id":"aws:eu-central-1","name":"Frankfurt (AWS)"},{"id":"aws:eu-north-1","name":"Stockholm (AWS)"},{"id":"aws:eu-west-1","name":"Ireland (AWS)"},{"id":"aws:eu-west-2","name":"London (AWS)"},{"id":"aws:eu-west-3","name":"Paris (AWS)"},{"id":"aws:sa-east-1","name":"S\u00e3o Paulo (AWS)"},{"id":"aws:us-east-2","name":"Ohio (AWS)"},{"id":"aws:us-west-1","name":"N. California (AWS)"},{"id":"aws:us-west-2","name":"Oregon (AWS)"},{"id":"pl:go-testsyntheticsprivatelocationlifecycle-50781-1615269940-cab92cfa72cdee61f11685380a611ab7","name":"go-TestSyntheticsPrivateLocationLifecycle-50781-1615269940-updated"},{"id":"pl:go-testsyntheticsprivatelocationlifecycle-50787-1615277058-7fd9ba00ee534a179b9eac20a17b9d49","name":"go-TestSyntheticsPrivateLocationLifecycle-50787-1615277058-updated"},{"id":"pl:go-testsyntheticsprivatelocationlifecycle-50789-1615281182-da142aaf319627af4a02696ef8ccf177","name":"go-TestSyntheticsPrivateLocationLifecycle-50789-1615281182-updated"},{"id":"pl:go-testsyntheticsprivatelocationlifecycle-51108-1615394763-fe8e6374a53060b760bc2aabce7c2371","name":"go-TestSyntheticsPrivateLocationLifecycle-51108-1615394763-updated"},{"id":"pl:tf-testaccdatadogsyntheticsprivatelocation_basic-50748-1615248655-074d0b0a6eb6f8b77d570046d6a260a2","name":"tf-TestAccDatadogSyntheticsPrivateLocation_Basic-50748-1615248655"}]}'
    headers:
      Cache-Control:
      - no-cache
      Connection:
      - keep-alive
      Content-Security-Policy:
      - frame-ancestors 'self'; report-uri https://api.datadoghq.com/csp-report
      Content-Type:
      - application/json
      Date:
      - Fri, 12 Mar 2021 22:13:50 GMT
      Pragma:
      - no-cache
      Strict-Transport-Security:
      - max-age=15724800;
      Vary:
      - Accept-Encoding
      X-Content-Type-Options:
      - nosniff
      X-Dd-Debug:
      - JpIJLwIH2nFlZOC+u71rq7aAOL43MLZN3MUsL+gpYHdZz5QLUOG8Jysf8kVK6tPU
      X-Dd-Version:
      - "35.4088130"
      X-Frame-Options:
      - SAMEORIGIN
      X-Ratelimit-Limit:
      - "120"
      X-Ratelimit-Period:
      - "60"
      X-Ratelimit-Remaining:
      - "115"
      X-Ratelimit-Reset:
      - "10"
=======
      - "26"
>>>>>>> 0a47a8f2
    status: 200 OK
    code: 200
    duration: ""<|MERGE_RESOLUTION|>--- conflicted
+++ resolved
@@ -10,124 +10,84 @@
       Dd-Operation-Id:
       - ListLocations
       User-Agent:
-<<<<<<< HEAD
-      - terraform-provider-datadog/dev (terraform 2.4.4; terraform-cli ) datadog-api-client-go/1.0.0-beta.16 (go go1.15.3; os darwin; arch amd64)
-    url: https://api.datadoghq.com/api/v1/synthetics/locations
-    method: GET
-  response:
-    body: '{"locations":[{"id":"aws:ap-northeast-1","name":"Tokyo (AWS)"},{"id":"aws:ap-northeast-2","name":"Seoul (AWS)"},{"id":"aws:ap-south-1","name":"Mumbai (AWS)"},{"id":"aws:ap-southeast-1","name":"Singapore (AWS)"},{"id":"aws:ap-southeast-2","name":"Sydney (AWS)"},{"id":"aws:ca-central-1","name":"Canada Central (AWS)"},{"id":"aws:eu-central-1","name":"Frankfurt (AWS)"},{"id":"aws:eu-north-1","name":"Stockholm (AWS)"},{"id":"aws:eu-west-1","name":"Ireland (AWS)"},{"id":"aws:eu-west-2","name":"London (AWS)"},{"id":"aws:eu-west-3","name":"Paris (AWS)"},{"id":"aws:sa-east-1","name":"S\u00e3o Paulo (AWS)"},{"id":"aws:us-east-2","name":"Ohio (AWS)"},{"id":"aws:us-west-1","name":"N. California (AWS)"},{"id":"aws:us-west-2","name":"Oregon (AWS)"},{"id":"pl:go-testsyntheticsprivatelocationlifecycle-50781-1615269940-cab92cfa72cdee61f11685380a611ab7","name":"go-TestSyntheticsPrivateLocationLifecycle-50781-1615269940-updated"},{"id":"pl:go-testsyntheticsprivatelocationlifecycle-50787-1615277058-7fd9ba00ee534a179b9eac20a17b9d49","name":"go-TestSyntheticsPrivateLocationLifecycle-50787-1615277058-updated"},{"id":"pl:go-testsyntheticsprivatelocationlifecycle-50789-1615281182-da142aaf319627af4a02696ef8ccf177","name":"go-TestSyntheticsPrivateLocationLifecycle-50789-1615281182-updated"},{"id":"pl:go-testsyntheticsprivatelocationlifecycle-51108-1615394763-fe8e6374a53060b760bc2aabce7c2371","name":"go-TestSyntheticsPrivateLocationLifecycle-51108-1615394763-updated"},{"id":"pl:tf-testaccdatadogsyntheticsprivatelocation_basic-50748-1615248655-074d0b0a6eb6f8b77d570046d6a260a2","name":"tf-TestAccDatadogSyntheticsPrivateLocation_Basic-50748-1615248655"}]}'
-=======
-      - terraform-provider-datadog/dev (terraform 1.16.0; terraform-cli 0.12.7-sdk) datadog-api-client-go/1.0.0-beta.19+dev (go go1.15.3; os darwin; arch amd64)
-    url: https://api.datadoghq.com/api/v1/synthetics/locations
-    method: GET
-  response:
-    body: '{"locations":[{"id":"aws:ap-northeast-1","name":"Tokyo (AWS)"},{"id":"aws:ap-northeast-2","name":"Seoul (AWS)"},{"id":"aws:ap-south-1","name":"Mumbai (AWS)"},{"id":"aws:ap-southeast-1","name":"Singapore (AWS)"},{"id":"aws:ap-southeast-2","name":"Sydney (AWS)"},{"id":"aws:ca-central-1","name":"Canada Central (AWS)"},{"id":"aws:eu-central-1","name":"Frankfurt (AWS)"},{"id":"aws:eu-north-1","name":"Stockholm (AWS)"},{"id":"aws:eu-west-1","name":"Ireland (AWS)"},{"id":"aws:eu-west-2","name":"London (AWS)"},{"id":"aws:eu-west-3","name":"Paris (AWS)"},{"id":"aws:sa-east-1","name":"S\u00e3o Paulo (AWS)"},{"id":"aws:us-east-2","name":"Ohio (AWS)"},{"id":"aws:us-west-1","name":"N. California (AWS)"},{"id":"aws:us-west-2","name":"Oregon (AWS)"},{"id":"pl:go-testsyntheticsprivatelocationlifecycle-54660-1616933189-52d769fe26874092b32645b81df54ebb","name":"go-TestSyntheticsPrivateLocationLifecycle-54660-1616933189-updated"}]}'
->>>>>>> 0a47a8f2
-    headers:
-      Cache-Control:
-      - no-cache
-      Connection:
-      - keep-alive
-      Content-Security-Policy:
-      - frame-ancestors 'self'; report-uri https://api.datadoghq.com/csp-report
-      Content-Type:
-      - application/json
-      Date:
-<<<<<<< HEAD
-      - Fri, 12 Mar 2021 22:13:47 GMT
-=======
-      - Wed, 31 Mar 2021 11:21:33 GMT
->>>>>>> 0a47a8f2
-      Pragma:
-      - no-cache
-      Strict-Transport-Security:
-      - max-age=15724800;
-      Vary:
-      - Accept-Encoding
-      X-Content-Type-Options:
-      - nosniff
-      X-Dd-Debug:
-<<<<<<< HEAD
-      - S1wfaMZOKGT/IoMw6fqAwAwGWo2vQ44sjF3YzuETnQfxZO2T5eJbs0aX3UKb9Dwu
-      X-Dd-Version:
-      - "35.4088130"
-=======
+      - terraform-provider-datadog/dev (terraform 2.4.4; terraform-cli 0.14.7) datadog-api-client-go/1.0.0-beta.19 (go go1.16.3; os darwin; arch amd64)
+    url: https://api.datadoghq.com/api/v1/synthetics/locations
+    method: GET
+  response:
+    body: '{"locations":[{"id":"aws:ap-northeast-1","name":"Tokyo (AWS)"},{"id":"aws:ap-northeast-2","name":"Seoul (AWS)"},{"id":"aws:ap-south-1","name":"Mumbai (AWS)"},{"id":"aws:ap-southeast-1","name":"Singapore (AWS)"},{"id":"aws:ap-southeast-2","name":"Sydney (AWS)"},{"id":"aws:ca-central-1","name":"Canada Central (AWS)"},{"id":"aws:eu-central-1","name":"Frankfurt (AWS)"},{"id":"aws:eu-north-1","name":"Stockholm (AWS)"},{"id":"aws:eu-west-1","name":"Ireland (AWS)"},{"id":"aws:eu-west-2","name":"London (AWS)"},{"id":"aws:eu-west-3","name":"Paris (AWS)"},{"id":"aws:sa-east-1","name":"S\u00e3o Paulo (AWS)"},{"id":"aws:us-east-2","name":"Ohio (AWS)"},{"id":"aws:us-west-1","name":"N. California (AWS)"},{"id":"aws:us-west-2","name":"Oregon (AWS)"},{"id":"pl:go-testsyntheticsprivatelocationlifecycle-54660-1616933189-52d769fe26874092b32645b81df54ebb","name":"go-TestSyntheticsPrivateLocationLifecycle-54660-1616933189-updated"},{"id":"pl:go-testsyntheticsprivatelocationlifecycle-57104-1617890825-ec69d676c9c06aec0b8250ae18248b74","name":"go-TestSyntheticsPrivateLocationLifecycle-57104-1617890825-updated"},{"id":"pl:test-go-testsyntheticsprivatelocationlifecycle-1618445205-9434a9908b44d0fb6f0147a93e762cf4","name":"Test-Go-TestSyntheticsPrivateLocationLifecycle-1618445205-updated"},{"id":"pl:tf-testaccdatadogsyntheticsprivatelocation_basic-58830-1618507520-58958d1ae0ce4c2e2678814549d528fd","name":"tf-TestAccDatadogSyntheticsPrivateLocation_Basic-58830-1618507520"},{"id":"pl:tf-testaccdatadogsyntheticsprivatelocation_importbasic-58830-1618507521-f3c17b88ac0abb57f0ba84d58d8981da","name":"tf-TestAccDatadogSyntheticsPrivateLocation_importBasic-58830-1618507521"},{"id":"pl:tf-testaccdatadogsyntheticsprivatelocation_updated-55205-1617192371-261a8f0162cb7dec553ea3182b4147a1","name":"tf-TestAccDatadogSyntheticsPrivateLocation_Updated-55205-1617192371"},{"id":"pl:tf-testaccdatadogsyntheticsprivatelocation_updated-58830-1618507519-b9d47175c11a90dbda45c281f2565c91","name":"tf-TestAccDatadogSyntheticsPrivateLocation_Updated-58830-1618507519"},{"id":"pl:tf-testaccdatadogsyntheticsprivatelocation_updated-59020-1618583474-43bf028d44af0da6eeefa53684b9d2ff","name":"tf-TestAccDatadogSyntheticsPrivateLocation_Updated-59020-1618583474"}]}'
+    headers:
+      Cache-Control:
+      - no-cache
+      Connection:
+      - keep-alive
+      Content-Security-Policy:
+      - frame-ancestors 'self'; report-uri https://api.datadoghq.com/csp-report
+      Content-Type:
+      - application/json
+      Date:
+      - Tue, 20 Apr 2021 15:01:26 GMT
+      Pragma:
+      - no-cache
+      Strict-Transport-Security:
+      - max-age=15724800;
+      Vary:
+      - Accept-Encoding
+      X-Content-Type-Options:
+      - nosniff
+      X-Dd-Debug:
+      - gYZcaADwbKcv7Hm19HJx6WsLoKuOijDWAt2viPeCfWqUgyKY+9e1xZdmMJeXV3YV
+      X-Dd-Version:
+      - "35.4351965"
+      X-Frame-Options:
+      - SAMEORIGIN
+      X-Ratelimit-Limit:
+      - "120"
+      X-Ratelimit-Period:
+      - "60"
+      X-Ratelimit-Remaining:
+      - "119"
+      X-Ratelimit-Reset:
+      - "34"
+    status: 200 OK
+    code: 200
+    duration: ""
+- request:
+    body: ""
+    form: {}
+    headers:
+      Accept:
+      - application/json
+      Dd-Operation-Id:
+      - ListLocations
+      User-Agent:
+      - terraform-provider-datadog/dev (terraform 2.4.4; terraform-cli 0.14.7) datadog-api-client-go/1.0.0-beta.19 (go go1.16.3; os darwin; arch amd64)
+    url: https://api.datadoghq.com/api/v1/synthetics/locations
+    method: GET
+  response:
+    body: '{"locations":[{"id":"aws:ap-northeast-1","name":"Tokyo (AWS)"},{"id":"aws:ap-northeast-2","name":"Seoul (AWS)"},{"id":"aws:ap-south-1","name":"Mumbai (AWS)"},{"id":"aws:ap-southeast-1","name":"Singapore (AWS)"},{"id":"aws:ap-southeast-2","name":"Sydney (AWS)"},{"id":"aws:ca-central-1","name":"Canada Central (AWS)"},{"id":"aws:eu-central-1","name":"Frankfurt (AWS)"},{"id":"aws:eu-north-1","name":"Stockholm (AWS)"},{"id":"aws:eu-west-1","name":"Ireland (AWS)"},{"id":"aws:eu-west-2","name":"London (AWS)"},{"id":"aws:eu-west-3","name":"Paris (AWS)"},{"id":"aws:sa-east-1","name":"S\u00e3o Paulo (AWS)"},{"id":"aws:us-east-2","name":"Ohio (AWS)"},{"id":"aws:us-west-1","name":"N. California (AWS)"},{"id":"aws:us-west-2","name":"Oregon (AWS)"},{"id":"pl:go-testsyntheticsprivatelocationlifecycle-54660-1616933189-52d769fe26874092b32645b81df54ebb","name":"go-TestSyntheticsPrivateLocationLifecycle-54660-1616933189-updated"},{"id":"pl:go-testsyntheticsprivatelocationlifecycle-57104-1617890825-ec69d676c9c06aec0b8250ae18248b74","name":"go-TestSyntheticsPrivateLocationLifecycle-57104-1617890825-updated"},{"id":"pl:test-go-testsyntheticsprivatelocationlifecycle-1618445205-9434a9908b44d0fb6f0147a93e762cf4","name":"Test-Go-TestSyntheticsPrivateLocationLifecycle-1618445205-updated"},{"id":"pl:tf-testaccdatadogsyntheticsprivatelocation_basic-58830-1618507520-58958d1ae0ce4c2e2678814549d528fd","name":"tf-TestAccDatadogSyntheticsPrivateLocation_Basic-58830-1618507520"},{"id":"pl:tf-testaccdatadogsyntheticsprivatelocation_importbasic-58830-1618507521-f3c17b88ac0abb57f0ba84d58d8981da","name":"tf-TestAccDatadogSyntheticsPrivateLocation_importBasic-58830-1618507521"},{"id":"pl:tf-testaccdatadogsyntheticsprivatelocation_updated-55205-1617192371-261a8f0162cb7dec553ea3182b4147a1","name":"tf-TestAccDatadogSyntheticsPrivateLocation_Updated-55205-1617192371"},{"id":"pl:tf-testaccdatadogsyntheticsprivatelocation_updated-58830-1618507519-b9d47175c11a90dbda45c281f2565c91","name":"tf-TestAccDatadogSyntheticsPrivateLocation_Updated-58830-1618507519"},{"id":"pl:tf-testaccdatadogsyntheticsprivatelocation_updated-59020-1618583474-43bf028d44af0da6eeefa53684b9d2ff","name":"tf-TestAccDatadogSyntheticsPrivateLocation_Updated-59020-1618583474"}]}'
+    headers:
+      Cache-Control:
+      - no-cache
+      Connection:
+      - keep-alive
+      Content-Security-Policy:
+      - frame-ancestors 'self'; report-uri https://api.datadoghq.com/csp-report
+      Content-Type:
+      - application/json
+      Date:
+      - Tue, 20 Apr 2021 15:01:27 GMT
+      Pragma:
+      - no-cache
+      Strict-Transport-Security:
+      - max-age=15724800;
+      Vary:
+      - Accept-Encoding
+      X-Content-Type-Options:
+      - nosniff
+      X-Dd-Debug:
       - l8RQo2maZqJf6GFThBbKNE6dvthz6njusVtau3dPXJWL2RLFoN81H+BLPB/1xgs1
       X-Dd-Version:
-      - "35.4207809"
->>>>>>> 0a47a8f2
-      X-Frame-Options:
-      - SAMEORIGIN
-      X-Ratelimit-Limit:
-      - "120"
-      X-Ratelimit-Period:
-      - "60"
-      X-Ratelimit-Remaining:
-      - "119"
-      X-Ratelimit-Reset:
-<<<<<<< HEAD
-      - "13"
-=======
-      - "27"
->>>>>>> 0a47a8f2
-    status: 200 OK
-    code: 200
-    duration: ""
-- request:
-    body: ""
-    form: {}
-    headers:
-      Accept:
-      - application/json
-      Dd-Operation-Id:
-      - ListLocations
-      User-Agent:
-<<<<<<< HEAD
-      - terraform-provider-datadog/dev (terraform 2.4.4; terraform-cli ) datadog-api-client-go/1.0.0-beta.16 (go go1.15.3; os darwin; arch amd64)
-    url: https://api.datadoghq.com/api/v1/synthetics/locations
-    method: GET
-  response:
-    body: '{"locations":[{"id":"aws:ap-northeast-1","name":"Tokyo (AWS)"},{"id":"aws:ap-northeast-2","name":"Seoul (AWS)"},{"id":"aws:ap-south-1","name":"Mumbai (AWS)"},{"id":"aws:ap-southeast-1","name":"Singapore (AWS)"},{"id":"aws:ap-southeast-2","name":"Sydney (AWS)"},{"id":"aws:ca-central-1","name":"Canada Central (AWS)"},{"id":"aws:eu-central-1","name":"Frankfurt (AWS)"},{"id":"aws:eu-north-1","name":"Stockholm (AWS)"},{"id":"aws:eu-west-1","name":"Ireland (AWS)"},{"id":"aws:eu-west-2","name":"London (AWS)"},{"id":"aws:eu-west-3","name":"Paris (AWS)"},{"id":"aws:sa-east-1","name":"S\u00e3o Paulo (AWS)"},{"id":"aws:us-east-2","name":"Ohio (AWS)"},{"id":"aws:us-west-1","name":"N. California (AWS)"},{"id":"aws:us-west-2","name":"Oregon (AWS)"},{"id":"pl:go-testsyntheticsprivatelocationlifecycle-50781-1615269940-cab92cfa72cdee61f11685380a611ab7","name":"go-TestSyntheticsPrivateLocationLifecycle-50781-1615269940-updated"},{"id":"pl:go-testsyntheticsprivatelocationlifecycle-50787-1615277058-7fd9ba00ee534a179b9eac20a17b9d49","name":"go-TestSyntheticsPrivateLocationLifecycle-50787-1615277058-updated"},{"id":"pl:go-testsyntheticsprivatelocationlifecycle-50789-1615281182-da142aaf319627af4a02696ef8ccf177","name":"go-TestSyntheticsPrivateLocationLifecycle-50789-1615281182-updated"},{"id":"pl:go-testsyntheticsprivatelocationlifecycle-51108-1615394763-fe8e6374a53060b760bc2aabce7c2371","name":"go-TestSyntheticsPrivateLocationLifecycle-51108-1615394763-updated"},{"id":"pl:tf-testaccdatadogsyntheticsprivatelocation_basic-50748-1615248655-074d0b0a6eb6f8b77d570046d6a260a2","name":"tf-TestAccDatadogSyntheticsPrivateLocation_Basic-50748-1615248655"}]}'
-=======
-      - terraform-provider-datadog/dev (terraform 1.16.0; terraform-cli 0.12.7-sdk) datadog-api-client-go/1.0.0-beta.19+dev (go go1.15.3; os darwin; arch amd64)
-    url: https://api.datadoghq.com/api/v1/synthetics/locations
-    method: GET
-  response:
-    body: '{"locations":[{"id":"aws:ap-northeast-1","name":"Tokyo (AWS)"},{"id":"aws:ap-northeast-2","name":"Seoul (AWS)"},{"id":"aws:ap-south-1","name":"Mumbai (AWS)"},{"id":"aws:ap-southeast-1","name":"Singapore (AWS)"},{"id":"aws:ap-southeast-2","name":"Sydney (AWS)"},{"id":"aws:ca-central-1","name":"Canada Central (AWS)"},{"id":"aws:eu-central-1","name":"Frankfurt (AWS)"},{"id":"aws:eu-north-1","name":"Stockholm (AWS)"},{"id":"aws:eu-west-1","name":"Ireland (AWS)"},{"id":"aws:eu-west-2","name":"London (AWS)"},{"id":"aws:eu-west-3","name":"Paris (AWS)"},{"id":"aws:sa-east-1","name":"S\u00e3o Paulo (AWS)"},{"id":"aws:us-east-2","name":"Ohio (AWS)"},{"id":"aws:us-west-1","name":"N. California (AWS)"},{"id":"aws:us-west-2","name":"Oregon (AWS)"},{"id":"pl:go-testsyntheticsprivatelocationlifecycle-54660-1616933189-52d769fe26874092b32645b81df54ebb","name":"go-TestSyntheticsPrivateLocationLifecycle-54660-1616933189-updated"}]}'
->>>>>>> 0a47a8f2
-    headers:
-      Cache-Control:
-      - no-cache
-      Connection:
-      - keep-alive
-      Content-Security-Policy:
-      - frame-ancestors 'self'; report-uri https://api.datadoghq.com/csp-report
-      Content-Type:
-      - application/json
-      Date:
-<<<<<<< HEAD
-      - Fri, 12 Mar 2021 22:13:47 GMT
-=======
-      - Wed, 31 Mar 2021 11:21:33 GMT
->>>>>>> 0a47a8f2
-      Pragma:
-      - no-cache
-      Strict-Transport-Security:
-      - max-age=15724800;
-      Vary:
-      - Accept-Encoding
-      X-Content-Type-Options:
-      - nosniff
-      X-Dd-Debug:
-<<<<<<< HEAD
-      - l8RQo2maZqJf6GFThBbKNE6dvthz6njusVtau3dPXJWL2RLFoN81H+BLPB/1xgs1
-      X-Dd-Version:
-      - "35.4088130"
-=======
-      - B1nwy/pPNqX+q4pQT22cdp1QCexE35IF8qwSHy0Nf7IW0Y881qtn4tXN1lpmzaKc
-      X-Dd-Version:
-      - "35.4207809"
->>>>>>> 0a47a8f2
+      - "35.4351965"
       X-Frame-Options:
       - SAMEORIGIN
       X-Ratelimit-Limit:
@@ -137,69 +97,47 @@
       X-Ratelimit-Remaining:
       - "118"
       X-Ratelimit-Reset:
-<<<<<<< HEAD
-      - "13"
-=======
-      - "27"
->>>>>>> 0a47a8f2
-    status: 200 OK
-    code: 200
-    duration: ""
-- request:
-    body: ""
-    form: {}
-    headers:
-      Accept:
-      - application/json
-      Dd-Operation-Id:
-      - ListLocations
-      User-Agent:
-<<<<<<< HEAD
-      - terraform-provider-datadog/dev (terraform 2.4.4; terraform-cli ) datadog-api-client-go/1.0.0-beta.16 (go go1.15.3; os darwin; arch amd64)
-    url: https://api.datadoghq.com/api/v1/synthetics/locations
-    method: GET
-  response:
-    body: '{"locations":[{"id":"aws:ap-northeast-1","name":"Tokyo (AWS)"},{"id":"aws:ap-northeast-2","name":"Seoul (AWS)"},{"id":"aws:ap-south-1","name":"Mumbai (AWS)"},{"id":"aws:ap-southeast-1","name":"Singapore (AWS)"},{"id":"aws:ap-southeast-2","name":"Sydney (AWS)"},{"id":"aws:ca-central-1","name":"Canada Central (AWS)"},{"id":"aws:eu-central-1","name":"Frankfurt (AWS)"},{"id":"aws:eu-north-1","name":"Stockholm (AWS)"},{"id":"aws:eu-west-1","name":"Ireland (AWS)"},{"id":"aws:eu-west-2","name":"London (AWS)"},{"id":"aws:eu-west-3","name":"Paris (AWS)"},{"id":"aws:sa-east-1","name":"S\u00e3o Paulo (AWS)"},{"id":"aws:us-east-2","name":"Ohio (AWS)"},{"id":"aws:us-west-1","name":"N. California (AWS)"},{"id":"aws:us-west-2","name":"Oregon (AWS)"},{"id":"pl:go-testsyntheticsprivatelocationlifecycle-50781-1615269940-cab92cfa72cdee61f11685380a611ab7","name":"go-TestSyntheticsPrivateLocationLifecycle-50781-1615269940-updated"},{"id":"pl:go-testsyntheticsprivatelocationlifecycle-50787-1615277058-7fd9ba00ee534a179b9eac20a17b9d49","name":"go-TestSyntheticsPrivateLocationLifecycle-50787-1615277058-updated"},{"id":"pl:go-testsyntheticsprivatelocationlifecycle-50789-1615281182-da142aaf319627af4a02696ef8ccf177","name":"go-TestSyntheticsPrivateLocationLifecycle-50789-1615281182-updated"},{"id":"pl:go-testsyntheticsprivatelocationlifecycle-51108-1615394763-fe8e6374a53060b760bc2aabce7c2371","name":"go-TestSyntheticsPrivateLocationLifecycle-51108-1615394763-updated"},{"id":"pl:tf-testaccdatadogsyntheticsprivatelocation_basic-50748-1615248655-074d0b0a6eb6f8b77d570046d6a260a2","name":"tf-TestAccDatadogSyntheticsPrivateLocation_Basic-50748-1615248655"}]}'
-=======
-      - terraform-provider-datadog/dev (terraform 1.16.0; terraform-cli 0.12.7-sdk) datadog-api-client-go/1.0.0-beta.19+dev (go go1.15.3; os darwin; arch amd64)
-    url: https://api.datadoghq.com/api/v1/synthetics/locations
-    method: GET
-  response:
-    body: '{"locations":[{"id":"aws:ap-northeast-1","name":"Tokyo (AWS)"},{"id":"aws:ap-northeast-2","name":"Seoul (AWS)"},{"id":"aws:ap-south-1","name":"Mumbai (AWS)"},{"id":"aws:ap-southeast-1","name":"Singapore (AWS)"},{"id":"aws:ap-southeast-2","name":"Sydney (AWS)"},{"id":"aws:ca-central-1","name":"Canada Central (AWS)"},{"id":"aws:eu-central-1","name":"Frankfurt (AWS)"},{"id":"aws:eu-north-1","name":"Stockholm (AWS)"},{"id":"aws:eu-west-1","name":"Ireland (AWS)"},{"id":"aws:eu-west-2","name":"London (AWS)"},{"id":"aws:eu-west-3","name":"Paris (AWS)"},{"id":"aws:sa-east-1","name":"S\u00e3o Paulo (AWS)"},{"id":"aws:us-east-2","name":"Ohio (AWS)"},{"id":"aws:us-west-1","name":"N. California (AWS)"},{"id":"aws:us-west-2","name":"Oregon (AWS)"},{"id":"pl:go-testsyntheticsprivatelocationlifecycle-54660-1616933189-52d769fe26874092b32645b81df54ebb","name":"go-TestSyntheticsPrivateLocationLifecycle-54660-1616933189-updated"}]}'
->>>>>>> 0a47a8f2
-    headers:
-      Cache-Control:
-      - no-cache
-      Connection:
-      - keep-alive
-      Content-Security-Policy:
-      - frame-ancestors 'self'; report-uri https://api.datadoghq.com/csp-report
-      Content-Type:
-      - application/json
-      Date:
-<<<<<<< HEAD
-      - Fri, 12 Mar 2021 22:13:49 GMT
-=======
-      - Wed, 31 Mar 2021 11:21:33 GMT
->>>>>>> 0a47a8f2
-      Pragma:
-      - no-cache
-      Strict-Transport-Security:
-      - max-age=15724800;
-      Vary:
-      - Accept-Encoding
-      X-Content-Type-Options:
-      - nosniff
-      X-Dd-Debug:
-<<<<<<< HEAD
-      - B1nwy/pPNqX+q4pQT22cdp1QCexE35IF8qwSHy0Nf7IW0Y881qtn4tXN1lpmzaKc
-      X-Dd-Version:
-      - "35.4088130"
-=======
-      - tpRCH6w417YjBovRJ8VmtuXmNONVYiRp2c8d2AxjPdGBn8PCtgG4vAztrx3qUZAN
-      X-Dd-Version:
-      - "35.4207809"
->>>>>>> 0a47a8f2
+      - "33"
+    status: 200 OK
+    code: 200
+    duration: ""
+- request:
+    body: ""
+    form: {}
+    headers:
+      Accept:
+      - application/json
+      Dd-Operation-Id:
+      - ListLocations
+      User-Agent:
+      - terraform-provider-datadog/dev (terraform 2.4.4; terraform-cli 0.14.7) datadog-api-client-go/1.0.0-beta.19 (go go1.16.3; os darwin; arch amd64)
+    url: https://api.datadoghq.com/api/v1/synthetics/locations
+    method: GET
+  response:
+    body: '{"locations":[{"id":"aws:ap-northeast-1","name":"Tokyo (AWS)"},{"id":"aws:ap-northeast-2","name":"Seoul (AWS)"},{"id":"aws:ap-south-1","name":"Mumbai (AWS)"},{"id":"aws:ap-southeast-1","name":"Singapore (AWS)"},{"id":"aws:ap-southeast-2","name":"Sydney (AWS)"},{"id":"aws:ca-central-1","name":"Canada Central (AWS)"},{"id":"aws:eu-central-1","name":"Frankfurt (AWS)"},{"id":"aws:eu-north-1","name":"Stockholm (AWS)"},{"id":"aws:eu-west-1","name":"Ireland (AWS)"},{"id":"aws:eu-west-2","name":"London (AWS)"},{"id":"aws:eu-west-3","name":"Paris (AWS)"},{"id":"aws:sa-east-1","name":"S\u00e3o Paulo (AWS)"},{"id":"aws:us-east-2","name":"Ohio (AWS)"},{"id":"aws:us-west-1","name":"N. California (AWS)"},{"id":"aws:us-west-2","name":"Oregon (AWS)"},{"id":"pl:go-testsyntheticsprivatelocationlifecycle-54660-1616933189-52d769fe26874092b32645b81df54ebb","name":"go-TestSyntheticsPrivateLocationLifecycle-54660-1616933189-updated"},{"id":"pl:go-testsyntheticsprivatelocationlifecycle-57104-1617890825-ec69d676c9c06aec0b8250ae18248b74","name":"go-TestSyntheticsPrivateLocationLifecycle-57104-1617890825-updated"},{"id":"pl:test-go-testsyntheticsprivatelocationlifecycle-1618445205-9434a9908b44d0fb6f0147a93e762cf4","name":"Test-Go-TestSyntheticsPrivateLocationLifecycle-1618445205-updated"},{"id":"pl:tf-testaccdatadogsyntheticsprivatelocation_basic-58830-1618507520-58958d1ae0ce4c2e2678814549d528fd","name":"tf-TestAccDatadogSyntheticsPrivateLocation_Basic-58830-1618507520"},{"id":"pl:tf-testaccdatadogsyntheticsprivatelocation_importbasic-58830-1618507521-f3c17b88ac0abb57f0ba84d58d8981da","name":"tf-TestAccDatadogSyntheticsPrivateLocation_importBasic-58830-1618507521"},{"id":"pl:tf-testaccdatadogsyntheticsprivatelocation_updated-55205-1617192371-261a8f0162cb7dec553ea3182b4147a1","name":"tf-TestAccDatadogSyntheticsPrivateLocation_Updated-55205-1617192371"},{"id":"pl:tf-testaccdatadogsyntheticsprivatelocation_updated-58830-1618507519-b9d47175c11a90dbda45c281f2565c91","name":"tf-TestAccDatadogSyntheticsPrivateLocation_Updated-58830-1618507519"},{"id":"pl:tf-testaccdatadogsyntheticsprivatelocation_updated-59020-1618583474-43bf028d44af0da6eeefa53684b9d2ff","name":"tf-TestAccDatadogSyntheticsPrivateLocation_Updated-59020-1618583474"}]}'
+    headers:
+      Cache-Control:
+      - no-cache
+      Connection:
+      - keep-alive
+      Content-Security-Policy:
+      - frame-ancestors 'self'; report-uri https://api.datadoghq.com/csp-report
+      Content-Type:
+      - application/json
+      Date:
+      - Tue, 20 Apr 2021 15:01:27 GMT
+      Pragma:
+      - no-cache
+      Strict-Transport-Security:
+      - max-age=15724800;
+      Vary:
+      - Accept-Encoding
+      X-Content-Type-Options:
+      - nosniff
+      X-Dd-Debug:
+      - dPySkcOzIZtKyMKDAAzuysY3gNGGj6RtYogGuSb76E8mPvoqzREyRp6lPYm91hQU
+      X-Dd-Version:
+      - "35.4351965"
       X-Frame-Options:
       - SAMEORIGIN
       X-Ratelimit-Limit:
@@ -209,69 +147,47 @@
       X-Ratelimit-Remaining:
       - "117"
       X-Ratelimit-Reset:
-<<<<<<< HEAD
-      - "11"
-=======
-      - "27"
->>>>>>> 0a47a8f2
-    status: 200 OK
-    code: 200
-    duration: ""
-- request:
-    body: ""
-    form: {}
-    headers:
-      Accept:
-      - application/json
-      Dd-Operation-Id:
-      - ListLocations
-      User-Agent:
-<<<<<<< HEAD
-      - terraform-provider-datadog/dev (terraform 2.4.4; terraform-cli 0.14.7) datadog-api-client-go/1.0.0-beta.16 (go go1.15.3; os darwin; arch amd64)
-    url: https://api.datadoghq.com/api/v1/synthetics/locations
-    method: GET
-  response:
-    body: '{"locations":[{"id":"aws:ap-northeast-1","name":"Tokyo (AWS)"},{"id":"aws:ap-northeast-2","name":"Seoul (AWS)"},{"id":"aws:ap-south-1","name":"Mumbai (AWS)"},{"id":"aws:ap-southeast-1","name":"Singapore (AWS)"},{"id":"aws:ap-southeast-2","name":"Sydney (AWS)"},{"id":"aws:ca-central-1","name":"Canada Central (AWS)"},{"id":"aws:eu-central-1","name":"Frankfurt (AWS)"},{"id":"aws:eu-north-1","name":"Stockholm (AWS)"},{"id":"aws:eu-west-1","name":"Ireland (AWS)"},{"id":"aws:eu-west-2","name":"London (AWS)"},{"id":"aws:eu-west-3","name":"Paris (AWS)"},{"id":"aws:sa-east-1","name":"S\u00e3o Paulo (AWS)"},{"id":"aws:us-east-2","name":"Ohio (AWS)"},{"id":"aws:us-west-1","name":"N. California (AWS)"},{"id":"aws:us-west-2","name":"Oregon (AWS)"},{"id":"pl:go-testsyntheticsprivatelocationlifecycle-50781-1615269940-cab92cfa72cdee61f11685380a611ab7","name":"go-TestSyntheticsPrivateLocationLifecycle-50781-1615269940-updated"},{"id":"pl:go-testsyntheticsprivatelocationlifecycle-50787-1615277058-7fd9ba00ee534a179b9eac20a17b9d49","name":"go-TestSyntheticsPrivateLocationLifecycle-50787-1615277058-updated"},{"id":"pl:go-testsyntheticsprivatelocationlifecycle-50789-1615281182-da142aaf319627af4a02696ef8ccf177","name":"go-TestSyntheticsPrivateLocationLifecycle-50789-1615281182-updated"},{"id":"pl:go-testsyntheticsprivatelocationlifecycle-51108-1615394763-fe8e6374a53060b760bc2aabce7c2371","name":"go-TestSyntheticsPrivateLocationLifecycle-51108-1615394763-updated"},{"id":"pl:tf-testaccdatadogsyntheticsprivatelocation_basic-50748-1615248655-074d0b0a6eb6f8b77d570046d6a260a2","name":"tf-TestAccDatadogSyntheticsPrivateLocation_Basic-50748-1615248655"}]}'
-=======
-      - terraform-provider-datadog/dev (terraform 1.16.0; terraform-cli 0.12.7-sdk) datadog-api-client-go/1.0.0-beta.19+dev (go go1.15.3; os darwin; arch amd64)
-    url: https://api.datadoghq.com/api/v1/synthetics/locations
-    method: GET
-  response:
-    body: '{"locations":[{"id":"aws:ap-northeast-1","name":"Tokyo (AWS)"},{"id":"aws:ap-northeast-2","name":"Seoul (AWS)"},{"id":"aws:ap-south-1","name":"Mumbai (AWS)"},{"id":"aws:ap-southeast-1","name":"Singapore (AWS)"},{"id":"aws:ap-southeast-2","name":"Sydney (AWS)"},{"id":"aws:ca-central-1","name":"Canada Central (AWS)"},{"id":"aws:eu-central-1","name":"Frankfurt (AWS)"},{"id":"aws:eu-north-1","name":"Stockholm (AWS)"},{"id":"aws:eu-west-1","name":"Ireland (AWS)"},{"id":"aws:eu-west-2","name":"London (AWS)"},{"id":"aws:eu-west-3","name":"Paris (AWS)"},{"id":"aws:sa-east-1","name":"S\u00e3o Paulo (AWS)"},{"id":"aws:us-east-2","name":"Ohio (AWS)"},{"id":"aws:us-west-1","name":"N. California (AWS)"},{"id":"aws:us-west-2","name":"Oregon (AWS)"},{"id":"pl:go-testsyntheticsprivatelocationlifecycle-54660-1616933189-52d769fe26874092b32645b81df54ebb","name":"go-TestSyntheticsPrivateLocationLifecycle-54660-1616933189-updated"}]}'
->>>>>>> 0a47a8f2
-    headers:
-      Cache-Control:
-      - no-cache
-      Connection:
-      - keep-alive
-      Content-Security-Policy:
-      - frame-ancestors 'self'; report-uri https://api.datadoghq.com/csp-report
-      Content-Type:
-      - application/json
-      Date:
-<<<<<<< HEAD
-      - Fri, 12 Mar 2021 22:13:49 GMT
-=======
-      - Wed, 31 Mar 2021 11:21:34 GMT
->>>>>>> 0a47a8f2
-      Pragma:
-      - no-cache
-      Strict-Transport-Security:
-      - max-age=15724800;
-      Vary:
-      - Accept-Encoding
-      X-Content-Type-Options:
-      - nosniff
-      X-Dd-Debug:
-<<<<<<< HEAD
-      - l4HFlaRP3QwYSqoGKhzbYfv7zgkK63HIRR7YkyVYZspq0lGjjTBwoK8V/alf+XYt
-      X-Dd-Version:
-      - "35.4088130"
-=======
-      - dPySkcOzIZtKyMKDAAzuysY3gNGGj6RtYogGuSb76E8mPvoqzREyRp6lPYm91hQU
-      X-Dd-Version:
-      - "35.4207809"
->>>>>>> 0a47a8f2
+      - "33"
+    status: 200 OK
+    code: 200
+    duration: ""
+- request:
+    body: ""
+    form: {}
+    headers:
+      Accept:
+      - application/json
+      Dd-Operation-Id:
+      - ListLocations
+      User-Agent:
+      - terraform-provider-datadog/dev (terraform 2.4.4; terraform-cli 0.14.7) datadog-api-client-go/1.0.0-beta.19 (go go1.16.3; os darwin; arch amd64)
+    url: https://api.datadoghq.com/api/v1/synthetics/locations
+    method: GET
+  response:
+    body: '{"locations":[{"id":"aws:ap-northeast-1","name":"Tokyo (AWS)"},{"id":"aws:ap-northeast-2","name":"Seoul (AWS)"},{"id":"aws:ap-south-1","name":"Mumbai (AWS)"},{"id":"aws:ap-southeast-1","name":"Singapore (AWS)"},{"id":"aws:ap-southeast-2","name":"Sydney (AWS)"},{"id":"aws:ca-central-1","name":"Canada Central (AWS)"},{"id":"aws:eu-central-1","name":"Frankfurt (AWS)"},{"id":"aws:eu-north-1","name":"Stockholm (AWS)"},{"id":"aws:eu-west-1","name":"Ireland (AWS)"},{"id":"aws:eu-west-2","name":"London (AWS)"},{"id":"aws:eu-west-3","name":"Paris (AWS)"},{"id":"aws:sa-east-1","name":"S\u00e3o Paulo (AWS)"},{"id":"aws:us-east-2","name":"Ohio (AWS)"},{"id":"aws:us-west-1","name":"N. California (AWS)"},{"id":"aws:us-west-2","name":"Oregon (AWS)"},{"id":"pl:go-testsyntheticsprivatelocationlifecycle-54660-1616933189-52d769fe26874092b32645b81df54ebb","name":"go-TestSyntheticsPrivateLocationLifecycle-54660-1616933189-updated"},{"id":"pl:go-testsyntheticsprivatelocationlifecycle-57104-1617890825-ec69d676c9c06aec0b8250ae18248b74","name":"go-TestSyntheticsPrivateLocationLifecycle-57104-1617890825-updated"},{"id":"pl:test-go-testsyntheticsprivatelocationlifecycle-1618445205-9434a9908b44d0fb6f0147a93e762cf4","name":"Test-Go-TestSyntheticsPrivateLocationLifecycle-1618445205-updated"},{"id":"pl:tf-testaccdatadogsyntheticsprivatelocation_basic-58830-1618507520-58958d1ae0ce4c2e2678814549d528fd","name":"tf-TestAccDatadogSyntheticsPrivateLocation_Basic-58830-1618507520"},{"id":"pl:tf-testaccdatadogsyntheticsprivatelocation_importbasic-58830-1618507521-f3c17b88ac0abb57f0ba84d58d8981da","name":"tf-TestAccDatadogSyntheticsPrivateLocation_importBasic-58830-1618507521"},{"id":"pl:tf-testaccdatadogsyntheticsprivatelocation_updated-55205-1617192371-261a8f0162cb7dec553ea3182b4147a1","name":"tf-TestAccDatadogSyntheticsPrivateLocation_Updated-55205-1617192371"},{"id":"pl:tf-testaccdatadogsyntheticsprivatelocation_updated-58830-1618507519-b9d47175c11a90dbda45c281f2565c91","name":"tf-TestAccDatadogSyntheticsPrivateLocation_Updated-58830-1618507519"},{"id":"pl:tf-testaccdatadogsyntheticsprivatelocation_updated-59020-1618583474-43bf028d44af0da6eeefa53684b9d2ff","name":"tf-TestAccDatadogSyntheticsPrivateLocation_Updated-59020-1618583474"}]}'
+    headers:
+      Cache-Control:
+      - no-cache
+      Connection:
+      - keep-alive
+      Content-Security-Policy:
+      - frame-ancestors 'self'; report-uri https://api.datadoghq.com/csp-report
+      Content-Type:
+      - application/json
+      Date:
+      - Tue, 20 Apr 2021 15:01:27 GMT
+      Pragma:
+      - no-cache
+      Strict-Transport-Security:
+      - max-age=15724800;
+      Vary:
+      - Accept-Encoding
+      X-Content-Type-Options:
+      - nosniff
+      X-Dd-Debug:
+      - SY1h8ScsWq+kYmtbh63ltMLFAZsQjqfrgvdfAoRX+9TzT1sgMBRYaFRwfWWRRe9a
+      X-Dd-Version:
+      - "35.4351965"
       X-Frame-Options:
       - SAMEORIGIN
       X-Ratelimit-Limit:
@@ -281,48 +197,47 @@
       X-Ratelimit-Remaining:
       - "116"
       X-Ratelimit-Reset:
-<<<<<<< HEAD
-      - "11"
-    status: 200 OK
-    code: 200
-    duration: ""
-- request:
-    body: ""
-    form: {}
-    headers:
-      Accept:
-      - application/json
-      Dd-Operation-Id:
-      - ListLocations
-      User-Agent:
-      - terraform-provider-datadog/dev (terraform 2.4.4; terraform-cli 0.14.7) datadog-api-client-go/1.0.0-beta.16 (go go1.15.3; os darwin; arch amd64)
-    url: https://api.datadoghq.com/api/v1/synthetics/locations
-    method: GET
-  response:
-    body: '{"locations":[{"id":"aws:ap-northeast-1","name":"Tokyo (AWS)"},{"id":"aws:ap-northeast-2","name":"Seoul (AWS)"},{"id":"aws:ap-south-1","name":"Mumbai (AWS)"},{"id":"aws:ap-southeast-1","name":"Singapore (AWS)"},{"id":"aws:ap-southeast-2","name":"Sydney (AWS)"},{"id":"aws:ca-central-1","name":"Canada Central (AWS)"},{"id":"aws:eu-central-1","name":"Frankfurt (AWS)"},{"id":"aws:eu-north-1","name":"Stockholm (AWS)"},{"id":"aws:eu-west-1","name":"Ireland (AWS)"},{"id":"aws:eu-west-2","name":"London (AWS)"},{"id":"aws:eu-west-3","name":"Paris (AWS)"},{"id":"aws:sa-east-1","name":"S\u00e3o Paulo (AWS)"},{"id":"aws:us-east-2","name":"Ohio (AWS)"},{"id":"aws:us-west-1","name":"N. California (AWS)"},{"id":"aws:us-west-2","name":"Oregon (AWS)"},{"id":"pl:go-testsyntheticsprivatelocationlifecycle-50781-1615269940-cab92cfa72cdee61f11685380a611ab7","name":"go-TestSyntheticsPrivateLocationLifecycle-50781-1615269940-updated"},{"id":"pl:go-testsyntheticsprivatelocationlifecycle-50787-1615277058-7fd9ba00ee534a179b9eac20a17b9d49","name":"go-TestSyntheticsPrivateLocationLifecycle-50787-1615277058-updated"},{"id":"pl:go-testsyntheticsprivatelocationlifecycle-50789-1615281182-da142aaf319627af4a02696ef8ccf177","name":"go-TestSyntheticsPrivateLocationLifecycle-50789-1615281182-updated"},{"id":"pl:go-testsyntheticsprivatelocationlifecycle-51108-1615394763-fe8e6374a53060b760bc2aabce7c2371","name":"go-TestSyntheticsPrivateLocationLifecycle-51108-1615394763-updated"},{"id":"pl:tf-testaccdatadogsyntheticsprivatelocation_basic-50748-1615248655-074d0b0a6eb6f8b77d570046d6a260a2","name":"tf-TestAccDatadogSyntheticsPrivateLocation_Basic-50748-1615248655"}]}'
-    headers:
-      Cache-Control:
-      - no-cache
-      Connection:
-      - keep-alive
-      Content-Security-Policy:
-      - frame-ancestors 'self'; report-uri https://api.datadoghq.com/csp-report
-      Content-Type:
-      - application/json
-      Date:
-      - Fri, 12 Mar 2021 22:13:50 GMT
-      Pragma:
-      - no-cache
-      Strict-Transport-Security:
-      - max-age=15724800;
-      Vary:
-      - Accept-Encoding
-      X-Content-Type-Options:
-      - nosniff
-      X-Dd-Debug:
-      - JpIJLwIH2nFlZOC+u71rq7aAOL43MLZN3MUsL+gpYHdZz5QLUOG8Jysf8kVK6tPU
-      X-Dd-Version:
-      - "35.4088130"
+      - "33"
+    status: 200 OK
+    code: 200
+    duration: ""
+- request:
+    body: ""
+    form: {}
+    headers:
+      Accept:
+      - application/json
+      Dd-Operation-Id:
+      - ListLocations
+      User-Agent:
+      - terraform-provider-datadog/dev (terraform 2.4.4; terraform-cli 0.14.7) datadog-api-client-go/1.0.0-beta.19 (go go1.16.3; os darwin; arch amd64)
+    url: https://api.datadoghq.com/api/v1/synthetics/locations
+    method: GET
+  response:
+    body: '{"locations":[{"id":"aws:ap-northeast-1","name":"Tokyo (AWS)"},{"id":"aws:ap-northeast-2","name":"Seoul (AWS)"},{"id":"aws:ap-south-1","name":"Mumbai (AWS)"},{"id":"aws:ap-southeast-1","name":"Singapore (AWS)"},{"id":"aws:ap-southeast-2","name":"Sydney (AWS)"},{"id":"aws:ca-central-1","name":"Canada Central (AWS)"},{"id":"aws:eu-central-1","name":"Frankfurt (AWS)"},{"id":"aws:eu-north-1","name":"Stockholm (AWS)"},{"id":"aws:eu-west-1","name":"Ireland (AWS)"},{"id":"aws:eu-west-2","name":"London (AWS)"},{"id":"aws:eu-west-3","name":"Paris (AWS)"},{"id":"aws:sa-east-1","name":"S\u00e3o Paulo (AWS)"},{"id":"aws:us-east-2","name":"Ohio (AWS)"},{"id":"aws:us-west-1","name":"N. California (AWS)"},{"id":"aws:us-west-2","name":"Oregon (AWS)"},{"id":"pl:go-testsyntheticsprivatelocationlifecycle-54660-1616933189-52d769fe26874092b32645b81df54ebb","name":"go-TestSyntheticsPrivateLocationLifecycle-54660-1616933189-updated"},{"id":"pl:go-testsyntheticsprivatelocationlifecycle-57104-1617890825-ec69d676c9c06aec0b8250ae18248b74","name":"go-TestSyntheticsPrivateLocationLifecycle-57104-1617890825-updated"},{"id":"pl:test-go-testsyntheticsprivatelocationlifecycle-1618445205-9434a9908b44d0fb6f0147a93e762cf4","name":"Test-Go-TestSyntheticsPrivateLocationLifecycle-1618445205-updated"},{"id":"pl:tf-testaccdatadogsyntheticsprivatelocation_basic-58830-1618507520-58958d1ae0ce4c2e2678814549d528fd","name":"tf-TestAccDatadogSyntheticsPrivateLocation_Basic-58830-1618507520"},{"id":"pl:tf-testaccdatadogsyntheticsprivatelocation_importbasic-58830-1618507521-f3c17b88ac0abb57f0ba84d58d8981da","name":"tf-TestAccDatadogSyntheticsPrivateLocation_importBasic-58830-1618507521"},{"id":"pl:tf-testaccdatadogsyntheticsprivatelocation_updated-55205-1617192371-261a8f0162cb7dec553ea3182b4147a1","name":"tf-TestAccDatadogSyntheticsPrivateLocation_Updated-55205-1617192371"},{"id":"pl:tf-testaccdatadogsyntheticsprivatelocation_updated-58830-1618507519-b9d47175c11a90dbda45c281f2565c91","name":"tf-TestAccDatadogSyntheticsPrivateLocation_Updated-58830-1618507519"},{"id":"pl:tf-testaccdatadogsyntheticsprivatelocation_updated-59020-1618583474-43bf028d44af0da6eeefa53684b9d2ff","name":"tf-TestAccDatadogSyntheticsPrivateLocation_Updated-59020-1618583474"}]}'
+    headers:
+      Cache-Control:
+      - no-cache
+      Connection:
+      - keep-alive
+      Content-Security-Policy:
+      - frame-ancestors 'self'; report-uri https://api.datadoghq.com/csp-report
+      Content-Type:
+      - application/json
+      Date:
+      - Tue, 20 Apr 2021 15:01:27 GMT
+      Pragma:
+      - no-cache
+      Strict-Transport-Security:
+      - max-age=15724800;
+      Vary:
+      - Accept-Encoding
+      X-Content-Type-Options:
+      - nosniff
+      X-Dd-Debug:
+      - gYZcaADwbKcv7Hm19HJx6WsLoKuOijDWAt2viPeCfWqUgyKY+9e1xZdmMJeXV3YV
+      X-Dd-Version:
+      - "35.4351965"
       X-Frame-Options:
       - SAMEORIGIN
       X-Ratelimit-Limit:
@@ -332,10 +247,7 @@
       X-Ratelimit-Remaining:
       - "115"
       X-Ratelimit-Reset:
-      - "10"
-=======
-      - "26"
->>>>>>> 0a47a8f2
+      - "33"
     status: 200 OK
     code: 200
     duration: ""
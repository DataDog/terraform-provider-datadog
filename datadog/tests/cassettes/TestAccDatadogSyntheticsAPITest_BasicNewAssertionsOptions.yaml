---
version: 1
interactions:
- request:
    body: |
<<<<<<< HEAD
      {"config":{"assertions":[{"operator":"contains","property":"content-type","target":"application/json","type":"header"},{"operator":"is","target":200,"type":"statusCode"},{"operator":"validatesJSONPath","target":{"jsonPath":"topKey","operator":"isNot","targetValue":"0"},"type":"body"},{"operator":"validatesJSONPath","target":{"jsonPath":"something","operator":"moreThan","targetValue":5},"type":"body"},{"operator":"isNot","target":200,"type":"statusCode"},{"operator":"matches","target":"20[04]","type":"statusCode"},{"operator":"doesNotMatch","target":"20[04]","type":"statusCode"}],"configVariables":[],"request":{"basicAuth":{"password":"secret","username":"admin"},"body":"this is a body","certificate":{"cert":{"content":"content-certificate","filename":"Provided in Terraform config"},"key":{"content":"content-key","filename":"key"}},"headers":{"Accept":"application/json","X-Datadog-Trace-ID":"1234566789"},"method":"GET","query":{"foo":"bar"},"timeout":30,"url":"https://www.datadoghq.com"},"variables":[]},"locations":["aws:eu-central-1"],"message":"Notify @datadog.user","name":"tf-TestAccDatadogSyntheticsAPITest_BasicNewAssertionsOptions-local-1615587254","options":{"follow_redirects":true,"min_location_failed":1,"monitor_options":{"renotify_interval":100},"tick_every":60},"status":"paused","subtype":"http","tags":["foo:bar","baz"],"type":"api"}
=======
      {"config":{"assertions":[{"operator":"contains","property":"content-type","target":"application/json","type":"header"},{"operator":"is","target":200,"type":"statusCode"},{"operator":"validatesJSONPath","target":{"jsonPath":"topKey","operator":"isNot","targetValue":"0"},"type":"body"},{"operator":"validatesJSONPath","target":{"jsonPath":"something","operator":"moreThan","targetValue":5},"type":"body"},{"operator":"isNot","target":200,"type":"statusCode"},{"operator":"matches","target":"20[04]","type":"statusCode"},{"operator":"doesNotMatch","target":"20[04]","type":"statusCode"}],"configVariables":[],"request":{"basicAuth":{"password":"secret","username":"admin"},"body":"this is a body","certificate":{"cert":{"content":"content-certificate","filename":"Provided in Terraform config"},"key":{"content":"content-key","filename":"key"}},"headers":{"Accept":"application/json","X-Datadog-Trace-ID":"1234566789"},"method":"GET","query":{"foo":"bar"},"timeout":30,"url":"https://www.datadoghq.com"}},"locations":["aws:eu-central-1"],"message":"Notify @datadog.user","name":"tf-TestAccDatadogSyntheticsAPITest_BasicNewAssertionsOptions-local-1617196298","options":{"follow_redirects":true,"min_location_failed":1,"monitor_options":{"renotify_interval":100},"tick_every":60},"status":"paused","subtype":"http","tags":["foo:bar","baz"],"type":"api"}
>>>>>>> 0a47a8f2
    form: {}
    headers:
      Accept:
      - application/json
      Content-Type:
      - application/json
      Dd-Operation-Id:
      - CreateSyntheticsAPITest
      User-Agent:
<<<<<<< HEAD
      - terraform-provider-datadog/dev (terraform 2.4.4; terraform-cli ) datadog-api-client-go/1.0.0-beta.16 (go go1.15.3; os darwin; arch amd64)
    url: https://api.datadoghq.com/api/v1/synthetics/tests
    method: POST
  response:
    body: '{"status":"paused","public_id":"su3-dus-5jq","tags":["foo:bar","baz"],"org_id":321813,"locations":["aws:eu-central-1"],"message":"Notify @datadog.user","deleted_at":null,"name":"tf-TestAccDatadogSyntheticsAPITest_BasicNewAssertionsOptions-local-1615587254","monitor_id":32039277,"type":"api","created_at":"2021-03-12T22:14:16.685910+00:00","modified_at":"2021-03-12T22:14:16.685910+00:00","subtype":"http","config":{"variables":[],"request":{"body":"this is a body","certificate":{"cert":{"filename":"Provided in Terraform config","updatedAt":"2021-03-12T22:14:16.637910+00:00"},"key":{"filename":"key","updatedAt":"2021-03-12T22:14:16.637883+00:00"}},"url":"https://www.datadoghq.com","basicAuth":{"username":"admin","password":"secret"},"headers":{"Accept":"application/json","X-Datadog-Trace-ID":"1234566789"},"timeout":30,"query":{"foo":"bar"},"method":"GET"},"assertions":[{"operator":"contains","property":"content-type","type":"header","target":"application/json"},{"operator":"is","type":"statusCode","target":200},{"operator":"validatesJSONPath","type":"body","target":{"operator":"isNot","targetValue":"0","jsonPath":"topKey"}},{"operator":"validatesJSONPath","type":"body","target":{"operator":"moreThan","targetValue":5,"jsonPath":"something"}},{"operator":"isNot","type":"statusCode","target":200},{"operator":"matches","type":"statusCode","target":"20[04]"},{"operator":"doesNotMatch","type":"statusCode","target":"20[04]"}],"configVariables":[]},"options":{"follow_redirects":true,"monitor_options":{"notify_audit":false,"locked":false,"include_tags":true,"new_host_delay":300,"notify_no_data":false,"renotify_interval":100},"min_location_failed":1,"tick_every":60}}'
=======
      - terraform-provider-datadog/dev (terraform 1.16.0; terraform-cli 0.12.7-sdk) datadog-api-client-go/1.0.0-beta.19+dev (go go1.15.3; os darwin; arch amd64)
    url: https://api.datadoghq.com/api/v1/synthetics/tests/api
    method: POST
  response:
    body: '{"status":"paused","public_id":"vtb-dgz-9i4","tags":["foo:bar","baz"],"org_id":321813,"locations":["aws:eu-central-1"],"message":"Notify @datadog.user","deleted_at":null,"name":"tf-TestAccDatadogSyntheticsAPITest_BasicNewAssertionsOptions-local-1617196298","monitor_id":33131323,"type":"api","created_at":"2021-03-31T13:11:39.157418+00:00","modified_at":"2021-03-31T13:11:39.157418+00:00","subtype":"http","config":{"request":{"body":"this is a body","certificate":{"cert":{"filename":"Provided in Terraform config","updatedAt":"2021-03-31T13:11:39.037802+00:00"},"key":{"filename":"key","updatedAt":"2021-03-31T13:11:39.037754+00:00"}},"url":"https://www.datadoghq.com","basicAuth":{"username":"admin","password":"secret"},"headers":{"Accept":"application/json","X-Datadog-Trace-ID":"1234566789"},"timeout":30,"query":{"foo":"bar"},"method":"GET"},"assertions":[{"operator":"contains","property":"content-type","type":"header","target":"application/json"},{"operator":"is","type":"statusCode","target":200},{"operator":"validatesJSONPath","type":"body","target":{"operator":"isNot","targetValue":"0","jsonPath":"topKey"}},{"operator":"validatesJSONPath","type":"body","target":{"operator":"moreThan","targetValue":5,"jsonPath":"something"}},{"operator":"isNot","type":"statusCode","target":200},{"operator":"matches","type":"statusCode","target":"20[04]"},{"operator":"doesNotMatch","type":"statusCode","target":"20[04]"}],"configVariables":[]},"options":{"follow_redirects":true,"monitor_options":{"notify_audit":false,"locked":false,"include_tags":true,"new_host_delay":300,"notify_no_data":false,"renotify_interval":100},"min_location_failed":1,"tick_every":60}}'
>>>>>>> 0a47a8f2
    headers:
      Cache-Control:
      - no-cache
      Connection:
      - keep-alive
      Content-Security-Policy:
      - frame-ancestors 'self'; report-uri https://api.datadoghq.com/csp-report
      Content-Type:
      - application/json
      Date:
<<<<<<< HEAD
      - Fri, 12 Mar 2021 22:14:16 GMT
=======
      - Wed, 31 Mar 2021 13:11:39 GMT
>>>>>>> 0a47a8f2
      Pragma:
      - no-cache
      Strict-Transport-Security:
      - max-age=15724800;
      Vary:
      - Accept-Encoding
      X-Content-Type-Options:
      - nosniff
      X-Dd-Debug:
<<<<<<< HEAD
      - 2328yjLSqI4XmR1pVqrPRR/SFcQsbafjEpPmZx7/3PfxUK1nJQQsX+wrMelyVyj+
      X-Dd-Version:
      - "35.4088130"
=======
      - nLnnBNvlCFDECRnZvzDb0z4sAO35G+IMidcAs8vrCKyjvsKWE8Yd9S3n6OjZ1qRN
      X-Dd-Version:
      - "35.4208607"
>>>>>>> 0a47a8f2
      X-Frame-Options:
      - SAMEORIGIN
      X-Ratelimit-Limit:
      - "120"
      X-Ratelimit-Period:
      - "60"
      X-Ratelimit-Remaining:
<<<<<<< HEAD
      - "117"
      X-Ratelimit-Reset:
      - "44"
=======
      - "115"
      X-Ratelimit-Reset:
      - "22"
>>>>>>> 0a47a8f2
    status: 200 OK
    code: 200
    duration: ""
- request:
    body: ""
    form: {}
    headers:
      Accept:
      - application/json
      Dd-Operation-Id:
      - GetTest
      User-Agent:
<<<<<<< HEAD
      - terraform-provider-datadog/dev (terraform 2.4.4; terraform-cli ) datadog-api-client-go/1.0.0-beta.16 (go go1.15.3; os darwin; arch amd64)
    url: https://api.datadoghq.com/api/v1/synthetics/tests/su3-dus-5jq
    method: GET
  response:
    body: '{"status":"paused","public_id":"su3-dus-5jq","tags":["foo:bar","baz"],"locations":["aws:eu-central-1"],"message":"Notify @datadog.user","name":"tf-TestAccDatadogSyntheticsAPITest_BasicNewAssertionsOptions-local-1615587254","monitor_id":32039277,"type":"api","subtype":"http","config":{"variables":[],"request":{"body":"this is a body","certificate":{"cert":{"filename":"Provided in Terraform config","updatedAt":"2021-03-12T22:14:16.637910+00:00"},"key":{"filename":"key","updatedAt":"2021-03-12T22:14:16.637883+00:00"}},"url":"https://www.datadoghq.com","basicAuth":{"username":"admin","password":"secret"},"headers":{"Accept":"application/json","X-Datadog-Trace-ID":"1234566789"},"timeout":30,"query":{"foo":"bar"},"method":"GET"},"assertions":[{"operator":"contains","property":"content-type","type":"header","target":"application/json"},{"operator":"is","type":"statusCode","target":200},{"operator":"validatesJSONPath","type":"body","target":{"operator":"isNot","targetValue":"0","jsonPath":"topKey"}},{"operator":"validatesJSONPath","type":"body","target":{"operator":"moreThan","targetValue":5,"jsonPath":"something"}},{"operator":"isNot","type":"statusCode","target":200},{"operator":"matches","type":"statusCode","target":"20[04]"},{"operator":"doesNotMatch","type":"statusCode","target":"20[04]"}],"configVariables":[]},"options":{"follow_redirects":true,"monitor_options":{"notify_audit":false,"locked":false,"include_tags":true,"new_host_delay":300,"notify_no_data":false,"renotify_interval":100},"min_location_failed":1,"tick_every":60}}'
=======
      - terraform-provider-datadog/dev (terraform 1.16.0; terraform-cli 0.12.7-sdk) datadog-api-client-go/1.0.0-beta.19+dev (go go1.15.3; os darwin; arch amd64)
    url: https://api.datadoghq.com/api/v1/synthetics/tests/vtb-dgz-9i4
    method: GET
  response:
    body: '{"status":"paused","public_id":"vtb-dgz-9i4","tags":["foo:bar","baz"],"locations":["aws:eu-central-1"],"message":"Notify @datadog.user","name":"tf-TestAccDatadogSyntheticsAPITest_BasicNewAssertionsOptions-local-1617196298","monitor_id":33131323,"type":"api","subtype":"http","config":{"request":{"body":"this is a body","certificate":{"cert":{"filename":"Provided in Terraform config","updatedAt":"2021-03-31T13:11:39.037802+00:00"},"key":{"filename":"key","updatedAt":"2021-03-31T13:11:39.037754+00:00"}},"url":"https://www.datadoghq.com","basicAuth":{"username":"admin","password":"secret"},"headers":{"Accept":"application/json","X-Datadog-Trace-ID":"1234566789"},"timeout":30,"query":{"foo":"bar"},"method":"GET"},"assertions":[{"operator":"contains","property":"content-type","type":"header","target":"application/json"},{"operator":"is","type":"statusCode","target":200},{"operator":"validatesJSONPath","type":"body","target":{"operator":"isNot","targetValue":"0","jsonPath":"topKey"}},{"operator":"validatesJSONPath","type":"body","target":{"operator":"moreThan","targetValue":5,"jsonPath":"something"}},{"operator":"isNot","type":"statusCode","target":200},{"operator":"matches","type":"statusCode","target":"20[04]"},{"operator":"doesNotMatch","type":"statusCode","target":"20[04]"}],"configVariables":[]},"options":{"follow_redirects":true,"monitor_options":{"notify_audit":false,"locked":false,"include_tags":true,"new_host_delay":300,"notify_no_data":false,"renotify_interval":100},"min_location_failed":1,"tick_every":60}}'
>>>>>>> 0a47a8f2
    headers:
      Cache-Control:
      - no-cache
      Connection:
      - keep-alive
      Content-Security-Policy:
      - frame-ancestors 'self'; report-uri https://api.datadoghq.com/csp-report
      Content-Type:
      - application/json
      Date:
<<<<<<< HEAD
      - Fri, 12 Mar 2021 22:14:16 GMT
=======
      - Wed, 31 Mar 2021 13:11:39 GMT
>>>>>>> 0a47a8f2
      Pragma:
      - no-cache
      Strict-Transport-Security:
      - max-age=15724800;
      Vary:
      - Accept-Encoding
      X-Content-Type-Options:
      - nosniff
      X-Dd-Debug:
<<<<<<< HEAD
      - dPySkcOzIZtKyMKDAAzuysY3gNGGj6RtYogGuSb76E8mPvoqzREyRp6lPYm91hQU
      X-Dd-Version:
      - "35.4088130"
=======
      - 5gfwVh/5HZ+AnGd/Di93w3NEWC6KMHT9KzmHEiRJmNdOjBtAsbOcgVFyqEChw71h
      X-Dd-Version:
      - "35.4208607"
>>>>>>> 0a47a8f2
      X-Frame-Options:
      - SAMEORIGIN
      X-Ratelimit-Limit:
      - "1000"
      X-Ratelimit-Period:
      - "60"
      X-Ratelimit-Remaining:
<<<<<<< HEAD
      - "990"
      X-Ratelimit-Reset:
      - "44"
=======
      - "967"
      X-Ratelimit-Reset:
      - "21"
    status: 200 OK
    code: 200
    duration: ""
- request:
    body: ""
    form: {}
    headers:
      Accept:
      - application/json
      Dd-Operation-Id:
      - GetAPITest
      User-Agent:
      - terraform-provider-datadog/dev (terraform 1.16.0; terraform-cli 0.12.7-sdk) datadog-api-client-go/1.0.0-beta.19+dev (go go1.15.3; os darwin; arch amd64)
    url: https://api.datadoghq.com/api/v1/synthetics/tests/api/vtb-dgz-9i4
    method: GET
  response:
    body: '{"status":"paused","public_id":"vtb-dgz-9i4","tags":["foo:bar","baz"],"locations":["aws:eu-central-1"],"message":"Notify @datadog.user","name":"tf-TestAccDatadogSyntheticsAPITest_BasicNewAssertionsOptions-local-1617196298","monitor_id":33131323,"type":"api","subtype":"http","config":{"request":{"body":"this is a body","certificate":{"cert":{"filename":"Provided in Terraform config","updatedAt":"2021-03-31T13:11:39.037802+00:00"},"key":{"filename":"key","updatedAt":"2021-03-31T13:11:39.037754+00:00"}},"url":"https://www.datadoghq.com","basicAuth":{"username":"admin","password":"secret"},"headers":{"Accept":"application/json","X-Datadog-Trace-ID":"1234566789"},"timeout":30,"query":{"foo":"bar"},"method":"GET"},"assertions":[{"operator":"contains","property":"content-type","type":"header","target":"application/json"},{"operator":"is","type":"statusCode","target":200},{"operator":"validatesJSONPath","type":"body","target":{"operator":"isNot","targetValue":"0","jsonPath":"topKey"}},{"operator":"validatesJSONPath","type":"body","target":{"operator":"moreThan","targetValue":5,"jsonPath":"something"}},{"operator":"isNot","type":"statusCode","target":200},{"operator":"matches","type":"statusCode","target":"20[04]"},{"operator":"doesNotMatch","type":"statusCode","target":"20[04]"}],"configVariables":[]},"options":{"follow_redirects":true,"monitor_options":{"notify_audit":false,"locked":false,"include_tags":true,"new_host_delay":300,"notify_no_data":false,"renotify_interval":100},"min_location_failed":1,"tick_every":60}}'
    headers:
      Cache-Control:
      - no-cache
      Connection:
      - keep-alive
      Content-Security-Policy:
      - frame-ancestors 'self'; report-uri https://api.datadoghq.com/csp-report
      Content-Type:
      - application/json
      Date:
      - Wed, 31 Mar 2021 13:11:39 GMT
      Pragma:
      - no-cache
      Strict-Transport-Security:
      - max-age=15724800;
      Vary:
      - Accept-Encoding
      X-Content-Type-Options:
      - nosniff
      X-Dd-Debug:
      - B1nwy/pPNqX+q4pQT22cdp1QCexE35IF8qwSHy0Nf7IW0Y881qtn4tXN1lpmzaKc
      X-Dd-Version:
      - "35.4208607"
      X-Frame-Options:
      - SAMEORIGIN
      X-Ratelimit-Limit:
      - "1000"
      X-Ratelimit-Period:
      - "60"
      X-Ratelimit-Remaining:
      - "966"
      X-Ratelimit-Reset:
      - "21"
>>>>>>> 0a47a8f2
    status: 200 OK
    code: 200
    duration: ""
- request:
    body: ""
    form: {}
    headers:
      Accept:
      - application/json
      Dd-Operation-Id:
      - GetTest
      User-Agent:
<<<<<<< HEAD
      - terraform-provider-datadog/dev (terraform 2.4.4; terraform-cli ) datadog-api-client-go/1.0.0-beta.16 (go go1.15.3; os darwin; arch amd64)
    url: https://api.datadoghq.com/api/v1/synthetics/tests/su3-dus-5jq
    method: GET
  response:
    body: '{"status":"paused","public_id":"su3-dus-5jq","tags":["foo:bar","baz"],"locations":["aws:eu-central-1"],"message":"Notify @datadog.user","name":"tf-TestAccDatadogSyntheticsAPITest_BasicNewAssertionsOptions-local-1615587254","monitor_id":32039277,"type":"api","subtype":"http","config":{"variables":[],"request":{"body":"this is a body","certificate":{"cert":{"filename":"Provided in Terraform config","updatedAt":"2021-03-12T22:14:16.637910+00:00"},"key":{"filename":"key","updatedAt":"2021-03-12T22:14:16.637883+00:00"}},"url":"https://www.datadoghq.com","basicAuth":{"username":"admin","password":"secret"},"headers":{"Accept":"application/json","X-Datadog-Trace-ID":"1234566789"},"timeout":30,"query":{"foo":"bar"},"method":"GET"},"assertions":[{"operator":"contains","property":"content-type","type":"header","target":"application/json"},{"operator":"is","type":"statusCode","target":200},{"operator":"validatesJSONPath","type":"body","target":{"operator":"isNot","targetValue":"0","jsonPath":"topKey"}},{"operator":"validatesJSONPath","type":"body","target":{"operator":"moreThan","targetValue":5,"jsonPath":"something"}},{"operator":"isNot","type":"statusCode","target":200},{"operator":"matches","type":"statusCode","target":"20[04]"},{"operator":"doesNotMatch","type":"statusCode","target":"20[04]"}],"configVariables":[]},"options":{"follow_redirects":true,"monitor_options":{"notify_audit":false,"locked":false,"include_tags":true,"new_host_delay":300,"notify_no_data":false,"renotify_interval":100},"min_location_failed":1,"tick_every":60}}'
=======
      - terraform-provider-datadog/dev (terraform 1.16.0; terraform-cli 0.12.7-sdk) datadog-api-client-go/1.0.0-beta.19+dev (go go1.15.3; os darwin; arch amd64)
    url: https://api.datadoghq.com/api/v1/synthetics/tests/vtb-dgz-9i4
    method: GET
  response:
    body: '{"status":"paused","public_id":"vtb-dgz-9i4","tags":["foo:bar","baz"],"locations":["aws:eu-central-1"],"message":"Notify @datadog.user","name":"tf-TestAccDatadogSyntheticsAPITest_BasicNewAssertionsOptions-local-1617196298","monitor_id":33131323,"type":"api","subtype":"http","config":{"request":{"body":"this is a body","certificate":{"cert":{"filename":"Provided in Terraform config","updatedAt":"2021-03-31T13:11:39.037802+00:00"},"key":{"filename":"key","updatedAt":"2021-03-31T13:11:39.037754+00:00"}},"url":"https://www.datadoghq.com","basicAuth":{"username":"admin","password":"secret"},"headers":{"Accept":"application/json","X-Datadog-Trace-ID":"1234566789"},"timeout":30,"query":{"foo":"bar"},"method":"GET"},"assertions":[{"operator":"contains","property":"content-type","type":"header","target":"application/json"},{"operator":"is","type":"statusCode","target":200},{"operator":"validatesJSONPath","type":"body","target":{"operator":"isNot","targetValue":"0","jsonPath":"topKey"}},{"operator":"validatesJSONPath","type":"body","target":{"operator":"moreThan","targetValue":5,"jsonPath":"something"}},{"operator":"isNot","type":"statusCode","target":200},{"operator":"matches","type":"statusCode","target":"20[04]"},{"operator":"doesNotMatch","type":"statusCode","target":"20[04]"}],"configVariables":[]},"options":{"follow_redirects":true,"monitor_options":{"notify_audit":false,"locked":false,"include_tags":true,"new_host_delay":300,"notify_no_data":false,"renotify_interval":100},"min_location_failed":1,"tick_every":60}}'
>>>>>>> 0a47a8f2
    headers:
      Cache-Control:
      - no-cache
      Connection:
      - keep-alive
      Content-Security-Policy:
      - frame-ancestors 'self'; report-uri https://api.datadoghq.com/csp-report
      Content-Type:
      - application/json
      Date:
<<<<<<< HEAD
      - Fri, 12 Mar 2021 22:14:17 GMT
=======
      - Wed, 31 Mar 2021 13:11:39 GMT
>>>>>>> 0a47a8f2
      Pragma:
      - no-cache
      Strict-Transport-Security:
      - max-age=15724800;
      Vary:
      - Accept-Encoding
      X-Content-Type-Options:
      - nosniff
      X-Dd-Debug:
<<<<<<< HEAD
      - Um4CoU685QqAscnxhS5BD+goWu2yX1Jd4zCfGzSsEvPPIm1qURZaF8dlLl/OEY4I
      X-Dd-Version:
      - "35.4088130"
=======
      - JpIJLwIH2nFlZOC+u71rq7aAOL43MLZN3MUsL+gpYHdZz5QLUOG8Jysf8kVK6tPU
      X-Dd-Version:
      - "35.4208607"
>>>>>>> 0a47a8f2
      X-Frame-Options:
      - SAMEORIGIN
      X-Ratelimit-Limit:
      - "1000"
      X-Ratelimit-Period:
      - "60"
      X-Ratelimit-Remaining:
<<<<<<< HEAD
      - "989"
      X-Ratelimit-Reset:
      - "43"
=======
      - "965"
      X-Ratelimit-Reset:
      - "21"
>>>>>>> 0a47a8f2
    status: 200 OK
    code: 200
    duration: ""
- request:
    body: ""
    form: {}
    headers:
      Accept:
      - application/json
      Dd-Operation-Id:
      - GetTest
      User-Agent:
<<<<<<< HEAD
      - terraform-provider-datadog/dev (terraform 2.4.4; terraform-cli 0.14.7) datadog-api-client-go/1.0.0-beta.16 (go go1.15.3; os darwin; arch amd64)
    url: https://api.datadoghq.com/api/v1/synthetics/tests/su3-dus-5jq
    method: GET
  response:
    body: '{"status":"paused","public_id":"su3-dus-5jq","tags":["foo:bar","baz"],"locations":["aws:eu-central-1"],"message":"Notify @datadog.user","name":"tf-TestAccDatadogSyntheticsAPITest_BasicNewAssertionsOptions-local-1615587254","monitor_id":32039277,"type":"api","subtype":"http","config":{"variables":[],"request":{"body":"this is a body","certificate":{"cert":{"filename":"Provided in Terraform config","updatedAt":"2021-03-12T22:14:16.637910+00:00"},"key":{"filename":"key","updatedAt":"2021-03-12T22:14:16.637883+00:00"}},"url":"https://www.datadoghq.com","basicAuth":{"username":"admin","password":"secret"},"headers":{"Accept":"application/json","X-Datadog-Trace-ID":"1234566789"},"timeout":30,"query":{"foo":"bar"},"method":"GET"},"assertions":[{"operator":"contains","property":"content-type","type":"header","target":"application/json"},{"operator":"is","type":"statusCode","target":200},{"operator":"validatesJSONPath","type":"body","target":{"operator":"isNot","targetValue":"0","jsonPath":"topKey"}},{"operator":"validatesJSONPath","type":"body","target":{"operator":"moreThan","targetValue":5,"jsonPath":"something"}},{"operator":"isNot","type":"statusCode","target":200},{"operator":"matches","type":"statusCode","target":"20[04]"},{"operator":"doesNotMatch","type":"statusCode","target":"20[04]"}],"configVariables":[]},"options":{"follow_redirects":true,"monitor_options":{"notify_audit":false,"locked":false,"include_tags":true,"new_host_delay":300,"notify_no_data":false,"renotify_interval":100},"min_location_failed":1,"tick_every":60}}'
=======
      - terraform-provider-datadog/dev (terraform 1.16.0; terraform-cli 0.12.7-sdk) datadog-api-client-go/1.0.0-beta.19+dev (go go1.15.3; os darwin; arch amd64)
    url: https://api.datadoghq.com/api/v1/synthetics/tests/vtb-dgz-9i4
    method: GET
  response:
    body: '{"status":"paused","public_id":"vtb-dgz-9i4","tags":["foo:bar","baz"],"locations":["aws:eu-central-1"],"message":"Notify @datadog.user","name":"tf-TestAccDatadogSyntheticsAPITest_BasicNewAssertionsOptions-local-1617196298","monitor_id":33131323,"type":"api","subtype":"http","config":{"request":{"body":"this is a body","certificate":{"cert":{"filename":"Provided in Terraform config","updatedAt":"2021-03-31T13:11:39.037802+00:00"},"key":{"filename":"key","updatedAt":"2021-03-31T13:11:39.037754+00:00"}},"url":"https://www.datadoghq.com","basicAuth":{"username":"admin","password":"secret"},"headers":{"Accept":"application/json","X-Datadog-Trace-ID":"1234566789"},"timeout":30,"query":{"foo":"bar"},"method":"GET"},"assertions":[{"operator":"contains","property":"content-type","type":"header","target":"application/json"},{"operator":"is","type":"statusCode","target":200},{"operator":"validatesJSONPath","type":"body","target":{"operator":"isNot","targetValue":"0","jsonPath":"topKey"}},{"operator":"validatesJSONPath","type":"body","target":{"operator":"moreThan","targetValue":5,"jsonPath":"something"}},{"operator":"isNot","type":"statusCode","target":200},{"operator":"matches","type":"statusCode","target":"20[04]"},{"operator":"doesNotMatch","type":"statusCode","target":"20[04]"}],"configVariables":[]},"options":{"follow_redirects":true,"monitor_options":{"notify_audit":false,"locked":false,"include_tags":true,"new_host_delay":300,"notify_no_data":false,"renotify_interval":100},"min_location_failed":1,"tick_every":60}}'
>>>>>>> 0a47a8f2
    headers:
      Cache-Control:
      - no-cache
      Connection:
      - keep-alive
      Content-Security-Policy:
      - frame-ancestors 'self'; report-uri https://api.datadoghq.com/csp-report
      Content-Type:
      - application/json
      Date:
<<<<<<< HEAD
      - Fri, 12 Mar 2021 22:14:18 GMT
=======
      - Wed, 31 Mar 2021 13:11:40 GMT
>>>>>>> 0a47a8f2
      Pragma:
      - no-cache
      Strict-Transport-Security:
      - max-age=15724800;
      Vary:
      - Accept-Encoding
      X-Content-Type-Options:
      - nosniff
      X-Dd-Debug:
<<<<<<< HEAD
      - S1wfaMZOKGT/IoMw6fqAwAwGWo2vQ44sjF3YzuETnQfxZO2T5eJbs0aX3UKb9Dwu
      X-Dd-Version:
      - "35.4088130"
=======
      - bgHykj7A9bfZx0Y5ZO3swhhp5tGUSNJHqFWR868+qg087CYrDOd5hQslC+noiEtH
      X-Dd-Version:
      - "35.4208607"
>>>>>>> 0a47a8f2
      X-Frame-Options:
      - SAMEORIGIN
      X-Ratelimit-Limit:
      - "1000"
      X-Ratelimit-Period:
      - "60"
      X-Ratelimit-Remaining:
<<<<<<< HEAD
      - "986"
      X-Ratelimit-Reset:
      - "42"
=======
      - "964"
      X-Ratelimit-Reset:
      - "20"
    status: 200 OK
    code: 200
    duration: ""
- request:
    body: ""
    form: {}
    headers:
      Accept:
      - application/json
      Dd-Operation-Id:
      - GetAPITest
      User-Agent:
      - terraform-provider-datadog/dev (terraform 1.16.0; terraform-cli 0.12.7-sdk) datadog-api-client-go/1.0.0-beta.19+dev (go go1.15.3; os darwin; arch amd64)
    url: https://api.datadoghq.com/api/v1/synthetics/tests/api/vtb-dgz-9i4
    method: GET
  response:
    body: '{"status":"paused","public_id":"vtb-dgz-9i4","tags":["foo:bar","baz"],"locations":["aws:eu-central-1"],"message":"Notify @datadog.user","name":"tf-TestAccDatadogSyntheticsAPITest_BasicNewAssertionsOptions-local-1617196298","monitor_id":33131323,"type":"api","subtype":"http","config":{"request":{"body":"this is a body","certificate":{"cert":{"filename":"Provided in Terraform config","updatedAt":"2021-03-31T13:11:39.037802+00:00"},"key":{"filename":"key","updatedAt":"2021-03-31T13:11:39.037754+00:00"}},"url":"https://www.datadoghq.com","basicAuth":{"username":"admin","password":"secret"},"headers":{"Accept":"application/json","X-Datadog-Trace-ID":"1234566789"},"timeout":30,"query":{"foo":"bar"},"method":"GET"},"assertions":[{"operator":"contains","property":"content-type","type":"header","target":"application/json"},{"operator":"is","type":"statusCode","target":200},{"operator":"validatesJSONPath","type":"body","target":{"operator":"isNot","targetValue":"0","jsonPath":"topKey"}},{"operator":"validatesJSONPath","type":"body","target":{"operator":"moreThan","targetValue":5,"jsonPath":"something"}},{"operator":"isNot","type":"statusCode","target":200},{"operator":"matches","type":"statusCode","target":"20[04]"},{"operator":"doesNotMatch","type":"statusCode","target":"20[04]"}],"configVariables":[]},"options":{"follow_redirects":true,"monitor_options":{"notify_audit":false,"locked":false,"include_tags":true,"new_host_delay":300,"notify_no_data":false,"renotify_interval":100},"min_location_failed":1,"tick_every":60}}'
    headers:
      Cache-Control:
      - no-cache
      Connection:
      - keep-alive
      Content-Security-Policy:
      - frame-ancestors 'self'; report-uri https://api.datadoghq.com/csp-report
      Content-Type:
      - application/json
      Date:
      - Wed, 31 Mar 2021 13:11:40 GMT
      Pragma:
      - no-cache
      Strict-Transport-Security:
      - max-age=15724800;
      Vary:
      - Accept-Encoding
      X-Content-Type-Options:
      - nosniff
      X-Dd-Debug:
      - l8RQo2maZqJf6GFThBbKNE6dvthz6njusVtau3dPXJWL2RLFoN81H+BLPB/1xgs1
      X-Dd-Version:
      - "35.4208607"
      X-Frame-Options:
      - SAMEORIGIN
      X-Ratelimit-Limit:
      - "1000"
      X-Ratelimit-Period:
      - "60"
      X-Ratelimit-Remaining:
      - "963"
      X-Ratelimit-Reset:
      - "20"
    status: 200 OK
    code: 200
    duration: ""
- request:
    body: ""
    form: {}
    headers:
      Accept:
      - application/json
      Dd-Operation-Id:
      - GetTest
      User-Agent:
      - terraform-provider-datadog/dev (terraform 1.16.0; terraform-cli 0.12.7-sdk) datadog-api-client-go/1.0.0-beta.19+dev (go go1.15.3; os darwin; arch amd64)
    url: https://api.datadoghq.com/api/v1/synthetics/tests/vtb-dgz-9i4
    method: GET
  response:
    body: '{"status":"paused","public_id":"vtb-dgz-9i4","tags":["foo:bar","baz"],"locations":["aws:eu-central-1"],"message":"Notify @datadog.user","name":"tf-TestAccDatadogSyntheticsAPITest_BasicNewAssertionsOptions-local-1617196298","monitor_id":33131323,"type":"api","subtype":"http","config":{"request":{"body":"this is a body","certificate":{"cert":{"filename":"Provided in Terraform config","updatedAt":"2021-03-31T13:11:39.037802+00:00"},"key":{"filename":"key","updatedAt":"2021-03-31T13:11:39.037754+00:00"}},"url":"https://www.datadoghq.com","basicAuth":{"username":"admin","password":"secret"},"headers":{"Accept":"application/json","X-Datadog-Trace-ID":"1234566789"},"timeout":30,"query":{"foo":"bar"},"method":"GET"},"assertions":[{"operator":"contains","property":"content-type","type":"header","target":"application/json"},{"operator":"is","type":"statusCode","target":200},{"operator":"validatesJSONPath","type":"body","target":{"operator":"isNot","targetValue":"0","jsonPath":"topKey"}},{"operator":"validatesJSONPath","type":"body","target":{"operator":"moreThan","targetValue":5,"jsonPath":"something"}},{"operator":"isNot","type":"statusCode","target":200},{"operator":"matches","type":"statusCode","target":"20[04]"},{"operator":"doesNotMatch","type":"statusCode","target":"20[04]"}],"configVariables":[]},"options":{"follow_redirects":true,"monitor_options":{"notify_audit":false,"locked":false,"include_tags":true,"new_host_delay":300,"notify_no_data":false,"renotify_interval":100},"min_location_failed":1,"tick_every":60}}'
    headers:
      Cache-Control:
      - no-cache
      Connection:
      - keep-alive
      Content-Security-Policy:
      - frame-ancestors 'self'; report-uri https://api.datadoghq.com/csp-report
      Content-Type:
      - application/json
      Date:
      - Wed, 31 Mar 2021 13:11:40 GMT
      Pragma:
      - no-cache
      Strict-Transport-Security:
      - max-age=15724800;
      Vary:
      - Accept-Encoding
      X-Content-Type-Options:
      - nosniff
      X-Dd-Debug:
      - twvpGlmuom5y6A0pjGtXzTf554cmwJgTcCZ71fK4H/RDi+v5ehBK0zQiRcTJQG5C
      X-Dd-Version:
      - "35.4208607"
      X-Frame-Options:
      - SAMEORIGIN
      X-Ratelimit-Limit:
      - "1000"
      X-Ratelimit-Period:
      - "60"
      X-Ratelimit-Remaining:
      - "962"
      X-Ratelimit-Reset:
      - "20"
    status: 200 OK
    code: 200
    duration: ""
- request:
    body: ""
    form: {}
    headers:
      Accept:
      - application/json
      Dd-Operation-Id:
      - GetAPITest
      User-Agent:
      - terraform-provider-datadog/dev (terraform 1.16.0; terraform-cli 0.12.7-sdk) datadog-api-client-go/1.0.0-beta.19+dev (go go1.15.3; os darwin; arch amd64)
    url: https://api.datadoghq.com/api/v1/synthetics/tests/api/vtb-dgz-9i4
    method: GET
  response:
    body: '{"status":"paused","public_id":"vtb-dgz-9i4","tags":["foo:bar","baz"],"locations":["aws:eu-central-1"],"message":"Notify @datadog.user","name":"tf-TestAccDatadogSyntheticsAPITest_BasicNewAssertionsOptions-local-1617196298","monitor_id":33131323,"type":"api","subtype":"http","config":{"request":{"body":"this is a body","certificate":{"cert":{"filename":"Provided in Terraform config","updatedAt":"2021-03-31T13:11:39.037802+00:00"},"key":{"filename":"key","updatedAt":"2021-03-31T13:11:39.037754+00:00"}},"url":"https://www.datadoghq.com","basicAuth":{"username":"admin","password":"secret"},"headers":{"Accept":"application/json","X-Datadog-Trace-ID":"1234566789"},"timeout":30,"query":{"foo":"bar"},"method":"GET"},"assertions":[{"operator":"contains","property":"content-type","type":"header","target":"application/json"},{"operator":"is","type":"statusCode","target":200},{"operator":"validatesJSONPath","type":"body","target":{"operator":"isNot","targetValue":"0","jsonPath":"topKey"}},{"operator":"validatesJSONPath","type":"body","target":{"operator":"moreThan","targetValue":5,"jsonPath":"something"}},{"operator":"isNot","type":"statusCode","target":200},{"operator":"matches","type":"statusCode","target":"20[04]"},{"operator":"doesNotMatch","type":"statusCode","target":"20[04]"}],"configVariables":[]},"options":{"follow_redirects":true,"monitor_options":{"notify_audit":false,"locked":false,"include_tags":true,"new_host_delay":300,"notify_no_data":false,"renotify_interval":100},"min_location_failed":1,"tick_every":60}}'
    headers:
      Cache-Control:
      - no-cache
      Connection:
      - keep-alive
      Content-Security-Policy:
      - frame-ancestors 'self'; report-uri https://api.datadoghq.com/csp-report
      Content-Type:
      - application/json
      Date:
      - Wed, 31 Mar 2021 13:11:40 GMT
      Pragma:
      - no-cache
      Strict-Transport-Security:
      - max-age=15724800;
      Vary:
      - Accept-Encoding
      X-Content-Type-Options:
      - nosniff
      X-Dd-Debug:
      - nLnnBNvlCFDECRnZvzDb0z4sAO35G+IMidcAs8vrCKyjvsKWE8Yd9S3n6OjZ1qRN
      X-Dd-Version:
      - "35.4208607"
      X-Frame-Options:
      - SAMEORIGIN
      X-Ratelimit-Limit:
      - "1000"
      X-Ratelimit-Period:
      - "60"
      X-Ratelimit-Remaining:
      - "961"
      X-Ratelimit-Reset:
      - "20"
>>>>>>> 0a47a8f2
    status: 200 OK
    code: 200
    duration: ""
- request:
    body: |
<<<<<<< HEAD
      {"public_ids":["su3-dus-5jq"]}
=======
      {"public_ids":["vtb-dgz-9i4"]}
>>>>>>> 0a47a8f2
    form: {}
    headers:
      Accept:
      - application/json
      Content-Type:
      - application/json
      Dd-Operation-Id:
      - DeleteTests
      User-Agent:
<<<<<<< HEAD
      - terraform-provider-datadog/dev (terraform 2.4.4; terraform-cli 0.14.7) datadog-api-client-go/1.0.0-beta.16 (go go1.15.3; os darwin; arch amd64)
    url: https://api.datadoghq.com/api/v1/synthetics/tests/delete
    method: POST
  response:
    body: '{"deleted_tests":[{"deleted_at":"2021-03-12T22:14:20.066745+00:00","public_id":"su3-dus-5jq"}]}'
=======
      - terraform-provider-datadog/dev (terraform 1.16.0; terraform-cli 0.12.7-sdk) datadog-api-client-go/1.0.0-beta.19+dev (go go1.15.3; os darwin; arch amd64)
    url: https://api.datadoghq.com/api/v1/synthetics/tests/delete
    method: POST
  response:
    body: '{"deleted_tests":[{"deleted_at":"2021-03-31T13:11:41.263862+00:00","public_id":"vtb-dgz-9i4"}]}'
>>>>>>> 0a47a8f2
    headers:
      Cache-Control:
      - no-cache
      Connection:
      - keep-alive
      Content-Security-Policy:
      - frame-ancestors 'self'; report-uri https://api.datadoghq.com/csp-report
      Content-Type:
      - application/json
      Date:
<<<<<<< HEAD
      - Fri, 12 Mar 2021 22:14:20 GMT
=======
      - Wed, 31 Mar 2021 13:11:41 GMT
>>>>>>> 0a47a8f2
      Pragma:
      - no-cache
      Strict-Transport-Security:
      - max-age=15724800;
      Vary:
      - Accept-Encoding
      X-Content-Type-Options:
      - nosniff
      X-Dd-Debug:
<<<<<<< HEAD
      - mNzaoDhdDKO7t4QSrAe5X7pHd0bJND187D+vRbwoluXouE2m1UaQQX0RGCvRpLVE
      X-Dd-Version:
      - "35.4088130"
=======
      - /L+SFFO+m1pPY+hRCpk5325fvfrNl0KmiquUNJolBN/5hu3HIwflqjZSbJ6NxDFG
      X-Dd-Version:
      - "35.4208607"
>>>>>>> 0a47a8f2
      X-Frame-Options:
      - SAMEORIGIN
      X-Ratelimit-Limit:
      - "120"
      X-Ratelimit-Period:
      - "60"
      X-Ratelimit-Remaining:
<<<<<<< HEAD
      - "116"
      X-Ratelimit-Reset:
      - "41"
=======
      - "115"
      X-Ratelimit-Reset:
      - "20"
>>>>>>> 0a47a8f2
    status: 200 OK
    code: 200
    duration: ""
- request:
    body: ""
    form: {}
    headers:
      Accept:
      - application/json
      Dd-Operation-Id:
      - GetTest
      User-Agent:
<<<<<<< HEAD
      - terraform-provider-datadog/dev (terraform 2.4.4; terraform-cli 0.14.7) datadog-api-client-go/1.0.0-beta.16 (go go1.15.3; os darwin; arch amd64)
    url: https://api.datadoghq.com/api/v1/synthetics/tests/su3-dus-5jq
=======
      - terraform-provider-datadog/dev (terraform 1.16.0; terraform-cli 0.12.7-sdk) datadog-api-client-go/1.0.0-beta.19+dev (go go1.15.3; os darwin; arch amd64)
    url: https://api.datadoghq.com/api/v1/synthetics/tests/vtb-dgz-9i4
>>>>>>> 0a47a8f2
    method: GET
  response:
    body: '{"errors": ["Synthetics test not found"]}'
    headers:
      Cache-Control:
      - no-cache
      Connection:
      - keep-alive
      Content-Security-Policy:
      - frame-ancestors 'self'; report-uri https://api.datadoghq.com/csp-report
      Content-Type:
      - application/json
      Date:
<<<<<<< HEAD
      - Fri, 12 Mar 2021 22:14:20 GMT
=======
      - Wed, 31 Mar 2021 13:11:41 GMT
>>>>>>> 0a47a8f2
      Pragma:
      - no-cache
      Strict-Transport-Security:
      - max-age=15724800;
      Vary:
      - Accept-Encoding
      X-Content-Type-Options:
      - nosniff
      X-Dd-Version:
<<<<<<< HEAD
      - "35.4088130"
=======
      - "35.4208607"
>>>>>>> 0a47a8f2
      X-Frame-Options:
      - SAMEORIGIN
      X-Ratelimit-Limit:
      - "1000"
      X-Ratelimit-Period:
      - "60"
      X-Ratelimit-Remaining:
<<<<<<< HEAD
      - "981"
      X-Ratelimit-Reset:
      - "40"
=======
      - "960"
      X-Ratelimit-Reset:
      - "19"
>>>>>>> 0a47a8f2
    status: 404 Not Found
    code: 404
    duration: ""<|MERGE_RESOLUTION|>--- conflicted
+++ resolved
@@ -3,11 +3,7 @@
 interactions:
 - request:
     body: |
-<<<<<<< HEAD
-      {"config":{"assertions":[{"operator":"contains","property":"content-type","target":"application/json","type":"header"},{"operator":"is","target":200,"type":"statusCode"},{"operator":"validatesJSONPath","target":{"jsonPath":"topKey","operator":"isNot","targetValue":"0"},"type":"body"},{"operator":"validatesJSONPath","target":{"jsonPath":"something","operator":"moreThan","targetValue":5},"type":"body"},{"operator":"isNot","target":200,"type":"statusCode"},{"operator":"matches","target":"20[04]","type":"statusCode"},{"operator":"doesNotMatch","target":"20[04]","type":"statusCode"}],"configVariables":[],"request":{"basicAuth":{"password":"secret","username":"admin"},"body":"this is a body","certificate":{"cert":{"content":"content-certificate","filename":"Provided in Terraform config"},"key":{"content":"content-key","filename":"key"}},"headers":{"Accept":"application/json","X-Datadog-Trace-ID":"1234566789"},"method":"GET","query":{"foo":"bar"},"timeout":30,"url":"https://www.datadoghq.com"},"variables":[]},"locations":["aws:eu-central-1"],"message":"Notify @datadog.user","name":"tf-TestAccDatadogSyntheticsAPITest_BasicNewAssertionsOptions-local-1615587254","options":{"follow_redirects":true,"min_location_failed":1,"monitor_options":{"renotify_interval":100},"tick_every":60},"status":"paused","subtype":"http","tags":["foo:bar","baz"],"type":"api"}
-=======
-      {"config":{"assertions":[{"operator":"contains","property":"content-type","target":"application/json","type":"header"},{"operator":"is","target":200,"type":"statusCode"},{"operator":"validatesJSONPath","target":{"jsonPath":"topKey","operator":"isNot","targetValue":"0"},"type":"body"},{"operator":"validatesJSONPath","target":{"jsonPath":"something","operator":"moreThan","targetValue":5},"type":"body"},{"operator":"isNot","target":200,"type":"statusCode"},{"operator":"matches","target":"20[04]","type":"statusCode"},{"operator":"doesNotMatch","target":"20[04]","type":"statusCode"}],"configVariables":[],"request":{"basicAuth":{"password":"secret","username":"admin"},"body":"this is a body","certificate":{"cert":{"content":"content-certificate","filename":"Provided in Terraform config"},"key":{"content":"content-key","filename":"key"}},"headers":{"Accept":"application/json","X-Datadog-Trace-ID":"1234566789"},"method":"GET","query":{"foo":"bar"},"timeout":30,"url":"https://www.datadoghq.com"}},"locations":["aws:eu-central-1"],"message":"Notify @datadog.user","name":"tf-TestAccDatadogSyntheticsAPITest_BasicNewAssertionsOptions-local-1617196298","options":{"follow_redirects":true,"min_location_failed":1,"monitor_options":{"renotify_interval":100},"tick_every":60},"status":"paused","subtype":"http","tags":["foo:bar","baz"],"type":"api"}
->>>>>>> 0a47a8f2
+      {"config":{"assertions":[{"operator":"contains","property":"content-type","target":"application/json","type":"header"},{"operator":"is","target":200,"type":"statusCode"},{"operator":"validatesJSONPath","target":{"jsonPath":"topKey","operator":"isNot","targetValue":"0"},"type":"body"},{"operator":"validatesJSONPath","target":{"jsonPath":"something","operator":"moreThan","targetValue":5},"type":"body"},{"operator":"isNot","target":200,"type":"statusCode"},{"operator":"matches","target":"20[04]","type":"statusCode"},{"operator":"doesNotMatch","target":"20[04]","type":"statusCode"}],"configVariables":[],"request":{"basicAuth":{"password":"secret","username":"admin"},"body":"this is a body","certificate":{"cert":{"content":"content-certificate","filename":"Provided in Terraform config"},"key":{"content":"content-key","filename":"key"}},"headers":{"Accept":"application/json","X-Datadog-Trace-ID":"1234566789"},"method":"GET","query":{"foo":"bar"},"timeout":30,"url":"https://www.datadoghq.com"}},"locations":["aws:eu-central-1"],"message":"Notify @datadog.user","name":"tf-TestAccDatadogSyntheticsAPITest_BasicNewAssertionsOptions-local-1618930406","options":{"follow_redirects":true,"min_location_failed":1,"monitor_options":{"renotify_interval":100},"tick_every":60},"status":"paused","subtype":"http","tags":["foo:bar","baz"],"type":"api"}
     form: {}
     headers:
       Accept:
@@ -17,52 +13,34 @@
       Dd-Operation-Id:
       - CreateSyntheticsAPITest
       User-Agent:
-<<<<<<< HEAD
-      - terraform-provider-datadog/dev (terraform 2.4.4; terraform-cli ) datadog-api-client-go/1.0.0-beta.16 (go go1.15.3; os darwin; arch amd64)
-    url: https://api.datadoghq.com/api/v1/synthetics/tests
-    method: POST
-  response:
-    body: '{"status":"paused","public_id":"su3-dus-5jq","tags":["foo:bar","baz"],"org_id":321813,"locations":["aws:eu-central-1"],"message":"Notify @datadog.user","deleted_at":null,"name":"tf-TestAccDatadogSyntheticsAPITest_BasicNewAssertionsOptions-local-1615587254","monitor_id":32039277,"type":"api","created_at":"2021-03-12T22:14:16.685910+00:00","modified_at":"2021-03-12T22:14:16.685910+00:00","subtype":"http","config":{"variables":[],"request":{"body":"this is a body","certificate":{"cert":{"filename":"Provided in Terraform config","updatedAt":"2021-03-12T22:14:16.637910+00:00"},"key":{"filename":"key","updatedAt":"2021-03-12T22:14:16.637883+00:00"}},"url":"https://www.datadoghq.com","basicAuth":{"username":"admin","password":"secret"},"headers":{"Accept":"application/json","X-Datadog-Trace-ID":"1234566789"},"timeout":30,"query":{"foo":"bar"},"method":"GET"},"assertions":[{"operator":"contains","property":"content-type","type":"header","target":"application/json"},{"operator":"is","type":"statusCode","target":200},{"operator":"validatesJSONPath","type":"body","target":{"operator":"isNot","targetValue":"0","jsonPath":"topKey"}},{"operator":"validatesJSONPath","type":"body","target":{"operator":"moreThan","targetValue":5,"jsonPath":"something"}},{"operator":"isNot","type":"statusCode","target":200},{"operator":"matches","type":"statusCode","target":"20[04]"},{"operator":"doesNotMatch","type":"statusCode","target":"20[04]"}],"configVariables":[]},"options":{"follow_redirects":true,"monitor_options":{"notify_audit":false,"locked":false,"include_tags":true,"new_host_delay":300,"notify_no_data":false,"renotify_interval":100},"min_location_failed":1,"tick_every":60}}'
-=======
-      - terraform-provider-datadog/dev (terraform 1.16.0; terraform-cli 0.12.7-sdk) datadog-api-client-go/1.0.0-beta.19+dev (go go1.15.3; os darwin; arch amd64)
+      - terraform-provider-datadog/dev (terraform 2.4.4; terraform-cli ) datadog-api-client-go/1.0.0-beta.19 (go go1.16.3; os darwin; arch amd64)
     url: https://api.datadoghq.com/api/v1/synthetics/tests/api
     method: POST
   response:
-    body: '{"status":"paused","public_id":"vtb-dgz-9i4","tags":["foo:bar","baz"],"org_id":321813,"locations":["aws:eu-central-1"],"message":"Notify @datadog.user","deleted_at":null,"name":"tf-TestAccDatadogSyntheticsAPITest_BasicNewAssertionsOptions-local-1617196298","monitor_id":33131323,"type":"api","created_at":"2021-03-31T13:11:39.157418+00:00","modified_at":"2021-03-31T13:11:39.157418+00:00","subtype":"http","config":{"request":{"body":"this is a body","certificate":{"cert":{"filename":"Provided in Terraform config","updatedAt":"2021-03-31T13:11:39.037802+00:00"},"key":{"filename":"key","updatedAt":"2021-03-31T13:11:39.037754+00:00"}},"url":"https://www.datadoghq.com","basicAuth":{"username":"admin","password":"secret"},"headers":{"Accept":"application/json","X-Datadog-Trace-ID":"1234566789"},"timeout":30,"query":{"foo":"bar"},"method":"GET"},"assertions":[{"operator":"contains","property":"content-type","type":"header","target":"application/json"},{"operator":"is","type":"statusCode","target":200},{"operator":"validatesJSONPath","type":"body","target":{"operator":"isNot","targetValue":"0","jsonPath":"topKey"}},{"operator":"validatesJSONPath","type":"body","target":{"operator":"moreThan","targetValue":5,"jsonPath":"something"}},{"operator":"isNot","type":"statusCode","target":200},{"operator":"matches","type":"statusCode","target":"20[04]"},{"operator":"doesNotMatch","type":"statusCode","target":"20[04]"}],"configVariables":[]},"options":{"follow_redirects":true,"monitor_options":{"notify_audit":false,"locked":false,"include_tags":true,"new_host_delay":300,"notify_no_data":false,"renotify_interval":100},"min_location_failed":1,"tick_every":60}}'
->>>>>>> 0a47a8f2
-    headers:
-      Cache-Control:
-      - no-cache
-      Connection:
-      - keep-alive
-      Content-Security-Policy:
-      - frame-ancestors 'self'; report-uri https://api.datadoghq.com/csp-report
-      Content-Type:
-      - application/json
-      Date:
-<<<<<<< HEAD
-      - Fri, 12 Mar 2021 22:14:16 GMT
-=======
-      - Wed, 31 Mar 2021 13:11:39 GMT
->>>>>>> 0a47a8f2
-      Pragma:
-      - no-cache
-      Strict-Transport-Security:
-      - max-age=15724800;
-      Vary:
-      - Accept-Encoding
-      X-Content-Type-Options:
-      - nosniff
-      X-Dd-Debug:
-<<<<<<< HEAD
-      - 2328yjLSqI4XmR1pVqrPRR/SFcQsbafjEpPmZx7/3PfxUK1nJQQsX+wrMelyVyj+
-      X-Dd-Version:
-      - "35.4088130"
-=======
-      - nLnnBNvlCFDECRnZvzDb0z4sAO35G+IMidcAs8vrCKyjvsKWE8Yd9S3n6OjZ1qRN
-      X-Dd-Version:
-      - "35.4208607"
->>>>>>> 0a47a8f2
+    body: '{"status":"paused","public_id":"xre-gxd-2jj","tags":["foo:bar","baz"],"org_id":321813,"locations":["aws:eu-central-1"],"message":"Notify @datadog.user","deleted_at":null,"name":"tf-TestAccDatadogSyntheticsAPITest_BasicNewAssertionsOptions-local-1618930406","monitor_id":34157603,"type":"api","created_at":"2021-04-20T14:53:28.387245+00:00","modified_at":"2021-04-20T14:53:28.387245+00:00","subtype":"http","config":{"request":{"body":"this is a body","certificate":{"cert":{"filename":"Provided in Terraform config","updatedAt":"2021-04-20T14:53:28.321674+00:00"},"key":{"filename":"key","updatedAt":"2021-04-20T14:53:28.321646+00:00"}},"url":"https://www.datadoghq.com","basicAuth":{"username":"admin","password":"secret"},"headers":{"Accept":"application/json","X-Datadog-Trace-ID":"1234566789"},"timeout":30,"query":{"foo":"bar"},"method":"GET"},"assertions":[{"operator":"contains","property":"content-type","type":"header","target":"application/json"},{"operator":"is","type":"statusCode","target":200},{"operator":"validatesJSONPath","type":"body","target":{"operator":"isNot","targetValue":"0","jsonPath":"topKey"}},{"operator":"validatesJSONPath","type":"body","target":{"operator":"moreThan","targetValue":5,"jsonPath":"something"}},{"operator":"isNot","type":"statusCode","target":200},{"operator":"matches","type":"statusCode","target":"20[04]"},{"operator":"doesNotMatch","type":"statusCode","target":"20[04]"}],"configVariables":[]},"options":{"follow_redirects":true,"monitor_options":{"notify_audit":false,"locked":false,"include_tags":true,"new_host_delay":300,"notify_no_data":false,"renotify_interval":100},"min_location_failed":1,"tick_every":60}}'
+    headers:
+      Cache-Control:
+      - no-cache
+      Connection:
+      - keep-alive
+      Content-Security-Policy:
+      - frame-ancestors 'self'; report-uri https://api.datadoghq.com/csp-report
+      Content-Type:
+      - application/json
+      Date:
+      - Tue, 20 Apr 2021 14:53:28 GMT
+      Pragma:
+      - no-cache
+      Strict-Transport-Security:
+      - max-age=15724800;
+      Vary:
+      - Accept-Encoding
+      X-Content-Type-Options:
+      - nosniff
+      X-Dd-Debug:
+      - l4HFlaRP3QwYSqoGKhzbYfv7zgkK63HIRR7YkyVYZspq0lGjjTBwoK8V/alf+XYt
+      X-Dd-Version:
+      - "35.4351688"
       X-Frame-Options:
       - SAMEORIGIN
       X-Ratelimit-Limit:
@@ -70,15 +48,9 @@
       X-Ratelimit-Period:
       - "60"
       X-Ratelimit-Remaining:
-<<<<<<< HEAD
-      - "117"
-      X-Ratelimit-Reset:
-      - "44"
-=======
-      - "115"
-      X-Ratelimit-Reset:
-      - "22"
->>>>>>> 0a47a8f2
+      - "104"
+      X-Ratelimit-Reset:
+      - "32"
     status: 200 OK
     code: 200
     duration: ""
@@ -91,67 +63,44 @@
       Dd-Operation-Id:
       - GetTest
       User-Agent:
-<<<<<<< HEAD
-      - terraform-provider-datadog/dev (terraform 2.4.4; terraform-cli ) datadog-api-client-go/1.0.0-beta.16 (go go1.15.3; os darwin; arch amd64)
-    url: https://api.datadoghq.com/api/v1/synthetics/tests/su3-dus-5jq
-    method: GET
-  response:
-    body: '{"status":"paused","public_id":"su3-dus-5jq","tags":["foo:bar","baz"],"locations":["aws:eu-central-1"],"message":"Notify @datadog.user","name":"tf-TestAccDatadogSyntheticsAPITest_BasicNewAssertionsOptions-local-1615587254","monitor_id":32039277,"type":"api","subtype":"http","config":{"variables":[],"request":{"body":"this is a body","certificate":{"cert":{"filename":"Provided in Terraform config","updatedAt":"2021-03-12T22:14:16.637910+00:00"},"key":{"filename":"key","updatedAt":"2021-03-12T22:14:16.637883+00:00"}},"url":"https://www.datadoghq.com","basicAuth":{"username":"admin","password":"secret"},"headers":{"Accept":"application/json","X-Datadog-Trace-ID":"1234566789"},"timeout":30,"query":{"foo":"bar"},"method":"GET"},"assertions":[{"operator":"contains","property":"content-type","type":"header","target":"application/json"},{"operator":"is","type":"statusCode","target":200},{"operator":"validatesJSONPath","type":"body","target":{"operator":"isNot","targetValue":"0","jsonPath":"topKey"}},{"operator":"validatesJSONPath","type":"body","target":{"operator":"moreThan","targetValue":5,"jsonPath":"something"}},{"operator":"isNot","type":"statusCode","target":200},{"operator":"matches","type":"statusCode","target":"20[04]"},{"operator":"doesNotMatch","type":"statusCode","target":"20[04]"}],"configVariables":[]},"options":{"follow_redirects":true,"monitor_options":{"notify_audit":false,"locked":false,"include_tags":true,"new_host_delay":300,"notify_no_data":false,"renotify_interval":100},"min_location_failed":1,"tick_every":60}}'
-=======
-      - terraform-provider-datadog/dev (terraform 1.16.0; terraform-cli 0.12.7-sdk) datadog-api-client-go/1.0.0-beta.19+dev (go go1.15.3; os darwin; arch amd64)
-    url: https://api.datadoghq.com/api/v1/synthetics/tests/vtb-dgz-9i4
-    method: GET
-  response:
-    body: '{"status":"paused","public_id":"vtb-dgz-9i4","tags":["foo:bar","baz"],"locations":["aws:eu-central-1"],"message":"Notify @datadog.user","name":"tf-TestAccDatadogSyntheticsAPITest_BasicNewAssertionsOptions-local-1617196298","monitor_id":33131323,"type":"api","subtype":"http","config":{"request":{"body":"this is a body","certificate":{"cert":{"filename":"Provided in Terraform config","updatedAt":"2021-03-31T13:11:39.037802+00:00"},"key":{"filename":"key","updatedAt":"2021-03-31T13:11:39.037754+00:00"}},"url":"https://www.datadoghq.com","basicAuth":{"username":"admin","password":"secret"},"headers":{"Accept":"application/json","X-Datadog-Trace-ID":"1234566789"},"timeout":30,"query":{"foo":"bar"},"method":"GET"},"assertions":[{"operator":"contains","property":"content-type","type":"header","target":"application/json"},{"operator":"is","type":"statusCode","target":200},{"operator":"validatesJSONPath","type":"body","target":{"operator":"isNot","targetValue":"0","jsonPath":"topKey"}},{"operator":"validatesJSONPath","type":"body","target":{"operator":"moreThan","targetValue":5,"jsonPath":"something"}},{"operator":"isNot","type":"statusCode","target":200},{"operator":"matches","type":"statusCode","target":"20[04]"},{"operator":"doesNotMatch","type":"statusCode","target":"20[04]"}],"configVariables":[]},"options":{"follow_redirects":true,"monitor_options":{"notify_audit":false,"locked":false,"include_tags":true,"new_host_delay":300,"notify_no_data":false,"renotify_interval":100},"min_location_failed":1,"tick_every":60}}'
->>>>>>> 0a47a8f2
-    headers:
-      Cache-Control:
-      - no-cache
-      Connection:
-      - keep-alive
-      Content-Security-Policy:
-      - frame-ancestors 'self'; report-uri https://api.datadoghq.com/csp-report
-      Content-Type:
-      - application/json
-      Date:
-<<<<<<< HEAD
-      - Fri, 12 Mar 2021 22:14:16 GMT
-=======
-      - Wed, 31 Mar 2021 13:11:39 GMT
->>>>>>> 0a47a8f2
-      Pragma:
-      - no-cache
-      Strict-Transport-Security:
-      - max-age=15724800;
-      Vary:
-      - Accept-Encoding
-      X-Content-Type-Options:
-      - nosniff
-      X-Dd-Debug:
-<<<<<<< HEAD
-      - dPySkcOzIZtKyMKDAAzuysY3gNGGj6RtYogGuSb76E8mPvoqzREyRp6lPYm91hQU
-      X-Dd-Version:
-      - "35.4088130"
-=======
-      - 5gfwVh/5HZ+AnGd/Di93w3NEWC6KMHT9KzmHEiRJmNdOjBtAsbOcgVFyqEChw71h
-      X-Dd-Version:
-      - "35.4208607"
->>>>>>> 0a47a8f2
-      X-Frame-Options:
-      - SAMEORIGIN
-      X-Ratelimit-Limit:
-      - "1000"
-      X-Ratelimit-Period:
-      - "60"
-      X-Ratelimit-Remaining:
-<<<<<<< HEAD
-      - "990"
-      X-Ratelimit-Reset:
-      - "44"
-=======
-      - "967"
-      X-Ratelimit-Reset:
-      - "21"
+      - terraform-provider-datadog/dev (terraform 2.4.4; terraform-cli ) datadog-api-client-go/1.0.0-beta.19 (go go1.16.3; os darwin; arch amd64)
+    url: https://api.datadoghq.com/api/v1/synthetics/tests/xre-gxd-2jj
+    method: GET
+  response:
+    body: '{"status":"paused","public_id":"xre-gxd-2jj","tags":["foo:bar","baz"],"locations":["aws:eu-central-1"],"message":"Notify @datadog.user","name":"tf-TestAccDatadogSyntheticsAPITest_BasicNewAssertionsOptions-local-1618930406","monitor_id":34157603,"type":"api","subtype":"http","config":{"request":{"body":"this is a body","certificate":{"cert":{"filename":"Provided in Terraform config","updatedAt":"2021-04-20T14:53:28.321674+00:00"},"key":{"filename":"key","updatedAt":"2021-04-20T14:53:28.321646+00:00"}},"url":"https://www.datadoghq.com","basicAuth":{"username":"admin","password":"secret"},"headers":{"Accept":"application/json","X-Datadog-Trace-ID":"1234566789"},"timeout":30,"query":{"foo":"bar"},"method":"GET"},"assertions":[{"operator":"contains","property":"content-type","type":"header","target":"application/json"},{"operator":"is","type":"statusCode","target":200},{"operator":"validatesJSONPath","type":"body","target":{"operator":"isNot","targetValue":"0","jsonPath":"topKey"}},{"operator":"validatesJSONPath","type":"body","target":{"operator":"moreThan","targetValue":5,"jsonPath":"something"}},{"operator":"isNot","type":"statusCode","target":200},{"operator":"matches","type":"statusCode","target":"20[04]"},{"operator":"doesNotMatch","type":"statusCode","target":"20[04]"}],"configVariables":[]},"options":{"follow_redirects":true,"monitor_options":{"notify_audit":false,"locked":false,"include_tags":true,"new_host_delay":300,"notify_no_data":false,"renotify_interval":100},"min_location_failed":1,"tick_every":60}}'
+    headers:
+      Cache-Control:
+      - no-cache
+      Connection:
+      - keep-alive
+      Content-Security-Policy:
+      - frame-ancestors 'self'; report-uri https://api.datadoghq.com/csp-report
+      Content-Type:
+      - application/json
+      Date:
+      - Tue, 20 Apr 2021 14:53:28 GMT
+      Pragma:
+      - no-cache
+      Strict-Transport-Security:
+      - max-age=15724800;
+      Vary:
+      - Accept-Encoding
+      X-Content-Type-Options:
+      - nosniff
+      X-Dd-Debug:
+      - JpIJLwIH2nFlZOC+u71rq7aAOL43MLZN3MUsL+gpYHdZz5QLUOG8Jysf8kVK6tPU
+      X-Dd-Version:
+      - "35.4351688"
+      X-Frame-Options:
+      - SAMEORIGIN
+      X-Ratelimit-Limit:
+      - "1000"
+      X-Ratelimit-Period:
+      - "60"
+      X-Ratelimit-Remaining:
+      - "884"
+      X-Ratelimit-Reset:
+      - "32"
     status: 200 OK
     code: 200
     duration: ""
@@ -164,45 +113,44 @@
       Dd-Operation-Id:
       - GetAPITest
       User-Agent:
-      - terraform-provider-datadog/dev (terraform 1.16.0; terraform-cli 0.12.7-sdk) datadog-api-client-go/1.0.0-beta.19+dev (go go1.15.3; os darwin; arch amd64)
-    url: https://api.datadoghq.com/api/v1/synthetics/tests/api/vtb-dgz-9i4
-    method: GET
-  response:
-    body: '{"status":"paused","public_id":"vtb-dgz-9i4","tags":["foo:bar","baz"],"locations":["aws:eu-central-1"],"message":"Notify @datadog.user","name":"tf-TestAccDatadogSyntheticsAPITest_BasicNewAssertionsOptions-local-1617196298","monitor_id":33131323,"type":"api","subtype":"http","config":{"request":{"body":"this is a body","certificate":{"cert":{"filename":"Provided in Terraform config","updatedAt":"2021-03-31T13:11:39.037802+00:00"},"key":{"filename":"key","updatedAt":"2021-03-31T13:11:39.037754+00:00"}},"url":"https://www.datadoghq.com","basicAuth":{"username":"admin","password":"secret"},"headers":{"Accept":"application/json","X-Datadog-Trace-ID":"1234566789"},"timeout":30,"query":{"foo":"bar"},"method":"GET"},"assertions":[{"operator":"contains","property":"content-type","type":"header","target":"application/json"},{"operator":"is","type":"statusCode","target":200},{"operator":"validatesJSONPath","type":"body","target":{"operator":"isNot","targetValue":"0","jsonPath":"topKey"}},{"operator":"validatesJSONPath","type":"body","target":{"operator":"moreThan","targetValue":5,"jsonPath":"something"}},{"operator":"isNot","type":"statusCode","target":200},{"operator":"matches","type":"statusCode","target":"20[04]"},{"operator":"doesNotMatch","type":"statusCode","target":"20[04]"}],"configVariables":[]},"options":{"follow_redirects":true,"monitor_options":{"notify_audit":false,"locked":false,"include_tags":true,"new_host_delay":300,"notify_no_data":false,"renotify_interval":100},"min_location_failed":1,"tick_every":60}}'
-    headers:
-      Cache-Control:
-      - no-cache
-      Connection:
-      - keep-alive
-      Content-Security-Policy:
-      - frame-ancestors 'self'; report-uri https://api.datadoghq.com/csp-report
-      Content-Type:
-      - application/json
-      Date:
-      - Wed, 31 Mar 2021 13:11:39 GMT
-      Pragma:
-      - no-cache
-      Strict-Transport-Security:
-      - max-age=15724800;
-      Vary:
-      - Accept-Encoding
-      X-Content-Type-Options:
-      - nosniff
-      X-Dd-Debug:
-      - B1nwy/pPNqX+q4pQT22cdp1QCexE35IF8qwSHy0Nf7IW0Y881qtn4tXN1lpmzaKc
-      X-Dd-Version:
-      - "35.4208607"
-      X-Frame-Options:
-      - SAMEORIGIN
-      X-Ratelimit-Limit:
-      - "1000"
-      X-Ratelimit-Period:
-      - "60"
-      X-Ratelimit-Remaining:
-      - "966"
-      X-Ratelimit-Reset:
-      - "21"
->>>>>>> 0a47a8f2
+      - terraform-provider-datadog/dev (terraform 2.4.4; terraform-cli ) datadog-api-client-go/1.0.0-beta.19 (go go1.16.3; os darwin; arch amd64)
+    url: https://api.datadoghq.com/api/v1/synthetics/tests/api/xre-gxd-2jj
+    method: GET
+  response:
+    body: '{"status":"paused","public_id":"xre-gxd-2jj","tags":["foo:bar","baz"],"locations":["aws:eu-central-1"],"message":"Notify @datadog.user","name":"tf-TestAccDatadogSyntheticsAPITest_BasicNewAssertionsOptions-local-1618930406","monitor_id":34157603,"type":"api","subtype":"http","config":{"request":{"body":"this is a body","certificate":{"cert":{"filename":"Provided in Terraform config","updatedAt":"2021-04-20T14:53:28.321674+00:00"},"key":{"filename":"key","updatedAt":"2021-04-20T14:53:28.321646+00:00"}},"url":"https://www.datadoghq.com","basicAuth":{"username":"admin","password":"secret"},"headers":{"Accept":"application/json","X-Datadog-Trace-ID":"1234566789"},"timeout":30,"query":{"foo":"bar"},"method":"GET"},"assertions":[{"operator":"contains","property":"content-type","type":"header","target":"application/json"},{"operator":"is","type":"statusCode","target":200},{"operator":"validatesJSONPath","type":"body","target":{"operator":"isNot","targetValue":"0","jsonPath":"topKey"}},{"operator":"validatesJSONPath","type":"body","target":{"operator":"moreThan","targetValue":5,"jsonPath":"something"}},{"operator":"isNot","type":"statusCode","target":200},{"operator":"matches","type":"statusCode","target":"20[04]"},{"operator":"doesNotMatch","type":"statusCode","target":"20[04]"}],"configVariables":[]},"options":{"follow_redirects":true,"monitor_options":{"notify_audit":false,"locked":false,"include_tags":true,"new_host_delay":300,"notify_no_data":false,"renotify_interval":100},"min_location_failed":1,"tick_every":60}}'
+    headers:
+      Cache-Control:
+      - no-cache
+      Connection:
+      - keep-alive
+      Content-Security-Policy:
+      - frame-ancestors 'self'; report-uri https://api.datadoghq.com/csp-report
+      Content-Type:
+      - application/json
+      Date:
+      - Tue, 20 Apr 2021 14:53:28 GMT
+      Pragma:
+      - no-cache
+      Strict-Transport-Security:
+      - max-age=15724800;
+      Vary:
+      - Accept-Encoding
+      X-Content-Type-Options:
+      - nosniff
+      X-Dd-Debug:
+      - JpIJLwIH2nFlZOC+u71rq7aAOL43MLZN3MUsL+gpYHdZz5QLUOG8Jysf8kVK6tPU
+      X-Dd-Version:
+      - "35.4351688"
+      X-Frame-Options:
+      - SAMEORIGIN
+      X-Ratelimit-Limit:
+      - "1000"
+      X-Ratelimit-Period:
+      - "60"
+      X-Ratelimit-Remaining:
+      - "882"
+      X-Ratelimit-Reset:
+      - "32"
     status: 200 OK
     code: 200
     duration: ""
@@ -215,68 +163,44 @@
       Dd-Operation-Id:
       - GetTest
       User-Agent:
-<<<<<<< HEAD
-      - terraform-provider-datadog/dev (terraform 2.4.4; terraform-cli ) datadog-api-client-go/1.0.0-beta.16 (go go1.15.3; os darwin; arch amd64)
-    url: https://api.datadoghq.com/api/v1/synthetics/tests/su3-dus-5jq
-    method: GET
-  response:
-    body: '{"status":"paused","public_id":"su3-dus-5jq","tags":["foo:bar","baz"],"locations":["aws:eu-central-1"],"message":"Notify @datadog.user","name":"tf-TestAccDatadogSyntheticsAPITest_BasicNewAssertionsOptions-local-1615587254","monitor_id":32039277,"type":"api","subtype":"http","config":{"variables":[],"request":{"body":"this is a body","certificate":{"cert":{"filename":"Provided in Terraform config","updatedAt":"2021-03-12T22:14:16.637910+00:00"},"key":{"filename":"key","updatedAt":"2021-03-12T22:14:16.637883+00:00"}},"url":"https://www.datadoghq.com","basicAuth":{"username":"admin","password":"secret"},"headers":{"Accept":"application/json","X-Datadog-Trace-ID":"1234566789"},"timeout":30,"query":{"foo":"bar"},"method":"GET"},"assertions":[{"operator":"contains","property":"content-type","type":"header","target":"application/json"},{"operator":"is","type":"statusCode","target":200},{"operator":"validatesJSONPath","type":"body","target":{"operator":"isNot","targetValue":"0","jsonPath":"topKey"}},{"operator":"validatesJSONPath","type":"body","target":{"operator":"moreThan","targetValue":5,"jsonPath":"something"}},{"operator":"isNot","type":"statusCode","target":200},{"operator":"matches","type":"statusCode","target":"20[04]"},{"operator":"doesNotMatch","type":"statusCode","target":"20[04]"}],"configVariables":[]},"options":{"follow_redirects":true,"monitor_options":{"notify_audit":false,"locked":false,"include_tags":true,"new_host_delay":300,"notify_no_data":false,"renotify_interval":100},"min_location_failed":1,"tick_every":60}}'
-=======
-      - terraform-provider-datadog/dev (terraform 1.16.0; terraform-cli 0.12.7-sdk) datadog-api-client-go/1.0.0-beta.19+dev (go go1.15.3; os darwin; arch amd64)
-    url: https://api.datadoghq.com/api/v1/synthetics/tests/vtb-dgz-9i4
-    method: GET
-  response:
-    body: '{"status":"paused","public_id":"vtb-dgz-9i4","tags":["foo:bar","baz"],"locations":["aws:eu-central-1"],"message":"Notify @datadog.user","name":"tf-TestAccDatadogSyntheticsAPITest_BasicNewAssertionsOptions-local-1617196298","monitor_id":33131323,"type":"api","subtype":"http","config":{"request":{"body":"this is a body","certificate":{"cert":{"filename":"Provided in Terraform config","updatedAt":"2021-03-31T13:11:39.037802+00:00"},"key":{"filename":"key","updatedAt":"2021-03-31T13:11:39.037754+00:00"}},"url":"https://www.datadoghq.com","basicAuth":{"username":"admin","password":"secret"},"headers":{"Accept":"application/json","X-Datadog-Trace-ID":"1234566789"},"timeout":30,"query":{"foo":"bar"},"method":"GET"},"assertions":[{"operator":"contains","property":"content-type","type":"header","target":"application/json"},{"operator":"is","type":"statusCode","target":200},{"operator":"validatesJSONPath","type":"body","target":{"operator":"isNot","targetValue":"0","jsonPath":"topKey"}},{"operator":"validatesJSONPath","type":"body","target":{"operator":"moreThan","targetValue":5,"jsonPath":"something"}},{"operator":"isNot","type":"statusCode","target":200},{"operator":"matches","type":"statusCode","target":"20[04]"},{"operator":"doesNotMatch","type":"statusCode","target":"20[04]"}],"configVariables":[]},"options":{"follow_redirects":true,"monitor_options":{"notify_audit":false,"locked":false,"include_tags":true,"new_host_delay":300,"notify_no_data":false,"renotify_interval":100},"min_location_failed":1,"tick_every":60}}'
->>>>>>> 0a47a8f2
-    headers:
-      Cache-Control:
-      - no-cache
-      Connection:
-      - keep-alive
-      Content-Security-Policy:
-      - frame-ancestors 'self'; report-uri https://api.datadoghq.com/csp-report
-      Content-Type:
-      - application/json
-      Date:
-<<<<<<< HEAD
-      - Fri, 12 Mar 2021 22:14:17 GMT
-=======
-      - Wed, 31 Mar 2021 13:11:39 GMT
->>>>>>> 0a47a8f2
-      Pragma:
-      - no-cache
-      Strict-Transport-Security:
-      - max-age=15724800;
-      Vary:
-      - Accept-Encoding
-      X-Content-Type-Options:
-      - nosniff
-      X-Dd-Debug:
-<<<<<<< HEAD
-      - Um4CoU685QqAscnxhS5BD+goWu2yX1Jd4zCfGzSsEvPPIm1qURZaF8dlLl/OEY4I
-      X-Dd-Version:
-      - "35.4088130"
-=======
-      - JpIJLwIH2nFlZOC+u71rq7aAOL43MLZN3MUsL+gpYHdZz5QLUOG8Jysf8kVK6tPU
-      X-Dd-Version:
-      - "35.4208607"
->>>>>>> 0a47a8f2
-      X-Frame-Options:
-      - SAMEORIGIN
-      X-Ratelimit-Limit:
-      - "1000"
-      X-Ratelimit-Period:
-      - "60"
-      X-Ratelimit-Remaining:
-<<<<<<< HEAD
-      - "989"
-      X-Ratelimit-Reset:
-      - "43"
-=======
-      - "965"
-      X-Ratelimit-Reset:
-      - "21"
->>>>>>> 0a47a8f2
+      - terraform-provider-datadog/dev (terraform 2.4.4; terraform-cli ) datadog-api-client-go/1.0.0-beta.19 (go go1.16.3; os darwin; arch amd64)
+    url: https://api.datadoghq.com/api/v1/synthetics/tests/xre-gxd-2jj
+    method: GET
+  response:
+    body: '{"status":"paused","public_id":"xre-gxd-2jj","tags":["foo:bar","baz"],"locations":["aws:eu-central-1"],"message":"Notify @datadog.user","name":"tf-TestAccDatadogSyntheticsAPITest_BasicNewAssertionsOptions-local-1618930406","monitor_id":34157603,"type":"api","subtype":"http","config":{"request":{"body":"this is a body","certificate":{"cert":{"filename":"Provided in Terraform config","updatedAt":"2021-04-20T14:53:28.321674+00:00"},"key":{"filename":"key","updatedAt":"2021-04-20T14:53:28.321646+00:00"}},"url":"https://www.datadoghq.com","basicAuth":{"username":"admin","password":"secret"},"headers":{"Accept":"application/json","X-Datadog-Trace-ID":"1234566789"},"timeout":30,"query":{"foo":"bar"},"method":"GET"},"assertions":[{"operator":"contains","property":"content-type","type":"header","target":"application/json"},{"operator":"is","type":"statusCode","target":200},{"operator":"validatesJSONPath","type":"body","target":{"operator":"isNot","targetValue":"0","jsonPath":"topKey"}},{"operator":"validatesJSONPath","type":"body","target":{"operator":"moreThan","targetValue":5,"jsonPath":"something"}},{"operator":"isNot","type":"statusCode","target":200},{"operator":"matches","type":"statusCode","target":"20[04]"},{"operator":"doesNotMatch","type":"statusCode","target":"20[04]"}],"configVariables":[]},"options":{"follow_redirects":true,"monitor_options":{"notify_audit":false,"locked":false,"include_tags":true,"new_host_delay":300,"notify_no_data":false,"renotify_interval":100},"min_location_failed":1,"tick_every":60}}'
+    headers:
+      Cache-Control:
+      - no-cache
+      Connection:
+      - keep-alive
+      Content-Security-Policy:
+      - frame-ancestors 'self'; report-uri https://api.datadoghq.com/csp-report
+      Content-Type:
+      - application/json
+      Date:
+      - Tue, 20 Apr 2021 14:53:29 GMT
+      Pragma:
+      - no-cache
+      Strict-Transport-Security:
+      - max-age=15724800;
+      Vary:
+      - Accept-Encoding
+      X-Content-Type-Options:
+      - nosniff
+      X-Dd-Debug:
+      - SY1h8ScsWq+kYmtbh63ltMLFAZsQjqfrgvdfAoRX+9TzT1sgMBRYaFRwfWWRRe9a
+      X-Dd-Version:
+      - "35.4351688"
+      X-Frame-Options:
+      - SAMEORIGIN
+      X-Ratelimit-Limit:
+      - "1000"
+      X-Ratelimit-Period:
+      - "60"
+      X-Ratelimit-Remaining:
+      - "881"
+      X-Ratelimit-Reset:
+      - "32"
     status: 200 OK
     code: 200
     duration: ""
@@ -289,67 +213,44 @@
       Dd-Operation-Id:
       - GetTest
       User-Agent:
-<<<<<<< HEAD
-      - terraform-provider-datadog/dev (terraform 2.4.4; terraform-cli 0.14.7) datadog-api-client-go/1.0.0-beta.16 (go go1.15.3; os darwin; arch amd64)
-    url: https://api.datadoghq.com/api/v1/synthetics/tests/su3-dus-5jq
-    method: GET
-  response:
-    body: '{"status":"paused","public_id":"su3-dus-5jq","tags":["foo:bar","baz"],"locations":["aws:eu-central-1"],"message":"Notify @datadog.user","name":"tf-TestAccDatadogSyntheticsAPITest_BasicNewAssertionsOptions-local-1615587254","monitor_id":32039277,"type":"api","subtype":"http","config":{"variables":[],"request":{"body":"this is a body","certificate":{"cert":{"filename":"Provided in Terraform config","updatedAt":"2021-03-12T22:14:16.637910+00:00"},"key":{"filename":"key","updatedAt":"2021-03-12T22:14:16.637883+00:00"}},"url":"https://www.datadoghq.com","basicAuth":{"username":"admin","password":"secret"},"headers":{"Accept":"application/json","X-Datadog-Trace-ID":"1234566789"},"timeout":30,"query":{"foo":"bar"},"method":"GET"},"assertions":[{"operator":"contains","property":"content-type","type":"header","target":"application/json"},{"operator":"is","type":"statusCode","target":200},{"operator":"validatesJSONPath","type":"body","target":{"operator":"isNot","targetValue":"0","jsonPath":"topKey"}},{"operator":"validatesJSONPath","type":"body","target":{"operator":"moreThan","targetValue":5,"jsonPath":"something"}},{"operator":"isNot","type":"statusCode","target":200},{"operator":"matches","type":"statusCode","target":"20[04]"},{"operator":"doesNotMatch","type":"statusCode","target":"20[04]"}],"configVariables":[]},"options":{"follow_redirects":true,"monitor_options":{"notify_audit":false,"locked":false,"include_tags":true,"new_host_delay":300,"notify_no_data":false,"renotify_interval":100},"min_location_failed":1,"tick_every":60}}'
-=======
-      - terraform-provider-datadog/dev (terraform 1.16.0; terraform-cli 0.12.7-sdk) datadog-api-client-go/1.0.0-beta.19+dev (go go1.15.3; os darwin; arch amd64)
-    url: https://api.datadoghq.com/api/v1/synthetics/tests/vtb-dgz-9i4
-    method: GET
-  response:
-    body: '{"status":"paused","public_id":"vtb-dgz-9i4","tags":["foo:bar","baz"],"locations":["aws:eu-central-1"],"message":"Notify @datadog.user","name":"tf-TestAccDatadogSyntheticsAPITest_BasicNewAssertionsOptions-local-1617196298","monitor_id":33131323,"type":"api","subtype":"http","config":{"request":{"body":"this is a body","certificate":{"cert":{"filename":"Provided in Terraform config","updatedAt":"2021-03-31T13:11:39.037802+00:00"},"key":{"filename":"key","updatedAt":"2021-03-31T13:11:39.037754+00:00"}},"url":"https://www.datadoghq.com","basicAuth":{"username":"admin","password":"secret"},"headers":{"Accept":"application/json","X-Datadog-Trace-ID":"1234566789"},"timeout":30,"query":{"foo":"bar"},"method":"GET"},"assertions":[{"operator":"contains","property":"content-type","type":"header","target":"application/json"},{"operator":"is","type":"statusCode","target":200},{"operator":"validatesJSONPath","type":"body","target":{"operator":"isNot","targetValue":"0","jsonPath":"topKey"}},{"operator":"validatesJSONPath","type":"body","target":{"operator":"moreThan","targetValue":5,"jsonPath":"something"}},{"operator":"isNot","type":"statusCode","target":200},{"operator":"matches","type":"statusCode","target":"20[04]"},{"operator":"doesNotMatch","type":"statusCode","target":"20[04]"}],"configVariables":[]},"options":{"follow_redirects":true,"monitor_options":{"notify_audit":false,"locked":false,"include_tags":true,"new_host_delay":300,"notify_no_data":false,"renotify_interval":100},"min_location_failed":1,"tick_every":60}}'
->>>>>>> 0a47a8f2
-    headers:
-      Cache-Control:
-      - no-cache
-      Connection:
-      - keep-alive
-      Content-Security-Policy:
-      - frame-ancestors 'self'; report-uri https://api.datadoghq.com/csp-report
-      Content-Type:
-      - application/json
-      Date:
-<<<<<<< HEAD
-      - Fri, 12 Mar 2021 22:14:18 GMT
-=======
-      - Wed, 31 Mar 2021 13:11:40 GMT
->>>>>>> 0a47a8f2
-      Pragma:
-      - no-cache
-      Strict-Transport-Security:
-      - max-age=15724800;
-      Vary:
-      - Accept-Encoding
-      X-Content-Type-Options:
-      - nosniff
-      X-Dd-Debug:
-<<<<<<< HEAD
-      - S1wfaMZOKGT/IoMw6fqAwAwGWo2vQ44sjF3YzuETnQfxZO2T5eJbs0aX3UKb9Dwu
-      X-Dd-Version:
-      - "35.4088130"
-=======
-      - bgHykj7A9bfZx0Y5ZO3swhhp5tGUSNJHqFWR868+qg087CYrDOd5hQslC+noiEtH
-      X-Dd-Version:
-      - "35.4208607"
->>>>>>> 0a47a8f2
-      X-Frame-Options:
-      - SAMEORIGIN
-      X-Ratelimit-Limit:
-      - "1000"
-      X-Ratelimit-Period:
-      - "60"
-      X-Ratelimit-Remaining:
-<<<<<<< HEAD
-      - "986"
-      X-Ratelimit-Reset:
-      - "42"
-=======
-      - "964"
-      X-Ratelimit-Reset:
-      - "20"
+      - terraform-provider-datadog/dev (terraform 2.4.4; terraform-cli ) datadog-api-client-go/1.0.0-beta.19 (go go1.16.3; os darwin; arch amd64)
+    url: https://api.datadoghq.com/api/v1/synthetics/tests/xre-gxd-2jj
+    method: GET
+  response:
+    body: '{"status":"paused","public_id":"xre-gxd-2jj","tags":["foo:bar","baz"],"locations":["aws:eu-central-1"],"message":"Notify @datadog.user","name":"tf-TestAccDatadogSyntheticsAPITest_BasicNewAssertionsOptions-local-1618930406","monitor_id":34157603,"type":"api","subtype":"http","config":{"request":{"body":"this is a body","certificate":{"cert":{"filename":"Provided in Terraform config","updatedAt":"2021-04-20T14:53:28.321674+00:00"},"key":{"filename":"key","updatedAt":"2021-04-20T14:53:28.321646+00:00"}},"url":"https://www.datadoghq.com","basicAuth":{"username":"admin","password":"secret"},"headers":{"Accept":"application/json","X-Datadog-Trace-ID":"1234566789"},"timeout":30,"query":{"foo":"bar"},"method":"GET"},"assertions":[{"operator":"contains","property":"content-type","type":"header","target":"application/json"},{"operator":"is","type":"statusCode","target":200},{"operator":"validatesJSONPath","type":"body","target":{"operator":"isNot","targetValue":"0","jsonPath":"topKey"}},{"operator":"validatesJSONPath","type":"body","target":{"operator":"moreThan","targetValue":5,"jsonPath":"something"}},{"operator":"isNot","type":"statusCode","target":200},{"operator":"matches","type":"statusCode","target":"20[04]"},{"operator":"doesNotMatch","type":"statusCode","target":"20[04]"}],"configVariables":[]},"options":{"follow_redirects":true,"monitor_options":{"notify_audit":false,"locked":false,"include_tags":true,"new_host_delay":300,"notify_no_data":false,"renotify_interval":100},"min_location_failed":1,"tick_every":60}}'
+    headers:
+      Cache-Control:
+      - no-cache
+      Connection:
+      - keep-alive
+      Content-Security-Policy:
+      - frame-ancestors 'self'; report-uri https://api.datadoghq.com/csp-report
+      Content-Type:
+      - application/json
+      Date:
+      - Tue, 20 Apr 2021 14:53:30 GMT
+      Pragma:
+      - no-cache
+      Strict-Transport-Security:
+      - max-age=15724800;
+      Vary:
+      - Accept-Encoding
+      X-Content-Type-Options:
+      - nosniff
+      X-Dd-Debug:
+      - L3ULR3HwCWYmEqCWGz2Yob3chcH4pjowBacBXkncP7o+/uPqKt9yGEYf/g1AJPzQ
+      X-Dd-Version:
+      - "35.4351688"
+      X-Frame-Options:
+      - SAMEORIGIN
+      X-Ratelimit-Limit:
+      - "1000"
+      X-Ratelimit-Period:
+      - "60"
+      X-Ratelimit-Remaining:
+      - "865"
+      X-Ratelimit-Reset:
+      - "30"
     status: 200 OK
     code: 200
     duration: ""
@@ -362,155 +263,50 @@
       Dd-Operation-Id:
       - GetAPITest
       User-Agent:
-      - terraform-provider-datadog/dev (terraform 1.16.0; terraform-cli 0.12.7-sdk) datadog-api-client-go/1.0.0-beta.19+dev (go go1.15.3; os darwin; arch amd64)
-    url: https://api.datadoghq.com/api/v1/synthetics/tests/api/vtb-dgz-9i4
-    method: GET
-  response:
-    body: '{"status":"paused","public_id":"vtb-dgz-9i4","tags":["foo:bar","baz"],"locations":["aws:eu-central-1"],"message":"Notify @datadog.user","name":"tf-TestAccDatadogSyntheticsAPITest_BasicNewAssertionsOptions-local-1617196298","monitor_id":33131323,"type":"api","subtype":"http","config":{"request":{"body":"this is a body","certificate":{"cert":{"filename":"Provided in Terraform config","updatedAt":"2021-03-31T13:11:39.037802+00:00"},"key":{"filename":"key","updatedAt":"2021-03-31T13:11:39.037754+00:00"}},"url":"https://www.datadoghq.com","basicAuth":{"username":"admin","password":"secret"},"headers":{"Accept":"application/json","X-Datadog-Trace-ID":"1234566789"},"timeout":30,"query":{"foo":"bar"},"method":"GET"},"assertions":[{"operator":"contains","property":"content-type","type":"header","target":"application/json"},{"operator":"is","type":"statusCode","target":200},{"operator":"validatesJSONPath","type":"body","target":{"operator":"isNot","targetValue":"0","jsonPath":"topKey"}},{"operator":"validatesJSONPath","type":"body","target":{"operator":"moreThan","targetValue":5,"jsonPath":"something"}},{"operator":"isNot","type":"statusCode","target":200},{"operator":"matches","type":"statusCode","target":"20[04]"},{"operator":"doesNotMatch","type":"statusCode","target":"20[04]"}],"configVariables":[]},"options":{"follow_redirects":true,"monitor_options":{"notify_audit":false,"locked":false,"include_tags":true,"new_host_delay":300,"notify_no_data":false,"renotify_interval":100},"min_location_failed":1,"tick_every":60}}'
-    headers:
-      Cache-Control:
-      - no-cache
-      Connection:
-      - keep-alive
-      Content-Security-Policy:
-      - frame-ancestors 'self'; report-uri https://api.datadoghq.com/csp-report
-      Content-Type:
-      - application/json
-      Date:
-      - Wed, 31 Mar 2021 13:11:40 GMT
-      Pragma:
-      - no-cache
-      Strict-Transport-Security:
-      - max-age=15724800;
-      Vary:
-      - Accept-Encoding
-      X-Content-Type-Options:
-      - nosniff
-      X-Dd-Debug:
-      - l8RQo2maZqJf6GFThBbKNE6dvthz6njusVtau3dPXJWL2RLFoN81H+BLPB/1xgs1
-      X-Dd-Version:
-      - "35.4208607"
-      X-Frame-Options:
-      - SAMEORIGIN
-      X-Ratelimit-Limit:
-      - "1000"
-      X-Ratelimit-Period:
-      - "60"
-      X-Ratelimit-Remaining:
-      - "963"
-      X-Ratelimit-Reset:
-      - "20"
-    status: 200 OK
-    code: 200
-    duration: ""
-- request:
-    body: ""
-    form: {}
-    headers:
-      Accept:
-      - application/json
-      Dd-Operation-Id:
-      - GetTest
-      User-Agent:
-      - terraform-provider-datadog/dev (terraform 1.16.0; terraform-cli 0.12.7-sdk) datadog-api-client-go/1.0.0-beta.19+dev (go go1.15.3; os darwin; arch amd64)
-    url: https://api.datadoghq.com/api/v1/synthetics/tests/vtb-dgz-9i4
-    method: GET
-  response:
-    body: '{"status":"paused","public_id":"vtb-dgz-9i4","tags":["foo:bar","baz"],"locations":["aws:eu-central-1"],"message":"Notify @datadog.user","name":"tf-TestAccDatadogSyntheticsAPITest_BasicNewAssertionsOptions-local-1617196298","monitor_id":33131323,"type":"api","subtype":"http","config":{"request":{"body":"this is a body","certificate":{"cert":{"filename":"Provided in Terraform config","updatedAt":"2021-03-31T13:11:39.037802+00:00"},"key":{"filename":"key","updatedAt":"2021-03-31T13:11:39.037754+00:00"}},"url":"https://www.datadoghq.com","basicAuth":{"username":"admin","password":"secret"},"headers":{"Accept":"application/json","X-Datadog-Trace-ID":"1234566789"},"timeout":30,"query":{"foo":"bar"},"method":"GET"},"assertions":[{"operator":"contains","property":"content-type","type":"header","target":"application/json"},{"operator":"is","type":"statusCode","target":200},{"operator":"validatesJSONPath","type":"body","target":{"operator":"isNot","targetValue":"0","jsonPath":"topKey"}},{"operator":"validatesJSONPath","type":"body","target":{"operator":"moreThan","targetValue":5,"jsonPath":"something"}},{"operator":"isNot","type":"statusCode","target":200},{"operator":"matches","type":"statusCode","target":"20[04]"},{"operator":"doesNotMatch","type":"statusCode","target":"20[04]"}],"configVariables":[]},"options":{"follow_redirects":true,"monitor_options":{"notify_audit":false,"locked":false,"include_tags":true,"new_host_delay":300,"notify_no_data":false,"renotify_interval":100},"min_location_failed":1,"tick_every":60}}'
-    headers:
-      Cache-Control:
-      - no-cache
-      Connection:
-      - keep-alive
-      Content-Security-Policy:
-      - frame-ancestors 'self'; report-uri https://api.datadoghq.com/csp-report
-      Content-Type:
-      - application/json
-      Date:
-      - Wed, 31 Mar 2021 13:11:40 GMT
-      Pragma:
-      - no-cache
-      Strict-Transport-Security:
-      - max-age=15724800;
-      Vary:
-      - Accept-Encoding
-      X-Content-Type-Options:
-      - nosniff
-      X-Dd-Debug:
-      - twvpGlmuom5y6A0pjGtXzTf554cmwJgTcCZ71fK4H/RDi+v5ehBK0zQiRcTJQG5C
-      X-Dd-Version:
-      - "35.4208607"
-      X-Frame-Options:
-      - SAMEORIGIN
-      X-Ratelimit-Limit:
-      - "1000"
-      X-Ratelimit-Period:
-      - "60"
-      X-Ratelimit-Remaining:
-      - "962"
-      X-Ratelimit-Reset:
-      - "20"
-    status: 200 OK
-    code: 200
-    duration: ""
-- request:
-    body: ""
-    form: {}
-    headers:
-      Accept:
-      - application/json
-      Dd-Operation-Id:
-      - GetAPITest
-      User-Agent:
-      - terraform-provider-datadog/dev (terraform 1.16.0; terraform-cli 0.12.7-sdk) datadog-api-client-go/1.0.0-beta.19+dev (go go1.15.3; os darwin; arch amd64)
-    url: https://api.datadoghq.com/api/v1/synthetics/tests/api/vtb-dgz-9i4
-    method: GET
-  response:
-    body: '{"status":"paused","public_id":"vtb-dgz-9i4","tags":["foo:bar","baz"],"locations":["aws:eu-central-1"],"message":"Notify @datadog.user","name":"tf-TestAccDatadogSyntheticsAPITest_BasicNewAssertionsOptions-local-1617196298","monitor_id":33131323,"type":"api","subtype":"http","config":{"request":{"body":"this is a body","certificate":{"cert":{"filename":"Provided in Terraform config","updatedAt":"2021-03-31T13:11:39.037802+00:00"},"key":{"filename":"key","updatedAt":"2021-03-31T13:11:39.037754+00:00"}},"url":"https://www.datadoghq.com","basicAuth":{"username":"admin","password":"secret"},"headers":{"Accept":"application/json","X-Datadog-Trace-ID":"1234566789"},"timeout":30,"query":{"foo":"bar"},"method":"GET"},"assertions":[{"operator":"contains","property":"content-type","type":"header","target":"application/json"},{"operator":"is","type":"statusCode","target":200},{"operator":"validatesJSONPath","type":"body","target":{"operator":"isNot","targetValue":"0","jsonPath":"topKey"}},{"operator":"validatesJSONPath","type":"body","target":{"operator":"moreThan","targetValue":5,"jsonPath":"something"}},{"operator":"isNot","type":"statusCode","target":200},{"operator":"matches","type":"statusCode","target":"20[04]"},{"operator":"doesNotMatch","type":"statusCode","target":"20[04]"}],"configVariables":[]},"options":{"follow_redirects":true,"monitor_options":{"notify_audit":false,"locked":false,"include_tags":true,"new_host_delay":300,"notify_no_data":false,"renotify_interval":100},"min_location_failed":1,"tick_every":60}}'
-    headers:
-      Cache-Control:
-      - no-cache
-      Connection:
-      - keep-alive
-      Content-Security-Policy:
-      - frame-ancestors 'self'; report-uri https://api.datadoghq.com/csp-report
-      Content-Type:
-      - application/json
-      Date:
-      - Wed, 31 Mar 2021 13:11:40 GMT
-      Pragma:
-      - no-cache
-      Strict-Transport-Security:
-      - max-age=15724800;
-      Vary:
-      - Accept-Encoding
-      X-Content-Type-Options:
-      - nosniff
-      X-Dd-Debug:
-      - nLnnBNvlCFDECRnZvzDb0z4sAO35G+IMidcAs8vrCKyjvsKWE8Yd9S3n6OjZ1qRN
-      X-Dd-Version:
-      - "35.4208607"
-      X-Frame-Options:
-      - SAMEORIGIN
-      X-Ratelimit-Limit:
-      - "1000"
-      X-Ratelimit-Period:
-      - "60"
-      X-Ratelimit-Remaining:
-      - "961"
-      X-Ratelimit-Reset:
-      - "20"
->>>>>>> 0a47a8f2
+      - terraform-provider-datadog/dev (terraform 2.4.4; terraform-cli ) datadog-api-client-go/1.0.0-beta.19 (go go1.16.3; os darwin; arch amd64)
+    url: https://api.datadoghq.com/api/v1/synthetics/tests/api/xre-gxd-2jj
+    method: GET
+  response:
+    body: '{"status":"paused","public_id":"xre-gxd-2jj","tags":["foo:bar","baz"],"locations":["aws:eu-central-1"],"message":"Notify @datadog.user","name":"tf-TestAccDatadogSyntheticsAPITest_BasicNewAssertionsOptions-local-1618930406","monitor_id":34157603,"type":"api","subtype":"http","config":{"request":{"body":"this is a body","certificate":{"cert":{"filename":"Provided in Terraform config","updatedAt":"2021-04-20T14:53:28.321674+00:00"},"key":{"filename":"key","updatedAt":"2021-04-20T14:53:28.321646+00:00"}},"url":"https://www.datadoghq.com","basicAuth":{"username":"admin","password":"secret"},"headers":{"Accept":"application/json","X-Datadog-Trace-ID":"1234566789"},"timeout":30,"query":{"foo":"bar"},"method":"GET"},"assertions":[{"operator":"contains","property":"content-type","type":"header","target":"application/json"},{"operator":"is","type":"statusCode","target":200},{"operator":"validatesJSONPath","type":"body","target":{"operator":"isNot","targetValue":"0","jsonPath":"topKey"}},{"operator":"validatesJSONPath","type":"body","target":{"operator":"moreThan","targetValue":5,"jsonPath":"something"}},{"operator":"isNot","type":"statusCode","target":200},{"operator":"matches","type":"statusCode","target":"20[04]"},{"operator":"doesNotMatch","type":"statusCode","target":"20[04]"}],"configVariables":[]},"options":{"follow_redirects":true,"monitor_options":{"notify_audit":false,"locked":false,"include_tags":true,"new_host_delay":300,"notify_no_data":false,"renotify_interval":100},"min_location_failed":1,"tick_every":60}}'
+    headers:
+      Cache-Control:
+      - no-cache
+      Connection:
+      - keep-alive
+      Content-Security-Policy:
+      - frame-ancestors 'self'; report-uri https://api.datadoghq.com/csp-report
+      Content-Type:
+      - application/json
+      Date:
+      - Tue, 20 Apr 2021 14:53:30 GMT
+      Pragma:
+      - no-cache
+      Strict-Transport-Security:
+      - max-age=15724800;
+      Vary:
+      - Accept-Encoding
+      X-Content-Type-Options:
+      - nosniff
+      X-Dd-Debug:
+      - HbtaOKlJ6OCrx9tMXO6ivMTrEM+g0c93HDp08trmOmgdHozC5J+vn10F0H4WPjCU
+      X-Dd-Version:
+      - "35.4351688"
+      X-Frame-Options:
+      - SAMEORIGIN
+      X-Ratelimit-Limit:
+      - "1000"
+      X-Ratelimit-Period:
+      - "60"
+      X-Ratelimit-Remaining:
+      - "864"
+      X-Ratelimit-Reset:
+      - "30"
     status: 200 OK
     code: 200
     duration: ""
 - request:
     body: |
-<<<<<<< HEAD
-      {"public_ids":["su3-dus-5jq"]}
-=======
-      {"public_ids":["vtb-dgz-9i4"]}
->>>>>>> 0a47a8f2
+      {"public_ids":["xre-gxd-2jj"]}
     form: {}
     headers:
       Accept:
@@ -520,52 +316,34 @@
       Dd-Operation-Id:
       - DeleteTests
       User-Agent:
-<<<<<<< HEAD
-      - terraform-provider-datadog/dev (terraform 2.4.4; terraform-cli 0.14.7) datadog-api-client-go/1.0.0-beta.16 (go go1.15.3; os darwin; arch amd64)
+      - terraform-provider-datadog/dev (terraform 2.4.4; terraform-cli 0.14.7) datadog-api-client-go/1.0.0-beta.19 (go go1.16.3; os darwin; arch amd64)
     url: https://api.datadoghq.com/api/v1/synthetics/tests/delete
     method: POST
   response:
-    body: '{"deleted_tests":[{"deleted_at":"2021-03-12T22:14:20.066745+00:00","public_id":"su3-dus-5jq"}]}'
-=======
-      - terraform-provider-datadog/dev (terraform 1.16.0; terraform-cli 0.12.7-sdk) datadog-api-client-go/1.0.0-beta.19+dev (go go1.15.3; os darwin; arch amd64)
-    url: https://api.datadoghq.com/api/v1/synthetics/tests/delete
-    method: POST
-  response:
-    body: '{"deleted_tests":[{"deleted_at":"2021-03-31T13:11:41.263862+00:00","public_id":"vtb-dgz-9i4"}]}'
->>>>>>> 0a47a8f2
-    headers:
-      Cache-Control:
-      - no-cache
-      Connection:
-      - keep-alive
-      Content-Security-Policy:
-      - frame-ancestors 'self'; report-uri https://api.datadoghq.com/csp-report
-      Content-Type:
-      - application/json
-      Date:
-<<<<<<< HEAD
-      - Fri, 12 Mar 2021 22:14:20 GMT
-=======
-      - Wed, 31 Mar 2021 13:11:41 GMT
->>>>>>> 0a47a8f2
-      Pragma:
-      - no-cache
-      Strict-Transport-Security:
-      - max-age=15724800;
-      Vary:
-      - Accept-Encoding
-      X-Content-Type-Options:
-      - nosniff
-      X-Dd-Debug:
-<<<<<<< HEAD
-      - mNzaoDhdDKO7t4QSrAe5X7pHd0bJND187D+vRbwoluXouE2m1UaQQX0RGCvRpLVE
-      X-Dd-Version:
-      - "35.4088130"
-=======
-      - /L+SFFO+m1pPY+hRCpk5325fvfrNl0KmiquUNJolBN/5hu3HIwflqjZSbJ6NxDFG
-      X-Dd-Version:
-      - "35.4208607"
->>>>>>> 0a47a8f2
+    body: '{"deleted_tests":[{"deleted_at":"2021-04-20T14:53:32.024762+00:00","public_id":"xre-gxd-2jj"}]}'
+    headers:
+      Cache-Control:
+      - no-cache
+      Connection:
+      - keep-alive
+      Content-Security-Policy:
+      - frame-ancestors 'self'; report-uri https://api.datadoghq.com/csp-report
+      Content-Type:
+      - application/json
+      Date:
+      - Tue, 20 Apr 2021 14:53:32 GMT
+      Pragma:
+      - no-cache
+      Strict-Transport-Security:
+      - max-age=15724800;
+      Vary:
+      - Accept-Encoding
+      X-Content-Type-Options:
+      - nosniff
+      X-Dd-Debug:
+      - l8RQo2maZqJf6GFThBbKNE6dvthz6njusVtau3dPXJWL2RLFoN81H+BLPB/1xgs1
+      X-Dd-Version:
+      - "35.4351688"
       X-Frame-Options:
       - SAMEORIGIN
       X-Ratelimit-Limit:
@@ -573,15 +351,9 @@
       X-Ratelimit-Period:
       - "60"
       X-Ratelimit-Remaining:
-<<<<<<< HEAD
-      - "116"
-      X-Ratelimit-Reset:
-      - "41"
-=======
-      - "115"
-      X-Ratelimit-Reset:
-      - "20"
->>>>>>> 0a47a8f2
+      - "107"
+      X-Ratelimit-Reset:
+      - "29"
     status: 200 OK
     code: 200
     duration: ""
@@ -594,13 +366,8 @@
       Dd-Operation-Id:
       - GetTest
       User-Agent:
-<<<<<<< HEAD
-      - terraform-provider-datadog/dev (terraform 2.4.4; terraform-cli 0.14.7) datadog-api-client-go/1.0.0-beta.16 (go go1.15.3; os darwin; arch amd64)
-    url: https://api.datadoghq.com/api/v1/synthetics/tests/su3-dus-5jq
-=======
-      - terraform-provider-datadog/dev (terraform 1.16.0; terraform-cli 0.12.7-sdk) datadog-api-client-go/1.0.0-beta.19+dev (go go1.15.3; os darwin; arch amd64)
-    url: https://api.datadoghq.com/api/v1/synthetics/tests/vtb-dgz-9i4
->>>>>>> 0a47a8f2
+      - terraform-provider-datadog/dev (terraform 2.4.4; terraform-cli 0.14.7) datadog-api-client-go/1.0.0-beta.19 (go go1.16.3; os darwin; arch amd64)
+    url: https://api.datadoghq.com/api/v1/synthetics/tests/xre-gxd-2jj
     method: GET
   response:
     body: '{"errors": ["Synthetics test not found"]}'
@@ -614,41 +381,27 @@
       Content-Type:
       - application/json
       Date:
-<<<<<<< HEAD
-      - Fri, 12 Mar 2021 22:14:20 GMT
-=======
-      - Wed, 31 Mar 2021 13:11:41 GMT
->>>>>>> 0a47a8f2
-      Pragma:
-      - no-cache
-      Strict-Transport-Security:
-      - max-age=15724800;
-      Vary:
-      - Accept-Encoding
-      X-Content-Type-Options:
-      - nosniff
-      X-Dd-Version:
-<<<<<<< HEAD
-      - "35.4088130"
-=======
-      - "35.4208607"
->>>>>>> 0a47a8f2
-      X-Frame-Options:
-      - SAMEORIGIN
-      X-Ratelimit-Limit:
-      - "1000"
-      X-Ratelimit-Period:
-      - "60"
-      X-Ratelimit-Remaining:
-<<<<<<< HEAD
-      - "981"
-      X-Ratelimit-Reset:
-      - "40"
-=======
-      - "960"
-      X-Ratelimit-Reset:
-      - "19"
->>>>>>> 0a47a8f2
+      - Tue, 20 Apr 2021 14:53:32 GMT
+      Pragma:
+      - no-cache
+      Strict-Transport-Security:
+      - max-age=15724800;
+      Vary:
+      - Accept-Encoding
+      X-Content-Type-Options:
+      - nosniff
+      X-Dd-Version:
+      - "35.4351688"
+      X-Frame-Options:
+      - SAMEORIGIN
+      X-Ratelimit-Limit:
+      - "1000"
+      X-Ratelimit-Period:
+      - "60"
+      X-Ratelimit-Remaining:
+      - "841"
+      X-Ratelimit-Reset:
+      - "28"
     status: 404 Not Found
     code: 404
     duration: ""
--- conflicted
+++ resolved
@@ -3,11 +3,7 @@
 interactions:
 - request:
     body: |
-<<<<<<< HEAD
-      {"config":{"assertions":[{"operator":"contains","property":"content-type","target":"application/json","type":"header"},{"operator":"is","target":200,"type":"statusCode"},{"operator":"validatesJSONPath","target":{"jsonPath":"topKey","operator":"isNot","targetValue":"0"},"type":"body"},{"operator":"validatesJSONPath","target":{"jsonPath":"something","operator":"moreThan","targetValue":5},"type":"body"},{"operator":"isNot","target":200,"type":"statusCode"},{"operator":"matches","target":"20[04]","type":"statusCode"},{"operator":"doesNotMatch","target":"20[04]","type":"statusCode"}],"configVariables":[],"request":{"basicAuth":{"password":"secret","username":"admin"},"body":"this is a body","certificate":{"cert":{"content":"content-certificate","filename":"Provided in Terraform config"},"key":{"content":"content-key","filename":"key"}},"headers":{"Accept":"application/json","X-Datadog-Trace-ID":"1234566789"},"method":"GET","query":{"foo":"bar"},"timeout":30,"url":"https://www.datadoghq.com"}},"locations":["aws:eu-central-1"],"message":"Notify @datadog.user","name":"tf-TestAccDatadogSyntheticsAPITest_BasicNewAssertionsOptions-local-1618930406","options":{"follow_redirects":true,"min_location_failed":1,"monitor_options":{"renotify_interval":100},"tick_every":60},"status":"paused","subtype":"http","tags":["foo:bar","baz"],"type":"api"}
-=======
       {"config":{"assertions":[{"operator":"contains","property":"content-type","target":"application/json","type":"header"},{"operator":"is","target":200,"type":"statusCode"},{"operator":"validatesJSONPath","target":{"jsonPath":"topKey","operator":"isNot","targetValue":"0"},"type":"body"},{"operator":"validatesJSONPath","target":{"jsonPath":"something","operator":"moreThan","targetValue":5},"type":"body"},{"operator":"isNot","target":200,"type":"statusCode"},{"operator":"matches","target":"20[04]","type":"statusCode"},{"operator":"doesNotMatch","target":"20[04]","type":"statusCode"}],"configVariables":[],"request":{"basicAuth":{"password":"secret","username":"admin"},"body":"this is a body","certificate":{"cert":{"content":"content-certificate","filename":"Provided in Terraform config"},"key":{"content":"content-key","filename":"key"}},"headers":{"Accept":"application/json","X-Datadog-Trace-ID":"1234566789"},"method":"GET","query":{"foo":"bar"},"timeout":30,"url":"https://www.datadoghq.com"}},"locations":["aws:eu-central-1"],"message":"Notify @datadog.user","name":"tf-TestAccDatadogSyntheticsAPITest_BasicNewAssertionsOptions-local-1617196298","options":{"follow_redirects":true,"min_location_failed":1,"monitor_options":{"renotify_interval":100},"tick_every":60},"status":"paused","subtype":"http","tags":["foo:bar","baz"],"type":"api"}
->>>>>>> 154a3a6f
     form: {}
     headers:
       Accept:
@@ -17,52 +13,34 @@
       Dd-Operation-Id:
       - CreateSyntheticsAPITest
       User-Agent:
-<<<<<<< HEAD
-      - terraform-provider-datadog/dev (terraform 2.4.4; terraform-cli ) datadog-api-client-go/1.0.0-beta.19 (go go1.16.3; os darwin; arch amd64)
+      - terraform-provider-datadog/dev (terraform 1.16.0; terraform-cli 0.12.7-sdk) datadog-api-client-go/1.0.0-beta.19+dev (go go1.15.3; os darwin; arch amd64)
     url: https://api.datadoghq.com/api/v1/synthetics/tests/api
     method: POST
   response:
-    body: '{"status":"paused","public_id":"xre-gxd-2jj","tags":["foo:bar","baz"],"org_id":321813,"locations":["aws:eu-central-1"],"message":"Notify @datadog.user","deleted_at":null,"name":"tf-TestAccDatadogSyntheticsAPITest_BasicNewAssertionsOptions-local-1618930406","monitor_id":34157603,"type":"api","created_at":"2021-04-20T14:53:28.387245+00:00","modified_at":"2021-04-20T14:53:28.387245+00:00","subtype":"http","config":{"request":{"body":"this is a body","certificate":{"cert":{"filename":"Provided in Terraform config","updatedAt":"2021-04-20T14:53:28.321674+00:00"},"key":{"filename":"key","updatedAt":"2021-04-20T14:53:28.321646+00:00"}},"url":"https://www.datadoghq.com","basicAuth":{"username":"admin","password":"secret"},"headers":{"Accept":"application/json","X-Datadog-Trace-ID":"1234566789"},"timeout":30,"query":{"foo":"bar"},"method":"GET"},"assertions":[{"operator":"contains","property":"content-type","type":"header","target":"application/json"},{"operator":"is","type":"statusCode","target":200},{"operator":"validatesJSONPath","type":"body","target":{"operator":"isNot","targetValue":"0","jsonPath":"topKey"}},{"operator":"validatesJSONPath","type":"body","target":{"operator":"moreThan","targetValue":5,"jsonPath":"something"}},{"operator":"isNot","type":"statusCode","target":200},{"operator":"matches","type":"statusCode","target":"20[04]"},{"operator":"doesNotMatch","type":"statusCode","target":"20[04]"}],"configVariables":[]},"options":{"follow_redirects":true,"monitor_options":{"notify_audit":false,"locked":false,"include_tags":true,"new_host_delay":300,"notify_no_data":false,"renotify_interval":100},"min_location_failed":1,"tick_every":60}}'
-=======
-      - terraform-provider-datadog/dev (terraform 1.16.0; terraform-cli 0.12.7-sdk) datadog-api-client-go/1.0.0-beta.19+dev (go go1.15.3; os darwin; arch amd64)
-    url: https://api.datadoghq.com/api/v1/synthetics/tests/api
-    method: POST
-  response:
     body: '{"status":"paused","public_id":"vtb-dgz-9i4","tags":["foo:bar","baz"],"org_id":321813,"locations":["aws:eu-central-1"],"message":"Notify @datadog.user","deleted_at":null,"name":"tf-TestAccDatadogSyntheticsAPITest_BasicNewAssertionsOptions-local-1617196298","monitor_id":33131323,"type":"api","created_at":"2021-03-31T13:11:39.157418+00:00","modified_at":"2021-03-31T13:11:39.157418+00:00","subtype":"http","config":{"request":{"body":"this is a body","certificate":{"cert":{"filename":"Provided in Terraform config","updatedAt":"2021-03-31T13:11:39.037802+00:00"},"key":{"filename":"key","updatedAt":"2021-03-31T13:11:39.037754+00:00"}},"url":"https://www.datadoghq.com","basicAuth":{"username":"admin","password":"secret"},"headers":{"Accept":"application/json","X-Datadog-Trace-ID":"1234566789"},"timeout":30,"query":{"foo":"bar"},"method":"GET"},"assertions":[{"operator":"contains","property":"content-type","type":"header","target":"application/json"},{"operator":"is","type":"statusCode","target":200},{"operator":"validatesJSONPath","type":"body","target":{"operator":"isNot","targetValue":"0","jsonPath":"topKey"}},{"operator":"validatesJSONPath","type":"body","target":{"operator":"moreThan","targetValue":5,"jsonPath":"something"}},{"operator":"isNot","type":"statusCode","target":200},{"operator":"matches","type":"statusCode","target":"20[04]"},{"operator":"doesNotMatch","type":"statusCode","target":"20[04]"}],"configVariables":[]},"options":{"follow_redirects":true,"monitor_options":{"notify_audit":false,"locked":false,"include_tags":true,"new_host_delay":300,"notify_no_data":false,"renotify_interval":100},"min_location_failed":1,"tick_every":60}}'
->>>>>>> 154a3a6f
-    headers:
-      Cache-Control:
-      - no-cache
-      Connection:
-      - keep-alive
-      Content-Security-Policy:
-      - frame-ancestors 'self'; report-uri https://api.datadoghq.com/csp-report
-      Content-Type:
-      - application/json
-      Date:
-<<<<<<< HEAD
-      - Tue, 20 Apr 2021 14:53:28 GMT
-=======
+    headers:
+      Cache-Control:
+      - no-cache
+      Connection:
+      - keep-alive
+      Content-Security-Policy:
+      - frame-ancestors 'self'; report-uri https://api.datadoghq.com/csp-report
+      Content-Type:
+      - application/json
+      Date:
       - Wed, 31 Mar 2021 13:11:39 GMT
->>>>>>> 154a3a6f
-      Pragma:
-      - no-cache
-      Strict-Transport-Security:
-      - max-age=15724800;
-      Vary:
-      - Accept-Encoding
-      X-Content-Type-Options:
-      - nosniff
-      X-Dd-Debug:
-<<<<<<< HEAD
-      - l4HFlaRP3QwYSqoGKhzbYfv7zgkK63HIRR7YkyVYZspq0lGjjTBwoK8V/alf+XYt
-      X-Dd-Version:
-      - "35.4351688"
-=======
+      Pragma:
+      - no-cache
+      Strict-Transport-Security:
+      - max-age=15724800;
+      Vary:
+      - Accept-Encoding
+      X-Content-Type-Options:
+      - nosniff
+      X-Dd-Debug:
       - nLnnBNvlCFDECRnZvzDb0z4sAO35G+IMidcAs8vrCKyjvsKWE8Yd9S3n6OjZ1qRN
       X-Dd-Version:
       - "35.4208607"
->>>>>>> 154a3a6f
       X-Frame-Options:
       - SAMEORIGIN
       X-Ratelimit-Limit:
@@ -70,15 +48,9 @@
       X-Ratelimit-Period:
       - "60"
       X-Ratelimit-Remaining:
-<<<<<<< HEAD
-      - "104"
-      X-Ratelimit-Reset:
-      - "32"
-=======
       - "115"
       X-Ratelimit-Reset:
       - "22"
->>>>>>> 154a3a6f
     status: 200 OK
     code: 200
     duration: ""
@@ -91,65 +63,142 @@
       Dd-Operation-Id:
       - GetTest
       User-Agent:
-<<<<<<< HEAD
-      - terraform-provider-datadog/dev (terraform 2.4.4; terraform-cli ) datadog-api-client-go/1.0.0-beta.19 (go go1.16.3; os darwin; arch amd64)
-    url: https://api.datadoghq.com/api/v1/synthetics/tests/xre-gxd-2jj
-    method: GET
-  response:
-    body: '{"status":"paused","public_id":"xre-gxd-2jj","tags":["foo:bar","baz"],"locations":["aws:eu-central-1"],"message":"Notify @datadog.user","name":"tf-TestAccDatadogSyntheticsAPITest_BasicNewAssertionsOptions-local-1618930406","monitor_id":34157603,"type":"api","subtype":"http","config":{"request":{"body":"this is a body","certificate":{"cert":{"filename":"Provided in Terraform config","updatedAt":"2021-04-20T14:53:28.321674+00:00"},"key":{"filename":"key","updatedAt":"2021-04-20T14:53:28.321646+00:00"}},"url":"https://www.datadoghq.com","basicAuth":{"username":"admin","password":"secret"},"headers":{"Accept":"application/json","X-Datadog-Trace-ID":"1234566789"},"timeout":30,"query":{"foo":"bar"},"method":"GET"},"assertions":[{"operator":"contains","property":"content-type","type":"header","target":"application/json"},{"operator":"is","type":"statusCode","target":200},{"operator":"validatesJSONPath","type":"body","target":{"operator":"isNot","targetValue":"0","jsonPath":"topKey"}},{"operator":"validatesJSONPath","type":"body","target":{"operator":"moreThan","targetValue":5,"jsonPath":"something"}},{"operator":"isNot","type":"statusCode","target":200},{"operator":"matches","type":"statusCode","target":"20[04]"},{"operator":"doesNotMatch","type":"statusCode","target":"20[04]"}],"configVariables":[]},"options":{"follow_redirects":true,"monitor_options":{"notify_audit":false,"locked":false,"include_tags":true,"new_host_delay":300,"notify_no_data":false,"renotify_interval":100},"min_location_failed":1,"tick_every":60}}'
-=======
       - terraform-provider-datadog/dev (terraform 1.16.0; terraform-cli 0.12.7-sdk) datadog-api-client-go/1.0.0-beta.19+dev (go go1.15.3; os darwin; arch amd64)
     url: https://api.datadoghq.com/api/v1/synthetics/tests/vtb-dgz-9i4
     method: GET
   response:
     body: '{"status":"paused","public_id":"vtb-dgz-9i4","tags":["foo:bar","baz"],"locations":["aws:eu-central-1"],"message":"Notify @datadog.user","name":"tf-TestAccDatadogSyntheticsAPITest_BasicNewAssertionsOptions-local-1617196298","monitor_id":33131323,"type":"api","subtype":"http","config":{"request":{"body":"this is a body","certificate":{"cert":{"filename":"Provided in Terraform config","updatedAt":"2021-03-31T13:11:39.037802+00:00"},"key":{"filename":"key","updatedAt":"2021-03-31T13:11:39.037754+00:00"}},"url":"https://www.datadoghq.com","basicAuth":{"username":"admin","password":"secret"},"headers":{"Accept":"application/json","X-Datadog-Trace-ID":"1234566789"},"timeout":30,"query":{"foo":"bar"},"method":"GET"},"assertions":[{"operator":"contains","property":"content-type","type":"header","target":"application/json"},{"operator":"is","type":"statusCode","target":200},{"operator":"validatesJSONPath","type":"body","target":{"operator":"isNot","targetValue":"0","jsonPath":"topKey"}},{"operator":"validatesJSONPath","type":"body","target":{"operator":"moreThan","targetValue":5,"jsonPath":"something"}},{"operator":"isNot","type":"statusCode","target":200},{"operator":"matches","type":"statusCode","target":"20[04]"},{"operator":"doesNotMatch","type":"statusCode","target":"20[04]"}],"configVariables":[]},"options":{"follow_redirects":true,"monitor_options":{"notify_audit":false,"locked":false,"include_tags":true,"new_host_delay":300,"notify_no_data":false,"renotify_interval":100},"min_location_failed":1,"tick_every":60}}'
->>>>>>> 154a3a6f
-    headers:
-      Cache-Control:
-      - no-cache
-      Connection:
-      - keep-alive
-      Content-Security-Policy:
-      - frame-ancestors 'self'; report-uri https://api.datadoghq.com/csp-report
-      Content-Type:
-      - application/json
-      Date:
-<<<<<<< HEAD
-      - Tue, 20 Apr 2021 14:53:28 GMT
-=======
+    headers:
+      Cache-Control:
+      - no-cache
+      Connection:
+      - keep-alive
+      Content-Security-Policy:
+      - frame-ancestors 'self'; report-uri https://api.datadoghq.com/csp-report
+      Content-Type:
+      - application/json
+      Date:
       - Wed, 31 Mar 2021 13:11:39 GMT
->>>>>>> 154a3a6f
-      Pragma:
-      - no-cache
-      Strict-Transport-Security:
-      - max-age=15724800;
-      Vary:
-      - Accept-Encoding
-      X-Content-Type-Options:
-      - nosniff
-      X-Dd-Debug:
-<<<<<<< HEAD
+      Pragma:
+      - no-cache
+      Strict-Transport-Security:
+      - max-age=15724800;
+      Vary:
+      - Accept-Encoding
+      X-Content-Type-Options:
+      - nosniff
+      X-Dd-Debug:
+      - 5gfwVh/5HZ+AnGd/Di93w3NEWC6KMHT9KzmHEiRJmNdOjBtAsbOcgVFyqEChw71h
+      X-Dd-Version:
+      - "35.4208607"
+      X-Frame-Options:
+      - SAMEORIGIN
+      X-Ratelimit-Limit:
+      - "1000"
+      X-Ratelimit-Period:
+      - "60"
+      X-Ratelimit-Remaining:
+      - "967"
+      X-Ratelimit-Reset:
+      - "21"
+    status: 200 OK
+    code: 200
+    duration: ""
+- request:
+    body: ""
+    form: {}
+    headers:
+      Accept:
+      - application/json
+      Dd-Operation-Id:
+      - GetAPITest
+      User-Agent:
+      - terraform-provider-datadog/dev (terraform 1.16.0; terraform-cli 0.12.7-sdk) datadog-api-client-go/1.0.0-beta.19+dev (go go1.15.3; os darwin; arch amd64)
+    url: https://api.datadoghq.com/api/v1/synthetics/tests/api/vtb-dgz-9i4
+    method: GET
+  response:
+    body: '{"status":"paused","public_id":"vtb-dgz-9i4","tags":["foo:bar","baz"],"locations":["aws:eu-central-1"],"message":"Notify @datadog.user","name":"tf-TestAccDatadogSyntheticsAPITest_BasicNewAssertionsOptions-local-1617196298","monitor_id":33131323,"type":"api","subtype":"http","config":{"request":{"body":"this is a body","certificate":{"cert":{"filename":"Provided in Terraform config","updatedAt":"2021-03-31T13:11:39.037802+00:00"},"key":{"filename":"key","updatedAt":"2021-03-31T13:11:39.037754+00:00"}},"url":"https://www.datadoghq.com","basicAuth":{"username":"admin","password":"secret"},"headers":{"Accept":"application/json","X-Datadog-Trace-ID":"1234566789"},"timeout":30,"query":{"foo":"bar"},"method":"GET"},"assertions":[{"operator":"contains","property":"content-type","type":"header","target":"application/json"},{"operator":"is","type":"statusCode","target":200},{"operator":"validatesJSONPath","type":"body","target":{"operator":"isNot","targetValue":"0","jsonPath":"topKey"}},{"operator":"validatesJSONPath","type":"body","target":{"operator":"moreThan","targetValue":5,"jsonPath":"something"}},{"operator":"isNot","type":"statusCode","target":200},{"operator":"matches","type":"statusCode","target":"20[04]"},{"operator":"doesNotMatch","type":"statusCode","target":"20[04]"}],"configVariables":[]},"options":{"follow_redirects":true,"monitor_options":{"notify_audit":false,"locked":false,"include_tags":true,"new_host_delay":300,"notify_no_data":false,"renotify_interval":100},"min_location_failed":1,"tick_every":60}}'
+    headers:
+      Cache-Control:
+      - no-cache
+      Connection:
+      - keep-alive
+      Content-Security-Policy:
+      - frame-ancestors 'self'; report-uri https://api.datadoghq.com/csp-report
+      Content-Type:
+      - application/json
+      Date:
+      - Wed, 31 Mar 2021 13:11:39 GMT
+      Pragma:
+      - no-cache
+      Strict-Transport-Security:
+      - max-age=15724800;
+      Vary:
+      - Accept-Encoding
+      X-Content-Type-Options:
+      - nosniff
+      X-Dd-Debug:
+      - B1nwy/pPNqX+q4pQT22cdp1QCexE35IF8qwSHy0Nf7IW0Y881qtn4tXN1lpmzaKc
+      X-Dd-Version:
+      - "35.4208607"
+      X-Frame-Options:
+      - SAMEORIGIN
+      X-Ratelimit-Limit:
+      - "1000"
+      X-Ratelimit-Period:
+      - "60"
+      X-Ratelimit-Remaining:
+      - "966"
+      X-Ratelimit-Reset:
+      - "21"
+    status: 200 OK
+    code: 200
+    duration: ""
+- request:
+    body: ""
+    form: {}
+    headers:
+      Accept:
+      - application/json
+      Dd-Operation-Id:
+      - GetTest
+      User-Agent:
+      - terraform-provider-datadog/dev (terraform 1.16.0; terraform-cli 0.12.7-sdk) datadog-api-client-go/1.0.0-beta.19+dev (go go1.15.3; os darwin; arch amd64)
+    url: https://api.datadoghq.com/api/v1/synthetics/tests/vtb-dgz-9i4
+    method: GET
+  response:
+    body: '{"status":"paused","public_id":"vtb-dgz-9i4","tags":["foo:bar","baz"],"locations":["aws:eu-central-1"],"message":"Notify @datadog.user","name":"tf-TestAccDatadogSyntheticsAPITest_BasicNewAssertionsOptions-local-1617196298","monitor_id":33131323,"type":"api","subtype":"http","config":{"request":{"body":"this is a body","certificate":{"cert":{"filename":"Provided in Terraform config","updatedAt":"2021-03-31T13:11:39.037802+00:00"},"key":{"filename":"key","updatedAt":"2021-03-31T13:11:39.037754+00:00"}},"url":"https://www.datadoghq.com","basicAuth":{"username":"admin","password":"secret"},"headers":{"Accept":"application/json","X-Datadog-Trace-ID":"1234566789"},"timeout":30,"query":{"foo":"bar"},"method":"GET"},"assertions":[{"operator":"contains","property":"content-type","type":"header","target":"application/json"},{"operator":"is","type":"statusCode","target":200},{"operator":"validatesJSONPath","type":"body","target":{"operator":"isNot","targetValue":"0","jsonPath":"topKey"}},{"operator":"validatesJSONPath","type":"body","target":{"operator":"moreThan","targetValue":5,"jsonPath":"something"}},{"operator":"isNot","type":"statusCode","target":200},{"operator":"matches","type":"statusCode","target":"20[04]"},{"operator":"doesNotMatch","type":"statusCode","target":"20[04]"}],"configVariables":[]},"options":{"follow_redirects":true,"monitor_options":{"notify_audit":false,"locked":false,"include_tags":true,"new_host_delay":300,"notify_no_data":false,"renotify_interval":100},"min_location_failed":1,"tick_every":60}}'
+    headers:
+      Cache-Control:
+      - no-cache
+      Connection:
+      - keep-alive
+      Content-Security-Policy:
+      - frame-ancestors 'self'; report-uri https://api.datadoghq.com/csp-report
+      Content-Type:
+      - application/json
+      Date:
+      - Wed, 31 Mar 2021 13:11:39 GMT
+      Pragma:
+      - no-cache
+      Strict-Transport-Security:
+      - max-age=15724800;
+      Vary:
+      - Accept-Encoding
+      X-Content-Type-Options:
+      - nosniff
+      X-Dd-Debug:
       - JpIJLwIH2nFlZOC+u71rq7aAOL43MLZN3MUsL+gpYHdZz5QLUOG8Jysf8kVK6tPU
       X-Dd-Version:
-      - "35.4351688"
-=======
-      - 5gfwVh/5HZ+AnGd/Di93w3NEWC6KMHT9KzmHEiRJmNdOjBtAsbOcgVFyqEChw71h
-      X-Dd-Version:
-      - "35.4208607"
->>>>>>> 154a3a6f
-      X-Frame-Options:
-      - SAMEORIGIN
-      X-Ratelimit-Limit:
-      - "1000"
-      X-Ratelimit-Period:
-      - "60"
-      X-Ratelimit-Remaining:
-<<<<<<< HEAD
-      - "884"
-      X-Ratelimit-Reset:
-      - "32"
-=======
-      - "967"
+      - "35.4208607"
+      X-Frame-Options:
+      - SAMEORIGIN
+      X-Ratelimit-Limit:
+      - "1000"
+      X-Ratelimit-Period:
+      - "60"
+      X-Ratelimit-Remaining:
+      - "965"
       X-Ratelimit-Reset:
       - "21"
     status: 200 OK
@@ -162,6 +211,56 @@
       Accept:
       - application/json
       Dd-Operation-Id:
+      - GetTest
+      User-Agent:
+      - terraform-provider-datadog/dev (terraform 1.16.0; terraform-cli 0.12.7-sdk) datadog-api-client-go/1.0.0-beta.19+dev (go go1.15.3; os darwin; arch amd64)
+    url: https://api.datadoghq.com/api/v1/synthetics/tests/vtb-dgz-9i4
+    method: GET
+  response:
+    body: '{"status":"paused","public_id":"vtb-dgz-9i4","tags":["foo:bar","baz"],"locations":["aws:eu-central-1"],"message":"Notify @datadog.user","name":"tf-TestAccDatadogSyntheticsAPITest_BasicNewAssertionsOptions-local-1617196298","monitor_id":33131323,"type":"api","subtype":"http","config":{"request":{"body":"this is a body","certificate":{"cert":{"filename":"Provided in Terraform config","updatedAt":"2021-03-31T13:11:39.037802+00:00"},"key":{"filename":"key","updatedAt":"2021-03-31T13:11:39.037754+00:00"}},"url":"https://www.datadoghq.com","basicAuth":{"username":"admin","password":"secret"},"headers":{"Accept":"application/json","X-Datadog-Trace-ID":"1234566789"},"timeout":30,"query":{"foo":"bar"},"method":"GET"},"assertions":[{"operator":"contains","property":"content-type","type":"header","target":"application/json"},{"operator":"is","type":"statusCode","target":200},{"operator":"validatesJSONPath","type":"body","target":{"operator":"isNot","targetValue":"0","jsonPath":"topKey"}},{"operator":"validatesJSONPath","type":"body","target":{"operator":"moreThan","targetValue":5,"jsonPath":"something"}},{"operator":"isNot","type":"statusCode","target":200},{"operator":"matches","type":"statusCode","target":"20[04]"},{"operator":"doesNotMatch","type":"statusCode","target":"20[04]"}],"configVariables":[]},"options":{"follow_redirects":true,"monitor_options":{"notify_audit":false,"locked":false,"include_tags":true,"new_host_delay":300,"notify_no_data":false,"renotify_interval":100},"min_location_failed":1,"tick_every":60}}'
+    headers:
+      Cache-Control:
+      - no-cache
+      Connection:
+      - keep-alive
+      Content-Security-Policy:
+      - frame-ancestors 'self'; report-uri https://api.datadoghq.com/csp-report
+      Content-Type:
+      - application/json
+      Date:
+      - Wed, 31 Mar 2021 13:11:40 GMT
+      Pragma:
+      - no-cache
+      Strict-Transport-Security:
+      - max-age=15724800;
+      Vary:
+      - Accept-Encoding
+      X-Content-Type-Options:
+      - nosniff
+      X-Dd-Debug:
+      - bgHykj7A9bfZx0Y5ZO3swhhp5tGUSNJHqFWR868+qg087CYrDOd5hQslC+noiEtH
+      X-Dd-Version:
+      - "35.4208607"
+      X-Frame-Options:
+      - SAMEORIGIN
+      X-Ratelimit-Limit:
+      - "1000"
+      X-Ratelimit-Period:
+      - "60"
+      X-Ratelimit-Remaining:
+      - "964"
+      X-Ratelimit-Reset:
+      - "20"
+    status: 200 OK
+    code: 200
+    duration: ""
+- request:
+    body: ""
+    form: {}
+    headers:
+      Accept:
+      - application/json
+      Dd-Operation-Id:
       - GetAPITest
       User-Agent:
       - terraform-provider-datadog/dev (terraform 1.16.0; terraform-cli 0.12.7-sdk) datadog-api-client-go/1.0.0-beta.19+dev (go go1.15.3; os darwin; arch amd64)
@@ -179,30 +278,79 @@
       Content-Type:
       - application/json
       Date:
-      - Wed, 31 Mar 2021 13:11:39 GMT
-      Pragma:
-      - no-cache
-      Strict-Transport-Security:
-      - max-age=15724800;
-      Vary:
-      - Accept-Encoding
-      X-Content-Type-Options:
-      - nosniff
-      X-Dd-Debug:
-      - B1nwy/pPNqX+q4pQT22cdp1QCexE35IF8qwSHy0Nf7IW0Y881qtn4tXN1lpmzaKc
-      X-Dd-Version:
-      - "35.4208607"
-      X-Frame-Options:
-      - SAMEORIGIN
-      X-Ratelimit-Limit:
-      - "1000"
-      X-Ratelimit-Period:
-      - "60"
-      X-Ratelimit-Remaining:
-      - "966"
-      X-Ratelimit-Reset:
-      - "21"
->>>>>>> 154a3a6f
+      - Wed, 31 Mar 2021 13:11:40 GMT
+      Pragma:
+      - no-cache
+      Strict-Transport-Security:
+      - max-age=15724800;
+      Vary:
+      - Accept-Encoding
+      X-Content-Type-Options:
+      - nosniff
+      X-Dd-Debug:
+      - l8RQo2maZqJf6GFThBbKNE6dvthz6njusVtau3dPXJWL2RLFoN81H+BLPB/1xgs1
+      X-Dd-Version:
+      - "35.4208607"
+      X-Frame-Options:
+      - SAMEORIGIN
+      X-Ratelimit-Limit:
+      - "1000"
+      X-Ratelimit-Period:
+      - "60"
+      X-Ratelimit-Remaining:
+      - "963"
+      X-Ratelimit-Reset:
+      - "20"
+    status: 200 OK
+    code: 200
+    duration: ""
+- request:
+    body: ""
+    form: {}
+    headers:
+      Accept:
+      - application/json
+      Dd-Operation-Id:
+      - GetTest
+      User-Agent:
+      - terraform-provider-datadog/dev (terraform 1.16.0; terraform-cli 0.12.7-sdk) datadog-api-client-go/1.0.0-beta.19+dev (go go1.15.3; os darwin; arch amd64)
+    url: https://api.datadoghq.com/api/v1/synthetics/tests/vtb-dgz-9i4
+    method: GET
+  response:
+    body: '{"status":"paused","public_id":"vtb-dgz-9i4","tags":["foo:bar","baz"],"locations":["aws:eu-central-1"],"message":"Notify @datadog.user","name":"tf-TestAccDatadogSyntheticsAPITest_BasicNewAssertionsOptions-local-1617196298","monitor_id":33131323,"type":"api","subtype":"http","config":{"request":{"body":"this is a body","certificate":{"cert":{"filename":"Provided in Terraform config","updatedAt":"2021-03-31T13:11:39.037802+00:00"},"key":{"filename":"key","updatedAt":"2021-03-31T13:11:39.037754+00:00"}},"url":"https://www.datadoghq.com","basicAuth":{"username":"admin","password":"secret"},"headers":{"Accept":"application/json","X-Datadog-Trace-ID":"1234566789"},"timeout":30,"query":{"foo":"bar"},"method":"GET"},"assertions":[{"operator":"contains","property":"content-type","type":"header","target":"application/json"},{"operator":"is","type":"statusCode","target":200},{"operator":"validatesJSONPath","type":"body","target":{"operator":"isNot","targetValue":"0","jsonPath":"topKey"}},{"operator":"validatesJSONPath","type":"body","target":{"operator":"moreThan","targetValue":5,"jsonPath":"something"}},{"operator":"isNot","type":"statusCode","target":200},{"operator":"matches","type":"statusCode","target":"20[04]"},{"operator":"doesNotMatch","type":"statusCode","target":"20[04]"}],"configVariables":[]},"options":{"follow_redirects":true,"monitor_options":{"notify_audit":false,"locked":false,"include_tags":true,"new_host_delay":300,"notify_no_data":false,"renotify_interval":100},"min_location_failed":1,"tick_every":60}}'
+    headers:
+      Cache-Control:
+      - no-cache
+      Connection:
+      - keep-alive
+      Content-Security-Policy:
+      - frame-ancestors 'self'; report-uri https://api.datadoghq.com/csp-report
+      Content-Type:
+      - application/json
+      Date:
+      - Wed, 31 Mar 2021 13:11:40 GMT
+      Pragma:
+      - no-cache
+      Strict-Transport-Security:
+      - max-age=15724800;
+      Vary:
+      - Accept-Encoding
+      X-Content-Type-Options:
+      - nosniff
+      X-Dd-Debug:
+      - twvpGlmuom5y6A0pjGtXzTf554cmwJgTcCZ71fK4H/RDi+v5ehBK0zQiRcTJQG5C
+      X-Dd-Version:
+      - "35.4208607"
+      X-Frame-Options:
+      - SAMEORIGIN
+      X-Ratelimit-Limit:
+      - "1000"
+      X-Ratelimit-Period:
+      - "60"
+      X-Ratelimit-Remaining:
+      - "962"
+      X-Ratelimit-Reset:
+      - "20"
     status: 200 OK
     code: 200
     duration: ""
@@ -215,348 +363,50 @@
       Dd-Operation-Id:
       - GetAPITest
       User-Agent:
-<<<<<<< HEAD
-      - terraform-provider-datadog/dev (terraform 2.4.4; terraform-cli ) datadog-api-client-go/1.0.0-beta.19 (go go1.16.3; os darwin; arch amd64)
-    url: https://api.datadoghq.com/api/v1/synthetics/tests/api/xre-gxd-2jj
-    method: GET
-  response:
-    body: '{"status":"paused","public_id":"xre-gxd-2jj","tags":["foo:bar","baz"],"locations":["aws:eu-central-1"],"message":"Notify @datadog.user","name":"tf-TestAccDatadogSyntheticsAPITest_BasicNewAssertionsOptions-local-1618930406","monitor_id":34157603,"type":"api","subtype":"http","config":{"request":{"body":"this is a body","certificate":{"cert":{"filename":"Provided in Terraform config","updatedAt":"2021-04-20T14:53:28.321674+00:00"},"key":{"filename":"key","updatedAt":"2021-04-20T14:53:28.321646+00:00"}},"url":"https://www.datadoghq.com","basicAuth":{"username":"admin","password":"secret"},"headers":{"Accept":"application/json","X-Datadog-Trace-ID":"1234566789"},"timeout":30,"query":{"foo":"bar"},"method":"GET"},"assertions":[{"operator":"contains","property":"content-type","type":"header","target":"application/json"},{"operator":"is","type":"statusCode","target":200},{"operator":"validatesJSONPath","type":"body","target":{"operator":"isNot","targetValue":"0","jsonPath":"topKey"}},{"operator":"validatesJSONPath","type":"body","target":{"operator":"moreThan","targetValue":5,"jsonPath":"something"}},{"operator":"isNot","type":"statusCode","target":200},{"operator":"matches","type":"statusCode","target":"20[04]"},{"operator":"doesNotMatch","type":"statusCode","target":"20[04]"}],"configVariables":[]},"options":{"follow_redirects":true,"monitor_options":{"notify_audit":false,"locked":false,"include_tags":true,"new_host_delay":300,"notify_no_data":false,"renotify_interval":100},"min_location_failed":1,"tick_every":60}}'
-=======
-      - terraform-provider-datadog/dev (terraform 1.16.0; terraform-cli 0.12.7-sdk) datadog-api-client-go/1.0.0-beta.19+dev (go go1.15.3; os darwin; arch amd64)
-    url: https://api.datadoghq.com/api/v1/synthetics/tests/vtb-dgz-9i4
-    method: GET
-  response:
-    body: '{"status":"paused","public_id":"vtb-dgz-9i4","tags":["foo:bar","baz"],"locations":["aws:eu-central-1"],"message":"Notify @datadog.user","name":"tf-TestAccDatadogSyntheticsAPITest_BasicNewAssertionsOptions-local-1617196298","monitor_id":33131323,"type":"api","subtype":"http","config":{"request":{"body":"this is a body","certificate":{"cert":{"filename":"Provided in Terraform config","updatedAt":"2021-03-31T13:11:39.037802+00:00"},"key":{"filename":"key","updatedAt":"2021-03-31T13:11:39.037754+00:00"}},"url":"https://www.datadoghq.com","basicAuth":{"username":"admin","password":"secret"},"headers":{"Accept":"application/json","X-Datadog-Trace-ID":"1234566789"},"timeout":30,"query":{"foo":"bar"},"method":"GET"},"assertions":[{"operator":"contains","property":"content-type","type":"header","target":"application/json"},{"operator":"is","type":"statusCode","target":200},{"operator":"validatesJSONPath","type":"body","target":{"operator":"isNot","targetValue":"0","jsonPath":"topKey"}},{"operator":"validatesJSONPath","type":"body","target":{"operator":"moreThan","targetValue":5,"jsonPath":"something"}},{"operator":"isNot","type":"statusCode","target":200},{"operator":"matches","type":"statusCode","target":"20[04]"},{"operator":"doesNotMatch","type":"statusCode","target":"20[04]"}],"configVariables":[]},"options":{"follow_redirects":true,"monitor_options":{"notify_audit":false,"locked":false,"include_tags":true,"new_host_delay":300,"notify_no_data":false,"renotify_interval":100},"min_location_failed":1,"tick_every":60}}'
->>>>>>> 154a3a6f
-    headers:
-      Cache-Control:
-      - no-cache
-      Connection:
-      - keep-alive
-      Content-Security-Policy:
-      - frame-ancestors 'self'; report-uri https://api.datadoghq.com/csp-report
-      Content-Type:
-      - application/json
-      Date:
-<<<<<<< HEAD
-      - Tue, 20 Apr 2021 14:53:28 GMT
-=======
-      - Wed, 31 Mar 2021 13:11:39 GMT
->>>>>>> 154a3a6f
-      Pragma:
-      - no-cache
-      Strict-Transport-Security:
-      - max-age=15724800;
-      Vary:
-      - Accept-Encoding
-      X-Content-Type-Options:
-      - nosniff
-      X-Dd-Debug:
-      - JpIJLwIH2nFlZOC+u71rq7aAOL43MLZN3MUsL+gpYHdZz5QLUOG8Jysf8kVK6tPU
-      X-Dd-Version:
-<<<<<<< HEAD
-      - "35.4351688"
-=======
-      - "35.4208607"
->>>>>>> 154a3a6f
-      X-Frame-Options:
-      - SAMEORIGIN
-      X-Ratelimit-Limit:
-      - "1000"
-      X-Ratelimit-Period:
-      - "60"
-      X-Ratelimit-Remaining:
-<<<<<<< HEAD
-      - "882"
-      X-Ratelimit-Reset:
-      - "32"
-=======
-      - "965"
-      X-Ratelimit-Reset:
-      - "21"
->>>>>>> 154a3a6f
-    status: 200 OK
-    code: 200
-    duration: ""
-- request:
-    body: ""
-    form: {}
-    headers:
-      Accept:
-      - application/json
-      Dd-Operation-Id:
-      - GetTest
-      User-Agent:
-<<<<<<< HEAD
-      - terraform-provider-datadog/dev (terraform 2.4.4; terraform-cli ) datadog-api-client-go/1.0.0-beta.19 (go go1.16.3; os darwin; arch amd64)
-    url: https://api.datadoghq.com/api/v1/synthetics/tests/xre-gxd-2jj
-    method: GET
-  response:
-    body: '{"status":"paused","public_id":"xre-gxd-2jj","tags":["foo:bar","baz"],"locations":["aws:eu-central-1"],"message":"Notify @datadog.user","name":"tf-TestAccDatadogSyntheticsAPITest_BasicNewAssertionsOptions-local-1618930406","monitor_id":34157603,"type":"api","subtype":"http","config":{"request":{"body":"this is a body","certificate":{"cert":{"filename":"Provided in Terraform config","updatedAt":"2021-04-20T14:53:28.321674+00:00"},"key":{"filename":"key","updatedAt":"2021-04-20T14:53:28.321646+00:00"}},"url":"https://www.datadoghq.com","basicAuth":{"username":"admin","password":"secret"},"headers":{"Accept":"application/json","X-Datadog-Trace-ID":"1234566789"},"timeout":30,"query":{"foo":"bar"},"method":"GET"},"assertions":[{"operator":"contains","property":"content-type","type":"header","target":"application/json"},{"operator":"is","type":"statusCode","target":200},{"operator":"validatesJSONPath","type":"body","target":{"operator":"isNot","targetValue":"0","jsonPath":"topKey"}},{"operator":"validatesJSONPath","type":"body","target":{"operator":"moreThan","targetValue":5,"jsonPath":"something"}},{"operator":"isNot","type":"statusCode","target":200},{"operator":"matches","type":"statusCode","target":"20[04]"},{"operator":"doesNotMatch","type":"statusCode","target":"20[04]"}],"configVariables":[]},"options":{"follow_redirects":true,"monitor_options":{"notify_audit":false,"locked":false,"include_tags":true,"new_host_delay":300,"notify_no_data":false,"renotify_interval":100},"min_location_failed":1,"tick_every":60}}'
-=======
-      - terraform-provider-datadog/dev (terraform 1.16.0; terraform-cli 0.12.7-sdk) datadog-api-client-go/1.0.0-beta.19+dev (go go1.15.3; os darwin; arch amd64)
-    url: https://api.datadoghq.com/api/v1/synthetics/tests/vtb-dgz-9i4
-    method: GET
-  response:
-    body: '{"status":"paused","public_id":"vtb-dgz-9i4","tags":["foo:bar","baz"],"locations":["aws:eu-central-1"],"message":"Notify @datadog.user","name":"tf-TestAccDatadogSyntheticsAPITest_BasicNewAssertionsOptions-local-1617196298","monitor_id":33131323,"type":"api","subtype":"http","config":{"request":{"body":"this is a body","certificate":{"cert":{"filename":"Provided in Terraform config","updatedAt":"2021-03-31T13:11:39.037802+00:00"},"key":{"filename":"key","updatedAt":"2021-03-31T13:11:39.037754+00:00"}},"url":"https://www.datadoghq.com","basicAuth":{"username":"admin","password":"secret"},"headers":{"Accept":"application/json","X-Datadog-Trace-ID":"1234566789"},"timeout":30,"query":{"foo":"bar"},"method":"GET"},"assertions":[{"operator":"contains","property":"content-type","type":"header","target":"application/json"},{"operator":"is","type":"statusCode","target":200},{"operator":"validatesJSONPath","type":"body","target":{"operator":"isNot","targetValue":"0","jsonPath":"topKey"}},{"operator":"validatesJSONPath","type":"body","target":{"operator":"moreThan","targetValue":5,"jsonPath":"something"}},{"operator":"isNot","type":"statusCode","target":200},{"operator":"matches","type":"statusCode","target":"20[04]"},{"operator":"doesNotMatch","type":"statusCode","target":"20[04]"}],"configVariables":[]},"options":{"follow_redirects":true,"monitor_options":{"notify_audit":false,"locked":false,"include_tags":true,"new_host_delay":300,"notify_no_data":false,"renotify_interval":100},"min_location_failed":1,"tick_every":60}}'
->>>>>>> 154a3a6f
-    headers:
-      Cache-Control:
-      - no-cache
-      Connection:
-      - keep-alive
-      Content-Security-Policy:
-      - frame-ancestors 'self'; report-uri https://api.datadoghq.com/csp-report
-      Content-Type:
-      - application/json
-      Date:
-<<<<<<< HEAD
-      - Tue, 20 Apr 2021 14:53:29 GMT
-=======
+      - terraform-provider-datadog/dev (terraform 1.16.0; terraform-cli 0.12.7-sdk) datadog-api-client-go/1.0.0-beta.19+dev (go go1.15.3; os darwin; arch amd64)
+    url: https://api.datadoghq.com/api/v1/synthetics/tests/api/vtb-dgz-9i4
+    method: GET
+  response:
+    body: '{"status":"paused","public_id":"vtb-dgz-9i4","tags":["foo:bar","baz"],"locations":["aws:eu-central-1"],"message":"Notify @datadog.user","name":"tf-TestAccDatadogSyntheticsAPITest_BasicNewAssertionsOptions-local-1617196298","monitor_id":33131323,"type":"api","subtype":"http","config":{"request":{"body":"this is a body","certificate":{"cert":{"filename":"Provided in Terraform config","updatedAt":"2021-03-31T13:11:39.037802+00:00"},"key":{"filename":"key","updatedAt":"2021-03-31T13:11:39.037754+00:00"}},"url":"https://www.datadoghq.com","basicAuth":{"username":"admin","password":"secret"},"headers":{"Accept":"application/json","X-Datadog-Trace-ID":"1234566789"},"timeout":30,"query":{"foo":"bar"},"method":"GET"},"assertions":[{"operator":"contains","property":"content-type","type":"header","target":"application/json"},{"operator":"is","type":"statusCode","target":200},{"operator":"validatesJSONPath","type":"body","target":{"operator":"isNot","targetValue":"0","jsonPath":"topKey"}},{"operator":"validatesJSONPath","type":"body","target":{"operator":"moreThan","targetValue":5,"jsonPath":"something"}},{"operator":"isNot","type":"statusCode","target":200},{"operator":"matches","type":"statusCode","target":"20[04]"},{"operator":"doesNotMatch","type":"statusCode","target":"20[04]"}],"configVariables":[]},"options":{"follow_redirects":true,"monitor_options":{"notify_audit":false,"locked":false,"include_tags":true,"new_host_delay":300,"notify_no_data":false,"renotify_interval":100},"min_location_failed":1,"tick_every":60}}'
+    headers:
+      Cache-Control:
+      - no-cache
+      Connection:
+      - keep-alive
+      Content-Security-Policy:
+      - frame-ancestors 'self'; report-uri https://api.datadoghq.com/csp-report
+      Content-Type:
+      - application/json
+      Date:
       - Wed, 31 Mar 2021 13:11:40 GMT
->>>>>>> 154a3a6f
-      Pragma:
-      - no-cache
-      Strict-Transport-Security:
-      - max-age=15724800;
-      Vary:
-      - Accept-Encoding
-      X-Content-Type-Options:
-      - nosniff
-      X-Dd-Debug:
-<<<<<<< HEAD
-      - SY1h8ScsWq+kYmtbh63ltMLFAZsQjqfrgvdfAoRX+9TzT1sgMBRYaFRwfWWRRe9a
-      X-Dd-Version:
-      - "35.4351688"
-=======
-      - bgHykj7A9bfZx0Y5ZO3swhhp5tGUSNJHqFWR868+qg087CYrDOd5hQslC+noiEtH
-      X-Dd-Version:
-      - "35.4208607"
->>>>>>> 154a3a6f
-      X-Frame-Options:
-      - SAMEORIGIN
-      X-Ratelimit-Limit:
-      - "1000"
-      X-Ratelimit-Period:
-      - "60"
-      X-Ratelimit-Remaining:
-<<<<<<< HEAD
-      - "881"
-      X-Ratelimit-Reset:
-      - "32"
-=======
-      - "964"
+      Pragma:
+      - no-cache
+      Strict-Transport-Security:
+      - max-age=15724800;
+      Vary:
+      - Accept-Encoding
+      X-Content-Type-Options:
+      - nosniff
+      X-Dd-Debug:
+      - nLnnBNvlCFDECRnZvzDb0z4sAO35G+IMidcAs8vrCKyjvsKWE8Yd9S3n6OjZ1qRN
+      X-Dd-Version:
+      - "35.4208607"
+      X-Frame-Options:
+      - SAMEORIGIN
+      X-Ratelimit-Limit:
+      - "1000"
+      X-Ratelimit-Period:
+      - "60"
+      X-Ratelimit-Remaining:
+      - "961"
       X-Ratelimit-Reset:
       - "20"
     status: 200 OK
     code: 200
     duration: ""
 - request:
-    body: ""
-    form: {}
-    headers:
-      Accept:
-      - application/json
-      Dd-Operation-Id:
-      - GetAPITest
-      User-Agent:
-      - terraform-provider-datadog/dev (terraform 1.16.0; terraform-cli 0.12.7-sdk) datadog-api-client-go/1.0.0-beta.19+dev (go go1.15.3; os darwin; arch amd64)
-    url: https://api.datadoghq.com/api/v1/synthetics/tests/api/vtb-dgz-9i4
-    method: GET
-  response:
-    body: '{"status":"paused","public_id":"vtb-dgz-9i4","tags":["foo:bar","baz"],"locations":["aws:eu-central-1"],"message":"Notify @datadog.user","name":"tf-TestAccDatadogSyntheticsAPITest_BasicNewAssertionsOptions-local-1617196298","monitor_id":33131323,"type":"api","subtype":"http","config":{"request":{"body":"this is a body","certificate":{"cert":{"filename":"Provided in Terraform config","updatedAt":"2021-03-31T13:11:39.037802+00:00"},"key":{"filename":"key","updatedAt":"2021-03-31T13:11:39.037754+00:00"}},"url":"https://www.datadoghq.com","basicAuth":{"username":"admin","password":"secret"},"headers":{"Accept":"application/json","X-Datadog-Trace-ID":"1234566789"},"timeout":30,"query":{"foo":"bar"},"method":"GET"},"assertions":[{"operator":"contains","property":"content-type","type":"header","target":"application/json"},{"operator":"is","type":"statusCode","target":200},{"operator":"validatesJSONPath","type":"body","target":{"operator":"isNot","targetValue":"0","jsonPath":"topKey"}},{"operator":"validatesJSONPath","type":"body","target":{"operator":"moreThan","targetValue":5,"jsonPath":"something"}},{"operator":"isNot","type":"statusCode","target":200},{"operator":"matches","type":"statusCode","target":"20[04]"},{"operator":"doesNotMatch","type":"statusCode","target":"20[04]"}],"configVariables":[]},"options":{"follow_redirects":true,"monitor_options":{"notify_audit":false,"locked":false,"include_tags":true,"new_host_delay":300,"notify_no_data":false,"renotify_interval":100},"min_location_failed":1,"tick_every":60}}'
-    headers:
-      Cache-Control:
-      - no-cache
-      Connection:
-      - keep-alive
-      Content-Security-Policy:
-      - frame-ancestors 'self'; report-uri https://api.datadoghq.com/csp-report
-      Content-Type:
-      - application/json
-      Date:
-      - Wed, 31 Mar 2021 13:11:40 GMT
-      Pragma:
-      - no-cache
-      Strict-Transport-Security:
-      - max-age=15724800;
-      Vary:
-      - Accept-Encoding
-      X-Content-Type-Options:
-      - nosniff
-      X-Dd-Debug:
-      - l8RQo2maZqJf6GFThBbKNE6dvthz6njusVtau3dPXJWL2RLFoN81H+BLPB/1xgs1
-      X-Dd-Version:
-      - "35.4208607"
-      X-Frame-Options:
-      - SAMEORIGIN
-      X-Ratelimit-Limit:
-      - "1000"
-      X-Ratelimit-Period:
-      - "60"
-      X-Ratelimit-Remaining:
-      - "963"
-      X-Ratelimit-Reset:
-      - "20"
->>>>>>> 154a3a6f
-    status: 200 OK
-    code: 200
-    duration: ""
-- request:
-    body: ""
-    form: {}
-    headers:
-      Accept:
-      - application/json
-      Dd-Operation-Id:
-      - GetTest
-      User-Agent:
-<<<<<<< HEAD
-      - terraform-provider-datadog/dev (terraform 2.4.4; terraform-cli ) datadog-api-client-go/1.0.0-beta.19 (go go1.16.3; os darwin; arch amd64)
-    url: https://api.datadoghq.com/api/v1/synthetics/tests/xre-gxd-2jj
-    method: GET
-  response:
-    body: '{"status":"paused","public_id":"xre-gxd-2jj","tags":["foo:bar","baz"],"locations":["aws:eu-central-1"],"message":"Notify @datadog.user","name":"tf-TestAccDatadogSyntheticsAPITest_BasicNewAssertionsOptions-local-1618930406","monitor_id":34157603,"type":"api","subtype":"http","config":{"request":{"body":"this is a body","certificate":{"cert":{"filename":"Provided in Terraform config","updatedAt":"2021-04-20T14:53:28.321674+00:00"},"key":{"filename":"key","updatedAt":"2021-04-20T14:53:28.321646+00:00"}},"url":"https://www.datadoghq.com","basicAuth":{"username":"admin","password":"secret"},"headers":{"Accept":"application/json","X-Datadog-Trace-ID":"1234566789"},"timeout":30,"query":{"foo":"bar"},"method":"GET"},"assertions":[{"operator":"contains","property":"content-type","type":"header","target":"application/json"},{"operator":"is","type":"statusCode","target":200},{"operator":"validatesJSONPath","type":"body","target":{"operator":"isNot","targetValue":"0","jsonPath":"topKey"}},{"operator":"validatesJSONPath","type":"body","target":{"operator":"moreThan","targetValue":5,"jsonPath":"something"}},{"operator":"isNot","type":"statusCode","target":200},{"operator":"matches","type":"statusCode","target":"20[04]"},{"operator":"doesNotMatch","type":"statusCode","target":"20[04]"}],"configVariables":[]},"options":{"follow_redirects":true,"monitor_options":{"notify_audit":false,"locked":false,"include_tags":true,"new_host_delay":300,"notify_no_data":false,"renotify_interval":100},"min_location_failed":1,"tick_every":60}}'
-=======
-      - terraform-provider-datadog/dev (terraform 1.16.0; terraform-cli 0.12.7-sdk) datadog-api-client-go/1.0.0-beta.19+dev (go go1.15.3; os darwin; arch amd64)
-    url: https://api.datadoghq.com/api/v1/synthetics/tests/vtb-dgz-9i4
-    method: GET
-  response:
-    body: '{"status":"paused","public_id":"vtb-dgz-9i4","tags":["foo:bar","baz"],"locations":["aws:eu-central-1"],"message":"Notify @datadog.user","name":"tf-TestAccDatadogSyntheticsAPITest_BasicNewAssertionsOptions-local-1617196298","monitor_id":33131323,"type":"api","subtype":"http","config":{"request":{"body":"this is a body","certificate":{"cert":{"filename":"Provided in Terraform config","updatedAt":"2021-03-31T13:11:39.037802+00:00"},"key":{"filename":"key","updatedAt":"2021-03-31T13:11:39.037754+00:00"}},"url":"https://www.datadoghq.com","basicAuth":{"username":"admin","password":"secret"},"headers":{"Accept":"application/json","X-Datadog-Trace-ID":"1234566789"},"timeout":30,"query":{"foo":"bar"},"method":"GET"},"assertions":[{"operator":"contains","property":"content-type","type":"header","target":"application/json"},{"operator":"is","type":"statusCode","target":200},{"operator":"validatesJSONPath","type":"body","target":{"operator":"isNot","targetValue":"0","jsonPath":"topKey"}},{"operator":"validatesJSONPath","type":"body","target":{"operator":"moreThan","targetValue":5,"jsonPath":"something"}},{"operator":"isNot","type":"statusCode","target":200},{"operator":"matches","type":"statusCode","target":"20[04]"},{"operator":"doesNotMatch","type":"statusCode","target":"20[04]"}],"configVariables":[]},"options":{"follow_redirects":true,"monitor_options":{"notify_audit":false,"locked":false,"include_tags":true,"new_host_delay":300,"notify_no_data":false,"renotify_interval":100},"min_location_failed":1,"tick_every":60}}'
->>>>>>> 154a3a6f
-    headers:
-      Cache-Control:
-      - no-cache
-      Connection:
-      - keep-alive
-      Content-Security-Policy:
-      - frame-ancestors 'self'; report-uri https://api.datadoghq.com/csp-report
-      Content-Type:
-      - application/json
-      Date:
-<<<<<<< HEAD
-      - Tue, 20 Apr 2021 14:53:30 GMT
-=======
-      - Wed, 31 Mar 2021 13:11:40 GMT
->>>>>>> 154a3a6f
-      Pragma:
-      - no-cache
-      Strict-Transport-Security:
-      - max-age=15724800;
-      Vary:
-      - Accept-Encoding
-      X-Content-Type-Options:
-      - nosniff
-      X-Dd-Debug:
-<<<<<<< HEAD
-      - L3ULR3HwCWYmEqCWGz2Yob3chcH4pjowBacBXkncP7o+/uPqKt9yGEYf/g1AJPzQ
-      X-Dd-Version:
-      - "35.4351688"
-=======
-      - twvpGlmuom5y6A0pjGtXzTf554cmwJgTcCZ71fK4H/RDi+v5ehBK0zQiRcTJQG5C
-      X-Dd-Version:
-      - "35.4208607"
->>>>>>> 154a3a6f
-      X-Frame-Options:
-      - SAMEORIGIN
-      X-Ratelimit-Limit:
-      - "1000"
-      X-Ratelimit-Period:
-      - "60"
-      X-Ratelimit-Remaining:
-<<<<<<< HEAD
-      - "865"
-      X-Ratelimit-Reset:
-      - "30"
-=======
-      - "962"
-      X-Ratelimit-Reset:
-      - "20"
->>>>>>> 154a3a6f
-    status: 200 OK
-    code: 200
-    duration: ""
-- request:
-    body: ""
-    form: {}
-    headers:
-      Accept:
-      - application/json
-      Dd-Operation-Id:
-      - GetAPITest
-      User-Agent:
-<<<<<<< HEAD
-      - terraform-provider-datadog/dev (terraform 2.4.4; terraform-cli ) datadog-api-client-go/1.0.0-beta.19 (go go1.16.3; os darwin; arch amd64)
-    url: https://api.datadoghq.com/api/v1/synthetics/tests/api/xre-gxd-2jj
-    method: GET
-  response:
-    body: '{"status":"paused","public_id":"xre-gxd-2jj","tags":["foo:bar","baz"],"locations":["aws:eu-central-1"],"message":"Notify @datadog.user","name":"tf-TestAccDatadogSyntheticsAPITest_BasicNewAssertionsOptions-local-1618930406","monitor_id":34157603,"type":"api","subtype":"http","config":{"request":{"body":"this is a body","certificate":{"cert":{"filename":"Provided in Terraform config","updatedAt":"2021-04-20T14:53:28.321674+00:00"},"key":{"filename":"key","updatedAt":"2021-04-20T14:53:28.321646+00:00"}},"url":"https://www.datadoghq.com","basicAuth":{"username":"admin","password":"secret"},"headers":{"Accept":"application/json","X-Datadog-Trace-ID":"1234566789"},"timeout":30,"query":{"foo":"bar"},"method":"GET"},"assertions":[{"operator":"contains","property":"content-type","type":"header","target":"application/json"},{"operator":"is","type":"statusCode","target":200},{"operator":"validatesJSONPath","type":"body","target":{"operator":"isNot","targetValue":"0","jsonPath":"topKey"}},{"operator":"validatesJSONPath","type":"body","target":{"operator":"moreThan","targetValue":5,"jsonPath":"something"}},{"operator":"isNot","type":"statusCode","target":200},{"operator":"matches","type":"statusCode","target":"20[04]"},{"operator":"doesNotMatch","type":"statusCode","target":"20[04]"}],"configVariables":[]},"options":{"follow_redirects":true,"monitor_options":{"notify_audit":false,"locked":false,"include_tags":true,"new_host_delay":300,"notify_no_data":false,"renotify_interval":100},"min_location_failed":1,"tick_every":60}}'
-=======
-      - terraform-provider-datadog/dev (terraform 1.16.0; terraform-cli 0.12.7-sdk) datadog-api-client-go/1.0.0-beta.19+dev (go go1.15.3; os darwin; arch amd64)
-    url: https://api.datadoghq.com/api/v1/synthetics/tests/api/vtb-dgz-9i4
-    method: GET
-  response:
-    body: '{"status":"paused","public_id":"vtb-dgz-9i4","tags":["foo:bar","baz"],"locations":["aws:eu-central-1"],"message":"Notify @datadog.user","name":"tf-TestAccDatadogSyntheticsAPITest_BasicNewAssertionsOptions-local-1617196298","monitor_id":33131323,"type":"api","subtype":"http","config":{"request":{"body":"this is a body","certificate":{"cert":{"filename":"Provided in Terraform config","updatedAt":"2021-03-31T13:11:39.037802+00:00"},"key":{"filename":"key","updatedAt":"2021-03-31T13:11:39.037754+00:00"}},"url":"https://www.datadoghq.com","basicAuth":{"username":"admin","password":"secret"},"headers":{"Accept":"application/json","X-Datadog-Trace-ID":"1234566789"},"timeout":30,"query":{"foo":"bar"},"method":"GET"},"assertions":[{"operator":"contains","property":"content-type","type":"header","target":"application/json"},{"operator":"is","type":"statusCode","target":200},{"operator":"validatesJSONPath","type":"body","target":{"operator":"isNot","targetValue":"0","jsonPath":"topKey"}},{"operator":"validatesJSONPath","type":"body","target":{"operator":"moreThan","targetValue":5,"jsonPath":"something"}},{"operator":"isNot","type":"statusCode","target":200},{"operator":"matches","type":"statusCode","target":"20[04]"},{"operator":"doesNotMatch","type":"statusCode","target":"20[04]"}],"configVariables":[]},"options":{"follow_redirects":true,"monitor_options":{"notify_audit":false,"locked":false,"include_tags":true,"new_host_delay":300,"notify_no_data":false,"renotify_interval":100},"min_location_failed":1,"tick_every":60}}'
->>>>>>> 154a3a6f
-    headers:
-      Cache-Control:
-      - no-cache
-      Connection:
-      - keep-alive
-      Content-Security-Policy:
-      - frame-ancestors 'self'; report-uri https://api.datadoghq.com/csp-report
-      Content-Type:
-      - application/json
-      Date:
-<<<<<<< HEAD
-      - Tue, 20 Apr 2021 14:53:30 GMT
-=======
-      - Wed, 31 Mar 2021 13:11:40 GMT
->>>>>>> 154a3a6f
-      Pragma:
-      - no-cache
-      Strict-Transport-Security:
-      - max-age=15724800;
-      Vary:
-      - Accept-Encoding
-      X-Content-Type-Options:
-      - nosniff
-      X-Dd-Debug:
-<<<<<<< HEAD
-      - HbtaOKlJ6OCrx9tMXO6ivMTrEM+g0c93HDp08trmOmgdHozC5J+vn10F0H4WPjCU
-      X-Dd-Version:
-      - "35.4351688"
-=======
-      - nLnnBNvlCFDECRnZvzDb0z4sAO35G+IMidcAs8vrCKyjvsKWE8Yd9S3n6OjZ1qRN
-      X-Dd-Version:
-      - "35.4208607"
->>>>>>> 154a3a6f
-      X-Frame-Options:
-      - SAMEORIGIN
-      X-Ratelimit-Limit:
-      - "1000"
-      X-Ratelimit-Period:
-      - "60"
-      X-Ratelimit-Remaining:
-<<<<<<< HEAD
-      - "864"
-      X-Ratelimit-Reset:
-      - "30"
-=======
-      - "961"
-      X-Ratelimit-Reset:
-      - "20"
->>>>>>> 154a3a6f
-    status: 200 OK
-    code: 200
-    duration: ""
-- request:
     body: |
-<<<<<<< HEAD
-      {"public_ids":["xre-gxd-2jj"]}
-=======
       {"public_ids":["vtb-dgz-9i4"]}
->>>>>>> 154a3a6f
     form: {}
     headers:
       Accept:
@@ -566,52 +416,34 @@
       Dd-Operation-Id:
       - DeleteTests
       User-Agent:
-<<<<<<< HEAD
-      - terraform-provider-datadog/dev (terraform 2.4.4; terraform-cli 0.14.7) datadog-api-client-go/1.0.0-beta.19 (go go1.16.3; os darwin; arch amd64)
+      - terraform-provider-datadog/dev (terraform 1.16.0; terraform-cli 0.12.7-sdk) datadog-api-client-go/1.0.0-beta.19+dev (go go1.15.3; os darwin; arch amd64)
     url: https://api.datadoghq.com/api/v1/synthetics/tests/delete
     method: POST
   response:
-    body: '{"deleted_tests":[{"deleted_at":"2021-04-20T14:53:32.024762+00:00","public_id":"xre-gxd-2jj"}]}'
-=======
-      - terraform-provider-datadog/dev (terraform 1.16.0; terraform-cli 0.12.7-sdk) datadog-api-client-go/1.0.0-beta.19+dev (go go1.15.3; os darwin; arch amd64)
-    url: https://api.datadoghq.com/api/v1/synthetics/tests/delete
-    method: POST
-  response:
     body: '{"deleted_tests":[{"deleted_at":"2021-03-31T13:11:41.263862+00:00","public_id":"vtb-dgz-9i4"}]}'
->>>>>>> 154a3a6f
-    headers:
-      Cache-Control:
-      - no-cache
-      Connection:
-      - keep-alive
-      Content-Security-Policy:
-      - frame-ancestors 'self'; report-uri https://api.datadoghq.com/csp-report
-      Content-Type:
-      - application/json
-      Date:
-<<<<<<< HEAD
-      - Tue, 20 Apr 2021 14:53:32 GMT
-=======
+    headers:
+      Cache-Control:
+      - no-cache
+      Connection:
+      - keep-alive
+      Content-Security-Policy:
+      - frame-ancestors 'self'; report-uri https://api.datadoghq.com/csp-report
+      Content-Type:
+      - application/json
+      Date:
       - Wed, 31 Mar 2021 13:11:41 GMT
->>>>>>> 154a3a6f
-      Pragma:
-      - no-cache
-      Strict-Transport-Security:
-      - max-age=15724800;
-      Vary:
-      - Accept-Encoding
-      X-Content-Type-Options:
-      - nosniff
-      X-Dd-Debug:
-<<<<<<< HEAD
-      - l8RQo2maZqJf6GFThBbKNE6dvthz6njusVtau3dPXJWL2RLFoN81H+BLPB/1xgs1
-      X-Dd-Version:
-      - "35.4351688"
-=======
+      Pragma:
+      - no-cache
+      Strict-Transport-Security:
+      - max-age=15724800;
+      Vary:
+      - Accept-Encoding
+      X-Content-Type-Options:
+      - nosniff
+      X-Dd-Debug:
       - /L+SFFO+m1pPY+hRCpk5325fvfrNl0KmiquUNJolBN/5hu3HIwflqjZSbJ6NxDFG
       X-Dd-Version:
       - "35.4208607"
->>>>>>> 154a3a6f
       X-Frame-Options:
       - SAMEORIGIN
       X-Ratelimit-Limit:
@@ -619,15 +451,9 @@
       X-Ratelimit-Period:
       - "60"
       X-Ratelimit-Remaining:
-<<<<<<< HEAD
-      - "107"
-      X-Ratelimit-Reset:
-      - "29"
-=======
       - "115"
       X-Ratelimit-Reset:
       - "20"
->>>>>>> 154a3a6f
     status: 200 OK
     code: 200
     duration: ""
@@ -640,13 +466,8 @@
       Dd-Operation-Id:
       - GetTest
       User-Agent:
-<<<<<<< HEAD
-      - terraform-provider-datadog/dev (terraform 2.4.4; terraform-cli 0.14.7) datadog-api-client-go/1.0.0-beta.19 (go go1.16.3; os darwin; arch amd64)
-    url: https://api.datadoghq.com/api/v1/synthetics/tests/xre-gxd-2jj
-=======
       - terraform-provider-datadog/dev (terraform 1.16.0; terraform-cli 0.12.7-sdk) datadog-api-client-go/1.0.0-beta.19+dev (go go1.15.3; os darwin; arch amd64)
     url: https://api.datadoghq.com/api/v1/synthetics/tests/vtb-dgz-9i4
->>>>>>> 154a3a6f
     method: GET
   response:
     body: '{"errors": ["Synthetics test not found"]}'
@@ -660,41 +481,27 @@
       Content-Type:
       - application/json
       Date:
-<<<<<<< HEAD
-      - Tue, 20 Apr 2021 14:53:32 GMT
-=======
       - Wed, 31 Mar 2021 13:11:41 GMT
->>>>>>> 154a3a6f
-      Pragma:
-      - no-cache
-      Strict-Transport-Security:
-      - max-age=15724800;
-      Vary:
-      - Accept-Encoding
-      X-Content-Type-Options:
-      - nosniff
-      X-Dd-Version:
-<<<<<<< HEAD
-      - "35.4351688"
-=======
-      - "35.4208607"
->>>>>>> 154a3a6f
-      X-Frame-Options:
-      - SAMEORIGIN
-      X-Ratelimit-Limit:
-      - "1000"
-      X-Ratelimit-Period:
-      - "60"
-      X-Ratelimit-Remaining:
-<<<<<<< HEAD
-      - "841"
-      X-Ratelimit-Reset:
-      - "28"
-=======
+      Pragma:
+      - no-cache
+      Strict-Transport-Security:
+      - max-age=15724800;
+      Vary:
+      - Accept-Encoding
+      X-Content-Type-Options:
+      - nosniff
+      X-Dd-Version:
+      - "35.4208607"
+      X-Frame-Options:
+      - SAMEORIGIN
+      X-Ratelimit-Limit:
+      - "1000"
+      X-Ratelimit-Period:
+      - "60"
+      X-Ratelimit-Remaining:
       - "960"
       X-Ratelimit-Reset:
       - "19"
->>>>>>> 154a3a6f
     status: 404 Not Found
     code: 404
     duration: ""
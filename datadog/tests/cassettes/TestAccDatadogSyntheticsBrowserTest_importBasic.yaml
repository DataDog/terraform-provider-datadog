---
version: 1
interactions:
- request:
    body: |
<<<<<<< HEAD
      {"config":{"assertions":[],"request":{"body":"this is a body","headers":{"Accept":"application/json","X-Datadog-Trace-ID":"123456789"},"method":"GET","timeout":30,"url":"https://www.datadoghq.com"},"variables":[{"example":"597","name":"MY_PATTERN_VAR","pattern":"{{numeric(3)}}","type":"text"}]},"locations":["aws:eu-central-1"],"message":"Notify @datadog.user","name":"tf-TestAccDatadogSyntheticsBrowserTest_importBasic-local-1618930410","options":{"device_ids":["laptop_large","mobile_small"],"min_location_failed":1,"monitor_options":{"renotify_interval":100},"noScreenshot":true,"retry":{"count":2,"interval":300},"tick_every":900},"status":"paused","steps":[{"allowFailure":false,"name":"first step","params":{"check":"contains","value":"content"},"timeout":0,"type":"assertCurrentUrl"}],"tags":["foo:bar","baz"],"type":"browser"}
=======
      {"config":{"assertions":[],"request":{"body":"this is a body","headers":{"Accept":"application/json","X-Datadog-Trace-ID":"123456789"},"method":"GET","timeout":30,"url":"https://www.datadoghq.com"},"setCookie":"name=value","variables":[{"example":"597","name":"MY_PATTERN_VAR","pattern":"{{numeric(3)}}","type":"text"}]},"locations":["aws:eu-central-1"],"message":"Notify @datadog.user","name":"tf-TestAccDatadogSyntheticsBrowserTest_importBasic-local-1619776757","options":{"device_ids":["laptop_large","mobile_small"],"min_location_failed":1,"monitor_options":{"renotify_interval":100},"noScreenshot":true,"retry":{"count":2,"interval":300},"tick_every":900},"status":"paused","steps":[{"allowFailure":false,"name":"first step","params":{"check":"contains","value":"content"},"timeout":0,"type":"assertCurrentUrl"}],"tags":["foo:bar","baz"],"type":"browser"}
>>>>>>> 154a3a6f
    form: {}
    headers:
      Accept:
      - application/json
      Content-Type:
      - application/json
      Dd-Operation-Id:
      - CreateSyntheticsBrowserTest
      User-Agent:
<<<<<<< HEAD
      - terraform-provider-datadog/dev (terraform 2.4.4; terraform-cli 0.14.7) datadog-api-client-go/1.0.0-beta.19 (go go1.16.3; os darwin; arch amd64)
    url: https://api.datadoghq.com/api/v1/synthetics/tests/browser
    method: POST
  response:
    body: '{"status":"paused","public_id":"29z-qd4-gsj","tags":["foo:bar","baz"],"org_id":321813,"locations":["aws:eu-central-1"],"message":"Notify @datadog.user","deleted_at":null,"name":"tf-TestAccDatadogSyntheticsBrowserTest_importBasic-local-1618930410","monitor_id":34157606,"type":"browser","created_at":"2021-04-20T14:53:31.751089+00:00","modified_at":"2021-04-20T14:53:31.751089+00:00","steps":[{"name":"first step","allowFailure":false,"params":{"check":"contains","value":"content"},"timeout":0,"type":"assertCurrentUrl"}],"config":{"variables":[{"pattern":"{{numeric(3)}}","type":"text","example":"597","name":"MY_PATTERN_VAR"}],"request":{"body":"this is a body","headers":{"Accept":"application/json","X-Datadog-Trace-ID":"123456789"},"url":"https://www.datadoghq.com","timeout":30,"method":"GET"},"assertions":[]},"options":{"retry":{"count":2,"interval":300},"min_location_failed":1,"monitor_options":{"notify_audit":false,"locked":false,"include_tags":true,"new_host_delay":300,"notify_no_data":false,"renotify_interval":100},"noScreenshot":true,"device_ids":["laptop_large","mobile_small"],"tick_every":900}}'
=======
      - terraform-provider-datadog/dev (terraform 1.16.0; terraform-cli 0.12.7-sdk) datadog-api-client-go/1.0.0-beta.21+dev (go go1.15.3; os darwin; arch amd64)
    url: https://api.datadoghq.com/api/v1/synthetics/tests/browser
    method: POST
  response:
    body: '{"status":"paused","public_id":"jdq-q39-7ae","tags":["foo:bar","baz"],"org_id":321813,"locations":["aws:eu-central-1"],"message":"Notify @datadog.user","deleted_at":null,"name":"tf-TestAccDatadogSyntheticsBrowserTest_importBasic-local-1619776757","monitor_id":34730373,"type":"browser","created_at":"2021-04-30T09:59:18.746990+00:00","modified_at":"2021-04-30T09:59:18.746990+00:00","steps":[{"name":"first step","allowFailure":false,"params":{"check":"contains","value":"content"},"timeout":0,"type":"assertCurrentUrl"}],"config":{"variables":[{"pattern":"{{numeric(3)}}","type":"text","example":"597","name":"MY_PATTERN_VAR"}],"setCookie":"name=value","request":{"body":"this is a body","headers":{"Accept":"application/json","X-Datadog-Trace-ID":"123456789"},"url":"https://www.datadoghq.com","timeout":30,"method":"GET"},"assertions":[]},"options":{"retry":{"count":2,"interval":300},"min_location_failed":1,"monitor_options":{"notify_audit":false,"locked":false,"include_tags":true,"new_host_delay":300,"notify_no_data":false,"renotify_interval":100},"noScreenshot":true,"device_ids":["laptop_large","mobile_small"],"tick_every":900}}'
>>>>>>> 154a3a6f
    headers:
      Cache-Control:
      - no-cache
      Connection:
      - keep-alive
      Content-Security-Policy:
      - frame-ancestors 'self'; report-uri https://api.datadoghq.com/csp-report
      Content-Type:
      - application/json
      Date:
<<<<<<< HEAD
      - Tue, 20 Apr 2021 14:53:31 GMT
=======
      - Fri, 30 Apr 2021 09:59:18 GMT
>>>>>>> 154a3a6f
      Pragma:
      - no-cache
      Strict-Transport-Security:
      - max-age=15724800;
      Vary:
      - Accept-Encoding
      X-Content-Type-Options:
      - nosniff
      X-Dd-Debug:
<<<<<<< HEAD
      - LcgNasIYBRkNppmD6mCKE9J6iv0eEjosuuHR5V5zw2fWbR54i39C8dhdK8zDq/40
      X-Dd-Version:
      - "35.4351688"
=======
      - dPySkcOzIZtKyMKDAAzuysY3gNGGj6RtYogGuSb76E8mPvoqzREyRp6lPYm91hQU
      X-Dd-Version:
      - "35.4429965"
>>>>>>> 154a3a6f
      X-Frame-Options:
      - SAMEORIGIN
      X-Ratelimit-Limit:
      - "120"
      X-Ratelimit-Period:
      - "60"
      X-Ratelimit-Remaining:
      - "101"
      X-Ratelimit-Reset:
<<<<<<< HEAD
      - "29"
=======
      - "42"
    status: 200 OK
    code: 200
    duration: ""
- request:
    body: ""
    form: {}
    headers:
      Accept:
      - application/json
      Dd-Operation-Id:
      - GetTest
      User-Agent:
      - terraform-provider-datadog/dev (terraform 1.16.0; terraform-cli 0.12.7-sdk) datadog-api-client-go/1.0.0-beta.21+dev (go go1.15.3; os darwin; arch amd64)
    url: https://api.datadoghq.com/api/v1/synthetics/tests/jdq-q39-7ae
    method: GET
  response:
    body: '{"status":"paused","public_id":"jdq-q39-7ae","tags":["foo:bar","baz"],"locations":["aws:eu-central-1"],"message":"Notify @datadog.user","name":"tf-TestAccDatadogSyntheticsBrowserTest_importBasic-local-1619776757","monitor_id":34730373,"type":"browser","config":{"variables":[{"pattern":"{{numeric(3)}}","type":"text","example":"597","name":"MY_PATTERN_VAR"}],"setCookie":"name=value","request":{"body":"this is a body","headers":{"Accept":"application/json","X-Datadog-Trace-ID":"123456789"},"url":"https://www.datadoghq.com","timeout":30,"method":"GET"},"assertions":[]},"options":{"retry":{"count":2,"interval":300},"min_location_failed":1,"monitor_options":{"notify_audit":false,"locked":false,"include_tags":true,"new_host_delay":300,"notify_no_data":false,"renotify_interval":100},"noScreenshot":true,"device_ids":["laptop_large","mobile_small"],"tick_every":900}}'
    headers:
      Cache-Control:
      - no-cache
      Connection:
      - keep-alive
      Content-Security-Policy:
      - frame-ancestors 'self'; report-uri https://api.datadoghq.com/csp-report
      Content-Type:
      - application/json
      Date:
      - Fri, 30 Apr 2021 09:59:18 GMT
      Pragma:
      - no-cache
      Strict-Transport-Security:
      - max-age=15724800;
      Vary:
      - Accept-Encoding
      X-Content-Type-Options:
      - nosniff
      X-Dd-Debug:
      - PhosSd3Ch1B6B0DXI71steKUi7XhPDttnPiIP1NdXTw0VJNWpoUnYyBmODS5ne3q
      X-Dd-Version:
      - "35.4429965"
      X-Frame-Options:
      - SAMEORIGIN
      X-Ratelimit-Limit:
      - "1000"
      X-Ratelimit-Period:
      - "60"
      X-Ratelimit-Remaining:
      - "984"
      X-Ratelimit-Reset:
      - "42"
>>>>>>> 154a3a6f
    status: 200 OK
    code: 200
    duration: ""
- request:
    body: ""
    form: {}
    headers:
      Accept:
      - application/json
      Dd-Operation-Id:
      - GetTest
      User-Agent:
<<<<<<< HEAD
      - terraform-provider-datadog/dev (terraform 2.4.4; terraform-cli 0.14.7) datadog-api-client-go/1.0.0-beta.19 (go go1.16.3; os darwin; arch amd64)
    url: https://api.datadoghq.com/api/v1/synthetics/tests/29z-qd4-gsj
    method: GET
  response:
    body: '{"status":"paused","public_id":"29z-qd4-gsj","tags":["foo:bar","baz"],"locations":["aws:eu-central-1"],"message":"Notify @datadog.user","name":"tf-TestAccDatadogSyntheticsBrowserTest_importBasic-local-1618930410","monitor_id":34157606,"type":"browser","config":{"variables":[{"pattern":"{{numeric(3)}}","type":"text","example":"597","name":"MY_PATTERN_VAR"}],"request":{"body":"this is a body","headers":{"Accept":"application/json","X-Datadog-Trace-ID":"123456789"},"url":"https://www.datadoghq.com","timeout":30,"method":"GET"},"assertions":[]},"options":{"retry":{"count":2,"interval":300},"min_location_failed":1,"monitor_options":{"notify_audit":false,"locked":false,"include_tags":true,"new_host_delay":300,"notify_no_data":false,"renotify_interval":100},"noScreenshot":true,"device_ids":["laptop_large","mobile_small"],"tick_every":900}}'
=======
      - terraform-provider-datadog/dev (terraform 1.16.0; terraform-cli 0.12.7-sdk) datadog-api-client-go/1.0.0-beta.21+dev (go go1.15.3; os darwin; arch amd64)
    url: https://api.datadoghq.com/api/v1/synthetics/tests/browser/jdq-q39-7ae
    method: GET
  response:
    body: '{"status":"paused","public_id":"jdq-q39-7ae","tags":["foo:bar","baz"],"locations":["aws:eu-central-1"],"message":"Notify @datadog.user","name":"tf-TestAccDatadogSyntheticsBrowserTest_importBasic-local-1619776757","monitor_id":34730373,"type":"browser","steps":[{"name":"first step","allowFailure":false,"params":{"check":"contains","value":"content"},"timeout":0,"type":"assertCurrentUrl"}],"config":{"variables":[{"pattern":"{{numeric(3)}}","type":"text","example":"597","name":"MY_PATTERN_VAR"}],"setCookie":"name=value","request":{"body":"this is a body","headers":{"Accept":"application/json","X-Datadog-Trace-ID":"123456789"},"url":"https://www.datadoghq.com","timeout":30,"method":"GET"},"assertions":[]},"options":{"retry":{"count":2,"interval":300},"min_location_failed":1,"monitor_options":{"notify_audit":false,"locked":false,"include_tags":true,"new_host_delay":300,"notify_no_data":false,"renotify_interval":100},"noScreenshot":true,"device_ids":["laptop_large","mobile_small"],"tick_every":900}}'
>>>>>>> 154a3a6f
    headers:
      Cache-Control:
      - no-cache
      Connection:
      - keep-alive
      Content-Security-Policy:
      - frame-ancestors 'self'; report-uri https://api.datadoghq.com/csp-report
      Content-Type:
      - application/json
      Date:
<<<<<<< HEAD
      - Tue, 20 Apr 2021 14:53:31 GMT
=======
      - Fri, 30 Apr 2021 09:59:19 GMT
>>>>>>> 154a3a6f
      Pragma:
      - no-cache
      Strict-Transport-Security:
      - max-age=15724800;
      Vary:
      - Accept-Encoding
      X-Content-Type-Options:
      - nosniff
      X-Dd-Debug:
<<<<<<< HEAD
      - twvpGlmuom5y6A0pjGtXzTf554cmwJgTcCZ71fK4H/RDi+v5ehBK0zQiRcTJQG5C
      X-Dd-Version:
      - "35.4351688"
=======
      - JpIJLwIH2nFlZOC+u71rq7aAOL43MLZN3MUsL+gpYHdZz5QLUOG8Jysf8kVK6tPU
      X-Dd-Version:
      - "35.4429965"
>>>>>>> 154a3a6f
      X-Frame-Options:
      - SAMEORIGIN
      X-Ratelimit-Limit:
      - "1000"
      X-Ratelimit-Period:
      - "60"
      X-Ratelimit-Remaining:
<<<<<<< HEAD
      - "853"
      X-Ratelimit-Reset:
      - "29"
=======
      - "983"
      X-Ratelimit-Reset:
      - "41"
    status: 200 OK
    code: 200
    duration: ""
- request:
    body: ""
    form: {}
    headers:
      Accept:
      - application/json
      Dd-Operation-Id:
      - GetTest
      User-Agent:
      - terraform-provider-datadog/dev (terraform 1.16.0; terraform-cli 0.12.7-sdk) datadog-api-client-go/1.0.0-beta.21+dev (go go1.15.3; os darwin; arch amd64)
    url: https://api.datadoghq.com/api/v1/synthetics/tests/jdq-q39-7ae
    method: GET
  response:
    body: '{"status":"paused","public_id":"jdq-q39-7ae","tags":["foo:bar","baz"],"locations":["aws:eu-central-1"],"message":"Notify @datadog.user","name":"tf-TestAccDatadogSyntheticsBrowserTest_importBasic-local-1619776757","monitor_id":34730373,"type":"browser","config":{"variables":[{"pattern":"{{numeric(3)}}","type":"text","example":"597","name":"MY_PATTERN_VAR"}],"setCookie":"name=value","request":{"body":"this is a body","headers":{"Accept":"application/json","X-Datadog-Trace-ID":"123456789"},"url":"https://www.datadoghq.com","timeout":30,"method":"GET"},"assertions":[]},"options":{"retry":{"count":2,"interval":300},"min_location_failed":1,"monitor_options":{"notify_audit":false,"locked":false,"include_tags":true,"new_host_delay":300,"notify_no_data":false,"renotify_interval":100},"noScreenshot":true,"device_ids":["laptop_large","mobile_small"],"tick_every":900}}'
    headers:
      Cache-Control:
      - no-cache
      Connection:
      - keep-alive
      Content-Security-Policy:
      - frame-ancestors 'self'; report-uri https://api.datadoghq.com/csp-report
      Content-Type:
      - application/json
      Date:
      - Fri, 30 Apr 2021 09:59:19 GMT
      Pragma:
      - no-cache
      Strict-Transport-Security:
      - max-age=15724800;
      Vary:
      - Accept-Encoding
      X-Content-Type-Options:
      - nosniff
      X-Dd-Debug:
      - LcgNasIYBRkNppmD6mCKE9J6iv0eEjosuuHR5V5zw2fWbR54i39C8dhdK8zDq/40
      X-Dd-Version:
      - "35.4429965"
      X-Frame-Options:
      - SAMEORIGIN
      X-Ratelimit-Limit:
      - "1000"
      X-Ratelimit-Period:
      - "60"
      X-Ratelimit-Remaining:
      - "982"
      X-Ratelimit-Reset:
      - "41"
>>>>>>> 154a3a6f
    status: 200 OK
    code: 200
    duration: ""
- request:
    body: ""
    form: {}
    headers:
      Accept:
      - application/json
      Dd-Operation-Id:
      - GetBrowserTest
      User-Agent:
<<<<<<< HEAD
      - terraform-provider-datadog/dev (terraform 2.4.4; terraform-cli 0.14.7) datadog-api-client-go/1.0.0-beta.19 (go go1.16.3; os darwin; arch amd64)
    url: https://api.datadoghq.com/api/v1/synthetics/tests/browser/29z-qd4-gsj
    method: GET
  response:
    body: '{"status":"paused","public_id":"29z-qd4-gsj","tags":["foo:bar","baz"],"locations":["aws:eu-central-1"],"message":"Notify @datadog.user","name":"tf-TestAccDatadogSyntheticsBrowserTest_importBasic-local-1618930410","monitor_id":34157606,"type":"browser","steps":[{"name":"first step","allowFailure":false,"params":{"check":"contains","value":"content"},"timeout":0,"type":"assertCurrentUrl"}],"config":{"variables":[{"pattern":"{{numeric(3)}}","type":"text","example":"597","name":"MY_PATTERN_VAR"}],"request":{"body":"this is a body","headers":{"Accept":"application/json","X-Datadog-Trace-ID":"123456789"},"url":"https://www.datadoghq.com","timeout":30,"method":"GET"},"assertions":[]},"options":{"retry":{"count":2,"interval":300},"min_location_failed":1,"monitor_options":{"notify_audit":false,"locked":false,"include_tags":true,"new_host_delay":300,"notify_no_data":false,"renotify_interval":100},"noScreenshot":true,"device_ids":["laptop_large","mobile_small"],"tick_every":900}}'
=======
      - terraform-provider-datadog/dev (terraform 1.16.0; terraform-cli 0.12.7-sdk) datadog-api-client-go/1.0.0-beta.21+dev (go go1.15.3; os darwin; arch amd64)
    url: https://api.datadoghq.com/api/v1/synthetics/tests/browser/jdq-q39-7ae
    method: GET
  response:
    body: '{"status":"paused","public_id":"jdq-q39-7ae","tags":["foo:bar","baz"],"locations":["aws:eu-central-1"],"message":"Notify @datadog.user","name":"tf-TestAccDatadogSyntheticsBrowserTest_importBasic-local-1619776757","monitor_id":34730373,"type":"browser","steps":[{"name":"first step","allowFailure":false,"params":{"check":"contains","value":"content"},"timeout":0,"type":"assertCurrentUrl"}],"config":{"variables":[{"pattern":"{{numeric(3)}}","type":"text","example":"597","name":"MY_PATTERN_VAR"}],"setCookie":"name=value","request":{"body":"this is a body","headers":{"Accept":"application/json","X-Datadog-Trace-ID":"123456789"},"url":"https://www.datadoghq.com","timeout":30,"method":"GET"},"assertions":[]},"options":{"retry":{"count":2,"interval":300},"min_location_failed":1,"monitor_options":{"notify_audit":false,"locked":false,"include_tags":true,"new_host_delay":300,"notify_no_data":false,"renotify_interval":100},"noScreenshot":true,"device_ids":["laptop_large","mobile_small"],"tick_every":900}}'
>>>>>>> 154a3a6f
    headers:
      Cache-Control:
      - no-cache
      Connection:
      - keep-alive
      Content-Security-Policy:
      - frame-ancestors 'self'; report-uri https://api.datadoghq.com/csp-report
      Content-Type:
      - application/json
      Date:
<<<<<<< HEAD
      - Tue, 20 Apr 2021 14:53:31 GMT
=======
      - Fri, 30 Apr 2021 09:59:19 GMT
>>>>>>> 154a3a6f
      Pragma:
      - no-cache
      Strict-Transport-Security:
      - max-age=15724800;
      Vary:
      - Accept-Encoding
      X-Content-Type-Options:
      - nosniff
      X-Dd-Debug:
<<<<<<< HEAD
      - dPySkcOzIZtKyMKDAAzuysY3gNGGj6RtYogGuSb76E8mPvoqzREyRp6lPYm91hQU
      X-Dd-Version:
      - "35.4351688"
=======
      - JpIJLwIH2nFlZOC+u71rq7aAOL43MLZN3MUsL+gpYHdZz5QLUOG8Jysf8kVK6tPU
      X-Dd-Version:
      - "35.4429965"
>>>>>>> 154a3a6f
      X-Frame-Options:
      - SAMEORIGIN
      X-Ratelimit-Limit:
      - "1000"
      X-Ratelimit-Period:
      - "60"
      X-Ratelimit-Remaining:
<<<<<<< HEAD
      - "848"
      X-Ratelimit-Reset:
      - "29"
=======
      - "981"
      X-Ratelimit-Reset:
      - "41"
>>>>>>> 154a3a6f
    status: 200 OK
    code: 200
    duration: ""
- request:
    body: ""
    form: {}
    headers:
      Accept:
      - application/json
      Dd-Operation-Id:
      - GetTest
      User-Agent:
<<<<<<< HEAD
      - terraform-provider-datadog/dev (terraform 2.4.4; terraform-cli ) datadog-api-client-go/1.0.0-beta.19 (go go1.16.3; os darwin; arch amd64)
    url: https://api.datadoghq.com/api/v1/synthetics/tests/29z-qd4-gsj
    method: GET
  response:
    body: '{"status":"paused","public_id":"29z-qd4-gsj","tags":["foo:bar","baz"],"locations":["aws:eu-central-1"],"message":"Notify @datadog.user","name":"tf-TestAccDatadogSyntheticsBrowserTest_importBasic-local-1618930410","monitor_id":34157606,"type":"browser","config":{"variables":[{"pattern":"{{numeric(3)}}","type":"text","example":"597","name":"MY_PATTERN_VAR"}],"request":{"body":"this is a body","headers":{"Accept":"application/json","X-Datadog-Trace-ID":"123456789"},"url":"https://www.datadoghq.com","timeout":30,"method":"GET"},"assertions":[]},"options":{"retry":{"count":2,"interval":300},"min_location_failed":1,"monitor_options":{"notify_audit":false,"locked":false,"include_tags":true,"new_host_delay":300,"notify_no_data":false,"renotify_interval":100},"noScreenshot":true,"device_ids":["laptop_large","mobile_small"],"tick_every":900}}'
=======
      - terraform-provider-datadog/dev (terraform 1.16.0; terraform-cli 0.12.7-sdk) datadog-api-client-go/1.0.0-beta.21+dev (go go1.15.3; os darwin; arch amd64)
    url: https://api.datadoghq.com/api/v1/synthetics/tests/jdq-q39-7ae
    method: GET
  response:
    body: '{"status":"paused","public_id":"jdq-q39-7ae","tags":["foo:bar","baz"],"locations":["aws:eu-central-1"],"message":"Notify @datadog.user","name":"tf-TestAccDatadogSyntheticsBrowserTest_importBasic-local-1619776757","monitor_id":34730373,"type":"browser","config":{"variables":[{"pattern":"{{numeric(3)}}","type":"text","example":"597","name":"MY_PATTERN_VAR"}],"setCookie":"name=value","request":{"body":"this is a body","headers":{"Accept":"application/json","X-Datadog-Trace-ID":"123456789"},"url":"https://www.datadoghq.com","timeout":30,"method":"GET"},"assertions":[]},"options":{"retry":{"count":2,"interval":300},"min_location_failed":1,"monitor_options":{"notify_audit":false,"locked":false,"include_tags":true,"new_host_delay":300,"notify_no_data":false,"renotify_interval":100},"noScreenshot":true,"device_ids":["laptop_large","mobile_small"],"tick_every":900}}'
>>>>>>> 154a3a6f
    headers:
      Cache-Control:
      - no-cache
      Connection:
      - keep-alive
      Content-Security-Policy:
      - frame-ancestors 'self'; report-uri https://api.datadoghq.com/csp-report
      Content-Type:
      - application/json
      Date:
<<<<<<< HEAD
      - Tue, 20 Apr 2021 14:53:33 GMT
=======
      - Fri, 30 Apr 2021 09:59:19 GMT
>>>>>>> 154a3a6f
      Pragma:
      - no-cache
      Strict-Transport-Security:
      - max-age=15724800;
      Vary:
      - Accept-Encoding
      X-Content-Type-Options:
      - nosniff
      X-Dd-Debug:
<<<<<<< HEAD
      - 25u1gDlL724DHllbjFT4BhOLorBTilh+aah2uWAUEjFC/+rjczJdiyWrV/HwLwe/
      X-Dd-Version:
      - "35.4351688"
=======
      - twvpGlmuom5y6A0pjGtXzTf554cmwJgTcCZ71fK4H/RDi+v5ehBK0zQiRcTJQG5C
      X-Dd-Version:
      - "35.4429965"
>>>>>>> 154a3a6f
      X-Frame-Options:
      - SAMEORIGIN
      X-Ratelimit-Limit:
      - "1000"
      X-Ratelimit-Period:
      - "60"
      X-Ratelimit-Remaining:
<<<<<<< HEAD
      - "840"
      X-Ratelimit-Reset:
      - "27"
=======
      - "980"
      X-Ratelimit-Reset:
      - "41"
>>>>>>> 154a3a6f
    status: 200 OK
    code: 200
    duration: ""
- request:
    body: ""
    form: {}
    headers:
      Accept:
      - application/json
      Dd-Operation-Id:
      - GetBrowserTest
      User-Agent:
<<<<<<< HEAD
      - terraform-provider-datadog/dev (terraform 2.4.4; terraform-cli ) datadog-api-client-go/1.0.0-beta.19 (go go1.16.3; os darwin; arch amd64)
    url: https://api.datadoghq.com/api/v1/synthetics/tests/browser/29z-qd4-gsj
    method: GET
  response:
    body: '{"status":"paused","public_id":"29z-qd4-gsj","tags":["foo:bar","baz"],"locations":["aws:eu-central-1"],"message":"Notify @datadog.user","name":"tf-TestAccDatadogSyntheticsBrowserTest_importBasic-local-1618930410","monitor_id":34157606,"type":"browser","steps":[{"name":"first step","allowFailure":false,"params":{"check":"contains","value":"content"},"timeout":0,"type":"assertCurrentUrl"}],"config":{"variables":[{"pattern":"{{numeric(3)}}","type":"text","example":"597","name":"MY_PATTERN_VAR"}],"request":{"body":"this is a body","headers":{"Accept":"application/json","X-Datadog-Trace-ID":"123456789"},"url":"https://www.datadoghq.com","timeout":30,"method":"GET"},"assertions":[]},"options":{"retry":{"count":2,"interval":300},"min_location_failed":1,"monitor_options":{"notify_audit":false,"locked":false,"include_tags":true,"new_host_delay":300,"notify_no_data":false,"renotify_interval":100},"noScreenshot":true,"device_ids":["laptop_large","mobile_small"],"tick_every":900}}'
=======
      - terraform-provider-datadog/dev (terraform 1.16.0; terraform-cli 0.12.7-sdk) datadog-api-client-go/1.0.0-beta.21+dev (go go1.15.3; os darwin; arch amd64)
    url: https://api.datadoghq.com/api/v1/synthetics/tests/browser/jdq-q39-7ae
    method: GET
  response:
    body: '{"status":"paused","public_id":"jdq-q39-7ae","tags":["foo:bar","baz"],"locations":["aws:eu-central-1"],"message":"Notify @datadog.user","name":"tf-TestAccDatadogSyntheticsBrowserTest_importBasic-local-1619776757","monitor_id":34730373,"type":"browser","steps":[{"name":"first step","allowFailure":false,"params":{"check":"contains","value":"content"},"timeout":0,"type":"assertCurrentUrl"}],"config":{"variables":[{"pattern":"{{numeric(3)}}","type":"text","example":"597","name":"MY_PATTERN_VAR"}],"setCookie":"name=value","request":{"body":"this is a body","headers":{"Accept":"application/json","X-Datadog-Trace-ID":"123456789"},"url":"https://www.datadoghq.com","timeout":30,"method":"GET"},"assertions":[]},"options":{"retry":{"count":2,"interval":300},"min_location_failed":1,"monitor_options":{"notify_audit":false,"locked":false,"include_tags":true,"new_host_delay":300,"notify_no_data":false,"renotify_interval":100},"noScreenshot":true,"device_ids":["laptop_large","mobile_small"],"tick_every":900}}'
>>>>>>> 154a3a6f
    headers:
      Cache-Control:
      - no-cache
      Connection:
      - keep-alive
      Content-Security-Policy:
      - frame-ancestors 'self'; report-uri https://api.datadoghq.com/csp-report
      Content-Type:
      - application/json
      Date:
<<<<<<< HEAD
      - Tue, 20 Apr 2021 14:53:33 GMT
=======
      - Fri, 30 Apr 2021 09:59:19 GMT
>>>>>>> 154a3a6f
      Pragma:
      - no-cache
      Strict-Transport-Security:
      - max-age=15724800;
      Vary:
      - Accept-Encoding
      X-Content-Type-Options:
      - nosniff
      X-Dd-Debug:
<<<<<<< HEAD
      - JpIJLwIH2nFlZOC+u71rq7aAOL43MLZN3MUsL+gpYHdZz5QLUOG8Jysf8kVK6tPU
      X-Dd-Version:
      - "35.4351688"
=======
      - 5gfwVh/5HZ+AnGd/Di93w3NEWC6KMHT9KzmHEiRJmNdOjBtAsbOcgVFyqEChw71h
      X-Dd-Version:
      - "35.4429965"
>>>>>>> 154a3a6f
      X-Frame-Options:
      - SAMEORIGIN
      X-Ratelimit-Limit:
      - "1000"
      X-Ratelimit-Period:
      - "60"
      X-Ratelimit-Remaining:
<<<<<<< HEAD
      - "838"
      X-Ratelimit-Reset:
      - "27"
=======
      - "979"
      X-Ratelimit-Reset:
      - "41"
>>>>>>> 154a3a6f
    status: 200 OK
    code: 200
    duration: ""
- request:
    body: ""
    form: {}
    headers:
      Accept:
      - application/json
      Dd-Operation-Id:
      - GetTest
      User-Agent:
<<<<<<< HEAD
      - terraform-provider-datadog/dev (terraform 2.4.4; terraform-cli 0.14.7) datadog-api-client-go/1.0.0-beta.19 (go go1.16.3; os darwin; arch amd64)
    url: https://api.datadoghq.com/api/v1/synthetics/tests/29z-qd4-gsj
    method: GET
  response:
    body: '{"status":"paused","public_id":"29z-qd4-gsj","tags":["foo:bar","baz"],"locations":["aws:eu-central-1"],"message":"Notify @datadog.user","name":"tf-TestAccDatadogSyntheticsBrowserTest_importBasic-local-1618930410","monitor_id":34157606,"type":"browser","config":{"variables":[{"pattern":"{{numeric(3)}}","type":"text","example":"597","name":"MY_PATTERN_VAR"}],"request":{"body":"this is a body","headers":{"Accept":"application/json","X-Datadog-Trace-ID":"123456789"},"url":"https://www.datadoghq.com","timeout":30,"method":"GET"},"assertions":[]},"options":{"retry":{"count":2,"interval":300},"min_location_failed":1,"monitor_options":{"notify_audit":false,"locked":false,"include_tags":true,"new_host_delay":300,"notify_no_data":false,"renotify_interval":100},"noScreenshot":true,"device_ids":["laptop_large","mobile_small"],"tick_every":900}}'
=======
      - terraform-provider-datadog/dev (terraform 1.16.0; terraform-cli 0.12.7-sdk) datadog-api-client-go/1.0.0-beta.21+dev (go go1.15.3; os darwin; arch amd64)
    url: https://api.datadoghq.com/api/v1/synthetics/tests/jdq-q39-7ae
    method: GET
  response:
    body: '{"status":"paused","public_id":"jdq-q39-7ae","tags":["foo:bar","baz"],"locations":["aws:eu-central-1"],"message":"Notify @datadog.user","name":"tf-TestAccDatadogSyntheticsBrowserTest_importBasic-local-1619776757","monitor_id":34730373,"type":"browser","config":{"variables":[{"pattern":"{{numeric(3)}}","type":"text","example":"597","name":"MY_PATTERN_VAR"}],"setCookie":"name=value","request":{"body":"this is a body","headers":{"Accept":"application/json","X-Datadog-Trace-ID":"123456789"},"url":"https://www.datadoghq.com","timeout":30,"method":"GET"},"assertions":[]},"options":{"retry":{"count":2,"interval":300},"min_location_failed":1,"monitor_options":{"notify_audit":false,"locked":false,"include_tags":true,"new_host_delay":300,"notify_no_data":false,"renotify_interval":100},"noScreenshot":true,"device_ids":["laptop_large","mobile_small"],"tick_every":900}}'
>>>>>>> 154a3a6f
    headers:
      Cache-Control:
      - no-cache
      Connection:
      - keep-alive
      Content-Security-Policy:
      - frame-ancestors 'self'; report-uri https://api.datadoghq.com/csp-report
      Content-Type:
      - application/json
      Date:
<<<<<<< HEAD
      - Tue, 20 Apr 2021 14:53:34 GMT
=======
      - Fri, 30 Apr 2021 09:59:20 GMT
>>>>>>> 154a3a6f
      Pragma:
      - no-cache
      Strict-Transport-Security:
      - max-age=15724800;
      Vary:
      - Accept-Encoding
      X-Content-Type-Options:
      - nosniff
      X-Dd-Debug:
<<<<<<< HEAD
      - F5gm0Rce1/Abr9/0Fw8HAqWfiz0FdiH8er/AXnN6lOn3L6KyGgbsLCwgPlob1No8
      X-Dd-Version:
      - "35.4351688"
=======
      - S1wfaMZOKGT/IoMw6fqAwAwGWo2vQ44sjF3YzuETnQfxZO2T5eJbs0aX3UKb9Dwu
      X-Dd-Version:
      - "35.4429965"
>>>>>>> 154a3a6f
      X-Frame-Options:
      - SAMEORIGIN
      X-Ratelimit-Limit:
      - "1000"
      X-Ratelimit-Period:
      - "60"
      X-Ratelimit-Remaining:
<<<<<<< HEAD
      - "828"
      X-Ratelimit-Reset:
      - "26"
=======
      - "978"
      X-Ratelimit-Reset:
      - "40"
>>>>>>> 154a3a6f
    status: 200 OK
    code: 200
    duration: ""
- request:
    body: ""
    form: {}
    headers:
      Accept:
      - application/json
      Dd-Operation-Id:
      - GetBrowserTest
      User-Agent:
<<<<<<< HEAD
      - terraform-provider-datadog/dev (terraform 2.4.4; terraform-cli 0.14.7) datadog-api-client-go/1.0.0-beta.19 (go go1.16.3; os darwin; arch amd64)
    url: https://api.datadoghq.com/api/v1/synthetics/tests/browser/29z-qd4-gsj
    method: GET
  response:
    body: '{"status":"paused","public_id":"29z-qd4-gsj","tags":["foo:bar","baz"],"locations":["aws:eu-central-1"],"message":"Notify @datadog.user","name":"tf-TestAccDatadogSyntheticsBrowserTest_importBasic-local-1618930410","monitor_id":34157606,"type":"browser","steps":[{"name":"first step","allowFailure":false,"params":{"check":"contains","value":"content"},"timeout":0,"type":"assertCurrentUrl"}],"config":{"variables":[{"pattern":"{{numeric(3)}}","type":"text","example":"597","name":"MY_PATTERN_VAR"}],"request":{"body":"this is a body","headers":{"Accept":"application/json","X-Datadog-Trace-ID":"123456789"},"url":"https://www.datadoghq.com","timeout":30,"method":"GET"},"assertions":[]},"options":{"retry":{"count":2,"interval":300},"min_location_failed":1,"monitor_options":{"notify_audit":false,"locked":false,"include_tags":true,"new_host_delay":300,"notify_no_data":false,"renotify_interval":100},"noScreenshot":true,"device_ids":["laptop_large","mobile_small"],"tick_every":900}}'
=======
      - terraform-provider-datadog/dev (terraform 1.16.0; terraform-cli 0.12.7-sdk) datadog-api-client-go/1.0.0-beta.21+dev (go go1.15.3; os darwin; arch amd64)
    url: https://api.datadoghq.com/api/v1/synthetics/tests/browser/jdq-q39-7ae
    method: GET
  response:
    body: '{"status":"paused","public_id":"jdq-q39-7ae","tags":["foo:bar","baz"],"locations":["aws:eu-central-1"],"message":"Notify @datadog.user","name":"tf-TestAccDatadogSyntheticsBrowserTest_importBasic-local-1619776757","monitor_id":34730373,"type":"browser","steps":[{"name":"first step","allowFailure":false,"params":{"check":"contains","value":"content"},"timeout":0,"type":"assertCurrentUrl"}],"config":{"variables":[{"pattern":"{{numeric(3)}}","type":"text","example":"597","name":"MY_PATTERN_VAR"}],"setCookie":"name=value","request":{"body":"this is a body","headers":{"Accept":"application/json","X-Datadog-Trace-ID":"123456789"},"url":"https://www.datadoghq.com","timeout":30,"method":"GET"},"assertions":[]},"options":{"retry":{"count":2,"interval":300},"min_location_failed":1,"monitor_options":{"notify_audit":false,"locked":false,"include_tags":true,"new_host_delay":300,"notify_no_data":false,"renotify_interval":100},"noScreenshot":true,"device_ids":["laptop_large","mobile_small"],"tick_every":900}}'
>>>>>>> 154a3a6f
    headers:
      Cache-Control:
      - no-cache
      Connection:
      - keep-alive
      Content-Security-Policy:
      - frame-ancestors 'self'; report-uri https://api.datadoghq.com/csp-report
      Content-Type:
      - application/json
      Date:
<<<<<<< HEAD
      - Tue, 20 Apr 2021 14:53:34 GMT
=======
      - Fri, 30 Apr 2021 09:59:20 GMT
>>>>>>> 154a3a6f
      Pragma:
      - no-cache
      Strict-Transport-Security:
      - max-age=15724800;
      Vary:
      - Accept-Encoding
      X-Content-Type-Options:
      - nosniff
      X-Dd-Debug:
      - B1nwy/pPNqX+q4pQT22cdp1QCexE35IF8qwSHy0Nf7IW0Y881qtn4tXN1lpmzaKc
      X-Dd-Version:
<<<<<<< HEAD
      - "35.4351688"
=======
      - "35.4429965"
>>>>>>> 154a3a6f
      X-Frame-Options:
      - SAMEORIGIN
      X-Ratelimit-Limit:
      - "1000"
      X-Ratelimit-Period:
      - "60"
      X-Ratelimit-Remaining:
<<<<<<< HEAD
      - "825"
      X-Ratelimit-Reset:
      - "26"
=======
      - "977"
      X-Ratelimit-Reset:
      - "40"
>>>>>>> 154a3a6f
    status: 200 OK
    code: 200
    duration: ""
- request:
    body: |
<<<<<<< HEAD
      {"public_ids":["29z-qd4-gsj"]}
=======
      {"public_ids":["jdq-q39-7ae"]}
>>>>>>> 154a3a6f
    form: {}
    headers:
      Accept:
      - application/json
      Content-Type:
      - application/json
      Dd-Operation-Id:
      - DeleteTests
      User-Agent:
<<<<<<< HEAD
      - terraform-provider-datadog/dev (terraform 2.4.4; terraform-cli ) datadog-api-client-go/1.0.0-beta.19 (go go1.16.3; os darwin; arch amd64)
    url: https://api.datadoghq.com/api/v1/synthetics/tests/delete
    method: POST
  response:
    body: '{"deleted_tests":[{"deleted_at":"2021-04-20T14:53:35.661656+00:00","public_id":"29z-qd4-gsj"}]}'
=======
      - terraform-provider-datadog/dev (terraform 1.16.0; terraform-cli 0.12.7-sdk) datadog-api-client-go/1.0.0-beta.21+dev (go go1.15.3; os darwin; arch amd64)
    url: https://api.datadoghq.com/api/v1/synthetics/tests/delete
    method: POST
  response:
    body: '{"deleted_tests":[{"deleted_at":"2021-04-30T09:59:20.388082+00:00","public_id":"jdq-q39-7ae"}]}'
>>>>>>> 154a3a6f
    headers:
      Cache-Control:
      - no-cache
      Connection:
      - keep-alive
      Content-Security-Policy:
      - frame-ancestors 'self'; report-uri https://api.datadoghq.com/csp-report
      Content-Type:
      - application/json
      Date:
<<<<<<< HEAD
      - Tue, 20 Apr 2021 14:53:35 GMT
=======
      - Fri, 30 Apr 2021 09:59:21 GMT
>>>>>>> 154a3a6f
      Pragma:
      - no-cache
      Strict-Transport-Security:
      - max-age=15724800;
      Vary:
      - Accept-Encoding
      X-Content-Type-Options:
      - nosniff
      X-Dd-Debug:
<<<<<<< HEAD
      - 2328yjLSqI4XmR1pVqrPRR/SFcQsbafjEpPmZx7/3PfxUK1nJQQsX+wrMelyVyj+
      X-Dd-Version:
      - "35.4351688"
=======
      - L3ULR3HwCWYmEqCWGz2Yob3chcH4pjowBacBXkncP7o+/uPqKt9yGEYf/g1AJPzQ
      X-Dd-Version:
      - "35.4429965"
>>>>>>> 154a3a6f
      X-Frame-Options:
      - SAMEORIGIN
      X-Ratelimit-Limit:
      - "120"
      X-Ratelimit-Period:
      - "60"
      X-Ratelimit-Remaining:
      - "102"
      X-Ratelimit-Reset:
<<<<<<< HEAD
      - "25"
=======
      - "40"
>>>>>>> 154a3a6f
    status: 200 OK
    code: 200
    duration: ""
- request:
    body: ""
    form: {}
    headers:
      Accept:
      - application/json
      Dd-Operation-Id:
      - GetTest
      User-Agent:
<<<<<<< HEAD
      - terraform-provider-datadog/dev (terraform 2.4.4; terraform-cli ) datadog-api-client-go/1.0.0-beta.19 (go go1.16.3; os darwin; arch amd64)
    url: https://api.datadoghq.com/api/v1/synthetics/tests/29z-qd4-gsj
=======
      - terraform-provider-datadog/dev (terraform 1.16.0; terraform-cli 0.12.7-sdk) datadog-api-client-go/1.0.0-beta.21+dev (go go1.15.3; os darwin; arch amd64)
    url: https://api.datadoghq.com/api/v1/synthetics/tests/jdq-q39-7ae
>>>>>>> 154a3a6f
    method: GET
  response:
    body: '{"errors": ["Synthetics test not found"]}'
    headers:
      Cache-Control:
      - no-cache
      Connection:
      - keep-alive
      Content-Security-Policy:
      - frame-ancestors 'self'; report-uri https://api.datadoghq.com/csp-report
      Content-Type:
      - application/json
      Date:
<<<<<<< HEAD
      - Tue, 20 Apr 2021 14:53:35 GMT
=======
      - Fri, 30 Apr 2021 09:59:21 GMT
>>>>>>> 154a3a6f
      Pragma:
      - no-cache
      Strict-Transport-Security:
      - max-age=15724800;
      Vary:
      - Accept-Encoding
      X-Content-Type-Options:
      - nosniff
      X-Dd-Version:
<<<<<<< HEAD
      - "35.4351688"
=======
      - "35.4429965"
>>>>>>> 154a3a6f
      X-Frame-Options:
      - SAMEORIGIN
      X-Ratelimit-Limit:
      - "1000"
      X-Ratelimit-Period:
      - "60"
      X-Ratelimit-Remaining:
<<<<<<< HEAD
      - "816"
      X-Ratelimit-Reset:
      - "25"
=======
      - "976"
      X-Ratelimit-Reset:
      - "39"
>>>>>>> 154a3a6f
    status: 404 Not Found
    code: 404
    duration: ""<|MERGE_RESOLUTION|>--- conflicted
+++ resolved
@@ -3,11 +3,7 @@
 interactions:
 - request:
     body: |
-<<<<<<< HEAD
-      {"config":{"assertions":[],"request":{"body":"this is a body","headers":{"Accept":"application/json","X-Datadog-Trace-ID":"123456789"},"method":"GET","timeout":30,"url":"https://www.datadoghq.com"},"variables":[{"example":"597","name":"MY_PATTERN_VAR","pattern":"{{numeric(3)}}","type":"text"}]},"locations":["aws:eu-central-1"],"message":"Notify @datadog.user","name":"tf-TestAccDatadogSyntheticsBrowserTest_importBasic-local-1618930410","options":{"device_ids":["laptop_large","mobile_small"],"min_location_failed":1,"monitor_options":{"renotify_interval":100},"noScreenshot":true,"retry":{"count":2,"interval":300},"tick_every":900},"status":"paused","steps":[{"allowFailure":false,"name":"first step","params":{"check":"contains","value":"content"},"timeout":0,"type":"assertCurrentUrl"}],"tags":["foo:bar","baz"],"type":"browser"}
-=======
       {"config":{"assertions":[],"request":{"body":"this is a body","headers":{"Accept":"application/json","X-Datadog-Trace-ID":"123456789"},"method":"GET","timeout":30,"url":"https://www.datadoghq.com"},"setCookie":"name=value","variables":[{"example":"597","name":"MY_PATTERN_VAR","pattern":"{{numeric(3)}}","type":"text"}]},"locations":["aws:eu-central-1"],"message":"Notify @datadog.user","name":"tf-TestAccDatadogSyntheticsBrowserTest_importBasic-local-1619776757","options":{"device_ids":["laptop_large","mobile_small"],"min_location_failed":1,"monitor_options":{"renotify_interval":100},"noScreenshot":true,"retry":{"count":2,"interval":300},"tick_every":900},"status":"paused","steps":[{"allowFailure":false,"name":"first step","params":{"check":"contains","value":"content"},"timeout":0,"type":"assertCurrentUrl"}],"tags":["foo:bar","baz"],"type":"browser"}
->>>>>>> 154a3a6f
     form: {}
     headers:
       Accept:
@@ -17,65 +13,244 @@
       Dd-Operation-Id:
       - CreateSyntheticsBrowserTest
       User-Agent:
-<<<<<<< HEAD
-      - terraform-provider-datadog/dev (terraform 2.4.4; terraform-cli 0.14.7) datadog-api-client-go/1.0.0-beta.19 (go go1.16.3; os darwin; arch amd64)
+      - terraform-provider-datadog/dev (terraform 1.16.0; terraform-cli 0.12.7-sdk) datadog-api-client-go/1.0.0-beta.21+dev (go go1.15.3; os darwin; arch amd64)
     url: https://api.datadoghq.com/api/v1/synthetics/tests/browser
     method: POST
   response:
-    body: '{"status":"paused","public_id":"29z-qd4-gsj","tags":["foo:bar","baz"],"org_id":321813,"locations":["aws:eu-central-1"],"message":"Notify @datadog.user","deleted_at":null,"name":"tf-TestAccDatadogSyntheticsBrowserTest_importBasic-local-1618930410","monitor_id":34157606,"type":"browser","created_at":"2021-04-20T14:53:31.751089+00:00","modified_at":"2021-04-20T14:53:31.751089+00:00","steps":[{"name":"first step","allowFailure":false,"params":{"check":"contains","value":"content"},"timeout":0,"type":"assertCurrentUrl"}],"config":{"variables":[{"pattern":"{{numeric(3)}}","type":"text","example":"597","name":"MY_PATTERN_VAR"}],"request":{"body":"this is a body","headers":{"Accept":"application/json","X-Datadog-Trace-ID":"123456789"},"url":"https://www.datadoghq.com","timeout":30,"method":"GET"},"assertions":[]},"options":{"retry":{"count":2,"interval":300},"min_location_failed":1,"monitor_options":{"notify_audit":false,"locked":false,"include_tags":true,"new_host_delay":300,"notify_no_data":false,"renotify_interval":100},"noScreenshot":true,"device_ids":["laptop_large","mobile_small"],"tick_every":900}}'
-=======
-      - terraform-provider-datadog/dev (terraform 1.16.0; terraform-cli 0.12.7-sdk) datadog-api-client-go/1.0.0-beta.21+dev (go go1.15.3; os darwin; arch amd64)
-    url: https://api.datadoghq.com/api/v1/synthetics/tests/browser
-    method: POST
-  response:
     body: '{"status":"paused","public_id":"jdq-q39-7ae","tags":["foo:bar","baz"],"org_id":321813,"locations":["aws:eu-central-1"],"message":"Notify @datadog.user","deleted_at":null,"name":"tf-TestAccDatadogSyntheticsBrowserTest_importBasic-local-1619776757","monitor_id":34730373,"type":"browser","created_at":"2021-04-30T09:59:18.746990+00:00","modified_at":"2021-04-30T09:59:18.746990+00:00","steps":[{"name":"first step","allowFailure":false,"params":{"check":"contains","value":"content"},"timeout":0,"type":"assertCurrentUrl"}],"config":{"variables":[{"pattern":"{{numeric(3)}}","type":"text","example":"597","name":"MY_PATTERN_VAR"}],"setCookie":"name=value","request":{"body":"this is a body","headers":{"Accept":"application/json","X-Datadog-Trace-ID":"123456789"},"url":"https://www.datadoghq.com","timeout":30,"method":"GET"},"assertions":[]},"options":{"retry":{"count":2,"interval":300},"min_location_failed":1,"monitor_options":{"notify_audit":false,"locked":false,"include_tags":true,"new_host_delay":300,"notify_no_data":false,"renotify_interval":100},"noScreenshot":true,"device_ids":["laptop_large","mobile_small"],"tick_every":900}}'
->>>>>>> 154a3a6f
-    headers:
-      Cache-Control:
-      - no-cache
-      Connection:
-      - keep-alive
-      Content-Security-Policy:
-      - frame-ancestors 'self'; report-uri https://api.datadoghq.com/csp-report
-      Content-Type:
-      - application/json
-      Date:
-<<<<<<< HEAD
-      - Tue, 20 Apr 2021 14:53:31 GMT
-=======
+    headers:
+      Cache-Control:
+      - no-cache
+      Connection:
+      - keep-alive
+      Content-Security-Policy:
+      - frame-ancestors 'self'; report-uri https://api.datadoghq.com/csp-report
+      Content-Type:
+      - application/json
+      Date:
       - Fri, 30 Apr 2021 09:59:18 GMT
->>>>>>> 154a3a6f
-      Pragma:
-      - no-cache
-      Strict-Transport-Security:
-      - max-age=15724800;
-      Vary:
-      - Accept-Encoding
-      X-Content-Type-Options:
-      - nosniff
-      X-Dd-Debug:
-<<<<<<< HEAD
+      Pragma:
+      - no-cache
+      Strict-Transport-Security:
+      - max-age=15724800;
+      Vary:
+      - Accept-Encoding
+      X-Content-Type-Options:
+      - nosniff
+      X-Dd-Debug:
+      - dPySkcOzIZtKyMKDAAzuysY3gNGGj6RtYogGuSb76E8mPvoqzREyRp6lPYm91hQU
+      X-Dd-Version:
+      - "35.4429965"
+      X-Frame-Options:
+      - SAMEORIGIN
+      X-Ratelimit-Limit:
+      - "120"
+      X-Ratelimit-Period:
+      - "60"
+      X-Ratelimit-Remaining:
+      - "118"
+      X-Ratelimit-Reset:
+      - "42"
+    status: 200 OK
+    code: 200
+    duration: ""
+- request:
+    body: ""
+    form: {}
+    headers:
+      Accept:
+      - application/json
+      Dd-Operation-Id:
+      - GetTest
+      User-Agent:
+      - terraform-provider-datadog/dev (terraform 1.16.0; terraform-cli 0.12.7-sdk) datadog-api-client-go/1.0.0-beta.21+dev (go go1.15.3; os darwin; arch amd64)
+    url: https://api.datadoghq.com/api/v1/synthetics/tests/jdq-q39-7ae
+    method: GET
+  response:
+    body: '{"status":"paused","public_id":"jdq-q39-7ae","tags":["foo:bar","baz"],"locations":["aws:eu-central-1"],"message":"Notify @datadog.user","name":"tf-TestAccDatadogSyntheticsBrowserTest_importBasic-local-1619776757","monitor_id":34730373,"type":"browser","config":{"variables":[{"pattern":"{{numeric(3)}}","type":"text","example":"597","name":"MY_PATTERN_VAR"}],"setCookie":"name=value","request":{"body":"this is a body","headers":{"Accept":"application/json","X-Datadog-Trace-ID":"123456789"},"url":"https://www.datadoghq.com","timeout":30,"method":"GET"},"assertions":[]},"options":{"retry":{"count":2,"interval":300},"min_location_failed":1,"monitor_options":{"notify_audit":false,"locked":false,"include_tags":true,"new_host_delay":300,"notify_no_data":false,"renotify_interval":100},"noScreenshot":true,"device_ids":["laptop_large","mobile_small"],"tick_every":900}}'
+    headers:
+      Cache-Control:
+      - no-cache
+      Connection:
+      - keep-alive
+      Content-Security-Policy:
+      - frame-ancestors 'self'; report-uri https://api.datadoghq.com/csp-report
+      Content-Type:
+      - application/json
+      Date:
+      - Fri, 30 Apr 2021 09:59:18 GMT
+      Pragma:
+      - no-cache
+      Strict-Transport-Security:
+      - max-age=15724800;
+      Vary:
+      - Accept-Encoding
+      X-Content-Type-Options:
+      - nosniff
+      X-Dd-Debug:
+      - PhosSd3Ch1B6B0DXI71steKUi7XhPDttnPiIP1NdXTw0VJNWpoUnYyBmODS5ne3q
+      X-Dd-Version:
+      - "35.4429965"
+      X-Frame-Options:
+      - SAMEORIGIN
+      X-Ratelimit-Limit:
+      - "1000"
+      X-Ratelimit-Period:
+      - "60"
+      X-Ratelimit-Remaining:
+      - "984"
+      X-Ratelimit-Reset:
+      - "42"
+    status: 200 OK
+    code: 200
+    duration: ""
+- request:
+    body: ""
+    form: {}
+    headers:
+      Accept:
+      - application/json
+      Dd-Operation-Id:
+      - GetBrowserTest
+      User-Agent:
+      - terraform-provider-datadog/dev (terraform 1.16.0; terraform-cli 0.12.7-sdk) datadog-api-client-go/1.0.0-beta.21+dev (go go1.15.3; os darwin; arch amd64)
+    url: https://api.datadoghq.com/api/v1/synthetics/tests/browser/jdq-q39-7ae
+    method: GET
+  response:
+    body: '{"status":"paused","public_id":"jdq-q39-7ae","tags":["foo:bar","baz"],"locations":["aws:eu-central-1"],"message":"Notify @datadog.user","name":"tf-TestAccDatadogSyntheticsBrowserTest_importBasic-local-1619776757","monitor_id":34730373,"type":"browser","steps":[{"name":"first step","allowFailure":false,"params":{"check":"contains","value":"content"},"timeout":0,"type":"assertCurrentUrl"}],"config":{"variables":[{"pattern":"{{numeric(3)}}","type":"text","example":"597","name":"MY_PATTERN_VAR"}],"setCookie":"name=value","request":{"body":"this is a body","headers":{"Accept":"application/json","X-Datadog-Trace-ID":"123456789"},"url":"https://www.datadoghq.com","timeout":30,"method":"GET"},"assertions":[]},"options":{"retry":{"count":2,"interval":300},"min_location_failed":1,"monitor_options":{"notify_audit":false,"locked":false,"include_tags":true,"new_host_delay":300,"notify_no_data":false,"renotify_interval":100},"noScreenshot":true,"device_ids":["laptop_large","mobile_small"],"tick_every":900}}'
+    headers:
+      Cache-Control:
+      - no-cache
+      Connection:
+      - keep-alive
+      Content-Security-Policy:
+      - frame-ancestors 'self'; report-uri https://api.datadoghq.com/csp-report
+      Content-Type:
+      - application/json
+      Date:
+      - Fri, 30 Apr 2021 09:59:19 GMT
+      Pragma:
+      - no-cache
+      Strict-Transport-Security:
+      - max-age=15724800;
+      Vary:
+      - Accept-Encoding
+      X-Content-Type-Options:
+      - nosniff
+      X-Dd-Debug:
+      - JpIJLwIH2nFlZOC+u71rq7aAOL43MLZN3MUsL+gpYHdZz5QLUOG8Jysf8kVK6tPU
+      X-Dd-Version:
+      - "35.4429965"
+      X-Frame-Options:
+      - SAMEORIGIN
+      X-Ratelimit-Limit:
+      - "1000"
+      X-Ratelimit-Period:
+      - "60"
+      X-Ratelimit-Remaining:
+      - "983"
+      X-Ratelimit-Reset:
+      - "41"
+    status: 200 OK
+    code: 200
+    duration: ""
+- request:
+    body: ""
+    form: {}
+    headers:
+      Accept:
+      - application/json
+      Dd-Operation-Id:
+      - GetTest
+      User-Agent:
+      - terraform-provider-datadog/dev (terraform 1.16.0; terraform-cli 0.12.7-sdk) datadog-api-client-go/1.0.0-beta.21+dev (go go1.15.3; os darwin; arch amd64)
+    url: https://api.datadoghq.com/api/v1/synthetics/tests/jdq-q39-7ae
+    method: GET
+  response:
+    body: '{"status":"paused","public_id":"jdq-q39-7ae","tags":["foo:bar","baz"],"locations":["aws:eu-central-1"],"message":"Notify @datadog.user","name":"tf-TestAccDatadogSyntheticsBrowserTest_importBasic-local-1619776757","monitor_id":34730373,"type":"browser","config":{"variables":[{"pattern":"{{numeric(3)}}","type":"text","example":"597","name":"MY_PATTERN_VAR"}],"setCookie":"name=value","request":{"body":"this is a body","headers":{"Accept":"application/json","X-Datadog-Trace-ID":"123456789"},"url":"https://www.datadoghq.com","timeout":30,"method":"GET"},"assertions":[]},"options":{"retry":{"count":2,"interval":300},"min_location_failed":1,"monitor_options":{"notify_audit":false,"locked":false,"include_tags":true,"new_host_delay":300,"notify_no_data":false,"renotify_interval":100},"noScreenshot":true,"device_ids":["laptop_large","mobile_small"],"tick_every":900}}'
+    headers:
+      Cache-Control:
+      - no-cache
+      Connection:
+      - keep-alive
+      Content-Security-Policy:
+      - frame-ancestors 'self'; report-uri https://api.datadoghq.com/csp-report
+      Content-Type:
+      - application/json
+      Date:
+      - Fri, 30 Apr 2021 09:59:19 GMT
+      Pragma:
+      - no-cache
+      Strict-Transport-Security:
+      - max-age=15724800;
+      Vary:
+      - Accept-Encoding
+      X-Content-Type-Options:
+      - nosniff
+      X-Dd-Debug:
       - LcgNasIYBRkNppmD6mCKE9J6iv0eEjosuuHR5V5zw2fWbR54i39C8dhdK8zDq/40
       X-Dd-Version:
-      - "35.4351688"
-=======
-      - dPySkcOzIZtKyMKDAAzuysY3gNGGj6RtYogGuSb76E8mPvoqzREyRp6lPYm91hQU
-      X-Dd-Version:
-      - "35.4429965"
->>>>>>> 154a3a6f
-      X-Frame-Options:
-      - SAMEORIGIN
-      X-Ratelimit-Limit:
-      - "120"
-      X-Ratelimit-Period:
-      - "60"
-      X-Ratelimit-Remaining:
-      - "101"
-      X-Ratelimit-Reset:
-<<<<<<< HEAD
-      - "29"
-=======
-      - "42"
+      - "35.4429965"
+      X-Frame-Options:
+      - SAMEORIGIN
+      X-Ratelimit-Limit:
+      - "1000"
+      X-Ratelimit-Period:
+      - "60"
+      X-Ratelimit-Remaining:
+      - "982"
+      X-Ratelimit-Reset:
+      - "41"
+    status: 200 OK
+    code: 200
+    duration: ""
+- request:
+    body: ""
+    form: {}
+    headers:
+      Accept:
+      - application/json
+      Dd-Operation-Id:
+      - GetBrowserTest
+      User-Agent:
+      - terraform-provider-datadog/dev (terraform 1.16.0; terraform-cli 0.12.7-sdk) datadog-api-client-go/1.0.0-beta.21+dev (go go1.15.3; os darwin; arch amd64)
+    url: https://api.datadoghq.com/api/v1/synthetics/tests/browser/jdq-q39-7ae
+    method: GET
+  response:
+    body: '{"status":"paused","public_id":"jdq-q39-7ae","tags":["foo:bar","baz"],"locations":["aws:eu-central-1"],"message":"Notify @datadog.user","name":"tf-TestAccDatadogSyntheticsBrowserTest_importBasic-local-1619776757","monitor_id":34730373,"type":"browser","steps":[{"name":"first step","allowFailure":false,"params":{"check":"contains","value":"content"},"timeout":0,"type":"assertCurrentUrl"}],"config":{"variables":[{"pattern":"{{numeric(3)}}","type":"text","example":"597","name":"MY_PATTERN_VAR"}],"setCookie":"name=value","request":{"body":"this is a body","headers":{"Accept":"application/json","X-Datadog-Trace-ID":"123456789"},"url":"https://www.datadoghq.com","timeout":30,"method":"GET"},"assertions":[]},"options":{"retry":{"count":2,"interval":300},"min_location_failed":1,"monitor_options":{"notify_audit":false,"locked":false,"include_tags":true,"new_host_delay":300,"notify_no_data":false,"renotify_interval":100},"noScreenshot":true,"device_ids":["laptop_large","mobile_small"],"tick_every":900}}'
+    headers:
+      Cache-Control:
+      - no-cache
+      Connection:
+      - keep-alive
+      Content-Security-Policy:
+      - frame-ancestors 'self'; report-uri https://api.datadoghq.com/csp-report
+      Content-Type:
+      - application/json
+      Date:
+      - Fri, 30 Apr 2021 09:59:19 GMT
+      Pragma:
+      - no-cache
+      Strict-Transport-Security:
+      - max-age=15724800;
+      Vary:
+      - Accept-Encoding
+      X-Content-Type-Options:
+      - nosniff
+      X-Dd-Debug:
+      - JpIJLwIH2nFlZOC+u71rq7aAOL43MLZN3MUsL+gpYHdZz5QLUOG8Jysf8kVK6tPU
+      X-Dd-Version:
+      - "35.4429965"
+      X-Frame-Options:
+      - SAMEORIGIN
+      X-Ratelimit-Limit:
+      - "1000"
+      X-Ratelimit-Period:
+      - "60"
+      X-Ratelimit-Remaining:
+      - "981"
+      X-Ratelimit-Reset:
+      - "41"
     status: 200 OK
     code: 200
     duration: ""
@@ -103,30 +278,79 @@
       Content-Type:
       - application/json
       Date:
-      - Fri, 30 Apr 2021 09:59:18 GMT
-      Pragma:
-      - no-cache
-      Strict-Transport-Security:
-      - max-age=15724800;
-      Vary:
-      - Accept-Encoding
-      X-Content-Type-Options:
-      - nosniff
-      X-Dd-Debug:
-      - PhosSd3Ch1B6B0DXI71steKUi7XhPDttnPiIP1NdXTw0VJNWpoUnYyBmODS5ne3q
-      X-Dd-Version:
-      - "35.4429965"
-      X-Frame-Options:
-      - SAMEORIGIN
-      X-Ratelimit-Limit:
-      - "1000"
-      X-Ratelimit-Period:
-      - "60"
-      X-Ratelimit-Remaining:
-      - "984"
-      X-Ratelimit-Reset:
-      - "42"
->>>>>>> 154a3a6f
+      - Fri, 30 Apr 2021 09:59:19 GMT
+      Pragma:
+      - no-cache
+      Strict-Transport-Security:
+      - max-age=15724800;
+      Vary:
+      - Accept-Encoding
+      X-Content-Type-Options:
+      - nosniff
+      X-Dd-Debug:
+      - twvpGlmuom5y6A0pjGtXzTf554cmwJgTcCZ71fK4H/RDi+v5ehBK0zQiRcTJQG5C
+      X-Dd-Version:
+      - "35.4429965"
+      X-Frame-Options:
+      - SAMEORIGIN
+      X-Ratelimit-Limit:
+      - "1000"
+      X-Ratelimit-Period:
+      - "60"
+      X-Ratelimit-Remaining:
+      - "980"
+      X-Ratelimit-Reset:
+      - "41"
+    status: 200 OK
+    code: 200
+    duration: ""
+- request:
+    body: ""
+    form: {}
+    headers:
+      Accept:
+      - application/json
+      Dd-Operation-Id:
+      - GetBrowserTest
+      User-Agent:
+      - terraform-provider-datadog/dev (terraform 1.16.0; terraform-cli 0.12.7-sdk) datadog-api-client-go/1.0.0-beta.21+dev (go go1.15.3; os darwin; arch amd64)
+    url: https://api.datadoghq.com/api/v1/synthetics/tests/browser/jdq-q39-7ae
+    method: GET
+  response:
+    body: '{"status":"paused","public_id":"jdq-q39-7ae","tags":["foo:bar","baz"],"locations":["aws:eu-central-1"],"message":"Notify @datadog.user","name":"tf-TestAccDatadogSyntheticsBrowserTest_importBasic-local-1619776757","monitor_id":34730373,"type":"browser","steps":[{"name":"first step","allowFailure":false,"params":{"check":"contains","value":"content"},"timeout":0,"type":"assertCurrentUrl"}],"config":{"variables":[{"pattern":"{{numeric(3)}}","type":"text","example":"597","name":"MY_PATTERN_VAR"}],"setCookie":"name=value","request":{"body":"this is a body","headers":{"Accept":"application/json","X-Datadog-Trace-ID":"123456789"},"url":"https://www.datadoghq.com","timeout":30,"method":"GET"},"assertions":[]},"options":{"retry":{"count":2,"interval":300},"min_location_failed":1,"monitor_options":{"notify_audit":false,"locked":false,"include_tags":true,"new_host_delay":300,"notify_no_data":false,"renotify_interval":100},"noScreenshot":true,"device_ids":["laptop_large","mobile_small"],"tick_every":900}}'
+    headers:
+      Cache-Control:
+      - no-cache
+      Connection:
+      - keep-alive
+      Content-Security-Policy:
+      - frame-ancestors 'self'; report-uri https://api.datadoghq.com/csp-report
+      Content-Type:
+      - application/json
+      Date:
+      - Fri, 30 Apr 2021 09:59:19 GMT
+      Pragma:
+      - no-cache
+      Strict-Transport-Security:
+      - max-age=15724800;
+      Vary:
+      - Accept-Encoding
+      X-Content-Type-Options:
+      - nosniff
+      X-Dd-Debug:
+      - 5gfwVh/5HZ+AnGd/Di93w3NEWC6KMHT9KzmHEiRJmNdOjBtAsbOcgVFyqEChw71h
+      X-Dd-Version:
+      - "35.4429965"
+      X-Frame-Options:
+      - SAMEORIGIN
+      X-Ratelimit-Limit:
+      - "1000"
+      X-Ratelimit-Period:
+      - "60"
+      X-Ratelimit-Remaining:
+      - "979"
+      X-Ratelimit-Reset:
+      - "41"
     status: 200 OK
     code: 200
     duration: ""
@@ -139,496 +363,100 @@
       Dd-Operation-Id:
       - GetTest
       User-Agent:
-<<<<<<< HEAD
-      - terraform-provider-datadog/dev (terraform 2.4.4; terraform-cli 0.14.7) datadog-api-client-go/1.0.0-beta.19 (go go1.16.3; os darwin; arch amd64)
-    url: https://api.datadoghq.com/api/v1/synthetics/tests/29z-qd4-gsj
-    method: GET
-  response:
-    body: '{"status":"paused","public_id":"29z-qd4-gsj","tags":["foo:bar","baz"],"locations":["aws:eu-central-1"],"message":"Notify @datadog.user","name":"tf-TestAccDatadogSyntheticsBrowserTest_importBasic-local-1618930410","monitor_id":34157606,"type":"browser","config":{"variables":[{"pattern":"{{numeric(3)}}","type":"text","example":"597","name":"MY_PATTERN_VAR"}],"request":{"body":"this is a body","headers":{"Accept":"application/json","X-Datadog-Trace-ID":"123456789"},"url":"https://www.datadoghq.com","timeout":30,"method":"GET"},"assertions":[]},"options":{"retry":{"count":2,"interval":300},"min_location_failed":1,"monitor_options":{"notify_audit":false,"locked":false,"include_tags":true,"new_host_delay":300,"notify_no_data":false,"renotify_interval":100},"noScreenshot":true,"device_ids":["laptop_large","mobile_small"],"tick_every":900}}'
-=======
+      - terraform-provider-datadog/dev (terraform 1.16.0; terraform-cli 0.12.7-sdk) datadog-api-client-go/1.0.0-beta.21+dev (go go1.15.3; os darwin; arch amd64)
+    url: https://api.datadoghq.com/api/v1/synthetics/tests/jdq-q39-7ae
+    method: GET
+  response:
+    body: '{"status":"paused","public_id":"jdq-q39-7ae","tags":["foo:bar","baz"],"locations":["aws:eu-central-1"],"message":"Notify @datadog.user","name":"tf-TestAccDatadogSyntheticsBrowserTest_importBasic-local-1619776757","monitor_id":34730373,"type":"browser","config":{"variables":[{"pattern":"{{numeric(3)}}","type":"text","example":"597","name":"MY_PATTERN_VAR"}],"setCookie":"name=value","request":{"body":"this is a body","headers":{"Accept":"application/json","X-Datadog-Trace-ID":"123456789"},"url":"https://www.datadoghq.com","timeout":30,"method":"GET"},"assertions":[]},"options":{"retry":{"count":2,"interval":300},"min_location_failed":1,"monitor_options":{"notify_audit":false,"locked":false,"include_tags":true,"new_host_delay":300,"notify_no_data":false,"renotify_interval":100},"noScreenshot":true,"device_ids":["laptop_large","mobile_small"],"tick_every":900}}'
+    headers:
+      Cache-Control:
+      - no-cache
+      Connection:
+      - keep-alive
+      Content-Security-Policy:
+      - frame-ancestors 'self'; report-uri https://api.datadoghq.com/csp-report
+      Content-Type:
+      - application/json
+      Date:
+      - Fri, 30 Apr 2021 09:59:20 GMT
+      Pragma:
+      - no-cache
+      Strict-Transport-Security:
+      - max-age=15724800;
+      Vary:
+      - Accept-Encoding
+      X-Content-Type-Options:
+      - nosniff
+      X-Dd-Debug:
+      - S1wfaMZOKGT/IoMw6fqAwAwGWo2vQ44sjF3YzuETnQfxZO2T5eJbs0aX3UKb9Dwu
+      X-Dd-Version:
+      - "35.4429965"
+      X-Frame-Options:
+      - SAMEORIGIN
+      X-Ratelimit-Limit:
+      - "1000"
+      X-Ratelimit-Period:
+      - "60"
+      X-Ratelimit-Remaining:
+      - "978"
+      X-Ratelimit-Reset:
+      - "40"
+    status: 200 OK
+    code: 200
+    duration: ""
+- request:
+    body: ""
+    form: {}
+    headers:
+      Accept:
+      - application/json
+      Dd-Operation-Id:
+      - GetBrowserTest
+      User-Agent:
       - terraform-provider-datadog/dev (terraform 1.16.0; terraform-cli 0.12.7-sdk) datadog-api-client-go/1.0.0-beta.21+dev (go go1.15.3; os darwin; arch amd64)
     url: https://api.datadoghq.com/api/v1/synthetics/tests/browser/jdq-q39-7ae
     method: GET
   response:
     body: '{"status":"paused","public_id":"jdq-q39-7ae","tags":["foo:bar","baz"],"locations":["aws:eu-central-1"],"message":"Notify @datadog.user","name":"tf-TestAccDatadogSyntheticsBrowserTest_importBasic-local-1619776757","monitor_id":34730373,"type":"browser","steps":[{"name":"first step","allowFailure":false,"params":{"check":"contains","value":"content"},"timeout":0,"type":"assertCurrentUrl"}],"config":{"variables":[{"pattern":"{{numeric(3)}}","type":"text","example":"597","name":"MY_PATTERN_VAR"}],"setCookie":"name=value","request":{"body":"this is a body","headers":{"Accept":"application/json","X-Datadog-Trace-ID":"123456789"},"url":"https://www.datadoghq.com","timeout":30,"method":"GET"},"assertions":[]},"options":{"retry":{"count":2,"interval":300},"min_location_failed":1,"monitor_options":{"notify_audit":false,"locked":false,"include_tags":true,"new_host_delay":300,"notify_no_data":false,"renotify_interval":100},"noScreenshot":true,"device_ids":["laptop_large","mobile_small"],"tick_every":900}}'
->>>>>>> 154a3a6f
-    headers:
-      Cache-Control:
-      - no-cache
-      Connection:
-      - keep-alive
-      Content-Security-Policy:
-      - frame-ancestors 'self'; report-uri https://api.datadoghq.com/csp-report
-      Content-Type:
-      - application/json
-      Date:
-<<<<<<< HEAD
-      - Tue, 20 Apr 2021 14:53:31 GMT
-=======
-      - Fri, 30 Apr 2021 09:59:19 GMT
->>>>>>> 154a3a6f
-      Pragma:
-      - no-cache
-      Strict-Transport-Security:
-      - max-age=15724800;
-      Vary:
-      - Accept-Encoding
-      X-Content-Type-Options:
-      - nosniff
-      X-Dd-Debug:
-<<<<<<< HEAD
-      - twvpGlmuom5y6A0pjGtXzTf554cmwJgTcCZ71fK4H/RDi+v5ehBK0zQiRcTJQG5C
-      X-Dd-Version:
-      - "35.4351688"
-=======
-      - JpIJLwIH2nFlZOC+u71rq7aAOL43MLZN3MUsL+gpYHdZz5QLUOG8Jysf8kVK6tPU
-      X-Dd-Version:
-      - "35.4429965"
->>>>>>> 154a3a6f
-      X-Frame-Options:
-      - SAMEORIGIN
-      X-Ratelimit-Limit:
-      - "1000"
-      X-Ratelimit-Period:
-      - "60"
-      X-Ratelimit-Remaining:
-<<<<<<< HEAD
-      - "853"
-      X-Ratelimit-Reset:
-      - "29"
-=======
-      - "983"
-      X-Ratelimit-Reset:
-      - "41"
-    status: 200 OK
-    code: 200
-    duration: ""
-- request:
-    body: ""
-    form: {}
-    headers:
-      Accept:
-      - application/json
-      Dd-Operation-Id:
-      - GetTest
-      User-Agent:
-      - terraform-provider-datadog/dev (terraform 1.16.0; terraform-cli 0.12.7-sdk) datadog-api-client-go/1.0.0-beta.21+dev (go go1.15.3; os darwin; arch amd64)
-    url: https://api.datadoghq.com/api/v1/synthetics/tests/jdq-q39-7ae
-    method: GET
-  response:
-    body: '{"status":"paused","public_id":"jdq-q39-7ae","tags":["foo:bar","baz"],"locations":["aws:eu-central-1"],"message":"Notify @datadog.user","name":"tf-TestAccDatadogSyntheticsBrowserTest_importBasic-local-1619776757","monitor_id":34730373,"type":"browser","config":{"variables":[{"pattern":"{{numeric(3)}}","type":"text","example":"597","name":"MY_PATTERN_VAR"}],"setCookie":"name=value","request":{"body":"this is a body","headers":{"Accept":"application/json","X-Datadog-Trace-ID":"123456789"},"url":"https://www.datadoghq.com","timeout":30,"method":"GET"},"assertions":[]},"options":{"retry":{"count":2,"interval":300},"min_location_failed":1,"monitor_options":{"notify_audit":false,"locked":false,"include_tags":true,"new_host_delay":300,"notify_no_data":false,"renotify_interval":100},"noScreenshot":true,"device_ids":["laptop_large","mobile_small"],"tick_every":900}}'
-    headers:
-      Cache-Control:
-      - no-cache
-      Connection:
-      - keep-alive
-      Content-Security-Policy:
-      - frame-ancestors 'self'; report-uri https://api.datadoghq.com/csp-report
-      Content-Type:
-      - application/json
-      Date:
-      - Fri, 30 Apr 2021 09:59:19 GMT
-      Pragma:
-      - no-cache
-      Strict-Transport-Security:
-      - max-age=15724800;
-      Vary:
-      - Accept-Encoding
-      X-Content-Type-Options:
-      - nosniff
-      X-Dd-Debug:
-      - LcgNasIYBRkNppmD6mCKE9J6iv0eEjosuuHR5V5zw2fWbR54i39C8dhdK8zDq/40
-      X-Dd-Version:
-      - "35.4429965"
-      X-Frame-Options:
-      - SAMEORIGIN
-      X-Ratelimit-Limit:
-      - "1000"
-      X-Ratelimit-Period:
-      - "60"
-      X-Ratelimit-Remaining:
-      - "982"
-      X-Ratelimit-Reset:
-      - "41"
->>>>>>> 154a3a6f
-    status: 200 OK
-    code: 200
-    duration: ""
-- request:
-    body: ""
-    form: {}
-    headers:
-      Accept:
-      - application/json
-      Dd-Operation-Id:
-      - GetBrowserTest
-      User-Agent:
-<<<<<<< HEAD
-      - terraform-provider-datadog/dev (terraform 2.4.4; terraform-cli 0.14.7) datadog-api-client-go/1.0.0-beta.19 (go go1.16.3; os darwin; arch amd64)
-    url: https://api.datadoghq.com/api/v1/synthetics/tests/browser/29z-qd4-gsj
-    method: GET
-  response:
-    body: '{"status":"paused","public_id":"29z-qd4-gsj","tags":["foo:bar","baz"],"locations":["aws:eu-central-1"],"message":"Notify @datadog.user","name":"tf-TestAccDatadogSyntheticsBrowserTest_importBasic-local-1618930410","monitor_id":34157606,"type":"browser","steps":[{"name":"first step","allowFailure":false,"params":{"check":"contains","value":"content"},"timeout":0,"type":"assertCurrentUrl"}],"config":{"variables":[{"pattern":"{{numeric(3)}}","type":"text","example":"597","name":"MY_PATTERN_VAR"}],"request":{"body":"this is a body","headers":{"Accept":"application/json","X-Datadog-Trace-ID":"123456789"},"url":"https://www.datadoghq.com","timeout":30,"method":"GET"},"assertions":[]},"options":{"retry":{"count":2,"interval":300},"min_location_failed":1,"monitor_options":{"notify_audit":false,"locked":false,"include_tags":true,"new_host_delay":300,"notify_no_data":false,"renotify_interval":100},"noScreenshot":true,"device_ids":["laptop_large","mobile_small"],"tick_every":900}}'
-=======
-      - terraform-provider-datadog/dev (terraform 1.16.0; terraform-cli 0.12.7-sdk) datadog-api-client-go/1.0.0-beta.21+dev (go go1.15.3; os darwin; arch amd64)
-    url: https://api.datadoghq.com/api/v1/synthetics/tests/browser/jdq-q39-7ae
-    method: GET
-  response:
-    body: '{"status":"paused","public_id":"jdq-q39-7ae","tags":["foo:bar","baz"],"locations":["aws:eu-central-1"],"message":"Notify @datadog.user","name":"tf-TestAccDatadogSyntheticsBrowserTest_importBasic-local-1619776757","monitor_id":34730373,"type":"browser","steps":[{"name":"first step","allowFailure":false,"params":{"check":"contains","value":"content"},"timeout":0,"type":"assertCurrentUrl"}],"config":{"variables":[{"pattern":"{{numeric(3)}}","type":"text","example":"597","name":"MY_PATTERN_VAR"}],"setCookie":"name=value","request":{"body":"this is a body","headers":{"Accept":"application/json","X-Datadog-Trace-ID":"123456789"},"url":"https://www.datadoghq.com","timeout":30,"method":"GET"},"assertions":[]},"options":{"retry":{"count":2,"interval":300},"min_location_failed":1,"monitor_options":{"notify_audit":false,"locked":false,"include_tags":true,"new_host_delay":300,"notify_no_data":false,"renotify_interval":100},"noScreenshot":true,"device_ids":["laptop_large","mobile_small"],"tick_every":900}}'
->>>>>>> 154a3a6f
-    headers:
-      Cache-Control:
-      - no-cache
-      Connection:
-      - keep-alive
-      Content-Security-Policy:
-      - frame-ancestors 'self'; report-uri https://api.datadoghq.com/csp-report
-      Content-Type:
-      - application/json
-      Date:
-<<<<<<< HEAD
-      - Tue, 20 Apr 2021 14:53:31 GMT
-=======
-      - Fri, 30 Apr 2021 09:59:19 GMT
->>>>>>> 154a3a6f
-      Pragma:
-      - no-cache
-      Strict-Transport-Security:
-      - max-age=15724800;
-      Vary:
-      - Accept-Encoding
-      X-Content-Type-Options:
-      - nosniff
-      X-Dd-Debug:
-<<<<<<< HEAD
-      - dPySkcOzIZtKyMKDAAzuysY3gNGGj6RtYogGuSb76E8mPvoqzREyRp6lPYm91hQU
-      X-Dd-Version:
-      - "35.4351688"
-=======
-      - JpIJLwIH2nFlZOC+u71rq7aAOL43MLZN3MUsL+gpYHdZz5QLUOG8Jysf8kVK6tPU
-      X-Dd-Version:
-      - "35.4429965"
->>>>>>> 154a3a6f
-      X-Frame-Options:
-      - SAMEORIGIN
-      X-Ratelimit-Limit:
-      - "1000"
-      X-Ratelimit-Period:
-      - "60"
-      X-Ratelimit-Remaining:
-<<<<<<< HEAD
-      - "848"
-      X-Ratelimit-Reset:
-      - "29"
-=======
-      - "981"
-      X-Ratelimit-Reset:
-      - "41"
->>>>>>> 154a3a6f
-    status: 200 OK
-    code: 200
-    duration: ""
-- request:
-    body: ""
-    form: {}
-    headers:
-      Accept:
-      - application/json
-      Dd-Operation-Id:
-      - GetTest
-      User-Agent:
-<<<<<<< HEAD
-      - terraform-provider-datadog/dev (terraform 2.4.4; terraform-cli ) datadog-api-client-go/1.0.0-beta.19 (go go1.16.3; os darwin; arch amd64)
-    url: https://api.datadoghq.com/api/v1/synthetics/tests/29z-qd4-gsj
-    method: GET
-  response:
-    body: '{"status":"paused","public_id":"29z-qd4-gsj","tags":["foo:bar","baz"],"locations":["aws:eu-central-1"],"message":"Notify @datadog.user","name":"tf-TestAccDatadogSyntheticsBrowserTest_importBasic-local-1618930410","monitor_id":34157606,"type":"browser","config":{"variables":[{"pattern":"{{numeric(3)}}","type":"text","example":"597","name":"MY_PATTERN_VAR"}],"request":{"body":"this is a body","headers":{"Accept":"application/json","X-Datadog-Trace-ID":"123456789"},"url":"https://www.datadoghq.com","timeout":30,"method":"GET"},"assertions":[]},"options":{"retry":{"count":2,"interval":300},"min_location_failed":1,"monitor_options":{"notify_audit":false,"locked":false,"include_tags":true,"new_host_delay":300,"notify_no_data":false,"renotify_interval":100},"noScreenshot":true,"device_ids":["laptop_large","mobile_small"],"tick_every":900}}'
-=======
-      - terraform-provider-datadog/dev (terraform 1.16.0; terraform-cli 0.12.7-sdk) datadog-api-client-go/1.0.0-beta.21+dev (go go1.15.3; os darwin; arch amd64)
-    url: https://api.datadoghq.com/api/v1/synthetics/tests/jdq-q39-7ae
-    method: GET
-  response:
-    body: '{"status":"paused","public_id":"jdq-q39-7ae","tags":["foo:bar","baz"],"locations":["aws:eu-central-1"],"message":"Notify @datadog.user","name":"tf-TestAccDatadogSyntheticsBrowserTest_importBasic-local-1619776757","monitor_id":34730373,"type":"browser","config":{"variables":[{"pattern":"{{numeric(3)}}","type":"text","example":"597","name":"MY_PATTERN_VAR"}],"setCookie":"name=value","request":{"body":"this is a body","headers":{"Accept":"application/json","X-Datadog-Trace-ID":"123456789"},"url":"https://www.datadoghq.com","timeout":30,"method":"GET"},"assertions":[]},"options":{"retry":{"count":2,"interval":300},"min_location_failed":1,"monitor_options":{"notify_audit":false,"locked":false,"include_tags":true,"new_host_delay":300,"notify_no_data":false,"renotify_interval":100},"noScreenshot":true,"device_ids":["laptop_large","mobile_small"],"tick_every":900}}'
->>>>>>> 154a3a6f
-    headers:
-      Cache-Control:
-      - no-cache
-      Connection:
-      - keep-alive
-      Content-Security-Policy:
-      - frame-ancestors 'self'; report-uri https://api.datadoghq.com/csp-report
-      Content-Type:
-      - application/json
-      Date:
-<<<<<<< HEAD
-      - Tue, 20 Apr 2021 14:53:33 GMT
-=======
-      - Fri, 30 Apr 2021 09:59:19 GMT
->>>>>>> 154a3a6f
-      Pragma:
-      - no-cache
-      Strict-Transport-Security:
-      - max-age=15724800;
-      Vary:
-      - Accept-Encoding
-      X-Content-Type-Options:
-      - nosniff
-      X-Dd-Debug:
-<<<<<<< HEAD
-      - 25u1gDlL724DHllbjFT4BhOLorBTilh+aah2uWAUEjFC/+rjczJdiyWrV/HwLwe/
-      X-Dd-Version:
-      - "35.4351688"
-=======
-      - twvpGlmuom5y6A0pjGtXzTf554cmwJgTcCZ71fK4H/RDi+v5ehBK0zQiRcTJQG5C
-      X-Dd-Version:
-      - "35.4429965"
->>>>>>> 154a3a6f
-      X-Frame-Options:
-      - SAMEORIGIN
-      X-Ratelimit-Limit:
-      - "1000"
-      X-Ratelimit-Period:
-      - "60"
-      X-Ratelimit-Remaining:
-<<<<<<< HEAD
-      - "840"
-      X-Ratelimit-Reset:
-      - "27"
-=======
-      - "980"
-      X-Ratelimit-Reset:
-      - "41"
->>>>>>> 154a3a6f
-    status: 200 OK
-    code: 200
-    duration: ""
-- request:
-    body: ""
-    form: {}
-    headers:
-      Accept:
-      - application/json
-      Dd-Operation-Id:
-      - GetBrowserTest
-      User-Agent:
-<<<<<<< HEAD
-      - terraform-provider-datadog/dev (terraform 2.4.4; terraform-cli ) datadog-api-client-go/1.0.0-beta.19 (go go1.16.3; os darwin; arch amd64)
-    url: https://api.datadoghq.com/api/v1/synthetics/tests/browser/29z-qd4-gsj
-    method: GET
-  response:
-    body: '{"status":"paused","public_id":"29z-qd4-gsj","tags":["foo:bar","baz"],"locations":["aws:eu-central-1"],"message":"Notify @datadog.user","name":"tf-TestAccDatadogSyntheticsBrowserTest_importBasic-local-1618930410","monitor_id":34157606,"type":"browser","steps":[{"name":"first step","allowFailure":false,"params":{"check":"contains","value":"content"},"timeout":0,"type":"assertCurrentUrl"}],"config":{"variables":[{"pattern":"{{numeric(3)}}","type":"text","example":"597","name":"MY_PATTERN_VAR"}],"request":{"body":"this is a body","headers":{"Accept":"application/json","X-Datadog-Trace-ID":"123456789"},"url":"https://www.datadoghq.com","timeout":30,"method":"GET"},"assertions":[]},"options":{"retry":{"count":2,"interval":300},"min_location_failed":1,"monitor_options":{"notify_audit":false,"locked":false,"include_tags":true,"new_host_delay":300,"notify_no_data":false,"renotify_interval":100},"noScreenshot":true,"device_ids":["laptop_large","mobile_small"],"tick_every":900}}'
-=======
-      - terraform-provider-datadog/dev (terraform 1.16.0; terraform-cli 0.12.7-sdk) datadog-api-client-go/1.0.0-beta.21+dev (go go1.15.3; os darwin; arch amd64)
-    url: https://api.datadoghq.com/api/v1/synthetics/tests/browser/jdq-q39-7ae
-    method: GET
-  response:
-    body: '{"status":"paused","public_id":"jdq-q39-7ae","tags":["foo:bar","baz"],"locations":["aws:eu-central-1"],"message":"Notify @datadog.user","name":"tf-TestAccDatadogSyntheticsBrowserTest_importBasic-local-1619776757","monitor_id":34730373,"type":"browser","steps":[{"name":"first step","allowFailure":false,"params":{"check":"contains","value":"content"},"timeout":0,"type":"assertCurrentUrl"}],"config":{"variables":[{"pattern":"{{numeric(3)}}","type":"text","example":"597","name":"MY_PATTERN_VAR"}],"setCookie":"name=value","request":{"body":"this is a body","headers":{"Accept":"application/json","X-Datadog-Trace-ID":"123456789"},"url":"https://www.datadoghq.com","timeout":30,"method":"GET"},"assertions":[]},"options":{"retry":{"count":2,"interval":300},"min_location_failed":1,"monitor_options":{"notify_audit":false,"locked":false,"include_tags":true,"new_host_delay":300,"notify_no_data":false,"renotify_interval":100},"noScreenshot":true,"device_ids":["laptop_large","mobile_small"],"tick_every":900}}'
->>>>>>> 154a3a6f
-    headers:
-      Cache-Control:
-      - no-cache
-      Connection:
-      - keep-alive
-      Content-Security-Policy:
-      - frame-ancestors 'self'; report-uri https://api.datadoghq.com/csp-report
-      Content-Type:
-      - application/json
-      Date:
-<<<<<<< HEAD
-      - Tue, 20 Apr 2021 14:53:33 GMT
-=======
-      - Fri, 30 Apr 2021 09:59:19 GMT
->>>>>>> 154a3a6f
-      Pragma:
-      - no-cache
-      Strict-Transport-Security:
-      - max-age=15724800;
-      Vary:
-      - Accept-Encoding
-      X-Content-Type-Options:
-      - nosniff
-      X-Dd-Debug:
-<<<<<<< HEAD
-      - JpIJLwIH2nFlZOC+u71rq7aAOL43MLZN3MUsL+gpYHdZz5QLUOG8Jysf8kVK6tPU
-      X-Dd-Version:
-      - "35.4351688"
-=======
-      - 5gfwVh/5HZ+AnGd/Di93w3NEWC6KMHT9KzmHEiRJmNdOjBtAsbOcgVFyqEChw71h
-      X-Dd-Version:
-      - "35.4429965"
->>>>>>> 154a3a6f
-      X-Frame-Options:
-      - SAMEORIGIN
-      X-Ratelimit-Limit:
-      - "1000"
-      X-Ratelimit-Period:
-      - "60"
-      X-Ratelimit-Remaining:
-<<<<<<< HEAD
-      - "838"
-      X-Ratelimit-Reset:
-      - "27"
-=======
-      - "979"
-      X-Ratelimit-Reset:
-      - "41"
->>>>>>> 154a3a6f
-    status: 200 OK
-    code: 200
-    duration: ""
-- request:
-    body: ""
-    form: {}
-    headers:
-      Accept:
-      - application/json
-      Dd-Operation-Id:
-      - GetTest
-      User-Agent:
-<<<<<<< HEAD
-      - terraform-provider-datadog/dev (terraform 2.4.4; terraform-cli 0.14.7) datadog-api-client-go/1.0.0-beta.19 (go go1.16.3; os darwin; arch amd64)
-    url: https://api.datadoghq.com/api/v1/synthetics/tests/29z-qd4-gsj
-    method: GET
-  response:
-    body: '{"status":"paused","public_id":"29z-qd4-gsj","tags":["foo:bar","baz"],"locations":["aws:eu-central-1"],"message":"Notify @datadog.user","name":"tf-TestAccDatadogSyntheticsBrowserTest_importBasic-local-1618930410","monitor_id":34157606,"type":"browser","config":{"variables":[{"pattern":"{{numeric(3)}}","type":"text","example":"597","name":"MY_PATTERN_VAR"}],"request":{"body":"this is a body","headers":{"Accept":"application/json","X-Datadog-Trace-ID":"123456789"},"url":"https://www.datadoghq.com","timeout":30,"method":"GET"},"assertions":[]},"options":{"retry":{"count":2,"interval":300},"min_location_failed":1,"monitor_options":{"notify_audit":false,"locked":false,"include_tags":true,"new_host_delay":300,"notify_no_data":false,"renotify_interval":100},"noScreenshot":true,"device_ids":["laptop_large","mobile_small"],"tick_every":900}}'
-=======
-      - terraform-provider-datadog/dev (terraform 1.16.0; terraform-cli 0.12.7-sdk) datadog-api-client-go/1.0.0-beta.21+dev (go go1.15.3; os darwin; arch amd64)
-    url: https://api.datadoghq.com/api/v1/synthetics/tests/jdq-q39-7ae
-    method: GET
-  response:
-    body: '{"status":"paused","public_id":"jdq-q39-7ae","tags":["foo:bar","baz"],"locations":["aws:eu-central-1"],"message":"Notify @datadog.user","name":"tf-TestAccDatadogSyntheticsBrowserTest_importBasic-local-1619776757","monitor_id":34730373,"type":"browser","config":{"variables":[{"pattern":"{{numeric(3)}}","type":"text","example":"597","name":"MY_PATTERN_VAR"}],"setCookie":"name=value","request":{"body":"this is a body","headers":{"Accept":"application/json","X-Datadog-Trace-ID":"123456789"},"url":"https://www.datadoghq.com","timeout":30,"method":"GET"},"assertions":[]},"options":{"retry":{"count":2,"interval":300},"min_location_failed":1,"monitor_options":{"notify_audit":false,"locked":false,"include_tags":true,"new_host_delay":300,"notify_no_data":false,"renotify_interval":100},"noScreenshot":true,"device_ids":["laptop_large","mobile_small"],"tick_every":900}}'
->>>>>>> 154a3a6f
-    headers:
-      Cache-Control:
-      - no-cache
-      Connection:
-      - keep-alive
-      Content-Security-Policy:
-      - frame-ancestors 'self'; report-uri https://api.datadoghq.com/csp-report
-      Content-Type:
-      - application/json
-      Date:
-<<<<<<< HEAD
-      - Tue, 20 Apr 2021 14:53:34 GMT
-=======
+    headers:
+      Cache-Control:
+      - no-cache
+      Connection:
+      - keep-alive
+      Content-Security-Policy:
+      - frame-ancestors 'self'; report-uri https://api.datadoghq.com/csp-report
+      Content-Type:
+      - application/json
+      Date:
       - Fri, 30 Apr 2021 09:59:20 GMT
->>>>>>> 154a3a6f
-      Pragma:
-      - no-cache
-      Strict-Transport-Security:
-      - max-age=15724800;
-      Vary:
-      - Accept-Encoding
-      X-Content-Type-Options:
-      - nosniff
-      X-Dd-Debug:
-<<<<<<< HEAD
-      - F5gm0Rce1/Abr9/0Fw8HAqWfiz0FdiH8er/AXnN6lOn3L6KyGgbsLCwgPlob1No8
-      X-Dd-Version:
-      - "35.4351688"
-=======
-      - S1wfaMZOKGT/IoMw6fqAwAwGWo2vQ44sjF3YzuETnQfxZO2T5eJbs0aX3UKb9Dwu
-      X-Dd-Version:
-      - "35.4429965"
->>>>>>> 154a3a6f
-      X-Frame-Options:
-      - SAMEORIGIN
-      X-Ratelimit-Limit:
-      - "1000"
-      X-Ratelimit-Period:
-      - "60"
-      X-Ratelimit-Remaining:
-<<<<<<< HEAD
-      - "828"
-      X-Ratelimit-Reset:
-      - "26"
-=======
-      - "978"
+      Pragma:
+      - no-cache
+      Strict-Transport-Security:
+      - max-age=15724800;
+      Vary:
+      - Accept-Encoding
+      X-Content-Type-Options:
+      - nosniff
+      X-Dd-Debug:
+      - B1nwy/pPNqX+q4pQT22cdp1QCexE35IF8qwSHy0Nf7IW0Y881qtn4tXN1lpmzaKc
+      X-Dd-Version:
+      - "35.4429965"
+      X-Frame-Options:
+      - SAMEORIGIN
+      X-Ratelimit-Limit:
+      - "1000"
+      X-Ratelimit-Period:
+      - "60"
+      X-Ratelimit-Remaining:
+      - "977"
       X-Ratelimit-Reset:
       - "40"
->>>>>>> 154a3a6f
-    status: 200 OK
-    code: 200
-    duration: ""
-- request:
-    body: ""
-    form: {}
-    headers:
-      Accept:
-      - application/json
-      Dd-Operation-Id:
-      - GetBrowserTest
-      User-Agent:
-<<<<<<< HEAD
-      - terraform-provider-datadog/dev (terraform 2.4.4; terraform-cli 0.14.7) datadog-api-client-go/1.0.0-beta.19 (go go1.16.3; os darwin; arch amd64)
-    url: https://api.datadoghq.com/api/v1/synthetics/tests/browser/29z-qd4-gsj
-    method: GET
-  response:
-    body: '{"status":"paused","public_id":"29z-qd4-gsj","tags":["foo:bar","baz"],"locations":["aws:eu-central-1"],"message":"Notify @datadog.user","name":"tf-TestAccDatadogSyntheticsBrowserTest_importBasic-local-1618930410","monitor_id":34157606,"type":"browser","steps":[{"name":"first step","allowFailure":false,"params":{"check":"contains","value":"content"},"timeout":0,"type":"assertCurrentUrl"}],"config":{"variables":[{"pattern":"{{numeric(3)}}","type":"text","example":"597","name":"MY_PATTERN_VAR"}],"request":{"body":"this is a body","headers":{"Accept":"application/json","X-Datadog-Trace-ID":"123456789"},"url":"https://www.datadoghq.com","timeout":30,"method":"GET"},"assertions":[]},"options":{"retry":{"count":2,"interval":300},"min_location_failed":1,"monitor_options":{"notify_audit":false,"locked":false,"include_tags":true,"new_host_delay":300,"notify_no_data":false,"renotify_interval":100},"noScreenshot":true,"device_ids":["laptop_large","mobile_small"],"tick_every":900}}'
-=======
-      - terraform-provider-datadog/dev (terraform 1.16.0; terraform-cli 0.12.7-sdk) datadog-api-client-go/1.0.0-beta.21+dev (go go1.15.3; os darwin; arch amd64)
-    url: https://api.datadoghq.com/api/v1/synthetics/tests/browser/jdq-q39-7ae
-    method: GET
-  response:
-    body: '{"status":"paused","public_id":"jdq-q39-7ae","tags":["foo:bar","baz"],"locations":["aws:eu-central-1"],"message":"Notify @datadog.user","name":"tf-TestAccDatadogSyntheticsBrowserTest_importBasic-local-1619776757","monitor_id":34730373,"type":"browser","steps":[{"name":"first step","allowFailure":false,"params":{"check":"contains","value":"content"},"timeout":0,"type":"assertCurrentUrl"}],"config":{"variables":[{"pattern":"{{numeric(3)}}","type":"text","example":"597","name":"MY_PATTERN_VAR"}],"setCookie":"name=value","request":{"body":"this is a body","headers":{"Accept":"application/json","X-Datadog-Trace-ID":"123456789"},"url":"https://www.datadoghq.com","timeout":30,"method":"GET"},"assertions":[]},"options":{"retry":{"count":2,"interval":300},"min_location_failed":1,"monitor_options":{"notify_audit":false,"locked":false,"include_tags":true,"new_host_delay":300,"notify_no_data":false,"renotify_interval":100},"noScreenshot":true,"device_ids":["laptop_large","mobile_small"],"tick_every":900}}'
->>>>>>> 154a3a6f
-    headers:
-      Cache-Control:
-      - no-cache
-      Connection:
-      - keep-alive
-      Content-Security-Policy:
-      - frame-ancestors 'self'; report-uri https://api.datadoghq.com/csp-report
-      Content-Type:
-      - application/json
-      Date:
-<<<<<<< HEAD
-      - Tue, 20 Apr 2021 14:53:34 GMT
-=======
-      - Fri, 30 Apr 2021 09:59:20 GMT
->>>>>>> 154a3a6f
-      Pragma:
-      - no-cache
-      Strict-Transport-Security:
-      - max-age=15724800;
-      Vary:
-      - Accept-Encoding
-      X-Content-Type-Options:
-      - nosniff
-      X-Dd-Debug:
-      - B1nwy/pPNqX+q4pQT22cdp1QCexE35IF8qwSHy0Nf7IW0Y881qtn4tXN1lpmzaKc
-      X-Dd-Version:
-<<<<<<< HEAD
-      - "35.4351688"
-=======
-      - "35.4429965"
->>>>>>> 154a3a6f
-      X-Frame-Options:
-      - SAMEORIGIN
-      X-Ratelimit-Limit:
-      - "1000"
-      X-Ratelimit-Period:
-      - "60"
-      X-Ratelimit-Remaining:
-<<<<<<< HEAD
-      - "825"
-      X-Ratelimit-Reset:
-      - "26"
-=======
-      - "977"
-      X-Ratelimit-Reset:
-      - "40"
->>>>>>> 154a3a6f
     status: 200 OK
     code: 200
     duration: ""
 - request:
     body: |
-<<<<<<< HEAD
-      {"public_ids":["29z-qd4-gsj"]}
-=======
       {"public_ids":["jdq-q39-7ae"]}
->>>>>>> 154a3a6f
     form: {}
     headers:
       Accept:
@@ -638,52 +466,34 @@
       Dd-Operation-Id:
       - DeleteTests
       User-Agent:
-<<<<<<< HEAD
-      - terraform-provider-datadog/dev (terraform 2.4.4; terraform-cli ) datadog-api-client-go/1.0.0-beta.19 (go go1.16.3; os darwin; arch amd64)
+      - terraform-provider-datadog/dev (terraform 1.16.0; terraform-cli 0.12.7-sdk) datadog-api-client-go/1.0.0-beta.21+dev (go go1.15.3; os darwin; arch amd64)
     url: https://api.datadoghq.com/api/v1/synthetics/tests/delete
     method: POST
   response:
-    body: '{"deleted_tests":[{"deleted_at":"2021-04-20T14:53:35.661656+00:00","public_id":"29z-qd4-gsj"}]}'
-=======
-      - terraform-provider-datadog/dev (terraform 1.16.0; terraform-cli 0.12.7-sdk) datadog-api-client-go/1.0.0-beta.21+dev (go go1.15.3; os darwin; arch amd64)
-    url: https://api.datadoghq.com/api/v1/synthetics/tests/delete
-    method: POST
-  response:
     body: '{"deleted_tests":[{"deleted_at":"2021-04-30T09:59:20.388082+00:00","public_id":"jdq-q39-7ae"}]}'
->>>>>>> 154a3a6f
-    headers:
-      Cache-Control:
-      - no-cache
-      Connection:
-      - keep-alive
-      Content-Security-Policy:
-      - frame-ancestors 'self'; report-uri https://api.datadoghq.com/csp-report
-      Content-Type:
-      - application/json
-      Date:
-<<<<<<< HEAD
-      - Tue, 20 Apr 2021 14:53:35 GMT
-=======
+    headers:
+      Cache-Control:
+      - no-cache
+      Connection:
+      - keep-alive
+      Content-Security-Policy:
+      - frame-ancestors 'self'; report-uri https://api.datadoghq.com/csp-report
+      Content-Type:
+      - application/json
+      Date:
       - Fri, 30 Apr 2021 09:59:21 GMT
->>>>>>> 154a3a6f
-      Pragma:
-      - no-cache
-      Strict-Transport-Security:
-      - max-age=15724800;
-      Vary:
-      - Accept-Encoding
-      X-Content-Type-Options:
-      - nosniff
-      X-Dd-Debug:
-<<<<<<< HEAD
-      - 2328yjLSqI4XmR1pVqrPRR/SFcQsbafjEpPmZx7/3PfxUK1nJQQsX+wrMelyVyj+
-      X-Dd-Version:
-      - "35.4351688"
-=======
+      Pragma:
+      - no-cache
+      Strict-Transport-Security:
+      - max-age=15724800;
+      Vary:
+      - Accept-Encoding
+      X-Content-Type-Options:
+      - nosniff
+      X-Dd-Debug:
       - L3ULR3HwCWYmEqCWGz2Yob3chcH4pjowBacBXkncP7o+/uPqKt9yGEYf/g1AJPzQ
       X-Dd-Version:
       - "35.4429965"
->>>>>>> 154a3a6f
       X-Frame-Options:
       - SAMEORIGIN
       X-Ratelimit-Limit:
@@ -691,13 +501,9 @@
       X-Ratelimit-Period:
       - "60"
       X-Ratelimit-Remaining:
-      - "102"
-      X-Ratelimit-Reset:
-<<<<<<< HEAD
-      - "25"
-=======
+      - "118"
+      X-Ratelimit-Reset:
       - "40"
->>>>>>> 154a3a6f
     status: 200 OK
     code: 200
     duration: ""
@@ -710,13 +516,8 @@
       Dd-Operation-Id:
       - GetTest
       User-Agent:
-<<<<<<< HEAD
-      - terraform-provider-datadog/dev (terraform 2.4.4; terraform-cli ) datadog-api-client-go/1.0.0-beta.19 (go go1.16.3; os darwin; arch amd64)
-    url: https://api.datadoghq.com/api/v1/synthetics/tests/29z-qd4-gsj
-=======
       - terraform-provider-datadog/dev (terraform 1.16.0; terraform-cli 0.12.7-sdk) datadog-api-client-go/1.0.0-beta.21+dev (go go1.15.3; os darwin; arch amd64)
     url: https://api.datadoghq.com/api/v1/synthetics/tests/jdq-q39-7ae
->>>>>>> 154a3a6f
     method: GET
   response:
     body: '{"errors": ["Synthetics test not found"]}'
@@ -730,41 +531,27 @@
       Content-Type:
       - application/json
       Date:
-<<<<<<< HEAD
-      - Tue, 20 Apr 2021 14:53:35 GMT
-=======
       - Fri, 30 Apr 2021 09:59:21 GMT
->>>>>>> 154a3a6f
-      Pragma:
-      - no-cache
-      Strict-Transport-Security:
-      - max-age=15724800;
-      Vary:
-      - Accept-Encoding
-      X-Content-Type-Options:
-      - nosniff
-      X-Dd-Version:
-<<<<<<< HEAD
-      - "35.4351688"
-=======
-      - "35.4429965"
->>>>>>> 154a3a6f
-      X-Frame-Options:
-      - SAMEORIGIN
-      X-Ratelimit-Limit:
-      - "1000"
-      X-Ratelimit-Period:
-      - "60"
-      X-Ratelimit-Remaining:
-<<<<<<< HEAD
-      - "816"
-      X-Ratelimit-Reset:
-      - "25"
-=======
+      Pragma:
+      - no-cache
+      Strict-Transport-Security:
+      - max-age=15724800;
+      Vary:
+      - Accept-Encoding
+      X-Content-Type-Options:
+      - nosniff
+      X-Dd-Version:
+      - "35.4429965"
+      X-Frame-Options:
+      - SAMEORIGIN
+      X-Ratelimit-Limit:
+      - "1000"
+      X-Ratelimit-Period:
+      - "60"
+      X-Ratelimit-Remaining:
       - "976"
       X-Ratelimit-Reset:
       - "39"
->>>>>>> 154a3a6f
     status: 404 Not Found
     code: 404
     duration: ""
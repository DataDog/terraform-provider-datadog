--- conflicted
+++ resolved
@@ -3,11 +3,7 @@
 interactions:
 - request:
     body: |
-<<<<<<< HEAD
-      {"config":{"assertions":[],"request":{"body":"this is a body","headers":{"Accept":"application/json","X-Datadog-Trace-ID":"123456789"},"method":"GET","timeout":30,"url":"https://www.datadoghq.com"},"variables":[{"example":"597","name":"MY_PATTERN_VAR","pattern":"{{numeric(3)}}","type":"text"}]},"locations":["aws:eu-central-1"],"message":"Notify @datadog.user","name":"tf-TestAccDatadogSyntheticsBrowserTest_importBasic-local-1617184105","options":{"device_ids":["laptop_large","mobile_small"],"min_location_failed":1,"monitor_options":{"renotify_interval":100},"retry":{"count":2,"interval":300},"tick_every":900},"status":"paused","steps":[{"allowFailure":false,"name":"first step","params":{"check":"contains","value":"content"},"timeout":0,"type":"assertCurrentUrl"}],"tags":["foo:bar","baz"],"type":"browser"}
-=======
-      {"config":{"assertions":[],"configVariables":[],"request":{"body":"this is a body","headers":{"Accept":"application/json","X-Datadog-Trace-ID":"123456789"},"method":"GET","timeout":30,"url":"https://www.datadoghq.com"},"variables":[{"example":"597","name":"MY_PATTERN_VAR","pattern":"{{numeric(3)}}","type":"text"}]},"locations":["aws:eu-central-1"],"message":"Notify @datadog.user","name":"tf-TestAccDatadogSyntheticsBrowserTest_importBasic-local-1617183092","options":{"device_ids":["laptop_large","mobile_small"],"min_location_failed":1,"monitor_options":{"renotify_interval":100},"noScreenshot":true,"retry":{"count":2,"interval":300},"tick_every":900},"status":"paused","steps":[{"allowFailure":false,"name":"first step","params":{"check":"contains","value":"content"},"timeout":0,"type":"assertCurrentUrl"}],"tags":["foo:bar","baz"],"type":"browser"}
->>>>>>> 14ccad13
+      {"config":{"assertions":[],"request":{"body":"this is a body","headers":{"Accept":"application/json","X-Datadog-Trace-ID":"123456789"},"method":"GET","timeout":30,"url":"https://www.datadoghq.com"},"variables":[{"example":"597","name":"MY_PATTERN_VAR","pattern":"{{numeric(3)}}","type":"text"}]},"locations":["aws:eu-central-1"],"message":"Notify @datadog.user","name":"tf-TestAccDatadogSyntheticsBrowserTest_importBasic-local-1617196366","options":{"device_ids":["laptop_large","mobile_small"],"min_location_failed":1,"monitor_options":{"renotify_interval":100},"noScreenshot":true,"retry":{"count":2,"interval":300},"tick_every":900},"status":"paused","steps":[{"allowFailure":false,"name":"first step","params":{"check":"contains","value":"content"},"timeout":0,"type":"assertCurrentUrl"}],"tags":["foo:bar","baz"],"type":"browser"}
     form: {}
     headers:
       Accept:
@@ -17,595 +13,450 @@
       Dd-Operation-Id:
       - CreateSyntheticsBrowserTest
       User-Agent:
-<<<<<<< HEAD
-      - terraform-provider-datadog/dev (terraform 1.16.0; terraform-cli ) datadog-api-client-go/1.0.0-beta.19+dev (go go1.15.3; os darwin; arch amd64)
+      - terraform-provider-datadog/dev (terraform 1.16.0; terraform-cli 0.12.7-sdk) datadog-api-client-go/1.0.0-beta.19+dev (go go1.15.3; os darwin; arch amd64)
     url: https://api.datadoghq.com/api/v1/synthetics/tests/browser
     method: POST
   response:
-    body: '{"status":"paused","public_id":"fqa-ib4-664","tags":["foo:bar","baz"],"org_id":321813,"locations":["aws:eu-central-1"],"message":"Notify @datadog.user","deleted_at":null,"name":"tf-TestAccDatadogSyntheticsBrowserTest_importBasic-local-1617184105","monitor_id":33123857,"type":"browser","created_at":"2021-03-31T09:48:25.884432+00:00","modified_at":"2021-03-31T09:48:25.884432+00:00","steps":[{"name":"first step","allowFailure":false,"params":{"check":"contains","value":"content"},"timeout":0,"type":"assertCurrentUrl"}],"config":{"variables":[{"pattern":"{{numeric(3)}}","type":"text","example":"597","name":"MY_PATTERN_VAR"}],"request":{"body":"this is a body","headers":{"Accept":"application/json","X-Datadog-Trace-ID":"123456789"},"url":"https://www.datadoghq.com","timeout":30,"method":"GET"},"assertions":[]},"options":{"retry":{"count":2,"interval":300},"monitor_options":{"notify_audit":false,"locked":false,"include_tags":true,"new_host_delay":300,"notify_no_data":false,"renotify_interval":100},"device_ids":["laptop_large","mobile_small"],"min_location_failed":1,"tick_every":900}}'
-=======
-      - terraform-provider-datadog/dev (terraform 1.16.0; terraform-cli 0.12.7-sdk) datadog-api-client-go/1.0.0-beta.19+dev (go go1.15.3; os darwin; arch amd64)
-    url: https://api.datadoghq.com/api/v1/synthetics/tests
-    method: POST
-  response:
-    body: '{"status":"paused","public_id":"fue-yqw-mug","tags":["foo:bar","baz"],"org_id":321813,"locations":["aws:eu-central-1"],"message":"Notify @datadog.user","deleted_at":null,"name":"tf-TestAccDatadogSyntheticsBrowserTest_importBasic-local-1617183092","monitor_id":33123263,"type":"browser","created_at":"2021-03-31T09:31:32.622981+00:00","modified_at":"2021-03-31T09:31:32.622981+00:00","steps":[{"name":"first step","allowFailure":false,"params":{"check":"contains","value":"content"},"timeout":0,"type":"assertCurrentUrl"}],"config":{"variables":[{"pattern":"{{numeric(3)}}","type":"text","example":"597","name":"MY_PATTERN_VAR"}],"request":{"body":"this is a body","headers":{"Accept":"application/json","X-Datadog-Trace-ID":"123456789"},"url":"https://www.datadoghq.com","timeout":30,"method":"GET"},"assertions":[],"configVariables":[]},"options":{"retry":{"count":2,"interval":300},"min_location_failed":1,"monitor_options":{"notify_audit":false,"locked":false,"include_tags":true,"new_host_delay":300,"notify_no_data":false,"renotify_interval":100},"noScreenshot":true,"device_ids":["laptop_large","mobile_small"],"tick_every":900}}'
->>>>>>> 14ccad13
-    headers:
-      Cache-Control:
-      - no-cache
-      Connection:
-      - keep-alive
-      Content-Security-Policy:
-      - frame-ancestors 'self'; report-uri https://api.datadoghq.com/csp-report
-      Content-Type:
-      - application/json
-      Date:
-<<<<<<< HEAD
-      - Wed, 31 Mar 2021 09:48:25 GMT
-=======
-      - Wed, 31 Mar 2021 09:31:33 GMT
->>>>>>> 14ccad13
-      Pragma:
-      - no-cache
-      Strict-Transport-Security:
-      - max-age=15724800;
-      Vary:
-      - Accept-Encoding
-      X-Content-Type-Options:
-      - nosniff
-      X-Dd-Debug:
-<<<<<<< HEAD
+    body: '{"status":"paused","public_id":"rey-rf4-3rx","tags":["foo:bar","baz"],"org_id":321813,"locations":["aws:eu-central-1"],"message":"Notify @datadog.user","deleted_at":null,"name":"tf-TestAccDatadogSyntheticsBrowserTest_importBasic-local-1617196366","monitor_id":33131374,"type":"browser","created_at":"2021-03-31T13:12:47.436866+00:00","modified_at":"2021-03-31T13:12:47.436866+00:00","steps":[{"name":"first step","allowFailure":false,"params":{"check":"contains","value":"content"},"timeout":0,"type":"assertCurrentUrl"}],"config":{"variables":[{"pattern":"{{numeric(3)}}","type":"text","example":"597","name":"MY_PATTERN_VAR"}],"request":{"body":"this is a body","headers":{"Accept":"application/json","X-Datadog-Trace-ID":"123456789"},"url":"https://www.datadoghq.com","timeout":30,"method":"GET"},"assertions":[]},"options":{"retry":{"count":2,"interval":300},"min_location_failed":1,"monitor_options":{"notify_audit":false,"locked":false,"include_tags":true,"new_host_delay":300,"notify_no_data":false,"renotify_interval":100},"noScreenshot":true,"device_ids":["laptop_large","mobile_small"],"tick_every":900}}'
+    headers:
+      Cache-Control:
+      - no-cache
+      Connection:
+      - keep-alive
+      Content-Security-Policy:
+      - frame-ancestors 'self'; report-uri https://api.datadoghq.com/csp-report
+      Content-Type:
+      - application/json
+      Date:
+      - Wed, 31 Mar 2021 13:12:47 GMT
+      Pragma:
+      - no-cache
+      Strict-Transport-Security:
+      - max-age=15724800;
+      Vary:
+      - Accept-Encoding
+      X-Content-Type-Options:
+      - nosniff
+      X-Dd-Debug:
+      - LcgNasIYBRkNppmD6mCKE9J6iv0eEjosuuHR5V5zw2fWbR54i39C8dhdK8zDq/40
+      X-Dd-Version:
+      - "35.4208607"
+      X-Frame-Options:
+      - SAMEORIGIN
+      X-Ratelimit-Limit:
+      - "120"
+      X-Ratelimit-Period:
+      - "60"
+      X-Ratelimit-Remaining:
+      - "112"
+      X-Ratelimit-Reset:
+      - "13"
+    status: 200 OK
+    code: 200
+    duration: ""
+- request:
+    body: ""
+    form: {}
+    headers:
+      Accept:
+      - application/json
+      Dd-Operation-Id:
+      - GetTest
+      User-Agent:
+      - terraform-provider-datadog/dev (terraform 1.16.0; terraform-cli 0.12.7-sdk) datadog-api-client-go/1.0.0-beta.19+dev (go go1.15.3; os darwin; arch amd64)
+    url: https://api.datadoghq.com/api/v1/synthetics/tests/rey-rf4-3rx
+    method: GET
+  response:
+    body: '{"status":"paused","public_id":"rey-rf4-3rx","tags":["foo:bar","baz"],"locations":["aws:eu-central-1"],"message":"Notify @datadog.user","name":"tf-TestAccDatadogSyntheticsBrowserTest_importBasic-local-1617196366","monitor_id":33131374,"type":"browser","config":{"variables":[{"pattern":"{{numeric(3)}}","type":"text","example":"597","name":"MY_PATTERN_VAR"}],"request":{"body":"this is a body","headers":{"Accept":"application/json","X-Datadog-Trace-ID":"123456789"},"url":"https://www.datadoghq.com","timeout":30,"method":"GET"},"assertions":[]},"options":{"retry":{"count":2,"interval":300},"min_location_failed":1,"monitor_options":{"notify_audit":false,"locked":false,"include_tags":true,"new_host_delay":300,"notify_no_data":false,"renotify_interval":100},"noScreenshot":true,"device_ids":["laptop_large","mobile_small"],"tick_every":900}}'
+    headers:
+      Cache-Control:
+      - no-cache
+      Connection:
+      - keep-alive
+      Content-Security-Policy:
+      - frame-ancestors 'self'; report-uri https://api.datadoghq.com/csp-report
+      Content-Type:
+      - application/json
+      Date:
+      - Wed, 31 Mar 2021 13:12:47 GMT
+      Pragma:
+      - no-cache
+      Strict-Transport-Security:
+      - max-age=15724800;
+      Vary:
+      - Accept-Encoding
+      X-Content-Type-Options:
+      - nosniff
+      X-Dd-Debug:
+      - dPySkcOzIZtKyMKDAAzuysY3gNGGj6RtYogGuSb76E8mPvoqzREyRp6lPYm91hQU
+      X-Dd-Version:
+      - "35.4208607"
+      X-Frame-Options:
+      - SAMEORIGIN
+      X-Ratelimit-Limit:
+      - "1000"
+      X-Ratelimit-Period:
+      - "60"
+      X-Ratelimit-Remaining:
+      - "928"
+      X-Ratelimit-Reset:
+      - "13"
+    status: 200 OK
+    code: 200
+    duration: ""
+- request:
+    body: ""
+    form: {}
+    headers:
+      Accept:
+      - application/json
+      Dd-Operation-Id:
+      - GetBrowserTest
+      User-Agent:
+      - terraform-provider-datadog/dev (terraform 1.16.0; terraform-cli 0.12.7-sdk) datadog-api-client-go/1.0.0-beta.19+dev (go go1.15.3; os darwin; arch amd64)
+    url: https://api.datadoghq.com/api/v1/synthetics/tests/browser/rey-rf4-3rx
+    method: GET
+  response:
+    body: '{"status":"paused","public_id":"rey-rf4-3rx","tags":["foo:bar","baz"],"locations":["aws:eu-central-1"],"message":"Notify @datadog.user","name":"tf-TestAccDatadogSyntheticsBrowserTest_importBasic-local-1617196366","monitor_id":33131374,"type":"browser","steps":[{"name":"first step","allowFailure":false,"params":{"check":"contains","value":"content"},"timeout":0,"type":"assertCurrentUrl"}],"config":{"variables":[{"pattern":"{{numeric(3)}}","type":"text","example":"597","name":"MY_PATTERN_VAR"}],"request":{"body":"this is a body","headers":{"Accept":"application/json","X-Datadog-Trace-ID":"123456789"},"url":"https://www.datadoghq.com","timeout":30,"method":"GET"},"assertions":[]},"options":{"retry":{"count":2,"interval":300},"min_location_failed":1,"monitor_options":{"notify_audit":false,"locked":false,"include_tags":true,"new_host_delay":300,"notify_no_data":false,"renotify_interval":100},"noScreenshot":true,"device_ids":["laptop_large","mobile_small"],"tick_every":900}}'
+    headers:
+      Cache-Control:
+      - no-cache
+      Connection:
+      - keep-alive
+      Content-Security-Policy:
+      - frame-ancestors 'self'; report-uri https://api.datadoghq.com/csp-report
+      Content-Type:
+      - application/json
+      Date:
+      - Wed, 31 Mar 2021 13:12:47 GMT
+      Pragma:
+      - no-cache
+      Strict-Transport-Security:
+      - max-age=15724800;
+      Vary:
+      - Accept-Encoding
+      X-Content-Type-Options:
+      - nosniff
+      X-Dd-Debug:
+      - twvpGlmuom5y6A0pjGtXzTf554cmwJgTcCZ71fK4H/RDi+v5ehBK0zQiRcTJQG5C
+      X-Dd-Version:
+      - "35.4208607"
+      X-Frame-Options:
+      - SAMEORIGIN
+      X-Ratelimit-Limit:
+      - "1000"
+      X-Ratelimit-Period:
+      - "60"
+      X-Ratelimit-Remaining:
+      - "927"
+      X-Ratelimit-Reset:
+      - "13"
+    status: 200 OK
+    code: 200
+    duration: ""
+- request:
+    body: ""
+    form: {}
+    headers:
+      Accept:
+      - application/json
+      Dd-Operation-Id:
+      - GetTest
+      User-Agent:
+      - terraform-provider-datadog/dev (terraform 1.16.0; terraform-cli 0.12.7-sdk) datadog-api-client-go/1.0.0-beta.19+dev (go go1.15.3; os darwin; arch amd64)
+    url: https://api.datadoghq.com/api/v1/synthetics/tests/rey-rf4-3rx
+    method: GET
+  response:
+    body: '{"status":"paused","public_id":"rey-rf4-3rx","tags":["foo:bar","baz"],"locations":["aws:eu-central-1"],"message":"Notify @datadog.user","name":"tf-TestAccDatadogSyntheticsBrowserTest_importBasic-local-1617196366","monitor_id":33131374,"type":"browser","config":{"variables":[{"pattern":"{{numeric(3)}}","type":"text","example":"597","name":"MY_PATTERN_VAR"}],"request":{"body":"this is a body","headers":{"Accept":"application/json","X-Datadog-Trace-ID":"123456789"},"url":"https://www.datadoghq.com","timeout":30,"method":"GET"},"assertions":[]},"options":{"retry":{"count":2,"interval":300},"min_location_failed":1,"monitor_options":{"notify_audit":false,"locked":false,"include_tags":true,"new_host_delay":300,"notify_no_data":false,"renotify_interval":100},"noScreenshot":true,"device_ids":["laptop_large","mobile_small"],"tick_every":900}}'
+    headers:
+      Cache-Control:
+      - no-cache
+      Connection:
+      - keep-alive
+      Content-Security-Policy:
+      - frame-ancestors 'self'; report-uri https://api.datadoghq.com/csp-report
+      Content-Type:
+      - application/json
+      Date:
+      - Wed, 31 Mar 2021 13:12:48 GMT
+      Pragma:
+      - no-cache
+      Strict-Transport-Security:
+      - max-age=15724800;
+      Vary:
+      - Accept-Encoding
+      X-Content-Type-Options:
+      - nosniff
+      X-Dd-Debug:
+      - mNzaoDhdDKO7t4QSrAe5X7pHd0bJND187D+vRbwoluXouE2m1UaQQX0RGCvRpLVE
+      X-Dd-Version:
+      - "35.4208607"
+      X-Frame-Options:
+      - SAMEORIGIN
+      X-Ratelimit-Limit:
+      - "1000"
+      X-Ratelimit-Period:
+      - "60"
+      X-Ratelimit-Remaining:
+      - "926"
+      X-Ratelimit-Reset:
+      - "13"
+    status: 200 OK
+    code: 200
+    duration: ""
+- request:
+    body: ""
+    form: {}
+    headers:
+      Accept:
+      - application/json
+      Dd-Operation-Id:
+      - GetBrowserTest
+      User-Agent:
+      - terraform-provider-datadog/dev (terraform 1.16.0; terraform-cli 0.12.7-sdk) datadog-api-client-go/1.0.0-beta.19+dev (go go1.15.3; os darwin; arch amd64)
+    url: https://api.datadoghq.com/api/v1/synthetics/tests/browser/rey-rf4-3rx
+    method: GET
+  response:
+    body: '{"status":"paused","public_id":"rey-rf4-3rx","tags":["foo:bar","baz"],"locations":["aws:eu-central-1"],"message":"Notify @datadog.user","name":"tf-TestAccDatadogSyntheticsBrowserTest_importBasic-local-1617196366","monitor_id":33131374,"type":"browser","steps":[{"name":"first step","allowFailure":false,"params":{"check":"contains","value":"content"},"timeout":0,"type":"assertCurrentUrl"}],"config":{"variables":[{"pattern":"{{numeric(3)}}","type":"text","example":"597","name":"MY_PATTERN_VAR"}],"request":{"body":"this is a body","headers":{"Accept":"application/json","X-Datadog-Trace-ID":"123456789"},"url":"https://www.datadoghq.com","timeout":30,"method":"GET"},"assertions":[]},"options":{"retry":{"count":2,"interval":300},"min_location_failed":1,"monitor_options":{"notify_audit":false,"locked":false,"include_tags":true,"new_host_delay":300,"notify_no_data":false,"renotify_interval":100},"noScreenshot":true,"device_ids":["laptop_large","mobile_small"],"tick_every":900}}'
+    headers:
+      Cache-Control:
+      - no-cache
+      Connection:
+      - keep-alive
+      Content-Security-Policy:
+      - frame-ancestors 'self'; report-uri https://api.datadoghq.com/csp-report
+      Content-Type:
+      - application/json
+      Date:
+      - Wed, 31 Mar 2021 13:12:48 GMT
+      Pragma:
+      - no-cache
+      Strict-Transport-Security:
+      - max-age=15724800;
+      Vary:
+      - Accept-Encoding
+      X-Content-Type-Options:
+      - nosniff
+      X-Dd-Debug:
+      - F5gm0Rce1/Abr9/0Fw8HAqWfiz0FdiH8er/AXnN6lOn3L6KyGgbsLCwgPlob1No8
+      X-Dd-Version:
+      - "35.4208607"
+      X-Frame-Options:
+      - SAMEORIGIN
+      X-Ratelimit-Limit:
+      - "1000"
+      X-Ratelimit-Period:
+      - "60"
+      X-Ratelimit-Remaining:
+      - "925"
+      X-Ratelimit-Reset:
+      - "12"
+    status: 200 OK
+    code: 200
+    duration: ""
+- request:
+    body: ""
+    form: {}
+    headers:
+      Accept:
+      - application/json
+      Dd-Operation-Id:
+      - GetTest
+      User-Agent:
+      - terraform-provider-datadog/dev (terraform 1.16.0; terraform-cli 0.12.7-sdk) datadog-api-client-go/1.0.0-beta.19+dev (go go1.15.3; os darwin; arch amd64)
+    url: https://api.datadoghq.com/api/v1/synthetics/tests/rey-rf4-3rx
+    method: GET
+  response:
+    body: '{"status":"paused","public_id":"rey-rf4-3rx","tags":["foo:bar","baz"],"locations":["aws:eu-central-1"],"message":"Notify @datadog.user","name":"tf-TestAccDatadogSyntheticsBrowserTest_importBasic-local-1617196366","monitor_id":33131374,"type":"browser","config":{"variables":[{"pattern":"{{numeric(3)}}","type":"text","example":"597","name":"MY_PATTERN_VAR"}],"request":{"body":"this is a body","headers":{"Accept":"application/json","X-Datadog-Trace-ID":"123456789"},"url":"https://www.datadoghq.com","timeout":30,"method":"GET"},"assertions":[]},"options":{"retry":{"count":2,"interval":300},"min_location_failed":1,"monitor_options":{"notify_audit":false,"locked":false,"include_tags":true,"new_host_delay":300,"notify_no_data":false,"renotify_interval":100},"noScreenshot":true,"device_ids":["laptop_large","mobile_small"],"tick_every":900}}'
+    headers:
+      Cache-Control:
+      - no-cache
+      Connection:
+      - keep-alive
+      Content-Security-Policy:
+      - frame-ancestors 'self'; report-uri https://api.datadoghq.com/csp-report
+      Content-Type:
+      - application/json
+      Date:
+      - Wed, 31 Mar 2021 13:12:48 GMT
+      Pragma:
+      - no-cache
+      Strict-Transport-Security:
+      - max-age=15724800;
+      Vary:
+      - Accept-Encoding
+      X-Content-Type-Options:
+      - nosniff
+      X-Dd-Debug:
+      - HbtaOKlJ6OCrx9tMXO6ivMTrEM+g0c93HDp08trmOmgdHozC5J+vn10F0H4WPjCU
+      X-Dd-Version:
+      - "35.4208607"
+      X-Frame-Options:
+      - SAMEORIGIN
+      X-Ratelimit-Limit:
+      - "1000"
+      X-Ratelimit-Period:
+      - "60"
+      X-Ratelimit-Remaining:
+      - "924"
+      X-Ratelimit-Reset:
+      - "12"
+    status: 200 OK
+    code: 200
+    duration: ""
+- request:
+    body: ""
+    form: {}
+    headers:
+      Accept:
+      - application/json
+      Dd-Operation-Id:
+      - GetBrowserTest
+      User-Agent:
+      - terraform-provider-datadog/dev (terraform 1.16.0; terraform-cli 0.12.7-sdk) datadog-api-client-go/1.0.0-beta.19+dev (go go1.15.3; os darwin; arch amd64)
+    url: https://api.datadoghq.com/api/v1/synthetics/tests/browser/rey-rf4-3rx
+    method: GET
+  response:
+    body: '{"status":"paused","public_id":"rey-rf4-3rx","tags":["foo:bar","baz"],"locations":["aws:eu-central-1"],"message":"Notify @datadog.user","name":"tf-TestAccDatadogSyntheticsBrowserTest_importBasic-local-1617196366","monitor_id":33131374,"type":"browser","steps":[{"name":"first step","allowFailure":false,"params":{"check":"contains","value":"content"},"timeout":0,"type":"assertCurrentUrl"}],"config":{"variables":[{"pattern":"{{numeric(3)}}","type":"text","example":"597","name":"MY_PATTERN_VAR"}],"request":{"body":"this is a body","headers":{"Accept":"application/json","X-Datadog-Trace-ID":"123456789"},"url":"https://www.datadoghq.com","timeout":30,"method":"GET"},"assertions":[]},"options":{"retry":{"count":2,"interval":300},"min_location_failed":1,"monitor_options":{"notify_audit":false,"locked":false,"include_tags":true,"new_host_delay":300,"notify_no_data":false,"renotify_interval":100},"noScreenshot":true,"device_ids":["laptop_large","mobile_small"],"tick_every":900}}'
+    headers:
+      Cache-Control:
+      - no-cache
+      Connection:
+      - keep-alive
+      Content-Security-Policy:
+      - frame-ancestors 'self'; report-uri https://api.datadoghq.com/csp-report
+      Content-Type:
+      - application/json
+      Date:
+      - Wed, 31 Mar 2021 13:12:49 GMT
+      Pragma:
+      - no-cache
+      Strict-Transport-Security:
+      - max-age=15724800;
+      Vary:
+      - Accept-Encoding
+      X-Content-Type-Options:
+      - nosniff
+      X-Dd-Debug:
+      - mNzaoDhdDKO7t4QSrAe5X7pHd0bJND187D+vRbwoluXouE2m1UaQQX0RGCvRpLVE
+      X-Dd-Version:
+      - "35.4208607"
+      X-Frame-Options:
+      - SAMEORIGIN
+      X-Ratelimit-Limit:
+      - "1000"
+      X-Ratelimit-Period:
+      - "60"
+      X-Ratelimit-Remaining:
+      - "923"
+      X-Ratelimit-Reset:
+      - "11"
+    status: 200 OK
+    code: 200
+    duration: ""
+- request:
+    body: ""
+    form: {}
+    headers:
+      Accept:
+      - application/json
+      Dd-Operation-Id:
+      - GetTest
+      User-Agent:
+      - terraform-provider-datadog/dev (terraform 1.16.0; terraform-cli 0.12.7-sdk) datadog-api-client-go/1.0.0-beta.19+dev (go go1.15.3; os darwin; arch amd64)
+    url: https://api.datadoghq.com/api/v1/synthetics/tests/rey-rf4-3rx
+    method: GET
+  response:
+    body: '{"status":"paused","public_id":"rey-rf4-3rx","tags":["foo:bar","baz"],"locations":["aws:eu-central-1"],"message":"Notify @datadog.user","name":"tf-TestAccDatadogSyntheticsBrowserTest_importBasic-local-1617196366","monitor_id":33131374,"type":"browser","config":{"variables":[{"pattern":"{{numeric(3)}}","type":"text","example":"597","name":"MY_PATTERN_VAR"}],"request":{"body":"this is a body","headers":{"Accept":"application/json","X-Datadog-Trace-ID":"123456789"},"url":"https://www.datadoghq.com","timeout":30,"method":"GET"},"assertions":[]},"options":{"retry":{"count":2,"interval":300},"min_location_failed":1,"monitor_options":{"notify_audit":false,"locked":false,"include_tags":true,"new_host_delay":300,"notify_no_data":false,"renotify_interval":100},"noScreenshot":true,"device_ids":["laptop_large","mobile_small"],"tick_every":900}}'
+    headers:
+      Cache-Control:
+      - no-cache
+      Connection:
+      - keep-alive
+      Content-Security-Policy:
+      - frame-ancestors 'self'; report-uri https://api.datadoghq.com/csp-report
+      Content-Type:
+      - application/json
+      Date:
+      - Wed, 31 Mar 2021 13:12:49 GMT
+      Pragma:
+      - no-cache
+      Strict-Transport-Security:
+      - max-age=15724800;
+      Vary:
+      - Accept-Encoding
+      X-Content-Type-Options:
+      - nosniff
+      X-Dd-Debug:
+      - PhosSd3Ch1B6B0DXI71steKUi7XhPDttnPiIP1NdXTw0VJNWpoUnYyBmODS5ne3q
+      X-Dd-Version:
+      - "35.4208607"
+      X-Frame-Options:
+      - SAMEORIGIN
+      X-Ratelimit-Limit:
+      - "1000"
+      X-Ratelimit-Period:
+      - "60"
+      X-Ratelimit-Remaining:
+      - "922"
+      X-Ratelimit-Reset:
+      - "11"
+    status: 200 OK
+    code: 200
+    duration: ""
+- request:
+    body: ""
+    form: {}
+    headers:
+      Accept:
+      - application/json
+      Dd-Operation-Id:
+      - GetBrowserTest
+      User-Agent:
+      - terraform-provider-datadog/dev (terraform 1.16.0; terraform-cli 0.12.7-sdk) datadog-api-client-go/1.0.0-beta.19+dev (go go1.15.3; os darwin; arch amd64)
+    url: https://api.datadoghq.com/api/v1/synthetics/tests/browser/rey-rf4-3rx
+    method: GET
+  response:
+    body: '{"status":"paused","public_id":"rey-rf4-3rx","tags":["foo:bar","baz"],"locations":["aws:eu-central-1"],"message":"Notify @datadog.user","name":"tf-TestAccDatadogSyntheticsBrowserTest_importBasic-local-1617196366","monitor_id":33131374,"type":"browser","steps":[{"name":"first step","allowFailure":false,"params":{"check":"contains","value":"content"},"timeout":0,"type":"assertCurrentUrl"}],"config":{"variables":[{"pattern":"{{numeric(3)}}","type":"text","example":"597","name":"MY_PATTERN_VAR"}],"request":{"body":"this is a body","headers":{"Accept":"application/json","X-Datadog-Trace-ID":"123456789"},"url":"https://www.datadoghq.com","timeout":30,"method":"GET"},"assertions":[]},"options":{"retry":{"count":2,"interval":300},"min_location_failed":1,"monitor_options":{"notify_audit":false,"locked":false,"include_tags":true,"new_host_delay":300,"notify_no_data":false,"renotify_interval":100},"noScreenshot":true,"device_ids":["laptop_large","mobile_small"],"tick_every":900}}'
+    headers:
+      Cache-Control:
+      - no-cache
+      Connection:
+      - keep-alive
+      Content-Security-Policy:
+      - frame-ancestors 'self'; report-uri https://api.datadoghq.com/csp-report
+      Content-Type:
+      - application/json
+      Date:
+      - Wed, 31 Mar 2021 13:12:49 GMT
+      Pragma:
+      - no-cache
+      Strict-Transport-Security:
+      - max-age=15724800;
+      Vary:
+      - Accept-Encoding
+      X-Content-Type-Options:
+      - nosniff
+      X-Dd-Debug:
       - fIO2C4qGDheGHy4YbS+r3a3CXbh4cbRo7roILOimQyiHGjQdOat0cIpWCkupM1uX
       X-Dd-Version:
-      - "35.4207470"
-=======
-      - S1wfaMZOKGT/IoMw6fqAwAwGWo2vQ44sjF3YzuETnQfxZO2T5eJbs0aX3UKb9Dwu
-      X-Dd-Version:
-      - "35.4206674"
->>>>>>> 14ccad13
-      X-Frame-Options:
-      - SAMEORIGIN
-      X-Ratelimit-Limit:
-      - "120"
-      X-Ratelimit-Period:
-      - "60"
-      X-Ratelimit-Remaining:
-<<<<<<< HEAD
-      - "110"
-      X-Ratelimit-Reset:
-      - "35"
-    status: 200 OK
-    code: 200
-    duration: ""
-- request:
-    body: ""
-    form: {}
-    headers:
-      Accept:
-      - application/json
-      Dd-Operation-Id:
-      - GetTest
-      User-Agent:
-      - terraform-provider-datadog/dev (terraform 1.16.0; terraform-cli ) datadog-api-client-go/1.0.0-beta.19+dev (go go1.15.3; os darwin; arch amd64)
-    url: https://api.datadoghq.com/api/v1/synthetics/tests/fqa-ib4-664
-    method: GET
-  response:
-    body: '{"status":"paused","public_id":"fqa-ib4-664","tags":["foo:bar","baz"],"locations":["aws:eu-central-1"],"message":"Notify @datadog.user","name":"tf-TestAccDatadogSyntheticsBrowserTest_importBasic-local-1617184105","monitor_id":33123857,"type":"browser","config":{"variables":[{"pattern":"{{numeric(3)}}","type":"text","example":"597","name":"MY_PATTERN_VAR"}],"request":{"body":"this is a body","headers":{"Accept":"application/json","X-Datadog-Trace-ID":"123456789"},"url":"https://www.datadoghq.com","timeout":30,"method":"GET"},"assertions":[]},"options":{"retry":{"count":2,"interval":300},"monitor_options":{"notify_audit":false,"locked":false,"include_tags":true,"new_host_delay":300,"notify_no_data":false,"renotify_interval":100},"device_ids":["laptop_large","mobile_small"],"min_location_failed":1,"tick_every":900}}'
-    headers:
-      Cache-Control:
-      - no-cache
-      Connection:
-      - keep-alive
-      Content-Security-Policy:
-      - frame-ancestors 'self'; report-uri https://api.datadoghq.com/csp-report
-      Content-Type:
-      - application/json
-      Date:
-      - Wed, 31 Mar 2021 09:48:26 GMT
-      Pragma:
-      - no-cache
-      Strict-Transport-Security:
-      - max-age=15724800;
-      Vary:
-      - Accept-Encoding
-      X-Content-Type-Options:
-      - nosniff
-      X-Dd-Debug:
-      - dPySkcOzIZtKyMKDAAzuysY3gNGGj6RtYogGuSb76E8mPvoqzREyRp6lPYm91hQU
-      X-Dd-Version:
-      - "35.4207470"
-      X-Frame-Options:
-      - SAMEORIGIN
-      X-Ratelimit-Limit:
-      - "1000"
-      X-Ratelimit-Period:
-      - "60"
-      X-Ratelimit-Remaining:
-      - "932"
-      X-Ratelimit-Reset:
-      - "34"
-=======
-      - "109"
-      X-Ratelimit-Reset:
-      - "28"
->>>>>>> 14ccad13
-    status: 200 OK
-    code: 200
-    duration: ""
-- request:
-    body: ""
-    form: {}
-    headers:
-      Accept:
-      - application/json
-      Dd-Operation-Id:
-      - GetBrowserTest
-      User-Agent:
-<<<<<<< HEAD
-      - terraform-provider-datadog/dev (terraform 1.16.0; terraform-cli ) datadog-api-client-go/1.0.0-beta.19+dev (go go1.15.3; os darwin; arch amd64)
-    url: https://api.datadoghq.com/api/v1/synthetics/tests/browser/fqa-ib4-664
-    method: GET
-  response:
-    body: '{"status":"paused","public_id":"fqa-ib4-664","tags":["foo:bar","baz"],"locations":["aws:eu-central-1"],"message":"Notify @datadog.user","name":"tf-TestAccDatadogSyntheticsBrowserTest_importBasic-local-1617184105","monitor_id":33123857,"type":"browser","steps":[{"name":"first step","allowFailure":false,"params":{"check":"contains","value":"content"},"timeout":0,"type":"assertCurrentUrl"}],"config":{"variables":[{"pattern":"{{numeric(3)}}","type":"text","example":"597","name":"MY_PATTERN_VAR"}],"request":{"body":"this is a body","headers":{"Accept":"application/json","X-Datadog-Trace-ID":"123456789"},"url":"https://www.datadoghq.com","timeout":30,"method":"GET"},"assertions":[]},"options":{"retry":{"count":2,"interval":300},"monitor_options":{"notify_audit":false,"locked":false,"include_tags":true,"new_host_delay":300,"notify_no_data":false,"renotify_interval":100},"device_ids":["laptop_large","mobile_small"],"min_location_failed":1,"tick_every":900}}'
-    headers:
-      Cache-Control:
-      - no-cache
-      Connection:
-      - keep-alive
-      Content-Security-Policy:
-      - frame-ancestors 'self'; report-uri https://api.datadoghq.com/csp-report
-      Content-Type:
-      - application/json
-      Date:
-      - Wed, 31 Mar 2021 09:48:26 GMT
-      Pragma:
-      - no-cache
-      Strict-Transport-Security:
-      - max-age=15724800;
-      Vary:
-      - Accept-Encoding
-      X-Content-Type-Options:
-      - nosniff
-      X-Dd-Debug:
-      - PhosSd3Ch1B6B0DXI71steKUi7XhPDttnPiIP1NdXTw0VJNWpoUnYyBmODS5ne3q
-      X-Dd-Version:
-      - "35.4207470"
-      X-Frame-Options:
-      - SAMEORIGIN
-      X-Ratelimit-Limit:
-      - "1000"
-      X-Ratelimit-Period:
-      - "60"
-      X-Ratelimit-Remaining:
-      - "926"
-      X-Ratelimit-Reset:
-      - "34"
-    status: 200 OK
-    code: 200
-    duration: ""
-- request:
-    body: ""
-    form: {}
-    headers:
-      Accept:
-      - application/json
-      Dd-Operation-Id:
-      - GetTest
-      User-Agent:
-      - terraform-provider-datadog/dev (terraform 1.16.0; terraform-cli 0.12.7-sdk) datadog-api-client-go/1.0.0-beta.19+dev (go go1.15.3; os darwin; arch amd64)
-    url: https://api.datadoghq.com/api/v1/synthetics/tests/fqa-ib4-664
-    method: GET
-  response:
-    body: '{"status":"paused","public_id":"fqa-ib4-664","tags":["foo:bar","baz"],"locations":["aws:eu-central-1"],"message":"Notify @datadog.user","name":"tf-TestAccDatadogSyntheticsBrowserTest_importBasic-local-1617184105","monitor_id":33123857,"type":"browser","config":{"variables":[{"pattern":"{{numeric(3)}}","type":"text","example":"597","name":"MY_PATTERN_VAR"}],"request":{"body":"this is a body","headers":{"Accept":"application/json","X-Datadog-Trace-ID":"123456789"},"url":"https://www.datadoghq.com","timeout":30,"method":"GET"},"assertions":[]},"options":{"retry":{"count":2,"interval":300},"monitor_options":{"notify_audit":false,"locked":false,"include_tags":true,"new_host_delay":300,"notify_no_data":false,"renotify_interval":100},"device_ids":["laptop_large","mobile_small"],"min_location_failed":1,"tick_every":900}}'
-=======
-      - terraform-provider-datadog/dev (terraform 1.16.0; terraform-cli 0.12.7-sdk) datadog-api-client-go/1.0.0-beta.19+dev (go go1.15.3; os darwin; arch amd64)
-    url: https://api.datadoghq.com/api/v1/synthetics/tests/browser/fue-yqw-mug
-    method: GET
-  response:
-    body: '{"status":"paused","public_id":"fue-yqw-mug","tags":["foo:bar","baz"],"locations":["aws:eu-central-1"],"message":"Notify @datadog.user","name":"tf-TestAccDatadogSyntheticsBrowserTest_importBasic-local-1617183092","monitor_id":33123263,"type":"browser","steps":[{"name":"first step","allowFailure":false,"params":{"check":"contains","value":"content"},"timeout":0,"type":"assertCurrentUrl"}],"config":{"variables":[{"pattern":"{{numeric(3)}}","type":"text","example":"597","name":"MY_PATTERN_VAR"}],"request":{"body":"this is a body","headers":{"Accept":"application/json","X-Datadog-Trace-ID":"123456789"},"url":"https://www.datadoghq.com","timeout":30,"method":"GET"},"assertions":[],"configVariables":[]},"options":{"retry":{"count":2,"interval":300},"min_location_failed":1,"monitor_options":{"notify_audit":false,"locked":false,"include_tags":true,"new_host_delay":300,"notify_no_data":false,"renotify_interval":100},"noScreenshot":true,"device_ids":["laptop_large","mobile_small"],"tick_every":900}}'
->>>>>>> 14ccad13
-    headers:
-      Cache-Control:
-      - no-cache
-      Connection:
-      - keep-alive
-      Content-Security-Policy:
-      - frame-ancestors 'self'; report-uri https://api.datadoghq.com/csp-report
-      Content-Type:
-      - application/json
-      Date:
-<<<<<<< HEAD
-      - Wed, 31 Mar 2021 09:48:26 GMT
-=======
-      - Wed, 31 Mar 2021 09:31:33 GMT
->>>>>>> 14ccad13
-      Pragma:
-      - no-cache
-      Strict-Transport-Security:
-      - max-age=15724800;
-      Vary:
-      - Accept-Encoding
-      X-Content-Type-Options:
-      - nosniff
-      X-Dd-Debug:
-<<<<<<< HEAD
-      - JpIJLwIH2nFlZOC+u71rq7aAOL43MLZN3MUsL+gpYHdZz5QLUOG8Jysf8kVK6tPU
-      X-Dd-Version:
-      - "35.4207470"
-=======
-      - Um4CoU685QqAscnxhS5BD+goWu2yX1Jd4zCfGzSsEvPPIm1qURZaF8dlLl/OEY4I
-      X-Dd-Version:
-      - "35.4206674"
->>>>>>> 14ccad13
-      X-Frame-Options:
-      - SAMEORIGIN
-      X-Ratelimit-Limit:
-      - "1000"
-      X-Ratelimit-Period:
-      - "60"
-      X-Ratelimit-Remaining:
-<<<<<<< HEAD
-      - "919"
-      X-Ratelimit-Reset:
-      - "34"
-=======
-      - "952"
-      X-Ratelimit-Reset:
-      - "27"
->>>>>>> 14ccad13
-    status: 200 OK
-    code: 200
-    duration: ""
-- request:
-    body: ""
-    form: {}
-    headers:
-      Accept:
-      - application/json
-      Dd-Operation-Id:
-      - GetBrowserTest
-      User-Agent:
-      - terraform-provider-datadog/dev (terraform 1.16.0; terraform-cli 0.12.7-sdk) datadog-api-client-go/1.0.0-beta.19+dev (go go1.15.3; os darwin; arch amd64)
-<<<<<<< HEAD
-    url: https://api.datadoghq.com/api/v1/synthetics/tests/browser/fqa-ib4-664
-    method: GET
-  response:
-    body: '{"status":"paused","public_id":"fqa-ib4-664","tags":["foo:bar","baz"],"locations":["aws:eu-central-1"],"message":"Notify @datadog.user","name":"tf-TestAccDatadogSyntheticsBrowserTest_importBasic-local-1617184105","monitor_id":33123857,"type":"browser","steps":[{"name":"first step","allowFailure":false,"params":{"check":"contains","value":"content"},"timeout":0,"type":"assertCurrentUrl"}],"config":{"variables":[{"pattern":"{{numeric(3)}}","type":"text","example":"597","name":"MY_PATTERN_VAR"}],"request":{"body":"this is a body","headers":{"Accept":"application/json","X-Datadog-Trace-ID":"123456789"},"url":"https://www.datadoghq.com","timeout":30,"method":"GET"},"assertions":[]},"options":{"retry":{"count":2,"interval":300},"monitor_options":{"notify_audit":false,"locked":false,"include_tags":true,"new_host_delay":300,"notify_no_data":false,"renotify_interval":100},"device_ids":["laptop_large","mobile_small"],"min_location_failed":1,"tick_every":900}}'
-=======
-    url: https://api.datadoghq.com/api/v1/synthetics/tests/browser/fue-yqw-mug
-    method: GET
-  response:
-    body: '{"status":"paused","public_id":"fue-yqw-mug","tags":["foo:bar","baz"],"locations":["aws:eu-central-1"],"message":"Notify @datadog.user","name":"tf-TestAccDatadogSyntheticsBrowserTest_importBasic-local-1617183092","monitor_id":33123263,"type":"browser","steps":[{"name":"first step","allowFailure":false,"params":{"check":"contains","value":"content"},"timeout":0,"type":"assertCurrentUrl"}],"config":{"variables":[{"pattern":"{{numeric(3)}}","type":"text","example":"597","name":"MY_PATTERN_VAR"}],"request":{"body":"this is a body","headers":{"Accept":"application/json","X-Datadog-Trace-ID":"123456789"},"url":"https://www.datadoghq.com","timeout":30,"method":"GET"},"assertions":[],"configVariables":[]},"options":{"retry":{"count":2,"interval":300},"min_location_failed":1,"monitor_options":{"notify_audit":false,"locked":false,"include_tags":true,"new_host_delay":300,"notify_no_data":false,"renotify_interval":100},"noScreenshot":true,"device_ids":["laptop_large","mobile_small"],"tick_every":900}}'
->>>>>>> 14ccad13
-    headers:
-      Cache-Control:
-      - no-cache
-      Connection:
-      - keep-alive
-      Content-Security-Policy:
-      - frame-ancestors 'self'; report-uri https://api.datadoghq.com/csp-report
-      Content-Type:
-      - application/json
-      Date:
-<<<<<<< HEAD
-      - Wed, 31 Mar 2021 09:48:26 GMT
-=======
-      - Wed, 31 Mar 2021 09:31:33 GMT
->>>>>>> 14ccad13
-      Pragma:
-      - no-cache
-      Strict-Transport-Security:
-      - max-age=15724800;
-      Vary:
-      - Accept-Encoding
-      X-Content-Type-Options:
-      - nosniff
-      X-Dd-Debug:
-<<<<<<< HEAD
-      - vdJ3/nHEY1ioXQ6pQrBVvsQK1s4yyc+wufBMPSoXql71qZVuP/xMdtNo6DafhOAk
-      X-Dd-Version:
-      - "35.4207470"
-=======
-      - gYZcaADwbKcv7Hm19HJx6WsLoKuOijDWAt2viPeCfWqUgyKY+9e1xZdmMJeXV3YV
-      X-Dd-Version:
-      - "35.4206674"
->>>>>>> 14ccad13
-      X-Frame-Options:
-      - SAMEORIGIN
-      X-Ratelimit-Limit:
-      - "1000"
-      X-Ratelimit-Period:
-      - "60"
-      X-Ratelimit-Remaining:
-<<<<<<< HEAD
-      - "914"
-      X-Ratelimit-Reset:
-      - "34"
-=======
-      - "947"
-      X-Ratelimit-Reset:
-      - "27"
->>>>>>> 14ccad13
-    status: 200 OK
-    code: 200
-    duration: ""
-- request:
-    body: ""
-    form: {}
-    headers:
-      Accept:
-      - application/json
-      Dd-Operation-Id:
-      - GetTest
-      User-Agent:
-      - terraform-provider-datadog/dev (terraform 1.16.0; terraform-cli 0.12.7-sdk) datadog-api-client-go/1.0.0-beta.19+dev (go go1.15.3; os darwin; arch amd64)
-<<<<<<< HEAD
-    url: https://api.datadoghq.com/api/v1/synthetics/tests/fqa-ib4-664
-    method: GET
-  response:
-    body: '{"status":"paused","public_id":"fqa-ib4-664","tags":["foo:bar","baz"],"locations":["aws:eu-central-1"],"message":"Notify @datadog.user","name":"tf-TestAccDatadogSyntheticsBrowserTest_importBasic-local-1617184105","monitor_id":33123857,"type":"browser","config":{"variables":[{"pattern":"{{numeric(3)}}","type":"text","example":"597","name":"MY_PATTERN_VAR"}],"request":{"body":"this is a body","headers":{"Accept":"application/json","X-Datadog-Trace-ID":"123456789"},"url":"https://www.datadoghq.com","timeout":30,"method":"GET"},"assertions":[]},"options":{"retry":{"count":2,"interval":300},"monitor_options":{"notify_audit":false,"locked":false,"include_tags":true,"new_host_delay":300,"notify_no_data":false,"renotify_interval":100},"device_ids":["laptop_large","mobile_small"],"min_location_failed":1,"tick_every":900}}'
-=======
-    url: https://api.datadoghq.com/api/v1/synthetics/tests/fue-yqw-mug
-    method: GET
-  response:
-    body: '{"status":"paused","public_id":"fue-yqw-mug","tags":["foo:bar","baz"],"locations":["aws:eu-central-1"],"message":"Notify @datadog.user","name":"tf-TestAccDatadogSyntheticsBrowserTest_importBasic-local-1617183092","monitor_id":33123263,"type":"browser","config":{"variables":[{"pattern":"{{numeric(3)}}","type":"text","example":"597","name":"MY_PATTERN_VAR"}],"request":{"body":"this is a body","headers":{"Accept":"application/json","X-Datadog-Trace-ID":"123456789"},"url":"https://www.datadoghq.com","timeout":30,"method":"GET"},"assertions":[],"configVariables":[]},"options":{"retry":{"count":2,"interval":300},"min_location_failed":1,"monitor_options":{"notify_audit":false,"locked":false,"include_tags":true,"new_host_delay":300,"notify_no_data":false,"renotify_interval":100},"noScreenshot":true,"device_ids":["laptop_large","mobile_small"],"tick_every":900}}'
->>>>>>> 14ccad13
-    headers:
-      Cache-Control:
-      - no-cache
-      Connection:
-      - keep-alive
-      Content-Security-Policy:
-      - frame-ancestors 'self'; report-uri https://api.datadoghq.com/csp-report
-      Content-Type:
-      - application/json
-      Date:
-<<<<<<< HEAD
-      - Wed, 31 Mar 2021 09:48:26 GMT
-=======
-      - Wed, 31 Mar 2021 09:31:33 GMT
->>>>>>> 14ccad13
-      Pragma:
-      - no-cache
-      Strict-Transport-Security:
-      - max-age=15724800;
-      Vary:
-      - Accept-Encoding
-      X-Content-Type-Options:
-      - nosniff
-      X-Dd-Debug:
-<<<<<<< HEAD
-      - nLnnBNvlCFDECRnZvzDb0z4sAO35G+IMidcAs8vrCKyjvsKWE8Yd9S3n6OjZ1qRN
-      X-Dd-Version:
-      - "35.4207470"
-=======
-      - Wjq53IVIwnB4SiR238oOYgHFMq/ZYP0LQ/Dv8C2fFLBwTje/dWJHu6pI6vIOK1zG
-      X-Dd-Version:
-      - "35.4206674"
->>>>>>> 14ccad13
-      X-Frame-Options:
-      - SAMEORIGIN
-      X-Ratelimit-Limit:
-      - "1000"
-      X-Ratelimit-Period:
-      - "60"
-      X-Ratelimit-Remaining:
-<<<<<<< HEAD
-      - "905"
-      X-Ratelimit-Reset:
-      - "34"
-=======
-      - "942"
-      X-Ratelimit-Reset:
-      - "27"
->>>>>>> 14ccad13
-    status: 200 OK
-    code: 200
-    duration: ""
-- request:
-    body: ""
-    form: {}
-    headers:
-      Accept:
-      - application/json
-      Dd-Operation-Id:
-      - GetBrowserTest
-      User-Agent:
-      - terraform-provider-datadog/dev (terraform 1.16.0; terraform-cli 0.12.7-sdk) datadog-api-client-go/1.0.0-beta.19+dev (go go1.15.3; os darwin; arch amd64)
-<<<<<<< HEAD
-    url: https://api.datadoghq.com/api/v1/synthetics/tests/browser/fqa-ib4-664
-    method: GET
-  response:
-    body: '{"status":"paused","public_id":"fqa-ib4-664","tags":["foo:bar","baz"],"locations":["aws:eu-central-1"],"message":"Notify @datadog.user","name":"tf-TestAccDatadogSyntheticsBrowserTest_importBasic-local-1617184105","monitor_id":33123857,"type":"browser","steps":[{"name":"first step","allowFailure":false,"params":{"check":"contains","value":"content"},"timeout":0,"type":"assertCurrentUrl"}],"config":{"variables":[{"pattern":"{{numeric(3)}}","type":"text","example":"597","name":"MY_PATTERN_VAR"}],"request":{"body":"this is a body","headers":{"Accept":"application/json","X-Datadog-Trace-ID":"123456789"},"url":"https://www.datadoghq.com","timeout":30,"method":"GET"},"assertions":[]},"options":{"retry":{"count":2,"interval":300},"monitor_options":{"notify_audit":false,"locked":false,"include_tags":true,"new_host_delay":300,"notify_no_data":false,"renotify_interval":100},"device_ids":["laptop_large","mobile_small"],"min_location_failed":1,"tick_every":900}}'
-    headers:
-      Cache-Control:
-      - no-cache
-      Connection:
-      - keep-alive
-      Content-Security-Policy:
-      - frame-ancestors 'self'; report-uri https://api.datadoghq.com/csp-report
-      Content-Type:
-      - application/json
-      Date:
-      - Wed, 31 Mar 2021 09:48:27 GMT
-      Pragma:
-      - no-cache
-      Strict-Transport-Security:
-      - max-age=15724800;
-      Vary:
-      - Accept-Encoding
-      X-Content-Type-Options:
-      - nosniff
-      X-Dd-Debug:
-      - F5gm0Rce1/Abr9/0Fw8HAqWfiz0FdiH8er/AXnN6lOn3L6KyGgbsLCwgPlob1No8
-      X-Dd-Version:
-      - "35.4207470"
-      X-Frame-Options:
-      - SAMEORIGIN
-      X-Ratelimit-Limit:
-      - "1000"
-      X-Ratelimit-Period:
-      - "60"
-      X-Ratelimit-Remaining:
-      - "902"
-      X-Ratelimit-Reset:
-      - "33"
-    status: 200 OK
-    code: 200
-    duration: ""
-- request:
-    body: ""
-    form: {}
-    headers:
-      Accept:
-      - application/json
-      Dd-Operation-Id:
-      - GetTest
-      User-Agent:
-      - terraform-provider-datadog/dev (terraform 1.16.0; terraform-cli 0.12.7-sdk) datadog-api-client-go/1.0.0-beta.19+dev (go go1.15.3; os darwin; arch amd64)
-    url: https://api.datadoghq.com/api/v1/synthetics/tests/fqa-ib4-664
-    method: GET
-  response:
-    body: '{"status":"paused","public_id":"fqa-ib4-664","tags":["foo:bar","baz"],"locations":["aws:eu-central-1"],"message":"Notify @datadog.user","name":"tf-TestAccDatadogSyntheticsBrowserTest_importBasic-local-1617184105","monitor_id":33123857,"type":"browser","config":{"variables":[{"pattern":"{{numeric(3)}}","type":"text","example":"597","name":"MY_PATTERN_VAR"}],"request":{"body":"this is a body","headers":{"Accept":"application/json","X-Datadog-Trace-ID":"123456789"},"url":"https://www.datadoghq.com","timeout":30,"method":"GET"},"assertions":[]},"options":{"retry":{"count":2,"interval":300},"monitor_options":{"notify_audit":false,"locked":false,"include_tags":true,"new_host_delay":300,"notify_no_data":false,"renotify_interval":100},"device_ids":["laptop_large","mobile_small"],"min_location_failed":1,"tick_every":900}}'
-=======
-    url: https://api.datadoghq.com/api/v1/synthetics/tests/browser/fue-yqw-mug
-    method: GET
-  response:
-    body: '{"status":"paused","public_id":"fue-yqw-mug","tags":["foo:bar","baz"],"locations":["aws:eu-central-1"],"message":"Notify @datadog.user","name":"tf-TestAccDatadogSyntheticsBrowserTest_importBasic-local-1617183092","monitor_id":33123263,"type":"browser","steps":[{"name":"first step","allowFailure":false,"params":{"check":"contains","value":"content"},"timeout":0,"type":"assertCurrentUrl"}],"config":{"variables":[{"pattern":"{{numeric(3)}}","type":"text","example":"597","name":"MY_PATTERN_VAR"}],"request":{"body":"this is a body","headers":{"Accept":"application/json","X-Datadog-Trace-ID":"123456789"},"url":"https://www.datadoghq.com","timeout":30,"method":"GET"},"assertions":[],"configVariables":[]},"options":{"retry":{"count":2,"interval":300},"min_location_failed":1,"monitor_options":{"notify_audit":false,"locked":false,"include_tags":true,"new_host_delay":300,"notify_no_data":false,"renotify_interval":100},"noScreenshot":true,"device_ids":["laptop_large","mobile_small"],"tick_every":900}}'
->>>>>>> 14ccad13
-    headers:
-      Cache-Control:
-      - no-cache
-      Connection:
-      - keep-alive
-      Content-Security-Policy:
-      - frame-ancestors 'self'; report-uri https://api.datadoghq.com/csp-report
-      Content-Type:
-      - application/json
-      Date:
-<<<<<<< HEAD
-      - Wed, 31 Mar 2021 09:48:27 GMT
-=======
-      - Wed, 31 Mar 2021 09:31:34 GMT
->>>>>>> 14ccad13
-      Pragma:
-      - no-cache
-      Strict-Transport-Security:
-      - max-age=15724800;
-      Vary:
-      - Accept-Encoding
-      X-Content-Type-Options:
-      - nosniff
-      X-Dd-Debug:
-<<<<<<< HEAD
-      - dPySkcOzIZtKyMKDAAzuysY3gNGGj6RtYogGuSb76E8mPvoqzREyRp6lPYm91hQU
-      X-Dd-Version:
-      - "35.4207470"
-=======
-      - PhosSd3Ch1B6B0DXI71steKUi7XhPDttnPiIP1NdXTw0VJNWpoUnYyBmODS5ne3q
-      X-Dd-Version:
-      - "35.4206674"
->>>>>>> 14ccad13
-      X-Frame-Options:
-      - SAMEORIGIN
-      X-Ratelimit-Limit:
-      - "1000"
-      X-Ratelimit-Period:
-      - "60"
-      X-Ratelimit-Remaining:
-<<<<<<< HEAD
-      - "897"
-      X-Ratelimit-Reset:
-      - "33"
-=======
-      - "938"
-      X-Ratelimit-Reset:
-      - "27"
->>>>>>> 14ccad13
-    status: 200 OK
-    code: 200
-    duration: ""
-- request:
-    body: ""
-    form: {}
-    headers:
-      Accept:
-      - application/json
-      Dd-Operation-Id:
-      - GetBrowserTest
-      User-Agent:
-<<<<<<< HEAD
-      - terraform-provider-datadog/dev (terraform 1.16.0; terraform-cli 0.12.7-sdk) datadog-api-client-go/1.0.0-beta.19+dev (go go1.15.3; os darwin; arch amd64)
-    url: https://api.datadoghq.com/api/v1/synthetics/tests/browser/fqa-ib4-664
-    method: GET
-  response:
-    body: '{"status":"paused","public_id":"fqa-ib4-664","tags":["foo:bar","baz"],"locations":["aws:eu-central-1"],"message":"Notify @datadog.user","name":"tf-TestAccDatadogSyntheticsBrowserTest_importBasic-local-1617184105","monitor_id":33123857,"type":"browser","steps":[{"name":"first step","allowFailure":false,"params":{"check":"contains","value":"content"},"timeout":0,"type":"assertCurrentUrl"}],"config":{"variables":[{"pattern":"{{numeric(3)}}","type":"text","example":"597","name":"MY_PATTERN_VAR"}],"request":{"body":"this is a body","headers":{"Accept":"application/json","X-Datadog-Trace-ID":"123456789"},"url":"https://www.datadoghq.com","timeout":30,"method":"GET"},"assertions":[]},"options":{"retry":{"count":2,"interval":300},"monitor_options":{"notify_audit":false,"locked":false,"include_tags":true,"new_host_delay":300,"notify_no_data":false,"renotify_interval":100},"device_ids":["laptop_large","mobile_small"],"min_location_failed":1,"tick_every":900}}'
-=======
-      - terraform-provider-datadog/dev (terraform 1.16.0; terraform-cli ) datadog-api-client-go/1.0.0-beta.19+dev (go go1.15.3; os darwin; arch amd64)
-    url: https://api.datadoghq.com/api/v1/synthetics/tests/browser/fue-yqw-mug
-    method: GET
-  response:
-    body: '{"status":"paused","public_id":"fue-yqw-mug","tags":["foo:bar","baz"],"locations":["aws:eu-central-1"],"message":"Notify @datadog.user","name":"tf-TestAccDatadogSyntheticsBrowserTest_importBasic-local-1617183092","monitor_id":33123263,"type":"browser","steps":[{"name":"first step","allowFailure":false,"params":{"check":"contains","value":"content"},"timeout":0,"type":"assertCurrentUrl"}],"config":{"variables":[{"pattern":"{{numeric(3)}}","type":"text","example":"597","name":"MY_PATTERN_VAR"}],"request":{"body":"this is a body","headers":{"Accept":"application/json","X-Datadog-Trace-ID":"123456789"},"url":"https://www.datadoghq.com","timeout":30,"method":"GET"},"assertions":[],"configVariables":[]},"options":{"retry":{"count":2,"interval":300},"min_location_failed":1,"monitor_options":{"notify_audit":false,"locked":false,"include_tags":true,"new_host_delay":300,"notify_no_data":false,"renotify_interval":100},"noScreenshot":true,"device_ids":["laptop_large","mobile_small"],"tick_every":900}}'
->>>>>>> 14ccad13
-    headers:
-      Cache-Control:
-      - no-cache
-      Connection:
-      - keep-alive
-      Content-Security-Policy:
-      - frame-ancestors 'self'; report-uri https://api.datadoghq.com/csp-report
-      Content-Type:
-      - application/json
-      Date:
-<<<<<<< HEAD
-      - Wed, 31 Mar 2021 09:48:27 GMT
-=======
-      - Wed, 31 Mar 2021 09:31:34 GMT
->>>>>>> 14ccad13
-      Pragma:
-      - no-cache
-      Strict-Transport-Security:
-      - max-age=15724800;
-      Vary:
-      - Accept-Encoding
-      X-Content-Type-Options:
-      - nosniff
-      X-Dd-Debug:
-<<<<<<< HEAD
-      - mNzaoDhdDKO7t4QSrAe5X7pHd0bJND187D+vRbwoluXouE2m1UaQQX0RGCvRpLVE
-      X-Dd-Version:
-      - "35.4207470"
-=======
-      - Wjq53IVIwnB4SiR238oOYgHFMq/ZYP0LQ/Dv8C2fFLBwTje/dWJHu6pI6vIOK1zG
-      X-Dd-Version:
-      - "35.4206674"
->>>>>>> 14ccad13
-      X-Frame-Options:
-      - SAMEORIGIN
-      X-Ratelimit-Limit:
-      - "1000"
-      X-Ratelimit-Period:
-      - "60"
-      X-Ratelimit-Remaining:
-<<<<<<< HEAD
-      - "895"
-      X-Ratelimit-Reset:
-      - "33"
-=======
-      - "934"
-      X-Ratelimit-Reset:
-      - "26"
->>>>>>> 14ccad13
+      - "35.4208607"
+      X-Frame-Options:
+      - SAMEORIGIN
+      X-Ratelimit-Limit:
+      - "1000"
+      X-Ratelimit-Period:
+      - "60"
+      X-Ratelimit-Remaining:
+      - "921"
+      X-Ratelimit-Reset:
+      - "11"
     status: 200 OK
     code: 200
     duration: ""
 - request:
     body: |
-<<<<<<< HEAD
-      {"public_ids":["fqa-ib4-664"]}
-=======
-      {"public_ids":["fue-yqw-mug"]}
->>>>>>> 14ccad13
+      {"public_ids":["rey-rf4-3rx"]}
     form: {}
     headers:
       Accept:
@@ -615,52 +466,34 @@
       Dd-Operation-Id:
       - DeleteTests
       User-Agent:
-<<<<<<< HEAD
       - terraform-provider-datadog/dev (terraform 1.16.0; terraform-cli 0.12.7-sdk) datadog-api-client-go/1.0.0-beta.19+dev (go go1.15.3; os darwin; arch amd64)
     url: https://api.datadoghq.com/api/v1/synthetics/tests/delete
     method: POST
   response:
-    body: '{"deleted_tests":[{"deleted_at":"2021-03-31T09:48:27.951970+00:00","public_id":"fqa-ib4-664"}]}'
-=======
-      - terraform-provider-datadog/dev (terraform 1.16.0; terraform-cli ) datadog-api-client-go/1.0.0-beta.19+dev (go go1.15.3; os darwin; arch amd64)
-    url: https://api.datadoghq.com/api/v1/synthetics/tests/delete
-    method: POST
-  response:
-    body: '{"deleted_tests":[{"deleted_at":"2021-03-31T09:31:34.832004+00:00","public_id":"fue-yqw-mug"}]}'
->>>>>>> 14ccad13
-    headers:
-      Cache-Control:
-      - no-cache
-      Connection:
-      - keep-alive
-      Content-Security-Policy:
-      - frame-ancestors 'self'; report-uri https://api.datadoghq.com/csp-report
-      Content-Type:
-      - application/json
-      Date:
-<<<<<<< HEAD
-      - Wed, 31 Mar 2021 09:48:27 GMT
-=======
-      - Wed, 31 Mar 2021 09:31:35 GMT
->>>>>>> 14ccad13
-      Pragma:
-      - no-cache
-      Strict-Transport-Security:
-      - max-age=15724800;
-      Vary:
-      - Accept-Encoding
-      X-Content-Type-Options:
-      - nosniff
-      X-Dd-Debug:
-<<<<<<< HEAD
-      - mNzaoDhdDKO7t4QSrAe5X7pHd0bJND187D+vRbwoluXouE2m1UaQQX0RGCvRpLVE
-      X-Dd-Version:
-      - "35.4207470"
-=======
-      - l8RQo2maZqJf6GFThBbKNE6dvthz6njusVtau3dPXJWL2RLFoN81H+BLPB/1xgs1
-      X-Dd-Version:
-      - "35.4206674"
->>>>>>> 14ccad13
+    body: '{"deleted_tests":[{"deleted_at":"2021-03-31T13:12:49.980887+00:00","public_id":"rey-rf4-3rx"}]}'
+    headers:
+      Cache-Control:
+      - no-cache
+      Connection:
+      - keep-alive
+      Content-Security-Policy:
+      - frame-ancestors 'self'; report-uri https://api.datadoghq.com/csp-report
+      Content-Type:
+      - application/json
+      Date:
+      - Wed, 31 Mar 2021 13:12:50 GMT
+      Pragma:
+      - no-cache
+      Strict-Transport-Security:
+      - max-age=15724800;
+      Vary:
+      - Accept-Encoding
+      X-Content-Type-Options:
+      - nosniff
+      X-Dd-Debug:
+      - LcgNasIYBRkNppmD6mCKE9J6iv0eEjosuuHR5V5zw2fWbR54i39C8dhdK8zDq/40
+      X-Dd-Version:
+      - "35.4208607"
       X-Frame-Options:
       - SAMEORIGIN
       X-Ratelimit-Limit:
@@ -668,13 +501,9 @@
       X-Ratelimit-Period:
       - "60"
       X-Ratelimit-Remaining:
-      - "111"
-      X-Ratelimit-Reset:
-<<<<<<< HEAD
-      - "33"
-=======
-      - "26"
->>>>>>> 14ccad13
+      - "112"
+      X-Ratelimit-Reset:
+      - "11"
     status: 200 OK
     code: 200
     duration: ""
@@ -687,13 +516,8 @@
       Dd-Operation-Id:
       - GetTest
       User-Agent:
-<<<<<<< HEAD
-      - terraform-provider-datadog/dev (terraform 1.16.0; terraform-cli 0.12.7-sdk) datadog-api-client-go/1.0.0-beta.19+dev (go go1.15.3; os darwin; arch amd64)
-    url: https://api.datadoghq.com/api/v1/synthetics/tests/fqa-ib4-664
-=======
-      - terraform-provider-datadog/dev (terraform 1.16.0; terraform-cli ) datadog-api-client-go/1.0.0-beta.19+dev (go go1.15.3; os darwin; arch amd64)
-    url: https://api.datadoghq.com/api/v1/synthetics/tests/fue-yqw-mug
->>>>>>> 14ccad13
+      - terraform-provider-datadog/dev (terraform 1.16.0; terraform-cli 0.12.7-sdk) datadog-api-client-go/1.0.0-beta.19+dev (go go1.15.3; os darwin; arch amd64)
+    url: https://api.datadoghq.com/api/v1/synthetics/tests/rey-rf4-3rx
     method: GET
   response:
     body: '{"errors": ["Synthetics test not found"]}'
@@ -707,41 +531,27 @@
       Content-Type:
       - application/json
       Date:
-<<<<<<< HEAD
-      - Wed, 31 Mar 2021 09:48:28 GMT
-=======
-      - Wed, 31 Mar 2021 09:31:35 GMT
->>>>>>> 14ccad13
-      Pragma:
-      - no-cache
-      Strict-Transport-Security:
-      - max-age=15724800;
-      Vary:
-      - Accept-Encoding
-      X-Content-Type-Options:
-      - nosniff
-      X-Dd-Version:
-<<<<<<< HEAD
-      - "35.4207470"
-=======
-      - "35.4206674"
->>>>>>> 14ccad13
-      X-Frame-Options:
-      - SAMEORIGIN
-      X-Ratelimit-Limit:
-      - "1000"
-      X-Ratelimit-Period:
-      - "60"
-      X-Ratelimit-Remaining:
-<<<<<<< HEAD
-      - "888"
-      X-Ratelimit-Reset:
-      - "32"
-=======
-      - "904"
-      X-Ratelimit-Reset:
-      - "25"
->>>>>>> 14ccad13
+      - Wed, 31 Mar 2021 13:12:50 GMT
+      Pragma:
+      - no-cache
+      Strict-Transport-Security:
+      - max-age=15724800;
+      Vary:
+      - Accept-Encoding
+      X-Content-Type-Options:
+      - nosniff
+      X-Dd-Version:
+      - "35.4208607"
+      X-Frame-Options:
+      - SAMEORIGIN
+      X-Ratelimit-Limit:
+      - "1000"
+      X-Ratelimit-Period:
+      - "60"
+      X-Ratelimit-Remaining:
+      - "920"
+      X-Ratelimit-Reset:
+      - "10"
     status: 404 Not Found
     code: 404
     duration: ""
---
version: 1
interactions:
- request:
    body: |
<<<<<<< HEAD
      {"config":{"assertions":[],"request":{"body":"this is a body","headers":{"Accept":"application/json","X-Datadog-Trace-ID":"123456789"},"method":"GET","timeout":30,"url":"https://www.datadoghq.com"},"variables":[{"example":"597","name":"MY_PATTERN_VAR","pattern":"{{numeric(3)}}","type":"text"}]},"locations":["aws:eu-central-1"],"message":"Notify @datadog.user","name":"tf-TestAccDatadogSyntheticsBrowserTest_Updated-local-1618930395","options":{"device_ids":["laptop_large","mobile_small"],"min_location_failed":1,"monitor_options":{"renotify_interval":100},"noScreenshot":true,"retry":{"count":2,"interval":300},"tick_every":900},"status":"paused","steps":[{"allowFailure":false,"name":"first step","params":{"check":"contains","value":"content"},"timeout":0,"type":"assertCurrentUrl"}],"tags":["foo:bar","baz"],"type":"browser"}
=======
      {"config":{"assertions":[],"request":{"body":"this is a body","headers":{"Accept":"application/json","X-Datadog-Trace-ID":"123456789"},"method":"GET","timeout":30,"url":"https://www.datadoghq.com"},"setCookie":"name=value","variables":[{"example":"597","name":"MY_PATTERN_VAR","pattern":"{{numeric(3)}}","type":"text"}]},"locations":["aws:eu-central-1"],"message":"Notify @datadog.user","name":"tf-TestAccDatadogSyntheticsBrowserTest_Updated-local-1619776739","options":{"device_ids":["laptop_large","mobile_small"],"min_location_failed":1,"monitor_options":{"renotify_interval":100},"noScreenshot":true,"retry":{"count":2,"interval":300},"tick_every":900},"status":"paused","steps":[{"allowFailure":false,"name":"first step","params":{"check":"contains","value":"content"},"timeout":0,"type":"assertCurrentUrl"}],"tags":["foo:bar","baz"],"type":"browser"}
>>>>>>> 154a3a6f
    form: {}
    headers:
      Accept:
      - application/json
      Content-Type:
      - application/json
      Dd-Operation-Id:
      - CreateSyntheticsBrowserTest
      User-Agent:
<<<<<<< HEAD
      - terraform-provider-datadog/dev (terraform 2.4.4; terraform-cli 0.14.7) datadog-api-client-go/1.0.0-beta.19 (go go1.16.3; os darwin; arch amd64)
    url: https://api.datadoghq.com/api/v1/synthetics/tests/browser
    method: POST
  response:
    body: '{"status":"paused","public_id":"5zx-xrh-hu9","tags":["foo:bar","baz"],"org_id":321813,"locations":["aws:eu-central-1"],"message":"Notify @datadog.user","deleted_at":null,"name":"tf-TestAccDatadogSyntheticsBrowserTest_Updated-local-1618930395","monitor_id":34157590,"type":"browser","created_at":"2021-04-20T14:53:18.264882+00:00","modified_at":"2021-04-20T14:53:18.264882+00:00","steps":[{"name":"first step","allowFailure":false,"params":{"check":"contains","value":"content"},"timeout":0,"type":"assertCurrentUrl"}],"config":{"variables":[{"pattern":"{{numeric(3)}}","type":"text","example":"597","name":"MY_PATTERN_VAR"}],"request":{"body":"this is a body","headers":{"Accept":"application/json","X-Datadog-Trace-ID":"123456789"},"url":"https://www.datadoghq.com","timeout":30,"method":"GET"},"assertions":[]},"options":{"retry":{"count":2,"interval":300},"min_location_failed":1,"monitor_options":{"notify_audit":false,"locked":false,"include_tags":true,"new_host_delay":300,"notify_no_data":false,"renotify_interval":100},"noScreenshot":true,"device_ids":["laptop_large","mobile_small"],"tick_every":900}}'
=======
      - terraform-provider-datadog/dev (terraform 1.16.0; terraform-cli 0.12.7-sdk) datadog-api-client-go/1.0.0-beta.21+dev (go go1.15.3; os darwin; arch amd64)
    url: https://api.datadoghq.com/api/v1/synthetics/tests/browser
    method: POST
  response:
    body: '{"status":"paused","public_id":"9iv-p8d-cpz","tags":["foo:bar","baz"],"org_id":321813,"locations":["aws:eu-central-1"],"message":"Notify @datadog.user","deleted_at":null,"name":"tf-TestAccDatadogSyntheticsBrowserTest_Updated-local-1619776739","monitor_id":34730367,"type":"browser","created_at":"2021-04-30T09:59:00.312452+00:00","modified_at":"2021-04-30T09:59:00.312452+00:00","steps":[{"name":"first step","allowFailure":false,"params":{"check":"contains","value":"content"},"timeout":0,"type":"assertCurrentUrl"}],"config":{"variables":[{"pattern":"{{numeric(3)}}","type":"text","example":"597","name":"MY_PATTERN_VAR"}],"setCookie":"name=value","request":{"body":"this is a body","headers":{"Accept":"application/json","X-Datadog-Trace-ID":"123456789"},"url":"https://www.datadoghq.com","timeout":30,"method":"GET"},"assertions":[]},"options":{"retry":{"count":2,"interval":300},"min_location_failed":1,"monitor_options":{"notify_audit":false,"locked":false,"include_tags":true,"new_host_delay":300,"notify_no_data":false,"renotify_interval":100},"noScreenshot":true,"device_ids":["laptop_large","mobile_small"],"tick_every":900}}'
>>>>>>> 154a3a6f
    headers:
      Cache-Control:
      - no-cache
      Connection:
      - keep-alive
      Content-Security-Policy:
      - frame-ancestors 'self'; report-uri https://api.datadoghq.com/csp-report
      Content-Type:
      - application/json
      Date:
<<<<<<< HEAD
      - Tue, 20 Apr 2021 14:53:18 GMT
=======
      - Fri, 30 Apr 2021 09:59:00 GMT
>>>>>>> 154a3a6f
      Pragma:
      - no-cache
      Strict-Transport-Security:
      - max-age=15724800;
      Vary:
      - Accept-Encoding
      X-Content-Type-Options:
      - nosniff
      X-Dd-Debug:
<<<<<<< HEAD
      - PhosSd3Ch1B6B0DXI71steKUi7XhPDttnPiIP1NdXTw0VJNWpoUnYyBmODS5ne3q
      X-Dd-Version:
      - "35.4351688"
=======
      - JpIJLwIH2nFlZOC+u71rq7aAOL43MLZN3MUsL+gpYHdZz5QLUOG8Jysf8kVK6tPU
      X-Dd-Version:
      - "35.4429965"
>>>>>>> 154a3a6f
      X-Frame-Options:
      - SAMEORIGIN
      X-Ratelimit-Limit:
      - "120"
      X-Ratelimit-Period:
      - "60"
      X-Ratelimit-Remaining:
<<<<<<< HEAD
      - "114"
      X-Ratelimit-Reset:
      - "42"
=======
      - "119"
      X-Ratelimit-Reset:
      - "60"
>>>>>>> 154a3a6f
    status: 200 OK
    code: 200
    duration: ""
- request:
    body: ""
    form: {}
    headers:
      Accept:
      - application/json
      Dd-Operation-Id:
      - GetTest
      User-Agent:
<<<<<<< HEAD
      - terraform-provider-datadog/dev (terraform 2.4.4; terraform-cli 0.14.7) datadog-api-client-go/1.0.0-beta.19 (go go1.16.3; os darwin; arch amd64)
    url: https://api.datadoghq.com/api/v1/synthetics/tests/5zx-xrh-hu9
    method: GET
  response:
    body: '{"status":"paused","public_id":"5zx-xrh-hu9","tags":["foo:bar","baz"],"locations":["aws:eu-central-1"],"message":"Notify @datadog.user","name":"tf-TestAccDatadogSyntheticsBrowserTest_Updated-local-1618930395","monitor_id":34157590,"type":"browser","config":{"variables":[{"pattern":"{{numeric(3)}}","type":"text","example":"597","name":"MY_PATTERN_VAR"}],"request":{"body":"this is a body","headers":{"Accept":"application/json","X-Datadog-Trace-ID":"123456789"},"url":"https://www.datadoghq.com","timeout":30,"method":"GET"},"assertions":[]},"options":{"retry":{"count":2,"interval":300},"min_location_failed":1,"monitor_options":{"notify_audit":false,"locked":false,"include_tags":true,"new_host_delay":300,"notify_no_data":false,"renotify_interval":100},"noScreenshot":true,"device_ids":["laptop_large","mobile_small"],"tick_every":900}}'
=======
      - terraform-provider-datadog/dev (terraform 1.16.0; terraform-cli 0.12.7-sdk) datadog-api-client-go/1.0.0-beta.21+dev (go go1.15.3; os darwin; arch amd64)
    url: https://api.datadoghq.com/api/v1/synthetics/tests/9iv-p8d-cpz
    method: GET
  response:
    body: '{"status":"paused","public_id":"9iv-p8d-cpz","tags":["foo:bar","baz"],"locations":["aws:eu-central-1"],"message":"Notify @datadog.user","name":"tf-TestAccDatadogSyntheticsBrowserTest_Updated-local-1619776739","monitor_id":34730367,"type":"browser","config":{"variables":[{"pattern":"{{numeric(3)}}","type":"text","example":"597","name":"MY_PATTERN_VAR"}],"setCookie":"name=value","request":{"body":"this is a body","headers":{"Accept":"application/json","X-Datadog-Trace-ID":"123456789"},"url":"https://www.datadoghq.com","timeout":30,"method":"GET"},"assertions":[]},"options":{"retry":{"count":2,"interval":300},"min_location_failed":1,"monitor_options":{"notify_audit":false,"locked":false,"include_tags":true,"new_host_delay":300,"notify_no_data":false,"renotify_interval":100},"noScreenshot":true,"device_ids":["laptop_large","mobile_small"],"tick_every":900}}'
>>>>>>> 154a3a6f
    headers:
      Cache-Control:
      - no-cache
      Connection:
      - keep-alive
      Content-Security-Policy:
      - frame-ancestors 'self'; report-uri https://api.datadoghq.com/csp-report
      Content-Type:
      - application/json
      Date:
<<<<<<< HEAD
      - Tue, 20 Apr 2021 14:53:18 GMT
=======
      - Fri, 30 Apr 2021 09:59:00 GMT
>>>>>>> 154a3a6f
      Pragma:
      - no-cache
      Strict-Transport-Security:
      - max-age=15724800;
      Vary:
      - Accept-Encoding
      X-Content-Type-Options:
      - nosniff
      X-Dd-Debug:
<<<<<<< HEAD
      - nLnnBNvlCFDECRnZvzDb0z4sAO35G+IMidcAs8vrCKyjvsKWE8Yd9S3n6OjZ1qRN
      X-Dd-Version:
      - "35.4351688"
=======
      - HbtaOKlJ6OCrx9tMXO6ivMTrEM+g0c93HDp08trmOmgdHozC5J+vn10F0H4WPjCU
      X-Dd-Version:
      - "35.4429965"
>>>>>>> 154a3a6f
      X-Frame-Options:
      - SAMEORIGIN
      X-Ratelimit-Limit:
      - "1000"
      X-Ratelimit-Period:
      - "60"
      X-Ratelimit-Remaining:
<<<<<<< HEAD
      - "990"
      X-Ratelimit-Reset:
      - "42"
=======
      - "999"
      X-Ratelimit-Reset:
      - "60"
>>>>>>> 154a3a6f
    status: 200 OK
    code: 200
    duration: ""
- request:
    body: ""
    form: {}
    headers:
      Accept:
      - application/json
      Dd-Operation-Id:
      - GetBrowserTest
      User-Agent:
<<<<<<< HEAD
      - terraform-provider-datadog/dev (terraform 2.4.4; terraform-cli 0.14.7) datadog-api-client-go/1.0.0-beta.19 (go go1.16.3; os darwin; arch amd64)
    url: https://api.datadoghq.com/api/v1/synthetics/tests/browser/5zx-xrh-hu9
    method: GET
  response:
    body: '{"status":"paused","public_id":"5zx-xrh-hu9","tags":["foo:bar","baz"],"locations":["aws:eu-central-1"],"message":"Notify @datadog.user","name":"tf-TestAccDatadogSyntheticsBrowserTest_Updated-local-1618930395","monitor_id":34157590,"type":"browser","steps":[{"name":"first step","allowFailure":false,"params":{"check":"contains","value":"content"},"timeout":0,"type":"assertCurrentUrl"}],"config":{"variables":[{"pattern":"{{numeric(3)}}","type":"text","example":"597","name":"MY_PATTERN_VAR"}],"request":{"body":"this is a body","headers":{"Accept":"application/json","X-Datadog-Trace-ID":"123456789"},"url":"https://www.datadoghq.com","timeout":30,"method":"GET"},"assertions":[]},"options":{"retry":{"count":2,"interval":300},"min_location_failed":1,"monitor_options":{"notify_audit":false,"locked":false,"include_tags":true,"new_host_delay":300,"notify_no_data":false,"renotify_interval":100},"noScreenshot":true,"device_ids":["laptop_large","mobile_small"],"tick_every":900}}'
=======
      - terraform-provider-datadog/dev (terraform 1.16.0; terraform-cli 0.12.7-sdk) datadog-api-client-go/1.0.0-beta.21+dev (go go1.15.3; os darwin; arch amd64)
    url: https://api.datadoghq.com/api/v1/synthetics/tests/browser/9iv-p8d-cpz
    method: GET
  response:
    body: '{"status":"paused","public_id":"9iv-p8d-cpz","tags":["foo:bar","baz"],"locations":["aws:eu-central-1"],"message":"Notify @datadog.user","name":"tf-TestAccDatadogSyntheticsBrowserTest_Updated-local-1619776739","monitor_id":34730367,"type":"browser","steps":[{"name":"first step","allowFailure":false,"params":{"check":"contains","value":"content"},"timeout":0,"type":"assertCurrentUrl"}],"config":{"variables":[{"pattern":"{{numeric(3)}}","type":"text","example":"597","name":"MY_PATTERN_VAR"}],"setCookie":"name=value","request":{"body":"this is a body","headers":{"Accept":"application/json","X-Datadog-Trace-ID":"123456789"},"url":"https://www.datadoghq.com","timeout":30,"method":"GET"},"assertions":[]},"options":{"retry":{"count":2,"interval":300},"min_location_failed":1,"monitor_options":{"notify_audit":false,"locked":false,"include_tags":true,"new_host_delay":300,"notify_no_data":false,"renotify_interval":100},"noScreenshot":true,"device_ids":["laptop_large","mobile_small"],"tick_every":900}}'
>>>>>>> 154a3a6f
    headers:
      Cache-Control:
      - no-cache
      Connection:
      - keep-alive
      Content-Security-Policy:
      - frame-ancestors 'self'; report-uri https://api.datadoghq.com/csp-report
      Content-Type:
      - application/json
      Date:
<<<<<<< HEAD
      - Tue, 20 Apr 2021 14:53:18 GMT
=======
      - Fri, 30 Apr 2021 09:59:00 GMT
>>>>>>> 154a3a6f
      Pragma:
      - no-cache
      Strict-Transport-Security:
      - max-age=15724800;
      Vary:
      - Accept-Encoding
      X-Content-Type-Options:
      - nosniff
      X-Dd-Debug:
<<<<<<< HEAD
      - SY1h8ScsWq+kYmtbh63ltMLFAZsQjqfrgvdfAoRX+9TzT1sgMBRYaFRwfWWRRe9a
      X-Dd-Version:
      - "35.4351688"
=======
      - nLnnBNvlCFDECRnZvzDb0z4sAO35G+IMidcAs8vrCKyjvsKWE8Yd9S3n6OjZ1qRN
      X-Dd-Version:
      - "35.4429965"
>>>>>>> 154a3a6f
      X-Frame-Options:
      - SAMEORIGIN
      X-Ratelimit-Limit:
      - "1000"
      X-Ratelimit-Period:
      - "60"
      X-Ratelimit-Remaining:
<<<<<<< HEAD
      - "987"
      X-Ratelimit-Reset:
      - "42"
=======
      - "998"
      X-Ratelimit-Reset:
      - "60"
>>>>>>> 154a3a6f
    status: 200 OK
    code: 200
    duration: ""
- request:
    body: ""
    form: {}
    headers:
      Accept:
      - application/json
      Dd-Operation-Id:
      - GetTest
      User-Agent:
<<<<<<< HEAD
      - terraform-provider-datadog/dev (terraform 2.4.4; terraform-cli 0.14.7) datadog-api-client-go/1.0.0-beta.19 (go go1.16.3; os darwin; arch amd64)
    url: https://api.datadoghq.com/api/v1/synthetics/tests/5zx-xrh-hu9
    method: GET
  response:
    body: '{"status":"paused","public_id":"5zx-xrh-hu9","tags":["foo:bar","baz"],"locations":["aws:eu-central-1"],"message":"Notify @datadog.user","name":"tf-TestAccDatadogSyntheticsBrowserTest_Updated-local-1618930395","monitor_id":34157590,"type":"browser","config":{"variables":[{"pattern":"{{numeric(3)}}","type":"text","example":"597","name":"MY_PATTERN_VAR"}],"request":{"body":"this is a body","headers":{"Accept":"application/json","X-Datadog-Trace-ID":"123456789"},"url":"https://www.datadoghq.com","timeout":30,"method":"GET"},"assertions":[]},"options":{"retry":{"count":2,"interval":300},"min_location_failed":1,"monitor_options":{"notify_audit":false,"locked":false,"include_tags":true,"new_host_delay":300,"notify_no_data":false,"renotify_interval":100},"noScreenshot":true,"device_ids":["laptop_large","mobile_small"],"tick_every":900}}'
=======
      - terraform-provider-datadog/dev (terraform 1.16.0; terraform-cli 0.12.7-sdk) datadog-api-client-go/1.0.0-beta.21+dev (go go1.15.3; os darwin; arch amd64)
    url: https://api.datadoghq.com/api/v1/synthetics/tests/9iv-p8d-cpz
    method: GET
  response:
    body: '{"status":"paused","public_id":"9iv-p8d-cpz","tags":["foo:bar","baz"],"locations":["aws:eu-central-1"],"message":"Notify @datadog.user","name":"tf-TestAccDatadogSyntheticsBrowserTest_Updated-local-1619776739","monitor_id":34730367,"type":"browser","config":{"variables":[{"pattern":"{{numeric(3)}}","type":"text","example":"597","name":"MY_PATTERN_VAR"}],"setCookie":"name=value","request":{"body":"this is a body","headers":{"Accept":"application/json","X-Datadog-Trace-ID":"123456789"},"url":"https://www.datadoghq.com","timeout":30,"method":"GET"},"assertions":[]},"options":{"retry":{"count":2,"interval":300},"min_location_failed":1,"monitor_options":{"notify_audit":false,"locked":false,"include_tags":true,"new_host_delay":300,"notify_no_data":false,"renotify_interval":100},"noScreenshot":true,"device_ids":["laptop_large","mobile_small"],"tick_every":900}}'
>>>>>>> 154a3a6f
    headers:
      Cache-Control:
      - no-cache
      Connection:
      - keep-alive
      Content-Security-Policy:
      - frame-ancestors 'self'; report-uri https://api.datadoghq.com/csp-report
      Content-Type:
      - application/json
      Date:
<<<<<<< HEAD
      - Tue, 20 Apr 2021 14:53:19 GMT
=======
      - Fri, 30 Apr 2021 09:59:00 GMT
>>>>>>> 154a3a6f
      Pragma:
      - no-cache
      Strict-Transport-Security:
      - max-age=15724800;
      Vary:
      - Accept-Encoding
      X-Content-Type-Options:
      - nosniff
      X-Dd-Debug:
<<<<<<< HEAD
      - vdJ3/nHEY1ioXQ6pQrBVvsQK1s4yyc+wufBMPSoXql71qZVuP/xMdtNo6DafhOAk
      X-Dd-Version:
      - "35.4351688"
=======
      - fIO2C4qGDheGHy4YbS+r3a3CXbh4cbRo7roILOimQyiHGjQdOat0cIpWCkupM1uX
      X-Dd-Version:
      - "35.4429965"
>>>>>>> 154a3a6f
      X-Frame-Options:
      - SAMEORIGIN
      X-Ratelimit-Limit:
      - "1000"
      X-Ratelimit-Period:
      - "60"
      X-Ratelimit-Remaining:
<<<<<<< HEAD
      - "979"
      X-Ratelimit-Reset:
      - "41"
=======
      - "997"
      X-Ratelimit-Reset:
      - "60"
>>>>>>> 154a3a6f
    status: 200 OK
    code: 200
    duration: ""
- request:
    body: ""
    form: {}
    headers:
      Accept:
      - application/json
      Dd-Operation-Id:
      - GetTest
      User-Agent:
<<<<<<< HEAD
      - terraform-provider-datadog/dev (terraform 2.4.4; terraform-cli 0.14.7) datadog-api-client-go/1.0.0-beta.19 (go go1.16.3; os darwin; arch amd64)
    url: https://api.datadoghq.com/api/v1/synthetics/tests/5zx-xrh-hu9
    method: GET
  response:
    body: '{"status":"paused","public_id":"5zx-xrh-hu9","tags":["foo:bar","baz"],"locations":["aws:eu-central-1"],"message":"Notify @datadog.user","name":"tf-TestAccDatadogSyntheticsBrowserTest_Updated-local-1618930395","monitor_id":34157590,"type":"browser","config":{"variables":[{"pattern":"{{numeric(3)}}","type":"text","example":"597","name":"MY_PATTERN_VAR"}],"request":{"body":"this is a body","headers":{"Accept":"application/json","X-Datadog-Trace-ID":"123456789"},"url":"https://www.datadoghq.com","timeout":30,"method":"GET"},"assertions":[]},"options":{"retry":{"count":2,"interval":300},"min_location_failed":1,"monitor_options":{"notify_audit":false,"locked":false,"include_tags":true,"new_host_delay":300,"notify_no_data":false,"renotify_interval":100},"noScreenshot":true,"device_ids":["laptop_large","mobile_small"],"tick_every":900}}'
=======
      - terraform-provider-datadog/dev (terraform 1.16.0; terraform-cli 0.12.7-sdk) datadog-api-client-go/1.0.0-beta.21+dev (go go1.15.3; os darwin; arch amd64)
    url: https://api.datadoghq.com/api/v1/synthetics/tests/9iv-p8d-cpz
    method: GET
  response:
    body: '{"status":"paused","public_id":"9iv-p8d-cpz","tags":["foo:bar","baz"],"locations":["aws:eu-central-1"],"message":"Notify @datadog.user","name":"tf-TestAccDatadogSyntheticsBrowserTest_Updated-local-1619776739","monitor_id":34730367,"type":"browser","config":{"variables":[{"pattern":"{{numeric(3)}}","type":"text","example":"597","name":"MY_PATTERN_VAR"}],"setCookie":"name=value","request":{"body":"this is a body","headers":{"Accept":"application/json","X-Datadog-Trace-ID":"123456789"},"url":"https://www.datadoghq.com","timeout":30,"method":"GET"},"assertions":[]},"options":{"retry":{"count":2,"interval":300},"min_location_failed":1,"monitor_options":{"notify_audit":false,"locked":false,"include_tags":true,"new_host_delay":300,"notify_no_data":false,"renotify_interval":100},"noScreenshot":true,"device_ids":["laptop_large","mobile_small"],"tick_every":900}}'
>>>>>>> 154a3a6f
    headers:
      Cache-Control:
      - no-cache
      Connection:
      - keep-alive
      Content-Security-Policy:
      - frame-ancestors 'self'; report-uri https://api.datadoghq.com/csp-report
      Content-Type:
      - application/json
      Date:
<<<<<<< HEAD
      - Tue, 20 Apr 2021 14:53:20 GMT
=======
      - Fri, 30 Apr 2021 09:59:01 GMT
>>>>>>> 154a3a6f
      Pragma:
      - no-cache
      Strict-Transport-Security:
      - max-age=15724800;
      Vary:
      - Accept-Encoding
      X-Content-Type-Options:
      - nosniff
      X-Dd-Debug:
<<<<<<< HEAD
      - dPySkcOzIZtKyMKDAAzuysY3gNGGj6RtYogGuSb76E8mPvoqzREyRp6lPYm91hQU
      X-Dd-Version:
      - "35.4351688"
=======
      - bgHykj7A9bfZx0Y5ZO3swhhp5tGUSNJHqFWR868+qg087CYrDOd5hQslC+noiEtH
      X-Dd-Version:
      - "35.4429965"
>>>>>>> 154a3a6f
      X-Frame-Options:
      - SAMEORIGIN
      X-Ratelimit-Limit:
      - "1000"
      X-Ratelimit-Period:
      - "60"
      X-Ratelimit-Remaining:
<<<<<<< HEAD
      - "967"
      X-Ratelimit-Reset:
      - "40"
=======
      - "996"
      X-Ratelimit-Reset:
      - "60"
>>>>>>> 154a3a6f
    status: 200 OK
    code: 200
    duration: ""
- request:
    body: ""
    form: {}
    headers:
      Accept:
      - application/json
      Dd-Operation-Id:
      - GetBrowserTest
      User-Agent:
<<<<<<< HEAD
      - terraform-provider-datadog/dev (terraform 2.4.4; terraform-cli 0.14.7) datadog-api-client-go/1.0.0-beta.19 (go go1.16.3; os darwin; arch amd64)
    url: https://api.datadoghq.com/api/v1/synthetics/tests/browser/5zx-xrh-hu9
    method: GET
  response:
    body: '{"status":"paused","public_id":"5zx-xrh-hu9","tags":["foo:bar","baz"],"locations":["aws:eu-central-1"],"message":"Notify @datadog.user","name":"tf-TestAccDatadogSyntheticsBrowserTest_Updated-local-1618930395","monitor_id":34157590,"type":"browser","steps":[{"name":"first step","allowFailure":false,"params":{"check":"contains","value":"content"},"timeout":0,"type":"assertCurrentUrl"}],"config":{"variables":[{"pattern":"{{numeric(3)}}","type":"text","example":"597","name":"MY_PATTERN_VAR"}],"request":{"body":"this is a body","headers":{"Accept":"application/json","X-Datadog-Trace-ID":"123456789"},"url":"https://www.datadoghq.com","timeout":30,"method":"GET"},"assertions":[]},"options":{"retry":{"count":2,"interval":300},"min_location_failed":1,"monitor_options":{"notify_audit":false,"locked":false,"include_tags":true,"new_host_delay":300,"notify_no_data":false,"renotify_interval":100},"noScreenshot":true,"device_ids":["laptop_large","mobile_small"],"tick_every":900}}'
    headers:
      Cache-Control:
      - no-cache
      Connection:
      - keep-alive
      Content-Security-Policy:
      - frame-ancestors 'self'; report-uri https://api.datadoghq.com/csp-report
      Content-Type:
      - application/json
      Date:
      - Tue, 20 Apr 2021 14:53:20 GMT
      Pragma:
      - no-cache
      Strict-Transport-Security:
      - max-age=15724800;
      Vary:
      - Accept-Encoding
      X-Content-Type-Options:
      - nosniff
      X-Dd-Debug:
      - gYZcaADwbKcv7Hm19HJx6WsLoKuOijDWAt2viPeCfWqUgyKY+9e1xZdmMJeXV3YV
      X-Dd-Version:
      - "35.4351688"
      X-Frame-Options:
      - SAMEORIGIN
      X-Ratelimit-Limit:
      - "1000"
      X-Ratelimit-Period:
      - "60"
      X-Ratelimit-Remaining:
      - "964"
      X-Ratelimit-Reset:
      - "40"
    status: 200 OK
    code: 200
    duration: ""
- request:
    body: ""
    form: {}
    headers:
      Accept:
      - application/json
      Dd-Operation-Id:
      - GetTest
      User-Agent:
      - terraform-provider-datadog/dev (terraform 2.4.4; terraform-cli ) datadog-api-client-go/1.0.0-beta.19 (go go1.16.3; os darwin; arch amd64)
    url: https://api.datadoghq.com/api/v1/synthetics/tests/5zx-xrh-hu9
    method: GET
  response:
    body: '{"status":"paused","public_id":"5zx-xrh-hu9","tags":["foo:bar","baz"],"locations":["aws:eu-central-1"],"message":"Notify @datadog.user","name":"tf-TestAccDatadogSyntheticsBrowserTest_Updated-local-1618930395","monitor_id":34157590,"type":"browser","config":{"variables":[{"pattern":"{{numeric(3)}}","type":"text","example":"597","name":"MY_PATTERN_VAR"}],"request":{"body":"this is a body","headers":{"Accept":"application/json","X-Datadog-Trace-ID":"123456789"},"url":"https://www.datadoghq.com","timeout":30,"method":"GET"},"assertions":[]},"options":{"retry":{"count":2,"interval":300},"min_location_failed":1,"monitor_options":{"notify_audit":false,"locked":false,"include_tags":true,"new_host_delay":300,"notify_no_data":false,"renotify_interval":100},"noScreenshot":true,"device_ids":["laptop_large","mobile_small"],"tick_every":900}}'
=======
      - terraform-provider-datadog/dev (terraform 1.16.0; terraform-cli 0.12.7-sdk) datadog-api-client-go/1.0.0-beta.21+dev (go go1.15.3; os darwin; arch amd64)
    url: https://api.datadoghq.com/api/v1/synthetics/tests/browser/9iv-p8d-cpz
    method: GET
  response:
    body: '{"status":"paused","public_id":"9iv-p8d-cpz","tags":["foo:bar","baz"],"locations":["aws:eu-central-1"],"message":"Notify @datadog.user","name":"tf-TestAccDatadogSyntheticsBrowserTest_Updated-local-1619776739","monitor_id":34730367,"type":"browser","steps":[{"name":"first step","allowFailure":false,"params":{"check":"contains","value":"content"},"timeout":0,"type":"assertCurrentUrl"}],"config":{"variables":[{"pattern":"{{numeric(3)}}","type":"text","example":"597","name":"MY_PATTERN_VAR"}],"setCookie":"name=value","request":{"body":"this is a body","headers":{"Accept":"application/json","X-Datadog-Trace-ID":"123456789"},"url":"https://www.datadoghq.com","timeout":30,"method":"GET"},"assertions":[]},"options":{"retry":{"count":2,"interval":300},"min_location_failed":1,"monitor_options":{"notify_audit":false,"locked":false,"include_tags":true,"new_host_delay":300,"notify_no_data":false,"renotify_interval":100},"noScreenshot":true,"device_ids":["laptop_large","mobile_small"],"tick_every":900}}'
>>>>>>> 154a3a6f
    headers:
      Cache-Control:
      - no-cache
      Connection:
      - keep-alive
      Content-Security-Policy:
      - frame-ancestors 'self'; report-uri https://api.datadoghq.com/csp-report
      Content-Type:
      - application/json
      Date:
<<<<<<< HEAD
      - Tue, 20 Apr 2021 14:53:21 GMT
=======
      - Fri, 30 Apr 2021 09:59:01 GMT
>>>>>>> 154a3a6f
      Pragma:
      - no-cache
      Strict-Transport-Security:
      - max-age=15724800;
      Vary:
      - Accept-Encoding
      X-Content-Type-Options:
      - nosniff
      X-Dd-Debug:
      - HbtaOKlJ6OCrx9tMXO6ivMTrEM+g0c93HDp08trmOmgdHozC5J+vn10F0H4WPjCU
      X-Dd-Version:
<<<<<<< HEAD
      - "35.4351688"
=======
      - "35.4429965"
>>>>>>> 154a3a6f
      X-Frame-Options:
      - SAMEORIGIN
      X-Ratelimit-Limit:
      - "1000"
      X-Ratelimit-Period:
      - "60"
      X-Ratelimit-Remaining:
<<<<<<< HEAD
      - "954"
      X-Ratelimit-Reset:
      - "39"
=======
      - "995"
      X-Ratelimit-Reset:
      - "59"
    status: 200 OK
    code: 200
    duration: ""
- request:
    body: ""
    form: {}
    headers:
      Accept:
      - application/json
      Dd-Operation-Id:
      - GetTest
      User-Agent:
      - terraform-provider-datadog/dev (terraform 1.16.0; terraform-cli 0.12.7-sdk) datadog-api-client-go/1.0.0-beta.21+dev (go go1.15.3; os darwin; arch amd64)
    url: https://api.datadoghq.com/api/v1/synthetics/tests/9iv-p8d-cpz
    method: GET
  response:
    body: '{"status":"paused","public_id":"9iv-p8d-cpz","tags":["foo:bar","baz"],"locations":["aws:eu-central-1"],"message":"Notify @datadog.user","name":"tf-TestAccDatadogSyntheticsBrowserTest_Updated-local-1619776739","monitor_id":34730367,"type":"browser","config":{"variables":[{"pattern":"{{numeric(3)}}","type":"text","example":"597","name":"MY_PATTERN_VAR"}],"setCookie":"name=value","request":{"body":"this is a body","headers":{"Accept":"application/json","X-Datadog-Trace-ID":"123456789"},"url":"https://www.datadoghq.com","timeout":30,"method":"GET"},"assertions":[]},"options":{"retry":{"count":2,"interval":300},"min_location_failed":1,"monitor_options":{"notify_audit":false,"locked":false,"include_tags":true,"new_host_delay":300,"notify_no_data":false,"renotify_interval":100},"noScreenshot":true,"device_ids":["laptop_large","mobile_small"],"tick_every":900}}'
    headers:
      Cache-Control:
      - no-cache
      Connection:
      - keep-alive
      Content-Security-Policy:
      - frame-ancestors 'self'; report-uri https://api.datadoghq.com/csp-report
      Content-Type:
      - application/json
      Date:
      - Fri, 30 Apr 2021 09:59:02 GMT
      Pragma:
      - no-cache
      Strict-Transport-Security:
      - max-age=15724800;
      Vary:
      - Accept-Encoding
      X-Content-Type-Options:
      - nosniff
      X-Dd-Debug:
      - SY1h8ScsWq+kYmtbh63ltMLFAZsQjqfrgvdfAoRX+9TzT1sgMBRYaFRwfWWRRe9a
      X-Dd-Version:
      - "35.4429965"
      X-Frame-Options:
      - SAMEORIGIN
      X-Ratelimit-Limit:
      - "1000"
      X-Ratelimit-Period:
      - "60"
      X-Ratelimit-Remaining:
      - "994"
      X-Ratelimit-Reset:
      - "59"
>>>>>>> 154a3a6f
    status: 200 OK
    code: 200
    duration: ""
- request:
    body: ""
    form: {}
    headers:
      Accept:
      - application/json
      Dd-Operation-Id:
      - GetBrowserTest
      User-Agent:
<<<<<<< HEAD
      - terraform-provider-datadog/dev (terraform 2.4.4; terraform-cli ) datadog-api-client-go/1.0.0-beta.19 (go go1.16.3; os darwin; arch amd64)
    url: https://api.datadoghq.com/api/v1/synthetics/tests/browser/5zx-xrh-hu9
    method: GET
  response:
    body: '{"status":"paused","public_id":"5zx-xrh-hu9","tags":["foo:bar","baz"],"locations":["aws:eu-central-1"],"message":"Notify @datadog.user","name":"tf-TestAccDatadogSyntheticsBrowserTest_Updated-local-1618930395","monitor_id":34157590,"type":"browser","steps":[{"name":"first step","allowFailure":false,"params":{"check":"contains","value":"content"},"timeout":0,"type":"assertCurrentUrl"}],"config":{"variables":[{"pattern":"{{numeric(3)}}","type":"text","example":"597","name":"MY_PATTERN_VAR"}],"request":{"body":"this is a body","headers":{"Accept":"application/json","X-Datadog-Trace-ID":"123456789"},"url":"https://www.datadoghq.com","timeout":30,"method":"GET"},"assertions":[]},"options":{"retry":{"count":2,"interval":300},"min_location_failed":1,"monitor_options":{"notify_audit":false,"locked":false,"include_tags":true,"new_host_delay":300,"notify_no_data":false,"renotify_interval":100},"noScreenshot":true,"device_ids":["laptop_large","mobile_small"],"tick_every":900}}'
=======
      - terraform-provider-datadog/dev (terraform 1.16.0; terraform-cli 0.12.7-sdk) datadog-api-client-go/1.0.0-beta.21+dev (go go1.15.3; os darwin; arch amd64)
    url: https://api.datadoghq.com/api/v1/synthetics/tests/browser/9iv-p8d-cpz
    method: GET
  response:
    body: '{"status":"paused","public_id":"9iv-p8d-cpz","tags":["foo:bar","baz"],"locations":["aws:eu-central-1"],"message":"Notify @datadog.user","name":"tf-TestAccDatadogSyntheticsBrowserTest_Updated-local-1619776739","monitor_id":34730367,"type":"browser","steps":[{"name":"first step","allowFailure":false,"params":{"check":"contains","value":"content"},"timeout":0,"type":"assertCurrentUrl"}],"config":{"variables":[{"pattern":"{{numeric(3)}}","type":"text","example":"597","name":"MY_PATTERN_VAR"}],"setCookie":"name=value","request":{"body":"this is a body","headers":{"Accept":"application/json","X-Datadog-Trace-ID":"123456789"},"url":"https://www.datadoghq.com","timeout":30,"method":"GET"},"assertions":[]},"options":{"retry":{"count":2,"interval":300},"min_location_failed":1,"monitor_options":{"notify_audit":false,"locked":false,"include_tags":true,"new_host_delay":300,"notify_no_data":false,"renotify_interval":100},"noScreenshot":true,"device_ids":["laptop_large","mobile_small"],"tick_every":900}}'
>>>>>>> 154a3a6f
    headers:
      Cache-Control:
      - no-cache
      Connection:
      - keep-alive
      Content-Security-Policy:
      - frame-ancestors 'self'; report-uri https://api.datadoghq.com/csp-report
      Content-Type:
      - application/json
      Date:
<<<<<<< HEAD
      - Tue, 20 Apr 2021 14:53:21 GMT
=======
      - Fri, 30 Apr 2021 09:59:02 GMT
>>>>>>> 154a3a6f
      Pragma:
      - no-cache
      Strict-Transport-Security:
      - max-age=15724800;
      Vary:
      - Accept-Encoding
      X-Content-Type-Options:
      - nosniff
      X-Dd-Debug:
<<<<<<< HEAD
      - l8RQo2maZqJf6GFThBbKNE6dvthz6njusVtau3dPXJWL2RLFoN81H+BLPB/1xgs1
      X-Dd-Version:
      - "35.4351688"
=======
      - dPySkcOzIZtKyMKDAAzuysY3gNGGj6RtYogGuSb76E8mPvoqzREyRp6lPYm91hQU
      X-Dd-Version:
      - "35.4429965"
>>>>>>> 154a3a6f
      X-Frame-Options:
      - SAMEORIGIN
      X-Ratelimit-Limit:
      - "1000"
      X-Ratelimit-Period:
      - "60"
      X-Ratelimit-Remaining:
<<<<<<< HEAD
      - "952"
      X-Ratelimit-Reset:
      - "39"
=======
      - "993"
      X-Ratelimit-Reset:
      - "58"
>>>>>>> 154a3a6f
    status: 200 OK
    code: 200
    duration: ""
- request:
    body: |
<<<<<<< HEAD
      {"config":{"assertions":[],"request":{"body":"this is an updated body","headers":{"Accept":"application/xml","X-Datadog-Trace-ID":"987654321"},"method":"PUT","timeout":60,"url":"https://docs.datadoghq.com"},"variables":[{"example":"5970","name":"MY_PATTERN_VAR","pattern":"{{numeric(4)}}","type":"text"}]},"locations":["aws:eu-central-1"],"message":"Notify @pagerduty","name":"tf-TestAccDatadogSyntheticsBrowserTest_Updated-local-1618930395-updated","options":{"device_ids":["laptop_large","tablet"],"min_failure_duration":10,"min_location_failed":1,"monitor_options":{"renotify_interval":120},"retry":{"count":3,"interval":500},"tick_every":1800},"status":"live","steps":[{"allowFailure":false,"name":"first step updated","params":{"check":"contains","value":"content"},"timeout":0,"type":"assertCurrentUrl"},{"allowFailure":false,"name":"press key step","params":{"modifiers":[],"value":"1"},"timeout":0,"type":"pressKey"}],"tags":["foo:bar","buz"],"type":"browser"}
=======
      {"config":{"assertions":[],"request":{"body":"this is an updated body","headers":{"Accept":"application/xml","X-Datadog-Trace-ID":"987654321"},"method":"PUT","timeout":60,"url":"https://docs.datadoghq.com"},"variables":[{"example":"5970","name":"MY_PATTERN_VAR","pattern":"{{numeric(4)}}","type":"text"}]},"locations":["aws:eu-central-1"],"message":"Notify @pagerduty","name":"tf-TestAccDatadogSyntheticsBrowserTest_Updated-local-1619776739-updated","options":{"device_ids":["laptop_large","tablet"],"min_failure_duration":10,"min_location_failed":1,"monitor_options":{"renotify_interval":120},"retry":{"count":3,"interval":500},"tick_every":1800},"status":"live","steps":[{"allowFailure":false,"name":"first step updated","params":{"check":"contains","value":"content"},"timeout":0,"type":"assertCurrentUrl"},{"allowFailure":false,"name":"press key step","params":{"value":"1"},"timeout":0,"type":"pressKey"}],"tags":["foo:bar","buz"],"type":"browser"}
>>>>>>> 154a3a6f
    form: {}
    headers:
      Accept:
      - application/json
      Content-Type:
      - application/json
      Dd-Operation-Id:
      - UpdateBrowserTest
      User-Agent:
<<<<<<< HEAD
      - terraform-provider-datadog/dev (terraform 2.4.4; terraform-cli ) datadog-api-client-go/1.0.0-beta.19 (go go1.16.3; os darwin; arch amd64)
    url: https://api.datadoghq.com/api/v1/synthetics/tests/browser/5zx-xrh-hu9
    method: PUT
  response:
    body: '{"status":"live","public_id":"5zx-xrh-hu9","tags":["foo:bar","buz"],"org_id":321813,"locations":["aws:eu-central-1"],"message":"Notify @pagerduty","deleted_at":null,"name":"tf-TestAccDatadogSyntheticsBrowserTest_Updated-local-1618930395-updated","monitor_id":34157590,"type":"browser","created_at":"2021-04-20T14:53:18.264882+00:00","modified_at":"2021-04-20T14:53:22.783412+00:00","steps":[{"name":"first step updated","allowFailure":false,"params":{"check":"contains","value":"content"},"timeout":0,"type":"assertCurrentUrl"},{"name":"press key step","allowFailure":false,"params":{"modifiers":[],"value":"1"},"timeout":0,"type":"pressKey"}],"config":{"variables":[{"pattern":"{{numeric(4)}}","type":"text","example":"5970","name":"MY_PATTERN_VAR"}],"request":{"body":"this is an updated body","headers":{"Accept":"application/xml","X-Datadog-Trace-ID":"987654321"},"url":"https://docs.datadoghq.com","timeout":60,"method":"PUT"},"assertions":[]},"options":{"retry":{"count":3,"interval":500},"min_location_failed":1,"min_failure_duration":10,"tick_every":1800,"device_ids":["laptop_large","tablet"],"monitor_options":{"notify_audit":false,"locked":false,"include_tags":true,"new_host_delay":300,"notify_no_data":false,"renotify_interval":120}}}'
=======
      - terraform-provider-datadog/dev (terraform 1.16.0; terraform-cli 0.12.7-sdk) datadog-api-client-go/1.0.0-beta.21+dev (go go1.15.3; os darwin; arch amd64)
    url: https://api.datadoghq.com/api/v1/synthetics/tests/browser/9iv-p8d-cpz
    method: PUT
  response:
    body: '{"status":"live","public_id":"9iv-p8d-cpz","tags":["foo:bar","buz"],"org_id":321813,"locations":["aws:eu-central-1"],"message":"Notify @pagerduty","deleted_at":null,"name":"tf-TestAccDatadogSyntheticsBrowserTest_Updated-local-1619776739-updated","monitor_id":34730367,"type":"browser","created_at":"2021-04-30T09:59:00.312452+00:00","modified_at":"2021-04-30T09:59:02.732890+00:00","steps":[{"name":"first step updated","allowFailure":false,"params":{"check":"contains","value":"content"},"timeout":0,"type":"assertCurrentUrl"},{"name":"press key step","allowFailure":false,"params":{"value":"1"},"timeout":0,"type":"pressKey"}],"config":{"variables":[{"pattern":"{{numeric(4)}}","type":"text","example":"5970","name":"MY_PATTERN_VAR"}],"request":{"body":"this is an updated body","headers":{"Accept":"application/xml","X-Datadog-Trace-ID":"987654321"},"url":"https://docs.datadoghq.com","timeout":60,"method":"PUT"},"assertions":[]},"options":{"retry":{"count":3,"interval":500},"min_location_failed":1,"min_failure_duration":10,"tick_every":1800,"device_ids":["laptop_large","tablet"],"monitor_options":{"notify_audit":false,"locked":false,"include_tags":true,"new_host_delay":300,"notify_no_data":false,"renotify_interval":120}}}'
>>>>>>> 154a3a6f
    headers:
      Cache-Control:
      - no-cache
      Connection:
      - keep-alive
      Content-Security-Policy:
      - frame-ancestors 'self'; report-uri https://api.datadoghq.com/csp-report
      Content-Type:
      - application/json
      Date:
<<<<<<< HEAD
      - Tue, 20 Apr 2021 14:53:22 GMT
=======
      - Fri, 30 Apr 2021 09:59:03 GMT
>>>>>>> 154a3a6f
      Pragma:
      - no-cache
      Strict-Transport-Security:
      - max-age=15724800;
      Vary:
      - Accept-Encoding
      X-Content-Type-Options:
      - nosniff
      X-Dd-Debug:
<<<<<<< HEAD
      - Wjq53IVIwnB4SiR238oOYgHFMq/ZYP0LQ/Dv8C2fFLBwTje/dWJHu6pI6vIOK1zG
      X-Dd-Version:
      - "35.4351688"
=======
      - SY1h8ScsWq+kYmtbh63ltMLFAZsQjqfrgvdfAoRX+9TzT1sgMBRYaFRwfWWRRe9a
      X-Dd-Version:
      - "35.4429965"
>>>>>>> 154a3a6f
      X-Frame-Options:
      - SAMEORIGIN
      X-Ratelimit-Limit:
      - "500"
      X-Ratelimit-Period:
      - "60"
      X-Ratelimit-Remaining:
      - "496"
      X-Ratelimit-Reset:
<<<<<<< HEAD
      - "38"
=======
      - "58"
>>>>>>> 154a3a6f
    status: 200 OK
    code: 200
    duration: ""
- request:
    body: ""
    form: {}
    headers:
      Accept:
      - application/json
      Dd-Operation-Id:
      - GetTest
      User-Agent:
<<<<<<< HEAD
      - terraform-provider-datadog/dev (terraform 2.4.4; terraform-cli ) datadog-api-client-go/1.0.0-beta.19 (go go1.16.3; os darwin; arch amd64)
    url: https://api.datadoghq.com/api/v1/synthetics/tests/5zx-xrh-hu9
    method: GET
  response:
    body: '{"status":"live","public_id":"5zx-xrh-hu9","tags":["foo:bar","buz"],"locations":["aws:eu-central-1"],"message":"Notify @pagerduty","name":"tf-TestAccDatadogSyntheticsBrowserTest_Updated-local-1618930395-updated","monitor_id":34157590,"type":"browser","config":{"variables":[{"pattern":"{{numeric(4)}}","type":"text","example":"5970","name":"MY_PATTERN_VAR"}],"request":{"body":"this is an updated body","headers":{"Accept":"application/xml","X-Datadog-Trace-ID":"987654321"},"url":"https://docs.datadoghq.com","timeout":60,"method":"PUT"},"assertions":[]},"options":{"retry":{"count":3,"interval":500},"min_location_failed":1,"min_failure_duration":10,"tick_every":1800,"device_ids":["laptop_large","tablet"],"monitor_options":{"renotify_interval":120}}}'
=======
      - terraform-provider-datadog/dev (terraform 1.16.0; terraform-cli 0.12.7-sdk) datadog-api-client-go/1.0.0-beta.21+dev (go go1.15.3; os darwin; arch amd64)
    url: https://api.datadoghq.com/api/v1/synthetics/tests/9iv-p8d-cpz
    method: GET
  response:
    body: '{"status":"live","public_id":"9iv-p8d-cpz","tags":["foo:bar","buz"],"locations":["aws:eu-central-1"],"message":"Notify @pagerduty","name":"tf-TestAccDatadogSyntheticsBrowserTest_Updated-local-1619776739-updated","monitor_id":34730367,"type":"browser","config":{"variables":[{"pattern":"{{numeric(4)}}","type":"text","example":"5970","name":"MY_PATTERN_VAR"}],"request":{"body":"this is an updated body","headers":{"Accept":"application/xml","X-Datadog-Trace-ID":"987654321"},"url":"https://docs.datadoghq.com","timeout":60,"method":"PUT"},"assertions":[]},"options":{"retry":{"count":3,"interval":500},"min_location_failed":1,"min_failure_duration":10,"tick_every":1800,"device_ids":["laptop_large","tablet"],"monitor_options":{"renotify_interval":120}}}'
>>>>>>> 154a3a6f
    headers:
      Cache-Control:
      - no-cache
      Connection:
      - keep-alive
      Content-Security-Policy:
      - frame-ancestors 'self'; report-uri https://api.datadoghq.com/csp-report
      Content-Type:
      - application/json
      Date:
<<<<<<< HEAD
      - Tue, 20 Apr 2021 14:53:22 GMT
=======
      - Fri, 30 Apr 2021 09:59:04 GMT
>>>>>>> 154a3a6f
      Pragma:
      - no-cache
      Strict-Transport-Security:
      - max-age=15724800;
      Vary:
      - Accept-Encoding
      X-Content-Type-Options:
      - nosniff
      X-Dd-Debug:
<<<<<<< HEAD
      - Wjq53IVIwnB4SiR238oOYgHFMq/ZYP0LQ/Dv8C2fFLBwTje/dWJHu6pI6vIOK1zG
      X-Dd-Version:
      - "35.4351688"
=======
      - vdJ3/nHEY1ioXQ6pQrBVvsQK1s4yyc+wufBMPSoXql71qZVuP/xMdtNo6DafhOAk
      X-Dd-Version:
      - "35.4429965"
>>>>>>> 154a3a6f
      X-Frame-Options:
      - SAMEORIGIN
      X-Ratelimit-Limit:
      - "1000"
      X-Ratelimit-Period:
      - "60"
      X-Ratelimit-Remaining:
<<<<<<< HEAD
      - "945"
      X-Ratelimit-Reset:
      - "38"
=======
      - "992"
      X-Ratelimit-Reset:
      - "57"
>>>>>>> 154a3a6f
    status: 200 OK
    code: 200
    duration: ""
- request:
    body: ""
    form: {}
    headers:
      Accept:
      - application/json
      Dd-Operation-Id:
      - GetBrowserTest
      User-Agent:
<<<<<<< HEAD
      - terraform-provider-datadog/dev (terraform 2.4.4; terraform-cli ) datadog-api-client-go/1.0.0-beta.19 (go go1.16.3; os darwin; arch amd64)
    url: https://api.datadoghq.com/api/v1/synthetics/tests/browser/5zx-xrh-hu9
    method: GET
  response:
    body: '{"status":"live","public_id":"5zx-xrh-hu9","tags":["foo:bar","buz"],"locations":["aws:eu-central-1"],"message":"Notify @pagerduty","name":"tf-TestAccDatadogSyntheticsBrowserTest_Updated-local-1618930395-updated","monitor_id":34157590,"type":"browser","steps":[{"name":"first step updated","allowFailure":false,"params":{"check":"contains","value":"content"},"timeout":0,"type":"assertCurrentUrl"},{"name":"press key step","allowFailure":false,"params":{"modifiers":[],"value":"1"},"timeout":0,"type":"pressKey"}],"config":{"variables":[{"pattern":"{{numeric(4)}}","type":"text","example":"5970","name":"MY_PATTERN_VAR"}],"request":{"body":"this is an updated body","headers":{"Accept":"application/xml","X-Datadog-Trace-ID":"987654321"},"url":"https://docs.datadoghq.com","timeout":60,"method":"PUT"},"assertions":[]},"options":{"retry":{"count":3,"interval":500},"min_location_failed":1,"min_failure_duration":10,"tick_every":1800,"device_ids":["laptop_large","tablet"],"monitor_options":{"renotify_interval":120}}}'
=======
      - terraform-provider-datadog/dev (terraform 1.16.0; terraform-cli 0.12.7-sdk) datadog-api-client-go/1.0.0-beta.21+dev (go go1.15.3; os darwin; arch amd64)
    url: https://api.datadoghq.com/api/v1/synthetics/tests/browser/9iv-p8d-cpz
    method: GET
  response:
    body: '{"status":"live","public_id":"9iv-p8d-cpz","tags":["foo:bar","buz"],"locations":["aws:eu-central-1"],"message":"Notify @pagerduty","name":"tf-TestAccDatadogSyntheticsBrowserTest_Updated-local-1619776739-updated","monitor_id":34730367,"type":"browser","steps":[{"name":"first step updated","allowFailure":false,"params":{"check":"contains","value":"content"},"timeout":0,"type":"assertCurrentUrl"},{"name":"press key step","allowFailure":false,"params":{"value":"1"},"timeout":0,"type":"pressKey"}],"config":{"variables":[{"pattern":"{{numeric(4)}}","type":"text","example":"5970","name":"MY_PATTERN_VAR"}],"request":{"body":"this is an updated body","headers":{"Accept":"application/xml","X-Datadog-Trace-ID":"987654321"},"url":"https://docs.datadoghq.com","timeout":60,"method":"PUT"},"assertions":[]},"options":{"retry":{"count":3,"interval":500},"min_location_failed":1,"min_failure_duration":10,"tick_every":1800,"device_ids":["laptop_large","tablet"],"monitor_options":{"renotify_interval":120}}}'
    headers:
      Cache-Control:
      - no-cache
      Connection:
      - keep-alive
      Content-Security-Policy:
      - frame-ancestors 'self'; report-uri https://api.datadoghq.com/csp-report
      Content-Type:
      - application/json
      Date:
      - Fri, 30 Apr 2021 09:59:04 GMT
      Pragma:
      - no-cache
      Strict-Transport-Security:
      - max-age=15724800;
      Vary:
      - Accept-Encoding
      X-Content-Type-Options:
      - nosniff
      X-Dd-Debug:
      - /L+SFFO+m1pPY+hRCpk5325fvfrNl0KmiquUNJolBN/5hu3HIwflqjZSbJ6NxDFG
      X-Dd-Version:
      - "35.4429965"
      X-Frame-Options:
      - SAMEORIGIN
      X-Ratelimit-Limit:
      - "1000"
      X-Ratelimit-Period:
      - "60"
      X-Ratelimit-Remaining:
      - "991"
      X-Ratelimit-Reset:
      - "56"
    status: 200 OK
    code: 200
    duration: ""
- request:
    body: ""
    form: {}
    headers:
      Accept:
      - application/json
      Dd-Operation-Id:
      - GetTest
      User-Agent:
      - terraform-provider-datadog/dev (terraform 1.16.0; terraform-cli 0.12.7-sdk) datadog-api-client-go/1.0.0-beta.21+dev (go go1.15.3; os darwin; arch amd64)
    url: https://api.datadoghq.com/api/v1/synthetics/tests/9iv-p8d-cpz
    method: GET
  response:
    body: '{"status":"live","public_id":"9iv-p8d-cpz","tags":["foo:bar","buz"],"locations":["aws:eu-central-1"],"message":"Notify @pagerduty","name":"tf-TestAccDatadogSyntheticsBrowserTest_Updated-local-1619776739-updated","monitor_id":34730367,"type":"browser","config":{"variables":[{"pattern":"{{numeric(4)}}","type":"text","example":"5970","name":"MY_PATTERN_VAR"}],"request":{"body":"this is an updated body","headers":{"Accept":"application/xml","X-Datadog-Trace-ID":"987654321"},"url":"https://docs.datadoghq.com","timeout":60,"method":"PUT"},"assertions":[]},"options":{"retry":{"count":3,"interval":500},"min_location_failed":1,"min_failure_duration":10,"tick_every":1800,"device_ids":["laptop_large","tablet"],"monitor_options":{"renotify_interval":120}}}'
>>>>>>> 154a3a6f
    headers:
      Cache-Control:
      - no-cache
      Connection:
      - keep-alive
      Content-Security-Policy:
      - frame-ancestors 'self'; report-uri https://api.datadoghq.com/csp-report
      Content-Type:
      - application/json
      Date:
<<<<<<< HEAD
      - Tue, 20 Apr 2021 14:53:23 GMT
=======
      - Fri, 30 Apr 2021 09:59:04 GMT
>>>>>>> 154a3a6f
      Pragma:
      - no-cache
      Strict-Transport-Security:
      - max-age=15724800;
      Vary:
      - Accept-Encoding
      X-Content-Type-Options:
      - nosniff
      X-Dd-Debug:
<<<<<<< HEAD
      - gYZcaADwbKcv7Hm19HJx6WsLoKuOijDWAt2viPeCfWqUgyKY+9e1xZdmMJeXV3YV
      X-Dd-Version:
      - "35.4351688"
=======
      - 2328yjLSqI4XmR1pVqrPRR/SFcQsbafjEpPmZx7/3PfxUK1nJQQsX+wrMelyVyj+
      X-Dd-Version:
      - "35.4429965"
>>>>>>> 154a3a6f
      X-Frame-Options:
      - SAMEORIGIN
      X-Ratelimit-Limit:
      - "1000"
      X-Ratelimit-Period:
      - "60"
      X-Ratelimit-Remaining:
      - "943"
      X-Ratelimit-Reset:
<<<<<<< HEAD
      - "37"
=======
      - "56"
>>>>>>> 154a3a6f
    status: 200 OK
    code: 200
    duration: ""
- request:
    body: ""
    form: {}
    headers:
      Accept:
      - application/json
      Dd-Operation-Id:
      - GetTest
      User-Agent:
<<<<<<< HEAD
      - terraform-provider-datadog/dev (terraform 2.4.4; terraform-cli ) datadog-api-client-go/1.0.0-beta.19 (go go1.16.3; os darwin; arch amd64)
    url: https://api.datadoghq.com/api/v1/synthetics/tests/5zx-xrh-hu9
    method: GET
  response:
    body: '{"status":"live","public_id":"5zx-xrh-hu9","tags":["foo:bar","buz"],"locations":["aws:eu-central-1"],"message":"Notify @pagerduty","name":"tf-TestAccDatadogSyntheticsBrowserTest_Updated-local-1618930395-updated","monitor_id":34157590,"type":"browser","config":{"variables":[{"pattern":"{{numeric(4)}}","type":"text","example":"5970","name":"MY_PATTERN_VAR"}],"request":{"body":"this is an updated body","headers":{"Accept":"application/xml","X-Datadog-Trace-ID":"987654321"},"url":"https://docs.datadoghq.com","timeout":60,"method":"PUT"},"assertions":[]},"options":{"retry":{"count":3,"interval":500},"min_location_failed":1,"min_failure_duration":10,"tick_every":1800,"device_ids":["laptop_large","tablet"],"monitor_options":{"renotify_interval":120}}}'
=======
      - terraform-provider-datadog/dev (terraform 1.16.0; terraform-cli 0.12.7-sdk) datadog-api-client-go/1.0.0-beta.21+dev (go go1.15.3; os darwin; arch amd64)
    url: https://api.datadoghq.com/api/v1/synthetics/tests/9iv-p8d-cpz
    method: GET
  response:
    body: '{"status":"live","public_id":"9iv-p8d-cpz","tags":["foo:bar","buz"],"locations":["aws:eu-central-1"],"message":"Notify @pagerduty","name":"tf-TestAccDatadogSyntheticsBrowserTest_Updated-local-1619776739-updated","monitor_id":34730367,"type":"browser","config":{"variables":[{"pattern":"{{numeric(4)}}","type":"text","example":"5970","name":"MY_PATTERN_VAR"}],"request":{"body":"this is an updated body","headers":{"Accept":"application/xml","X-Datadog-Trace-ID":"987654321"},"url":"https://docs.datadoghq.com","timeout":60,"method":"PUT"},"assertions":[]},"options":{"retry":{"count":3,"interval":500},"min_location_failed":1,"min_failure_duration":10,"tick_every":1800,"device_ids":["laptop_large","tablet"],"monitor_options":{"renotify_interval":120}}}'
>>>>>>> 154a3a6f
    headers:
      Cache-Control:
      - no-cache
      Connection:
      - keep-alive
      Content-Security-Policy:
      - frame-ancestors 'self'; report-uri https://api.datadoghq.com/csp-report
      Content-Type:
      - application/json
      Date:
<<<<<<< HEAD
      - Tue, 20 Apr 2021 14:53:23 GMT
=======
      - Fri, 30 Apr 2021 09:59:04 GMT
>>>>>>> 154a3a6f
      Pragma:
      - no-cache
      Strict-Transport-Security:
      - max-age=15724800;
      Vary:
      - Accept-Encoding
      X-Content-Type-Options:
      - nosniff
      X-Dd-Debug:
<<<<<<< HEAD
      - B1nwy/pPNqX+q4pQT22cdp1QCexE35IF8qwSHy0Nf7IW0Y881qtn4tXN1lpmzaKc
      X-Dd-Version:
      - "35.4351688"
=======
      - gYZcaADwbKcv7Hm19HJx6WsLoKuOijDWAt2viPeCfWqUgyKY+9e1xZdmMJeXV3YV
      X-Dd-Version:
      - "35.4429965"
>>>>>>> 154a3a6f
      X-Frame-Options:
      - SAMEORIGIN
      X-Ratelimit-Limit:
      - "1000"
      X-Ratelimit-Period:
      - "60"
      X-Ratelimit-Remaining:
      - "938"
      X-Ratelimit-Reset:
<<<<<<< HEAD
      - "37"
=======
      - "56"
>>>>>>> 154a3a6f
    status: 200 OK
    code: 200
    duration: ""
- request:
    body: ""
    form: {}
    headers:
      Accept:
      - application/json
      Dd-Operation-Id:
      - GetTest
      User-Agent:
<<<<<<< HEAD
      - terraform-provider-datadog/dev (terraform 2.4.4; terraform-cli 0.14.7) datadog-api-client-go/1.0.0-beta.19 (go go1.16.3; os darwin; arch amd64)
    url: https://api.datadoghq.com/api/v1/synthetics/tests/5zx-xrh-hu9
    method: GET
  response:
    body: '{"status":"live","public_id":"5zx-xrh-hu9","tags":["foo:bar","buz"],"locations":["aws:eu-central-1"],"message":"Notify @pagerduty","name":"tf-TestAccDatadogSyntheticsBrowserTest_Updated-local-1618930395-updated","monitor_id":34157590,"type":"browser","config":{"variables":[{"pattern":"{{numeric(4)}}","type":"text","example":"5970","name":"MY_PATTERN_VAR"}],"request":{"body":"this is an updated body","headers":{"Accept":"application/xml","X-Datadog-Trace-ID":"987654321"},"url":"https://docs.datadoghq.com","timeout":60,"method":"PUT"},"assertions":[]},"options":{"retry":{"count":3,"interval":500},"min_location_failed":1,"min_failure_duration":10,"tick_every":1800,"device_ids":["laptop_large","tablet"],"monitor_options":{"renotify_interval":120}}}'
=======
      - terraform-provider-datadog/dev (terraform 1.16.0; terraform-cli 0.12.7-sdk) datadog-api-client-go/1.0.0-beta.21+dev (go go1.15.3; os darwin; arch amd64)
    url: https://api.datadoghq.com/api/v1/synthetics/tests/browser/9iv-p8d-cpz
    method: GET
  response:
    body: '{"status":"live","public_id":"9iv-p8d-cpz","tags":["foo:bar","buz"],"locations":["aws:eu-central-1"],"message":"Notify @pagerduty","name":"tf-TestAccDatadogSyntheticsBrowserTest_Updated-local-1619776739-updated","monitor_id":34730367,"type":"browser","steps":[{"name":"first step updated","allowFailure":false,"params":{"check":"contains","value":"content"},"timeout":0,"type":"assertCurrentUrl"},{"name":"press key step","allowFailure":false,"params":{"value":"1"},"timeout":0,"type":"pressKey"}],"config":{"variables":[{"pattern":"{{numeric(4)}}","type":"text","example":"5970","name":"MY_PATTERN_VAR"}],"request":{"body":"this is an updated body","headers":{"Accept":"application/xml","X-Datadog-Trace-ID":"987654321"},"url":"https://docs.datadoghq.com","timeout":60,"method":"PUT"},"assertions":[]},"options":{"retry":{"count":3,"interval":500},"min_location_failed":1,"min_failure_duration":10,"tick_every":1800,"device_ids":["laptop_large","tablet"],"monitor_options":{"renotify_interval":120}}}'
>>>>>>> 154a3a6f
    headers:
      Cache-Control:
      - no-cache
      Connection:
      - keep-alive
      Content-Security-Policy:
      - frame-ancestors 'self'; report-uri https://api.datadoghq.com/csp-report
      Content-Type:
      - application/json
      Date:
<<<<<<< HEAD
      - Tue, 20 Apr 2021 14:53:24 GMT
=======
      - Fri, 30 Apr 2021 09:59:04 GMT
>>>>>>> 154a3a6f
      Pragma:
      - no-cache
      Strict-Transport-Security:
      - max-age=15724800;
      Vary:
      - Accept-Encoding
      X-Content-Type-Options:
      - nosniff
      X-Dd-Debug:
<<<<<<< HEAD
      - Wjq53IVIwnB4SiR238oOYgHFMq/ZYP0LQ/Dv8C2fFLBwTje/dWJHu6pI6vIOK1zG
      X-Dd-Version:
      - "35.4351688"
=======
      - Um4CoU685QqAscnxhS5BD+goWu2yX1Jd4zCfGzSsEvPPIm1qURZaF8dlLl/OEY4I
      X-Dd-Version:
      - "35.4429965"
>>>>>>> 154a3a6f
      X-Frame-Options:
      - SAMEORIGIN
      X-Ratelimit-Limit:
      - "1000"
      X-Ratelimit-Period:
      - "60"
      X-Ratelimit-Remaining:
      - "929"
      X-Ratelimit-Reset:
<<<<<<< HEAD
      - "36"
=======
      - "56"
>>>>>>> 154a3a6f
    status: 200 OK
    code: 200
    duration: ""
- request:
    body: ""
    form: {}
    headers:
      Accept:
      - application/json
      Dd-Operation-Id:
      - GetTest
      User-Agent:
<<<<<<< HEAD
      - terraform-provider-datadog/dev (terraform 2.4.4; terraform-cli 0.14.7) datadog-api-client-go/1.0.0-beta.19 (go go1.16.3; os darwin; arch amd64)
    url: https://api.datadoghq.com/api/v1/synthetics/tests/browser/5zx-xrh-hu9
    method: GET
  response:
    body: '{"status":"live","public_id":"5zx-xrh-hu9","tags":["foo:bar","buz"],"locations":["aws:eu-central-1"],"message":"Notify @pagerduty","name":"tf-TestAccDatadogSyntheticsBrowserTest_Updated-local-1618930395-updated","monitor_id":34157590,"type":"browser","steps":[{"name":"first step updated","allowFailure":false,"params":{"check":"contains","value":"content"},"timeout":0,"type":"assertCurrentUrl"},{"name":"press key step","allowFailure":false,"params":{"modifiers":[],"value":"1"},"timeout":0,"type":"pressKey"}],"config":{"variables":[{"pattern":"{{numeric(4)}}","type":"text","example":"5970","name":"MY_PATTERN_VAR"}],"request":{"body":"this is an updated body","headers":{"Accept":"application/xml","X-Datadog-Trace-ID":"987654321"},"url":"https://docs.datadoghq.com","timeout":60,"method":"PUT"},"assertions":[]},"options":{"retry":{"count":3,"interval":500},"min_location_failed":1,"min_failure_duration":10,"tick_every":1800,"device_ids":["laptop_large","tablet"],"monitor_options":{"renotify_interval":120}}}'
=======
      - terraform-provider-datadog/dev (terraform 1.16.0; terraform-cli 0.12.7-sdk) datadog-api-client-go/1.0.0-beta.21+dev (go go1.15.3; os darwin; arch amd64)
    url: https://api.datadoghq.com/api/v1/synthetics/tests/9iv-p8d-cpz
    method: GET
  response:
    body: '{"status":"live","public_id":"9iv-p8d-cpz","tags":["foo:bar","buz"],"locations":["aws:eu-central-1"],"message":"Notify @pagerduty","name":"tf-TestAccDatadogSyntheticsBrowserTest_Updated-local-1619776739-updated","monitor_id":34730367,"type":"browser","config":{"variables":[{"pattern":"{{numeric(4)}}","type":"text","example":"5970","name":"MY_PATTERN_VAR"}],"request":{"body":"this is an updated body","headers":{"Accept":"application/xml","X-Datadog-Trace-ID":"987654321"},"url":"https://docs.datadoghq.com","timeout":60,"method":"PUT"},"assertions":[]},"options":{"retry":{"count":3,"interval":500},"min_location_failed":1,"min_failure_duration":10,"tick_every":1800,"device_ids":["laptop_large","tablet"],"monitor_options":{"renotify_interval":120}}}'
>>>>>>> 154a3a6f
    headers:
      Cache-Control:
      - no-cache
      Connection:
      - keep-alive
      Content-Security-Policy:
      - frame-ancestors 'self'; report-uri https://api.datadoghq.com/csp-report
      Content-Type:
      - application/json
      Date:
<<<<<<< HEAD
      - Tue, 20 Apr 2021 14:53:24 GMT
=======
      - Fri, 30 Apr 2021 09:59:04 GMT
>>>>>>> 154a3a6f
      Pragma:
      - no-cache
      Strict-Transport-Security:
      - max-age=15724800;
      Vary:
      - Accept-Encoding
      X-Content-Type-Options:
      - nosniff
      X-Dd-Debug:
<<<<<<< HEAD
      - PhosSd3Ch1B6B0DXI71steKUi7XhPDttnPiIP1NdXTw0VJNWpoUnYyBmODS5ne3q
      X-Dd-Version:
      - "35.4351688"
=======
      - l4HFlaRP3QwYSqoGKhzbYfv7zgkK63HIRR7YkyVYZspq0lGjjTBwoK8V/alf+XYt
      X-Dd-Version:
      - "35.4429965"
>>>>>>> 154a3a6f
      X-Frame-Options:
      - SAMEORIGIN
      X-Ratelimit-Limit:
      - "1000"
      X-Ratelimit-Period:
      - "60"
      X-Ratelimit-Remaining:
      - "928"
      X-Ratelimit-Reset:
<<<<<<< HEAD
      - "36"
=======
      - "56"
    status: 200 OK
    code: 200
    duration: ""
- request:
    body: ""
    form: {}
    headers:
      Accept:
      - application/json
      Dd-Operation-Id:
      - GetBrowserTest
      User-Agent:
      - terraform-provider-datadog/dev (terraform 1.16.0; terraform-cli 0.12.7-sdk) datadog-api-client-go/1.0.0-beta.21+dev (go go1.15.3; os darwin; arch amd64)
    url: https://api.datadoghq.com/api/v1/synthetics/tests/browser/9iv-p8d-cpz
    method: GET
  response:
    body: '{"status":"live","public_id":"9iv-p8d-cpz","tags":["foo:bar","buz"],"locations":["aws:eu-central-1"],"message":"Notify @pagerduty","name":"tf-TestAccDatadogSyntheticsBrowserTest_Updated-local-1619776739-updated","monitor_id":34730367,"type":"browser","steps":[{"name":"first step updated","allowFailure":false,"params":{"check":"contains","value":"content"},"timeout":0,"type":"assertCurrentUrl"},{"name":"press key step","allowFailure":false,"params":{"value":"1"},"timeout":0,"type":"pressKey"}],"config":{"variables":[{"pattern":"{{numeric(4)}}","type":"text","example":"5970","name":"MY_PATTERN_VAR"}],"request":{"body":"this is an updated body","headers":{"Accept":"application/xml","X-Datadog-Trace-ID":"987654321"},"url":"https://docs.datadoghq.com","timeout":60,"method":"PUT"},"assertions":[]},"options":{"retry":{"count":3,"interval":500},"min_location_failed":1,"min_failure_duration":10,"tick_every":1800,"device_ids":["laptop_large","tablet"],"monitor_options":{"renotify_interval":120}}}'
    headers:
      Cache-Control:
      - no-cache
      Connection:
      - keep-alive
      Content-Security-Policy:
      - frame-ancestors 'self'; report-uri https://api.datadoghq.com/csp-report
      Content-Type:
      - application/json
      Date:
      - Fri, 30 Apr 2021 09:59:05 GMT
      Pragma:
      - no-cache
      Strict-Transport-Security:
      - max-age=15724800;
      Vary:
      - Accept-Encoding
      X-Content-Type-Options:
      - nosniff
      X-Dd-Debug:
      - tpRCH6w417YjBovRJ8VmtuXmNONVYiRp2c8d2AxjPdGBn8PCtgG4vAztrx3qUZAN
      X-Dd-Version:
      - "35.4429965"
      X-Frame-Options:
      - SAMEORIGIN
      X-Ratelimit-Limit:
      - "1000"
      X-Ratelimit-Period:
      - "60"
      X-Ratelimit-Remaining:
      - "986"
      X-Ratelimit-Reset:
      - "55"
>>>>>>> 154a3a6f
    status: 200 OK
    code: 200
    duration: ""
- request:
    body: |
<<<<<<< HEAD
      {"public_ids":["5zx-xrh-hu9"]}
=======
      {"public_ids":["9iv-p8d-cpz"]}
>>>>>>> 154a3a6f
    form: {}
    headers:
      Accept:
      - application/json
      Content-Type:
      - application/json
      Dd-Operation-Id:
      - DeleteTests
      User-Agent:
<<<<<<< HEAD
      - terraform-provider-datadog/dev (terraform 2.4.4; terraform-cli 0.14.7) datadog-api-client-go/1.0.0-beta.19 (go go1.16.3; os darwin; arch amd64)
    url: https://api.datadoghq.com/api/v1/synthetics/tests/delete
    method: POST
  response:
    body: '{"deleted_tests":[{"deleted_at":"2021-04-20T14:53:25.922494+00:00","public_id":"5zx-xrh-hu9"}]}'
=======
      - terraform-provider-datadog/dev (terraform 1.16.0; terraform-cli 0.12.7-sdk) datadog-api-client-go/1.0.0-beta.21+dev (go go1.15.3; os darwin; arch amd64)
    url: https://api.datadoghq.com/api/v1/synthetics/tests/delete
    method: POST
  response:
    body: '{"deleted_tests":[{"deleted_at":"2021-04-30T09:59:05.272947+00:00","public_id":"9iv-p8d-cpz"}]}'
>>>>>>> 154a3a6f
    headers:
      Cache-Control:
      - no-cache
      Connection:
      - keep-alive
      Content-Security-Policy:
      - frame-ancestors 'self'; report-uri https://api.datadoghq.com/csp-report
      Content-Type:
      - application/json
      Date:
<<<<<<< HEAD
      - Tue, 20 Apr 2021 14:53:26 GMT
=======
      - Fri, 30 Apr 2021 09:59:05 GMT
>>>>>>> 154a3a6f
      Pragma:
      - no-cache
      Strict-Transport-Security:
      - max-age=15724800;
      Vary:
      - Accept-Encoding
      X-Content-Type-Options:
      - nosniff
      X-Dd-Debug:
<<<<<<< HEAD
      - 25u1gDlL724DHllbjFT4BhOLorBTilh+aah2uWAUEjFC/+rjczJdiyWrV/HwLwe/
      X-Dd-Version:
      - "35.4351688"
=======
      - HbtaOKlJ6OCrx9tMXO6ivMTrEM+g0c93HDp08trmOmgdHozC5J+vn10F0H4WPjCU
      X-Dd-Version:
      - "35.4429965"
>>>>>>> 154a3a6f
      X-Frame-Options:
      - SAMEORIGIN
      X-Ratelimit-Limit:
      - "120"
      X-Ratelimit-Period:
      - "60"
      X-Ratelimit-Remaining:
<<<<<<< HEAD
      - "114"
      X-Ratelimit-Reset:
      - "35"
=======
      - "119"
      X-Ratelimit-Reset:
      - "55"
>>>>>>> 154a3a6f
    status: 200 OK
    code: 200
    duration: ""
- request:
    body: ""
    form: {}
    headers:
      Accept:
      - application/json
      Dd-Operation-Id:
      - GetTest
      User-Agent:
<<<<<<< HEAD
      - terraform-provider-datadog/dev (terraform 2.4.4; terraform-cli 0.14.7) datadog-api-client-go/1.0.0-beta.19 (go go1.16.3; os darwin; arch amd64)
    url: https://api.datadoghq.com/api/v1/synthetics/tests/5zx-xrh-hu9
=======
      - terraform-provider-datadog/dev (terraform 1.16.0; terraform-cli 0.12.7-sdk) datadog-api-client-go/1.0.0-beta.21+dev (go go1.15.3; os darwin; arch amd64)
    url: https://api.datadoghq.com/api/v1/synthetics/tests/9iv-p8d-cpz
>>>>>>> 154a3a6f
    method: GET
  response:
    body: '{"errors": ["Synthetics test not found"]}'
    headers:
      Cache-Control:
      - no-cache
      Connection:
      - keep-alive
      Content-Security-Policy:
      - frame-ancestors 'self'; report-uri https://api.datadoghq.com/csp-report
      Content-Type:
      - application/json
      Date:
<<<<<<< HEAD
      - Tue, 20 Apr 2021 14:53:26 GMT
=======
      - Fri, 30 Apr 2021 09:59:05 GMT
>>>>>>> 154a3a6f
      Pragma:
      - no-cache
      Strict-Transport-Security:
      - max-age=15724800;
      Vary:
      - Accept-Encoding
      X-Content-Type-Options:
      - nosniff
      X-Dd-Version:
<<<<<<< HEAD
      - "35.4351688"
=======
      - "35.4429965"
>>>>>>> 154a3a6f
      X-Frame-Options:
      - SAMEORIGIN
      X-Ratelimit-Limit:
      - "1000"
      X-Ratelimit-Period:
      - "60"
      X-Ratelimit-Remaining:
<<<<<<< HEAD
      - "913"
      X-Ratelimit-Reset:
      - "34"
=======
      - "985"
      X-Ratelimit-Reset:
      - "55"
>>>>>>> 154a3a6f
    status: 404 Not Found
    code: 404
    duration: ""<|MERGE_RESOLUTION|>--- conflicted
+++ resolved
@@ -3,11 +3,7 @@
 interactions:
 - request:
     body: |
-<<<<<<< HEAD
-      {"config":{"assertions":[],"request":{"body":"this is a body","headers":{"Accept":"application/json","X-Datadog-Trace-ID":"123456789"},"method":"GET","timeout":30,"url":"https://www.datadoghq.com"},"variables":[{"example":"597","name":"MY_PATTERN_VAR","pattern":"{{numeric(3)}}","type":"text"}]},"locations":["aws:eu-central-1"],"message":"Notify @datadog.user","name":"tf-TestAccDatadogSyntheticsBrowserTest_Updated-local-1618930395","options":{"device_ids":["laptop_large","mobile_small"],"min_location_failed":1,"monitor_options":{"renotify_interval":100},"noScreenshot":true,"retry":{"count":2,"interval":300},"tick_every":900},"status":"paused","steps":[{"allowFailure":false,"name":"first step","params":{"check":"contains","value":"content"},"timeout":0,"type":"assertCurrentUrl"}],"tags":["foo:bar","baz"],"type":"browser"}
-=======
       {"config":{"assertions":[],"request":{"body":"this is a body","headers":{"Accept":"application/json","X-Datadog-Trace-ID":"123456789"},"method":"GET","timeout":30,"url":"https://www.datadoghq.com"},"setCookie":"name=value","variables":[{"example":"597","name":"MY_PATTERN_VAR","pattern":"{{numeric(3)}}","type":"text"}]},"locations":["aws:eu-central-1"],"message":"Notify @datadog.user","name":"tf-TestAccDatadogSyntheticsBrowserTest_Updated-local-1619776739","options":{"device_ids":["laptop_large","mobile_small"],"min_location_failed":1,"monitor_options":{"renotify_interval":100},"noScreenshot":true,"retry":{"count":2,"interval":300},"tick_every":900},"status":"paused","steps":[{"allowFailure":false,"name":"first step","params":{"check":"contains","value":"content"},"timeout":0,"type":"assertCurrentUrl"}],"tags":["foo:bar","baz"],"type":"browser"}
->>>>>>> 154a3a6f
     form: {}
     headers:
       Accept:
@@ -17,52 +13,34 @@
       Dd-Operation-Id:
       - CreateSyntheticsBrowserTest
       User-Agent:
-<<<<<<< HEAD
-      - terraform-provider-datadog/dev (terraform 2.4.4; terraform-cli 0.14.7) datadog-api-client-go/1.0.0-beta.19 (go go1.16.3; os darwin; arch amd64)
+      - terraform-provider-datadog/dev (terraform 1.16.0; terraform-cli 0.12.7-sdk) datadog-api-client-go/1.0.0-beta.21+dev (go go1.15.3; os darwin; arch amd64)
     url: https://api.datadoghq.com/api/v1/synthetics/tests/browser
     method: POST
   response:
-    body: '{"status":"paused","public_id":"5zx-xrh-hu9","tags":["foo:bar","baz"],"org_id":321813,"locations":["aws:eu-central-1"],"message":"Notify @datadog.user","deleted_at":null,"name":"tf-TestAccDatadogSyntheticsBrowserTest_Updated-local-1618930395","monitor_id":34157590,"type":"browser","created_at":"2021-04-20T14:53:18.264882+00:00","modified_at":"2021-04-20T14:53:18.264882+00:00","steps":[{"name":"first step","allowFailure":false,"params":{"check":"contains","value":"content"},"timeout":0,"type":"assertCurrentUrl"}],"config":{"variables":[{"pattern":"{{numeric(3)}}","type":"text","example":"597","name":"MY_PATTERN_VAR"}],"request":{"body":"this is a body","headers":{"Accept":"application/json","X-Datadog-Trace-ID":"123456789"},"url":"https://www.datadoghq.com","timeout":30,"method":"GET"},"assertions":[]},"options":{"retry":{"count":2,"interval":300},"min_location_failed":1,"monitor_options":{"notify_audit":false,"locked":false,"include_tags":true,"new_host_delay":300,"notify_no_data":false,"renotify_interval":100},"noScreenshot":true,"device_ids":["laptop_large","mobile_small"],"tick_every":900}}'
-=======
-      - terraform-provider-datadog/dev (terraform 1.16.0; terraform-cli 0.12.7-sdk) datadog-api-client-go/1.0.0-beta.21+dev (go go1.15.3; os darwin; arch amd64)
-    url: https://api.datadoghq.com/api/v1/synthetics/tests/browser
-    method: POST
-  response:
     body: '{"status":"paused","public_id":"9iv-p8d-cpz","tags":["foo:bar","baz"],"org_id":321813,"locations":["aws:eu-central-1"],"message":"Notify @datadog.user","deleted_at":null,"name":"tf-TestAccDatadogSyntheticsBrowserTest_Updated-local-1619776739","monitor_id":34730367,"type":"browser","created_at":"2021-04-30T09:59:00.312452+00:00","modified_at":"2021-04-30T09:59:00.312452+00:00","steps":[{"name":"first step","allowFailure":false,"params":{"check":"contains","value":"content"},"timeout":0,"type":"assertCurrentUrl"}],"config":{"variables":[{"pattern":"{{numeric(3)}}","type":"text","example":"597","name":"MY_PATTERN_VAR"}],"setCookie":"name=value","request":{"body":"this is a body","headers":{"Accept":"application/json","X-Datadog-Trace-ID":"123456789"},"url":"https://www.datadoghq.com","timeout":30,"method":"GET"},"assertions":[]},"options":{"retry":{"count":2,"interval":300},"min_location_failed":1,"monitor_options":{"notify_audit":false,"locked":false,"include_tags":true,"new_host_delay":300,"notify_no_data":false,"renotify_interval":100},"noScreenshot":true,"device_ids":["laptop_large","mobile_small"],"tick_every":900}}'
->>>>>>> 154a3a6f
-    headers:
-      Cache-Control:
-      - no-cache
-      Connection:
-      - keep-alive
-      Content-Security-Policy:
-      - frame-ancestors 'self'; report-uri https://api.datadoghq.com/csp-report
-      Content-Type:
-      - application/json
-      Date:
-<<<<<<< HEAD
-      - Tue, 20 Apr 2021 14:53:18 GMT
-=======
+    headers:
+      Cache-Control:
+      - no-cache
+      Connection:
+      - keep-alive
+      Content-Security-Policy:
+      - frame-ancestors 'self'; report-uri https://api.datadoghq.com/csp-report
+      Content-Type:
+      - application/json
+      Date:
       - Fri, 30 Apr 2021 09:59:00 GMT
->>>>>>> 154a3a6f
-      Pragma:
-      - no-cache
-      Strict-Transport-Security:
-      - max-age=15724800;
-      Vary:
-      - Accept-Encoding
-      X-Content-Type-Options:
-      - nosniff
-      X-Dd-Debug:
-<<<<<<< HEAD
-      - PhosSd3Ch1B6B0DXI71steKUi7XhPDttnPiIP1NdXTw0VJNWpoUnYyBmODS5ne3q
-      X-Dd-Version:
-      - "35.4351688"
-=======
+      Pragma:
+      - no-cache
+      Strict-Transport-Security:
+      - max-age=15724800;
+      Vary:
+      - Accept-Encoding
+      X-Content-Type-Options:
+      - nosniff
+      X-Dd-Debug:
       - JpIJLwIH2nFlZOC+u71rq7aAOL43MLZN3MUsL+gpYHdZz5QLUOG8Jysf8kVK6tPU
       X-Dd-Version:
       - "35.4429965"
->>>>>>> 154a3a6f
       X-Frame-Options:
       - SAMEORIGIN
       X-Ratelimit-Limit:
@@ -70,15 +48,9 @@
       X-Ratelimit-Period:
       - "60"
       X-Ratelimit-Remaining:
-<<<<<<< HEAD
-      - "114"
-      X-Ratelimit-Reset:
-      - "42"
-=======
       - "119"
       X-Ratelimit-Reset:
       - "60"
->>>>>>> 154a3a6f
     status: 200 OK
     code: 200
     duration: ""
@@ -91,68 +63,294 @@
       Dd-Operation-Id:
       - GetTest
       User-Agent:
-<<<<<<< HEAD
-      - terraform-provider-datadog/dev (terraform 2.4.4; terraform-cli 0.14.7) datadog-api-client-go/1.0.0-beta.19 (go go1.16.3; os darwin; arch amd64)
-    url: https://api.datadoghq.com/api/v1/synthetics/tests/5zx-xrh-hu9
-    method: GET
-  response:
-    body: '{"status":"paused","public_id":"5zx-xrh-hu9","tags":["foo:bar","baz"],"locations":["aws:eu-central-1"],"message":"Notify @datadog.user","name":"tf-TestAccDatadogSyntheticsBrowserTest_Updated-local-1618930395","monitor_id":34157590,"type":"browser","config":{"variables":[{"pattern":"{{numeric(3)}}","type":"text","example":"597","name":"MY_PATTERN_VAR"}],"request":{"body":"this is a body","headers":{"Accept":"application/json","X-Datadog-Trace-ID":"123456789"},"url":"https://www.datadoghq.com","timeout":30,"method":"GET"},"assertions":[]},"options":{"retry":{"count":2,"interval":300},"min_location_failed":1,"monitor_options":{"notify_audit":false,"locked":false,"include_tags":true,"new_host_delay":300,"notify_no_data":false,"renotify_interval":100},"noScreenshot":true,"device_ids":["laptop_large","mobile_small"],"tick_every":900}}'
-=======
       - terraform-provider-datadog/dev (terraform 1.16.0; terraform-cli 0.12.7-sdk) datadog-api-client-go/1.0.0-beta.21+dev (go go1.15.3; os darwin; arch amd64)
     url: https://api.datadoghq.com/api/v1/synthetics/tests/9iv-p8d-cpz
     method: GET
   response:
     body: '{"status":"paused","public_id":"9iv-p8d-cpz","tags":["foo:bar","baz"],"locations":["aws:eu-central-1"],"message":"Notify @datadog.user","name":"tf-TestAccDatadogSyntheticsBrowserTest_Updated-local-1619776739","monitor_id":34730367,"type":"browser","config":{"variables":[{"pattern":"{{numeric(3)}}","type":"text","example":"597","name":"MY_PATTERN_VAR"}],"setCookie":"name=value","request":{"body":"this is a body","headers":{"Accept":"application/json","X-Datadog-Trace-ID":"123456789"},"url":"https://www.datadoghq.com","timeout":30,"method":"GET"},"assertions":[]},"options":{"retry":{"count":2,"interval":300},"min_location_failed":1,"monitor_options":{"notify_audit":false,"locked":false,"include_tags":true,"new_host_delay":300,"notify_no_data":false,"renotify_interval":100},"noScreenshot":true,"device_ids":["laptop_large","mobile_small"],"tick_every":900}}'
->>>>>>> 154a3a6f
-    headers:
-      Cache-Control:
-      - no-cache
-      Connection:
-      - keep-alive
-      Content-Security-Policy:
-      - frame-ancestors 'self'; report-uri https://api.datadoghq.com/csp-report
-      Content-Type:
-      - application/json
-      Date:
-<<<<<<< HEAD
-      - Tue, 20 Apr 2021 14:53:18 GMT
-=======
+    headers:
+      Cache-Control:
+      - no-cache
+      Connection:
+      - keep-alive
+      Content-Security-Policy:
+      - frame-ancestors 'self'; report-uri https://api.datadoghq.com/csp-report
+      Content-Type:
+      - application/json
+      Date:
       - Fri, 30 Apr 2021 09:59:00 GMT
->>>>>>> 154a3a6f
-      Pragma:
-      - no-cache
-      Strict-Transport-Security:
-      - max-age=15724800;
-      Vary:
-      - Accept-Encoding
-      X-Content-Type-Options:
-      - nosniff
-      X-Dd-Debug:
-<<<<<<< HEAD
+      Pragma:
+      - no-cache
+      Strict-Transport-Security:
+      - max-age=15724800;
+      Vary:
+      - Accept-Encoding
+      X-Content-Type-Options:
+      - nosniff
+      X-Dd-Debug:
+      - HbtaOKlJ6OCrx9tMXO6ivMTrEM+g0c93HDp08trmOmgdHozC5J+vn10F0H4WPjCU
+      X-Dd-Version:
+      - "35.4429965"
+      X-Frame-Options:
+      - SAMEORIGIN
+      X-Ratelimit-Limit:
+      - "1000"
+      X-Ratelimit-Period:
+      - "60"
+      X-Ratelimit-Remaining:
+      - "999"
+      X-Ratelimit-Reset:
+      - "60"
+    status: 200 OK
+    code: 200
+    duration: ""
+- request:
+    body: ""
+    form: {}
+    headers:
+      Accept:
+      - application/json
+      Dd-Operation-Id:
+      - GetBrowserTest
+      User-Agent:
+      - terraform-provider-datadog/dev (terraform 1.16.0; terraform-cli 0.12.7-sdk) datadog-api-client-go/1.0.0-beta.21+dev (go go1.15.3; os darwin; arch amd64)
+    url: https://api.datadoghq.com/api/v1/synthetics/tests/browser/9iv-p8d-cpz
+    method: GET
+  response:
+    body: '{"status":"paused","public_id":"9iv-p8d-cpz","tags":["foo:bar","baz"],"locations":["aws:eu-central-1"],"message":"Notify @datadog.user","name":"tf-TestAccDatadogSyntheticsBrowserTest_Updated-local-1619776739","monitor_id":34730367,"type":"browser","steps":[{"name":"first step","allowFailure":false,"params":{"check":"contains","value":"content"},"timeout":0,"type":"assertCurrentUrl"}],"config":{"variables":[{"pattern":"{{numeric(3)}}","type":"text","example":"597","name":"MY_PATTERN_VAR"}],"setCookie":"name=value","request":{"body":"this is a body","headers":{"Accept":"application/json","X-Datadog-Trace-ID":"123456789"},"url":"https://www.datadoghq.com","timeout":30,"method":"GET"},"assertions":[]},"options":{"retry":{"count":2,"interval":300},"min_location_failed":1,"monitor_options":{"notify_audit":false,"locked":false,"include_tags":true,"new_host_delay":300,"notify_no_data":false,"renotify_interval":100},"noScreenshot":true,"device_ids":["laptop_large","mobile_small"],"tick_every":900}}'
+    headers:
+      Cache-Control:
+      - no-cache
+      Connection:
+      - keep-alive
+      Content-Security-Policy:
+      - frame-ancestors 'self'; report-uri https://api.datadoghq.com/csp-report
+      Content-Type:
+      - application/json
+      Date:
+      - Fri, 30 Apr 2021 09:59:00 GMT
+      Pragma:
+      - no-cache
+      Strict-Transport-Security:
+      - max-age=15724800;
+      Vary:
+      - Accept-Encoding
+      X-Content-Type-Options:
+      - nosniff
+      X-Dd-Debug:
       - nLnnBNvlCFDECRnZvzDb0z4sAO35G+IMidcAs8vrCKyjvsKWE8Yd9S3n6OjZ1qRN
       X-Dd-Version:
-      - "35.4351688"
-=======
+      - "35.4429965"
+      X-Frame-Options:
+      - SAMEORIGIN
+      X-Ratelimit-Limit:
+      - "1000"
+      X-Ratelimit-Period:
+      - "60"
+      X-Ratelimit-Remaining:
+      - "998"
+      X-Ratelimit-Reset:
+      - "60"
+    status: 200 OK
+    code: 200
+    duration: ""
+- request:
+    body: ""
+    form: {}
+    headers:
+      Accept:
+      - application/json
+      Dd-Operation-Id:
+      - GetTest
+      User-Agent:
+      - terraform-provider-datadog/dev (terraform 1.16.0; terraform-cli 0.12.7-sdk) datadog-api-client-go/1.0.0-beta.21+dev (go go1.15.3; os darwin; arch amd64)
+    url: https://api.datadoghq.com/api/v1/synthetics/tests/9iv-p8d-cpz
+    method: GET
+  response:
+    body: '{"status":"paused","public_id":"9iv-p8d-cpz","tags":["foo:bar","baz"],"locations":["aws:eu-central-1"],"message":"Notify @datadog.user","name":"tf-TestAccDatadogSyntheticsBrowserTest_Updated-local-1619776739","monitor_id":34730367,"type":"browser","config":{"variables":[{"pattern":"{{numeric(3)}}","type":"text","example":"597","name":"MY_PATTERN_VAR"}],"setCookie":"name=value","request":{"body":"this is a body","headers":{"Accept":"application/json","X-Datadog-Trace-ID":"123456789"},"url":"https://www.datadoghq.com","timeout":30,"method":"GET"},"assertions":[]},"options":{"retry":{"count":2,"interval":300},"min_location_failed":1,"monitor_options":{"notify_audit":false,"locked":false,"include_tags":true,"new_host_delay":300,"notify_no_data":false,"renotify_interval":100},"noScreenshot":true,"device_ids":["laptop_large","mobile_small"],"tick_every":900}}'
+    headers:
+      Cache-Control:
+      - no-cache
+      Connection:
+      - keep-alive
+      Content-Security-Policy:
+      - frame-ancestors 'self'; report-uri https://api.datadoghq.com/csp-report
+      Content-Type:
+      - application/json
+      Date:
+      - Fri, 30 Apr 2021 09:59:00 GMT
+      Pragma:
+      - no-cache
+      Strict-Transport-Security:
+      - max-age=15724800;
+      Vary:
+      - Accept-Encoding
+      X-Content-Type-Options:
+      - nosniff
+      X-Dd-Debug:
+      - fIO2C4qGDheGHy4YbS+r3a3CXbh4cbRo7roILOimQyiHGjQdOat0cIpWCkupM1uX
+      X-Dd-Version:
+      - "35.4429965"
+      X-Frame-Options:
+      - SAMEORIGIN
+      X-Ratelimit-Limit:
+      - "1000"
+      X-Ratelimit-Period:
+      - "60"
+      X-Ratelimit-Remaining:
+      - "997"
+      X-Ratelimit-Reset:
+      - "60"
+    status: 200 OK
+    code: 200
+    duration: ""
+- request:
+    body: ""
+    form: {}
+    headers:
+      Accept:
+      - application/json
+      Dd-Operation-Id:
+      - GetTest
+      User-Agent:
+      - terraform-provider-datadog/dev (terraform 1.16.0; terraform-cli 0.12.7-sdk) datadog-api-client-go/1.0.0-beta.21+dev (go go1.15.3; os darwin; arch amd64)
+    url: https://api.datadoghq.com/api/v1/synthetics/tests/9iv-p8d-cpz
+    method: GET
+  response:
+    body: '{"status":"paused","public_id":"9iv-p8d-cpz","tags":["foo:bar","baz"],"locations":["aws:eu-central-1"],"message":"Notify @datadog.user","name":"tf-TestAccDatadogSyntheticsBrowserTest_Updated-local-1619776739","monitor_id":34730367,"type":"browser","config":{"variables":[{"pattern":"{{numeric(3)}}","type":"text","example":"597","name":"MY_PATTERN_VAR"}],"setCookie":"name=value","request":{"body":"this is a body","headers":{"Accept":"application/json","X-Datadog-Trace-ID":"123456789"},"url":"https://www.datadoghq.com","timeout":30,"method":"GET"},"assertions":[]},"options":{"retry":{"count":2,"interval":300},"min_location_failed":1,"monitor_options":{"notify_audit":false,"locked":false,"include_tags":true,"new_host_delay":300,"notify_no_data":false,"renotify_interval":100},"noScreenshot":true,"device_ids":["laptop_large","mobile_small"],"tick_every":900}}'
+    headers:
+      Cache-Control:
+      - no-cache
+      Connection:
+      - keep-alive
+      Content-Security-Policy:
+      - frame-ancestors 'self'; report-uri https://api.datadoghq.com/csp-report
+      Content-Type:
+      - application/json
+      Date:
+      - Fri, 30 Apr 2021 09:59:01 GMT
+      Pragma:
+      - no-cache
+      Strict-Transport-Security:
+      - max-age=15724800;
+      Vary:
+      - Accept-Encoding
+      X-Content-Type-Options:
+      - nosniff
+      X-Dd-Debug:
+      - bgHykj7A9bfZx0Y5ZO3swhhp5tGUSNJHqFWR868+qg087CYrDOd5hQslC+noiEtH
+      X-Dd-Version:
+      - "35.4429965"
+      X-Frame-Options:
+      - SAMEORIGIN
+      X-Ratelimit-Limit:
+      - "1000"
+      X-Ratelimit-Period:
+      - "60"
+      X-Ratelimit-Remaining:
+      - "996"
+      X-Ratelimit-Reset:
+      - "60"
+    status: 200 OK
+    code: 200
+    duration: ""
+- request:
+    body: ""
+    form: {}
+    headers:
+      Accept:
+      - application/json
+      Dd-Operation-Id:
+      - GetBrowserTest
+      User-Agent:
+      - terraform-provider-datadog/dev (terraform 1.16.0; terraform-cli 0.12.7-sdk) datadog-api-client-go/1.0.0-beta.21+dev (go go1.15.3; os darwin; arch amd64)
+    url: https://api.datadoghq.com/api/v1/synthetics/tests/browser/9iv-p8d-cpz
+    method: GET
+  response:
+    body: '{"status":"paused","public_id":"9iv-p8d-cpz","tags":["foo:bar","baz"],"locations":["aws:eu-central-1"],"message":"Notify @datadog.user","name":"tf-TestAccDatadogSyntheticsBrowserTest_Updated-local-1619776739","monitor_id":34730367,"type":"browser","steps":[{"name":"first step","allowFailure":false,"params":{"check":"contains","value":"content"},"timeout":0,"type":"assertCurrentUrl"}],"config":{"variables":[{"pattern":"{{numeric(3)}}","type":"text","example":"597","name":"MY_PATTERN_VAR"}],"setCookie":"name=value","request":{"body":"this is a body","headers":{"Accept":"application/json","X-Datadog-Trace-ID":"123456789"},"url":"https://www.datadoghq.com","timeout":30,"method":"GET"},"assertions":[]},"options":{"retry":{"count":2,"interval":300},"min_location_failed":1,"monitor_options":{"notify_audit":false,"locked":false,"include_tags":true,"new_host_delay":300,"notify_no_data":false,"renotify_interval":100},"noScreenshot":true,"device_ids":["laptop_large","mobile_small"],"tick_every":900}}'
+    headers:
+      Cache-Control:
+      - no-cache
+      Connection:
+      - keep-alive
+      Content-Security-Policy:
+      - frame-ancestors 'self'; report-uri https://api.datadoghq.com/csp-report
+      Content-Type:
+      - application/json
+      Date:
+      - Fri, 30 Apr 2021 09:59:01 GMT
+      Pragma:
+      - no-cache
+      Strict-Transport-Security:
+      - max-age=15724800;
+      Vary:
+      - Accept-Encoding
+      X-Content-Type-Options:
+      - nosniff
+      X-Dd-Debug:
       - HbtaOKlJ6OCrx9tMXO6ivMTrEM+g0c93HDp08trmOmgdHozC5J+vn10F0H4WPjCU
       X-Dd-Version:
       - "35.4429965"
->>>>>>> 154a3a6f
-      X-Frame-Options:
-      - SAMEORIGIN
-      X-Ratelimit-Limit:
-      - "1000"
-      X-Ratelimit-Period:
-      - "60"
-      X-Ratelimit-Remaining:
-<<<<<<< HEAD
-      - "990"
-      X-Ratelimit-Reset:
-      - "42"
-=======
-      - "999"
-      X-Ratelimit-Reset:
-      - "60"
->>>>>>> 154a3a6f
+      X-Frame-Options:
+      - SAMEORIGIN
+      X-Ratelimit-Limit:
+      - "1000"
+      X-Ratelimit-Period:
+      - "60"
+      X-Ratelimit-Remaining:
+      - "995"
+      X-Ratelimit-Reset:
+      - "59"
+    status: 200 OK
+    code: 200
+    duration: ""
+- request:
+    body: ""
+    form: {}
+    headers:
+      Accept:
+      - application/json
+      Dd-Operation-Id:
+      - GetTest
+      User-Agent:
+      - terraform-provider-datadog/dev (terraform 1.16.0; terraform-cli 0.12.7-sdk) datadog-api-client-go/1.0.0-beta.21+dev (go go1.15.3; os darwin; arch amd64)
+    url: https://api.datadoghq.com/api/v1/synthetics/tests/9iv-p8d-cpz
+    method: GET
+  response:
+    body: '{"status":"paused","public_id":"9iv-p8d-cpz","tags":["foo:bar","baz"],"locations":["aws:eu-central-1"],"message":"Notify @datadog.user","name":"tf-TestAccDatadogSyntheticsBrowserTest_Updated-local-1619776739","monitor_id":34730367,"type":"browser","config":{"variables":[{"pattern":"{{numeric(3)}}","type":"text","example":"597","name":"MY_PATTERN_VAR"}],"setCookie":"name=value","request":{"body":"this is a body","headers":{"Accept":"application/json","X-Datadog-Trace-ID":"123456789"},"url":"https://www.datadoghq.com","timeout":30,"method":"GET"},"assertions":[]},"options":{"retry":{"count":2,"interval":300},"min_location_failed":1,"monitor_options":{"notify_audit":false,"locked":false,"include_tags":true,"new_host_delay":300,"notify_no_data":false,"renotify_interval":100},"noScreenshot":true,"device_ids":["laptop_large","mobile_small"],"tick_every":900}}'
+    headers:
+      Cache-Control:
+      - no-cache
+      Connection:
+      - keep-alive
+      Content-Security-Policy:
+      - frame-ancestors 'self'; report-uri https://api.datadoghq.com/csp-report
+      Content-Type:
+      - application/json
+      Date:
+      - Fri, 30 Apr 2021 09:59:02 GMT
+      Pragma:
+      - no-cache
+      Strict-Transport-Security:
+      - max-age=15724800;
+      Vary:
+      - Accept-Encoding
+      X-Content-Type-Options:
+      - nosniff
+      X-Dd-Debug:
+      - SY1h8ScsWq+kYmtbh63ltMLFAZsQjqfrgvdfAoRX+9TzT1sgMBRYaFRwfWWRRe9a
+      X-Dd-Version:
+      - "35.4429965"
+      X-Frame-Options:
+      - SAMEORIGIN
+      X-Ratelimit-Limit:
+      - "1000"
+      X-Ratelimit-Period:
+      - "60"
+      X-Ratelimit-Remaining:
+      - "994"
+      X-Ratelimit-Reset:
+      - "59"
     status: 200 OK
     code: 200
     duration: ""
@@ -165,472 +363,50 @@
       Dd-Operation-Id:
       - GetBrowserTest
       User-Agent:
-<<<<<<< HEAD
-      - terraform-provider-datadog/dev (terraform 2.4.4; terraform-cli 0.14.7) datadog-api-client-go/1.0.0-beta.19 (go go1.16.3; os darwin; arch amd64)
-    url: https://api.datadoghq.com/api/v1/synthetics/tests/browser/5zx-xrh-hu9
-    method: GET
-  response:
-    body: '{"status":"paused","public_id":"5zx-xrh-hu9","tags":["foo:bar","baz"],"locations":["aws:eu-central-1"],"message":"Notify @datadog.user","name":"tf-TestAccDatadogSyntheticsBrowserTest_Updated-local-1618930395","monitor_id":34157590,"type":"browser","steps":[{"name":"first step","allowFailure":false,"params":{"check":"contains","value":"content"},"timeout":0,"type":"assertCurrentUrl"}],"config":{"variables":[{"pattern":"{{numeric(3)}}","type":"text","example":"597","name":"MY_PATTERN_VAR"}],"request":{"body":"this is a body","headers":{"Accept":"application/json","X-Datadog-Trace-ID":"123456789"},"url":"https://www.datadoghq.com","timeout":30,"method":"GET"},"assertions":[]},"options":{"retry":{"count":2,"interval":300},"min_location_failed":1,"monitor_options":{"notify_audit":false,"locked":false,"include_tags":true,"new_host_delay":300,"notify_no_data":false,"renotify_interval":100},"noScreenshot":true,"device_ids":["laptop_large","mobile_small"],"tick_every":900}}'
-=======
       - terraform-provider-datadog/dev (terraform 1.16.0; terraform-cli 0.12.7-sdk) datadog-api-client-go/1.0.0-beta.21+dev (go go1.15.3; os darwin; arch amd64)
     url: https://api.datadoghq.com/api/v1/synthetics/tests/browser/9iv-p8d-cpz
     method: GET
   response:
     body: '{"status":"paused","public_id":"9iv-p8d-cpz","tags":["foo:bar","baz"],"locations":["aws:eu-central-1"],"message":"Notify @datadog.user","name":"tf-TestAccDatadogSyntheticsBrowserTest_Updated-local-1619776739","monitor_id":34730367,"type":"browser","steps":[{"name":"first step","allowFailure":false,"params":{"check":"contains","value":"content"},"timeout":0,"type":"assertCurrentUrl"}],"config":{"variables":[{"pattern":"{{numeric(3)}}","type":"text","example":"597","name":"MY_PATTERN_VAR"}],"setCookie":"name=value","request":{"body":"this is a body","headers":{"Accept":"application/json","X-Datadog-Trace-ID":"123456789"},"url":"https://www.datadoghq.com","timeout":30,"method":"GET"},"assertions":[]},"options":{"retry":{"count":2,"interval":300},"min_location_failed":1,"monitor_options":{"notify_audit":false,"locked":false,"include_tags":true,"new_host_delay":300,"notify_no_data":false,"renotify_interval":100},"noScreenshot":true,"device_ids":["laptop_large","mobile_small"],"tick_every":900}}'
->>>>>>> 154a3a6f
-    headers:
-      Cache-Control:
-      - no-cache
-      Connection:
-      - keep-alive
-      Content-Security-Policy:
-      - frame-ancestors 'self'; report-uri https://api.datadoghq.com/csp-report
-      Content-Type:
-      - application/json
-      Date:
-<<<<<<< HEAD
-      - Tue, 20 Apr 2021 14:53:18 GMT
-=======
-      - Fri, 30 Apr 2021 09:59:00 GMT
->>>>>>> 154a3a6f
-      Pragma:
-      - no-cache
-      Strict-Transport-Security:
-      - max-age=15724800;
-      Vary:
-      - Accept-Encoding
-      X-Content-Type-Options:
-      - nosniff
-      X-Dd-Debug:
-<<<<<<< HEAD
-      - SY1h8ScsWq+kYmtbh63ltMLFAZsQjqfrgvdfAoRX+9TzT1sgMBRYaFRwfWWRRe9a
-      X-Dd-Version:
-      - "35.4351688"
-=======
-      - nLnnBNvlCFDECRnZvzDb0z4sAO35G+IMidcAs8vrCKyjvsKWE8Yd9S3n6OjZ1qRN
-      X-Dd-Version:
-      - "35.4429965"
->>>>>>> 154a3a6f
-      X-Frame-Options:
-      - SAMEORIGIN
-      X-Ratelimit-Limit:
-      - "1000"
-      X-Ratelimit-Period:
-      - "60"
-      X-Ratelimit-Remaining:
-<<<<<<< HEAD
-      - "987"
-      X-Ratelimit-Reset:
-      - "42"
-=======
-      - "998"
-      X-Ratelimit-Reset:
-      - "60"
->>>>>>> 154a3a6f
-    status: 200 OK
-    code: 200
-    duration: ""
-- request:
-    body: ""
-    form: {}
-    headers:
-      Accept:
-      - application/json
-      Dd-Operation-Id:
-      - GetTest
-      User-Agent:
-<<<<<<< HEAD
-      - terraform-provider-datadog/dev (terraform 2.4.4; terraform-cli 0.14.7) datadog-api-client-go/1.0.0-beta.19 (go go1.16.3; os darwin; arch amd64)
-    url: https://api.datadoghq.com/api/v1/synthetics/tests/5zx-xrh-hu9
-    method: GET
-  response:
-    body: '{"status":"paused","public_id":"5zx-xrh-hu9","tags":["foo:bar","baz"],"locations":["aws:eu-central-1"],"message":"Notify @datadog.user","name":"tf-TestAccDatadogSyntheticsBrowserTest_Updated-local-1618930395","monitor_id":34157590,"type":"browser","config":{"variables":[{"pattern":"{{numeric(3)}}","type":"text","example":"597","name":"MY_PATTERN_VAR"}],"request":{"body":"this is a body","headers":{"Accept":"application/json","X-Datadog-Trace-ID":"123456789"},"url":"https://www.datadoghq.com","timeout":30,"method":"GET"},"assertions":[]},"options":{"retry":{"count":2,"interval":300},"min_location_failed":1,"monitor_options":{"notify_audit":false,"locked":false,"include_tags":true,"new_host_delay":300,"notify_no_data":false,"renotify_interval":100},"noScreenshot":true,"device_ids":["laptop_large","mobile_small"],"tick_every":900}}'
-=======
-      - terraform-provider-datadog/dev (terraform 1.16.0; terraform-cli 0.12.7-sdk) datadog-api-client-go/1.0.0-beta.21+dev (go go1.15.3; os darwin; arch amd64)
-    url: https://api.datadoghq.com/api/v1/synthetics/tests/9iv-p8d-cpz
-    method: GET
-  response:
-    body: '{"status":"paused","public_id":"9iv-p8d-cpz","tags":["foo:bar","baz"],"locations":["aws:eu-central-1"],"message":"Notify @datadog.user","name":"tf-TestAccDatadogSyntheticsBrowserTest_Updated-local-1619776739","monitor_id":34730367,"type":"browser","config":{"variables":[{"pattern":"{{numeric(3)}}","type":"text","example":"597","name":"MY_PATTERN_VAR"}],"setCookie":"name=value","request":{"body":"this is a body","headers":{"Accept":"application/json","X-Datadog-Trace-ID":"123456789"},"url":"https://www.datadoghq.com","timeout":30,"method":"GET"},"assertions":[]},"options":{"retry":{"count":2,"interval":300},"min_location_failed":1,"monitor_options":{"notify_audit":false,"locked":false,"include_tags":true,"new_host_delay":300,"notify_no_data":false,"renotify_interval":100},"noScreenshot":true,"device_ids":["laptop_large","mobile_small"],"tick_every":900}}'
->>>>>>> 154a3a6f
-    headers:
-      Cache-Control:
-      - no-cache
-      Connection:
-      - keep-alive
-      Content-Security-Policy:
-      - frame-ancestors 'self'; report-uri https://api.datadoghq.com/csp-report
-      Content-Type:
-      - application/json
-      Date:
-<<<<<<< HEAD
-      - Tue, 20 Apr 2021 14:53:19 GMT
-=======
-      - Fri, 30 Apr 2021 09:59:00 GMT
->>>>>>> 154a3a6f
-      Pragma:
-      - no-cache
-      Strict-Transport-Security:
-      - max-age=15724800;
-      Vary:
-      - Accept-Encoding
-      X-Content-Type-Options:
-      - nosniff
-      X-Dd-Debug:
-<<<<<<< HEAD
-      - vdJ3/nHEY1ioXQ6pQrBVvsQK1s4yyc+wufBMPSoXql71qZVuP/xMdtNo6DafhOAk
-      X-Dd-Version:
-      - "35.4351688"
-=======
-      - fIO2C4qGDheGHy4YbS+r3a3CXbh4cbRo7roILOimQyiHGjQdOat0cIpWCkupM1uX
-      X-Dd-Version:
-      - "35.4429965"
->>>>>>> 154a3a6f
-      X-Frame-Options:
-      - SAMEORIGIN
-      X-Ratelimit-Limit:
-      - "1000"
-      X-Ratelimit-Period:
-      - "60"
-      X-Ratelimit-Remaining:
-<<<<<<< HEAD
-      - "979"
-      X-Ratelimit-Reset:
-      - "41"
-=======
-      - "997"
-      X-Ratelimit-Reset:
-      - "60"
->>>>>>> 154a3a6f
-    status: 200 OK
-    code: 200
-    duration: ""
-- request:
-    body: ""
-    form: {}
-    headers:
-      Accept:
-      - application/json
-      Dd-Operation-Id:
-      - GetTest
-      User-Agent:
-<<<<<<< HEAD
-      - terraform-provider-datadog/dev (terraform 2.4.4; terraform-cli 0.14.7) datadog-api-client-go/1.0.0-beta.19 (go go1.16.3; os darwin; arch amd64)
-    url: https://api.datadoghq.com/api/v1/synthetics/tests/5zx-xrh-hu9
-    method: GET
-  response:
-    body: '{"status":"paused","public_id":"5zx-xrh-hu9","tags":["foo:bar","baz"],"locations":["aws:eu-central-1"],"message":"Notify @datadog.user","name":"tf-TestAccDatadogSyntheticsBrowserTest_Updated-local-1618930395","monitor_id":34157590,"type":"browser","config":{"variables":[{"pattern":"{{numeric(3)}}","type":"text","example":"597","name":"MY_PATTERN_VAR"}],"request":{"body":"this is a body","headers":{"Accept":"application/json","X-Datadog-Trace-ID":"123456789"},"url":"https://www.datadoghq.com","timeout":30,"method":"GET"},"assertions":[]},"options":{"retry":{"count":2,"interval":300},"min_location_failed":1,"monitor_options":{"notify_audit":false,"locked":false,"include_tags":true,"new_host_delay":300,"notify_no_data":false,"renotify_interval":100},"noScreenshot":true,"device_ids":["laptop_large","mobile_small"],"tick_every":900}}'
-=======
-      - terraform-provider-datadog/dev (terraform 1.16.0; terraform-cli 0.12.7-sdk) datadog-api-client-go/1.0.0-beta.21+dev (go go1.15.3; os darwin; arch amd64)
-    url: https://api.datadoghq.com/api/v1/synthetics/tests/9iv-p8d-cpz
-    method: GET
-  response:
-    body: '{"status":"paused","public_id":"9iv-p8d-cpz","tags":["foo:bar","baz"],"locations":["aws:eu-central-1"],"message":"Notify @datadog.user","name":"tf-TestAccDatadogSyntheticsBrowserTest_Updated-local-1619776739","monitor_id":34730367,"type":"browser","config":{"variables":[{"pattern":"{{numeric(3)}}","type":"text","example":"597","name":"MY_PATTERN_VAR"}],"setCookie":"name=value","request":{"body":"this is a body","headers":{"Accept":"application/json","X-Datadog-Trace-ID":"123456789"},"url":"https://www.datadoghq.com","timeout":30,"method":"GET"},"assertions":[]},"options":{"retry":{"count":2,"interval":300},"min_location_failed":1,"monitor_options":{"notify_audit":false,"locked":false,"include_tags":true,"new_host_delay":300,"notify_no_data":false,"renotify_interval":100},"noScreenshot":true,"device_ids":["laptop_large","mobile_small"],"tick_every":900}}'
->>>>>>> 154a3a6f
-    headers:
-      Cache-Control:
-      - no-cache
-      Connection:
-      - keep-alive
-      Content-Security-Policy:
-      - frame-ancestors 'self'; report-uri https://api.datadoghq.com/csp-report
-      Content-Type:
-      - application/json
-      Date:
-<<<<<<< HEAD
-      - Tue, 20 Apr 2021 14:53:20 GMT
-=======
-      - Fri, 30 Apr 2021 09:59:01 GMT
->>>>>>> 154a3a6f
-      Pragma:
-      - no-cache
-      Strict-Transport-Security:
-      - max-age=15724800;
-      Vary:
-      - Accept-Encoding
-      X-Content-Type-Options:
-      - nosniff
-      X-Dd-Debug:
-<<<<<<< HEAD
+    headers:
+      Cache-Control:
+      - no-cache
+      Connection:
+      - keep-alive
+      Content-Security-Policy:
+      - frame-ancestors 'self'; report-uri https://api.datadoghq.com/csp-report
+      Content-Type:
+      - application/json
+      Date:
+      - Fri, 30 Apr 2021 09:59:02 GMT
+      Pragma:
+      - no-cache
+      Strict-Transport-Security:
+      - max-age=15724800;
+      Vary:
+      - Accept-Encoding
+      X-Content-Type-Options:
+      - nosniff
+      X-Dd-Debug:
       - dPySkcOzIZtKyMKDAAzuysY3gNGGj6RtYogGuSb76E8mPvoqzREyRp6lPYm91hQU
       X-Dd-Version:
-      - "35.4351688"
-=======
-      - bgHykj7A9bfZx0Y5ZO3swhhp5tGUSNJHqFWR868+qg087CYrDOd5hQslC+noiEtH
-      X-Dd-Version:
-      - "35.4429965"
->>>>>>> 154a3a6f
-      X-Frame-Options:
-      - SAMEORIGIN
-      X-Ratelimit-Limit:
-      - "1000"
-      X-Ratelimit-Period:
-      - "60"
-      X-Ratelimit-Remaining:
-<<<<<<< HEAD
-      - "967"
-      X-Ratelimit-Reset:
-      - "40"
-=======
-      - "996"
-      X-Ratelimit-Reset:
-      - "60"
->>>>>>> 154a3a6f
-    status: 200 OK
-    code: 200
-    duration: ""
-- request:
-    body: ""
-    form: {}
-    headers:
-      Accept:
-      - application/json
-      Dd-Operation-Id:
-      - GetBrowserTest
-      User-Agent:
-<<<<<<< HEAD
-      - terraform-provider-datadog/dev (terraform 2.4.4; terraform-cli 0.14.7) datadog-api-client-go/1.0.0-beta.19 (go go1.16.3; os darwin; arch amd64)
-    url: https://api.datadoghq.com/api/v1/synthetics/tests/browser/5zx-xrh-hu9
-    method: GET
-  response:
-    body: '{"status":"paused","public_id":"5zx-xrh-hu9","tags":["foo:bar","baz"],"locations":["aws:eu-central-1"],"message":"Notify @datadog.user","name":"tf-TestAccDatadogSyntheticsBrowserTest_Updated-local-1618930395","monitor_id":34157590,"type":"browser","steps":[{"name":"first step","allowFailure":false,"params":{"check":"contains","value":"content"},"timeout":0,"type":"assertCurrentUrl"}],"config":{"variables":[{"pattern":"{{numeric(3)}}","type":"text","example":"597","name":"MY_PATTERN_VAR"}],"request":{"body":"this is a body","headers":{"Accept":"application/json","X-Datadog-Trace-ID":"123456789"},"url":"https://www.datadoghq.com","timeout":30,"method":"GET"},"assertions":[]},"options":{"retry":{"count":2,"interval":300},"min_location_failed":1,"monitor_options":{"notify_audit":false,"locked":false,"include_tags":true,"new_host_delay":300,"notify_no_data":false,"renotify_interval":100},"noScreenshot":true,"device_ids":["laptop_large","mobile_small"],"tick_every":900}}'
-    headers:
-      Cache-Control:
-      - no-cache
-      Connection:
-      - keep-alive
-      Content-Security-Policy:
-      - frame-ancestors 'self'; report-uri https://api.datadoghq.com/csp-report
-      Content-Type:
-      - application/json
-      Date:
-      - Tue, 20 Apr 2021 14:53:20 GMT
-      Pragma:
-      - no-cache
-      Strict-Transport-Security:
-      - max-age=15724800;
-      Vary:
-      - Accept-Encoding
-      X-Content-Type-Options:
-      - nosniff
-      X-Dd-Debug:
-      - gYZcaADwbKcv7Hm19HJx6WsLoKuOijDWAt2viPeCfWqUgyKY+9e1xZdmMJeXV3YV
-      X-Dd-Version:
-      - "35.4351688"
-      X-Frame-Options:
-      - SAMEORIGIN
-      X-Ratelimit-Limit:
-      - "1000"
-      X-Ratelimit-Period:
-      - "60"
-      X-Ratelimit-Remaining:
-      - "964"
-      X-Ratelimit-Reset:
-      - "40"
-    status: 200 OK
-    code: 200
-    duration: ""
-- request:
-    body: ""
-    form: {}
-    headers:
-      Accept:
-      - application/json
-      Dd-Operation-Id:
-      - GetTest
-      User-Agent:
-      - terraform-provider-datadog/dev (terraform 2.4.4; terraform-cli ) datadog-api-client-go/1.0.0-beta.19 (go go1.16.3; os darwin; arch amd64)
-    url: https://api.datadoghq.com/api/v1/synthetics/tests/5zx-xrh-hu9
-    method: GET
-  response:
-    body: '{"status":"paused","public_id":"5zx-xrh-hu9","tags":["foo:bar","baz"],"locations":["aws:eu-central-1"],"message":"Notify @datadog.user","name":"tf-TestAccDatadogSyntheticsBrowserTest_Updated-local-1618930395","monitor_id":34157590,"type":"browser","config":{"variables":[{"pattern":"{{numeric(3)}}","type":"text","example":"597","name":"MY_PATTERN_VAR"}],"request":{"body":"this is a body","headers":{"Accept":"application/json","X-Datadog-Trace-ID":"123456789"},"url":"https://www.datadoghq.com","timeout":30,"method":"GET"},"assertions":[]},"options":{"retry":{"count":2,"interval":300},"min_location_failed":1,"monitor_options":{"notify_audit":false,"locked":false,"include_tags":true,"new_host_delay":300,"notify_no_data":false,"renotify_interval":100},"noScreenshot":true,"device_ids":["laptop_large","mobile_small"],"tick_every":900}}'
-=======
-      - terraform-provider-datadog/dev (terraform 1.16.0; terraform-cli 0.12.7-sdk) datadog-api-client-go/1.0.0-beta.21+dev (go go1.15.3; os darwin; arch amd64)
-    url: https://api.datadoghq.com/api/v1/synthetics/tests/browser/9iv-p8d-cpz
-    method: GET
-  response:
-    body: '{"status":"paused","public_id":"9iv-p8d-cpz","tags":["foo:bar","baz"],"locations":["aws:eu-central-1"],"message":"Notify @datadog.user","name":"tf-TestAccDatadogSyntheticsBrowserTest_Updated-local-1619776739","monitor_id":34730367,"type":"browser","steps":[{"name":"first step","allowFailure":false,"params":{"check":"contains","value":"content"},"timeout":0,"type":"assertCurrentUrl"}],"config":{"variables":[{"pattern":"{{numeric(3)}}","type":"text","example":"597","name":"MY_PATTERN_VAR"}],"setCookie":"name=value","request":{"body":"this is a body","headers":{"Accept":"application/json","X-Datadog-Trace-ID":"123456789"},"url":"https://www.datadoghq.com","timeout":30,"method":"GET"},"assertions":[]},"options":{"retry":{"count":2,"interval":300},"min_location_failed":1,"monitor_options":{"notify_audit":false,"locked":false,"include_tags":true,"new_host_delay":300,"notify_no_data":false,"renotify_interval":100},"noScreenshot":true,"device_ids":["laptop_large","mobile_small"],"tick_every":900}}'
->>>>>>> 154a3a6f
-    headers:
-      Cache-Control:
-      - no-cache
-      Connection:
-      - keep-alive
-      Content-Security-Policy:
-      - frame-ancestors 'self'; report-uri https://api.datadoghq.com/csp-report
-      Content-Type:
-      - application/json
-      Date:
-<<<<<<< HEAD
-      - Tue, 20 Apr 2021 14:53:21 GMT
-=======
-      - Fri, 30 Apr 2021 09:59:01 GMT
->>>>>>> 154a3a6f
-      Pragma:
-      - no-cache
-      Strict-Transport-Security:
-      - max-age=15724800;
-      Vary:
-      - Accept-Encoding
-      X-Content-Type-Options:
-      - nosniff
-      X-Dd-Debug:
-      - HbtaOKlJ6OCrx9tMXO6ivMTrEM+g0c93HDp08trmOmgdHozC5J+vn10F0H4WPjCU
-      X-Dd-Version:
-<<<<<<< HEAD
-      - "35.4351688"
-=======
-      - "35.4429965"
->>>>>>> 154a3a6f
-      X-Frame-Options:
-      - SAMEORIGIN
-      X-Ratelimit-Limit:
-      - "1000"
-      X-Ratelimit-Period:
-      - "60"
-      X-Ratelimit-Remaining:
-<<<<<<< HEAD
-      - "954"
-      X-Ratelimit-Reset:
-      - "39"
-=======
-      - "995"
-      X-Ratelimit-Reset:
-      - "59"
-    status: 200 OK
-    code: 200
-    duration: ""
-- request:
-    body: ""
-    form: {}
-    headers:
-      Accept:
-      - application/json
-      Dd-Operation-Id:
-      - GetTest
-      User-Agent:
-      - terraform-provider-datadog/dev (terraform 1.16.0; terraform-cli 0.12.7-sdk) datadog-api-client-go/1.0.0-beta.21+dev (go go1.15.3; os darwin; arch amd64)
-    url: https://api.datadoghq.com/api/v1/synthetics/tests/9iv-p8d-cpz
-    method: GET
-  response:
-    body: '{"status":"paused","public_id":"9iv-p8d-cpz","tags":["foo:bar","baz"],"locations":["aws:eu-central-1"],"message":"Notify @datadog.user","name":"tf-TestAccDatadogSyntheticsBrowserTest_Updated-local-1619776739","monitor_id":34730367,"type":"browser","config":{"variables":[{"pattern":"{{numeric(3)}}","type":"text","example":"597","name":"MY_PATTERN_VAR"}],"setCookie":"name=value","request":{"body":"this is a body","headers":{"Accept":"application/json","X-Datadog-Trace-ID":"123456789"},"url":"https://www.datadoghq.com","timeout":30,"method":"GET"},"assertions":[]},"options":{"retry":{"count":2,"interval":300},"min_location_failed":1,"monitor_options":{"notify_audit":false,"locked":false,"include_tags":true,"new_host_delay":300,"notify_no_data":false,"renotify_interval":100},"noScreenshot":true,"device_ids":["laptop_large","mobile_small"],"tick_every":900}}'
-    headers:
-      Cache-Control:
-      - no-cache
-      Connection:
-      - keep-alive
-      Content-Security-Policy:
-      - frame-ancestors 'self'; report-uri https://api.datadoghq.com/csp-report
-      Content-Type:
-      - application/json
-      Date:
-      - Fri, 30 Apr 2021 09:59:02 GMT
-      Pragma:
-      - no-cache
-      Strict-Transport-Security:
-      - max-age=15724800;
-      Vary:
-      - Accept-Encoding
-      X-Content-Type-Options:
-      - nosniff
-      X-Dd-Debug:
-      - SY1h8ScsWq+kYmtbh63ltMLFAZsQjqfrgvdfAoRX+9TzT1sgMBRYaFRwfWWRRe9a
-      X-Dd-Version:
-      - "35.4429965"
-      X-Frame-Options:
-      - SAMEORIGIN
-      X-Ratelimit-Limit:
-      - "1000"
-      X-Ratelimit-Period:
-      - "60"
-      X-Ratelimit-Remaining:
-      - "994"
-      X-Ratelimit-Reset:
-      - "59"
->>>>>>> 154a3a6f
-    status: 200 OK
-    code: 200
-    duration: ""
-- request:
-    body: ""
-    form: {}
-    headers:
-      Accept:
-      - application/json
-      Dd-Operation-Id:
-      - GetBrowserTest
-      User-Agent:
-<<<<<<< HEAD
-      - terraform-provider-datadog/dev (terraform 2.4.4; terraform-cli ) datadog-api-client-go/1.0.0-beta.19 (go go1.16.3; os darwin; arch amd64)
-    url: https://api.datadoghq.com/api/v1/synthetics/tests/browser/5zx-xrh-hu9
-    method: GET
-  response:
-    body: '{"status":"paused","public_id":"5zx-xrh-hu9","tags":["foo:bar","baz"],"locations":["aws:eu-central-1"],"message":"Notify @datadog.user","name":"tf-TestAccDatadogSyntheticsBrowserTest_Updated-local-1618930395","monitor_id":34157590,"type":"browser","steps":[{"name":"first step","allowFailure":false,"params":{"check":"contains","value":"content"},"timeout":0,"type":"assertCurrentUrl"}],"config":{"variables":[{"pattern":"{{numeric(3)}}","type":"text","example":"597","name":"MY_PATTERN_VAR"}],"request":{"body":"this is a body","headers":{"Accept":"application/json","X-Datadog-Trace-ID":"123456789"},"url":"https://www.datadoghq.com","timeout":30,"method":"GET"},"assertions":[]},"options":{"retry":{"count":2,"interval":300},"min_location_failed":1,"monitor_options":{"notify_audit":false,"locked":false,"include_tags":true,"new_host_delay":300,"notify_no_data":false,"renotify_interval":100},"noScreenshot":true,"device_ids":["laptop_large","mobile_small"],"tick_every":900}}'
-=======
-      - terraform-provider-datadog/dev (terraform 1.16.0; terraform-cli 0.12.7-sdk) datadog-api-client-go/1.0.0-beta.21+dev (go go1.15.3; os darwin; arch amd64)
-    url: https://api.datadoghq.com/api/v1/synthetics/tests/browser/9iv-p8d-cpz
-    method: GET
-  response:
-    body: '{"status":"paused","public_id":"9iv-p8d-cpz","tags":["foo:bar","baz"],"locations":["aws:eu-central-1"],"message":"Notify @datadog.user","name":"tf-TestAccDatadogSyntheticsBrowserTest_Updated-local-1619776739","monitor_id":34730367,"type":"browser","steps":[{"name":"first step","allowFailure":false,"params":{"check":"contains","value":"content"},"timeout":0,"type":"assertCurrentUrl"}],"config":{"variables":[{"pattern":"{{numeric(3)}}","type":"text","example":"597","name":"MY_PATTERN_VAR"}],"setCookie":"name=value","request":{"body":"this is a body","headers":{"Accept":"application/json","X-Datadog-Trace-ID":"123456789"},"url":"https://www.datadoghq.com","timeout":30,"method":"GET"},"assertions":[]},"options":{"retry":{"count":2,"interval":300},"min_location_failed":1,"monitor_options":{"notify_audit":false,"locked":false,"include_tags":true,"new_host_delay":300,"notify_no_data":false,"renotify_interval":100},"noScreenshot":true,"device_ids":["laptop_large","mobile_small"],"tick_every":900}}'
->>>>>>> 154a3a6f
-    headers:
-      Cache-Control:
-      - no-cache
-      Connection:
-      - keep-alive
-      Content-Security-Policy:
-      - frame-ancestors 'self'; report-uri https://api.datadoghq.com/csp-report
-      Content-Type:
-      - application/json
-      Date:
-<<<<<<< HEAD
-      - Tue, 20 Apr 2021 14:53:21 GMT
-=======
-      - Fri, 30 Apr 2021 09:59:02 GMT
->>>>>>> 154a3a6f
-      Pragma:
-      - no-cache
-      Strict-Transport-Security:
-      - max-age=15724800;
-      Vary:
-      - Accept-Encoding
-      X-Content-Type-Options:
-      - nosniff
-      X-Dd-Debug:
-<<<<<<< HEAD
-      - l8RQo2maZqJf6GFThBbKNE6dvthz6njusVtau3dPXJWL2RLFoN81H+BLPB/1xgs1
-      X-Dd-Version:
-      - "35.4351688"
-=======
-      - dPySkcOzIZtKyMKDAAzuysY3gNGGj6RtYogGuSb76E8mPvoqzREyRp6lPYm91hQU
-      X-Dd-Version:
-      - "35.4429965"
->>>>>>> 154a3a6f
-      X-Frame-Options:
-      - SAMEORIGIN
-      X-Ratelimit-Limit:
-      - "1000"
-      X-Ratelimit-Period:
-      - "60"
-      X-Ratelimit-Remaining:
-<<<<<<< HEAD
-      - "952"
-      X-Ratelimit-Reset:
-      - "39"
-=======
+      - "35.4429965"
+      X-Frame-Options:
+      - SAMEORIGIN
+      X-Ratelimit-Limit:
+      - "1000"
+      X-Ratelimit-Period:
+      - "60"
+      X-Ratelimit-Remaining:
       - "993"
       X-Ratelimit-Reset:
       - "58"
->>>>>>> 154a3a6f
     status: 200 OK
     code: 200
     duration: ""
 - request:
     body: |
-<<<<<<< HEAD
-      {"config":{"assertions":[],"request":{"body":"this is an updated body","headers":{"Accept":"application/xml","X-Datadog-Trace-ID":"987654321"},"method":"PUT","timeout":60,"url":"https://docs.datadoghq.com"},"variables":[{"example":"5970","name":"MY_PATTERN_VAR","pattern":"{{numeric(4)}}","type":"text"}]},"locations":["aws:eu-central-1"],"message":"Notify @pagerduty","name":"tf-TestAccDatadogSyntheticsBrowserTest_Updated-local-1618930395-updated","options":{"device_ids":["laptop_large","tablet"],"min_failure_duration":10,"min_location_failed":1,"monitor_options":{"renotify_interval":120},"retry":{"count":3,"interval":500},"tick_every":1800},"status":"live","steps":[{"allowFailure":false,"name":"first step updated","params":{"check":"contains","value":"content"},"timeout":0,"type":"assertCurrentUrl"},{"allowFailure":false,"name":"press key step","params":{"modifiers":[],"value":"1"},"timeout":0,"type":"pressKey"}],"tags":["foo:bar","buz"],"type":"browser"}
-=======
       {"config":{"assertions":[],"request":{"body":"this is an updated body","headers":{"Accept":"application/xml","X-Datadog-Trace-ID":"987654321"},"method":"PUT","timeout":60,"url":"https://docs.datadoghq.com"},"variables":[{"example":"5970","name":"MY_PATTERN_VAR","pattern":"{{numeric(4)}}","type":"text"}]},"locations":["aws:eu-central-1"],"message":"Notify @pagerduty","name":"tf-TestAccDatadogSyntheticsBrowserTest_Updated-local-1619776739-updated","options":{"device_ids":["laptop_large","tablet"],"min_failure_duration":10,"min_location_failed":1,"monitor_options":{"renotify_interval":120},"retry":{"count":3,"interval":500},"tick_every":1800},"status":"live","steps":[{"allowFailure":false,"name":"first step updated","params":{"check":"contains","value":"content"},"timeout":0,"type":"assertCurrentUrl"},{"allowFailure":false,"name":"press key step","params":{"value":"1"},"timeout":0,"type":"pressKey"}],"tags":["foo:bar","buz"],"type":"browser"}
->>>>>>> 154a3a6f
     form: {}
     headers:
       Accept:
@@ -640,52 +416,34 @@
       Dd-Operation-Id:
       - UpdateBrowserTest
       User-Agent:
-<<<<<<< HEAD
-      - terraform-provider-datadog/dev (terraform 2.4.4; terraform-cli ) datadog-api-client-go/1.0.0-beta.19 (go go1.16.3; os darwin; arch amd64)
-    url: https://api.datadoghq.com/api/v1/synthetics/tests/browser/5zx-xrh-hu9
-    method: PUT
-  response:
-    body: '{"status":"live","public_id":"5zx-xrh-hu9","tags":["foo:bar","buz"],"org_id":321813,"locations":["aws:eu-central-1"],"message":"Notify @pagerduty","deleted_at":null,"name":"tf-TestAccDatadogSyntheticsBrowserTest_Updated-local-1618930395-updated","monitor_id":34157590,"type":"browser","created_at":"2021-04-20T14:53:18.264882+00:00","modified_at":"2021-04-20T14:53:22.783412+00:00","steps":[{"name":"first step updated","allowFailure":false,"params":{"check":"contains","value":"content"},"timeout":0,"type":"assertCurrentUrl"},{"name":"press key step","allowFailure":false,"params":{"modifiers":[],"value":"1"},"timeout":0,"type":"pressKey"}],"config":{"variables":[{"pattern":"{{numeric(4)}}","type":"text","example":"5970","name":"MY_PATTERN_VAR"}],"request":{"body":"this is an updated body","headers":{"Accept":"application/xml","X-Datadog-Trace-ID":"987654321"},"url":"https://docs.datadoghq.com","timeout":60,"method":"PUT"},"assertions":[]},"options":{"retry":{"count":3,"interval":500},"min_location_failed":1,"min_failure_duration":10,"tick_every":1800,"device_ids":["laptop_large","tablet"],"monitor_options":{"notify_audit":false,"locked":false,"include_tags":true,"new_host_delay":300,"notify_no_data":false,"renotify_interval":120}}}'
-=======
       - terraform-provider-datadog/dev (terraform 1.16.0; terraform-cli 0.12.7-sdk) datadog-api-client-go/1.0.0-beta.21+dev (go go1.15.3; os darwin; arch amd64)
     url: https://api.datadoghq.com/api/v1/synthetics/tests/browser/9iv-p8d-cpz
     method: PUT
   response:
     body: '{"status":"live","public_id":"9iv-p8d-cpz","tags":["foo:bar","buz"],"org_id":321813,"locations":["aws:eu-central-1"],"message":"Notify @pagerduty","deleted_at":null,"name":"tf-TestAccDatadogSyntheticsBrowserTest_Updated-local-1619776739-updated","monitor_id":34730367,"type":"browser","created_at":"2021-04-30T09:59:00.312452+00:00","modified_at":"2021-04-30T09:59:02.732890+00:00","steps":[{"name":"first step updated","allowFailure":false,"params":{"check":"contains","value":"content"},"timeout":0,"type":"assertCurrentUrl"},{"name":"press key step","allowFailure":false,"params":{"value":"1"},"timeout":0,"type":"pressKey"}],"config":{"variables":[{"pattern":"{{numeric(4)}}","type":"text","example":"5970","name":"MY_PATTERN_VAR"}],"request":{"body":"this is an updated body","headers":{"Accept":"application/xml","X-Datadog-Trace-ID":"987654321"},"url":"https://docs.datadoghq.com","timeout":60,"method":"PUT"},"assertions":[]},"options":{"retry":{"count":3,"interval":500},"min_location_failed":1,"min_failure_duration":10,"tick_every":1800,"device_ids":["laptop_large","tablet"],"monitor_options":{"notify_audit":false,"locked":false,"include_tags":true,"new_host_delay":300,"notify_no_data":false,"renotify_interval":120}}}'
->>>>>>> 154a3a6f
-    headers:
-      Cache-Control:
-      - no-cache
-      Connection:
-      - keep-alive
-      Content-Security-Policy:
-      - frame-ancestors 'self'; report-uri https://api.datadoghq.com/csp-report
-      Content-Type:
-      - application/json
-      Date:
-<<<<<<< HEAD
-      - Tue, 20 Apr 2021 14:53:22 GMT
-=======
+    headers:
+      Cache-Control:
+      - no-cache
+      Connection:
+      - keep-alive
+      Content-Security-Policy:
+      - frame-ancestors 'self'; report-uri https://api.datadoghq.com/csp-report
+      Content-Type:
+      - application/json
+      Date:
       - Fri, 30 Apr 2021 09:59:03 GMT
->>>>>>> 154a3a6f
-      Pragma:
-      - no-cache
-      Strict-Transport-Security:
-      - max-age=15724800;
-      Vary:
-      - Accept-Encoding
-      X-Content-Type-Options:
-      - nosniff
-      X-Dd-Debug:
-<<<<<<< HEAD
-      - Wjq53IVIwnB4SiR238oOYgHFMq/ZYP0LQ/Dv8C2fFLBwTje/dWJHu6pI6vIOK1zG
-      X-Dd-Version:
-      - "35.4351688"
-=======
+      Pragma:
+      - no-cache
+      Strict-Transport-Security:
+      - max-age=15724800;
+      Vary:
+      - Accept-Encoding
+      X-Content-Type-Options:
+      - nosniff
+      X-Dd-Debug:
       - SY1h8ScsWq+kYmtbh63ltMLFAZsQjqfrgvdfAoRX+9TzT1sgMBRYaFRwfWWRRe9a
       X-Dd-Version:
       - "35.4429965"
->>>>>>> 154a3a6f
       X-Frame-Options:
       - SAMEORIGIN
       X-Ratelimit-Limit:
@@ -693,13 +451,9 @@
       X-Ratelimit-Period:
       - "60"
       X-Ratelimit-Remaining:
-      - "496"
-      X-Ratelimit-Reset:
-<<<<<<< HEAD
-      - "38"
-=======
+      - "499"
+      X-Ratelimit-Reset:
       - "58"
->>>>>>> 154a3a6f
     status: 200 OK
     code: 200
     duration: ""
@@ -712,68 +466,44 @@
       Dd-Operation-Id:
       - GetTest
       User-Agent:
-<<<<<<< HEAD
-      - terraform-provider-datadog/dev (terraform 2.4.4; terraform-cli ) datadog-api-client-go/1.0.0-beta.19 (go go1.16.3; os darwin; arch amd64)
-    url: https://api.datadoghq.com/api/v1/synthetics/tests/5zx-xrh-hu9
-    method: GET
-  response:
-    body: '{"status":"live","public_id":"5zx-xrh-hu9","tags":["foo:bar","buz"],"locations":["aws:eu-central-1"],"message":"Notify @pagerduty","name":"tf-TestAccDatadogSyntheticsBrowserTest_Updated-local-1618930395-updated","monitor_id":34157590,"type":"browser","config":{"variables":[{"pattern":"{{numeric(4)}}","type":"text","example":"5970","name":"MY_PATTERN_VAR"}],"request":{"body":"this is an updated body","headers":{"Accept":"application/xml","X-Datadog-Trace-ID":"987654321"},"url":"https://docs.datadoghq.com","timeout":60,"method":"PUT"},"assertions":[]},"options":{"retry":{"count":3,"interval":500},"min_location_failed":1,"min_failure_duration":10,"tick_every":1800,"device_ids":["laptop_large","tablet"],"monitor_options":{"renotify_interval":120}}}'
-=======
       - terraform-provider-datadog/dev (terraform 1.16.0; terraform-cli 0.12.7-sdk) datadog-api-client-go/1.0.0-beta.21+dev (go go1.15.3; os darwin; arch amd64)
     url: https://api.datadoghq.com/api/v1/synthetics/tests/9iv-p8d-cpz
     method: GET
   response:
     body: '{"status":"live","public_id":"9iv-p8d-cpz","tags":["foo:bar","buz"],"locations":["aws:eu-central-1"],"message":"Notify @pagerduty","name":"tf-TestAccDatadogSyntheticsBrowserTest_Updated-local-1619776739-updated","monitor_id":34730367,"type":"browser","config":{"variables":[{"pattern":"{{numeric(4)}}","type":"text","example":"5970","name":"MY_PATTERN_VAR"}],"request":{"body":"this is an updated body","headers":{"Accept":"application/xml","X-Datadog-Trace-ID":"987654321"},"url":"https://docs.datadoghq.com","timeout":60,"method":"PUT"},"assertions":[]},"options":{"retry":{"count":3,"interval":500},"min_location_failed":1,"min_failure_duration":10,"tick_every":1800,"device_ids":["laptop_large","tablet"],"monitor_options":{"renotify_interval":120}}}'
->>>>>>> 154a3a6f
-    headers:
-      Cache-Control:
-      - no-cache
-      Connection:
-      - keep-alive
-      Content-Security-Policy:
-      - frame-ancestors 'self'; report-uri https://api.datadoghq.com/csp-report
-      Content-Type:
-      - application/json
-      Date:
-<<<<<<< HEAD
-      - Tue, 20 Apr 2021 14:53:22 GMT
-=======
+    headers:
+      Cache-Control:
+      - no-cache
+      Connection:
+      - keep-alive
+      Content-Security-Policy:
+      - frame-ancestors 'self'; report-uri https://api.datadoghq.com/csp-report
+      Content-Type:
+      - application/json
+      Date:
       - Fri, 30 Apr 2021 09:59:04 GMT
->>>>>>> 154a3a6f
-      Pragma:
-      - no-cache
-      Strict-Transport-Security:
-      - max-age=15724800;
-      Vary:
-      - Accept-Encoding
-      X-Content-Type-Options:
-      - nosniff
-      X-Dd-Debug:
-<<<<<<< HEAD
-      - Wjq53IVIwnB4SiR238oOYgHFMq/ZYP0LQ/Dv8C2fFLBwTje/dWJHu6pI6vIOK1zG
-      X-Dd-Version:
-      - "35.4351688"
-=======
+      Pragma:
+      - no-cache
+      Strict-Transport-Security:
+      - max-age=15724800;
+      Vary:
+      - Accept-Encoding
+      X-Content-Type-Options:
+      - nosniff
+      X-Dd-Debug:
       - vdJ3/nHEY1ioXQ6pQrBVvsQK1s4yyc+wufBMPSoXql71qZVuP/xMdtNo6DafhOAk
       X-Dd-Version:
       - "35.4429965"
->>>>>>> 154a3a6f
-      X-Frame-Options:
-      - SAMEORIGIN
-      X-Ratelimit-Limit:
-      - "1000"
-      X-Ratelimit-Period:
-      - "60"
-      X-Ratelimit-Remaining:
-<<<<<<< HEAD
-      - "945"
-      X-Ratelimit-Reset:
-      - "38"
-=======
+      X-Frame-Options:
+      - SAMEORIGIN
+      X-Ratelimit-Limit:
+      - "1000"
+      X-Ratelimit-Period:
+      - "60"
+      X-Ratelimit-Remaining:
       - "992"
       X-Ratelimit-Reset:
       - "57"
->>>>>>> 154a3a6f
     status: 200 OK
     code: 200
     duration: ""
@@ -786,13 +516,6 @@
       Dd-Operation-Id:
       - GetBrowserTest
       User-Agent:
-<<<<<<< HEAD
-      - terraform-provider-datadog/dev (terraform 2.4.4; terraform-cli ) datadog-api-client-go/1.0.0-beta.19 (go go1.16.3; os darwin; arch amd64)
-    url: https://api.datadoghq.com/api/v1/synthetics/tests/browser/5zx-xrh-hu9
-    method: GET
-  response:
-    body: '{"status":"live","public_id":"5zx-xrh-hu9","tags":["foo:bar","buz"],"locations":["aws:eu-central-1"],"message":"Notify @pagerduty","name":"tf-TestAccDatadogSyntheticsBrowserTest_Updated-local-1618930395-updated","monitor_id":34157590,"type":"browser","steps":[{"name":"first step updated","allowFailure":false,"params":{"check":"contains","value":"content"},"timeout":0,"type":"assertCurrentUrl"},{"name":"press key step","allowFailure":false,"params":{"modifiers":[],"value":"1"},"timeout":0,"type":"pressKey"}],"config":{"variables":[{"pattern":"{{numeric(4)}}","type":"text","example":"5970","name":"MY_PATTERN_VAR"}],"request":{"body":"this is an updated body","headers":{"Accept":"application/xml","X-Datadog-Trace-ID":"987654321"},"url":"https://docs.datadoghq.com","timeout":60,"method":"PUT"},"assertions":[]},"options":{"retry":{"count":3,"interval":500},"min_location_failed":1,"min_failure_duration":10,"tick_every":1800,"device_ids":["laptop_large","tablet"],"monitor_options":{"renotify_interval":120}}}'
-=======
       - terraform-provider-datadog/dev (terraform 1.16.0; terraform-cli 0.12.7-sdk) datadog-api-client-go/1.0.0-beta.21+dev (go go1.15.3; os darwin; arch amd64)
     url: https://api.datadoghq.com/api/v1/synthetics/tests/browser/9iv-p8d-cpz
     method: GET
@@ -848,54 +571,139 @@
     method: GET
   response:
     body: '{"status":"live","public_id":"9iv-p8d-cpz","tags":["foo:bar","buz"],"locations":["aws:eu-central-1"],"message":"Notify @pagerduty","name":"tf-TestAccDatadogSyntheticsBrowserTest_Updated-local-1619776739-updated","monitor_id":34730367,"type":"browser","config":{"variables":[{"pattern":"{{numeric(4)}}","type":"text","example":"5970","name":"MY_PATTERN_VAR"}],"request":{"body":"this is an updated body","headers":{"Accept":"application/xml","X-Datadog-Trace-ID":"987654321"},"url":"https://docs.datadoghq.com","timeout":60,"method":"PUT"},"assertions":[]},"options":{"retry":{"count":3,"interval":500},"min_location_failed":1,"min_failure_duration":10,"tick_every":1800,"device_ids":["laptop_large","tablet"],"monitor_options":{"renotify_interval":120}}}'
->>>>>>> 154a3a6f
-    headers:
-      Cache-Control:
-      - no-cache
-      Connection:
-      - keep-alive
-      Content-Security-Policy:
-      - frame-ancestors 'self'; report-uri https://api.datadoghq.com/csp-report
-      Content-Type:
-      - application/json
-      Date:
-<<<<<<< HEAD
-      - Tue, 20 Apr 2021 14:53:23 GMT
-=======
+    headers:
+      Cache-Control:
+      - no-cache
+      Connection:
+      - keep-alive
+      Content-Security-Policy:
+      - frame-ancestors 'self'; report-uri https://api.datadoghq.com/csp-report
+      Content-Type:
+      - application/json
+      Date:
       - Fri, 30 Apr 2021 09:59:04 GMT
->>>>>>> 154a3a6f
-      Pragma:
-      - no-cache
-      Strict-Transport-Security:
-      - max-age=15724800;
-      Vary:
-      - Accept-Encoding
-      X-Content-Type-Options:
-      - nosniff
-      X-Dd-Debug:
-<<<<<<< HEAD
+      Pragma:
+      - no-cache
+      Strict-Transport-Security:
+      - max-age=15724800;
+      Vary:
+      - Accept-Encoding
+      X-Content-Type-Options:
+      - nosniff
+      X-Dd-Debug:
+      - 2328yjLSqI4XmR1pVqrPRR/SFcQsbafjEpPmZx7/3PfxUK1nJQQsX+wrMelyVyj+
+      X-Dd-Version:
+      - "35.4429965"
+      X-Frame-Options:
+      - SAMEORIGIN
+      X-Ratelimit-Limit:
+      - "1000"
+      X-Ratelimit-Period:
+      - "60"
+      X-Ratelimit-Remaining:
+      - "990"
+      X-Ratelimit-Reset:
+      - "56"
+    status: 200 OK
+    code: 200
+    duration: ""
+- request:
+    body: ""
+    form: {}
+    headers:
+      Accept:
+      - application/json
+      Dd-Operation-Id:
+      - GetTest
+      User-Agent:
+      - terraform-provider-datadog/dev (terraform 1.16.0; terraform-cli 0.12.7-sdk) datadog-api-client-go/1.0.0-beta.21+dev (go go1.15.3; os darwin; arch amd64)
+    url: https://api.datadoghq.com/api/v1/synthetics/tests/9iv-p8d-cpz
+    method: GET
+  response:
+    body: '{"status":"live","public_id":"9iv-p8d-cpz","tags":["foo:bar","buz"],"locations":["aws:eu-central-1"],"message":"Notify @pagerduty","name":"tf-TestAccDatadogSyntheticsBrowserTest_Updated-local-1619776739-updated","monitor_id":34730367,"type":"browser","config":{"variables":[{"pattern":"{{numeric(4)}}","type":"text","example":"5970","name":"MY_PATTERN_VAR"}],"request":{"body":"this is an updated body","headers":{"Accept":"application/xml","X-Datadog-Trace-ID":"987654321"},"url":"https://docs.datadoghq.com","timeout":60,"method":"PUT"},"assertions":[]},"options":{"retry":{"count":3,"interval":500},"min_location_failed":1,"min_failure_duration":10,"tick_every":1800,"device_ids":["laptop_large","tablet"],"monitor_options":{"renotify_interval":120}}}'
+    headers:
+      Cache-Control:
+      - no-cache
+      Connection:
+      - keep-alive
+      Content-Security-Policy:
+      - frame-ancestors 'self'; report-uri https://api.datadoghq.com/csp-report
+      Content-Type:
+      - application/json
+      Date:
+      - Fri, 30 Apr 2021 09:59:04 GMT
+      Pragma:
+      - no-cache
+      Strict-Transport-Security:
+      - max-age=15724800;
+      Vary:
+      - Accept-Encoding
+      X-Content-Type-Options:
+      - nosniff
+      X-Dd-Debug:
       - gYZcaADwbKcv7Hm19HJx6WsLoKuOijDWAt2viPeCfWqUgyKY+9e1xZdmMJeXV3YV
       X-Dd-Version:
-      - "35.4351688"
-=======
-      - 2328yjLSqI4XmR1pVqrPRR/SFcQsbafjEpPmZx7/3PfxUK1nJQQsX+wrMelyVyj+
-      X-Dd-Version:
-      - "35.4429965"
->>>>>>> 154a3a6f
-      X-Frame-Options:
-      - SAMEORIGIN
-      X-Ratelimit-Limit:
-      - "1000"
-      X-Ratelimit-Period:
-      - "60"
-      X-Ratelimit-Remaining:
-      - "943"
-      X-Ratelimit-Reset:
-<<<<<<< HEAD
-      - "37"
-=======
+      - "35.4429965"
+      X-Frame-Options:
+      - SAMEORIGIN
+      X-Ratelimit-Limit:
+      - "1000"
+      X-Ratelimit-Period:
+      - "60"
+      X-Ratelimit-Remaining:
+      - "989"
+      X-Ratelimit-Reset:
       - "56"
->>>>>>> 154a3a6f
+    status: 200 OK
+    code: 200
+    duration: ""
+- request:
+    body: ""
+    form: {}
+    headers:
+      Accept:
+      - application/json
+      Dd-Operation-Id:
+      - GetBrowserTest
+      User-Agent:
+      - terraform-provider-datadog/dev (terraform 1.16.0; terraform-cli 0.12.7-sdk) datadog-api-client-go/1.0.0-beta.21+dev (go go1.15.3; os darwin; arch amd64)
+    url: https://api.datadoghq.com/api/v1/synthetics/tests/browser/9iv-p8d-cpz
+    method: GET
+  response:
+    body: '{"status":"live","public_id":"9iv-p8d-cpz","tags":["foo:bar","buz"],"locations":["aws:eu-central-1"],"message":"Notify @pagerduty","name":"tf-TestAccDatadogSyntheticsBrowserTest_Updated-local-1619776739-updated","monitor_id":34730367,"type":"browser","steps":[{"name":"first step updated","allowFailure":false,"params":{"check":"contains","value":"content"},"timeout":0,"type":"assertCurrentUrl"},{"name":"press key step","allowFailure":false,"params":{"value":"1"},"timeout":0,"type":"pressKey"}],"config":{"variables":[{"pattern":"{{numeric(4)}}","type":"text","example":"5970","name":"MY_PATTERN_VAR"}],"request":{"body":"this is an updated body","headers":{"Accept":"application/xml","X-Datadog-Trace-ID":"987654321"},"url":"https://docs.datadoghq.com","timeout":60,"method":"PUT"},"assertions":[]},"options":{"retry":{"count":3,"interval":500},"min_location_failed":1,"min_failure_duration":10,"tick_every":1800,"device_ids":["laptop_large","tablet"],"monitor_options":{"renotify_interval":120}}}'
+    headers:
+      Cache-Control:
+      - no-cache
+      Connection:
+      - keep-alive
+      Content-Security-Policy:
+      - frame-ancestors 'self'; report-uri https://api.datadoghq.com/csp-report
+      Content-Type:
+      - application/json
+      Date:
+      - Fri, 30 Apr 2021 09:59:04 GMT
+      Pragma:
+      - no-cache
+      Strict-Transport-Security:
+      - max-age=15724800;
+      Vary:
+      - Accept-Encoding
+      X-Content-Type-Options:
+      - nosniff
+      X-Dd-Debug:
+      - Um4CoU685QqAscnxhS5BD+goWu2yX1Jd4zCfGzSsEvPPIm1qURZaF8dlLl/OEY4I
+      X-Dd-Version:
+      - "35.4429965"
+      X-Frame-Options:
+      - SAMEORIGIN
+      X-Ratelimit-Limit:
+      - "1000"
+      X-Ratelimit-Period:
+      - "60"
+      X-Ratelimit-Remaining:
+      - "988"
+      X-Ratelimit-Reset:
+      - "56"
     status: 200 OK
     code: 200
     duration: ""
@@ -908,226 +716,61 @@
       Dd-Operation-Id:
       - GetTest
       User-Agent:
-<<<<<<< HEAD
-      - terraform-provider-datadog/dev (terraform 2.4.4; terraform-cli ) datadog-api-client-go/1.0.0-beta.19 (go go1.16.3; os darwin; arch amd64)
-    url: https://api.datadoghq.com/api/v1/synthetics/tests/5zx-xrh-hu9
-    method: GET
-  response:
-    body: '{"status":"live","public_id":"5zx-xrh-hu9","tags":["foo:bar","buz"],"locations":["aws:eu-central-1"],"message":"Notify @pagerduty","name":"tf-TestAccDatadogSyntheticsBrowserTest_Updated-local-1618930395-updated","monitor_id":34157590,"type":"browser","config":{"variables":[{"pattern":"{{numeric(4)}}","type":"text","example":"5970","name":"MY_PATTERN_VAR"}],"request":{"body":"this is an updated body","headers":{"Accept":"application/xml","X-Datadog-Trace-ID":"987654321"},"url":"https://docs.datadoghq.com","timeout":60,"method":"PUT"},"assertions":[]},"options":{"retry":{"count":3,"interval":500},"min_location_failed":1,"min_failure_duration":10,"tick_every":1800,"device_ids":["laptop_large","tablet"],"monitor_options":{"renotify_interval":120}}}'
-=======
       - terraform-provider-datadog/dev (terraform 1.16.0; terraform-cli 0.12.7-sdk) datadog-api-client-go/1.0.0-beta.21+dev (go go1.15.3; os darwin; arch amd64)
     url: https://api.datadoghq.com/api/v1/synthetics/tests/9iv-p8d-cpz
     method: GET
   response:
     body: '{"status":"live","public_id":"9iv-p8d-cpz","tags":["foo:bar","buz"],"locations":["aws:eu-central-1"],"message":"Notify @pagerduty","name":"tf-TestAccDatadogSyntheticsBrowserTest_Updated-local-1619776739-updated","monitor_id":34730367,"type":"browser","config":{"variables":[{"pattern":"{{numeric(4)}}","type":"text","example":"5970","name":"MY_PATTERN_VAR"}],"request":{"body":"this is an updated body","headers":{"Accept":"application/xml","X-Datadog-Trace-ID":"987654321"},"url":"https://docs.datadoghq.com","timeout":60,"method":"PUT"},"assertions":[]},"options":{"retry":{"count":3,"interval":500},"min_location_failed":1,"min_failure_duration":10,"tick_every":1800,"device_ids":["laptop_large","tablet"],"monitor_options":{"renotify_interval":120}}}'
->>>>>>> 154a3a6f
-    headers:
-      Cache-Control:
-      - no-cache
-      Connection:
-      - keep-alive
-      Content-Security-Policy:
-      - frame-ancestors 'self'; report-uri https://api.datadoghq.com/csp-report
-      Content-Type:
-      - application/json
-      Date:
-<<<<<<< HEAD
-      - Tue, 20 Apr 2021 14:53:23 GMT
-=======
+    headers:
+      Cache-Control:
+      - no-cache
+      Connection:
+      - keep-alive
+      Content-Security-Policy:
+      - frame-ancestors 'self'; report-uri https://api.datadoghq.com/csp-report
+      Content-Type:
+      - application/json
+      Date:
       - Fri, 30 Apr 2021 09:59:04 GMT
->>>>>>> 154a3a6f
-      Pragma:
-      - no-cache
-      Strict-Transport-Security:
-      - max-age=15724800;
-      Vary:
-      - Accept-Encoding
-      X-Content-Type-Options:
-      - nosniff
-      X-Dd-Debug:
-<<<<<<< HEAD
-      - B1nwy/pPNqX+q4pQT22cdp1QCexE35IF8qwSHy0Nf7IW0Y881qtn4tXN1lpmzaKc
-      X-Dd-Version:
-      - "35.4351688"
-=======
-      - gYZcaADwbKcv7Hm19HJx6WsLoKuOijDWAt2viPeCfWqUgyKY+9e1xZdmMJeXV3YV
-      X-Dd-Version:
-      - "35.4429965"
->>>>>>> 154a3a6f
-      X-Frame-Options:
-      - SAMEORIGIN
-      X-Ratelimit-Limit:
-      - "1000"
-      X-Ratelimit-Period:
-      - "60"
-      X-Ratelimit-Remaining:
-      - "938"
-      X-Ratelimit-Reset:
-<<<<<<< HEAD
-      - "37"
-=======
+      Pragma:
+      - no-cache
+      Strict-Transport-Security:
+      - max-age=15724800;
+      Vary:
+      - Accept-Encoding
+      X-Content-Type-Options:
+      - nosniff
+      X-Dd-Debug:
+      - l4HFlaRP3QwYSqoGKhzbYfv7zgkK63HIRR7YkyVYZspq0lGjjTBwoK8V/alf+XYt
+      X-Dd-Version:
+      - "35.4429965"
+      X-Frame-Options:
+      - SAMEORIGIN
+      X-Ratelimit-Limit:
+      - "1000"
+      X-Ratelimit-Period:
+      - "60"
+      X-Ratelimit-Remaining:
+      - "987"
+      X-Ratelimit-Reset:
       - "56"
->>>>>>> 154a3a6f
-    status: 200 OK
-    code: 200
-    duration: ""
-- request:
-    body: ""
-    form: {}
-    headers:
-      Accept:
-      - application/json
-      Dd-Operation-Id:
-      - GetTest
-      User-Agent:
-<<<<<<< HEAD
-      - terraform-provider-datadog/dev (terraform 2.4.4; terraform-cli 0.14.7) datadog-api-client-go/1.0.0-beta.19 (go go1.16.3; os darwin; arch amd64)
-    url: https://api.datadoghq.com/api/v1/synthetics/tests/5zx-xrh-hu9
-    method: GET
-  response:
-    body: '{"status":"live","public_id":"5zx-xrh-hu9","tags":["foo:bar","buz"],"locations":["aws:eu-central-1"],"message":"Notify @pagerduty","name":"tf-TestAccDatadogSyntheticsBrowserTest_Updated-local-1618930395-updated","monitor_id":34157590,"type":"browser","config":{"variables":[{"pattern":"{{numeric(4)}}","type":"text","example":"5970","name":"MY_PATTERN_VAR"}],"request":{"body":"this is an updated body","headers":{"Accept":"application/xml","X-Datadog-Trace-ID":"987654321"},"url":"https://docs.datadoghq.com","timeout":60,"method":"PUT"},"assertions":[]},"options":{"retry":{"count":3,"interval":500},"min_location_failed":1,"min_failure_duration":10,"tick_every":1800,"device_ids":["laptop_large","tablet"],"monitor_options":{"renotify_interval":120}}}'
-=======
+    status: 200 OK
+    code: 200
+    duration: ""
+- request:
+    body: ""
+    form: {}
+    headers:
+      Accept:
+      - application/json
+      Dd-Operation-Id:
+      - GetBrowserTest
+      User-Agent:
       - terraform-provider-datadog/dev (terraform 1.16.0; terraform-cli 0.12.7-sdk) datadog-api-client-go/1.0.0-beta.21+dev (go go1.15.3; os darwin; arch amd64)
     url: https://api.datadoghq.com/api/v1/synthetics/tests/browser/9iv-p8d-cpz
     method: GET
   response:
     body: '{"status":"live","public_id":"9iv-p8d-cpz","tags":["foo:bar","buz"],"locations":["aws:eu-central-1"],"message":"Notify @pagerduty","name":"tf-TestAccDatadogSyntheticsBrowserTest_Updated-local-1619776739-updated","monitor_id":34730367,"type":"browser","steps":[{"name":"first step updated","allowFailure":false,"params":{"check":"contains","value":"content"},"timeout":0,"type":"assertCurrentUrl"},{"name":"press key step","allowFailure":false,"params":{"value":"1"},"timeout":0,"type":"pressKey"}],"config":{"variables":[{"pattern":"{{numeric(4)}}","type":"text","example":"5970","name":"MY_PATTERN_VAR"}],"request":{"body":"this is an updated body","headers":{"Accept":"application/xml","X-Datadog-Trace-ID":"987654321"},"url":"https://docs.datadoghq.com","timeout":60,"method":"PUT"},"assertions":[]},"options":{"retry":{"count":3,"interval":500},"min_location_failed":1,"min_failure_duration":10,"tick_every":1800,"device_ids":["laptop_large","tablet"],"monitor_options":{"renotify_interval":120}}}'
->>>>>>> 154a3a6f
-    headers:
-      Cache-Control:
-      - no-cache
-      Connection:
-      - keep-alive
-      Content-Security-Policy:
-      - frame-ancestors 'self'; report-uri https://api.datadoghq.com/csp-report
-      Content-Type:
-      - application/json
-      Date:
-<<<<<<< HEAD
-      - Tue, 20 Apr 2021 14:53:24 GMT
-=======
-      - Fri, 30 Apr 2021 09:59:04 GMT
->>>>>>> 154a3a6f
-      Pragma:
-      - no-cache
-      Strict-Transport-Security:
-      - max-age=15724800;
-      Vary:
-      - Accept-Encoding
-      X-Content-Type-Options:
-      - nosniff
-      X-Dd-Debug:
-<<<<<<< HEAD
-      - Wjq53IVIwnB4SiR238oOYgHFMq/ZYP0LQ/Dv8C2fFLBwTje/dWJHu6pI6vIOK1zG
-      X-Dd-Version:
-      - "35.4351688"
-=======
-      - Um4CoU685QqAscnxhS5BD+goWu2yX1Jd4zCfGzSsEvPPIm1qURZaF8dlLl/OEY4I
-      X-Dd-Version:
-      - "35.4429965"
->>>>>>> 154a3a6f
-      X-Frame-Options:
-      - SAMEORIGIN
-      X-Ratelimit-Limit:
-      - "1000"
-      X-Ratelimit-Period:
-      - "60"
-      X-Ratelimit-Remaining:
-      - "929"
-      X-Ratelimit-Reset:
-<<<<<<< HEAD
-      - "36"
-=======
-      - "56"
->>>>>>> 154a3a6f
-    status: 200 OK
-    code: 200
-    duration: ""
-- request:
-    body: ""
-    form: {}
-    headers:
-      Accept:
-      - application/json
-      Dd-Operation-Id:
-      - GetTest
-      User-Agent:
-<<<<<<< HEAD
-      - terraform-provider-datadog/dev (terraform 2.4.4; terraform-cli 0.14.7) datadog-api-client-go/1.0.0-beta.19 (go go1.16.3; os darwin; arch amd64)
-    url: https://api.datadoghq.com/api/v1/synthetics/tests/browser/5zx-xrh-hu9
-    method: GET
-  response:
-    body: '{"status":"live","public_id":"5zx-xrh-hu9","tags":["foo:bar","buz"],"locations":["aws:eu-central-1"],"message":"Notify @pagerduty","name":"tf-TestAccDatadogSyntheticsBrowserTest_Updated-local-1618930395-updated","monitor_id":34157590,"type":"browser","steps":[{"name":"first step updated","allowFailure":false,"params":{"check":"contains","value":"content"},"timeout":0,"type":"assertCurrentUrl"},{"name":"press key step","allowFailure":false,"params":{"modifiers":[],"value":"1"},"timeout":0,"type":"pressKey"}],"config":{"variables":[{"pattern":"{{numeric(4)}}","type":"text","example":"5970","name":"MY_PATTERN_VAR"}],"request":{"body":"this is an updated body","headers":{"Accept":"application/xml","X-Datadog-Trace-ID":"987654321"},"url":"https://docs.datadoghq.com","timeout":60,"method":"PUT"},"assertions":[]},"options":{"retry":{"count":3,"interval":500},"min_location_failed":1,"min_failure_duration":10,"tick_every":1800,"device_ids":["laptop_large","tablet"],"monitor_options":{"renotify_interval":120}}}'
-=======
-      - terraform-provider-datadog/dev (terraform 1.16.0; terraform-cli 0.12.7-sdk) datadog-api-client-go/1.0.0-beta.21+dev (go go1.15.3; os darwin; arch amd64)
-    url: https://api.datadoghq.com/api/v1/synthetics/tests/9iv-p8d-cpz
-    method: GET
-  response:
-    body: '{"status":"live","public_id":"9iv-p8d-cpz","tags":["foo:bar","buz"],"locations":["aws:eu-central-1"],"message":"Notify @pagerduty","name":"tf-TestAccDatadogSyntheticsBrowserTest_Updated-local-1619776739-updated","monitor_id":34730367,"type":"browser","config":{"variables":[{"pattern":"{{numeric(4)}}","type":"text","example":"5970","name":"MY_PATTERN_VAR"}],"request":{"body":"this is an updated body","headers":{"Accept":"application/xml","X-Datadog-Trace-ID":"987654321"},"url":"https://docs.datadoghq.com","timeout":60,"method":"PUT"},"assertions":[]},"options":{"retry":{"count":3,"interval":500},"min_location_failed":1,"min_failure_duration":10,"tick_every":1800,"device_ids":["laptop_large","tablet"],"monitor_options":{"renotify_interval":120}}}'
->>>>>>> 154a3a6f
-    headers:
-      Cache-Control:
-      - no-cache
-      Connection:
-      - keep-alive
-      Content-Security-Policy:
-      - frame-ancestors 'self'; report-uri https://api.datadoghq.com/csp-report
-      Content-Type:
-      - application/json
-      Date:
-<<<<<<< HEAD
-      - Tue, 20 Apr 2021 14:53:24 GMT
-=======
-      - Fri, 30 Apr 2021 09:59:04 GMT
->>>>>>> 154a3a6f
-      Pragma:
-      - no-cache
-      Strict-Transport-Security:
-      - max-age=15724800;
-      Vary:
-      - Accept-Encoding
-      X-Content-Type-Options:
-      - nosniff
-      X-Dd-Debug:
-<<<<<<< HEAD
-      - PhosSd3Ch1B6B0DXI71steKUi7XhPDttnPiIP1NdXTw0VJNWpoUnYyBmODS5ne3q
-      X-Dd-Version:
-      - "35.4351688"
-=======
-      - l4HFlaRP3QwYSqoGKhzbYfv7zgkK63HIRR7YkyVYZspq0lGjjTBwoK8V/alf+XYt
-      X-Dd-Version:
-      - "35.4429965"
->>>>>>> 154a3a6f
-      X-Frame-Options:
-      - SAMEORIGIN
-      X-Ratelimit-Limit:
-      - "1000"
-      X-Ratelimit-Period:
-      - "60"
-      X-Ratelimit-Remaining:
-      - "928"
-      X-Ratelimit-Reset:
-<<<<<<< HEAD
-      - "36"
-=======
-      - "56"
-    status: 200 OK
-    code: 200
-    duration: ""
-- request:
-    body: ""
-    form: {}
-    headers:
-      Accept:
-      - application/json
-      Dd-Operation-Id:
-      - GetBrowserTest
-      User-Agent:
-      - terraform-provider-datadog/dev (terraform 1.16.0; terraform-cli 0.12.7-sdk) datadog-api-client-go/1.0.0-beta.21+dev (go go1.15.3; os darwin; arch amd64)
-    url: https://api.datadoghq.com/api/v1/synthetics/tests/browser/9iv-p8d-cpz
-    method: GET
-  response:
-    body: '{"status":"live","public_id":"9iv-p8d-cpz","tags":["foo:bar","buz"],"locations":["aws:eu-central-1"],"message":"Notify @pagerduty","name":"tf-TestAccDatadogSyntheticsBrowserTest_Updated-local-1619776739-updated","monitor_id":34730367,"type":"browser","steps":[{"name":"first step updated","allowFailure":false,"params":{"check":"contains","value":"content"},"timeout":0,"type":"assertCurrentUrl"},{"name":"press key step","allowFailure":false,"params":{"value":"1"},"timeout":0,"type":"pressKey"}],"config":{"variables":[{"pattern":"{{numeric(4)}}","type":"text","example":"5970","name":"MY_PATTERN_VAR"}],"request":{"body":"this is an updated body","headers":{"Accept":"application/xml","X-Datadog-Trace-ID":"987654321"},"url":"https://docs.datadoghq.com","timeout":60,"method":"PUT"},"assertions":[]},"options":{"retry":{"count":3,"interval":500},"min_location_failed":1,"min_failure_duration":10,"tick_every":1800,"device_ids":["laptop_large","tablet"],"monitor_options":{"renotify_interval":120}}}'
     headers:
       Cache-Control:
       - no-cache
@@ -1161,17 +804,12 @@
       - "986"
       X-Ratelimit-Reset:
       - "55"
->>>>>>> 154a3a6f
     status: 200 OK
     code: 200
     duration: ""
 - request:
     body: |
-<<<<<<< HEAD
-      {"public_ids":["5zx-xrh-hu9"]}
-=======
       {"public_ids":["9iv-p8d-cpz"]}
->>>>>>> 154a3a6f
     form: {}
     headers:
       Accept:
@@ -1181,52 +819,34 @@
       Dd-Operation-Id:
       - DeleteTests
       User-Agent:
-<<<<<<< HEAD
-      - terraform-provider-datadog/dev (terraform 2.4.4; terraform-cli 0.14.7) datadog-api-client-go/1.0.0-beta.19 (go go1.16.3; os darwin; arch amd64)
+      - terraform-provider-datadog/dev (terraform 1.16.0; terraform-cli 0.12.7-sdk) datadog-api-client-go/1.0.0-beta.21+dev (go go1.15.3; os darwin; arch amd64)
     url: https://api.datadoghq.com/api/v1/synthetics/tests/delete
     method: POST
   response:
-    body: '{"deleted_tests":[{"deleted_at":"2021-04-20T14:53:25.922494+00:00","public_id":"5zx-xrh-hu9"}]}'
-=======
-      - terraform-provider-datadog/dev (terraform 1.16.0; terraform-cli 0.12.7-sdk) datadog-api-client-go/1.0.0-beta.21+dev (go go1.15.3; os darwin; arch amd64)
-    url: https://api.datadoghq.com/api/v1/synthetics/tests/delete
-    method: POST
-  response:
     body: '{"deleted_tests":[{"deleted_at":"2021-04-30T09:59:05.272947+00:00","public_id":"9iv-p8d-cpz"}]}'
->>>>>>> 154a3a6f
-    headers:
-      Cache-Control:
-      - no-cache
-      Connection:
-      - keep-alive
-      Content-Security-Policy:
-      - frame-ancestors 'self'; report-uri https://api.datadoghq.com/csp-report
-      Content-Type:
-      - application/json
-      Date:
-<<<<<<< HEAD
-      - Tue, 20 Apr 2021 14:53:26 GMT
-=======
+    headers:
+      Cache-Control:
+      - no-cache
+      Connection:
+      - keep-alive
+      Content-Security-Policy:
+      - frame-ancestors 'self'; report-uri https://api.datadoghq.com/csp-report
+      Content-Type:
+      - application/json
+      Date:
       - Fri, 30 Apr 2021 09:59:05 GMT
->>>>>>> 154a3a6f
-      Pragma:
-      - no-cache
-      Strict-Transport-Security:
-      - max-age=15724800;
-      Vary:
-      - Accept-Encoding
-      X-Content-Type-Options:
-      - nosniff
-      X-Dd-Debug:
-<<<<<<< HEAD
-      - 25u1gDlL724DHllbjFT4BhOLorBTilh+aah2uWAUEjFC/+rjczJdiyWrV/HwLwe/
-      X-Dd-Version:
-      - "35.4351688"
-=======
+      Pragma:
+      - no-cache
+      Strict-Transport-Security:
+      - max-age=15724800;
+      Vary:
+      - Accept-Encoding
+      X-Content-Type-Options:
+      - nosniff
+      X-Dd-Debug:
       - HbtaOKlJ6OCrx9tMXO6ivMTrEM+g0c93HDp08trmOmgdHozC5J+vn10F0H4WPjCU
       X-Dd-Version:
       - "35.4429965"
->>>>>>> 154a3a6f
       X-Frame-Options:
       - SAMEORIGIN
       X-Ratelimit-Limit:
@@ -1234,15 +854,9 @@
       X-Ratelimit-Period:
       - "60"
       X-Ratelimit-Remaining:
-<<<<<<< HEAD
-      - "114"
-      X-Ratelimit-Reset:
-      - "35"
-=======
       - "119"
       X-Ratelimit-Reset:
       - "55"
->>>>>>> 154a3a6f
     status: 200 OK
     code: 200
     duration: ""
@@ -1255,13 +869,8 @@
       Dd-Operation-Id:
       - GetTest
       User-Agent:
-<<<<<<< HEAD
-      - terraform-provider-datadog/dev (terraform 2.4.4; terraform-cli 0.14.7) datadog-api-client-go/1.0.0-beta.19 (go go1.16.3; os darwin; arch amd64)
-    url: https://api.datadoghq.com/api/v1/synthetics/tests/5zx-xrh-hu9
-=======
       - terraform-provider-datadog/dev (terraform 1.16.0; terraform-cli 0.12.7-sdk) datadog-api-client-go/1.0.0-beta.21+dev (go go1.15.3; os darwin; arch amd64)
     url: https://api.datadoghq.com/api/v1/synthetics/tests/9iv-p8d-cpz
->>>>>>> 154a3a6f
     method: GET
   response:
     body: '{"errors": ["Synthetics test not found"]}'
@@ -1275,41 +884,27 @@
       Content-Type:
       - application/json
       Date:
-<<<<<<< HEAD
-      - Tue, 20 Apr 2021 14:53:26 GMT
-=======
       - Fri, 30 Apr 2021 09:59:05 GMT
->>>>>>> 154a3a6f
-      Pragma:
-      - no-cache
-      Strict-Transport-Security:
-      - max-age=15724800;
-      Vary:
-      - Accept-Encoding
-      X-Content-Type-Options:
-      - nosniff
-      X-Dd-Version:
-<<<<<<< HEAD
-      - "35.4351688"
-=======
-      - "35.4429965"
->>>>>>> 154a3a6f
-      X-Frame-Options:
-      - SAMEORIGIN
-      X-Ratelimit-Limit:
-      - "1000"
-      X-Ratelimit-Period:
-      - "60"
-      X-Ratelimit-Remaining:
-<<<<<<< HEAD
-      - "913"
-      X-Ratelimit-Reset:
-      - "34"
-=======
+      Pragma:
+      - no-cache
+      Strict-Transport-Security:
+      - max-age=15724800;
+      Vary:
+      - Accept-Encoding
+      X-Content-Type-Options:
+      - nosniff
+      X-Dd-Version:
+      - "35.4429965"
+      X-Frame-Options:
+      - SAMEORIGIN
+      X-Ratelimit-Limit:
+      - "1000"
+      X-Ratelimit-Period:
+      - "60"
+      X-Ratelimit-Remaining:
       - "985"
       X-Ratelimit-Reset:
       - "55"
->>>>>>> 154a3a6f
     status: 404 Not Found
     code: 404
     duration: ""
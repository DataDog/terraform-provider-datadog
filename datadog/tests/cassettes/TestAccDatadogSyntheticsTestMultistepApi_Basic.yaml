---
version: 1
interactions:
- request:
    body: |
<<<<<<< HEAD
      {"description":"a global variable","name":"TF_TESTACCDATADOGSYNTHETICSTESTMULTISTEPAPI_BASIC_LOCAL_1626341195","tags":["foo:bar","baz"],"value":{"secure":false,"value":"variable-value"}}
=======
      {"description":"a global variable","name":"TF_TESTACCDATADOGSYNTHETICSTESTMULTISTEPAPI_BASIC_LOCAL_1624276427","tags":["foo:bar","baz"],"value":{"secure":false,"value":"variable-value"}}
>>>>>>> 32a75e6d
    form: {}
    headers:
      Accept:
      - application/json
      Content-Type:
      - application/json
      Dd-Operation-Id:
      - CreateGlobalVariable
      User-Agent:
<<<<<<< HEAD
      - terraform-provider-datadog/dev (terraform 2.7.0; terraform-cli 0.13.3) datadog-api-client-go/1.2.0 (go go1.16.6; os darwin; arch amd64)
    url: https://api.datadoghq.com/api/v1/synthetics/variables
    method: POST
  response:
    body: '{"parse_test_options":null,"parse_test_extracted_at":null,"description":"a global variable","tags":["foo:bar","baz"],"is_totp":null,"value":{"secure":false,"value":"variable-value"},"parse_test_public_id":null,"parse_test_name":null,"type":"variable","id":"32dd3e23-2e5f-4e2c-8986-03b400fa7061","name":"TF_TESTACCDATADOGSYNTHETICSTESTMULTISTEPAPI_BASIC_LOCAL_1626341195"}'
=======
      - terraform-provider-datadog/dev (terraform 2.6.1; terraform-cli 0.14.5) datadog-api-client-go/1.1.0 (go go1.16; os darwin; arch amd64)
    url: https://api.datadoghq.com/api/v1/synthetics/variables
    method: POST
  response:
    body: '{"parse_test_options":null,"parse_test_extracted_at":null,"description":"a global variable","tags":["foo:bar","baz"],"is_totp":null,"value":{"secure":false,"value":"variable-value"},"parse_test_public_id":null,"parse_test_name":null,"type":"variable","id":"f8975ac7-4164-462c-8931-c7a6102d924c","name":"TF_TESTACCDATADOGSYNTHETICSTESTMULTISTEPAPI_BASIC_LOCAL_1624276427"}'
>>>>>>> 32a75e6d
    headers:
      Cache-Control:
      - no-cache
      Connection:
      - keep-alive
      Content-Security-Policy:
      - frame-ancestors 'self'; report-uri https://api.datadoghq.com/csp-report
      Content-Type:
      - application/json
      Date:
<<<<<<< HEAD
      - Thu, 15 Jul 2021 09:26:36 GMT
=======
      - Mon, 21 Jun 2021 11:53:49 GMT
>>>>>>> 32a75e6d
      Pragma:
      - no-cache
      Strict-Transport-Security:
      - max-age=15724800;
      Vary:
      - Accept-Encoding
      X-Content-Type-Options:
      - nosniff
<<<<<<< HEAD
=======
      X-Dd-Debug:
      - dCmL/3rURV6BPeaqeP3Rxigq41m5CAb17XjrRE42uZ01zpr07HVhbL5/3TWMkvgu
      X-Dd-Version:
      - "35.4794018"
>>>>>>> 32a75e6d
      X-Frame-Options:
      - SAMEORIGIN
      X-Ratelimit-Limit:
      - "120"
      X-Ratelimit-Period:
      - "60"
      X-Ratelimit-Remaining:
      - "119"
      X-Ratelimit-Reset:
<<<<<<< HEAD
      - "24"
=======
      - "11"
>>>>>>> 32a75e6d
    status: 200 OK
    code: 200
    duration: ""
- request:
    body: ""
    form: {}
    headers:
      Accept:
      - application/json
      Dd-Operation-Id:
      - GetGlobalVariable
      User-Agent:
<<<<<<< HEAD
      - terraform-provider-datadog/dev (terraform 2.7.0; terraform-cli 0.13.3) datadog-api-client-go/1.2.0 (go go1.16.6; os darwin; arch amd64)
    url: https://api.datadoghq.com/api/v1/synthetics/variables/32dd3e23-2e5f-4e2c-8986-03b400fa7061
    method: GET
  response:
    body: '{"parse_test_options":null,"parse_test_extracted_at":null,"description":"a global variable","tags":["foo:bar","baz"],"created_at":"2021-07-15T09:26:36.804399+00:00","is_totp":null,"modified_at":"2021-07-15T09:26:36.804399+00:00","value":{"secure":false,"value":"variable-value"},"parse_test_public_id":null,"parse_test_name":null,"created_by":1445416,"type":"variable","id":"32dd3e23-2e5f-4e2c-8986-03b400fa7061","name":"TF_TESTACCDATADOGSYNTHETICSTESTMULTISTEPAPI_BASIC_LOCAL_1626341195"}'
=======
      - terraform-provider-datadog/dev (terraform 2.6.1; terraform-cli 0.14.5) datadog-api-client-go/1.1.0 (go go1.16; os darwin; arch amd64)
    url: https://api.datadoghq.com/api/v1/synthetics/variables/f8975ac7-4164-462c-8931-c7a6102d924c
    method: GET
  response:
    body: '{"parse_test_options":null,"parse_test_extracted_at":null,"description":"a global variable","tags":["foo:bar","baz"],"created_at":"2021-06-21T11:53:49.332535+00:00","is_totp":null,"modified_at":"2021-06-21T11:53:49.332535+00:00","value":{"secure":false,"value":"variable-value"},"parse_test_public_id":null,"parse_test_name":null,"created_by":1379828,"type":"variable","id":"f8975ac7-4164-462c-8931-c7a6102d924c","name":"TF_TESTACCDATADOGSYNTHETICSTESTMULTISTEPAPI_BASIC_LOCAL_1624276427"}'
>>>>>>> 32a75e6d
    headers:
      Cache-Control:
      - no-cache
      Connection:
      - keep-alive
      Content-Security-Policy:
      - frame-ancestors 'self'; report-uri https://api.datadoghq.com/csp-report
      Content-Type:
      - application/json
      Date:
<<<<<<< HEAD
      - Thu, 15 Jul 2021 09:26:36 GMT
=======
      - Mon, 21 Jun 2021 11:53:49 GMT
>>>>>>> 32a75e6d
      Pragma:
      - no-cache
      Strict-Transport-Security:
      - max-age=15724800;
      Vary:
      - Accept-Encoding
      X-Content-Type-Options:
      - nosniff
<<<<<<< HEAD
=======
      X-Dd-Debug:
      - 2328yjLSqI4XmR1pVqrPRR/SFcQsbafjEpPmZx7/3PfxUK1nJQQsX+wrMelyVyj+
      X-Dd-Version:
      - "35.4794018"
>>>>>>> 32a75e6d
      X-Frame-Options:
      - SAMEORIGIN
      X-Ratelimit-Limit:
      - "120"
      X-Ratelimit-Period:
      - "60"
      X-Ratelimit-Remaining:
      - "119"
      X-Ratelimit-Reset:
<<<<<<< HEAD
      - "24"
=======
      - "11"
>>>>>>> 32a75e6d
    status: 200 OK
    code: 200
    duration: ""
- request:
    body: |
<<<<<<< HEAD
      {"config":{"assertions":[],"configVariables":[{"example":"","id":"32dd3e23-2e5f-4e2c-8986-03b400fa7061","name":"VARIABLE_NAME","pattern":"","type":"global"}],"steps":[{"allowFailure":true,"assertions":[{"operator":"is","target":200,"type":"statusCode"}],"extractedValues":[{"field":"content-length","name":"VAR_EXTRACT","parser":{"type":"regex","value":".*"},"type":"http_header"}],"isCritical":false,"name":"First api step","request":{"allow_insecure":true,"basicAuth":{"password":"secret","username":"admin"},"body":"this is a body","certificate":{"cert":{"content":"content-certificate","filename":"Provided in Terraform config"},"key":{"content":"content-key","filename":"key"}},"headers":{"Accept":"application/json","X-Datadog-Trace-ID":"123456789"},"method":"GET","query":{"foo":"bar"},"timeout":30,"url":"https://www.datadoghq.com"},"subtype":"http"}]},"locations":["aws:eu-central-1"],"message":"Notify @datadog.user","name":"tf-TestAccDatadogSyntheticsTestMultistepApi_Basic-local-1626341195","options":{"min_location_failed":1,"tick_every":900},"status":"paused","subtype":"multi","tags":["multistep"],"type":"api"}
=======
      {"config":{"assertions":[],"configVariables":[{"example":"","id":"f8975ac7-4164-462c-8931-c7a6102d924c","name":"VARIABLE_NAME","pattern":"","type":"global"}],"steps":[{"allowFailure":true,"assertions":[{"operator":"is","target":200,"type":"statusCode"}],"extractedValues":[{"field":"content-length","name":"VAR_EXTRACT","parser":{"type":"regex","value":".*"},"type":"http_header"}],"isCritical":false,"name":"First api step","request":{"basicAuth":{"password":"secret","username":"admin"},"body":"this is a body","certificate":{"cert":{"content":"content-certificate","filename":"Provided in Terraform config"},"key":{"content":"content-key","filename":"key"}},"headers":{"Accept":"application/json","X-Datadog-Trace-ID":"123456789"},"method":"GET","query":{"foo":"bar"},"timeout":30,"url":"https://www.datadoghq.com"},"subtype":"http"}]},"locations":["aws:eu-central-1"],"message":"Notify @datadog.user","name":"tf-TestAccDatadogSyntheticsTestMultistepApi_Basic-local-1624276427","options":{"min_location_failed":1,"tick_every":900},"status":"paused","subtype":"multi","tags":["multistep"],"type":"api"}
>>>>>>> 32a75e6d
    form: {}
    headers:
      Accept:
      - application/json
      Content-Type:
      - application/json
      Dd-Operation-Id:
      - CreateSyntheticsAPITest
      User-Agent:
<<<<<<< HEAD
      - terraform-provider-datadog/dev (terraform 2.7.0; terraform-cli 0.13.3) datadog-api-client-go/1.2.0 (go go1.16.6; os darwin; arch amd64)
    url: https://api.datadoghq.com/api/v1/synthetics/tests/api
    method: POST
  response:
    body: '{"status":"paused","public_id":"ift-5mg-hw9","tags":["multistep"],"org_id":321813,"locations":["aws:eu-central-1"],"message":"Notify @datadog.user","deleted_at":null,"name":"tf-TestAccDatadogSyntheticsTestMultistepApi_Basic-local-1626341195","monitor_id":41543858,"type":"api","created_at":"2021-07-15T09:26:37.350892+00:00","modified_at":"2021-07-15T09:26:37.350892+00:00","subtype":"multi","config":{"steps":[{"name":"First api step","request":{"body":"this is a body","allow_insecure":true,"certificate":{"cert":{"filename":"Provided in Terraform config"},"key":{"filename":"key"}},"url":"https://www.datadoghq.com","basicAuth":{"username":"admin","password":"secret"},"headers":{"Accept":"application/json","X-Datadog-Trace-ID":"123456789"},"timeout":30,"query":{"foo":"bar"},"method":"GET"},"subtype":"http","allowFailure":true,"assertions":[{"operator":"is","type":"statusCode","target":200}],"isCritical":false,"id":"ky2-we3-9iw","extractedValues":[{"field":"content-length","parser":{"type":"regex","value":".*"},"type":"http_header","name":"VAR_EXTRACT"}]}],"assertions":[],"configVariables":[{"id":"32dd3e23-2e5f-4e2c-8986-03b400fa7061","pattern":"","type":"global","example":"","name":"VARIABLE_NAME"}]},"options":{"min_location_failed":1,"tick_every":900}}'
=======
      - terraform-provider-datadog/dev (terraform 2.6.1; terraform-cli 0.14.5) datadog-api-client-go/1.1.0 (go go1.16; os darwin; arch amd64)
    url: https://api.datadoghq.com/api/v1/synthetics/tests/api
    method: POST
  response:
    body: '{"status":"paused","public_id":"dre-q5c-z8w","tags":["multistep"],"org_id":321813,"locations":["aws:eu-central-1"],"message":"Notify @datadog.user","deleted_at":null,"name":"tf-TestAccDatadogSyntheticsTestMultistepApi_Basic-local-1624276427","monitor_id":39279298,"type":"api","created_at":"2021-06-21T11:53:49.907105+00:00","modified_at":"2021-06-21T11:53:49.907105+00:00","subtype":"multi","config":{"steps":[{"name":"First api step","request":{"body":"this is a body","certificate":{"cert":{"filename":"Provided in Terraform config"},"key":{"filename":"key"}},"url":"https://www.datadoghq.com","basicAuth":{"username":"admin","password":"secret"},"headers":{"Accept":"application/json","X-Datadog-Trace-ID":"123456789"},"timeout":30,"query":{"foo":"bar"},"method":"GET"},"subtype":"http","allowFailure":true,"assertions":[{"operator":"is","type":"statusCode","target":200}],"isCritical":false,"id":"dmy-r2n-fxk","extractedValues":[{"field":"content-length","parser":{"type":"regex","value":".*"},"type":"http_header","name":"VAR_EXTRACT"}]}],"assertions":[],"configVariables":[{"id":"f8975ac7-4164-462c-8931-c7a6102d924c","pattern":"","type":"global","example":"","name":"VARIABLE_NAME"}]},"options":{"min_location_failed":1,"tick_every":900}}'
>>>>>>> 32a75e6d
    headers:
      Cache-Control:
      - no-cache
      Connection:
      - keep-alive
      Content-Security-Policy:
      - frame-ancestors 'self'; report-uri https://api.datadoghq.com/csp-report
      Content-Type:
      - application/json
      Date:
<<<<<<< HEAD
      - Thu, 15 Jul 2021 09:26:37 GMT
=======
      - Mon, 21 Jun 2021 11:53:49 GMT
>>>>>>> 32a75e6d
      Pragma:
      - no-cache
      Strict-Transport-Security:
      - max-age=15724800;
      Vary:
      - Accept-Encoding
      X-Content-Type-Options:
      - nosniff
<<<<<<< HEAD
=======
      X-Dd-Debug:
      - 25u1gDlL724DHllbjFT4BhOLorBTilh+aah2uWAUEjFC/+rjczJdiyWrV/HwLwe/
      X-Dd-Version:
      - "35.4794018"
>>>>>>> 32a75e6d
      X-Frame-Options:
      - SAMEORIGIN
      X-Ratelimit-Limit:
      - "120"
      X-Ratelimit-Period:
      - "60"
      X-Ratelimit-Remaining:
<<<<<<< HEAD
      - "119"
      X-Ratelimit-Reset:
      - "23"
    status: 200 OK
    code: 200
    duration: ""
- request:
    body: ""
    form: {}
    headers:
      Accept:
      - application/json
      Dd-Operation-Id:
      - GetTest
      User-Agent:
      - terraform-provider-datadog/dev (terraform 2.7.0; terraform-cli 0.13.3) datadog-api-client-go/1.2.0 (go go1.16.6; os darwin; arch amd64)
    url: https://api.datadoghq.com/api/v1/synthetics/tests/ift-5mg-hw9
    method: GET
  response:
    body: '{"status":"paused","public_id":"ift-5mg-hw9","tags":["multistep"],"locations":["aws:eu-central-1"],"message":"Notify @datadog.user","name":"tf-TestAccDatadogSyntheticsTestMultistepApi_Basic-local-1626341195","monitor_id":41543858,"type":"api","subtype":"multi","config":{"steps":[{"name":"First api step","request":{"body":"this is a body","allow_insecure":true,"certificate":{"cert":{"filename":"Provided in Terraform config"},"key":{"filename":"key"}},"url":"https://www.datadoghq.com","basicAuth":{"username":"admin","password":"secret"},"headers":{"Accept":"application/json","X-Datadog-Trace-ID":"123456789"},"timeout":30,"query":{"foo":"bar"},"method":"GET"},"subtype":"http","allowFailure":true,"assertions":[{"operator":"is","type":"statusCode","target":200}],"isCritical":false,"id":"ky2-we3-9iw","extractedValues":[{"field":"content-length","parser":{"type":"regex","value":".*"},"type":"http_header","name":"VAR_EXTRACT"}]}],"assertions":[],"configVariables":[{"id":"32dd3e23-2e5f-4e2c-8986-03b400fa7061","pattern":"","type":"global","example":"","name":"VARIABLE_NAME"}]},"options":{"min_location_failed":1,"tick_every":900}}'
    headers:
      Cache-Control:
      - no-cache
      Connection:
      - keep-alive
      Content-Security-Policy:
      - frame-ancestors 'self'; report-uri https://api.datadoghq.com/csp-report
      Content-Type:
      - application/json
      Date:
      - Thu, 15 Jul 2021 09:26:37 GMT
      Pragma:
      - no-cache
      Strict-Transport-Security:
      - max-age=15724800;
      Vary:
      - Accept-Encoding
      X-Content-Type-Options:
      - nosniff
      X-Frame-Options:
      - SAMEORIGIN
      X-Ratelimit-Limit:
      - "1000"
      X-Ratelimit-Period:
      - "60"
      X-Ratelimit-Remaining:
      - "999"
      X-Ratelimit-Reset:
      - "23"
    status: 200 OK
    code: 200
    duration: ""
- request:
    body: ""
    form: {}
    headers:
      Accept:
      - application/json
      Dd-Operation-Id:
      - GetAPITest
      User-Agent:
      - terraform-provider-datadog/dev (terraform 2.7.0; terraform-cli 0.13.3) datadog-api-client-go/1.2.0 (go go1.16.6; os darwin; arch amd64)
    url: https://api.datadoghq.com/api/v1/synthetics/tests/api/ift-5mg-hw9
    method: GET
  response:
    body: '{"status":"paused","public_id":"ift-5mg-hw9","tags":["multistep"],"locations":["aws:eu-central-1"],"message":"Notify @datadog.user","name":"tf-TestAccDatadogSyntheticsTestMultistepApi_Basic-local-1626341195","monitor_id":41543858,"type":"api","subtype":"multi","config":{"steps":[{"name":"First api step","request":{"body":"this is a body","allow_insecure":true,"certificate":{"cert":{"filename":"Provided in Terraform config"},"key":{"filename":"key"}},"url":"https://www.datadoghq.com","basicAuth":{"username":"admin","password":"secret"},"headers":{"Accept":"application/json","X-Datadog-Trace-ID":"123456789"},"timeout":30,"query":{"foo":"bar"},"method":"GET"},"subtype":"http","allowFailure":true,"assertions":[{"operator":"is","type":"statusCode","target":200}],"isCritical":false,"id":"ky2-we3-9iw","extractedValues":[{"field":"content-length","parser":{"type":"regex","value":".*"},"type":"http_header","name":"VAR_EXTRACT"}]}],"assertions":[],"configVariables":[{"id":"32dd3e23-2e5f-4e2c-8986-03b400fa7061","pattern":"","type":"global","example":"","name":"VARIABLE_NAME"}]},"options":{"min_location_failed":1,"tick_every":900}}'
    headers:
      Cache-Control:
      - no-cache
      Connection:
      - keep-alive
      Content-Security-Policy:
      - frame-ancestors 'self'; report-uri https://api.datadoghq.com/csp-report
      Content-Type:
      - application/json
      Date:
      - Thu, 15 Jul 2021 09:26:37 GMT
      Pragma:
      - no-cache
      Strict-Transport-Security:
      - max-age=15724800;
      Vary:
      - Accept-Encoding
      X-Content-Type-Options:
      - nosniff
      X-Frame-Options:
      - SAMEORIGIN
      X-Ratelimit-Limit:
      - "1000"
      X-Ratelimit-Period:
      - "60"
      X-Ratelimit-Remaining:
      - "998"
      X-Ratelimit-Reset:
      - "23"
=======
      - "116"
      X-Ratelimit-Reset:
      - "11"
>>>>>>> 32a75e6d
    status: 200 OK
    code: 200
    duration: ""
- request:
    body: ""
    form: {}
    headers:
      Accept:
      - application/json
      Dd-Operation-Id:
      - GetGlobalVariable
      User-Agent:
<<<<<<< HEAD
      - terraform-provider-datadog/dev (terraform 2.7.0; terraform-cli 0.13.3) datadog-api-client-go/1.2.0 (go go1.16.6; os darwin; arch amd64)
    url: https://api.datadoghq.com/api/v1/synthetics/variables/32dd3e23-2e5f-4e2c-8986-03b400fa7061
    method: GET
  response:
    body: '{"parse_test_options":null,"parse_test_extracted_at":null,"description":"a global variable","tags":["foo:bar","baz"],"created_at":"2021-07-15T09:26:36.804399+00:00","is_totp":null,"modified_at":"2021-07-15T09:26:36.804399+00:00","value":{"secure":false,"value":"variable-value"},"parse_test_public_id":null,"parse_test_name":null,"created_by":1445416,"type":"variable","id":"32dd3e23-2e5f-4e2c-8986-03b400fa7061","name":"TF_TESTACCDATADOGSYNTHETICSTESTMULTISTEPAPI_BASIC_LOCAL_1626341195"}'
=======
      - terraform-provider-datadog/dev (terraform 2.6.1; terraform-cli 0.14.5) datadog-api-client-go/1.1.0 (go go1.16; os darwin; arch amd64)
    url: https://api.datadoghq.com/api/v1/synthetics/variables/f8975ac7-4164-462c-8931-c7a6102d924c
    method: GET
  response:
    body: '{"parse_test_options":null,"parse_test_extracted_at":null,"description":"a global variable","tags":["foo:bar","baz"],"created_at":"2021-06-21T11:53:49.332535+00:00","is_totp":null,"modified_at":"2021-06-21T11:53:49.332535+00:00","value":{"secure":false,"value":"variable-value"},"parse_test_public_id":null,"parse_test_name":null,"created_by":1379828,"type":"variable","id":"f8975ac7-4164-462c-8931-c7a6102d924c","name":"TF_TESTACCDATADOGSYNTHETICSTESTMULTISTEPAPI_BASIC_LOCAL_1624276427"}'
>>>>>>> 32a75e6d
    headers:
      Cache-Control:
      - no-cache
      Connection:
      - keep-alive
      Content-Security-Policy:
      - frame-ancestors 'self'; report-uri https://api.datadoghq.com/csp-report
      Content-Type:
      - application/json
      Date:
<<<<<<< HEAD
      - Thu, 15 Jul 2021 09:26:38 GMT
=======
      - Mon, 21 Jun 2021 11:53:50 GMT
>>>>>>> 32a75e6d
      Pragma:
      - no-cache
      Strict-Transport-Security:
      - max-age=15724800;
      Vary:
      - Accept-Encoding
      X-Content-Type-Options:
      - nosniff
<<<<<<< HEAD
=======
      X-Dd-Debug:
      - 5gfwVh/5HZ+AnGd/Di93w3NEWC6KMHT9KzmHEiRJmNdOjBtAsbOcgVFyqEChw71h
      X-Dd-Version:
      - "35.4794018"
>>>>>>> 32a75e6d
      X-Frame-Options:
      - SAMEORIGIN
      X-Ratelimit-Limit:
      - "120"
      X-Ratelimit-Period:
      - "60"
      X-Ratelimit-Remaining:
      - "118"
      X-Ratelimit-Reset:
<<<<<<< HEAD
      - "22"
=======
      - "10"
>>>>>>> 32a75e6d
    status: 200 OK
    code: 200
    duration: ""
- request:
    body: ""
    form: {}
    headers:
      Accept:
      - application/json
      Dd-Operation-Id:
      - GetTest
      User-Agent:
<<<<<<< HEAD
      - terraform-provider-datadog/dev (terraform 2.7.0; terraform-cli 0.13.3) datadog-api-client-go/1.2.0 (go go1.16.6; os darwin; arch amd64)
    url: https://api.datadoghq.com/api/v1/synthetics/tests/ift-5mg-hw9
    method: GET
  response:
    body: '{"status":"paused","public_id":"ift-5mg-hw9","tags":["multistep"],"locations":["aws:eu-central-1"],"message":"Notify @datadog.user","name":"tf-TestAccDatadogSyntheticsTestMultistepApi_Basic-local-1626341195","monitor_id":41543858,"type":"api","subtype":"multi","config":{"steps":[{"name":"First api step","request":{"body":"this is a body","allow_insecure":true,"certificate":{"cert":{"filename":"Provided in Terraform config"},"key":{"filename":"key"}},"url":"https://www.datadoghq.com","basicAuth":{"username":"admin","password":"secret"},"headers":{"Accept":"application/json","X-Datadog-Trace-ID":"123456789"},"timeout":30,"query":{"foo":"bar"},"method":"GET"},"subtype":"http","allowFailure":true,"assertions":[{"operator":"is","type":"statusCode","target":200}],"isCritical":false,"id":"ky2-we3-9iw","extractedValues":[{"field":"content-length","parser":{"type":"regex","value":".*"},"type":"http_header","name":"VAR_EXTRACT"}]}],"assertions":[],"configVariables":[{"id":"32dd3e23-2e5f-4e2c-8986-03b400fa7061","pattern":"","type":"global","example":"","name":"VARIABLE_NAME"}]},"options":{"min_location_failed":1,"tick_every":900}}'
=======
      - terraform-provider-datadog/dev (terraform 2.6.1; terraform-cli 0.14.5) datadog-api-client-go/1.1.0 (go go1.16; os darwin; arch amd64)
    url: https://api.datadoghq.com/api/v1/synthetics/tests/dre-q5c-z8w
    method: GET
  response:
    body: '{"status":"paused","public_id":"dre-q5c-z8w","tags":["multistep"],"locations":["aws:eu-central-1"],"message":"Notify @datadog.user","name":"tf-TestAccDatadogSyntheticsTestMultistepApi_Basic-local-1624276427","monitor_id":39279298,"type":"api","subtype":"multi","config":{"steps":[{"name":"First api step","request":{"body":"this is a body","certificate":{"cert":{"filename":"Provided in Terraform config"},"key":{"filename":"key"}},"url":"https://www.datadoghq.com","basicAuth":{"username":"admin","password":"secret"},"headers":{"Accept":"application/json","X-Datadog-Trace-ID":"123456789"},"timeout":30,"query":{"foo":"bar"},"method":"GET"},"subtype":"http","allowFailure":true,"assertions":[{"operator":"is","type":"statusCode","target":200}],"isCritical":false,"id":"dmy-r2n-fxk","extractedValues":[{"field":"content-length","parser":{"type":"regex","value":".*"},"type":"http_header","name":"VAR_EXTRACT"}]}],"assertions":[],"configVariables":[{"id":"f8975ac7-4164-462c-8931-c7a6102d924c","pattern":"","type":"global","example":"","name":"VARIABLE_NAME"}]},"options":{"min_location_failed":1,"tick_every":900}}'
>>>>>>> 32a75e6d
    headers:
      Cache-Control:
      - no-cache
      Connection:
      - keep-alive
      Content-Security-Policy:
      - frame-ancestors 'self'; report-uri https://api.datadoghq.com/csp-report
      Content-Type:
      - application/json
      Date:
<<<<<<< HEAD
      - Thu, 15 Jul 2021 09:26:38 GMT
=======
      - Mon, 21 Jun 2021 11:53:50 GMT
>>>>>>> 32a75e6d
      Pragma:
      - no-cache
      Strict-Transport-Security:
      - max-age=15724800;
      Vary:
      - Accept-Encoding
      X-Content-Type-Options:
      - nosniff
<<<<<<< HEAD
=======
      X-Dd-Debug:
      - bgHykj7A9bfZx0Y5ZO3swhhp5tGUSNJHqFWR868+qg087CYrDOd5hQslC+noiEtH
      X-Dd-Version:
      - "35.4794018"
>>>>>>> 32a75e6d
      X-Frame-Options:
      - SAMEORIGIN
      X-Ratelimit-Limit:
      - "1000"
      X-Ratelimit-Period:
      - "60"
      X-Ratelimit-Remaining:
      - "979"
      X-Ratelimit-Reset:
<<<<<<< HEAD
      - "22"
=======
      - "10"
>>>>>>> 32a75e6d
    status: 200 OK
    code: 200
    duration: ""
- request:
    body: ""
    form: {}
    headers:
      Accept:
      - application/json
      Dd-Operation-Id:
      - GetGlobalVariable
      User-Agent:
<<<<<<< HEAD
      - terraform-provider-datadog/dev (terraform 2.7.0; terraform-cli 0.13.3) datadog-api-client-go/1.2.0 (go go1.16.6; os darwin; arch amd64)
    url: https://api.datadoghq.com/api/v1/synthetics/variables/32dd3e23-2e5f-4e2c-8986-03b400fa7061
    method: GET
  response:
    body: '{"parse_test_options":null,"parse_test_extracted_at":null,"description":"a global variable","tags":["foo:bar","baz"],"created_at":"2021-07-15T09:26:36.804399+00:00","is_totp":null,"modified_at":"2021-07-15T09:26:36.804399+00:00","value":{"secure":false,"value":"variable-value"},"parse_test_public_id":null,"parse_test_name":null,"created_by":1445416,"type":"variable","id":"32dd3e23-2e5f-4e2c-8986-03b400fa7061","name":"TF_TESTACCDATADOGSYNTHETICSTESTMULTISTEPAPI_BASIC_LOCAL_1626341195"}'
=======
      - terraform-provider-datadog/dev (terraform 2.6.1; terraform-cli 0.14.5) datadog-api-client-go/1.1.0 (go go1.16; os darwin; arch amd64)
    url: https://api.datadoghq.com/api/v1/synthetics/variables/f8975ac7-4164-462c-8931-c7a6102d924c
    method: GET
  response:
    body: '{"parse_test_options":null,"parse_test_extracted_at":null,"description":"a global variable","tags":["foo:bar","baz"],"created_at":"2021-06-21T11:53:49.332535+00:00","is_totp":null,"modified_at":"2021-06-21T11:53:49.332535+00:00","value":{"secure":false,"value":"variable-value"},"parse_test_public_id":null,"parse_test_name":null,"created_by":1379828,"type":"variable","id":"f8975ac7-4164-462c-8931-c7a6102d924c","name":"TF_TESTACCDATADOGSYNTHETICSTESTMULTISTEPAPI_BASIC_LOCAL_1624276427"}'
>>>>>>> 32a75e6d
    headers:
      Cache-Control:
      - no-cache
      Connection:
      - keep-alive
      Content-Security-Policy:
      - frame-ancestors 'self'; report-uri https://api.datadoghq.com/csp-report
      Content-Type:
      - application/json
      Date:
<<<<<<< HEAD
      - Thu, 15 Jul 2021 09:26:38 GMT
=======
      - Mon, 21 Jun 2021 11:53:51 GMT
>>>>>>> 32a75e6d
      Pragma:
      - no-cache
      Strict-Transport-Security:
      - max-age=15724800;
      Vary:
      - Accept-Encoding
      X-Content-Type-Options:
      - nosniff
<<<<<<< HEAD
=======
      X-Dd-Debug:
      - HbtaOKlJ6OCrx9tMXO6ivMTrEM+g0c93HDp08trmOmgdHozC5J+vn10F0H4WPjCU
      X-Dd-Version:
      - "35.4794018"
>>>>>>> 32a75e6d
      X-Frame-Options:
      - SAMEORIGIN
      X-Ratelimit-Limit:
      - "120"
      X-Ratelimit-Period:
      - "60"
      X-Ratelimit-Remaining:
      - "117"
      X-Ratelimit-Reset:
<<<<<<< HEAD
      - "22"
=======
      - "9"
>>>>>>> 32a75e6d
    status: 200 OK
    code: 200
    duration: ""
- request:
    body: ""
    form: {}
    headers:
      Accept:
      - application/json
      Dd-Operation-Id:
      - GetTest
      User-Agent:
<<<<<<< HEAD
      - terraform-provider-datadog/dev (terraform 2.7.0; terraform-cli 0.13.3) datadog-api-client-go/1.2.0 (go go1.16.6; os darwin; arch amd64)
    url: https://api.datadoghq.com/api/v1/synthetics/tests/ift-5mg-hw9
    method: GET
  response:
    body: '{"status":"paused","public_id":"ift-5mg-hw9","tags":["multistep"],"locations":["aws:eu-central-1"],"message":"Notify @datadog.user","name":"tf-TestAccDatadogSyntheticsTestMultistepApi_Basic-local-1626341195","monitor_id":41543858,"type":"api","subtype":"multi","config":{"steps":[{"name":"First api step","request":{"body":"this is a body","allow_insecure":true,"certificate":{"cert":{"filename":"Provided in Terraform config"},"key":{"filename":"key"}},"url":"https://www.datadoghq.com","basicAuth":{"username":"admin","password":"secret"},"headers":{"Accept":"application/json","X-Datadog-Trace-ID":"123456789"},"timeout":30,"query":{"foo":"bar"},"method":"GET"},"subtype":"http","allowFailure":true,"assertions":[{"operator":"is","type":"statusCode","target":200}],"isCritical":false,"id":"ky2-we3-9iw","extractedValues":[{"field":"content-length","parser":{"type":"regex","value":".*"},"type":"http_header","name":"VAR_EXTRACT"}]}],"assertions":[],"configVariables":[{"id":"32dd3e23-2e5f-4e2c-8986-03b400fa7061","pattern":"","type":"global","example":"","name":"VARIABLE_NAME"}]},"options":{"min_location_failed":1,"tick_every":900}}'
=======
      - terraform-provider-datadog/dev (terraform 2.6.1; terraform-cli 0.14.5) datadog-api-client-go/1.1.0 (go go1.16; os darwin; arch amd64)
    url: https://api.datadoghq.com/api/v1/synthetics/tests/dre-q5c-z8w
    method: GET
  response:
    body: '{"status":"paused","public_id":"dre-q5c-z8w","tags":["multistep"],"locations":["aws:eu-central-1"],"message":"Notify @datadog.user","name":"tf-TestAccDatadogSyntheticsTestMultistepApi_Basic-local-1624276427","monitor_id":39279298,"type":"api","subtype":"multi","config":{"steps":[{"name":"First api step","request":{"body":"this is a body","certificate":{"cert":{"filename":"Provided in Terraform config"},"key":{"filename":"key"}},"url":"https://www.datadoghq.com","basicAuth":{"username":"admin","password":"secret"},"headers":{"Accept":"application/json","X-Datadog-Trace-ID":"123456789"},"timeout":30,"query":{"foo":"bar"},"method":"GET"},"subtype":"http","allowFailure":true,"assertions":[{"operator":"is","type":"statusCode","target":200}],"isCritical":false,"id":"dmy-r2n-fxk","extractedValues":[{"field":"content-length","parser":{"type":"regex","value":".*"},"type":"http_header","name":"VAR_EXTRACT"}]}],"assertions":[],"configVariables":[{"id":"f8975ac7-4164-462c-8931-c7a6102d924c","pattern":"","type":"global","example":"","name":"VARIABLE_NAME"}]},"options":{"min_location_failed":1,"tick_every":900}}'
>>>>>>> 32a75e6d
    headers:
      Cache-Control:
      - no-cache
      Connection:
      - keep-alive
      Content-Security-Policy:
      - frame-ancestors 'self'; report-uri https://api.datadoghq.com/csp-report
      Content-Type:
      - application/json
      Date:
<<<<<<< HEAD
      - Thu, 15 Jul 2021 09:26:39 GMT
=======
      - Mon, 21 Jun 2021 11:53:51 GMT
>>>>>>> 32a75e6d
      Pragma:
      - no-cache
      Strict-Transport-Security:
      - max-age=15724800;
      Vary:
      - Accept-Encoding
      X-Content-Type-Options:
      - nosniff
<<<<<<< HEAD
=======
      X-Dd-Debug:
      - Wjq53IVIwnB4SiR238oOYgHFMq/ZYP0LQ/Dv8C2fFLBwTje/dWJHu6pI6vIOK1zG
      X-Dd-Version:
      - "35.4794018"
>>>>>>> 32a75e6d
      X-Frame-Options:
      - SAMEORIGIN
      X-Ratelimit-Limit:
      - "1000"
      X-Ratelimit-Period:
      - "60"
      X-Ratelimit-Remaining:
      - "978"
      X-Ratelimit-Reset:
<<<<<<< HEAD
      - "22"
=======
      - "9"
>>>>>>> 32a75e6d
    status: 200 OK
    code: 200
    duration: ""
- request:
    body: ""
    form: {}
    headers:
      Accept:
      - application/json
      Dd-Operation-Id:
      - GetAPITest
      User-Agent:
<<<<<<< HEAD
      - terraform-provider-datadog/dev (terraform 2.7.0; terraform-cli 0.13.3) datadog-api-client-go/1.2.0 (go go1.16.6; os darwin; arch amd64)
    url: https://api.datadoghq.com/api/v1/synthetics/tests/api/ift-5mg-hw9
    method: GET
  response:
    body: '{"status":"paused","public_id":"ift-5mg-hw9","tags":["multistep"],"locations":["aws:eu-central-1"],"message":"Notify @datadog.user","name":"tf-TestAccDatadogSyntheticsTestMultistepApi_Basic-local-1626341195","monitor_id":41543858,"type":"api","subtype":"multi","config":{"steps":[{"name":"First api step","request":{"body":"this is a body","allow_insecure":true,"certificate":{"cert":{"filename":"Provided in Terraform config"},"key":{"filename":"key"}},"url":"https://www.datadoghq.com","basicAuth":{"username":"admin","password":"secret"},"headers":{"Accept":"application/json","X-Datadog-Trace-ID":"123456789"},"timeout":30,"query":{"foo":"bar"},"method":"GET"},"subtype":"http","allowFailure":true,"assertions":[{"operator":"is","type":"statusCode","target":200}],"isCritical":false,"id":"ky2-we3-9iw","extractedValues":[{"field":"content-length","parser":{"type":"regex","value":".*"},"type":"http_header","name":"VAR_EXTRACT"}]}],"assertions":[],"configVariables":[{"id":"32dd3e23-2e5f-4e2c-8986-03b400fa7061","pattern":"","type":"global","example":"","name":"VARIABLE_NAME"}]},"options":{"min_location_failed":1,"tick_every":900}}'
=======
      - terraform-provider-datadog/dev (terraform 2.6.1; terraform-cli 0.14.5) datadog-api-client-go/1.1.0 (go go1.16; os darwin; arch amd64)
    url: https://api.datadoghq.com/api/v1/synthetics/tests/api/dre-q5c-z8w
    method: GET
  response:
    body: '{"status":"paused","public_id":"dre-q5c-z8w","tags":["multistep"],"locations":["aws:eu-central-1"],"message":"Notify @datadog.user","name":"tf-TestAccDatadogSyntheticsTestMultistepApi_Basic-local-1624276427","monitor_id":39279298,"type":"api","subtype":"multi","config":{"steps":[{"name":"First api step","request":{"body":"this is a body","certificate":{"cert":{"filename":"Provided in Terraform config"},"key":{"filename":"key"}},"url":"https://www.datadoghq.com","basicAuth":{"username":"admin","password":"secret"},"headers":{"Accept":"application/json","X-Datadog-Trace-ID":"123456789"},"timeout":30,"query":{"foo":"bar"},"method":"GET"},"subtype":"http","allowFailure":true,"assertions":[{"operator":"is","type":"statusCode","target":200}],"isCritical":false,"id":"dmy-r2n-fxk","extractedValues":[{"field":"content-length","parser":{"type":"regex","value":".*"},"type":"http_header","name":"VAR_EXTRACT"}]}],"assertions":[],"configVariables":[{"id":"f8975ac7-4164-462c-8931-c7a6102d924c","pattern":"","type":"global","example":"","name":"VARIABLE_NAME"}]},"options":{"min_location_failed":1,"tick_every":900}}'
>>>>>>> 32a75e6d
    headers:
      Cache-Control:
      - no-cache
      Connection:
      - keep-alive
      Content-Security-Policy:
      - frame-ancestors 'self'; report-uri https://api.datadoghq.com/csp-report
      Content-Type:
      - application/json
      Date:
<<<<<<< HEAD
      - Thu, 15 Jul 2021 09:26:39 GMT
=======
      - Mon, 21 Jun 2021 11:53:51 GMT
>>>>>>> 32a75e6d
      Pragma:
      - no-cache
      Strict-Transport-Security:
      - max-age=15724800;
      Vary:
      - Accept-Encoding
      X-Content-Type-Options:
      - nosniff
<<<<<<< HEAD
=======
      X-Dd-Debug:
      - F5gm0Rce1/Abr9/0Fw8HAqWfiz0FdiH8er/AXnN6lOn3L6KyGgbsLCwgPlob1No8
      X-Dd-Version:
      - "35.4794018"
>>>>>>> 32a75e6d
      X-Frame-Options:
      - SAMEORIGIN
      X-Ratelimit-Limit:
      - "1000"
      X-Ratelimit-Period:
      - "60"
      X-Ratelimit-Remaining:
      - "977"
      X-Ratelimit-Reset:
<<<<<<< HEAD
      - "21"
=======
      - "9"
>>>>>>> 32a75e6d
    status: 200 OK
    code: 200
    duration: ""
- request:
    body: |
<<<<<<< HEAD
      {"public_ids":["ift-5mg-hw9"]}
=======
      {"public_ids":["dre-q5c-z8w"]}
>>>>>>> 32a75e6d
    form: {}
    headers:
      Accept:
      - application/json
      Content-Type:
      - application/json
      Dd-Operation-Id:
      - DeleteTests
      User-Agent:
<<<<<<< HEAD
      - terraform-provider-datadog/dev (terraform 2.7.0; terraform-cli 0.13.3) datadog-api-client-go/1.2.0 (go go1.16.6; os darwin; arch amd64)
    url: https://api.datadoghq.com/api/v1/synthetics/tests/delete
    method: POST
  response:
    body: '{"deleted_tests":[{"deleted_at":"2021-07-15T09:26:39.952236+00:00","public_id":"ift-5mg-hw9"}]}'
=======
      - terraform-provider-datadog/dev (terraform 2.6.1; terraform-cli 0.14.5) datadog-api-client-go/1.1.0 (go go1.16; os darwin; arch amd64)
    url: https://api.datadoghq.com/api/v1/synthetics/tests/delete
    method: POST
  response:
    body: '{"deleted_tests":[{"deleted_at":"2021-06-21T11:53:52.214255+00:00","public_id":"dre-q5c-z8w"}]}'
>>>>>>> 32a75e6d
    headers:
      Cache-Control:
      - no-cache
      Connection:
      - keep-alive
      Content-Security-Policy:
      - frame-ancestors 'self'; report-uri https://api.datadoghq.com/csp-report
      Content-Type:
      - application/json
      Date:
<<<<<<< HEAD
      - Thu, 15 Jul 2021 09:26:40 GMT
=======
      - Mon, 21 Jun 2021 11:53:52 GMT
>>>>>>> 32a75e6d
      Pragma:
      - no-cache
      Strict-Transport-Security:
      - max-age=15724800;
      Vary:
      - Accept-Encoding
      X-Content-Type-Options:
      - nosniff
<<<<<<< HEAD
=======
      X-Dd-Debug:
      - vdJ3/nHEY1ioXQ6pQrBVvsQK1s4yyc+wufBMPSoXql71qZVuP/xMdtNo6DafhOAk
      X-Dd-Version:
      - "35.4794018"
>>>>>>> 32a75e6d
      X-Frame-Options:
      - SAMEORIGIN
      X-Ratelimit-Limit:
      - "120"
      X-Ratelimit-Period:
      - "60"
      X-Ratelimit-Remaining:
      - "118"
      X-Ratelimit-Reset:
<<<<<<< HEAD
      - "21"
=======
      - "8"
>>>>>>> 32a75e6d
    status: 200 OK
    code: 200
    duration: ""
- request:
    body: ""
    form: {}
    headers:
      Accept:
      - application/json
      Dd-Operation-Id:
      - DeleteGlobalVariable
      User-Agent:
<<<<<<< HEAD
      - terraform-provider-datadog/dev (terraform 2.7.0; terraform-cli 0.13.3) datadog-api-client-go/1.2.0 (go go1.16.6; os darwin; arch amd64)
    url: https://api.datadoghq.com/api/v1/synthetics/variables/32dd3e23-2e5f-4e2c-8986-03b400fa7061
=======
      - terraform-provider-datadog/dev (terraform 2.6.1; terraform-cli 0.14.5) datadog-api-client-go/1.1.0 (go go1.16; os darwin; arch amd64)
    url: https://api.datadoghq.com/api/v1/synthetics/variables/f8975ac7-4164-462c-8931-c7a6102d924c
>>>>>>> 32a75e6d
    method: DELETE
  response:
    body: '{}'
    headers:
      Cache-Control:
      - no-cache
      Connection:
      - keep-alive
      Content-Length:
      - "2"
      Content-Security-Policy:
      - frame-ancestors 'self'; report-uri https://api.datadoghq.com/csp-report
      Content-Type:
      - application/json
      Date:
<<<<<<< HEAD
      - Thu, 15 Jul 2021 09:26:40 GMT
=======
      - Mon, 21 Jun 2021 11:53:52 GMT
>>>>>>> 32a75e6d
      Pragma:
      - no-cache
      Strict-Transport-Security:
      - max-age=15724800;
      X-Content-Type-Options:
      - nosniff
<<<<<<< HEAD
=======
      X-Dd-Debug:
      - dCmL/3rURV6BPeaqeP3Rxigq41m5CAb17XjrRE42uZ01zpr07HVhbL5/3TWMkvgu
      X-Dd-Version:
      - "35.4794018"
>>>>>>> 32a75e6d
      X-Frame-Options:
      - SAMEORIGIN
      X-Ratelimit-Limit:
      - "120"
      X-Ratelimit-Period:
      - "60"
      X-Ratelimit-Remaining:
      - "119"
      X-Ratelimit-Reset:
<<<<<<< HEAD
      - "20"
=======
      - "8"
>>>>>>> 32a75e6d
    status: 200 OK
    code: 200
    duration: ""
- request:
    body: ""
    form: {}
    headers:
      Accept:
      - application/json
      Dd-Operation-Id:
      - GetGlobalVariable
      User-Agent:
<<<<<<< HEAD
      - terraform-provider-datadog/dev (terraform 2.7.0; terraform-cli 0.13.3) datadog-api-client-go/1.2.0 (go go1.16.6; os darwin; arch amd64)
    url: https://api.datadoghq.com/api/v1/synthetics/variables/32dd3e23-2e5f-4e2c-8986-03b400fa7061
=======
      - terraform-provider-datadog/dev (terraform 2.6.1; terraform-cli 0.14.5) datadog-api-client-go/1.1.0 (go go1.16; os darwin; arch amd64)
    url: https://api.datadoghq.com/api/v1/synthetics/variables/f8975ac7-4164-462c-8931-c7a6102d924c
>>>>>>> 32a75e6d
    method: GET
  response:
    body: '{"errors": ["Synthetics global variable not found"]}'
    headers:
      Cache-Control:
      - no-cache
      Connection:
      - keep-alive
      Content-Security-Policy:
      - frame-ancestors 'self'; report-uri https://api.datadoghq.com/csp-report
      Content-Type:
      - application/json
      Date:
<<<<<<< HEAD
      - Thu, 15 Jul 2021 09:26:41 GMT
=======
      - Mon, 21 Jun 2021 11:53:52 GMT
>>>>>>> 32a75e6d
      Pragma:
      - no-cache
      Strict-Transport-Security:
      - max-age=15724800;
      Vary:
      - Accept-Encoding
      X-Content-Type-Options:
      - nosniff
<<<<<<< HEAD
=======
      X-Dd-Version:
      - "35.4794018"
>>>>>>> 32a75e6d
      X-Frame-Options:
      - SAMEORIGIN
      X-Ratelimit-Limit:
      - "120"
      X-Ratelimit-Period:
      - "60"
      X-Ratelimit-Remaining:
      - "116"
      X-Ratelimit-Reset:
<<<<<<< HEAD
      - "19"
=======
      - "8"
>>>>>>> 32a75e6d
    status: 404 Not Found
    code: 404
    duration: ""
- request:
    body: ""
    form: {}
    headers:
      Accept:
      - application/json
      Dd-Operation-Id:
      - GetTest
      User-Agent:
<<<<<<< HEAD
      - terraform-provider-datadog/dev (terraform 2.7.0; terraform-cli 0.13.3) datadog-api-client-go/1.2.0 (go go1.16.6; os darwin; arch amd64)
    url: https://api.datadoghq.com/api/v1/synthetics/tests/ift-5mg-hw9
=======
      - terraform-provider-datadog/dev (terraform 2.6.1; terraform-cli 0.14.5) datadog-api-client-go/1.1.0 (go go1.16; os darwin; arch amd64)
    url: https://api.datadoghq.com/api/v1/synthetics/tests/dre-q5c-z8w
>>>>>>> 32a75e6d
    method: GET
  response:
    body: '{"errors": ["Synthetics test not found"]}'
    headers:
      Cache-Control:
      - no-cache
      Connection:
      - keep-alive
      Content-Security-Policy:
      - frame-ancestors 'self'; report-uri https://api.datadoghq.com/csp-report
      Content-Type:
      - application/json
      Date:
<<<<<<< HEAD
      - Thu, 15 Jul 2021 09:26:41 GMT
=======
      - Mon, 21 Jun 2021 11:53:52 GMT
>>>>>>> 32a75e6d
      Pragma:
      - no-cache
      Strict-Transport-Security:
      - max-age=15724800;
      Vary:
      - Accept-Encoding
      X-Content-Type-Options:
      - nosniff
<<<<<<< HEAD
=======
      X-Dd-Version:
      - "35.4794018"
>>>>>>> 32a75e6d
      X-Frame-Options:
      - SAMEORIGIN
      X-Ratelimit-Limit:
      - "1000"
      X-Ratelimit-Period:
      - "60"
      X-Ratelimit-Remaining:
      - "976"
      X-Ratelimit-Reset:
<<<<<<< HEAD
      - "19"
=======
      - "8"
>>>>>>> 32a75e6d
    status: 404 Not Found
    code: 404
    duration: ""<|MERGE_RESOLUTION|>--- conflicted
+++ resolved
@@ -3,11 +3,7 @@
 interactions:
 - request:
     body: |
-<<<<<<< HEAD
-      {"description":"a global variable","name":"TF_TESTACCDATADOGSYNTHETICSTESTMULTISTEPAPI_BASIC_LOCAL_1626341195","tags":["foo:bar","baz"],"value":{"secure":false,"value":"variable-value"}}
-=======
-      {"description":"a global variable","name":"TF_TESTACCDATADOGSYNTHETICSTESTMULTISTEPAPI_BASIC_LOCAL_1624276427","tags":["foo:bar","baz"],"value":{"secure":false,"value":"variable-value"}}
->>>>>>> 32a75e6d
+      {"description":"a global variable","name":"TF_TESTACCDATADOGSYNTHETICSTESTMULTISTEPAPI_BASIC_LOCAL_1627889011","tags":["foo:bar","baz"],"value":{"secure":false,"value":"variable-value"}}
     form: {}
     headers:
       Accept:
@@ -17,63 +13,40 @@
       Dd-Operation-Id:
       - CreateGlobalVariable
       User-Agent:
-<<<<<<< HEAD
-      - terraform-provider-datadog/dev (terraform 2.7.0; terraform-cli 0.13.3) datadog-api-client-go/1.2.0 (go go1.16.6; os darwin; arch amd64)
+      - terraform-provider-datadog/dev (terraform 2.7.0; terraform-cli 0.13.3) datadog-api-client-go/1.2.1+dev (go go1.16.6; os darwin; arch amd64)
     url: https://api.datadoghq.com/api/v1/synthetics/variables
     method: POST
   response:
-    body: '{"parse_test_options":null,"parse_test_extracted_at":null,"description":"a global variable","tags":["foo:bar","baz"],"is_totp":null,"value":{"secure":false,"value":"variable-value"},"parse_test_public_id":null,"parse_test_name":null,"type":"variable","id":"32dd3e23-2e5f-4e2c-8986-03b400fa7061","name":"TF_TESTACCDATADOGSYNTHETICSTESTMULTISTEPAPI_BASIC_LOCAL_1626341195"}'
-=======
-      - terraform-provider-datadog/dev (terraform 2.6.1; terraform-cli 0.14.5) datadog-api-client-go/1.1.0 (go go1.16; os darwin; arch amd64)
-    url: https://api.datadoghq.com/api/v1/synthetics/variables
-    method: POST
-  response:
-    body: '{"parse_test_options":null,"parse_test_extracted_at":null,"description":"a global variable","tags":["foo:bar","baz"],"is_totp":null,"value":{"secure":false,"value":"variable-value"},"parse_test_public_id":null,"parse_test_name":null,"type":"variable","id":"f8975ac7-4164-462c-8931-c7a6102d924c","name":"TF_TESTACCDATADOGSYNTHETICSTESTMULTISTEPAPI_BASIC_LOCAL_1624276427"}'
->>>>>>> 32a75e6d
-    headers:
-      Cache-Control:
-      - no-cache
-      Connection:
-      - keep-alive
-      Content-Security-Policy:
-      - frame-ancestors 'self'; report-uri https://api.datadoghq.com/csp-report
-      Content-Type:
-      - application/json
-      Date:
-<<<<<<< HEAD
-      - Thu, 15 Jul 2021 09:26:36 GMT
-=======
-      - Mon, 21 Jun 2021 11:53:49 GMT
->>>>>>> 32a75e6d
-      Pragma:
-      - no-cache
-      Strict-Transport-Security:
-      - max-age=15724800;
-      Vary:
-      - Accept-Encoding
-      X-Content-Type-Options:
-      - nosniff
-<<<<<<< HEAD
-=======
-      X-Dd-Debug:
-      - dCmL/3rURV6BPeaqeP3Rxigq41m5CAb17XjrRE42uZ01zpr07HVhbL5/3TWMkvgu
-      X-Dd-Version:
-      - "35.4794018"
->>>>>>> 32a75e6d
-      X-Frame-Options:
-      - SAMEORIGIN
-      X-Ratelimit-Limit:
-      - "120"
-      X-Ratelimit-Period:
-      - "60"
-      X-Ratelimit-Remaining:
-      - "119"
-      X-Ratelimit-Reset:
-<<<<<<< HEAD
-      - "24"
-=======
-      - "11"
->>>>>>> 32a75e6d
+    body: '{"parse_test_options":null,"parse_test_extracted_at":null,"description":"a global variable","tags":["foo:bar","baz"],"is_totp":null,"value":{"secure":false,"value":"variable-value"},"parse_test_public_id":null,"parse_test_name":null,"type":"variable","id":"444cd449-62e5-479d-9385-2cb068f5538c","name":"TF_TESTACCDATADOGSYNTHETICSTESTMULTISTEPAPI_BASIC_LOCAL_1627889011"}'
+    headers:
+      Cache-Control:
+      - no-cache
+      Connection:
+      - keep-alive
+      Content-Security-Policy:
+      - frame-ancestors 'self'; report-uri https://api.datadoghq.com/csp-report
+      Content-Type:
+      - application/json
+      Date:
+      - Mon, 02 Aug 2021 07:23:34 GMT
+      Pragma:
+      - no-cache
+      Strict-Transport-Security:
+      - max-age=15724800;
+      Vary:
+      - Accept-Encoding
+      X-Content-Type-Options:
+      - nosniff
+      X-Frame-Options:
+      - SAMEORIGIN
+      X-Ratelimit-Limit:
+      - "12000"
+      X-Ratelimit-Period:
+      - "60"
+      X-Ratelimit-Remaining:
+      - "11999"
+      X-Ratelimit-Reset:
+      - "26"
     status: 200 OK
     code: 200
     duration: ""
@@ -86,73 +59,46 @@
       Dd-Operation-Id:
       - GetGlobalVariable
       User-Agent:
-<<<<<<< HEAD
-      - terraform-provider-datadog/dev (terraform 2.7.0; terraform-cli 0.13.3) datadog-api-client-go/1.2.0 (go go1.16.6; os darwin; arch amd64)
-    url: https://api.datadoghq.com/api/v1/synthetics/variables/32dd3e23-2e5f-4e2c-8986-03b400fa7061
-    method: GET
-  response:
-    body: '{"parse_test_options":null,"parse_test_extracted_at":null,"description":"a global variable","tags":["foo:bar","baz"],"created_at":"2021-07-15T09:26:36.804399+00:00","is_totp":null,"modified_at":"2021-07-15T09:26:36.804399+00:00","value":{"secure":false,"value":"variable-value"},"parse_test_public_id":null,"parse_test_name":null,"created_by":1445416,"type":"variable","id":"32dd3e23-2e5f-4e2c-8986-03b400fa7061","name":"TF_TESTACCDATADOGSYNTHETICSTESTMULTISTEPAPI_BASIC_LOCAL_1626341195"}'
-=======
-      - terraform-provider-datadog/dev (terraform 2.6.1; terraform-cli 0.14.5) datadog-api-client-go/1.1.0 (go go1.16; os darwin; arch amd64)
-    url: https://api.datadoghq.com/api/v1/synthetics/variables/f8975ac7-4164-462c-8931-c7a6102d924c
-    method: GET
-  response:
-    body: '{"parse_test_options":null,"parse_test_extracted_at":null,"description":"a global variable","tags":["foo:bar","baz"],"created_at":"2021-06-21T11:53:49.332535+00:00","is_totp":null,"modified_at":"2021-06-21T11:53:49.332535+00:00","value":{"secure":false,"value":"variable-value"},"parse_test_public_id":null,"parse_test_name":null,"created_by":1379828,"type":"variable","id":"f8975ac7-4164-462c-8931-c7a6102d924c","name":"TF_TESTACCDATADOGSYNTHETICSTESTMULTISTEPAPI_BASIC_LOCAL_1624276427"}'
->>>>>>> 32a75e6d
-    headers:
-      Cache-Control:
-      - no-cache
-      Connection:
-      - keep-alive
-      Content-Security-Policy:
-      - frame-ancestors 'self'; report-uri https://api.datadoghq.com/csp-report
-      Content-Type:
-      - application/json
-      Date:
-<<<<<<< HEAD
-      - Thu, 15 Jul 2021 09:26:36 GMT
-=======
-      - Mon, 21 Jun 2021 11:53:49 GMT
->>>>>>> 32a75e6d
-      Pragma:
-      - no-cache
-      Strict-Transport-Security:
-      - max-age=15724800;
-      Vary:
-      - Accept-Encoding
-      X-Content-Type-Options:
-      - nosniff
-<<<<<<< HEAD
-=======
-      X-Dd-Debug:
-      - 2328yjLSqI4XmR1pVqrPRR/SFcQsbafjEpPmZx7/3PfxUK1nJQQsX+wrMelyVyj+
-      X-Dd-Version:
-      - "35.4794018"
->>>>>>> 32a75e6d
-      X-Frame-Options:
-      - SAMEORIGIN
-      X-Ratelimit-Limit:
-      - "120"
-      X-Ratelimit-Period:
-      - "60"
-      X-Ratelimit-Remaining:
-      - "119"
-      X-Ratelimit-Reset:
-<<<<<<< HEAD
-      - "24"
-=======
-      - "11"
->>>>>>> 32a75e6d
+      - terraform-provider-datadog/dev (terraform 2.7.0; terraform-cli 0.13.3) datadog-api-client-go/1.2.1+dev (go go1.16.6; os darwin; arch amd64)
+    url: https://api.datadoghq.com/api/v1/synthetics/variables/444cd449-62e5-479d-9385-2cb068f5538c
+    method: GET
+  response:
+    body: '{"parse_test_options":null,"parse_test_extracted_at":null,"description":"a global variable","tags":["foo:bar","baz"],"type":"variable","created_at":"2021-08-02T07:23:34.162214+00:00","creator":{"email":"frog@datadoghq.com","handle":"frog@datadoghq.com","id":1445416,"name":null},"modified_at":"2021-08-02T07:23:34.162214+00:00","value":{"secure":false,"value":"variable-value"},"parse_test_public_id":null,"parse_test_name":null,"created_by":1445416,"is_totp":null,"id":"444cd449-62e5-479d-9385-2cb068f5538c","name":"TF_TESTACCDATADOGSYNTHETICSTESTMULTISTEPAPI_BASIC_LOCAL_1627889011"}'
+    headers:
+      Cache-Control:
+      - no-cache
+      Connection:
+      - keep-alive
+      Content-Security-Policy:
+      - frame-ancestors 'self'; report-uri https://api.datadoghq.com/csp-report
+      Content-Type:
+      - application/json
+      Date:
+      - Mon, 02 Aug 2021 07:23:34 GMT
+      Pragma:
+      - no-cache
+      Strict-Transport-Security:
+      - max-age=15724800;
+      Vary:
+      - Accept-Encoding
+      X-Content-Type-Options:
+      - nosniff
+      X-Frame-Options:
+      - SAMEORIGIN
+      X-Ratelimit-Limit:
+      - "12000"
+      X-Ratelimit-Period:
+      - "60"
+      X-Ratelimit-Remaining:
+      - "11999"
+      X-Ratelimit-Reset:
+      - "26"
     status: 200 OK
     code: 200
     duration: ""
 - request:
     body: |
-<<<<<<< HEAD
-      {"config":{"assertions":[],"configVariables":[{"example":"","id":"32dd3e23-2e5f-4e2c-8986-03b400fa7061","name":"VARIABLE_NAME","pattern":"","type":"global"}],"steps":[{"allowFailure":true,"assertions":[{"operator":"is","target":200,"type":"statusCode"}],"extractedValues":[{"field":"content-length","name":"VAR_EXTRACT","parser":{"type":"regex","value":".*"},"type":"http_header"}],"isCritical":false,"name":"First api step","request":{"allow_insecure":true,"basicAuth":{"password":"secret","username":"admin"},"body":"this is a body","certificate":{"cert":{"content":"content-certificate","filename":"Provided in Terraform config"},"key":{"content":"content-key","filename":"key"}},"headers":{"Accept":"application/json","X-Datadog-Trace-ID":"123456789"},"method":"GET","query":{"foo":"bar"},"timeout":30,"url":"https://www.datadoghq.com"},"subtype":"http"}]},"locations":["aws:eu-central-1"],"message":"Notify @datadog.user","name":"tf-TestAccDatadogSyntheticsTestMultistepApi_Basic-local-1626341195","options":{"min_location_failed":1,"tick_every":900},"status":"paused","subtype":"multi","tags":["multistep"],"type":"api"}
-=======
-      {"config":{"assertions":[],"configVariables":[{"example":"","id":"f8975ac7-4164-462c-8931-c7a6102d924c","name":"VARIABLE_NAME","pattern":"","type":"global"}],"steps":[{"allowFailure":true,"assertions":[{"operator":"is","target":200,"type":"statusCode"}],"extractedValues":[{"field":"content-length","name":"VAR_EXTRACT","parser":{"type":"regex","value":".*"},"type":"http_header"}],"isCritical":false,"name":"First api step","request":{"basicAuth":{"password":"secret","username":"admin"},"body":"this is a body","certificate":{"cert":{"content":"content-certificate","filename":"Provided in Terraform config"},"key":{"content":"content-key","filename":"key"}},"headers":{"Accept":"application/json","X-Datadog-Trace-ID":"123456789"},"method":"GET","query":{"foo":"bar"},"timeout":30,"url":"https://www.datadoghq.com"},"subtype":"http"}]},"locations":["aws:eu-central-1"],"message":"Notify @datadog.user","name":"tf-TestAccDatadogSyntheticsTestMultistepApi_Basic-local-1624276427","options":{"min_location_failed":1,"tick_every":900},"status":"paused","subtype":"multi","tags":["multistep"],"type":"api"}
->>>>>>> 32a75e6d
+      {"config":{"assertions":[],"configVariables":[{"example":"","id":"444cd449-62e5-479d-9385-2cb068f5538c","name":"VARIABLE_NAME","pattern":"","type":"global"}],"steps":[{"allowFailure":true,"assertions":[{"operator":"is","target":200,"type":"statusCode"}],"extractedValues":[{"field":"content-length","name":"VAR_EXTRACT","parser":{"type":"regex","value":".*"},"type":"http_header"}],"isCritical":false,"name":"First api step","request":{"allow_insecure":true,"basicAuth":{"password":"secret","username":"admin"},"body":"this is a body","certificate":{"cert":{"content":"content-certificate","filename":"Provided in Terraform config"},"key":{"content":"content-key","filename":"key"}},"headers":{"Accept":"application/json","X-Datadog-Trace-ID":"123456789"},"method":"GET","query":{"foo":"bar"},"timeout":30,"url":"https://www.datadoghq.com"},"subtype":"http"}]},"locations":["aws:eu-central-1"],"message":"Notify @datadog.user","name":"tf-TestAccDatadogSyntheticsTestMultistepApi_Basic-local-1627889011","options":{"min_location_failed":1,"tick_every":900},"status":"paused","subtype":"multi","tags":["multistep"],"type":"api"}
     form: {}
     headers:
       Accept:
@@ -162,58 +108,176 @@
       Dd-Operation-Id:
       - CreateSyntheticsAPITest
       User-Agent:
-<<<<<<< HEAD
-      - terraform-provider-datadog/dev (terraform 2.7.0; terraform-cli 0.13.3) datadog-api-client-go/1.2.0 (go go1.16.6; os darwin; arch amd64)
+      - terraform-provider-datadog/dev (terraform 2.7.0; terraform-cli 0.13.3) datadog-api-client-go/1.2.1+dev (go go1.16.6; os darwin; arch amd64)
     url: https://api.datadoghq.com/api/v1/synthetics/tests/api
     method: POST
   response:
-    body: '{"status":"paused","public_id":"ift-5mg-hw9","tags":["multistep"],"org_id":321813,"locations":["aws:eu-central-1"],"message":"Notify @datadog.user","deleted_at":null,"name":"tf-TestAccDatadogSyntheticsTestMultistepApi_Basic-local-1626341195","monitor_id":41543858,"type":"api","created_at":"2021-07-15T09:26:37.350892+00:00","modified_at":"2021-07-15T09:26:37.350892+00:00","subtype":"multi","config":{"steps":[{"name":"First api step","request":{"body":"this is a body","allow_insecure":true,"certificate":{"cert":{"filename":"Provided in Terraform config"},"key":{"filename":"key"}},"url":"https://www.datadoghq.com","basicAuth":{"username":"admin","password":"secret"},"headers":{"Accept":"application/json","X-Datadog-Trace-ID":"123456789"},"timeout":30,"query":{"foo":"bar"},"method":"GET"},"subtype":"http","allowFailure":true,"assertions":[{"operator":"is","type":"statusCode","target":200}],"isCritical":false,"id":"ky2-we3-9iw","extractedValues":[{"field":"content-length","parser":{"type":"regex","value":".*"},"type":"http_header","name":"VAR_EXTRACT"}]}],"assertions":[],"configVariables":[{"id":"32dd3e23-2e5f-4e2c-8986-03b400fa7061","pattern":"","type":"global","example":"","name":"VARIABLE_NAME"}]},"options":{"min_location_failed":1,"tick_every":900}}'
-=======
-      - terraform-provider-datadog/dev (terraform 2.6.1; terraform-cli 0.14.5) datadog-api-client-go/1.1.0 (go go1.16; os darwin; arch amd64)
-    url: https://api.datadoghq.com/api/v1/synthetics/tests/api
-    method: POST
-  response:
-    body: '{"status":"paused","public_id":"dre-q5c-z8w","tags":["multistep"],"org_id":321813,"locations":["aws:eu-central-1"],"message":"Notify @datadog.user","deleted_at":null,"name":"tf-TestAccDatadogSyntheticsTestMultistepApi_Basic-local-1624276427","monitor_id":39279298,"type":"api","created_at":"2021-06-21T11:53:49.907105+00:00","modified_at":"2021-06-21T11:53:49.907105+00:00","subtype":"multi","config":{"steps":[{"name":"First api step","request":{"body":"this is a body","certificate":{"cert":{"filename":"Provided in Terraform config"},"key":{"filename":"key"}},"url":"https://www.datadoghq.com","basicAuth":{"username":"admin","password":"secret"},"headers":{"Accept":"application/json","X-Datadog-Trace-ID":"123456789"},"timeout":30,"query":{"foo":"bar"},"method":"GET"},"subtype":"http","allowFailure":true,"assertions":[{"operator":"is","type":"statusCode","target":200}],"isCritical":false,"id":"dmy-r2n-fxk","extractedValues":[{"field":"content-length","parser":{"type":"regex","value":".*"},"type":"http_header","name":"VAR_EXTRACT"}]}],"assertions":[],"configVariables":[{"id":"f8975ac7-4164-462c-8931-c7a6102d924c","pattern":"","type":"global","example":"","name":"VARIABLE_NAME"}]},"options":{"min_location_failed":1,"tick_every":900}}'
->>>>>>> 32a75e6d
-    headers:
-      Cache-Control:
-      - no-cache
-      Connection:
-      - keep-alive
-      Content-Security-Policy:
-      - frame-ancestors 'self'; report-uri https://api.datadoghq.com/csp-report
-      Content-Type:
-      - application/json
-      Date:
-<<<<<<< HEAD
-      - Thu, 15 Jul 2021 09:26:37 GMT
-=======
-      - Mon, 21 Jun 2021 11:53:49 GMT
->>>>>>> 32a75e6d
-      Pragma:
-      - no-cache
-      Strict-Transport-Security:
-      - max-age=15724800;
-      Vary:
-      - Accept-Encoding
-      X-Content-Type-Options:
-      - nosniff
-<<<<<<< HEAD
-=======
-      X-Dd-Debug:
-      - 25u1gDlL724DHllbjFT4BhOLorBTilh+aah2uWAUEjFC/+rjczJdiyWrV/HwLwe/
-      X-Dd-Version:
-      - "35.4794018"
->>>>>>> 32a75e6d
-      X-Frame-Options:
-      - SAMEORIGIN
-      X-Ratelimit-Limit:
-      - "120"
-      X-Ratelimit-Period:
-      - "60"
-      X-Ratelimit-Remaining:
-<<<<<<< HEAD
-      - "119"
+    body: '{"status":"paused","public_id":"egh-ysa-qxy","tags":["multistep"],"org_id":321813,"locations":["aws:eu-central-1"],"message":"Notify @datadog.user","deleted_at":null,"name":"tf-TestAccDatadogSyntheticsTestMultistepApi_Basic-local-1627889011","monitor_id":42891476,"type":"api","created_at":"2021-08-02T07:23:35.305111+00:00","modified_at":"2021-08-02T07:23:35.305111+00:00","subtype":"multi","config":{"steps":[{"name":"First api step","request":{"body":"this is a body","allow_insecure":true,"certificate":{"cert":{"filename":"Provided in Terraform config"},"key":{"filename":"key"}},"url":"https://www.datadoghq.com","basicAuth":{"username":"admin","password":"secret"},"headers":{"Accept":"application/json","X-Datadog-Trace-ID":"123456789"},"timeout":30,"query":{"foo":"bar"},"method":"GET"},"subtype":"http","allowFailure":true,"assertions":[{"operator":"is","type":"statusCode","target":200}],"isCritical":false,"id":"nwv-v43-2mt","extractedValues":[{"field":"content-length","parser":{"type":"regex","value":".*"},"type":"http_header","name":"VAR_EXTRACT"}]}],"assertions":[],"configVariables":[{"id":"444cd449-62e5-479d-9385-2cb068f5538c","pattern":"","type":"global","example":"","name":"VARIABLE_NAME"}]},"options":{"min_location_failed":1,"tick_every":900}}'
+    headers:
+      Cache-Control:
+      - no-cache
+      Connection:
+      - keep-alive
+      Content-Security-Policy:
+      - frame-ancestors 'self'; report-uri https://api.datadoghq.com/csp-report
+      Content-Type:
+      - application/json
+      Date:
+      - Mon, 02 Aug 2021 07:23:35 GMT
+      Pragma:
+      - no-cache
+      Strict-Transport-Security:
+      - max-age=15724800;
+      Vary:
+      - Accept-Encoding
+      X-Content-Type-Options:
+      - nosniff
+      X-Frame-Options:
+      - SAMEORIGIN
+      X-Ratelimit-Limit:
+      - "12000"
+      X-Ratelimit-Period:
+      - "60"
+      X-Ratelimit-Remaining:
+      - "11999"
+      X-Ratelimit-Reset:
+      - "26"
+    status: 200 OK
+    code: 200
+    duration: ""
+- request:
+    body: ""
+    form: {}
+    headers:
+      Accept:
+      - application/json
+      Dd-Operation-Id:
+      - GetGlobalVariable
+      User-Agent:
+      - terraform-provider-datadog/dev (terraform 2.7.0; terraform-cli 0.13.3) datadog-api-client-go/1.2.1+dev (go go1.16.6; os darwin; arch amd64)
+    url: https://api.datadoghq.com/api/v1/synthetics/variables/444cd449-62e5-479d-9385-2cb068f5538c
+    method: GET
+  response:
+    body: '{"parse_test_options":null,"parse_test_extracted_at":null,"description":"a global variable","tags":["foo:bar","baz"],"type":"variable","created_at":"2021-08-02T07:23:34.162214+00:00","creator":{"email":"frog@datadoghq.com","handle":"frog@datadoghq.com","id":1445416,"name":null},"modified_at":"2021-08-02T07:23:34.162214+00:00","value":{"secure":false,"value":"variable-value"},"parse_test_public_id":null,"parse_test_name":null,"created_by":1445416,"is_totp":null,"id":"444cd449-62e5-479d-9385-2cb068f5538c","name":"TF_TESTACCDATADOGSYNTHETICSTESTMULTISTEPAPI_BASIC_LOCAL_1627889011"}'
+    headers:
+      Cache-Control:
+      - no-cache
+      Connection:
+      - keep-alive
+      Content-Security-Policy:
+      - frame-ancestors 'self'; report-uri https://api.datadoghq.com/csp-report
+      Content-Type:
+      - application/json
+      Date:
+      - Mon, 02 Aug 2021 07:23:35 GMT
+      Pragma:
+      - no-cache
+      Strict-Transport-Security:
+      - max-age=15724800;
+      Vary:
+      - Accept-Encoding
+      X-Content-Type-Options:
+      - nosniff
+      X-Frame-Options:
+      - SAMEORIGIN
+      X-Ratelimit-Limit:
+      - "12000"
+      X-Ratelimit-Period:
+      - "60"
+      X-Ratelimit-Remaining:
+      - "11998"
+      X-Ratelimit-Reset:
+      - "25"
+    status: 200 OK
+    code: 200
+    duration: ""
+- request:
+    body: ""
+    form: {}
+    headers:
+      Accept:
+      - application/json
+      Dd-Operation-Id:
+      - GetTest
+      User-Agent:
+      - terraform-provider-datadog/dev (terraform 2.7.0; terraform-cli 0.13.3) datadog-api-client-go/1.2.1+dev (go go1.16.6; os darwin; arch amd64)
+    url: https://api.datadoghq.com/api/v1/synthetics/tests/egh-ysa-qxy
+    method: GET
+  response:
+    body: '{"status":"paused","public_id":"egh-ysa-qxy","tags":["multistep"],"locations":["aws:eu-central-1"],"message":"Notify @datadog.user","name":"tf-TestAccDatadogSyntheticsTestMultistepApi_Basic-local-1627889011","monitor_id":42891476,"type":"api","subtype":"multi","config":{"steps":[{"name":"First api step","request":{"body":"this is a body","allow_insecure":true,"certificate":{"cert":{"filename":"Provided in Terraform config"},"key":{"filename":"key"}},"url":"https://www.datadoghq.com","basicAuth":{"username":"admin","password":"secret"},"headers":{"Accept":"application/json","X-Datadog-Trace-ID":"123456789"},"timeout":30,"query":{"foo":"bar"},"method":"GET"},"subtype":"http","allowFailure":true,"assertions":[{"operator":"is","type":"statusCode","target":200}],"isCritical":false,"id":"nwv-v43-2mt","extractedValues":[{"field":"content-length","parser":{"type":"regex","value":".*"},"type":"http_header","name":"VAR_EXTRACT"}]}],"assertions":[],"configVariables":[{"id":"444cd449-62e5-479d-9385-2cb068f5538c","pattern":"","type":"global","example":"","name":"VARIABLE_NAME"}]},"options":{"min_location_failed":1,"tick_every":900}}'
+    headers:
+      Cache-Control:
+      - no-cache
+      Connection:
+      - keep-alive
+      Content-Security-Policy:
+      - frame-ancestors 'self'; report-uri https://api.datadoghq.com/csp-report
+      Content-Type:
+      - application/json
+      Date:
+      - Mon, 02 Aug 2021 07:23:36 GMT
+      Pragma:
+      - no-cache
+      Strict-Transport-Security:
+      - max-age=15724800;
+      Vary:
+      - Accept-Encoding
+      X-Content-Type-Options:
+      - nosniff
+      X-Frame-Options:
+      - SAMEORIGIN
+      X-Ratelimit-Limit:
+      - "1000"
+      X-Ratelimit-Period:
+      - "60"
+      X-Ratelimit-Remaining:
+      - "999"
+      X-Ratelimit-Reset:
+      - "25"
+    status: 200 OK
+    code: 200
+    duration: ""
+- request:
+    body: ""
+    form: {}
+    headers:
+      Accept:
+      - application/json
+      Dd-Operation-Id:
+      - GetGlobalVariable
+      User-Agent:
+      - terraform-provider-datadog/dev (terraform 2.7.0; terraform-cli 0.13.3) datadog-api-client-go/1.2.1+dev (go go1.16.6; os darwin; arch amd64)
+    url: https://api.datadoghq.com/api/v1/synthetics/variables/444cd449-62e5-479d-9385-2cb068f5538c
+    method: GET
+  response:
+    body: '{"parse_test_options":null,"parse_test_extracted_at":null,"description":"a global variable","tags":["foo:bar","baz"],"type":"variable","created_at":"2021-08-02T07:23:34.162214+00:00","creator":{"email":"frog@datadoghq.com","handle":"frog@datadoghq.com","id":1445416,"name":null},"modified_at":"2021-08-02T07:23:34.162214+00:00","value":{"secure":false,"value":"variable-value"},"parse_test_public_id":null,"parse_test_name":null,"created_by":1445416,"is_totp":null,"id":"444cd449-62e5-479d-9385-2cb068f5538c","name":"TF_TESTACCDATADOGSYNTHETICSTESTMULTISTEPAPI_BASIC_LOCAL_1627889011"}'
+    headers:
+      Cache-Control:
+      - no-cache
+      Connection:
+      - keep-alive
+      Content-Security-Policy:
+      - frame-ancestors 'self'; report-uri https://api.datadoghq.com/csp-report
+      Content-Type:
+      - application/json
+      Date:
+      - Mon, 02 Aug 2021 07:23:37 GMT
+      Pragma:
+      - no-cache
+      Strict-Transport-Security:
+      - max-age=15724800;
+      Vary:
+      - Accept-Encoding
+      X-Content-Type-Options:
+      - nosniff
+      X-Frame-Options:
+      - SAMEORIGIN
+      X-Ratelimit-Limit:
+      - "12000"
+      X-Ratelimit-Period:
+      - "60"
+      X-Ratelimit-Remaining:
+      - "11997"
       X-Ratelimit-Reset:
       - "23"
     status: 200 OK
@@ -228,22 +292,22 @@
       Dd-Operation-Id:
       - GetTest
       User-Agent:
-      - terraform-provider-datadog/dev (terraform 2.7.0; terraform-cli 0.13.3) datadog-api-client-go/1.2.0 (go go1.16.6; os darwin; arch amd64)
-    url: https://api.datadoghq.com/api/v1/synthetics/tests/ift-5mg-hw9
-    method: GET
-  response:
-    body: '{"status":"paused","public_id":"ift-5mg-hw9","tags":["multistep"],"locations":["aws:eu-central-1"],"message":"Notify @datadog.user","name":"tf-TestAccDatadogSyntheticsTestMultistepApi_Basic-local-1626341195","monitor_id":41543858,"type":"api","subtype":"multi","config":{"steps":[{"name":"First api step","request":{"body":"this is a body","allow_insecure":true,"certificate":{"cert":{"filename":"Provided in Terraform config"},"key":{"filename":"key"}},"url":"https://www.datadoghq.com","basicAuth":{"username":"admin","password":"secret"},"headers":{"Accept":"application/json","X-Datadog-Trace-ID":"123456789"},"timeout":30,"query":{"foo":"bar"},"method":"GET"},"subtype":"http","allowFailure":true,"assertions":[{"operator":"is","type":"statusCode","target":200}],"isCritical":false,"id":"ky2-we3-9iw","extractedValues":[{"field":"content-length","parser":{"type":"regex","value":".*"},"type":"http_header","name":"VAR_EXTRACT"}]}],"assertions":[],"configVariables":[{"id":"32dd3e23-2e5f-4e2c-8986-03b400fa7061","pattern":"","type":"global","example":"","name":"VARIABLE_NAME"}]},"options":{"min_location_failed":1,"tick_every":900}}'
-    headers:
-      Cache-Control:
-      - no-cache
-      Connection:
-      - keep-alive
-      Content-Security-Policy:
-      - frame-ancestors 'self'; report-uri https://api.datadoghq.com/csp-report
-      Content-Type:
-      - application/json
-      Date:
-      - Thu, 15 Jul 2021 09:26:37 GMT
+      - terraform-provider-datadog/dev (terraform 2.7.0; terraform-cli 0.13.3) datadog-api-client-go/1.2.1+dev (go go1.16.6; os darwin; arch amd64)
+    url: https://api.datadoghq.com/api/v1/synthetics/tests/egh-ysa-qxy
+    method: GET
+  response:
+    body: '{"status":"paused","public_id":"egh-ysa-qxy","tags":["multistep"],"locations":["aws:eu-central-1"],"message":"Notify @datadog.user","name":"tf-TestAccDatadogSyntheticsTestMultistepApi_Basic-local-1627889011","monitor_id":42891476,"type":"api","subtype":"multi","config":{"steps":[{"name":"First api step","request":{"body":"this is a body","allow_insecure":true,"certificate":{"cert":{"filename":"Provided in Terraform config"},"key":{"filename":"key"}},"url":"https://www.datadoghq.com","basicAuth":{"username":"admin","password":"secret"},"headers":{"Accept":"application/json","X-Datadog-Trace-ID":"123456789"},"timeout":30,"query":{"foo":"bar"},"method":"GET"},"subtype":"http","allowFailure":true,"assertions":[{"operator":"is","type":"statusCode","target":200}],"isCritical":false,"id":"nwv-v43-2mt","extractedValues":[{"field":"content-length","parser":{"type":"regex","value":".*"},"type":"http_header","name":"VAR_EXTRACT"}]}],"assertions":[],"configVariables":[{"id":"444cd449-62e5-479d-9385-2cb068f5538c","pattern":"","type":"global","example":"","name":"VARIABLE_NAME"}]},"options":{"min_location_failed":1,"tick_every":900}}'
+    headers:
+      Cache-Control:
+      - no-cache
+      Connection:
+      - keep-alive
+      Content-Security-Policy:
+      - frame-ancestors 'self'; report-uri https://api.datadoghq.com/csp-report
+      Content-Type:
+      - application/json
+      Date:
+      - Mon, 02 Aug 2021 07:23:37 GMT
       Pragma:
       - no-cache
       Strict-Transport-Security:
@@ -259,7 +323,7 @@
       X-Ratelimit-Period:
       - "60"
       X-Ratelimit-Remaining:
-      - "999"
+      - "998"
       X-Ratelimit-Reset:
       - "23"
     status: 200 OK
@@ -274,22 +338,22 @@
       Dd-Operation-Id:
       - GetAPITest
       User-Agent:
-      - terraform-provider-datadog/dev (terraform 2.7.0; terraform-cli 0.13.3) datadog-api-client-go/1.2.0 (go go1.16.6; os darwin; arch amd64)
-    url: https://api.datadoghq.com/api/v1/synthetics/tests/api/ift-5mg-hw9
-    method: GET
-  response:
-    body: '{"status":"paused","public_id":"ift-5mg-hw9","tags":["multistep"],"locations":["aws:eu-central-1"],"message":"Notify @datadog.user","name":"tf-TestAccDatadogSyntheticsTestMultistepApi_Basic-local-1626341195","monitor_id":41543858,"type":"api","subtype":"multi","config":{"steps":[{"name":"First api step","request":{"body":"this is a body","allow_insecure":true,"certificate":{"cert":{"filename":"Provided in Terraform config"},"key":{"filename":"key"}},"url":"https://www.datadoghq.com","basicAuth":{"username":"admin","password":"secret"},"headers":{"Accept":"application/json","X-Datadog-Trace-ID":"123456789"},"timeout":30,"query":{"foo":"bar"},"method":"GET"},"subtype":"http","allowFailure":true,"assertions":[{"operator":"is","type":"statusCode","target":200}],"isCritical":false,"id":"ky2-we3-9iw","extractedValues":[{"field":"content-length","parser":{"type":"regex","value":".*"},"type":"http_header","name":"VAR_EXTRACT"}]}],"assertions":[],"configVariables":[{"id":"32dd3e23-2e5f-4e2c-8986-03b400fa7061","pattern":"","type":"global","example":"","name":"VARIABLE_NAME"}]},"options":{"min_location_failed":1,"tick_every":900}}'
-    headers:
-      Cache-Control:
-      - no-cache
-      Connection:
-      - keep-alive
-      Content-Security-Policy:
-      - frame-ancestors 'self'; report-uri https://api.datadoghq.com/csp-report
-      Content-Type:
-      - application/json
-      Date:
-      - Thu, 15 Jul 2021 09:26:37 GMT
+      - terraform-provider-datadog/dev (terraform 2.7.0; terraform-cli 0.13.3) datadog-api-client-go/1.2.1+dev (go go1.16.6; os darwin; arch amd64)
+    url: https://api.datadoghq.com/api/v1/synthetics/tests/api/egh-ysa-qxy
+    method: GET
+  response:
+    body: '{"status":"paused","public_id":"egh-ysa-qxy","tags":["multistep"],"locations":["aws:eu-central-1"],"message":"Notify @datadog.user","name":"tf-TestAccDatadogSyntheticsTestMultistepApi_Basic-local-1627889011","monitor_id":42891476,"type":"api","subtype":"multi","config":{"steps":[{"name":"First api step","request":{"body":"this is a body","allow_insecure":true,"certificate":{"cert":{"filename":"Provided in Terraform config"},"key":{"filename":"key"}},"url":"https://www.datadoghq.com","basicAuth":{"username":"admin","password":"secret"},"headers":{"Accept":"application/json","X-Datadog-Trace-ID":"123456789"},"timeout":30,"query":{"foo":"bar"},"method":"GET"},"subtype":"http","allowFailure":true,"assertions":[{"operator":"is","type":"statusCode","target":200}],"isCritical":false,"id":"nwv-v43-2mt","extractedValues":[{"field":"content-length","parser":{"type":"regex","value":".*"},"type":"http_header","name":"VAR_EXTRACT"}]}],"assertions":[],"configVariables":[{"id":"444cd449-62e5-479d-9385-2cb068f5538c","pattern":"","type":"global","example":"","name":"VARIABLE_NAME"}]},"options":{"min_location_failed":1,"tick_every":900}}'
+    headers:
+      Cache-Control:
+      - no-cache
+      Connection:
+      - keep-alive
+      Content-Security-Policy:
+      - frame-ancestors 'self'; report-uri https://api.datadoghq.com/csp-report
+      Content-Type:
+      - application/json
+      Date:
+      - Mon, 02 Aug 2021 07:23:37 GMT
       Pragma:
       - no-cache
       Strict-Transport-Security:
@@ -305,369 +369,15 @@
       X-Ratelimit-Period:
       - "60"
       X-Ratelimit-Remaining:
-      - "998"
+      - "997"
       X-Ratelimit-Reset:
       - "23"
-=======
-      - "116"
-      X-Ratelimit-Reset:
-      - "11"
->>>>>>> 32a75e6d
-    status: 200 OK
-    code: 200
-    duration: ""
-- request:
-    body: ""
-    form: {}
-    headers:
-      Accept:
-      - application/json
-      Dd-Operation-Id:
-      - GetGlobalVariable
-      User-Agent:
-<<<<<<< HEAD
-      - terraform-provider-datadog/dev (terraform 2.7.0; terraform-cli 0.13.3) datadog-api-client-go/1.2.0 (go go1.16.6; os darwin; arch amd64)
-    url: https://api.datadoghq.com/api/v1/synthetics/variables/32dd3e23-2e5f-4e2c-8986-03b400fa7061
-    method: GET
-  response:
-    body: '{"parse_test_options":null,"parse_test_extracted_at":null,"description":"a global variable","tags":["foo:bar","baz"],"created_at":"2021-07-15T09:26:36.804399+00:00","is_totp":null,"modified_at":"2021-07-15T09:26:36.804399+00:00","value":{"secure":false,"value":"variable-value"},"parse_test_public_id":null,"parse_test_name":null,"created_by":1445416,"type":"variable","id":"32dd3e23-2e5f-4e2c-8986-03b400fa7061","name":"TF_TESTACCDATADOGSYNTHETICSTESTMULTISTEPAPI_BASIC_LOCAL_1626341195"}'
-=======
-      - terraform-provider-datadog/dev (terraform 2.6.1; terraform-cli 0.14.5) datadog-api-client-go/1.1.0 (go go1.16; os darwin; arch amd64)
-    url: https://api.datadoghq.com/api/v1/synthetics/variables/f8975ac7-4164-462c-8931-c7a6102d924c
-    method: GET
-  response:
-    body: '{"parse_test_options":null,"parse_test_extracted_at":null,"description":"a global variable","tags":["foo:bar","baz"],"created_at":"2021-06-21T11:53:49.332535+00:00","is_totp":null,"modified_at":"2021-06-21T11:53:49.332535+00:00","value":{"secure":false,"value":"variable-value"},"parse_test_public_id":null,"parse_test_name":null,"created_by":1379828,"type":"variable","id":"f8975ac7-4164-462c-8931-c7a6102d924c","name":"TF_TESTACCDATADOGSYNTHETICSTESTMULTISTEPAPI_BASIC_LOCAL_1624276427"}'
->>>>>>> 32a75e6d
-    headers:
-      Cache-Control:
-      - no-cache
-      Connection:
-      - keep-alive
-      Content-Security-Policy:
-      - frame-ancestors 'self'; report-uri https://api.datadoghq.com/csp-report
-      Content-Type:
-      - application/json
-      Date:
-<<<<<<< HEAD
-      - Thu, 15 Jul 2021 09:26:38 GMT
-=======
-      - Mon, 21 Jun 2021 11:53:50 GMT
->>>>>>> 32a75e6d
-      Pragma:
-      - no-cache
-      Strict-Transport-Security:
-      - max-age=15724800;
-      Vary:
-      - Accept-Encoding
-      X-Content-Type-Options:
-      - nosniff
-<<<<<<< HEAD
-=======
-      X-Dd-Debug:
-      - 5gfwVh/5HZ+AnGd/Di93w3NEWC6KMHT9KzmHEiRJmNdOjBtAsbOcgVFyqEChw71h
-      X-Dd-Version:
-      - "35.4794018"
->>>>>>> 32a75e6d
-      X-Frame-Options:
-      - SAMEORIGIN
-      X-Ratelimit-Limit:
-      - "120"
-      X-Ratelimit-Period:
-      - "60"
-      X-Ratelimit-Remaining:
-      - "118"
-      X-Ratelimit-Reset:
-<<<<<<< HEAD
-      - "22"
-=======
-      - "10"
->>>>>>> 32a75e6d
-    status: 200 OK
-    code: 200
-    duration: ""
-- request:
-    body: ""
-    form: {}
-    headers:
-      Accept:
-      - application/json
-      Dd-Operation-Id:
-      - GetTest
-      User-Agent:
-<<<<<<< HEAD
-      - terraform-provider-datadog/dev (terraform 2.7.0; terraform-cli 0.13.3) datadog-api-client-go/1.2.0 (go go1.16.6; os darwin; arch amd64)
-    url: https://api.datadoghq.com/api/v1/synthetics/tests/ift-5mg-hw9
-    method: GET
-  response:
-    body: '{"status":"paused","public_id":"ift-5mg-hw9","tags":["multistep"],"locations":["aws:eu-central-1"],"message":"Notify @datadog.user","name":"tf-TestAccDatadogSyntheticsTestMultistepApi_Basic-local-1626341195","monitor_id":41543858,"type":"api","subtype":"multi","config":{"steps":[{"name":"First api step","request":{"body":"this is a body","allow_insecure":true,"certificate":{"cert":{"filename":"Provided in Terraform config"},"key":{"filename":"key"}},"url":"https://www.datadoghq.com","basicAuth":{"username":"admin","password":"secret"},"headers":{"Accept":"application/json","X-Datadog-Trace-ID":"123456789"},"timeout":30,"query":{"foo":"bar"},"method":"GET"},"subtype":"http","allowFailure":true,"assertions":[{"operator":"is","type":"statusCode","target":200}],"isCritical":false,"id":"ky2-we3-9iw","extractedValues":[{"field":"content-length","parser":{"type":"regex","value":".*"},"type":"http_header","name":"VAR_EXTRACT"}]}],"assertions":[],"configVariables":[{"id":"32dd3e23-2e5f-4e2c-8986-03b400fa7061","pattern":"","type":"global","example":"","name":"VARIABLE_NAME"}]},"options":{"min_location_failed":1,"tick_every":900}}'
-=======
-      - terraform-provider-datadog/dev (terraform 2.6.1; terraform-cli 0.14.5) datadog-api-client-go/1.1.0 (go go1.16; os darwin; arch amd64)
-    url: https://api.datadoghq.com/api/v1/synthetics/tests/dre-q5c-z8w
-    method: GET
-  response:
-    body: '{"status":"paused","public_id":"dre-q5c-z8w","tags":["multistep"],"locations":["aws:eu-central-1"],"message":"Notify @datadog.user","name":"tf-TestAccDatadogSyntheticsTestMultistepApi_Basic-local-1624276427","monitor_id":39279298,"type":"api","subtype":"multi","config":{"steps":[{"name":"First api step","request":{"body":"this is a body","certificate":{"cert":{"filename":"Provided in Terraform config"},"key":{"filename":"key"}},"url":"https://www.datadoghq.com","basicAuth":{"username":"admin","password":"secret"},"headers":{"Accept":"application/json","X-Datadog-Trace-ID":"123456789"},"timeout":30,"query":{"foo":"bar"},"method":"GET"},"subtype":"http","allowFailure":true,"assertions":[{"operator":"is","type":"statusCode","target":200}],"isCritical":false,"id":"dmy-r2n-fxk","extractedValues":[{"field":"content-length","parser":{"type":"regex","value":".*"},"type":"http_header","name":"VAR_EXTRACT"}]}],"assertions":[],"configVariables":[{"id":"f8975ac7-4164-462c-8931-c7a6102d924c","pattern":"","type":"global","example":"","name":"VARIABLE_NAME"}]},"options":{"min_location_failed":1,"tick_every":900}}'
->>>>>>> 32a75e6d
-    headers:
-      Cache-Control:
-      - no-cache
-      Connection:
-      - keep-alive
-      Content-Security-Policy:
-      - frame-ancestors 'self'; report-uri https://api.datadoghq.com/csp-report
-      Content-Type:
-      - application/json
-      Date:
-<<<<<<< HEAD
-      - Thu, 15 Jul 2021 09:26:38 GMT
-=======
-      - Mon, 21 Jun 2021 11:53:50 GMT
->>>>>>> 32a75e6d
-      Pragma:
-      - no-cache
-      Strict-Transport-Security:
-      - max-age=15724800;
-      Vary:
-      - Accept-Encoding
-      X-Content-Type-Options:
-      - nosniff
-<<<<<<< HEAD
-=======
-      X-Dd-Debug:
-      - bgHykj7A9bfZx0Y5ZO3swhhp5tGUSNJHqFWR868+qg087CYrDOd5hQslC+noiEtH
-      X-Dd-Version:
-      - "35.4794018"
->>>>>>> 32a75e6d
-      X-Frame-Options:
-      - SAMEORIGIN
-      X-Ratelimit-Limit:
-      - "1000"
-      X-Ratelimit-Period:
-      - "60"
-      X-Ratelimit-Remaining:
-      - "979"
-      X-Ratelimit-Reset:
-<<<<<<< HEAD
-      - "22"
-=======
-      - "10"
->>>>>>> 32a75e6d
-    status: 200 OK
-    code: 200
-    duration: ""
-- request:
-    body: ""
-    form: {}
-    headers:
-      Accept:
-      - application/json
-      Dd-Operation-Id:
-      - GetGlobalVariable
-      User-Agent:
-<<<<<<< HEAD
-      - terraform-provider-datadog/dev (terraform 2.7.0; terraform-cli 0.13.3) datadog-api-client-go/1.2.0 (go go1.16.6; os darwin; arch amd64)
-    url: https://api.datadoghq.com/api/v1/synthetics/variables/32dd3e23-2e5f-4e2c-8986-03b400fa7061
-    method: GET
-  response:
-    body: '{"parse_test_options":null,"parse_test_extracted_at":null,"description":"a global variable","tags":["foo:bar","baz"],"created_at":"2021-07-15T09:26:36.804399+00:00","is_totp":null,"modified_at":"2021-07-15T09:26:36.804399+00:00","value":{"secure":false,"value":"variable-value"},"parse_test_public_id":null,"parse_test_name":null,"created_by":1445416,"type":"variable","id":"32dd3e23-2e5f-4e2c-8986-03b400fa7061","name":"TF_TESTACCDATADOGSYNTHETICSTESTMULTISTEPAPI_BASIC_LOCAL_1626341195"}'
-=======
-      - terraform-provider-datadog/dev (terraform 2.6.1; terraform-cli 0.14.5) datadog-api-client-go/1.1.0 (go go1.16; os darwin; arch amd64)
-    url: https://api.datadoghq.com/api/v1/synthetics/variables/f8975ac7-4164-462c-8931-c7a6102d924c
-    method: GET
-  response:
-    body: '{"parse_test_options":null,"parse_test_extracted_at":null,"description":"a global variable","tags":["foo:bar","baz"],"created_at":"2021-06-21T11:53:49.332535+00:00","is_totp":null,"modified_at":"2021-06-21T11:53:49.332535+00:00","value":{"secure":false,"value":"variable-value"},"parse_test_public_id":null,"parse_test_name":null,"created_by":1379828,"type":"variable","id":"f8975ac7-4164-462c-8931-c7a6102d924c","name":"TF_TESTACCDATADOGSYNTHETICSTESTMULTISTEPAPI_BASIC_LOCAL_1624276427"}'
->>>>>>> 32a75e6d
-    headers:
-      Cache-Control:
-      - no-cache
-      Connection:
-      - keep-alive
-      Content-Security-Policy:
-      - frame-ancestors 'self'; report-uri https://api.datadoghq.com/csp-report
-      Content-Type:
-      - application/json
-      Date:
-<<<<<<< HEAD
-      - Thu, 15 Jul 2021 09:26:38 GMT
-=======
-      - Mon, 21 Jun 2021 11:53:51 GMT
->>>>>>> 32a75e6d
-      Pragma:
-      - no-cache
-      Strict-Transport-Security:
-      - max-age=15724800;
-      Vary:
-      - Accept-Encoding
-      X-Content-Type-Options:
-      - nosniff
-<<<<<<< HEAD
-=======
-      X-Dd-Debug:
-      - HbtaOKlJ6OCrx9tMXO6ivMTrEM+g0c93HDp08trmOmgdHozC5J+vn10F0H4WPjCU
-      X-Dd-Version:
-      - "35.4794018"
->>>>>>> 32a75e6d
-      X-Frame-Options:
-      - SAMEORIGIN
-      X-Ratelimit-Limit:
-      - "120"
-      X-Ratelimit-Period:
-      - "60"
-      X-Ratelimit-Remaining:
-      - "117"
-      X-Ratelimit-Reset:
-<<<<<<< HEAD
-      - "22"
-=======
-      - "9"
->>>>>>> 32a75e6d
-    status: 200 OK
-    code: 200
-    duration: ""
-- request:
-    body: ""
-    form: {}
-    headers:
-      Accept:
-      - application/json
-      Dd-Operation-Id:
-      - GetTest
-      User-Agent:
-<<<<<<< HEAD
-      - terraform-provider-datadog/dev (terraform 2.7.0; terraform-cli 0.13.3) datadog-api-client-go/1.2.0 (go go1.16.6; os darwin; arch amd64)
-    url: https://api.datadoghq.com/api/v1/synthetics/tests/ift-5mg-hw9
-    method: GET
-  response:
-    body: '{"status":"paused","public_id":"ift-5mg-hw9","tags":["multistep"],"locations":["aws:eu-central-1"],"message":"Notify @datadog.user","name":"tf-TestAccDatadogSyntheticsTestMultistepApi_Basic-local-1626341195","monitor_id":41543858,"type":"api","subtype":"multi","config":{"steps":[{"name":"First api step","request":{"body":"this is a body","allow_insecure":true,"certificate":{"cert":{"filename":"Provided in Terraform config"},"key":{"filename":"key"}},"url":"https://www.datadoghq.com","basicAuth":{"username":"admin","password":"secret"},"headers":{"Accept":"application/json","X-Datadog-Trace-ID":"123456789"},"timeout":30,"query":{"foo":"bar"},"method":"GET"},"subtype":"http","allowFailure":true,"assertions":[{"operator":"is","type":"statusCode","target":200}],"isCritical":false,"id":"ky2-we3-9iw","extractedValues":[{"field":"content-length","parser":{"type":"regex","value":".*"},"type":"http_header","name":"VAR_EXTRACT"}]}],"assertions":[],"configVariables":[{"id":"32dd3e23-2e5f-4e2c-8986-03b400fa7061","pattern":"","type":"global","example":"","name":"VARIABLE_NAME"}]},"options":{"min_location_failed":1,"tick_every":900}}'
-=======
-      - terraform-provider-datadog/dev (terraform 2.6.1; terraform-cli 0.14.5) datadog-api-client-go/1.1.0 (go go1.16; os darwin; arch amd64)
-    url: https://api.datadoghq.com/api/v1/synthetics/tests/dre-q5c-z8w
-    method: GET
-  response:
-    body: '{"status":"paused","public_id":"dre-q5c-z8w","tags":["multistep"],"locations":["aws:eu-central-1"],"message":"Notify @datadog.user","name":"tf-TestAccDatadogSyntheticsTestMultistepApi_Basic-local-1624276427","monitor_id":39279298,"type":"api","subtype":"multi","config":{"steps":[{"name":"First api step","request":{"body":"this is a body","certificate":{"cert":{"filename":"Provided in Terraform config"},"key":{"filename":"key"}},"url":"https://www.datadoghq.com","basicAuth":{"username":"admin","password":"secret"},"headers":{"Accept":"application/json","X-Datadog-Trace-ID":"123456789"},"timeout":30,"query":{"foo":"bar"},"method":"GET"},"subtype":"http","allowFailure":true,"assertions":[{"operator":"is","type":"statusCode","target":200}],"isCritical":false,"id":"dmy-r2n-fxk","extractedValues":[{"field":"content-length","parser":{"type":"regex","value":".*"},"type":"http_header","name":"VAR_EXTRACT"}]}],"assertions":[],"configVariables":[{"id":"f8975ac7-4164-462c-8931-c7a6102d924c","pattern":"","type":"global","example":"","name":"VARIABLE_NAME"}]},"options":{"min_location_failed":1,"tick_every":900}}'
->>>>>>> 32a75e6d
-    headers:
-      Cache-Control:
-      - no-cache
-      Connection:
-      - keep-alive
-      Content-Security-Policy:
-      - frame-ancestors 'self'; report-uri https://api.datadoghq.com/csp-report
-      Content-Type:
-      - application/json
-      Date:
-<<<<<<< HEAD
-      - Thu, 15 Jul 2021 09:26:39 GMT
-=======
-      - Mon, 21 Jun 2021 11:53:51 GMT
->>>>>>> 32a75e6d
-      Pragma:
-      - no-cache
-      Strict-Transport-Security:
-      - max-age=15724800;
-      Vary:
-      - Accept-Encoding
-      X-Content-Type-Options:
-      - nosniff
-<<<<<<< HEAD
-=======
-      X-Dd-Debug:
-      - Wjq53IVIwnB4SiR238oOYgHFMq/ZYP0LQ/Dv8C2fFLBwTje/dWJHu6pI6vIOK1zG
-      X-Dd-Version:
-      - "35.4794018"
->>>>>>> 32a75e6d
-      X-Frame-Options:
-      - SAMEORIGIN
-      X-Ratelimit-Limit:
-      - "1000"
-      X-Ratelimit-Period:
-      - "60"
-      X-Ratelimit-Remaining:
-      - "978"
-      X-Ratelimit-Reset:
-<<<<<<< HEAD
-      - "22"
-=======
-      - "9"
->>>>>>> 32a75e6d
-    status: 200 OK
-    code: 200
-    duration: ""
-- request:
-    body: ""
-    form: {}
-    headers:
-      Accept:
-      - application/json
-      Dd-Operation-Id:
-      - GetAPITest
-      User-Agent:
-<<<<<<< HEAD
-      - terraform-provider-datadog/dev (terraform 2.7.0; terraform-cli 0.13.3) datadog-api-client-go/1.2.0 (go go1.16.6; os darwin; arch amd64)
-    url: https://api.datadoghq.com/api/v1/synthetics/tests/api/ift-5mg-hw9
-    method: GET
-  response:
-    body: '{"status":"paused","public_id":"ift-5mg-hw9","tags":["multistep"],"locations":["aws:eu-central-1"],"message":"Notify @datadog.user","name":"tf-TestAccDatadogSyntheticsTestMultistepApi_Basic-local-1626341195","monitor_id":41543858,"type":"api","subtype":"multi","config":{"steps":[{"name":"First api step","request":{"body":"this is a body","allow_insecure":true,"certificate":{"cert":{"filename":"Provided in Terraform config"},"key":{"filename":"key"}},"url":"https://www.datadoghq.com","basicAuth":{"username":"admin","password":"secret"},"headers":{"Accept":"application/json","X-Datadog-Trace-ID":"123456789"},"timeout":30,"query":{"foo":"bar"},"method":"GET"},"subtype":"http","allowFailure":true,"assertions":[{"operator":"is","type":"statusCode","target":200}],"isCritical":false,"id":"ky2-we3-9iw","extractedValues":[{"field":"content-length","parser":{"type":"regex","value":".*"},"type":"http_header","name":"VAR_EXTRACT"}]}],"assertions":[],"configVariables":[{"id":"32dd3e23-2e5f-4e2c-8986-03b400fa7061","pattern":"","type":"global","example":"","name":"VARIABLE_NAME"}]},"options":{"min_location_failed":1,"tick_every":900}}'
-=======
-      - terraform-provider-datadog/dev (terraform 2.6.1; terraform-cli 0.14.5) datadog-api-client-go/1.1.0 (go go1.16; os darwin; arch amd64)
-    url: https://api.datadoghq.com/api/v1/synthetics/tests/api/dre-q5c-z8w
-    method: GET
-  response:
-    body: '{"status":"paused","public_id":"dre-q5c-z8w","tags":["multistep"],"locations":["aws:eu-central-1"],"message":"Notify @datadog.user","name":"tf-TestAccDatadogSyntheticsTestMultistepApi_Basic-local-1624276427","monitor_id":39279298,"type":"api","subtype":"multi","config":{"steps":[{"name":"First api step","request":{"body":"this is a body","certificate":{"cert":{"filename":"Provided in Terraform config"},"key":{"filename":"key"}},"url":"https://www.datadoghq.com","basicAuth":{"username":"admin","password":"secret"},"headers":{"Accept":"application/json","X-Datadog-Trace-ID":"123456789"},"timeout":30,"query":{"foo":"bar"},"method":"GET"},"subtype":"http","allowFailure":true,"assertions":[{"operator":"is","type":"statusCode","target":200}],"isCritical":false,"id":"dmy-r2n-fxk","extractedValues":[{"field":"content-length","parser":{"type":"regex","value":".*"},"type":"http_header","name":"VAR_EXTRACT"}]}],"assertions":[],"configVariables":[{"id":"f8975ac7-4164-462c-8931-c7a6102d924c","pattern":"","type":"global","example":"","name":"VARIABLE_NAME"}]},"options":{"min_location_failed":1,"tick_every":900}}'
->>>>>>> 32a75e6d
-    headers:
-      Cache-Control:
-      - no-cache
-      Connection:
-      - keep-alive
-      Content-Security-Policy:
-      - frame-ancestors 'self'; report-uri https://api.datadoghq.com/csp-report
-      Content-Type:
-      - application/json
-      Date:
-<<<<<<< HEAD
-      - Thu, 15 Jul 2021 09:26:39 GMT
-=======
-      - Mon, 21 Jun 2021 11:53:51 GMT
->>>>>>> 32a75e6d
-      Pragma:
-      - no-cache
-      Strict-Transport-Security:
-      - max-age=15724800;
-      Vary:
-      - Accept-Encoding
-      X-Content-Type-Options:
-      - nosniff
-<<<<<<< HEAD
-=======
-      X-Dd-Debug:
-      - F5gm0Rce1/Abr9/0Fw8HAqWfiz0FdiH8er/AXnN6lOn3L6KyGgbsLCwgPlob1No8
-      X-Dd-Version:
-      - "35.4794018"
->>>>>>> 32a75e6d
-      X-Frame-Options:
-      - SAMEORIGIN
-      X-Ratelimit-Limit:
-      - "1000"
-      X-Ratelimit-Period:
-      - "60"
-      X-Ratelimit-Remaining:
-      - "977"
-      X-Ratelimit-Reset:
-<<<<<<< HEAD
-      - "21"
-=======
-      - "9"
->>>>>>> 32a75e6d
     status: 200 OK
     code: 200
     duration: ""
 - request:
     body: |
-<<<<<<< HEAD
-      {"public_ids":["ift-5mg-hw9"]}
-=======
-      {"public_ids":["dre-q5c-z8w"]}
->>>>>>> 32a75e6d
+      {"public_ids":["egh-ysa-qxy"]}
     form: {}
     headers:
       Accept:
@@ -677,63 +387,40 @@
       Dd-Operation-Id:
       - DeleteTests
       User-Agent:
-<<<<<<< HEAD
-      - terraform-provider-datadog/dev (terraform 2.7.0; terraform-cli 0.13.3) datadog-api-client-go/1.2.0 (go go1.16.6; os darwin; arch amd64)
+      - terraform-provider-datadog/dev (terraform 2.7.0; terraform-cli 0.13.3) datadog-api-client-go/1.2.1+dev (go go1.16.6; os darwin; arch amd64)
     url: https://api.datadoghq.com/api/v1/synthetics/tests/delete
     method: POST
   response:
-    body: '{"deleted_tests":[{"deleted_at":"2021-07-15T09:26:39.952236+00:00","public_id":"ift-5mg-hw9"}]}'
-=======
-      - terraform-provider-datadog/dev (terraform 2.6.1; terraform-cli 0.14.5) datadog-api-client-go/1.1.0 (go go1.16; os darwin; arch amd64)
-    url: https://api.datadoghq.com/api/v1/synthetics/tests/delete
-    method: POST
-  response:
-    body: '{"deleted_tests":[{"deleted_at":"2021-06-21T11:53:52.214255+00:00","public_id":"dre-q5c-z8w"}]}'
->>>>>>> 32a75e6d
-    headers:
-      Cache-Control:
-      - no-cache
-      Connection:
-      - keep-alive
-      Content-Security-Policy:
-      - frame-ancestors 'self'; report-uri https://api.datadoghq.com/csp-report
-      Content-Type:
-      - application/json
-      Date:
-<<<<<<< HEAD
-      - Thu, 15 Jul 2021 09:26:40 GMT
-=======
-      - Mon, 21 Jun 2021 11:53:52 GMT
->>>>>>> 32a75e6d
-      Pragma:
-      - no-cache
-      Strict-Transport-Security:
-      - max-age=15724800;
-      Vary:
-      - Accept-Encoding
-      X-Content-Type-Options:
-      - nosniff
-<<<<<<< HEAD
-=======
-      X-Dd-Debug:
-      - vdJ3/nHEY1ioXQ6pQrBVvsQK1s4yyc+wufBMPSoXql71qZVuP/xMdtNo6DafhOAk
-      X-Dd-Version:
-      - "35.4794018"
->>>>>>> 32a75e6d
-      X-Frame-Options:
-      - SAMEORIGIN
-      X-Ratelimit-Limit:
-      - "120"
-      X-Ratelimit-Period:
-      - "60"
-      X-Ratelimit-Remaining:
-      - "118"
-      X-Ratelimit-Reset:
-<<<<<<< HEAD
-      - "21"
-=======
-      - "8"
->>>>>>> 32a75e6d
+    body: '{"deleted_tests":[{"deleted_at":"2021-08-02T07:23:38.074138+00:00","public_id":"egh-ysa-qxy"}]}'
+    headers:
+      Cache-Control:
+      - no-cache
+      Connection:
+      - keep-alive
+      Content-Security-Policy:
+      - frame-ancestors 'self'; report-uri https://api.datadoghq.com/csp-report
+      Content-Type:
+      - application/json
+      Date:
+      - Mon, 02 Aug 2021 07:23:38 GMT
+      Pragma:
+      - no-cache
+      Strict-Transport-Security:
+      - max-age=15724800;
+      Vary:
+      - Accept-Encoding
+      X-Content-Type-Options:
+      - nosniff
+      X-Frame-Options:
+      - SAMEORIGIN
+      X-Ratelimit-Limit:
+      - "12000"
+      X-Ratelimit-Period:
+      - "60"
+      X-Ratelimit-Remaining:
+      - "11999"
+      X-Ratelimit-Reset:
+      - "22"
     status: 200 OK
     code: 200
     duration: ""
@@ -746,13 +433,8 @@
       Dd-Operation-Id:
       - DeleteGlobalVariable
       User-Agent:
-<<<<<<< HEAD
-      - terraform-provider-datadog/dev (terraform 2.7.0; terraform-cli 0.13.3) datadog-api-client-go/1.2.0 (go go1.16.6; os darwin; arch amd64)
-    url: https://api.datadoghq.com/api/v1/synthetics/variables/32dd3e23-2e5f-4e2c-8986-03b400fa7061
-=======
-      - terraform-provider-datadog/dev (terraform 2.6.1; terraform-cli 0.14.5) datadog-api-client-go/1.1.0 (go go1.16; os darwin; arch amd64)
-    url: https://api.datadoghq.com/api/v1/synthetics/variables/f8975ac7-4164-462c-8931-c7a6102d924c
->>>>>>> 32a75e6d
+      - terraform-provider-datadog/dev (terraform 2.7.0; terraform-cli 0.13.3) datadog-api-client-go/1.2.1+dev (go go1.16.6; os darwin; arch amd64)
+    url: https://api.datadoghq.com/api/v1/synthetics/variables/444cd449-62e5-479d-9385-2cb068f5538c
     method: DELETE
   response:
     body: '{}'
@@ -768,38 +450,23 @@
       Content-Type:
       - application/json
       Date:
-<<<<<<< HEAD
-      - Thu, 15 Jul 2021 09:26:40 GMT
-=======
-      - Mon, 21 Jun 2021 11:53:52 GMT
->>>>>>> 32a75e6d
-      Pragma:
-      - no-cache
-      Strict-Transport-Security:
-      - max-age=15724800;
-      X-Content-Type-Options:
-      - nosniff
-<<<<<<< HEAD
-=======
-      X-Dd-Debug:
-      - dCmL/3rURV6BPeaqeP3Rxigq41m5CAb17XjrRE42uZ01zpr07HVhbL5/3TWMkvgu
-      X-Dd-Version:
-      - "35.4794018"
->>>>>>> 32a75e6d
-      X-Frame-Options:
-      - SAMEORIGIN
-      X-Ratelimit-Limit:
-      - "120"
-      X-Ratelimit-Period:
-      - "60"
-      X-Ratelimit-Remaining:
-      - "119"
-      X-Ratelimit-Reset:
-<<<<<<< HEAD
-      - "20"
-=======
-      - "8"
->>>>>>> 32a75e6d
+      - Mon, 02 Aug 2021 07:23:39 GMT
+      Pragma:
+      - no-cache
+      Strict-Transport-Security:
+      - max-age=15724800;
+      X-Content-Type-Options:
+      - nosniff
+      X-Frame-Options:
+      - SAMEORIGIN
+      X-Ratelimit-Limit:
+      - "12000"
+      X-Ratelimit-Period:
+      - "60"
+      X-Ratelimit-Remaining:
+      - "11999"
+      X-Ratelimit-Reset:
+      - "21"
     status: 200 OK
     code: 200
     duration: ""
@@ -812,13 +479,8 @@
       Dd-Operation-Id:
       - GetGlobalVariable
       User-Agent:
-<<<<<<< HEAD
-      - terraform-provider-datadog/dev (terraform 2.7.0; terraform-cli 0.13.3) datadog-api-client-go/1.2.0 (go go1.16.6; os darwin; arch amd64)
-    url: https://api.datadoghq.com/api/v1/synthetics/variables/32dd3e23-2e5f-4e2c-8986-03b400fa7061
-=======
-      - terraform-provider-datadog/dev (terraform 2.6.1; terraform-cli 0.14.5) datadog-api-client-go/1.1.0 (go go1.16; os darwin; arch amd64)
-    url: https://api.datadoghq.com/api/v1/synthetics/variables/f8975ac7-4164-462c-8931-c7a6102d924c
->>>>>>> 32a75e6d
+      - terraform-provider-datadog/dev (terraform 2.7.0; terraform-cli 0.13.3) datadog-api-client-go/1.2.1+dev (go go1.16.6; os darwin; arch amd64)
+    url: https://api.datadoghq.com/api/v1/synthetics/variables/444cd449-62e5-479d-9385-2cb068f5538c
     method: GET
   response:
     body: '{"errors": ["Synthetics global variable not found"]}'
@@ -832,38 +494,25 @@
       Content-Type:
       - application/json
       Date:
-<<<<<<< HEAD
-      - Thu, 15 Jul 2021 09:26:41 GMT
-=======
-      - Mon, 21 Jun 2021 11:53:52 GMT
->>>>>>> 32a75e6d
-      Pragma:
-      - no-cache
-      Strict-Transport-Security:
-      - max-age=15724800;
-      Vary:
-      - Accept-Encoding
-      X-Content-Type-Options:
-      - nosniff
-<<<<<<< HEAD
-=======
-      X-Dd-Version:
-      - "35.4794018"
->>>>>>> 32a75e6d
-      X-Frame-Options:
-      - SAMEORIGIN
-      X-Ratelimit-Limit:
-      - "120"
-      X-Ratelimit-Period:
-      - "60"
-      X-Ratelimit-Remaining:
-      - "116"
-      X-Ratelimit-Reset:
-<<<<<<< HEAD
-      - "19"
-=======
-      - "8"
->>>>>>> 32a75e6d
+      - Mon, 02 Aug 2021 07:23:39 GMT
+      Pragma:
+      - no-cache
+      Strict-Transport-Security:
+      - max-age=15724800;
+      Vary:
+      - Accept-Encoding
+      X-Content-Type-Options:
+      - nosniff
+      X-Frame-Options:
+      - SAMEORIGIN
+      X-Ratelimit-Limit:
+      - "12000"
+      X-Ratelimit-Period:
+      - "60"
+      X-Ratelimit-Remaining:
+      - "11996"
+      X-Ratelimit-Reset:
+      - "21"
     status: 404 Not Found
     code: 404
     duration: ""
@@ -876,13 +525,8 @@
       Dd-Operation-Id:
       - GetTest
       User-Agent:
-<<<<<<< HEAD
-      - terraform-provider-datadog/dev (terraform 2.7.0; terraform-cli 0.13.3) datadog-api-client-go/1.2.0 (go go1.16.6; os darwin; arch amd64)
-    url: https://api.datadoghq.com/api/v1/synthetics/tests/ift-5mg-hw9
-=======
-      - terraform-provider-datadog/dev (terraform 2.6.1; terraform-cli 0.14.5) datadog-api-client-go/1.1.0 (go go1.16; os darwin; arch amd64)
-    url: https://api.datadoghq.com/api/v1/synthetics/tests/dre-q5c-z8w
->>>>>>> 32a75e6d
+      - terraform-provider-datadog/dev (terraform 2.7.0; terraform-cli 0.13.3) datadog-api-client-go/1.2.1+dev (go go1.16.6; os darwin; arch amd64)
+    url: https://api.datadoghq.com/api/v1/synthetics/tests/egh-ysa-qxy
     method: GET
   response:
     body: '{"errors": ["Synthetics test not found"]}'
@@ -896,24 +540,15 @@
       Content-Type:
       - application/json
       Date:
-<<<<<<< HEAD
-      - Thu, 15 Jul 2021 09:26:41 GMT
-=======
-      - Mon, 21 Jun 2021 11:53:52 GMT
->>>>>>> 32a75e6d
-      Pragma:
-      - no-cache
-      Strict-Transport-Security:
-      - max-age=15724800;
-      Vary:
-      - Accept-Encoding
-      X-Content-Type-Options:
-      - nosniff
-<<<<<<< HEAD
-=======
-      X-Dd-Version:
-      - "35.4794018"
->>>>>>> 32a75e6d
+      - Mon, 02 Aug 2021 07:23:39 GMT
+      Pragma:
+      - no-cache
+      Strict-Transport-Security:
+      - max-age=15724800;
+      Vary:
+      - Accept-Encoding
+      X-Content-Type-Options:
+      - nosniff
       X-Frame-Options:
       - SAMEORIGIN
       X-Ratelimit-Limit:
@@ -921,13 +556,9 @@
       X-Ratelimit-Period:
       - "60"
       X-Ratelimit-Remaining:
-      - "976"
-      X-Ratelimit-Reset:
-<<<<<<< HEAD
-      - "19"
-=======
-      - "8"
->>>>>>> 32a75e6d
+      - "996"
+      X-Ratelimit-Reset:
+      - "21"
     status: 404 Not Found
     code: 404
     duration: ""
---
version: 1
interactions:
- request:
    body: |
<<<<<<< HEAD
      {"description":"Created using the Datadog provider in Terraform","id":"","layout_type":"free","notify_list":[],"template_variable_presets":[],"template_variables":[],"title":"tf-TestDatadogDashListImport-local-1615587163-screen","widgets":[{"definition":{"event_size":"l","query":"*","time":{"live_span":"1h"},"title":"Widget Title","title_align":"left","title_size":"16","type":"event_stream"},"layout":{"height":43,"width":32,"x":5,"y":5}}]}
=======
      {"description":"Created using the Datadog provider in Terraform","id":"","layout_type":"free","notify_list":[],"template_variable_presets":[],"template_variables":[],"title":"tf-TestDatadogDashListImport-local-1620975736-screen","widgets":[{"definition":{"event_size":"l","query":"*","time":{"live_span":"1h"},"title":"Widget Title","title_align":"left","title_size":"16","type":"event_stream"},"layout":{"height":43,"width":32,"x":5,"y":5}}]}
>>>>>>> 154a3a6f
    form: {}
    headers:
      Accept:
      - application/json
      Content-Type:
      - application/json
      Dd-Operation-Id:
      - CreateDashboard
      User-Agent:
<<<<<<< HEAD
      - terraform-provider-datadog/dev (terraform 2.4.4; terraform-cli 0.14.7) datadog-api-client-go/1.0.0-beta.16 (go go1.15.3; os darwin; arch amd64)
    url: https://api.datadoghq.com/api/v1/dashboard
    method: POST
  response:
    body: '{"notify_list":[],"description":"Created using the Datadog provider in Terraform","author_name":null,"template_variable_presets":[],"template_variables":[],"is_read_only":false,"id":"7wa-uyg-4sh","title":"tf-TestDatadogDashListImport-local-1615587163-screen","url":"/dashboard/7wa-uyg-4sh/tf-testdatadogdashlistimport-local-1615587163-screen","created_at":"2021-03-12T22:12:45.796166+00:00","modified_at":"2021-03-12T22:12:45.796166+00:00","author_handle":"frog@datadoghq.com","widgets":[{"definition":{"title_size":"16","title":"Widget Title","title_align":"left","time":{"live_span":"1h"},"query":"*","type":"event_stream","event_size":"l"},"layout":{"y":5,"width":32,"x":5,"height":43},"id":3796346319186589}],"layout_type":"free"}'
=======
      - terraform-provider-datadog/dev (terraform 1.16.0; terraform-cli 0.12.7-sdk) datadog-api-client-go/1.0.0-beta.21 (go go1.15.7; os darwin; arch amd64)
    url: https://api.datadoghq.com/api/v1/dashboard
    method: POST
  response:
    body: '{"notify_list":[],"description":"Created using the Datadog provider in Terraform","author_name":null,"template_variable_presets":[],"template_variables":[],"is_read_only":false,"id":"ntv-jji-5gv","title":"tf-TestDatadogDashListImport-local-1620975736-screen","url":"/dashboard/ntv-jji-5gv/tf-testdatadogdashlistimport-local-1620975736-screen","created_at":"2021-05-14T07:02:17.159921+00:00","modified_at":"2021-05-14T07:02:17.159921+00:00","author_handle":"frog@datadoghq.com","widgets":[{"definition":{"title_size":"16","title":"Widget Title","title_align":"left","time":{"live_span":"1h"},"query":"*","type":"event_stream","event_size":"l"},"layout":{"y":5,"width":32,"x":5,"height":43},"id":4315573331866447}],"layout_type":"free"}'
>>>>>>> 154a3a6f
    headers:
      Cache-Control:
      - no-cache
      Connection:
      - keep-alive
      Content-Security-Policy:
      - frame-ancestors 'self'; report-uri https://api.datadoghq.com/csp-report
      Content-Type:
      - application/json
      Date:
<<<<<<< HEAD
      - Fri, 12 Mar 2021 22:12:45 GMT
=======
      - Fri, 14 May 2021 07:02:17 GMT
>>>>>>> 154a3a6f
      Pragma:
      - no-cache
      Strict-Transport-Security:
      - max-age=15724800;
      Vary:
      - Accept-Encoding
      X-Content-Type-Options:
      - nosniff
      X-Dd-Debug:
<<<<<<< HEAD
      - gYZcaADwbKcv7Hm19HJx6WsLoKuOijDWAt2viPeCfWqUgyKY+9e1xZdmMJeXV3YV
      X-Dd-Version:
      - "35.4088130"
=======
      - JpIJLwIH2nFlZOC+u71rq7aAOL43MLZN3MUsL+gpYHdZz5QLUOG8Jysf8kVK6tPU
      X-Dd-Version:
      - "35.4528823"
>>>>>>> 154a3a6f
      X-Frame-Options:
      - SAMEORIGIN
    status: 200 OK
    code: 200
    duration: ""
- request:
    body: ""
    form: {}
    headers:
      Accept:
      - application/json
      Dd-Operation-Id:
      - GetDashboard
      User-Agent:
<<<<<<< HEAD
      - terraform-provider-datadog/dev (terraform 2.4.4; terraform-cli 0.14.7) datadog-api-client-go/1.0.0-beta.16 (go go1.15.3; os darwin; arch amd64)
    url: https://api.datadoghq.com/api/v1/dashboard/7wa-uyg-4sh
    method: GET
  response:
    body: '{"notify_list":[],"description":"Created using the Datadog provider in Terraform","author_name":null,"template_variable_presets":[],"template_variables":[],"is_read_only":false,"id":"7wa-uyg-4sh","title":"tf-TestDatadogDashListImport-local-1615587163-screen","url":"/dashboard/7wa-uyg-4sh/tf-testdatadogdashlistimport-local-1615587163-screen","created_at":"2021-03-12T22:12:45.796166+00:00","modified_at":"2021-03-12T22:12:45.796166+00:00","author_handle":"frog@datadoghq.com","widgets":[{"definition":{"title_size":"16","title":"Widget Title","title_align":"left","time":{"live_span":"1h"},"query":"*","type":"event_stream","event_size":"l"},"layout":{"y":5,"width":32,"x":5,"height":43},"id":3796346319186589}],"layout_type":"free"}'
=======
      - terraform-provider-datadog/dev (terraform 1.16.0; terraform-cli 0.12.7-sdk) datadog-api-client-go/1.0.0-beta.21 (go go1.15.7; os darwin; arch amd64)
    url: https://api.datadoghq.com/api/v1/dashboard/ntv-jji-5gv
    method: GET
  response:
    body: '{"notify_list":[],"description":"Created using the Datadog provider in Terraform","author_name":null,"template_variable_presets":[],"template_variables":[],"is_read_only":false,"id":"ntv-jji-5gv","title":"tf-TestDatadogDashListImport-local-1620975736-screen","url":"/dashboard/ntv-jji-5gv/tf-testdatadogdashlistimport-local-1620975736-screen","created_at":"2021-05-14T07:02:17.159921+00:00","modified_at":"2021-05-14T07:02:17.159921+00:00","author_handle":"frog@datadoghq.com","widgets":[{"definition":{"title_size":"16","title":"Widget Title","title_align":"left","time":{"live_span":"1h"},"query":"*","type":"event_stream","event_size":"l"},"layout":{"y":5,"width":32,"x":5,"height":43},"id":4315573331866447}],"layout_type":"free"}'
>>>>>>> 154a3a6f
    headers:
      Cache-Control:
      - no-cache
      Connection:
      - keep-alive
      Content-Security-Policy:
      - frame-ancestors 'self'; report-uri https://api.datadoghq.com/csp-report
      Content-Type:
      - application/json
      Date:
<<<<<<< HEAD
      - Fri, 12 Mar 2021 22:12:45 GMT
=======
      - Fri, 14 May 2021 07:02:17 GMT
>>>>>>> 154a3a6f
      Pragma:
      - no-cache
      Strict-Transport-Security:
      - max-age=15724800;
      Vary:
      - Accept-Encoding
      X-Content-Type-Options:
      - nosniff
      X-Dd-Debug:
<<<<<<< HEAD
      - dCmL/3rURV6BPeaqeP3Rxigq41m5CAb17XjrRE42uZ01zpr07HVhbL5/3TWMkvgu
      X-Dd-Version:
      - "35.4088130"
=======
      - 2328yjLSqI4XmR1pVqrPRR/SFcQsbafjEpPmZx7/3PfxUK1nJQQsX+wrMelyVyj+
      X-Dd-Version:
      - "35.4528823"
>>>>>>> 154a3a6f
      X-Frame-Options:
      - SAMEORIGIN
    status: 200 OK
    code: 200
    duration: ""
- request:
    body: |
<<<<<<< HEAD
      {"description":"Created using the Datadog provider in Terraform","id":"","is_read_only":true,"layout_type":"ordered","notify_list":[],"template_variable_presets":[],"template_variables":[],"title":"tf-TestDatadogDashListImport-local-1615587163-time","widgets":[{"definition":{"alert_id":"1234","time":{"live_span":"1h"},"title":"Widget Title","type":"alert_graph","viz_type":"timeseries"}}]}
=======
      {"description":"Created using the Datadog provider in Terraform","id":"","is_read_only":true,"layout_type":"ordered","notify_list":[],"template_variable_presets":[],"template_variables":[],"title":"tf-TestDatadogDashListImport-local-1620975736-time","widgets":[{"definition":{"alert_id":"1234","time":{"live_span":"1h"},"title":"Widget Title","type":"alert_graph","viz_type":"timeseries"}}]}
>>>>>>> 154a3a6f
    form: {}
    headers:
      Accept:
      - application/json
      Content-Type:
      - application/json
      Dd-Operation-Id:
      - CreateDashboard
      User-Agent:
<<<<<<< HEAD
      - terraform-provider-datadog/dev (terraform 2.4.4; terraform-cli 0.14.7) datadog-api-client-go/1.0.0-beta.16 (go go1.15.3; os darwin; arch amd64)
    url: https://api.datadoghq.com/api/v1/dashboard
    method: POST
  response:
    body: '{"notify_list":[],"description":"Created using the Datadog provider in Terraform","author_name":null,"template_variable_presets":[],"template_variables":[],"is_read_only":true,"id":"9qr-rrq-ivm","title":"tf-TestDatadogDashListImport-local-1615587163-time","url":"/dashboard/9qr-rrq-ivm/tf-testdatadogdashlistimport-local-1615587163-time","created_at":"2021-03-12T22:12:46.586192+00:00","modified_at":"2021-03-12T22:12:46.586192+00:00","author_handle":"frog@datadoghq.com","widgets":[{"definition":{"alert_id":"1234","title":"Widget Title","type":"alert_graph","viz_type":"timeseries","time":{"live_span":"1h"}},"id":1565288074028430}],"layout_type":"ordered"}'
=======
      - terraform-provider-datadog/dev (terraform 1.16.0; terraform-cli 0.12.7-sdk) datadog-api-client-go/1.0.0-beta.21 (go go1.15.7; os darwin; arch amd64)
    url: https://api.datadoghq.com/api/v1/dashboard
    method: POST
  response:
    body: '{"notify_list":[],"description":"Created using the Datadog provider in Terraform","author_name":null,"template_variable_presets":[],"template_variables":[],"is_read_only":true,"id":"xms-fwm-hhj","title":"tf-TestDatadogDashListImport-local-1620975736-time","url":"/dashboard/xms-fwm-hhj/tf-testdatadogdashlistimport-local-1620975736-time","created_at":"2021-05-14T07:02:17.671258+00:00","modified_at":"2021-05-14T07:02:17.671258+00:00","author_handle":"frog@datadoghq.com","widgets":[{"definition":{"alert_id":"1234","title":"Widget Title","type":"alert_graph","viz_type":"timeseries","time":{"live_span":"1h"}},"id":7907917543562237}],"layout_type":"ordered"}'
>>>>>>> 154a3a6f
    headers:
      Cache-Control:
      - no-cache
      Connection:
      - keep-alive
      Content-Security-Policy:
      - frame-ancestors 'self'; report-uri https://api.datadoghq.com/csp-report
      Content-Type:
      - application/json
      Date:
<<<<<<< HEAD
      - Fri, 12 Mar 2021 22:12:49 GMT
=======
      - Fri, 14 May 2021 07:02:20 GMT
>>>>>>> 154a3a6f
      Pragma:
      - no-cache
      Strict-Transport-Security:
      - max-age=15724800;
      Vary:
      - Accept-Encoding
      X-Content-Type-Options:
      - nosniff
      X-Dd-Debug:
<<<<<<< HEAD
      - JpIJLwIH2nFlZOC+u71rq7aAOL43MLZN3MUsL+gpYHdZz5QLUOG8Jysf8kVK6tPU
      X-Dd-Version:
      - "35.4088130"
=======
      - twvpGlmuom5y6A0pjGtXzTf554cmwJgTcCZ71fK4H/RDi+v5ehBK0zQiRcTJQG5C
      X-Dd-Version:
      - "35.4528823"
>>>>>>> 154a3a6f
      X-Frame-Options:
      - SAMEORIGIN
    status: 200 OK
    code: 200
    duration: ""
- request:
    body: ""
    form: {}
    headers:
      Accept:
      - application/json
      Dd-Operation-Id:
      - GetDashboard
      User-Agent:
<<<<<<< HEAD
      - terraform-provider-datadog/dev (terraform 2.4.4; terraform-cli 0.14.7) datadog-api-client-go/1.0.0-beta.16 (go go1.15.3; os darwin; arch amd64)
    url: https://api.datadoghq.com/api/v1/dashboard/9qr-rrq-ivm
    method: GET
  response:
    body: '{"notify_list":[],"description":"Created using the Datadog provider in Terraform","author_name":null,"template_variable_presets":[],"template_variables":[],"is_read_only":true,"id":"9qr-rrq-ivm","title":"tf-TestDatadogDashListImport-local-1615587163-time","url":"/dashboard/9qr-rrq-ivm/tf-testdatadogdashlistimport-local-1615587163-time","created_at":"2021-03-12T22:12:46.586192+00:00","modified_at":"2021-03-12T22:12:46.586192+00:00","author_handle":"frog@datadoghq.com","widgets":[{"definition":{"alert_id":"1234","title":"Widget Title","type":"alert_graph","viz_type":"timeseries","time":{"live_span":"1h"}},"id":1565288074028430}],"layout_type":"ordered"}'
=======
      - terraform-provider-datadog/dev (terraform 1.16.0; terraform-cli 0.12.7-sdk) datadog-api-client-go/1.0.0-beta.21 (go go1.15.7; os darwin; arch amd64)
    url: https://api.datadoghq.com/api/v1/dashboard/xms-fwm-hhj
    method: GET
  response:
    body: '{"notify_list":[],"description":"Created using the Datadog provider in Terraform","author_name":null,"template_variable_presets":[],"template_variables":[],"is_read_only":true,"id":"xms-fwm-hhj","title":"tf-TestDatadogDashListImport-local-1620975736-time","url":"/dashboard/xms-fwm-hhj/tf-testdatadogdashlistimport-local-1620975736-time","created_at":"2021-05-14T07:02:17.671258+00:00","modified_at":"2021-05-14T07:02:17.671258+00:00","author_handle":"frog@datadoghq.com","widgets":[{"definition":{"alert_id":"1234","title":"Widget Title","type":"alert_graph","viz_type":"timeseries","time":{"live_span":"1h"}},"id":7907917543562237}],"layout_type":"ordered"}'
>>>>>>> 154a3a6f
    headers:
      Cache-Control:
      - no-cache
      Connection:
      - keep-alive
      Content-Security-Policy:
      - frame-ancestors 'self'; report-uri https://api.datadoghq.com/csp-report
      Content-Type:
      - application/json
      Date:
<<<<<<< HEAD
      - Fri, 12 Mar 2021 22:12:49 GMT
=======
      - Fri, 14 May 2021 07:02:20 GMT
>>>>>>> 154a3a6f
      Pragma:
      - no-cache
      Strict-Transport-Security:
      - max-age=15724800;
      Vary:
      - Accept-Encoding
      X-Content-Type-Options:
      - nosniff
      X-Dd-Debug:
<<<<<<< HEAD
      - 5gfwVh/5HZ+AnGd/Di93w3NEWC6KMHT9KzmHEiRJmNdOjBtAsbOcgVFyqEChw71h
      X-Dd-Version:
      - "35.4088130"
=======
      - LcgNasIYBRkNppmD6mCKE9J6iv0eEjosuuHR5V5zw2fWbR54i39C8dhdK8zDq/40
      X-Dd-Version:
      - "35.4528823"
>>>>>>> 154a3a6f
      X-Frame-Options:
      - SAMEORIGIN
    status: 200 OK
    code: 200
    duration: ""
- request:
    body: |
<<<<<<< HEAD
      {"name":"tf-TestDatadogDashListImport-local-1615587163"}
=======
      {"name":"tf-TestDatadogDashListImport-local-1620975736"}
>>>>>>> 154a3a6f
    form: {}
    headers:
      Accept:
      - application/json
      Content-Type:
      - application/json
      Dd-Operation-Id:
      - CreateDashboardList
      User-Agent:
<<<<<<< HEAD
      - terraform-provider-datadog/dev (terraform 2.4.4; terraform-cli 0.14.7) datadog-api-client-go/1.0.0-beta.16 (go go1.15.3; os darwin; arch amd64)
    url: https://api.datadoghq.com/api/v1/dashboard/lists/manual
    method: POST
  response:
    body: '{"is_favorite":false,"name":"tf-TestDatadogDashListImport-local-1615587163","dashboard_count":0,"author":{"handle":"frog@datadoghq.com","name":null},"created":"2021-03-12T22:12:49.285148+00:00","type":"manual_dashboard_list","dashboards":null,"modified":"2021-03-12T22:12:49.285168+00:00","id":181071}'
=======
      - terraform-provider-datadog/dev (terraform 1.16.0; terraform-cli 0.12.7-sdk) datadog-api-client-go/1.0.0-beta.21 (go go1.15.7; os darwin; arch amd64)
    url: https://api.datadoghq.com/api/v1/dashboard/lists/manual
    method: POST
  response:
    body: '{"is_favorite":false,"name":"tf-TestDatadogDashListImport-local-1620975736","dashboard_count":0,"author":{"handle":"frog@datadoghq.com","name":null},"created":"2021-05-14T07:02:21.130253+00:00","type":"manual_dashboard_list","dashboards":null,"modified":"2021-05-14T07:02:21.130272+00:00","id":203601}'
>>>>>>> 154a3a6f
    headers:
      Cache-Control:
      - no-cache
      Connection:
      - keep-alive
      Content-Security-Policy:
      - frame-ancestors 'self'; report-uri https://api.datadoghq.com/csp-report
      Content-Type:
      - application/json
      Date:
<<<<<<< HEAD
      - Fri, 12 Mar 2021 22:12:49 GMT
=======
      - Fri, 14 May 2021 07:02:21 GMT
>>>>>>> 154a3a6f
      Pragma:
      - no-cache
      Strict-Transport-Security:
      - max-age=15724800;
      Vary:
      - Accept-Encoding
      X-Content-Type-Options:
      - nosniff
      X-Dd-Debug:
<<<<<<< HEAD
      - 5gfwVh/5HZ+AnGd/Di93w3NEWC6KMHT9KzmHEiRJmNdOjBtAsbOcgVFyqEChw71h
      X-Dd-Version:
      - "35.4088130"
=======
      - PhosSd3Ch1B6B0DXI71steKUi7XhPDttnPiIP1NdXTw0VJNWpoUnYyBmODS5ne3q
      X-Dd-Version:
      - "35.4528823"
>>>>>>> 154a3a6f
      X-Frame-Options:
      - SAMEORIGIN
    status: 200 OK
    code: 200
    duration: ""
- request:
    body: |
<<<<<<< HEAD
      {"dashboards":[{"id":"7wa-uyg-4sh","type":"custom_screenboard"},{"id":"9qr-rrq-ivm","type":"custom_timeboard"}]}
=======
      {"dashboards":[{"id":"xms-fwm-hhj","type":"custom_timeboard"},{"id":"ntv-jji-5gv","type":"custom_screenboard"}]}
>>>>>>> 154a3a6f
    form: {}
    headers:
      Accept:
      - application/json
      Content-Type:
      - application/json
      Dd-Operation-Id:
      - UpdateDashboardListItems
      User-Agent:
<<<<<<< HEAD
      - terraform-provider-datadog/dev (terraform 2.4.4; terraform-cli 0.14.7) datadog-api-client-go/1.0.0-beta.16 (go go1.15.3; os darwin; arch amd64)
    url: https://api.datadoghq.com/api/v2/dashboard/lists/manual/181071/dashboards
    method: PUT
  response:
    body: '{"dashboards":[{"type":"custom_screenboard","id":"7wa-uyg-4sh"},{"type":"custom_timeboard","id":"9qr-rrq-ivm"}]}'
=======
      - terraform-provider-datadog/dev (terraform 1.16.0; terraform-cli 0.12.7-sdk) datadog-api-client-go/1.0.0-beta.21 (go go1.15.7; os darwin; arch amd64)
    url: https://api.datadoghq.com/api/v2/dashboard/lists/manual/203601/dashboards
    method: PUT
  response:
    body: '{"dashboards":[{"type":"custom_timeboard","id":"xms-fwm-hhj"},{"type":"custom_screenboard","id":"ntv-jji-5gv"}]}'
>>>>>>> 154a3a6f
    headers:
      Cache-Control:
      - no-cache
      Connection:
      - keep-alive
      Content-Security-Policy:
      - frame-ancestors 'self'; report-uri https://api.datadoghq.com/csp-report
      Content-Type:
      - application/json
      Date:
<<<<<<< HEAD
      - Fri, 12 Mar 2021 22:12:49 GMT
=======
      - Fri, 14 May 2021 07:02:21 GMT
>>>>>>> 154a3a6f
      Pragma:
      - no-cache
      Strict-Transport-Security:
      - max-age=15724800;
      Vary:
      - Accept-Encoding
      X-Content-Type-Options:
      - nosniff
      X-Dd-Debug:
<<<<<<< HEAD
      - gYZcaADwbKcv7Hm19HJx6WsLoKuOijDWAt2viPeCfWqUgyKY+9e1xZdmMJeXV3YV
      X-Dd-Version:
      - "35.4088130"
=======
      - SY1h8ScsWq+kYmtbh63ltMLFAZsQjqfrgvdfAoRX+9TzT1sgMBRYaFRwfWWRRe9a
      X-Dd-Version:
      - "35.4528823"
>>>>>>> 154a3a6f
      X-Frame-Options:
      - SAMEORIGIN
    status: 200 OK
    code: 200
    duration: ""
- request:
    body: ""
    form: {}
    headers:
      Accept:
      - application/json
      Dd-Operation-Id:
      - GetDashboardList
      User-Agent:
<<<<<<< HEAD
      - terraform-provider-datadog/dev (terraform 2.4.4; terraform-cli 0.14.7) datadog-api-client-go/1.0.0-beta.16 (go go1.15.3; os darwin; arch amd64)
    url: https://api.datadoghq.com/api/v1/dashboard/lists/manual/181071
    method: GET
  response:
    body: '{"is_favorite":false,"name":"tf-TestDatadogDashListImport-local-1615587163","dashboard_count":2,"author":{"handle":"frog@datadoghq.com","name":null},"created":"2021-03-12T22:12:49.285148+00:00","type":"manual_dashboard_list","dashboards":null,"modified":"2021-03-12T22:12:49.487959+00:00","id":181071}'
=======
      - terraform-provider-datadog/dev (terraform 1.16.0; terraform-cli 0.12.7-sdk) datadog-api-client-go/1.0.0-beta.21 (go go1.15.7; os darwin; arch amd64)
    url: https://api.datadoghq.com/api/v1/dashboard/lists/manual/203601
    method: GET
  response:
    body: '{"is_favorite":false,"name":"tf-TestDatadogDashListImport-local-1620975736","dashboard_count":2,"author":{"handle":"frog@datadoghq.com","name":null},"created":"2021-05-14T07:02:21.130253+00:00","type":"manual_dashboard_list","dashboards":null,"modified":"2021-05-14T07:02:21.446986+00:00","id":203601}'
>>>>>>> 154a3a6f
    headers:
      Cache-Control:
      - no-cache
      Connection:
      - keep-alive
      Content-Security-Policy:
      - frame-ancestors 'self'; report-uri https://api.datadoghq.com/csp-report
      Content-Type:
      - application/json
      Date:
<<<<<<< HEAD
      - Fri, 12 Mar 2021 22:12:49 GMT
=======
      - Fri, 14 May 2021 07:02:21 GMT
>>>>>>> 154a3a6f
      Pragma:
      - no-cache
      Strict-Transport-Security:
      - max-age=15724800;
      Vary:
      - Accept-Encoding
      X-Content-Type-Options:
      - nosniff
      X-Dd-Debug:
<<<<<<< HEAD
      - l8RQo2maZqJf6GFThBbKNE6dvthz6njusVtau3dPXJWL2RLFoN81H+BLPB/1xgs1
      X-Dd-Version:
      - "35.4088130"
=======
      - S1wfaMZOKGT/IoMw6fqAwAwGWo2vQ44sjF3YzuETnQfxZO2T5eJbs0aX3UKb9Dwu
      X-Dd-Version:
      - "35.4528823"
>>>>>>> 154a3a6f
      X-Frame-Options:
      - SAMEORIGIN
    status: 200 OK
    code: 200
    duration: ""
- request:
    body: ""
    form: {}
    headers:
      Accept:
      - application/json
      Dd-Operation-Id:
      - GetDashboardListItems
      User-Agent:
<<<<<<< HEAD
      - terraform-provider-datadog/dev (terraform 2.4.4; terraform-cli 0.14.7) datadog-api-client-go/1.0.0-beta.16 (go go1.15.3; os darwin; arch amd64)
    url: https://api.datadoghq.com/api/v2/dashboard/lists/manual/181071/dashboards
    method: GET
  response:
    body: '{"total":2,"dashboards":[{"popularity":0,"title":"tf-TestDatadogDashListImport-local-1615587163-time","is_favorite":false,"id":"9qr-rrq-ivm","icon":null,"integration_id":null,"is_shared":false,"author":{"handle":"frog@datadoghq.com","name":null},"url":"/dashboard/9qr-rrq-ivm/tf-testdatadogdashlistimport-local-1615587163-time","created":"2021-03-12T22:12:46.586192+00:00","modified":"2021-03-12T22:12:46.586192+00:00","is_read_only":true,"type":"custom_timeboard"},{"popularity":0,"title":"tf-TestDatadogDashListImport-local-1615587163-screen","is_favorite":false,"id":"7wa-uyg-4sh","icon":null,"integration_id":null,"is_shared":false,"author":{"handle":"frog@datadoghq.com","name":null},"url":"/dashboard/7wa-uyg-4sh/tf-testdatadogdashlistimport-local-1615587163-screen","created":"2021-03-12T22:12:45.796166+00:00","modified":"2021-03-12T22:12:45.796166+00:00","is_read_only":false,"type":"custom_screenboard"}]}'
=======
      - terraform-provider-datadog/dev (terraform 1.16.0; terraform-cli 0.12.7-sdk) datadog-api-client-go/1.0.0-beta.21 (go go1.15.7; os darwin; arch amd64)
    url: https://api.datadoghq.com/api/v2/dashboard/lists/manual/203601/dashboards
    method: GET
  response:
    body: '{"total":2,"dashboards":[{"popularity":0,"title":"tf-TestDatadogDashListImport-local-1620975736-time","is_favorite":false,"id":"xms-fwm-hhj","icon":null,"integration_id":null,"is_shared":false,"author":{"handle":"frog@datadoghq.com","name":null},"url":"/dashboard/xms-fwm-hhj/tf-testdatadogdashlistimport-local-1620975736-time","created":"2021-05-14T07:02:17.671258+00:00","modified":"2021-05-14T07:02:17.671258+00:00","is_read_only":true,"type":"custom_timeboard"},{"popularity":0,"title":"tf-TestDatadogDashListImport-local-1620975736-screen","is_favorite":false,"id":"ntv-jji-5gv","icon":null,"integration_id":null,"is_shared":false,"author":{"handle":"frog@datadoghq.com","name":null},"url":"/dashboard/ntv-jji-5gv/tf-testdatadogdashlistimport-local-1620975736-screen","created":"2021-05-14T07:02:17.159921+00:00","modified":"2021-05-14T07:02:17.159921+00:00","is_read_only":false,"type":"custom_screenboard"}]}'
>>>>>>> 154a3a6f
    headers:
      Cache-Control:
      - no-cache
      Connection:
      - keep-alive
      Content-Security-Policy:
      - frame-ancestors 'self'; report-uri https://api.datadoghq.com/csp-report
      Content-Type:
      - application/json
      Date:
<<<<<<< HEAD
      - Fri, 12 Mar 2021 22:12:49 GMT
=======
      - Fri, 14 May 2021 07:02:21 GMT
>>>>>>> 154a3a6f
      Pragma:
      - no-cache
      Strict-Transport-Security:
      - max-age=15724800;
      Vary:
      - Accept-Encoding
      X-Content-Type-Options:
      - nosniff
      X-Dd-Debug:
<<<<<<< HEAD
      - HbtaOKlJ6OCrx9tMXO6ivMTrEM+g0c93HDp08trmOmgdHozC5J+vn10F0H4WPjCU
      X-Dd-Version:
      - "35.4088130"
=======
      - fIO2C4qGDheGHy4YbS+r3a3CXbh4cbRo7roILOimQyiHGjQdOat0cIpWCkupM1uX
      X-Dd-Version:
      - "35.4528823"
>>>>>>> 154a3a6f
      X-Frame-Options:
      - SAMEORIGIN
    status: 200 OK
    code: 200
    duration: ""
- request:
    body: ""
    form: {}
    headers:
      Accept:
      - application/json
      Dd-Operation-Id:
      - GetDashboard
      User-Agent:
<<<<<<< HEAD
      - terraform-provider-datadog/dev (terraform 2.4.4; terraform-cli ) datadog-api-client-go/1.0.0-beta.16 (go go1.15.3; os darwin; arch amd64)
    url: https://api.datadoghq.com/api/v1/dashboard/7wa-uyg-4sh
    method: GET
  response:
    body: '{"notify_list":[],"description":"Created using the Datadog provider in Terraform","author_name":null,"template_variable_presets":[],"template_variables":[],"is_read_only":false,"id":"7wa-uyg-4sh","title":"tf-TestDatadogDashListImport-local-1615587163-screen","url":"/dashboard/7wa-uyg-4sh/tf-testdatadogdashlistimport-local-1615587163-screen","created_at":"2021-03-12T22:12:45.796166+00:00","modified_at":"2021-03-12T22:12:45.796166+00:00","author_handle":"frog@datadoghq.com","widgets":[{"definition":{"title_size":"16","title":"Widget Title","title_align":"left","time":{"live_span":"1h"},"query":"*","type":"event_stream","event_size":"l"},"layout":{"y":5,"width":32,"x":5,"height":43},"id":3796346319186589}],"layout_type":"free"}'
=======
      - terraform-provider-datadog/dev (terraform 1.16.0; terraform-cli 0.12.7-sdk) datadog-api-client-go/1.0.0-beta.21 (go go1.15.7; os darwin; arch amd64)
    url: https://api.datadoghq.com/api/v1/dashboard/ntv-jji-5gv
    method: GET
  response:
    body: '{"notify_list":[],"description":"Created using the Datadog provider in Terraform","author_name":null,"template_variable_presets":[],"template_variables":[],"is_read_only":false,"id":"ntv-jji-5gv","title":"tf-TestDatadogDashListImport-local-1620975736-screen","url":"/dashboard/ntv-jji-5gv/tf-testdatadogdashlistimport-local-1620975736-screen","created_at":"2021-05-14T07:02:17.159921+00:00","modified_at":"2021-05-14T07:02:17.159921+00:00","author_handle":"frog@datadoghq.com","widgets":[{"definition":{"title_size":"16","title":"Widget Title","title_align":"left","time":{"live_span":"1h"},"query":"*","type":"event_stream","event_size":"l"},"layout":{"y":5,"width":32,"x":5,"height":43},"id":4315573331866447}],"layout_type":"free"}'
>>>>>>> 154a3a6f
    headers:
      Cache-Control:
      - no-cache
      Connection:
      - keep-alive
      Content-Security-Policy:
      - frame-ancestors 'self'; report-uri https://api.datadoghq.com/csp-report
      Content-Type:
      - application/json
      Date:
<<<<<<< HEAD
      - Fri, 12 Mar 2021 22:12:51 GMT
=======
      - Fri, 14 May 2021 07:02:22 GMT
>>>>>>> 154a3a6f
      Pragma:
      - no-cache
      Strict-Transport-Security:
      - max-age=15724800;
      Vary:
      - Accept-Encoding
      X-Content-Type-Options:
      - nosniff
      X-Dd-Debug:
<<<<<<< HEAD
      - PhosSd3Ch1B6B0DXI71steKUi7XhPDttnPiIP1NdXTw0VJNWpoUnYyBmODS5ne3q
      X-Dd-Version:
      - "35.4088130"
=======
      - dCmL/3rURV6BPeaqeP3Rxigq41m5CAb17XjrRE42uZ01zpr07HVhbL5/3TWMkvgu
      X-Dd-Version:
      - "35.4528823"
>>>>>>> 154a3a6f
      X-Frame-Options:
      - SAMEORIGIN
    status: 200 OK
    code: 200
    duration: ""
- request:
    body: ""
    form: {}
    headers:
      Accept:
      - application/json
      Dd-Operation-Id:
      - GetDashboard
      User-Agent:
<<<<<<< HEAD
      - terraform-provider-datadog/dev (terraform 2.4.4; terraform-cli ) datadog-api-client-go/1.0.0-beta.16 (go go1.15.3; os darwin; arch amd64)
    url: https://api.datadoghq.com/api/v1/dashboard/9qr-rrq-ivm
    method: GET
  response:
    body: '{"notify_list":[],"description":"Created using the Datadog provider in Terraform","author_name":null,"template_variable_presets":[],"template_variables":[],"is_read_only":true,"id":"9qr-rrq-ivm","title":"tf-TestDatadogDashListImport-local-1615587163-time","url":"/dashboard/9qr-rrq-ivm/tf-testdatadogdashlistimport-local-1615587163-time","created_at":"2021-03-12T22:12:46.586192+00:00","modified_at":"2021-03-12T22:12:46.586192+00:00","author_handle":"frog@datadoghq.com","widgets":[{"definition":{"alert_id":"1234","title":"Widget Title","type":"alert_graph","viz_type":"timeseries","time":{"live_span":"1h"}},"id":1565288074028430}],"layout_type":"ordered"}'
=======
      - terraform-provider-datadog/dev (terraform 1.16.0; terraform-cli 0.12.7-sdk) datadog-api-client-go/1.0.0-beta.21 (go go1.15.7; os darwin; arch amd64)
    url: https://api.datadoghq.com/api/v1/dashboard/xms-fwm-hhj
    method: GET
  response:
    body: '{"notify_list":[],"description":"Created using the Datadog provider in Terraform","author_name":null,"template_variable_presets":[],"template_variables":[],"is_read_only":true,"id":"xms-fwm-hhj","title":"tf-TestDatadogDashListImport-local-1620975736-time","url":"/dashboard/xms-fwm-hhj/tf-testdatadogdashlistimport-local-1620975736-time","created_at":"2021-05-14T07:02:17.671258+00:00","modified_at":"2021-05-14T07:02:17.671258+00:00","author_handle":"frog@datadoghq.com","widgets":[{"definition":{"alert_id":"1234","title":"Widget Title","type":"alert_graph","viz_type":"timeseries","time":{"live_span":"1h"}},"id":7907917543562237}],"layout_type":"ordered"}'
>>>>>>> 154a3a6f
    headers:
      Cache-Control:
      - no-cache
      Connection:
      - keep-alive
      Content-Security-Policy:
      - frame-ancestors 'self'; report-uri https://api.datadoghq.com/csp-report
      Content-Type:
      - application/json
      Date:
<<<<<<< HEAD
      - Fri, 12 Mar 2021 22:12:52 GMT
=======
      - Fri, 14 May 2021 07:02:22 GMT
>>>>>>> 154a3a6f
      Pragma:
      - no-cache
      Strict-Transport-Security:
      - max-age=15724800;
      Vary:
      - Accept-Encoding
      X-Content-Type-Options:
      - nosniff
      X-Dd-Debug:
<<<<<<< HEAD
      - 5gfwVh/5HZ+AnGd/Di93w3NEWC6KMHT9KzmHEiRJmNdOjBtAsbOcgVFyqEChw71h
      X-Dd-Version:
      - "35.4088130"
=======
      - S1wfaMZOKGT/IoMw6fqAwAwGWo2vQ44sjF3YzuETnQfxZO2T5eJbs0aX3UKb9Dwu
      X-Dd-Version:
      - "35.4528823"
>>>>>>> 154a3a6f
      X-Frame-Options:
      - SAMEORIGIN
    status: 200 OK
    code: 200
    duration: ""
- request:
    body: ""
    form: {}
    headers:
      Accept:
      - application/json
      Dd-Operation-Id:
      - GetDashboardList
      User-Agent:
<<<<<<< HEAD
      - terraform-provider-datadog/dev (terraform 2.4.4; terraform-cli ) datadog-api-client-go/1.0.0-beta.16 (go go1.15.3; os darwin; arch amd64)
    url: https://api.datadoghq.com/api/v1/dashboard/lists/manual/181071
    method: GET
  response:
    body: '{"is_favorite":false,"name":"tf-TestDatadogDashListImport-local-1615587163","dashboard_count":2,"author":{"handle":"frog@datadoghq.com","name":null},"created":"2021-03-12T22:12:49.285148+00:00","type":"manual_dashboard_list","dashboards":null,"modified":"2021-03-12T22:12:49.487959+00:00","id":181071}'
=======
      - terraform-provider-datadog/dev (terraform 1.16.0; terraform-cli 0.12.7-sdk) datadog-api-client-go/1.0.0-beta.21 (go go1.15.7; os darwin; arch amd64)
    url: https://api.datadoghq.com/api/v1/dashboard/lists/manual/203601
    method: GET
  response:
    body: '{"is_favorite":false,"name":"tf-TestDatadogDashListImport-local-1620975736","dashboard_count":2,"author":{"handle":"frog@datadoghq.com","name":null},"created":"2021-05-14T07:02:21.130253+00:00","type":"manual_dashboard_list","dashboards":null,"modified":"2021-05-14T07:02:21.446986+00:00","id":203601}'
>>>>>>> 154a3a6f
    headers:
      Cache-Control:
      - no-cache
      Connection:
      - keep-alive
      Content-Security-Policy:
      - frame-ancestors 'self'; report-uri https://api.datadoghq.com/csp-report
      Content-Type:
      - application/json
      Date:
<<<<<<< HEAD
      - Fri, 12 Mar 2021 22:12:52 GMT
=======
      - Fri, 14 May 2021 07:02:22 GMT
>>>>>>> 154a3a6f
      Pragma:
      - no-cache
      Strict-Transport-Security:
      - max-age=15724800;
      Vary:
      - Accept-Encoding
      X-Content-Type-Options:
      - nosniff
      X-Dd-Debug:
<<<<<<< HEAD
      - 2328yjLSqI4XmR1pVqrPRR/SFcQsbafjEpPmZx7/3PfxUK1nJQQsX+wrMelyVyj+
      X-Dd-Version:
      - "35.4088130"
=======
      - gYZcaADwbKcv7Hm19HJx6WsLoKuOijDWAt2viPeCfWqUgyKY+9e1xZdmMJeXV3YV
      X-Dd-Version:
      - "35.4528823"
>>>>>>> 154a3a6f
      X-Frame-Options:
      - SAMEORIGIN
    status: 200 OK
    code: 200
    duration: ""
- request:
    body: ""
    form: {}
    headers:
      Accept:
      - application/json
      Dd-Operation-Id:
      - GetDashboardListItems
      User-Agent:
<<<<<<< HEAD
      - terraform-provider-datadog/dev (terraform 2.4.4; terraform-cli ) datadog-api-client-go/1.0.0-beta.16 (go go1.15.3; os darwin; arch amd64)
    url: https://api.datadoghq.com/api/v2/dashboard/lists/manual/181071/dashboards
    method: GET
  response:
    body: '{"total":2,"dashboards":[{"popularity":0,"title":"tf-TestDatadogDashListImport-local-1615587163-time","is_favorite":false,"id":"9qr-rrq-ivm","icon":null,"integration_id":null,"is_shared":false,"author":{"handle":"frog@datadoghq.com","name":null},"url":"/dashboard/9qr-rrq-ivm/tf-testdatadogdashlistimport-local-1615587163-time","created":"2021-03-12T22:12:46.586192+00:00","modified":"2021-03-12T22:12:46.586192+00:00","is_read_only":true,"type":"custom_timeboard"},{"popularity":0,"title":"tf-TestDatadogDashListImport-local-1615587163-screen","is_favorite":false,"id":"7wa-uyg-4sh","icon":null,"integration_id":null,"is_shared":false,"author":{"handle":"frog@datadoghq.com","name":null},"url":"/dashboard/7wa-uyg-4sh/tf-testdatadogdashlistimport-local-1615587163-screen","created":"2021-03-12T22:12:45.796166+00:00","modified":"2021-03-12T22:12:45.796166+00:00","is_read_only":false,"type":"custom_screenboard"}]}'
=======
      - terraform-provider-datadog/dev (terraform 1.16.0; terraform-cli 0.12.7-sdk) datadog-api-client-go/1.0.0-beta.21 (go go1.15.7; os darwin; arch amd64)
    url: https://api.datadoghq.com/api/v2/dashboard/lists/manual/203601/dashboards
    method: GET
  response:
    body: '{"total":2,"dashboards":[{"popularity":0,"title":"tf-TestDatadogDashListImport-local-1620975736-time","is_favorite":false,"id":"xms-fwm-hhj","icon":null,"integration_id":null,"is_shared":false,"author":{"handle":"frog@datadoghq.com","name":null},"url":"/dashboard/xms-fwm-hhj/tf-testdatadogdashlistimport-local-1620975736-time","created":"2021-05-14T07:02:17.671258+00:00","modified":"2021-05-14T07:02:17.671258+00:00","is_read_only":true,"type":"custom_timeboard"},{"popularity":0,"title":"tf-TestDatadogDashListImport-local-1620975736-screen","is_favorite":false,"id":"ntv-jji-5gv","icon":null,"integration_id":null,"is_shared":false,"author":{"handle":"frog@datadoghq.com","name":null},"url":"/dashboard/ntv-jji-5gv/tf-testdatadogdashlistimport-local-1620975736-screen","created":"2021-05-14T07:02:17.159921+00:00","modified":"2021-05-14T07:02:17.159921+00:00","is_read_only":false,"type":"custom_screenboard"}]}'
>>>>>>> 154a3a6f
    headers:
      Cache-Control:
      - no-cache
      Connection:
      - keep-alive
      Content-Security-Policy:
      - frame-ancestors 'self'; report-uri https://api.datadoghq.com/csp-report
      Content-Type:
      - application/json
      Date:
<<<<<<< HEAD
      - Fri, 12 Mar 2021 22:12:52 GMT
=======
      - Fri, 14 May 2021 07:02:22 GMT
>>>>>>> 154a3a6f
      Pragma:
      - no-cache
      Strict-Transport-Security:
      - max-age=15724800;
      Vary:
      - Accept-Encoding
      X-Content-Type-Options:
      - nosniff
      X-Dd-Debug:
<<<<<<< HEAD
      - 25u1gDlL724DHllbjFT4BhOLorBTilh+aah2uWAUEjFC/+rjczJdiyWrV/HwLwe/
      X-Dd-Version:
      - "35.4088130"
=======
      - twvpGlmuom5y6A0pjGtXzTf554cmwJgTcCZ71fK4H/RDi+v5ehBK0zQiRcTJQG5C
      X-Dd-Version:
      - "35.4528823"
>>>>>>> 154a3a6f
      X-Frame-Options:
      - SAMEORIGIN
    status: 200 OK
    code: 200
    duration: ""
- request:
    body: ""
    form: {}
    headers:
      Accept:
      - application/json
      Dd-Operation-Id:
      - GetDashboardList
      User-Agent:
<<<<<<< HEAD
      - terraform-provider-datadog/dev (terraform 2.4.4; terraform-cli 0.14.7) datadog-api-client-go/1.0.0-beta.16 (go go1.15.3; os darwin; arch amd64)
    url: https://api.datadoghq.com/api/v1/dashboard/lists/manual/181071
    method: GET
  response:
    body: '{"is_favorite":false,"name":"tf-TestDatadogDashListImport-local-1615587163","dashboard_count":2,"author":{"handle":"frog@datadoghq.com","name":null},"created":"2021-03-12T22:12:49.285148+00:00","type":"manual_dashboard_list","dashboards":null,"modified":"2021-03-12T22:12:49.487959+00:00","id":181071}'
=======
      - terraform-provider-datadog/dev (terraform 1.16.0; terraform-cli 0.12.7-sdk) datadog-api-client-go/1.0.0-beta.21 (go go1.15.7; os darwin; arch amd64)
    url: https://api.datadoghq.com/api/v1/dashboard/lists/manual/203601
    method: GET
  response:
    body: '{"is_favorite":false,"name":"tf-TestDatadogDashListImport-local-1620975736","dashboard_count":2,"author":{"handle":"frog@datadoghq.com","name":null},"created":"2021-05-14T07:02:21.130253+00:00","type":"manual_dashboard_list","dashboards":null,"modified":"2021-05-14T07:02:21.446986+00:00","id":203601}'
>>>>>>> 154a3a6f
    headers:
      Cache-Control:
      - no-cache
      Connection:
      - keep-alive
      Content-Security-Policy:
      - frame-ancestors 'self'; report-uri https://api.datadoghq.com/csp-report
      Content-Type:
      - application/json
      Date:
<<<<<<< HEAD
      - Fri, 12 Mar 2021 22:12:54 GMT
=======
      - Fri, 14 May 2021 07:02:23 GMT
>>>>>>> 154a3a6f
      Pragma:
      - no-cache
      Strict-Transport-Security:
      - max-age=15724800;
      Vary:
      - Accept-Encoding
      X-Content-Type-Options:
      - nosniff
      X-Dd-Debug:
<<<<<<< HEAD
      - 2328yjLSqI4XmR1pVqrPRR/SFcQsbafjEpPmZx7/3PfxUK1nJQQsX+wrMelyVyj+
      X-Dd-Version:
      - "35.4088130"
=======
      - Um4CoU685QqAscnxhS5BD+goWu2yX1Jd4zCfGzSsEvPPIm1qURZaF8dlLl/OEY4I
      X-Dd-Version:
      - "35.4528823"
>>>>>>> 154a3a6f
      X-Frame-Options:
      - SAMEORIGIN
    status: 200 OK
    code: 200
    duration: ""
- request:
    body: ""
    form: {}
    headers:
      Accept:
      - application/json
      Dd-Operation-Id:
      - GetDashboardListItems
      User-Agent:
<<<<<<< HEAD
      - terraform-provider-datadog/dev (terraform 2.4.4; terraform-cli 0.14.7) datadog-api-client-go/1.0.0-beta.16 (go go1.15.3; os darwin; arch amd64)
    url: https://api.datadoghq.com/api/v2/dashboard/lists/manual/181071/dashboards
    method: GET
  response:
    body: '{"total":2,"dashboards":[{"popularity":0,"title":"tf-TestDatadogDashListImport-local-1615587163-time","is_favorite":false,"id":"9qr-rrq-ivm","icon":null,"integration_id":null,"is_shared":false,"author":{"handle":"frog@datadoghq.com","name":null},"url":"/dashboard/9qr-rrq-ivm/tf-testdatadogdashlistimport-local-1615587163-time","created":"2021-03-12T22:12:46.586192+00:00","modified":"2021-03-12T22:12:46.586192+00:00","is_read_only":true,"type":"custom_timeboard"},{"popularity":0,"title":"tf-TestDatadogDashListImport-local-1615587163-screen","is_favorite":false,"id":"7wa-uyg-4sh","icon":null,"integration_id":null,"is_shared":false,"author":{"handle":"frog@datadoghq.com","name":null},"url":"/dashboard/7wa-uyg-4sh/tf-testdatadogdashlistimport-local-1615587163-screen","created":"2021-03-12T22:12:45.796166+00:00","modified":"2021-03-12T22:12:45.796166+00:00","is_read_only":false,"type":"custom_screenboard"}]}'
=======
      - terraform-provider-datadog/dev (terraform 1.16.0; terraform-cli 0.12.7-sdk) datadog-api-client-go/1.0.0-beta.21 (go go1.15.7; os darwin; arch amd64)
    url: https://api.datadoghq.com/api/v2/dashboard/lists/manual/203601/dashboards
    method: GET
  response:
    body: '{"total":2,"dashboards":[{"popularity":0,"title":"tf-TestDatadogDashListImport-local-1620975736-time","is_favorite":false,"id":"xms-fwm-hhj","icon":null,"integration_id":null,"is_shared":false,"author":{"handle":"frog@datadoghq.com","name":null},"url":"/dashboard/xms-fwm-hhj/tf-testdatadogdashlistimport-local-1620975736-time","created":"2021-05-14T07:02:17.671258+00:00","modified":"2021-05-14T07:02:17.671258+00:00","is_read_only":true,"type":"custom_timeboard"},{"popularity":0,"title":"tf-TestDatadogDashListImport-local-1620975736-screen","is_favorite":false,"id":"ntv-jji-5gv","icon":null,"integration_id":null,"is_shared":false,"author":{"handle":"frog@datadoghq.com","name":null},"url":"/dashboard/ntv-jji-5gv/tf-testdatadogdashlistimport-local-1620975736-screen","created":"2021-05-14T07:02:17.159921+00:00","modified":"2021-05-14T07:02:17.159921+00:00","is_read_only":false,"type":"custom_screenboard"}]}'
>>>>>>> 154a3a6f
    headers:
      Cache-Control:
      - no-cache
      Connection:
      - keep-alive
      Content-Security-Policy:
      - frame-ancestors 'self'; report-uri https://api.datadoghq.com/csp-report
      Content-Type:
      - application/json
      Date:
<<<<<<< HEAD
      - Fri, 12 Mar 2021 22:12:54 GMT
=======
      - Fri, 14 May 2021 07:02:23 GMT
>>>>>>> 154a3a6f
      Pragma:
      - no-cache
      Strict-Transport-Security:
      - max-age=15724800;
      Vary:
      - Accept-Encoding
      X-Content-Type-Options:
      - nosniff
      X-Dd-Debug:
<<<<<<< HEAD
      - Wjq53IVIwnB4SiR238oOYgHFMq/ZYP0LQ/Dv8C2fFLBwTje/dWJHu6pI6vIOK1zG
      X-Dd-Version:
      - "35.4088130"
=======
      - 5gfwVh/5HZ+AnGd/Di93w3NEWC6KMHT9KzmHEiRJmNdOjBtAsbOcgVFyqEChw71h
      X-Dd-Version:
      - "35.4528823"
      X-Frame-Options:
      - SAMEORIGIN
    status: 200 OK
    code: 200
    duration: ""
- request:
    body: ""
    form: {}
    headers:
      Accept:
      - application/json
      Dd-Operation-Id:
      - GetDashboardList
      User-Agent:
      - terraform-provider-datadog/dev (terraform 1.16.0; terraform-cli 0.12.7-sdk) datadog-api-client-go/1.0.0-beta.21 (go go1.15.7; os darwin; arch amd64)
    url: https://api.datadoghq.com/api/v1/dashboard/lists/manual/203601
    method: GET
  response:
    body: '{"is_favorite":false,"name":"tf-TestDatadogDashListImport-local-1620975736","dashboard_count":2,"author":{"handle":"frog@datadoghq.com","name":null},"created":"2021-05-14T07:02:21.130253+00:00","type":"manual_dashboard_list","dashboards":null,"modified":"2021-05-14T07:02:21.446986+00:00","id":203601}'
    headers:
      Cache-Control:
      - no-cache
      Connection:
      - keep-alive
      Content-Security-Policy:
      - frame-ancestors 'self'; report-uri https://api.datadoghq.com/csp-report
      Content-Type:
      - application/json
      Date:
      - Fri, 14 May 2021 07:02:23 GMT
      Pragma:
      - no-cache
      Strict-Transport-Security:
      - max-age=15724800;
      Vary:
      - Accept-Encoding
      X-Content-Type-Options:
      - nosniff
      X-Dd-Debug:
      - dPySkcOzIZtKyMKDAAzuysY3gNGGj6RtYogGuSb76E8mPvoqzREyRp6lPYm91hQU
      X-Dd-Version:
      - "35.4528823"
      X-Frame-Options:
      - SAMEORIGIN
    status: 200 OK
    code: 200
    duration: ""
- request:
    body: ""
    form: {}
    headers:
      Accept:
      - application/json
      Dd-Operation-Id:
      - GetDashboardListItems
      User-Agent:
      - terraform-provider-datadog/dev (terraform 1.16.0; terraform-cli 0.12.7-sdk) datadog-api-client-go/1.0.0-beta.21 (go go1.15.7; os darwin; arch amd64)
    url: https://api.datadoghq.com/api/v2/dashboard/lists/manual/203601/dashboards
    method: GET
  response:
    body: '{"total":2,"dashboards":[{"popularity":0,"title":"tf-TestDatadogDashListImport-local-1620975736-time","is_favorite":false,"id":"xms-fwm-hhj","icon":null,"integration_id":null,"is_shared":false,"author":{"handle":"frog@datadoghq.com","name":null},"url":"/dashboard/xms-fwm-hhj/tf-testdatadogdashlistimport-local-1620975736-time","created":"2021-05-14T07:02:17.671258+00:00","modified":"2021-05-14T07:02:17.671258+00:00","is_read_only":true,"type":"custom_timeboard"},{"popularity":0,"title":"tf-TestDatadogDashListImport-local-1620975736-screen","is_favorite":false,"id":"ntv-jji-5gv","icon":null,"integration_id":null,"is_shared":false,"author":{"handle":"frog@datadoghq.com","name":null},"url":"/dashboard/ntv-jji-5gv/tf-testdatadogdashlistimport-local-1620975736-screen","created":"2021-05-14T07:02:17.159921+00:00","modified":"2021-05-14T07:02:17.159921+00:00","is_read_only":false,"type":"custom_screenboard"}]}'
    headers:
      Cache-Control:
      - no-cache
      Connection:
      - keep-alive
      Content-Security-Policy:
      - frame-ancestors 'self'; report-uri https://api.datadoghq.com/csp-report
      Content-Type:
      - application/json
      Date:
      - Fri, 14 May 2021 07:02:23 GMT
      Pragma:
      - no-cache
      Strict-Transport-Security:
      - max-age=15724800;
      Vary:
      - Accept-Encoding
      X-Content-Type-Options:
      - nosniff
      X-Dd-Debug:
      - twvpGlmuom5y6A0pjGtXzTf554cmwJgTcCZ71fK4H/RDi+v5ehBK0zQiRcTJQG5C
      X-Dd-Version:
      - "35.4528823"
      X-Frame-Options:
      - SAMEORIGIN
    status: 200 OK
    code: 200
    duration: ""
- request:
    body: ""
    form: {}
    headers:
      Accept:
      - application/json
      Dd-Operation-Id:
      - GetDashboard
      User-Agent:
      - terraform-provider-datadog/dev (terraform 1.16.0; terraform-cli 0.12.7-sdk) datadog-api-client-go/1.0.0-beta.21 (go go1.15.7; os darwin; arch amd64)
    url: https://api.datadoghq.com/api/v1/dashboard/ntv-jji-5gv
    method: GET
  response:
    body: '{"notify_list":[],"description":"Created using the Datadog provider in Terraform","author_name":null,"template_variable_presets":[],"template_variables":[],"is_read_only":false,"id":"ntv-jji-5gv","title":"tf-TestDatadogDashListImport-local-1620975736-screen","url":"/dashboard/ntv-jji-5gv/tf-testdatadogdashlistimport-local-1620975736-screen","created_at":"2021-05-14T07:02:17.159921+00:00","modified_at":"2021-05-14T07:02:17.159921+00:00","author_handle":"frog@datadoghq.com","widgets":[{"definition":{"title_size":"16","title":"Widget Title","title_align":"left","time":{"live_span":"1h"},"query":"*","type":"event_stream","event_size":"l"},"layout":{"y":5,"width":32,"x":5,"height":43},"id":4315573331866447}],"layout_type":"free"}'
    headers:
      Cache-Control:
      - no-cache
      Connection:
      - keep-alive
      Content-Security-Policy:
      - frame-ancestors 'self'; report-uri https://api.datadoghq.com/csp-report
      Content-Type:
      - application/json
      Date:
      - Fri, 14 May 2021 07:02:24 GMT
      Pragma:
      - no-cache
      Strict-Transport-Security:
      - max-age=15724800;
      Vary:
      - Accept-Encoding
      X-Content-Type-Options:
      - nosniff
      X-Dd-Debug:
      - JpIJLwIH2nFlZOC+u71rq7aAOL43MLZN3MUsL+gpYHdZz5QLUOG8Jysf8kVK6tPU
      X-Dd-Version:
      - "35.4528823"
      X-Frame-Options:
      - SAMEORIGIN
    status: 200 OK
    code: 200
    duration: ""
- request:
    body: ""
    form: {}
    headers:
      Accept:
      - application/json
      Dd-Operation-Id:
      - GetDashboard
      User-Agent:
      - terraform-provider-datadog/dev (terraform 1.16.0; terraform-cli 0.12.7-sdk) datadog-api-client-go/1.0.0-beta.21 (go go1.15.7; os darwin; arch amd64)
    url: https://api.datadoghq.com/api/v1/dashboard/xms-fwm-hhj
    method: GET
  response:
    body: '{"notify_list":[],"description":"Created using the Datadog provider in Terraform","author_name":null,"template_variable_presets":[],"template_variables":[],"is_read_only":true,"id":"xms-fwm-hhj","title":"tf-TestDatadogDashListImport-local-1620975736-time","url":"/dashboard/xms-fwm-hhj/tf-testdatadogdashlistimport-local-1620975736-time","created_at":"2021-05-14T07:02:17.671258+00:00","modified_at":"2021-05-14T07:02:17.671258+00:00","author_handle":"frog@datadoghq.com","widgets":[{"definition":{"alert_id":"1234","title":"Widget Title","type":"alert_graph","viz_type":"timeseries","time":{"live_span":"1h"}},"id":7907917543562237}],"layout_type":"ordered"}'
    headers:
      Cache-Control:
      - no-cache
      Connection:
      - keep-alive
      Content-Security-Policy:
      - frame-ancestors 'self'; report-uri https://api.datadoghq.com/csp-report
      Content-Type:
      - application/json
      Date:
      - Fri, 14 May 2021 07:02:24 GMT
      Pragma:
      - no-cache
      Strict-Transport-Security:
      - max-age=15724800;
      Vary:
      - Accept-Encoding
      X-Content-Type-Options:
      - nosniff
      X-Dd-Debug:
      - /L+SFFO+m1pPY+hRCpk5325fvfrNl0KmiquUNJolBN/5hu3HIwflqjZSbJ6NxDFG
      X-Dd-Version:
      - "35.4528823"
      X-Frame-Options:
      - SAMEORIGIN
    status: 200 OK
    code: 200
    duration: ""
- request:
    body: ""
    form: {}
    headers:
      Accept:
      - application/json
      Dd-Operation-Id:
      - GetDashboardList
      User-Agent:
      - terraform-provider-datadog/dev (terraform 1.16.0; terraform-cli 0.12.7-sdk) datadog-api-client-go/1.0.0-beta.21 (go go1.15.7; os darwin; arch amd64)
    url: https://api.datadoghq.com/api/v1/dashboard/lists/manual/203601
    method: GET
  response:
    body: '{"is_favorite":false,"name":"tf-TestDatadogDashListImport-local-1620975736","dashboard_count":2,"author":{"handle":"frog@datadoghq.com","name":null},"created":"2021-05-14T07:02:21.130253+00:00","type":"manual_dashboard_list","dashboards":null,"modified":"2021-05-14T07:02:21.446986+00:00","id":203601}'
    headers:
      Cache-Control:
      - no-cache
      Connection:
      - keep-alive
      Content-Security-Policy:
      - frame-ancestors 'self'; report-uri https://api.datadoghq.com/csp-report
      Content-Type:
      - application/json
      Date:
      - Fri, 14 May 2021 07:02:24 GMT
      Pragma:
      - no-cache
      Strict-Transport-Security:
      - max-age=15724800;
      Vary:
      - Accept-Encoding
      X-Content-Type-Options:
      - nosniff
      X-Dd-Debug:
      - mNzaoDhdDKO7t4QSrAe5X7pHd0bJND187D+vRbwoluXouE2m1UaQQX0RGCvRpLVE
      X-Dd-Version:
      - "35.4528823"
      X-Frame-Options:
      - SAMEORIGIN
    status: 200 OK
    code: 200
    duration: ""
- request:
    body: ""
    form: {}
    headers:
      Accept:
      - application/json
      Dd-Operation-Id:
      - GetDashboardListItems
      User-Agent:
      - terraform-provider-datadog/dev (terraform 1.16.0; terraform-cli 0.12.7-sdk) datadog-api-client-go/1.0.0-beta.21 (go go1.15.7; os darwin; arch amd64)
    url: https://api.datadoghq.com/api/v2/dashboard/lists/manual/203601/dashboards
    method: GET
  response:
    body: '{"total":2,"dashboards":[{"popularity":0,"title":"tf-TestDatadogDashListImport-local-1620975736-time","is_favorite":false,"id":"xms-fwm-hhj","icon":null,"integration_id":null,"is_shared":false,"author":{"handle":"frog@datadoghq.com","name":null},"url":"/dashboard/xms-fwm-hhj/tf-testdatadogdashlistimport-local-1620975736-time","created":"2021-05-14T07:02:17.671258+00:00","modified":"2021-05-14T07:02:17.671258+00:00","is_read_only":true,"type":"custom_timeboard"},{"popularity":0,"title":"tf-TestDatadogDashListImport-local-1620975736-screen","is_favorite":false,"id":"ntv-jji-5gv","icon":null,"integration_id":null,"is_shared":false,"author":{"handle":"frog@datadoghq.com","name":null},"url":"/dashboard/ntv-jji-5gv/tf-testdatadogdashlistimport-local-1620975736-screen","created":"2021-05-14T07:02:17.159921+00:00","modified":"2021-05-14T07:02:17.159921+00:00","is_read_only":false,"type":"custom_screenboard"}]}'
    headers:
      Cache-Control:
      - no-cache
      Connection:
      - keep-alive
      Content-Security-Policy:
      - frame-ancestors 'self'; report-uri https://api.datadoghq.com/csp-report
      Content-Type:
      - application/json
      Date:
      - Fri, 14 May 2021 07:02:24 GMT
      Pragma:
      - no-cache
      Strict-Transport-Security:
      - max-age=15724800;
      Vary:
      - Accept-Encoding
      X-Content-Type-Options:
      - nosniff
      X-Dd-Debug:
      - HbtaOKlJ6OCrx9tMXO6ivMTrEM+g0c93HDp08trmOmgdHozC5J+vn10F0H4WPjCU
      X-Dd-Version:
      - "35.4528823"
>>>>>>> 154a3a6f
      X-Frame-Options:
      - SAMEORIGIN
    status: 200 OK
    code: 200
    duration: ""
- request:
    body: ""
    form: {}
    headers:
      Accept:
      - application/json
      Dd-Operation-Id:
      - DeleteDashboardList
      User-Agent:
<<<<<<< HEAD
      - terraform-provider-datadog/dev (terraform 2.4.4; terraform-cli 0.14.7) datadog-api-client-go/1.0.0-beta.16 (go go1.15.3; os darwin; arch amd64)
    url: https://api.datadoghq.com/api/v1/dashboard/lists/manual/181071
    method: DELETE
  response:
    body: '{"deleted_dashboard_list_id":181071}'
=======
      - terraform-provider-datadog/dev (terraform 1.16.0; terraform-cli 0.12.7-sdk) datadog-api-client-go/1.0.0-beta.21 (go go1.15.7; os darwin; arch amd64)
    url: https://api.datadoghq.com/api/v1/dashboard/lists/manual/203601
    method: DELETE
  response:
    body: '{"deleted_dashboard_list_id":203601}'
>>>>>>> 154a3a6f
    headers:
      Cache-Control:
      - no-cache
      Connection:
      - keep-alive
      Content-Security-Policy:
      - frame-ancestors 'self'; report-uri https://api.datadoghq.com/csp-report
      Content-Type:
      - application/json
      Date:
<<<<<<< HEAD
      - Fri, 12 Mar 2021 22:12:55 GMT
=======
      - Fri, 14 May 2021 07:02:24 GMT
>>>>>>> 154a3a6f
      Pragma:
      - no-cache
      Strict-Transport-Security:
      - max-age=15724800;
      Vary:
      - Accept-Encoding
      X-Content-Type-Options:
      - nosniff
      X-Dd-Debug:
<<<<<<< HEAD
      - twvpGlmuom5y6A0pjGtXzTf554cmwJgTcCZ71fK4H/RDi+v5ehBK0zQiRcTJQG5C
      X-Dd-Version:
      - "35.4088130"
=======
      - Wjq53IVIwnB4SiR238oOYgHFMq/ZYP0LQ/Dv8C2fFLBwTje/dWJHu6pI6vIOK1zG
      X-Dd-Version:
      - "35.4528823"
>>>>>>> 154a3a6f
      X-Frame-Options:
      - SAMEORIGIN
    status: 200 OK
    code: 200
    duration: ""
- request:
    body: ""
    form: {}
    headers:
      Accept:
      - application/json
      Dd-Operation-Id:
      - DeleteDashboard
      User-Agent:
<<<<<<< HEAD
      - terraform-provider-datadog/dev (terraform 2.4.4; terraform-cli 0.14.7) datadog-api-client-go/1.0.0-beta.16 (go go1.15.3; os darwin; arch amd64)
    url: https://api.datadoghq.com/api/v1/dashboard/9qr-rrq-ivm
    method: DELETE
  response:
    body: '{"deleted_dashboard_id":"9qr-rrq-ivm"}'
=======
      - terraform-provider-datadog/dev (terraform 1.16.0; terraform-cli 0.12.7-sdk) datadog-api-client-go/1.0.0-beta.21 (go go1.15.7; os darwin; arch amd64)
    url: https://api.datadoghq.com/api/v1/dashboard/xms-fwm-hhj
    method: DELETE
  response:
    body: '{"deleted_dashboard_id":"xms-fwm-hhj"}'
>>>>>>> 154a3a6f
    headers:
      Cache-Control:
      - no-cache
      Connection:
      - keep-alive
      Content-Security-Policy:
      - frame-ancestors 'self'; report-uri https://api.datadoghq.com/csp-report
      Content-Type:
      - application/json
      Date:
<<<<<<< HEAD
      - Fri, 12 Mar 2021 22:12:55 GMT
=======
      - Fri, 14 May 2021 07:02:25 GMT
>>>>>>> 154a3a6f
      Pragma:
      - no-cache
      Strict-Transport-Security:
      - max-age=15724800;
      Vary:
      - Accept-Encoding
      X-Content-Type-Options:
      - nosniff
      X-Dd-Debug:
<<<<<<< HEAD
      - twvpGlmuom5y6A0pjGtXzTf554cmwJgTcCZ71fK4H/RDi+v5ehBK0zQiRcTJQG5C
      X-Dd-Version:
      - "35.4088130"
=======
      - bgHykj7A9bfZx0Y5ZO3swhhp5tGUSNJHqFWR868+qg087CYrDOd5hQslC+noiEtH
      X-Dd-Version:
      - "35.4528823"
>>>>>>> 154a3a6f
      X-Frame-Options:
      - SAMEORIGIN
    status: 200 OK
    code: 200
    duration: ""
- request:
    body: ""
    form: {}
    headers:
      Accept:
      - application/json
      Dd-Operation-Id:
      - DeleteDashboard
      User-Agent:
<<<<<<< HEAD
      - terraform-provider-datadog/dev (terraform 2.4.4; terraform-cli 0.14.7) datadog-api-client-go/1.0.0-beta.16 (go go1.15.3; os darwin; arch amd64)
    url: https://api.datadoghq.com/api/v1/dashboard/7wa-uyg-4sh
    method: DELETE
  response:
    body: '{"deleted_dashboard_id":"7wa-uyg-4sh"}'
=======
      - terraform-provider-datadog/dev (terraform 1.16.0; terraform-cli 0.12.7-sdk) datadog-api-client-go/1.0.0-beta.21 (go go1.15.7; os darwin; arch amd64)
    url: https://api.datadoghq.com/api/v1/dashboard/ntv-jji-5gv
    method: DELETE
  response:
    body: '{"deleted_dashboard_id":"ntv-jji-5gv"}'
>>>>>>> 154a3a6f
    headers:
      Cache-Control:
      - no-cache
      Connection:
      - keep-alive
      Content-Security-Policy:
      - frame-ancestors 'self'; report-uri https://api.datadoghq.com/csp-report
      Content-Type:
      - application/json
      Date:
<<<<<<< HEAD
      - Fri, 12 Mar 2021 22:12:56 GMT
=======
      - Fri, 14 May 2021 07:02:25 GMT
>>>>>>> 154a3a6f
      Pragma:
      - no-cache
      Strict-Transport-Security:
      - max-age=15724800;
      Vary:
      - Accept-Encoding
      X-Content-Type-Options:
      - nosniff
      X-Dd-Debug:
<<<<<<< HEAD
      - mNzaoDhdDKO7t4QSrAe5X7pHd0bJND187D+vRbwoluXouE2m1UaQQX0RGCvRpLVE
      X-Dd-Version:
      - "35.4088130"
=======
      - twvpGlmuom5y6A0pjGtXzTf554cmwJgTcCZ71fK4H/RDi+v5ehBK0zQiRcTJQG5C
      X-Dd-Version:
      - "35.4528823"
>>>>>>> 154a3a6f
      X-Frame-Options:
      - SAMEORIGIN
    status: 200 OK
    code: 200
    duration: ""
- request:
    body: ""
    form: {}
    headers:
      Accept:
      - application/json
      Dd-Operation-Id:
      - GetDashboardList
      User-Agent:
<<<<<<< HEAD
      - terraform-provider-datadog/dev (terraform 2.4.4; terraform-cli 0.14.7) datadog-api-client-go/1.0.0-beta.16 (go go1.15.3; os darwin; arch amd64)
    url: https://api.datadoghq.com/api/v1/dashboard/lists/manual/181071
    method: GET
  response:
    body: '{"errors": ["Manual Dashboard List with id 181071 not found"]}'
=======
      - terraform-provider-datadog/dev (terraform 1.16.0; terraform-cli 0.12.7-sdk) datadog-api-client-go/1.0.0-beta.21 (go go1.15.7; os darwin; arch amd64)
    url: https://api.datadoghq.com/api/v1/dashboard/lists/manual/203601
    method: GET
  response:
    body: '{"errors": ["Manual Dashboard List with id 203601 not found"]}'
>>>>>>> 154a3a6f
    headers:
      Cache-Control:
      - no-cache
      Connection:
      - keep-alive
      Content-Security-Policy:
      - frame-ancestors 'self'; report-uri https://api.datadoghq.com/csp-report
      Content-Type:
      - application/json
      Date:
<<<<<<< HEAD
      - Fri, 12 Mar 2021 22:12:56 GMT
=======
      - Fri, 14 May 2021 07:02:25 GMT
>>>>>>> 154a3a6f
      Pragma:
      - no-cache
      Strict-Transport-Security:
      - max-age=15724800;
      Vary:
      - Accept-Encoding
      X-Content-Type-Options:
      - nosniff
      X-Dd-Version:
<<<<<<< HEAD
      - "35.4088130"
=======
      - "35.4528823"
>>>>>>> 154a3a6f
      X-Frame-Options:
      - SAMEORIGIN
    status: 404 Not Found
    code: 404
    duration: ""<|MERGE_RESOLUTION|>--- conflicted
+++ resolved
@@ -3,11 +3,7 @@
 interactions:
 - request:
     body: |
-<<<<<<< HEAD
-      {"description":"Created using the Datadog provider in Terraform","id":"","layout_type":"free","notify_list":[],"template_variable_presets":[],"template_variables":[],"title":"tf-TestDatadogDashListImport-local-1615587163-screen","widgets":[{"definition":{"event_size":"l","query":"*","time":{"live_span":"1h"},"title":"Widget Title","title_align":"left","title_size":"16","type":"event_stream"},"layout":{"height":43,"width":32,"x":5,"y":5}}]}
-=======
       {"description":"Created using the Datadog provider in Terraform","id":"","layout_type":"free","notify_list":[],"template_variable_presets":[],"template_variables":[],"title":"tf-TestDatadogDashListImport-local-1620975736-screen","widgets":[{"definition":{"event_size":"l","query":"*","time":{"live_span":"1h"},"title":"Widget Title","title_align":"left","title_size":"16","type":"event_stream"},"layout":{"height":43,"width":32,"x":5,"y":5}}]}
->>>>>>> 154a3a6f
     form: {}
     headers:
       Accept:
@@ -17,52 +13,121 @@
       Dd-Operation-Id:
       - CreateDashboard
       User-Agent:
-<<<<<<< HEAD
-      - terraform-provider-datadog/dev (terraform 2.4.4; terraform-cli 0.14.7) datadog-api-client-go/1.0.0-beta.16 (go go1.15.3; os darwin; arch amd64)
+      - terraform-provider-datadog/dev (terraform 1.16.0; terraform-cli 0.12.7-sdk) datadog-api-client-go/1.0.0-beta.21 (go go1.15.7; os darwin; arch amd64)
     url: https://api.datadoghq.com/api/v1/dashboard
     method: POST
   response:
-    body: '{"notify_list":[],"description":"Created using the Datadog provider in Terraform","author_name":null,"template_variable_presets":[],"template_variables":[],"is_read_only":false,"id":"7wa-uyg-4sh","title":"tf-TestDatadogDashListImport-local-1615587163-screen","url":"/dashboard/7wa-uyg-4sh/tf-testdatadogdashlistimport-local-1615587163-screen","created_at":"2021-03-12T22:12:45.796166+00:00","modified_at":"2021-03-12T22:12:45.796166+00:00","author_handle":"frog@datadoghq.com","widgets":[{"definition":{"title_size":"16","title":"Widget Title","title_align":"left","time":{"live_span":"1h"},"query":"*","type":"event_stream","event_size":"l"},"layout":{"y":5,"width":32,"x":5,"height":43},"id":3796346319186589}],"layout_type":"free"}'
-=======
+    body: '{"notify_list":[],"description":"Created using the Datadog provider in Terraform","author_name":null,"template_variable_presets":[],"template_variables":[],"is_read_only":false,"id":"ntv-jji-5gv","title":"tf-TestDatadogDashListImport-local-1620975736-screen","url":"/dashboard/ntv-jji-5gv/tf-testdatadogdashlistimport-local-1620975736-screen","created_at":"2021-05-14T07:02:17.159921+00:00","modified_at":"2021-05-14T07:02:17.159921+00:00","author_handle":"frog@datadoghq.com","widgets":[{"definition":{"title_size":"16","title":"Widget Title","title_align":"left","time":{"live_span":"1h"},"query":"*","type":"event_stream","event_size":"l"},"layout":{"y":5,"width":32,"x":5,"height":43},"id":4315573331866447}],"layout_type":"free"}'
+    headers:
+      Cache-Control:
+      - no-cache
+      Connection:
+      - keep-alive
+      Content-Security-Policy:
+      - frame-ancestors 'self'; report-uri https://api.datadoghq.com/csp-report
+      Content-Type:
+      - application/json
+      Date:
+      - Fri, 14 May 2021 07:02:17 GMT
+      Pragma:
+      - no-cache
+      Strict-Transport-Security:
+      - max-age=15724800;
+      Vary:
+      - Accept-Encoding
+      X-Content-Type-Options:
+      - nosniff
+      X-Dd-Debug:
+      - JpIJLwIH2nFlZOC+u71rq7aAOL43MLZN3MUsL+gpYHdZz5QLUOG8Jysf8kVK6tPU
+      X-Dd-Version:
+      - "35.4528823"
+      X-Frame-Options:
+      - SAMEORIGIN
+    status: 200 OK
+    code: 200
+    duration: ""
+- request:
+    body: ""
+    form: {}
+    headers:
+      Accept:
+      - application/json
+      Dd-Operation-Id:
+      - GetDashboard
+      User-Agent:
+      - terraform-provider-datadog/dev (terraform 1.16.0; terraform-cli 0.12.7-sdk) datadog-api-client-go/1.0.0-beta.21 (go go1.15.7; os darwin; arch amd64)
+    url: https://api.datadoghq.com/api/v1/dashboard/ntv-jji-5gv
+    method: GET
+  response:
+    body: '{"notify_list":[],"description":"Created using the Datadog provider in Terraform","author_name":null,"template_variable_presets":[],"template_variables":[],"is_read_only":false,"id":"ntv-jji-5gv","title":"tf-TestDatadogDashListImport-local-1620975736-screen","url":"/dashboard/ntv-jji-5gv/tf-testdatadogdashlistimport-local-1620975736-screen","created_at":"2021-05-14T07:02:17.159921+00:00","modified_at":"2021-05-14T07:02:17.159921+00:00","author_handle":"frog@datadoghq.com","widgets":[{"definition":{"title_size":"16","title":"Widget Title","title_align":"left","time":{"live_span":"1h"},"query":"*","type":"event_stream","event_size":"l"},"layout":{"y":5,"width":32,"x":5,"height":43},"id":4315573331866447}],"layout_type":"free"}'
+    headers:
+      Cache-Control:
+      - no-cache
+      Connection:
+      - keep-alive
+      Content-Security-Policy:
+      - frame-ancestors 'self'; report-uri https://api.datadoghq.com/csp-report
+      Content-Type:
+      - application/json
+      Date:
+      - Fri, 14 May 2021 07:02:17 GMT
+      Pragma:
+      - no-cache
+      Strict-Transport-Security:
+      - max-age=15724800;
+      Vary:
+      - Accept-Encoding
+      X-Content-Type-Options:
+      - nosniff
+      X-Dd-Debug:
+      - 2328yjLSqI4XmR1pVqrPRR/SFcQsbafjEpPmZx7/3PfxUK1nJQQsX+wrMelyVyj+
+      X-Dd-Version:
+      - "35.4528823"
+      X-Frame-Options:
+      - SAMEORIGIN
+    status: 200 OK
+    code: 200
+    duration: ""
+- request:
+    body: |
+      {"description":"Created using the Datadog provider in Terraform","id":"","is_read_only":true,"layout_type":"ordered","notify_list":[],"template_variable_presets":[],"template_variables":[],"title":"tf-TestDatadogDashListImport-local-1620975736-time","widgets":[{"definition":{"alert_id":"1234","time":{"live_span":"1h"},"title":"Widget Title","type":"alert_graph","viz_type":"timeseries"}}]}
+    form: {}
+    headers:
+      Accept:
+      - application/json
+      Content-Type:
+      - application/json
+      Dd-Operation-Id:
+      - CreateDashboard
+      User-Agent:
       - terraform-provider-datadog/dev (terraform 1.16.0; terraform-cli 0.12.7-sdk) datadog-api-client-go/1.0.0-beta.21 (go go1.15.7; os darwin; arch amd64)
     url: https://api.datadoghq.com/api/v1/dashboard
     method: POST
   response:
-    body: '{"notify_list":[],"description":"Created using the Datadog provider in Terraform","author_name":null,"template_variable_presets":[],"template_variables":[],"is_read_only":false,"id":"ntv-jji-5gv","title":"tf-TestDatadogDashListImport-local-1620975736-screen","url":"/dashboard/ntv-jji-5gv/tf-testdatadogdashlistimport-local-1620975736-screen","created_at":"2021-05-14T07:02:17.159921+00:00","modified_at":"2021-05-14T07:02:17.159921+00:00","author_handle":"frog@datadoghq.com","widgets":[{"definition":{"title_size":"16","title":"Widget Title","title_align":"left","time":{"live_span":"1h"},"query":"*","type":"event_stream","event_size":"l"},"layout":{"y":5,"width":32,"x":5,"height":43},"id":4315573331866447}],"layout_type":"free"}'
->>>>>>> 154a3a6f
-    headers:
-      Cache-Control:
-      - no-cache
-      Connection:
-      - keep-alive
-      Content-Security-Policy:
-      - frame-ancestors 'self'; report-uri https://api.datadoghq.com/csp-report
-      Content-Type:
-      - application/json
-      Date:
-<<<<<<< HEAD
-      - Fri, 12 Mar 2021 22:12:45 GMT
-=======
-      - Fri, 14 May 2021 07:02:17 GMT
->>>>>>> 154a3a6f
-      Pragma:
-      - no-cache
-      Strict-Transport-Security:
-      - max-age=15724800;
-      Vary:
-      - Accept-Encoding
-      X-Content-Type-Options:
-      - nosniff
-      X-Dd-Debug:
-<<<<<<< HEAD
-      - gYZcaADwbKcv7Hm19HJx6WsLoKuOijDWAt2viPeCfWqUgyKY+9e1xZdmMJeXV3YV
-      X-Dd-Version:
-      - "35.4088130"
-=======
-      - JpIJLwIH2nFlZOC+u71rq7aAOL43MLZN3MUsL+gpYHdZz5QLUOG8Jysf8kVK6tPU
-      X-Dd-Version:
-      - "35.4528823"
->>>>>>> 154a3a6f
+    body: '{"notify_list":[],"description":"Created using the Datadog provider in Terraform","author_name":null,"template_variable_presets":[],"template_variables":[],"is_read_only":true,"id":"xms-fwm-hhj","title":"tf-TestDatadogDashListImport-local-1620975736-time","url":"/dashboard/xms-fwm-hhj/tf-testdatadogdashlistimport-local-1620975736-time","created_at":"2021-05-14T07:02:17.671258+00:00","modified_at":"2021-05-14T07:02:17.671258+00:00","author_handle":"frog@datadoghq.com","widgets":[{"definition":{"alert_id":"1234","title":"Widget Title","type":"alert_graph","viz_type":"timeseries","time":{"live_span":"1h"}},"id":7907917543562237}],"layout_type":"ordered"}'
+    headers:
+      Cache-Control:
+      - no-cache
+      Connection:
+      - keep-alive
+      Content-Security-Policy:
+      - frame-ancestors 'self'; report-uri https://api.datadoghq.com/csp-report
+      Content-Type:
+      - application/json
+      Date:
+      - Fri, 14 May 2021 07:02:20 GMT
+      Pragma:
+      - no-cache
+      Strict-Transport-Security:
+      - max-age=15724800;
+      Vary:
+      - Accept-Encoding
+      X-Content-Type-Options:
+      - nosniff
+      X-Dd-Debug:
+      - twvpGlmuom5y6A0pjGtXzTf554cmwJgTcCZ71fK4H/RDi+v5ehBK0zQiRcTJQG5C
+      X-Dd-Version:
+      - "35.4528823"
       X-Frame-Options:
       - SAMEORIGIN
     status: 200 OK
@@ -77,52 +142,34 @@
       Dd-Operation-Id:
       - GetDashboard
       User-Agent:
-<<<<<<< HEAD
-      - terraform-provider-datadog/dev (terraform 2.4.4; terraform-cli 0.14.7) datadog-api-client-go/1.0.0-beta.16 (go go1.15.3; os darwin; arch amd64)
-    url: https://api.datadoghq.com/api/v1/dashboard/7wa-uyg-4sh
-    method: GET
-  response:
-    body: '{"notify_list":[],"description":"Created using the Datadog provider in Terraform","author_name":null,"template_variable_presets":[],"template_variables":[],"is_read_only":false,"id":"7wa-uyg-4sh","title":"tf-TestDatadogDashListImport-local-1615587163-screen","url":"/dashboard/7wa-uyg-4sh/tf-testdatadogdashlistimport-local-1615587163-screen","created_at":"2021-03-12T22:12:45.796166+00:00","modified_at":"2021-03-12T22:12:45.796166+00:00","author_handle":"frog@datadoghq.com","widgets":[{"definition":{"title_size":"16","title":"Widget Title","title_align":"left","time":{"live_span":"1h"},"query":"*","type":"event_stream","event_size":"l"},"layout":{"y":5,"width":32,"x":5,"height":43},"id":3796346319186589}],"layout_type":"free"}'
-=======
-      - terraform-provider-datadog/dev (terraform 1.16.0; terraform-cli 0.12.7-sdk) datadog-api-client-go/1.0.0-beta.21 (go go1.15.7; os darwin; arch amd64)
-    url: https://api.datadoghq.com/api/v1/dashboard/ntv-jji-5gv
-    method: GET
-  response:
-    body: '{"notify_list":[],"description":"Created using the Datadog provider in Terraform","author_name":null,"template_variable_presets":[],"template_variables":[],"is_read_only":false,"id":"ntv-jji-5gv","title":"tf-TestDatadogDashListImport-local-1620975736-screen","url":"/dashboard/ntv-jji-5gv/tf-testdatadogdashlistimport-local-1620975736-screen","created_at":"2021-05-14T07:02:17.159921+00:00","modified_at":"2021-05-14T07:02:17.159921+00:00","author_handle":"frog@datadoghq.com","widgets":[{"definition":{"title_size":"16","title":"Widget Title","title_align":"left","time":{"live_span":"1h"},"query":"*","type":"event_stream","event_size":"l"},"layout":{"y":5,"width":32,"x":5,"height":43},"id":4315573331866447}],"layout_type":"free"}'
->>>>>>> 154a3a6f
-    headers:
-      Cache-Control:
-      - no-cache
-      Connection:
-      - keep-alive
-      Content-Security-Policy:
-      - frame-ancestors 'self'; report-uri https://api.datadoghq.com/csp-report
-      Content-Type:
-      - application/json
-      Date:
-<<<<<<< HEAD
-      - Fri, 12 Mar 2021 22:12:45 GMT
-=======
-      - Fri, 14 May 2021 07:02:17 GMT
->>>>>>> 154a3a6f
-      Pragma:
-      - no-cache
-      Strict-Transport-Security:
-      - max-age=15724800;
-      Vary:
-      - Accept-Encoding
-      X-Content-Type-Options:
-      - nosniff
-      X-Dd-Debug:
-<<<<<<< HEAD
-      - dCmL/3rURV6BPeaqeP3Rxigq41m5CAb17XjrRE42uZ01zpr07HVhbL5/3TWMkvgu
-      X-Dd-Version:
-      - "35.4088130"
-=======
-      - 2328yjLSqI4XmR1pVqrPRR/SFcQsbafjEpPmZx7/3PfxUK1nJQQsX+wrMelyVyj+
-      X-Dd-Version:
-      - "35.4528823"
->>>>>>> 154a3a6f
+      - terraform-provider-datadog/dev (terraform 1.16.0; terraform-cli 0.12.7-sdk) datadog-api-client-go/1.0.0-beta.21 (go go1.15.7; os darwin; arch amd64)
+    url: https://api.datadoghq.com/api/v1/dashboard/xms-fwm-hhj
+    method: GET
+  response:
+    body: '{"notify_list":[],"description":"Created using the Datadog provider in Terraform","author_name":null,"template_variable_presets":[],"template_variables":[],"is_read_only":true,"id":"xms-fwm-hhj","title":"tf-TestDatadogDashListImport-local-1620975736-time","url":"/dashboard/xms-fwm-hhj/tf-testdatadogdashlistimport-local-1620975736-time","created_at":"2021-05-14T07:02:17.671258+00:00","modified_at":"2021-05-14T07:02:17.671258+00:00","author_handle":"frog@datadoghq.com","widgets":[{"definition":{"alert_id":"1234","title":"Widget Title","type":"alert_graph","viz_type":"timeseries","time":{"live_span":"1h"}},"id":7907917543562237}],"layout_type":"ordered"}'
+    headers:
+      Cache-Control:
+      - no-cache
+      Connection:
+      - keep-alive
+      Content-Security-Policy:
+      - frame-ancestors 'self'; report-uri https://api.datadoghq.com/csp-report
+      Content-Type:
+      - application/json
+      Date:
+      - Fri, 14 May 2021 07:02:20 GMT
+      Pragma:
+      - no-cache
+      Strict-Transport-Security:
+      - max-age=15724800;
+      Vary:
+      - Accept-Encoding
+      X-Content-Type-Options:
+      - nosniff
+      X-Dd-Debug:
+      - LcgNasIYBRkNppmD6mCKE9J6iv0eEjosuuHR5V5zw2fWbR54i39C8dhdK8zDq/40
+      X-Dd-Version:
+      - "35.4528823"
       X-Frame-Options:
       - SAMEORIGIN
     status: 200 OK
@@ -130,138 +177,7 @@
     duration: ""
 - request:
     body: |
-<<<<<<< HEAD
-      {"description":"Created using the Datadog provider in Terraform","id":"","is_read_only":true,"layout_type":"ordered","notify_list":[],"template_variable_presets":[],"template_variables":[],"title":"tf-TestDatadogDashListImport-local-1615587163-time","widgets":[{"definition":{"alert_id":"1234","time":{"live_span":"1h"},"title":"Widget Title","type":"alert_graph","viz_type":"timeseries"}}]}
-=======
-      {"description":"Created using the Datadog provider in Terraform","id":"","is_read_only":true,"layout_type":"ordered","notify_list":[],"template_variable_presets":[],"template_variables":[],"title":"tf-TestDatadogDashListImport-local-1620975736-time","widgets":[{"definition":{"alert_id":"1234","time":{"live_span":"1h"},"title":"Widget Title","type":"alert_graph","viz_type":"timeseries"}}]}
->>>>>>> 154a3a6f
-    form: {}
-    headers:
-      Accept:
-      - application/json
-      Content-Type:
-      - application/json
-      Dd-Operation-Id:
-      - CreateDashboard
-      User-Agent:
-<<<<<<< HEAD
-      - terraform-provider-datadog/dev (terraform 2.4.4; terraform-cli 0.14.7) datadog-api-client-go/1.0.0-beta.16 (go go1.15.3; os darwin; arch amd64)
-    url: https://api.datadoghq.com/api/v1/dashboard
-    method: POST
-  response:
-    body: '{"notify_list":[],"description":"Created using the Datadog provider in Terraform","author_name":null,"template_variable_presets":[],"template_variables":[],"is_read_only":true,"id":"9qr-rrq-ivm","title":"tf-TestDatadogDashListImport-local-1615587163-time","url":"/dashboard/9qr-rrq-ivm/tf-testdatadogdashlistimport-local-1615587163-time","created_at":"2021-03-12T22:12:46.586192+00:00","modified_at":"2021-03-12T22:12:46.586192+00:00","author_handle":"frog@datadoghq.com","widgets":[{"definition":{"alert_id":"1234","title":"Widget Title","type":"alert_graph","viz_type":"timeseries","time":{"live_span":"1h"}},"id":1565288074028430}],"layout_type":"ordered"}'
-=======
-      - terraform-provider-datadog/dev (terraform 1.16.0; terraform-cli 0.12.7-sdk) datadog-api-client-go/1.0.0-beta.21 (go go1.15.7; os darwin; arch amd64)
-    url: https://api.datadoghq.com/api/v1/dashboard
-    method: POST
-  response:
-    body: '{"notify_list":[],"description":"Created using the Datadog provider in Terraform","author_name":null,"template_variable_presets":[],"template_variables":[],"is_read_only":true,"id":"xms-fwm-hhj","title":"tf-TestDatadogDashListImport-local-1620975736-time","url":"/dashboard/xms-fwm-hhj/tf-testdatadogdashlistimport-local-1620975736-time","created_at":"2021-05-14T07:02:17.671258+00:00","modified_at":"2021-05-14T07:02:17.671258+00:00","author_handle":"frog@datadoghq.com","widgets":[{"definition":{"alert_id":"1234","title":"Widget Title","type":"alert_graph","viz_type":"timeseries","time":{"live_span":"1h"}},"id":7907917543562237}],"layout_type":"ordered"}'
->>>>>>> 154a3a6f
-    headers:
-      Cache-Control:
-      - no-cache
-      Connection:
-      - keep-alive
-      Content-Security-Policy:
-      - frame-ancestors 'self'; report-uri https://api.datadoghq.com/csp-report
-      Content-Type:
-      - application/json
-      Date:
-<<<<<<< HEAD
-      - Fri, 12 Mar 2021 22:12:49 GMT
-=======
-      - Fri, 14 May 2021 07:02:20 GMT
->>>>>>> 154a3a6f
-      Pragma:
-      - no-cache
-      Strict-Transport-Security:
-      - max-age=15724800;
-      Vary:
-      - Accept-Encoding
-      X-Content-Type-Options:
-      - nosniff
-      X-Dd-Debug:
-<<<<<<< HEAD
-      - JpIJLwIH2nFlZOC+u71rq7aAOL43MLZN3MUsL+gpYHdZz5QLUOG8Jysf8kVK6tPU
-      X-Dd-Version:
-      - "35.4088130"
-=======
-      - twvpGlmuom5y6A0pjGtXzTf554cmwJgTcCZ71fK4H/RDi+v5ehBK0zQiRcTJQG5C
-      X-Dd-Version:
-      - "35.4528823"
->>>>>>> 154a3a6f
-      X-Frame-Options:
-      - SAMEORIGIN
-    status: 200 OK
-    code: 200
-    duration: ""
-- request:
-    body: ""
-    form: {}
-    headers:
-      Accept:
-      - application/json
-      Dd-Operation-Id:
-      - GetDashboard
-      User-Agent:
-<<<<<<< HEAD
-      - terraform-provider-datadog/dev (terraform 2.4.4; terraform-cli 0.14.7) datadog-api-client-go/1.0.0-beta.16 (go go1.15.3; os darwin; arch amd64)
-    url: https://api.datadoghq.com/api/v1/dashboard/9qr-rrq-ivm
-    method: GET
-  response:
-    body: '{"notify_list":[],"description":"Created using the Datadog provider in Terraform","author_name":null,"template_variable_presets":[],"template_variables":[],"is_read_only":true,"id":"9qr-rrq-ivm","title":"tf-TestDatadogDashListImport-local-1615587163-time","url":"/dashboard/9qr-rrq-ivm/tf-testdatadogdashlistimport-local-1615587163-time","created_at":"2021-03-12T22:12:46.586192+00:00","modified_at":"2021-03-12T22:12:46.586192+00:00","author_handle":"frog@datadoghq.com","widgets":[{"definition":{"alert_id":"1234","title":"Widget Title","type":"alert_graph","viz_type":"timeseries","time":{"live_span":"1h"}},"id":1565288074028430}],"layout_type":"ordered"}'
-=======
-      - terraform-provider-datadog/dev (terraform 1.16.0; terraform-cli 0.12.7-sdk) datadog-api-client-go/1.0.0-beta.21 (go go1.15.7; os darwin; arch amd64)
-    url: https://api.datadoghq.com/api/v1/dashboard/xms-fwm-hhj
-    method: GET
-  response:
-    body: '{"notify_list":[],"description":"Created using the Datadog provider in Terraform","author_name":null,"template_variable_presets":[],"template_variables":[],"is_read_only":true,"id":"xms-fwm-hhj","title":"tf-TestDatadogDashListImport-local-1620975736-time","url":"/dashboard/xms-fwm-hhj/tf-testdatadogdashlistimport-local-1620975736-time","created_at":"2021-05-14T07:02:17.671258+00:00","modified_at":"2021-05-14T07:02:17.671258+00:00","author_handle":"frog@datadoghq.com","widgets":[{"definition":{"alert_id":"1234","title":"Widget Title","type":"alert_graph","viz_type":"timeseries","time":{"live_span":"1h"}},"id":7907917543562237}],"layout_type":"ordered"}'
->>>>>>> 154a3a6f
-    headers:
-      Cache-Control:
-      - no-cache
-      Connection:
-      - keep-alive
-      Content-Security-Policy:
-      - frame-ancestors 'self'; report-uri https://api.datadoghq.com/csp-report
-      Content-Type:
-      - application/json
-      Date:
-<<<<<<< HEAD
-      - Fri, 12 Mar 2021 22:12:49 GMT
-=======
-      - Fri, 14 May 2021 07:02:20 GMT
->>>>>>> 154a3a6f
-      Pragma:
-      - no-cache
-      Strict-Transport-Security:
-      - max-age=15724800;
-      Vary:
-      - Accept-Encoding
-      X-Content-Type-Options:
-      - nosniff
-      X-Dd-Debug:
-<<<<<<< HEAD
-      - 5gfwVh/5HZ+AnGd/Di93w3NEWC6KMHT9KzmHEiRJmNdOjBtAsbOcgVFyqEChw71h
-      X-Dd-Version:
-      - "35.4088130"
-=======
-      - LcgNasIYBRkNppmD6mCKE9J6iv0eEjosuuHR5V5zw2fWbR54i39C8dhdK8zDq/40
-      X-Dd-Version:
-      - "35.4528823"
->>>>>>> 154a3a6f
-      X-Frame-Options:
-      - SAMEORIGIN
-    status: 200 OK
-    code: 200
-    duration: ""
-- request:
-    body: |
-<<<<<<< HEAD
-      {"name":"tf-TestDatadogDashListImport-local-1615587163"}
-=======
       {"name":"tf-TestDatadogDashListImport-local-1620975736"}
->>>>>>> 154a3a6f
     form: {}
     headers:
       Accept:
@@ -271,52 +187,34 @@
       Dd-Operation-Id:
       - CreateDashboardList
       User-Agent:
-<<<<<<< HEAD
-      - terraform-provider-datadog/dev (terraform 2.4.4; terraform-cli 0.14.7) datadog-api-client-go/1.0.0-beta.16 (go go1.15.3; os darwin; arch amd64)
+      - terraform-provider-datadog/dev (terraform 1.16.0; terraform-cli 0.12.7-sdk) datadog-api-client-go/1.0.0-beta.21 (go go1.15.7; os darwin; arch amd64)
     url: https://api.datadoghq.com/api/v1/dashboard/lists/manual
     method: POST
   response:
-    body: '{"is_favorite":false,"name":"tf-TestDatadogDashListImport-local-1615587163","dashboard_count":0,"author":{"handle":"frog@datadoghq.com","name":null},"created":"2021-03-12T22:12:49.285148+00:00","type":"manual_dashboard_list","dashboards":null,"modified":"2021-03-12T22:12:49.285168+00:00","id":181071}'
-=======
-      - terraform-provider-datadog/dev (terraform 1.16.0; terraform-cli 0.12.7-sdk) datadog-api-client-go/1.0.0-beta.21 (go go1.15.7; os darwin; arch amd64)
-    url: https://api.datadoghq.com/api/v1/dashboard/lists/manual
-    method: POST
-  response:
     body: '{"is_favorite":false,"name":"tf-TestDatadogDashListImport-local-1620975736","dashboard_count":0,"author":{"handle":"frog@datadoghq.com","name":null},"created":"2021-05-14T07:02:21.130253+00:00","type":"manual_dashboard_list","dashboards":null,"modified":"2021-05-14T07:02:21.130272+00:00","id":203601}'
->>>>>>> 154a3a6f
-    headers:
-      Cache-Control:
-      - no-cache
-      Connection:
-      - keep-alive
-      Content-Security-Policy:
-      - frame-ancestors 'self'; report-uri https://api.datadoghq.com/csp-report
-      Content-Type:
-      - application/json
-      Date:
-<<<<<<< HEAD
-      - Fri, 12 Mar 2021 22:12:49 GMT
-=======
+    headers:
+      Cache-Control:
+      - no-cache
+      Connection:
+      - keep-alive
+      Content-Security-Policy:
+      - frame-ancestors 'self'; report-uri https://api.datadoghq.com/csp-report
+      Content-Type:
+      - application/json
+      Date:
       - Fri, 14 May 2021 07:02:21 GMT
->>>>>>> 154a3a6f
-      Pragma:
-      - no-cache
-      Strict-Transport-Security:
-      - max-age=15724800;
-      Vary:
-      - Accept-Encoding
-      X-Content-Type-Options:
-      - nosniff
-      X-Dd-Debug:
-<<<<<<< HEAD
-      - 5gfwVh/5HZ+AnGd/Di93w3NEWC6KMHT9KzmHEiRJmNdOjBtAsbOcgVFyqEChw71h
-      X-Dd-Version:
-      - "35.4088130"
-=======
+      Pragma:
+      - no-cache
+      Strict-Transport-Security:
+      - max-age=15724800;
+      Vary:
+      - Accept-Encoding
+      X-Content-Type-Options:
+      - nosniff
+      X-Dd-Debug:
       - PhosSd3Ch1B6B0DXI71steKUi7XhPDttnPiIP1NdXTw0VJNWpoUnYyBmODS5ne3q
       X-Dd-Version:
       - "35.4528823"
->>>>>>> 154a3a6f
       X-Frame-Options:
       - SAMEORIGIN
     status: 200 OK
@@ -324,11 +222,7 @@
     duration: ""
 - request:
     body: |
-<<<<<<< HEAD
-      {"dashboards":[{"id":"7wa-uyg-4sh","type":"custom_screenboard"},{"id":"9qr-rrq-ivm","type":"custom_timeboard"}]}
-=======
       {"dashboards":[{"id":"xms-fwm-hhj","type":"custom_timeboard"},{"id":"ntv-jji-5gv","type":"custom_screenboard"}]}
->>>>>>> 154a3a6f
     form: {}
     headers:
       Accept:
@@ -338,52 +232,286 @@
       Dd-Operation-Id:
       - UpdateDashboardListItems
       User-Agent:
-<<<<<<< HEAD
-      - terraform-provider-datadog/dev (terraform 2.4.4; terraform-cli 0.14.7) datadog-api-client-go/1.0.0-beta.16 (go go1.15.3; os darwin; arch amd64)
-    url: https://api.datadoghq.com/api/v2/dashboard/lists/manual/181071/dashboards
-    method: PUT
-  response:
-    body: '{"dashboards":[{"type":"custom_screenboard","id":"7wa-uyg-4sh"},{"type":"custom_timeboard","id":"9qr-rrq-ivm"}]}'
-=======
       - terraform-provider-datadog/dev (terraform 1.16.0; terraform-cli 0.12.7-sdk) datadog-api-client-go/1.0.0-beta.21 (go go1.15.7; os darwin; arch amd64)
     url: https://api.datadoghq.com/api/v2/dashboard/lists/manual/203601/dashboards
     method: PUT
   response:
     body: '{"dashboards":[{"type":"custom_timeboard","id":"xms-fwm-hhj"},{"type":"custom_screenboard","id":"ntv-jji-5gv"}]}'
->>>>>>> 154a3a6f
-    headers:
-      Cache-Control:
-      - no-cache
-      Connection:
-      - keep-alive
-      Content-Security-Policy:
-      - frame-ancestors 'self'; report-uri https://api.datadoghq.com/csp-report
-      Content-Type:
-      - application/json
-      Date:
-<<<<<<< HEAD
-      - Fri, 12 Mar 2021 22:12:49 GMT
-=======
+    headers:
+      Cache-Control:
+      - no-cache
+      Connection:
+      - keep-alive
+      Content-Security-Policy:
+      - frame-ancestors 'self'; report-uri https://api.datadoghq.com/csp-report
+      Content-Type:
+      - application/json
+      Date:
       - Fri, 14 May 2021 07:02:21 GMT
->>>>>>> 154a3a6f
-      Pragma:
-      - no-cache
-      Strict-Transport-Security:
-      - max-age=15724800;
-      Vary:
-      - Accept-Encoding
-      X-Content-Type-Options:
-      - nosniff
-      X-Dd-Debug:
-<<<<<<< HEAD
+      Pragma:
+      - no-cache
+      Strict-Transport-Security:
+      - max-age=15724800;
+      Vary:
+      - Accept-Encoding
+      X-Content-Type-Options:
+      - nosniff
+      X-Dd-Debug:
+      - SY1h8ScsWq+kYmtbh63ltMLFAZsQjqfrgvdfAoRX+9TzT1sgMBRYaFRwfWWRRe9a
+      X-Dd-Version:
+      - "35.4528823"
+      X-Frame-Options:
+      - SAMEORIGIN
+    status: 200 OK
+    code: 200
+    duration: ""
+- request:
+    body: ""
+    form: {}
+    headers:
+      Accept:
+      - application/json
+      Dd-Operation-Id:
+      - GetDashboardList
+      User-Agent:
+      - terraform-provider-datadog/dev (terraform 1.16.0; terraform-cli 0.12.7-sdk) datadog-api-client-go/1.0.0-beta.21 (go go1.15.7; os darwin; arch amd64)
+    url: https://api.datadoghq.com/api/v1/dashboard/lists/manual/203601
+    method: GET
+  response:
+    body: '{"is_favorite":false,"name":"tf-TestDatadogDashListImport-local-1620975736","dashboard_count":2,"author":{"handle":"frog@datadoghq.com","name":null},"created":"2021-05-14T07:02:21.130253+00:00","type":"manual_dashboard_list","dashboards":null,"modified":"2021-05-14T07:02:21.446986+00:00","id":203601}'
+    headers:
+      Cache-Control:
+      - no-cache
+      Connection:
+      - keep-alive
+      Content-Security-Policy:
+      - frame-ancestors 'self'; report-uri https://api.datadoghq.com/csp-report
+      Content-Type:
+      - application/json
+      Date:
+      - Fri, 14 May 2021 07:02:21 GMT
+      Pragma:
+      - no-cache
+      Strict-Transport-Security:
+      - max-age=15724800;
+      Vary:
+      - Accept-Encoding
+      X-Content-Type-Options:
+      - nosniff
+      X-Dd-Debug:
+      - S1wfaMZOKGT/IoMw6fqAwAwGWo2vQ44sjF3YzuETnQfxZO2T5eJbs0aX3UKb9Dwu
+      X-Dd-Version:
+      - "35.4528823"
+      X-Frame-Options:
+      - SAMEORIGIN
+    status: 200 OK
+    code: 200
+    duration: ""
+- request:
+    body: ""
+    form: {}
+    headers:
+      Accept:
+      - application/json
+      Dd-Operation-Id:
+      - GetDashboardListItems
+      User-Agent:
+      - terraform-provider-datadog/dev (terraform 1.16.0; terraform-cli 0.12.7-sdk) datadog-api-client-go/1.0.0-beta.21 (go go1.15.7; os darwin; arch amd64)
+    url: https://api.datadoghq.com/api/v2/dashboard/lists/manual/203601/dashboards
+    method: GET
+  response:
+    body: '{"total":2,"dashboards":[{"popularity":0,"title":"tf-TestDatadogDashListImport-local-1620975736-time","is_favorite":false,"id":"xms-fwm-hhj","icon":null,"integration_id":null,"is_shared":false,"author":{"handle":"frog@datadoghq.com","name":null},"url":"/dashboard/xms-fwm-hhj/tf-testdatadogdashlistimport-local-1620975736-time","created":"2021-05-14T07:02:17.671258+00:00","modified":"2021-05-14T07:02:17.671258+00:00","is_read_only":true,"type":"custom_timeboard"},{"popularity":0,"title":"tf-TestDatadogDashListImport-local-1620975736-screen","is_favorite":false,"id":"ntv-jji-5gv","icon":null,"integration_id":null,"is_shared":false,"author":{"handle":"frog@datadoghq.com","name":null},"url":"/dashboard/ntv-jji-5gv/tf-testdatadogdashlistimport-local-1620975736-screen","created":"2021-05-14T07:02:17.159921+00:00","modified":"2021-05-14T07:02:17.159921+00:00","is_read_only":false,"type":"custom_screenboard"}]}'
+    headers:
+      Cache-Control:
+      - no-cache
+      Connection:
+      - keep-alive
+      Content-Security-Policy:
+      - frame-ancestors 'self'; report-uri https://api.datadoghq.com/csp-report
+      Content-Type:
+      - application/json
+      Date:
+      - Fri, 14 May 2021 07:02:21 GMT
+      Pragma:
+      - no-cache
+      Strict-Transport-Security:
+      - max-age=15724800;
+      Vary:
+      - Accept-Encoding
+      X-Content-Type-Options:
+      - nosniff
+      X-Dd-Debug:
+      - fIO2C4qGDheGHy4YbS+r3a3CXbh4cbRo7roILOimQyiHGjQdOat0cIpWCkupM1uX
+      X-Dd-Version:
+      - "35.4528823"
+      X-Frame-Options:
+      - SAMEORIGIN
+    status: 200 OK
+    code: 200
+    duration: ""
+- request:
+    body: ""
+    form: {}
+    headers:
+      Accept:
+      - application/json
+      Dd-Operation-Id:
+      - GetDashboard
+      User-Agent:
+      - terraform-provider-datadog/dev (terraform 1.16.0; terraform-cli 0.12.7-sdk) datadog-api-client-go/1.0.0-beta.21 (go go1.15.7; os darwin; arch amd64)
+    url: https://api.datadoghq.com/api/v1/dashboard/ntv-jji-5gv
+    method: GET
+  response:
+    body: '{"notify_list":[],"description":"Created using the Datadog provider in Terraform","author_name":null,"template_variable_presets":[],"template_variables":[],"is_read_only":false,"id":"ntv-jji-5gv","title":"tf-TestDatadogDashListImport-local-1620975736-screen","url":"/dashboard/ntv-jji-5gv/tf-testdatadogdashlistimport-local-1620975736-screen","created_at":"2021-05-14T07:02:17.159921+00:00","modified_at":"2021-05-14T07:02:17.159921+00:00","author_handle":"frog@datadoghq.com","widgets":[{"definition":{"title_size":"16","title":"Widget Title","title_align":"left","time":{"live_span":"1h"},"query":"*","type":"event_stream","event_size":"l"},"layout":{"y":5,"width":32,"x":5,"height":43},"id":4315573331866447}],"layout_type":"free"}'
+    headers:
+      Cache-Control:
+      - no-cache
+      Connection:
+      - keep-alive
+      Content-Security-Policy:
+      - frame-ancestors 'self'; report-uri https://api.datadoghq.com/csp-report
+      Content-Type:
+      - application/json
+      Date:
+      - Fri, 14 May 2021 07:02:22 GMT
+      Pragma:
+      - no-cache
+      Strict-Transport-Security:
+      - max-age=15724800;
+      Vary:
+      - Accept-Encoding
+      X-Content-Type-Options:
+      - nosniff
+      X-Dd-Debug:
+      - dCmL/3rURV6BPeaqeP3Rxigq41m5CAb17XjrRE42uZ01zpr07HVhbL5/3TWMkvgu
+      X-Dd-Version:
+      - "35.4528823"
+      X-Frame-Options:
+      - SAMEORIGIN
+    status: 200 OK
+    code: 200
+    duration: ""
+- request:
+    body: ""
+    form: {}
+    headers:
+      Accept:
+      - application/json
+      Dd-Operation-Id:
+      - GetDashboard
+      User-Agent:
+      - terraform-provider-datadog/dev (terraform 1.16.0; terraform-cli 0.12.7-sdk) datadog-api-client-go/1.0.0-beta.21 (go go1.15.7; os darwin; arch amd64)
+    url: https://api.datadoghq.com/api/v1/dashboard/xms-fwm-hhj
+    method: GET
+  response:
+    body: '{"notify_list":[],"description":"Created using the Datadog provider in Terraform","author_name":null,"template_variable_presets":[],"template_variables":[],"is_read_only":true,"id":"xms-fwm-hhj","title":"tf-TestDatadogDashListImport-local-1620975736-time","url":"/dashboard/xms-fwm-hhj/tf-testdatadogdashlistimport-local-1620975736-time","created_at":"2021-05-14T07:02:17.671258+00:00","modified_at":"2021-05-14T07:02:17.671258+00:00","author_handle":"frog@datadoghq.com","widgets":[{"definition":{"alert_id":"1234","title":"Widget Title","type":"alert_graph","viz_type":"timeseries","time":{"live_span":"1h"}},"id":7907917543562237}],"layout_type":"ordered"}'
+    headers:
+      Cache-Control:
+      - no-cache
+      Connection:
+      - keep-alive
+      Content-Security-Policy:
+      - frame-ancestors 'self'; report-uri https://api.datadoghq.com/csp-report
+      Content-Type:
+      - application/json
+      Date:
+      - Fri, 14 May 2021 07:02:22 GMT
+      Pragma:
+      - no-cache
+      Strict-Transport-Security:
+      - max-age=15724800;
+      Vary:
+      - Accept-Encoding
+      X-Content-Type-Options:
+      - nosniff
+      X-Dd-Debug:
+      - S1wfaMZOKGT/IoMw6fqAwAwGWo2vQ44sjF3YzuETnQfxZO2T5eJbs0aX3UKb9Dwu
+      X-Dd-Version:
+      - "35.4528823"
+      X-Frame-Options:
+      - SAMEORIGIN
+    status: 200 OK
+    code: 200
+    duration: ""
+- request:
+    body: ""
+    form: {}
+    headers:
+      Accept:
+      - application/json
+      Dd-Operation-Id:
+      - GetDashboardList
+      User-Agent:
+      - terraform-provider-datadog/dev (terraform 1.16.0; terraform-cli 0.12.7-sdk) datadog-api-client-go/1.0.0-beta.21 (go go1.15.7; os darwin; arch amd64)
+    url: https://api.datadoghq.com/api/v1/dashboard/lists/manual/203601
+    method: GET
+  response:
+    body: '{"is_favorite":false,"name":"tf-TestDatadogDashListImport-local-1620975736","dashboard_count":2,"author":{"handle":"frog@datadoghq.com","name":null},"created":"2021-05-14T07:02:21.130253+00:00","type":"manual_dashboard_list","dashboards":null,"modified":"2021-05-14T07:02:21.446986+00:00","id":203601}'
+    headers:
+      Cache-Control:
+      - no-cache
+      Connection:
+      - keep-alive
+      Content-Security-Policy:
+      - frame-ancestors 'self'; report-uri https://api.datadoghq.com/csp-report
+      Content-Type:
+      - application/json
+      Date:
+      - Fri, 14 May 2021 07:02:22 GMT
+      Pragma:
+      - no-cache
+      Strict-Transport-Security:
+      - max-age=15724800;
+      Vary:
+      - Accept-Encoding
+      X-Content-Type-Options:
+      - nosniff
+      X-Dd-Debug:
       - gYZcaADwbKcv7Hm19HJx6WsLoKuOijDWAt2viPeCfWqUgyKY+9e1xZdmMJeXV3YV
       X-Dd-Version:
-      - "35.4088130"
-=======
-      - SY1h8ScsWq+kYmtbh63ltMLFAZsQjqfrgvdfAoRX+9TzT1sgMBRYaFRwfWWRRe9a
-      X-Dd-Version:
-      - "35.4528823"
->>>>>>> 154a3a6f
+      - "35.4528823"
+      X-Frame-Options:
+      - SAMEORIGIN
+    status: 200 OK
+    code: 200
+    duration: ""
+- request:
+    body: ""
+    form: {}
+    headers:
+      Accept:
+      - application/json
+      Dd-Operation-Id:
+      - GetDashboardListItems
+      User-Agent:
+      - terraform-provider-datadog/dev (terraform 1.16.0; terraform-cli 0.12.7-sdk) datadog-api-client-go/1.0.0-beta.21 (go go1.15.7; os darwin; arch amd64)
+    url: https://api.datadoghq.com/api/v2/dashboard/lists/manual/203601/dashboards
+    method: GET
+  response:
+    body: '{"total":2,"dashboards":[{"popularity":0,"title":"tf-TestDatadogDashListImport-local-1620975736-time","is_favorite":false,"id":"xms-fwm-hhj","icon":null,"integration_id":null,"is_shared":false,"author":{"handle":"frog@datadoghq.com","name":null},"url":"/dashboard/xms-fwm-hhj/tf-testdatadogdashlistimport-local-1620975736-time","created":"2021-05-14T07:02:17.671258+00:00","modified":"2021-05-14T07:02:17.671258+00:00","is_read_only":true,"type":"custom_timeboard"},{"popularity":0,"title":"tf-TestDatadogDashListImport-local-1620975736-screen","is_favorite":false,"id":"ntv-jji-5gv","icon":null,"integration_id":null,"is_shared":false,"author":{"handle":"frog@datadoghq.com","name":null},"url":"/dashboard/ntv-jji-5gv/tf-testdatadogdashlistimport-local-1620975736-screen","created":"2021-05-14T07:02:17.159921+00:00","modified":"2021-05-14T07:02:17.159921+00:00","is_read_only":false,"type":"custom_screenboard"}]}'
+    headers:
+      Cache-Control:
+      - no-cache
+      Connection:
+      - keep-alive
+      Content-Security-Policy:
+      - frame-ancestors 'self'; report-uri https://api.datadoghq.com/csp-report
+      Content-Type:
+      - application/json
+      Date:
+      - Fri, 14 May 2021 07:02:22 GMT
+      Pragma:
+      - no-cache
+      Strict-Transport-Security:
+      - max-age=15724800;
+      Vary:
+      - Accept-Encoding
+      X-Content-Type-Options:
+      - nosniff
+      X-Dd-Debug:
+      - twvpGlmuom5y6A0pjGtXzTf554cmwJgTcCZ71fK4H/RDi+v5ehBK0zQiRcTJQG5C
+      X-Dd-Version:
+      - "35.4528823"
       X-Frame-Options:
       - SAMEORIGIN
     status: 200 OK
@@ -398,52 +526,34 @@
       Dd-Operation-Id:
       - GetDashboardList
       User-Agent:
-<<<<<<< HEAD
-      - terraform-provider-datadog/dev (terraform 2.4.4; terraform-cli 0.14.7) datadog-api-client-go/1.0.0-beta.16 (go go1.15.3; os darwin; arch amd64)
-    url: https://api.datadoghq.com/api/v1/dashboard/lists/manual/181071
-    method: GET
-  response:
-    body: '{"is_favorite":false,"name":"tf-TestDatadogDashListImport-local-1615587163","dashboard_count":2,"author":{"handle":"frog@datadoghq.com","name":null},"created":"2021-03-12T22:12:49.285148+00:00","type":"manual_dashboard_list","dashboards":null,"modified":"2021-03-12T22:12:49.487959+00:00","id":181071}'
-=======
       - terraform-provider-datadog/dev (terraform 1.16.0; terraform-cli 0.12.7-sdk) datadog-api-client-go/1.0.0-beta.21 (go go1.15.7; os darwin; arch amd64)
     url: https://api.datadoghq.com/api/v1/dashboard/lists/manual/203601
     method: GET
   response:
     body: '{"is_favorite":false,"name":"tf-TestDatadogDashListImport-local-1620975736","dashboard_count":2,"author":{"handle":"frog@datadoghq.com","name":null},"created":"2021-05-14T07:02:21.130253+00:00","type":"manual_dashboard_list","dashboards":null,"modified":"2021-05-14T07:02:21.446986+00:00","id":203601}'
->>>>>>> 154a3a6f
-    headers:
-      Cache-Control:
-      - no-cache
-      Connection:
-      - keep-alive
-      Content-Security-Policy:
-      - frame-ancestors 'self'; report-uri https://api.datadoghq.com/csp-report
-      Content-Type:
-      - application/json
-      Date:
-<<<<<<< HEAD
-      - Fri, 12 Mar 2021 22:12:49 GMT
-=======
-      - Fri, 14 May 2021 07:02:21 GMT
->>>>>>> 154a3a6f
-      Pragma:
-      - no-cache
-      Strict-Transport-Security:
-      - max-age=15724800;
-      Vary:
-      - Accept-Encoding
-      X-Content-Type-Options:
-      - nosniff
-      X-Dd-Debug:
-<<<<<<< HEAD
-      - l8RQo2maZqJf6GFThBbKNE6dvthz6njusVtau3dPXJWL2RLFoN81H+BLPB/1xgs1
-      X-Dd-Version:
-      - "35.4088130"
-=======
-      - S1wfaMZOKGT/IoMw6fqAwAwGWo2vQ44sjF3YzuETnQfxZO2T5eJbs0aX3UKb9Dwu
-      X-Dd-Version:
-      - "35.4528823"
->>>>>>> 154a3a6f
+    headers:
+      Cache-Control:
+      - no-cache
+      Connection:
+      - keep-alive
+      Content-Security-Policy:
+      - frame-ancestors 'self'; report-uri https://api.datadoghq.com/csp-report
+      Content-Type:
+      - application/json
+      Date:
+      - Fri, 14 May 2021 07:02:23 GMT
+      Pragma:
+      - no-cache
+      Strict-Transport-Security:
+      - max-age=15724800;
+      Vary:
+      - Accept-Encoding
+      X-Content-Type-Options:
+      - nosniff
+      X-Dd-Debug:
+      - Um4CoU685QqAscnxhS5BD+goWu2yX1Jd4zCfGzSsEvPPIm1qURZaF8dlLl/OEY4I
+      X-Dd-Version:
+      - "35.4528823"
       X-Frame-Options:
       - SAMEORIGIN
     status: 200 OK
@@ -458,664 +568,286 @@
       Dd-Operation-Id:
       - GetDashboardListItems
       User-Agent:
-<<<<<<< HEAD
-      - terraform-provider-datadog/dev (terraform 2.4.4; terraform-cli 0.14.7) datadog-api-client-go/1.0.0-beta.16 (go go1.15.3; os darwin; arch amd64)
-    url: https://api.datadoghq.com/api/v2/dashboard/lists/manual/181071/dashboards
-    method: GET
-  response:
-    body: '{"total":2,"dashboards":[{"popularity":0,"title":"tf-TestDatadogDashListImport-local-1615587163-time","is_favorite":false,"id":"9qr-rrq-ivm","icon":null,"integration_id":null,"is_shared":false,"author":{"handle":"frog@datadoghq.com","name":null},"url":"/dashboard/9qr-rrq-ivm/tf-testdatadogdashlistimport-local-1615587163-time","created":"2021-03-12T22:12:46.586192+00:00","modified":"2021-03-12T22:12:46.586192+00:00","is_read_only":true,"type":"custom_timeboard"},{"popularity":0,"title":"tf-TestDatadogDashListImport-local-1615587163-screen","is_favorite":false,"id":"7wa-uyg-4sh","icon":null,"integration_id":null,"is_shared":false,"author":{"handle":"frog@datadoghq.com","name":null},"url":"/dashboard/7wa-uyg-4sh/tf-testdatadogdashlistimport-local-1615587163-screen","created":"2021-03-12T22:12:45.796166+00:00","modified":"2021-03-12T22:12:45.796166+00:00","is_read_only":false,"type":"custom_screenboard"}]}'
-=======
       - terraform-provider-datadog/dev (terraform 1.16.0; terraform-cli 0.12.7-sdk) datadog-api-client-go/1.0.0-beta.21 (go go1.15.7; os darwin; arch amd64)
     url: https://api.datadoghq.com/api/v2/dashboard/lists/manual/203601/dashboards
     method: GET
   response:
     body: '{"total":2,"dashboards":[{"popularity":0,"title":"tf-TestDatadogDashListImport-local-1620975736-time","is_favorite":false,"id":"xms-fwm-hhj","icon":null,"integration_id":null,"is_shared":false,"author":{"handle":"frog@datadoghq.com","name":null},"url":"/dashboard/xms-fwm-hhj/tf-testdatadogdashlistimport-local-1620975736-time","created":"2021-05-14T07:02:17.671258+00:00","modified":"2021-05-14T07:02:17.671258+00:00","is_read_only":true,"type":"custom_timeboard"},{"popularity":0,"title":"tf-TestDatadogDashListImport-local-1620975736-screen","is_favorite":false,"id":"ntv-jji-5gv","icon":null,"integration_id":null,"is_shared":false,"author":{"handle":"frog@datadoghq.com","name":null},"url":"/dashboard/ntv-jji-5gv/tf-testdatadogdashlistimport-local-1620975736-screen","created":"2021-05-14T07:02:17.159921+00:00","modified":"2021-05-14T07:02:17.159921+00:00","is_read_only":false,"type":"custom_screenboard"}]}'
->>>>>>> 154a3a6f
-    headers:
-      Cache-Control:
-      - no-cache
-      Connection:
-      - keep-alive
-      Content-Security-Policy:
-      - frame-ancestors 'self'; report-uri https://api.datadoghq.com/csp-report
-      Content-Type:
-      - application/json
-      Date:
-<<<<<<< HEAD
-      - Fri, 12 Mar 2021 22:12:49 GMT
-=======
-      - Fri, 14 May 2021 07:02:21 GMT
->>>>>>> 154a3a6f
-      Pragma:
-      - no-cache
-      Strict-Transport-Security:
-      - max-age=15724800;
-      Vary:
-      - Accept-Encoding
-      X-Content-Type-Options:
-      - nosniff
-      X-Dd-Debug:
-<<<<<<< HEAD
+    headers:
+      Cache-Control:
+      - no-cache
+      Connection:
+      - keep-alive
+      Content-Security-Policy:
+      - frame-ancestors 'self'; report-uri https://api.datadoghq.com/csp-report
+      Content-Type:
+      - application/json
+      Date:
+      - Fri, 14 May 2021 07:02:23 GMT
+      Pragma:
+      - no-cache
+      Strict-Transport-Security:
+      - max-age=15724800;
+      Vary:
+      - Accept-Encoding
+      X-Content-Type-Options:
+      - nosniff
+      X-Dd-Debug:
+      - 5gfwVh/5HZ+AnGd/Di93w3NEWC6KMHT9KzmHEiRJmNdOjBtAsbOcgVFyqEChw71h
+      X-Dd-Version:
+      - "35.4528823"
+      X-Frame-Options:
+      - SAMEORIGIN
+    status: 200 OK
+    code: 200
+    duration: ""
+- request:
+    body: ""
+    form: {}
+    headers:
+      Accept:
+      - application/json
+      Dd-Operation-Id:
+      - GetDashboardList
+      User-Agent:
+      - terraform-provider-datadog/dev (terraform 1.16.0; terraform-cli 0.12.7-sdk) datadog-api-client-go/1.0.0-beta.21 (go go1.15.7; os darwin; arch amd64)
+    url: https://api.datadoghq.com/api/v1/dashboard/lists/manual/203601
+    method: GET
+  response:
+    body: '{"is_favorite":false,"name":"tf-TestDatadogDashListImport-local-1620975736","dashboard_count":2,"author":{"handle":"frog@datadoghq.com","name":null},"created":"2021-05-14T07:02:21.130253+00:00","type":"manual_dashboard_list","dashboards":null,"modified":"2021-05-14T07:02:21.446986+00:00","id":203601}'
+    headers:
+      Cache-Control:
+      - no-cache
+      Connection:
+      - keep-alive
+      Content-Security-Policy:
+      - frame-ancestors 'self'; report-uri https://api.datadoghq.com/csp-report
+      Content-Type:
+      - application/json
+      Date:
+      - Fri, 14 May 2021 07:02:23 GMT
+      Pragma:
+      - no-cache
+      Strict-Transport-Security:
+      - max-age=15724800;
+      Vary:
+      - Accept-Encoding
+      X-Content-Type-Options:
+      - nosniff
+      X-Dd-Debug:
+      - dPySkcOzIZtKyMKDAAzuysY3gNGGj6RtYogGuSb76E8mPvoqzREyRp6lPYm91hQU
+      X-Dd-Version:
+      - "35.4528823"
+      X-Frame-Options:
+      - SAMEORIGIN
+    status: 200 OK
+    code: 200
+    duration: ""
+- request:
+    body: ""
+    form: {}
+    headers:
+      Accept:
+      - application/json
+      Dd-Operation-Id:
+      - GetDashboardListItems
+      User-Agent:
+      - terraform-provider-datadog/dev (terraform 1.16.0; terraform-cli 0.12.7-sdk) datadog-api-client-go/1.0.0-beta.21 (go go1.15.7; os darwin; arch amd64)
+    url: https://api.datadoghq.com/api/v2/dashboard/lists/manual/203601/dashboards
+    method: GET
+  response:
+    body: '{"total":2,"dashboards":[{"popularity":0,"title":"tf-TestDatadogDashListImport-local-1620975736-time","is_favorite":false,"id":"xms-fwm-hhj","icon":null,"integration_id":null,"is_shared":false,"author":{"handle":"frog@datadoghq.com","name":null},"url":"/dashboard/xms-fwm-hhj/tf-testdatadogdashlistimport-local-1620975736-time","created":"2021-05-14T07:02:17.671258+00:00","modified":"2021-05-14T07:02:17.671258+00:00","is_read_only":true,"type":"custom_timeboard"},{"popularity":0,"title":"tf-TestDatadogDashListImport-local-1620975736-screen","is_favorite":false,"id":"ntv-jji-5gv","icon":null,"integration_id":null,"is_shared":false,"author":{"handle":"frog@datadoghq.com","name":null},"url":"/dashboard/ntv-jji-5gv/tf-testdatadogdashlistimport-local-1620975736-screen","created":"2021-05-14T07:02:17.159921+00:00","modified":"2021-05-14T07:02:17.159921+00:00","is_read_only":false,"type":"custom_screenboard"}]}'
+    headers:
+      Cache-Control:
+      - no-cache
+      Connection:
+      - keep-alive
+      Content-Security-Policy:
+      - frame-ancestors 'self'; report-uri https://api.datadoghq.com/csp-report
+      Content-Type:
+      - application/json
+      Date:
+      - Fri, 14 May 2021 07:02:23 GMT
+      Pragma:
+      - no-cache
+      Strict-Transport-Security:
+      - max-age=15724800;
+      Vary:
+      - Accept-Encoding
+      X-Content-Type-Options:
+      - nosniff
+      X-Dd-Debug:
+      - twvpGlmuom5y6A0pjGtXzTf554cmwJgTcCZ71fK4H/RDi+v5ehBK0zQiRcTJQG5C
+      X-Dd-Version:
+      - "35.4528823"
+      X-Frame-Options:
+      - SAMEORIGIN
+    status: 200 OK
+    code: 200
+    duration: ""
+- request:
+    body: ""
+    form: {}
+    headers:
+      Accept:
+      - application/json
+      Dd-Operation-Id:
+      - GetDashboard
+      User-Agent:
+      - terraform-provider-datadog/dev (terraform 1.16.0; terraform-cli 0.12.7-sdk) datadog-api-client-go/1.0.0-beta.21 (go go1.15.7; os darwin; arch amd64)
+    url: https://api.datadoghq.com/api/v1/dashboard/ntv-jji-5gv
+    method: GET
+  response:
+    body: '{"notify_list":[],"description":"Created using the Datadog provider in Terraform","author_name":null,"template_variable_presets":[],"template_variables":[],"is_read_only":false,"id":"ntv-jji-5gv","title":"tf-TestDatadogDashListImport-local-1620975736-screen","url":"/dashboard/ntv-jji-5gv/tf-testdatadogdashlistimport-local-1620975736-screen","created_at":"2021-05-14T07:02:17.159921+00:00","modified_at":"2021-05-14T07:02:17.159921+00:00","author_handle":"frog@datadoghq.com","widgets":[{"definition":{"title_size":"16","title":"Widget Title","title_align":"left","time":{"live_span":"1h"},"query":"*","type":"event_stream","event_size":"l"},"layout":{"y":5,"width":32,"x":5,"height":43},"id":4315573331866447}],"layout_type":"free"}'
+    headers:
+      Cache-Control:
+      - no-cache
+      Connection:
+      - keep-alive
+      Content-Security-Policy:
+      - frame-ancestors 'self'; report-uri https://api.datadoghq.com/csp-report
+      Content-Type:
+      - application/json
+      Date:
+      - Fri, 14 May 2021 07:02:24 GMT
+      Pragma:
+      - no-cache
+      Strict-Transport-Security:
+      - max-age=15724800;
+      Vary:
+      - Accept-Encoding
+      X-Content-Type-Options:
+      - nosniff
+      X-Dd-Debug:
+      - JpIJLwIH2nFlZOC+u71rq7aAOL43MLZN3MUsL+gpYHdZz5QLUOG8Jysf8kVK6tPU
+      X-Dd-Version:
+      - "35.4528823"
+      X-Frame-Options:
+      - SAMEORIGIN
+    status: 200 OK
+    code: 200
+    duration: ""
+- request:
+    body: ""
+    form: {}
+    headers:
+      Accept:
+      - application/json
+      Dd-Operation-Id:
+      - GetDashboard
+      User-Agent:
+      - terraform-provider-datadog/dev (terraform 1.16.0; terraform-cli 0.12.7-sdk) datadog-api-client-go/1.0.0-beta.21 (go go1.15.7; os darwin; arch amd64)
+    url: https://api.datadoghq.com/api/v1/dashboard/xms-fwm-hhj
+    method: GET
+  response:
+    body: '{"notify_list":[],"description":"Created using the Datadog provider in Terraform","author_name":null,"template_variable_presets":[],"template_variables":[],"is_read_only":true,"id":"xms-fwm-hhj","title":"tf-TestDatadogDashListImport-local-1620975736-time","url":"/dashboard/xms-fwm-hhj/tf-testdatadogdashlistimport-local-1620975736-time","created_at":"2021-05-14T07:02:17.671258+00:00","modified_at":"2021-05-14T07:02:17.671258+00:00","author_handle":"frog@datadoghq.com","widgets":[{"definition":{"alert_id":"1234","title":"Widget Title","type":"alert_graph","viz_type":"timeseries","time":{"live_span":"1h"}},"id":7907917543562237}],"layout_type":"ordered"}'
+    headers:
+      Cache-Control:
+      - no-cache
+      Connection:
+      - keep-alive
+      Content-Security-Policy:
+      - frame-ancestors 'self'; report-uri https://api.datadoghq.com/csp-report
+      Content-Type:
+      - application/json
+      Date:
+      - Fri, 14 May 2021 07:02:24 GMT
+      Pragma:
+      - no-cache
+      Strict-Transport-Security:
+      - max-age=15724800;
+      Vary:
+      - Accept-Encoding
+      X-Content-Type-Options:
+      - nosniff
+      X-Dd-Debug:
+      - /L+SFFO+m1pPY+hRCpk5325fvfrNl0KmiquUNJolBN/5hu3HIwflqjZSbJ6NxDFG
+      X-Dd-Version:
+      - "35.4528823"
+      X-Frame-Options:
+      - SAMEORIGIN
+    status: 200 OK
+    code: 200
+    duration: ""
+- request:
+    body: ""
+    form: {}
+    headers:
+      Accept:
+      - application/json
+      Dd-Operation-Id:
+      - GetDashboardList
+      User-Agent:
+      - terraform-provider-datadog/dev (terraform 1.16.0; terraform-cli 0.12.7-sdk) datadog-api-client-go/1.0.0-beta.21 (go go1.15.7; os darwin; arch amd64)
+    url: https://api.datadoghq.com/api/v1/dashboard/lists/manual/203601
+    method: GET
+  response:
+    body: '{"is_favorite":false,"name":"tf-TestDatadogDashListImport-local-1620975736","dashboard_count":2,"author":{"handle":"frog@datadoghq.com","name":null},"created":"2021-05-14T07:02:21.130253+00:00","type":"manual_dashboard_list","dashboards":null,"modified":"2021-05-14T07:02:21.446986+00:00","id":203601}'
+    headers:
+      Cache-Control:
+      - no-cache
+      Connection:
+      - keep-alive
+      Content-Security-Policy:
+      - frame-ancestors 'self'; report-uri https://api.datadoghq.com/csp-report
+      Content-Type:
+      - application/json
+      Date:
+      - Fri, 14 May 2021 07:02:24 GMT
+      Pragma:
+      - no-cache
+      Strict-Transport-Security:
+      - max-age=15724800;
+      Vary:
+      - Accept-Encoding
+      X-Content-Type-Options:
+      - nosniff
+      X-Dd-Debug:
+      - mNzaoDhdDKO7t4QSrAe5X7pHd0bJND187D+vRbwoluXouE2m1UaQQX0RGCvRpLVE
+      X-Dd-Version:
+      - "35.4528823"
+      X-Frame-Options:
+      - SAMEORIGIN
+    status: 200 OK
+    code: 200
+    duration: ""
+- request:
+    body: ""
+    form: {}
+    headers:
+      Accept:
+      - application/json
+      Dd-Operation-Id:
+      - GetDashboardListItems
+      User-Agent:
+      - terraform-provider-datadog/dev (terraform 1.16.0; terraform-cli 0.12.7-sdk) datadog-api-client-go/1.0.0-beta.21 (go go1.15.7; os darwin; arch amd64)
+    url: https://api.datadoghq.com/api/v2/dashboard/lists/manual/203601/dashboards
+    method: GET
+  response:
+    body: '{"total":2,"dashboards":[{"popularity":0,"title":"tf-TestDatadogDashListImport-local-1620975736-time","is_favorite":false,"id":"xms-fwm-hhj","icon":null,"integration_id":null,"is_shared":false,"author":{"handle":"frog@datadoghq.com","name":null},"url":"/dashboard/xms-fwm-hhj/tf-testdatadogdashlistimport-local-1620975736-time","created":"2021-05-14T07:02:17.671258+00:00","modified":"2021-05-14T07:02:17.671258+00:00","is_read_only":true,"type":"custom_timeboard"},{"popularity":0,"title":"tf-TestDatadogDashListImport-local-1620975736-screen","is_favorite":false,"id":"ntv-jji-5gv","icon":null,"integration_id":null,"is_shared":false,"author":{"handle":"frog@datadoghq.com","name":null},"url":"/dashboard/ntv-jji-5gv/tf-testdatadogdashlistimport-local-1620975736-screen","created":"2021-05-14T07:02:17.159921+00:00","modified":"2021-05-14T07:02:17.159921+00:00","is_read_only":false,"type":"custom_screenboard"}]}'
+    headers:
+      Cache-Control:
+      - no-cache
+      Connection:
+      - keep-alive
+      Content-Security-Policy:
+      - frame-ancestors 'self'; report-uri https://api.datadoghq.com/csp-report
+      Content-Type:
+      - application/json
+      Date:
+      - Fri, 14 May 2021 07:02:24 GMT
+      Pragma:
+      - no-cache
+      Strict-Transport-Security:
+      - max-age=15724800;
+      Vary:
+      - Accept-Encoding
+      X-Content-Type-Options:
+      - nosniff
+      X-Dd-Debug:
       - HbtaOKlJ6OCrx9tMXO6ivMTrEM+g0c93HDp08trmOmgdHozC5J+vn10F0H4WPjCU
       X-Dd-Version:
-      - "35.4088130"
-=======
-      - fIO2C4qGDheGHy4YbS+r3a3CXbh4cbRo7roILOimQyiHGjQdOat0cIpWCkupM1uX
-      X-Dd-Version:
-      - "35.4528823"
->>>>>>> 154a3a6f
-      X-Frame-Options:
-      - SAMEORIGIN
-    status: 200 OK
-    code: 200
-    duration: ""
-- request:
-    body: ""
-    form: {}
-    headers:
-      Accept:
-      - application/json
-      Dd-Operation-Id:
-      - GetDashboard
-      User-Agent:
-<<<<<<< HEAD
-      - terraform-provider-datadog/dev (terraform 2.4.4; terraform-cli ) datadog-api-client-go/1.0.0-beta.16 (go go1.15.3; os darwin; arch amd64)
-    url: https://api.datadoghq.com/api/v1/dashboard/7wa-uyg-4sh
-    method: GET
-  response:
-    body: '{"notify_list":[],"description":"Created using the Datadog provider in Terraform","author_name":null,"template_variable_presets":[],"template_variables":[],"is_read_only":false,"id":"7wa-uyg-4sh","title":"tf-TestDatadogDashListImport-local-1615587163-screen","url":"/dashboard/7wa-uyg-4sh/tf-testdatadogdashlistimport-local-1615587163-screen","created_at":"2021-03-12T22:12:45.796166+00:00","modified_at":"2021-03-12T22:12:45.796166+00:00","author_handle":"frog@datadoghq.com","widgets":[{"definition":{"title_size":"16","title":"Widget Title","title_align":"left","time":{"live_span":"1h"},"query":"*","type":"event_stream","event_size":"l"},"layout":{"y":5,"width":32,"x":5,"height":43},"id":3796346319186589}],"layout_type":"free"}'
-=======
-      - terraform-provider-datadog/dev (terraform 1.16.0; terraform-cli 0.12.7-sdk) datadog-api-client-go/1.0.0-beta.21 (go go1.15.7; os darwin; arch amd64)
-    url: https://api.datadoghq.com/api/v1/dashboard/ntv-jji-5gv
-    method: GET
-  response:
-    body: '{"notify_list":[],"description":"Created using the Datadog provider in Terraform","author_name":null,"template_variable_presets":[],"template_variables":[],"is_read_only":false,"id":"ntv-jji-5gv","title":"tf-TestDatadogDashListImport-local-1620975736-screen","url":"/dashboard/ntv-jji-5gv/tf-testdatadogdashlistimport-local-1620975736-screen","created_at":"2021-05-14T07:02:17.159921+00:00","modified_at":"2021-05-14T07:02:17.159921+00:00","author_handle":"frog@datadoghq.com","widgets":[{"definition":{"title_size":"16","title":"Widget Title","title_align":"left","time":{"live_span":"1h"},"query":"*","type":"event_stream","event_size":"l"},"layout":{"y":5,"width":32,"x":5,"height":43},"id":4315573331866447}],"layout_type":"free"}'
->>>>>>> 154a3a6f
-    headers:
-      Cache-Control:
-      - no-cache
-      Connection:
-      - keep-alive
-      Content-Security-Policy:
-      - frame-ancestors 'self'; report-uri https://api.datadoghq.com/csp-report
-      Content-Type:
-      - application/json
-      Date:
-<<<<<<< HEAD
-      - Fri, 12 Mar 2021 22:12:51 GMT
-=======
-      - Fri, 14 May 2021 07:02:22 GMT
->>>>>>> 154a3a6f
-      Pragma:
-      - no-cache
-      Strict-Transport-Security:
-      - max-age=15724800;
-      Vary:
-      - Accept-Encoding
-      X-Content-Type-Options:
-      - nosniff
-      X-Dd-Debug:
-<<<<<<< HEAD
-      - PhosSd3Ch1B6B0DXI71steKUi7XhPDttnPiIP1NdXTw0VJNWpoUnYyBmODS5ne3q
-      X-Dd-Version:
-      - "35.4088130"
-=======
-      - dCmL/3rURV6BPeaqeP3Rxigq41m5CAb17XjrRE42uZ01zpr07HVhbL5/3TWMkvgu
-      X-Dd-Version:
-      - "35.4528823"
->>>>>>> 154a3a6f
-      X-Frame-Options:
-      - SAMEORIGIN
-    status: 200 OK
-    code: 200
-    duration: ""
-- request:
-    body: ""
-    form: {}
-    headers:
-      Accept:
-      - application/json
-      Dd-Operation-Id:
-      - GetDashboard
-      User-Agent:
-<<<<<<< HEAD
-      - terraform-provider-datadog/dev (terraform 2.4.4; terraform-cli ) datadog-api-client-go/1.0.0-beta.16 (go go1.15.3; os darwin; arch amd64)
-    url: https://api.datadoghq.com/api/v1/dashboard/9qr-rrq-ivm
-    method: GET
-  response:
-    body: '{"notify_list":[],"description":"Created using the Datadog provider in Terraform","author_name":null,"template_variable_presets":[],"template_variables":[],"is_read_only":true,"id":"9qr-rrq-ivm","title":"tf-TestDatadogDashListImport-local-1615587163-time","url":"/dashboard/9qr-rrq-ivm/tf-testdatadogdashlistimport-local-1615587163-time","created_at":"2021-03-12T22:12:46.586192+00:00","modified_at":"2021-03-12T22:12:46.586192+00:00","author_handle":"frog@datadoghq.com","widgets":[{"definition":{"alert_id":"1234","title":"Widget Title","type":"alert_graph","viz_type":"timeseries","time":{"live_span":"1h"}},"id":1565288074028430}],"layout_type":"ordered"}'
-=======
-      - terraform-provider-datadog/dev (terraform 1.16.0; terraform-cli 0.12.7-sdk) datadog-api-client-go/1.0.0-beta.21 (go go1.15.7; os darwin; arch amd64)
-    url: https://api.datadoghq.com/api/v1/dashboard/xms-fwm-hhj
-    method: GET
-  response:
-    body: '{"notify_list":[],"description":"Created using the Datadog provider in Terraform","author_name":null,"template_variable_presets":[],"template_variables":[],"is_read_only":true,"id":"xms-fwm-hhj","title":"tf-TestDatadogDashListImport-local-1620975736-time","url":"/dashboard/xms-fwm-hhj/tf-testdatadogdashlistimport-local-1620975736-time","created_at":"2021-05-14T07:02:17.671258+00:00","modified_at":"2021-05-14T07:02:17.671258+00:00","author_handle":"frog@datadoghq.com","widgets":[{"definition":{"alert_id":"1234","title":"Widget Title","type":"alert_graph","viz_type":"timeseries","time":{"live_span":"1h"}},"id":7907917543562237}],"layout_type":"ordered"}'
->>>>>>> 154a3a6f
-    headers:
-      Cache-Control:
-      - no-cache
-      Connection:
-      - keep-alive
-      Content-Security-Policy:
-      - frame-ancestors 'self'; report-uri https://api.datadoghq.com/csp-report
-      Content-Type:
-      - application/json
-      Date:
-<<<<<<< HEAD
-      - Fri, 12 Mar 2021 22:12:52 GMT
-=======
-      - Fri, 14 May 2021 07:02:22 GMT
->>>>>>> 154a3a6f
-      Pragma:
-      - no-cache
-      Strict-Transport-Security:
-      - max-age=15724800;
-      Vary:
-      - Accept-Encoding
-      X-Content-Type-Options:
-      - nosniff
-      X-Dd-Debug:
-<<<<<<< HEAD
-      - 5gfwVh/5HZ+AnGd/Di93w3NEWC6KMHT9KzmHEiRJmNdOjBtAsbOcgVFyqEChw71h
-      X-Dd-Version:
-      - "35.4088130"
-=======
-      - S1wfaMZOKGT/IoMw6fqAwAwGWo2vQ44sjF3YzuETnQfxZO2T5eJbs0aX3UKb9Dwu
-      X-Dd-Version:
-      - "35.4528823"
->>>>>>> 154a3a6f
-      X-Frame-Options:
-      - SAMEORIGIN
-    status: 200 OK
-    code: 200
-    duration: ""
-- request:
-    body: ""
-    form: {}
-    headers:
-      Accept:
-      - application/json
-      Dd-Operation-Id:
-      - GetDashboardList
-      User-Agent:
-<<<<<<< HEAD
-      - terraform-provider-datadog/dev (terraform 2.4.4; terraform-cli ) datadog-api-client-go/1.0.0-beta.16 (go go1.15.3; os darwin; arch amd64)
-    url: https://api.datadoghq.com/api/v1/dashboard/lists/manual/181071
-    method: GET
-  response:
-    body: '{"is_favorite":false,"name":"tf-TestDatadogDashListImport-local-1615587163","dashboard_count":2,"author":{"handle":"frog@datadoghq.com","name":null},"created":"2021-03-12T22:12:49.285148+00:00","type":"manual_dashboard_list","dashboards":null,"modified":"2021-03-12T22:12:49.487959+00:00","id":181071}'
-=======
-      - terraform-provider-datadog/dev (terraform 1.16.0; terraform-cli 0.12.7-sdk) datadog-api-client-go/1.0.0-beta.21 (go go1.15.7; os darwin; arch amd64)
-    url: https://api.datadoghq.com/api/v1/dashboard/lists/manual/203601
-    method: GET
-  response:
-    body: '{"is_favorite":false,"name":"tf-TestDatadogDashListImport-local-1620975736","dashboard_count":2,"author":{"handle":"frog@datadoghq.com","name":null},"created":"2021-05-14T07:02:21.130253+00:00","type":"manual_dashboard_list","dashboards":null,"modified":"2021-05-14T07:02:21.446986+00:00","id":203601}'
->>>>>>> 154a3a6f
-    headers:
-      Cache-Control:
-      - no-cache
-      Connection:
-      - keep-alive
-      Content-Security-Policy:
-      - frame-ancestors 'self'; report-uri https://api.datadoghq.com/csp-report
-      Content-Type:
-      - application/json
-      Date:
-<<<<<<< HEAD
-      - Fri, 12 Mar 2021 22:12:52 GMT
-=======
-      - Fri, 14 May 2021 07:02:22 GMT
->>>>>>> 154a3a6f
-      Pragma:
-      - no-cache
-      Strict-Transport-Security:
-      - max-age=15724800;
-      Vary:
-      - Accept-Encoding
-      X-Content-Type-Options:
-      - nosniff
-      X-Dd-Debug:
-<<<<<<< HEAD
-      - 2328yjLSqI4XmR1pVqrPRR/SFcQsbafjEpPmZx7/3PfxUK1nJQQsX+wrMelyVyj+
-      X-Dd-Version:
-      - "35.4088130"
-=======
-      - gYZcaADwbKcv7Hm19HJx6WsLoKuOijDWAt2viPeCfWqUgyKY+9e1xZdmMJeXV3YV
-      X-Dd-Version:
-      - "35.4528823"
->>>>>>> 154a3a6f
-      X-Frame-Options:
-      - SAMEORIGIN
-    status: 200 OK
-    code: 200
-    duration: ""
-- request:
-    body: ""
-    form: {}
-    headers:
-      Accept:
-      - application/json
-      Dd-Operation-Id:
-      - GetDashboardListItems
-      User-Agent:
-<<<<<<< HEAD
-      - terraform-provider-datadog/dev (terraform 2.4.4; terraform-cli ) datadog-api-client-go/1.0.0-beta.16 (go go1.15.3; os darwin; arch amd64)
-    url: https://api.datadoghq.com/api/v2/dashboard/lists/manual/181071/dashboards
-    method: GET
-  response:
-    body: '{"total":2,"dashboards":[{"popularity":0,"title":"tf-TestDatadogDashListImport-local-1615587163-time","is_favorite":false,"id":"9qr-rrq-ivm","icon":null,"integration_id":null,"is_shared":false,"author":{"handle":"frog@datadoghq.com","name":null},"url":"/dashboard/9qr-rrq-ivm/tf-testdatadogdashlistimport-local-1615587163-time","created":"2021-03-12T22:12:46.586192+00:00","modified":"2021-03-12T22:12:46.586192+00:00","is_read_only":true,"type":"custom_timeboard"},{"popularity":0,"title":"tf-TestDatadogDashListImport-local-1615587163-screen","is_favorite":false,"id":"7wa-uyg-4sh","icon":null,"integration_id":null,"is_shared":false,"author":{"handle":"frog@datadoghq.com","name":null},"url":"/dashboard/7wa-uyg-4sh/tf-testdatadogdashlistimport-local-1615587163-screen","created":"2021-03-12T22:12:45.796166+00:00","modified":"2021-03-12T22:12:45.796166+00:00","is_read_only":false,"type":"custom_screenboard"}]}'
-=======
-      - terraform-provider-datadog/dev (terraform 1.16.0; terraform-cli 0.12.7-sdk) datadog-api-client-go/1.0.0-beta.21 (go go1.15.7; os darwin; arch amd64)
-    url: https://api.datadoghq.com/api/v2/dashboard/lists/manual/203601/dashboards
-    method: GET
-  response:
-    body: '{"total":2,"dashboards":[{"popularity":0,"title":"tf-TestDatadogDashListImport-local-1620975736-time","is_favorite":false,"id":"xms-fwm-hhj","icon":null,"integration_id":null,"is_shared":false,"author":{"handle":"frog@datadoghq.com","name":null},"url":"/dashboard/xms-fwm-hhj/tf-testdatadogdashlistimport-local-1620975736-time","created":"2021-05-14T07:02:17.671258+00:00","modified":"2021-05-14T07:02:17.671258+00:00","is_read_only":true,"type":"custom_timeboard"},{"popularity":0,"title":"tf-TestDatadogDashListImport-local-1620975736-screen","is_favorite":false,"id":"ntv-jji-5gv","icon":null,"integration_id":null,"is_shared":false,"author":{"handle":"frog@datadoghq.com","name":null},"url":"/dashboard/ntv-jji-5gv/tf-testdatadogdashlistimport-local-1620975736-screen","created":"2021-05-14T07:02:17.159921+00:00","modified":"2021-05-14T07:02:17.159921+00:00","is_read_only":false,"type":"custom_screenboard"}]}'
->>>>>>> 154a3a6f
-    headers:
-      Cache-Control:
-      - no-cache
-      Connection:
-      - keep-alive
-      Content-Security-Policy:
-      - frame-ancestors 'self'; report-uri https://api.datadoghq.com/csp-report
-      Content-Type:
-      - application/json
-      Date:
-<<<<<<< HEAD
-      - Fri, 12 Mar 2021 22:12:52 GMT
-=======
-      - Fri, 14 May 2021 07:02:22 GMT
->>>>>>> 154a3a6f
-      Pragma:
-      - no-cache
-      Strict-Transport-Security:
-      - max-age=15724800;
-      Vary:
-      - Accept-Encoding
-      X-Content-Type-Options:
-      - nosniff
-      X-Dd-Debug:
-<<<<<<< HEAD
-      - 25u1gDlL724DHllbjFT4BhOLorBTilh+aah2uWAUEjFC/+rjczJdiyWrV/HwLwe/
-      X-Dd-Version:
-      - "35.4088130"
-=======
-      - twvpGlmuom5y6A0pjGtXzTf554cmwJgTcCZ71fK4H/RDi+v5ehBK0zQiRcTJQG5C
-      X-Dd-Version:
-      - "35.4528823"
->>>>>>> 154a3a6f
-      X-Frame-Options:
-      - SAMEORIGIN
-    status: 200 OK
-    code: 200
-    duration: ""
-- request:
-    body: ""
-    form: {}
-    headers:
-      Accept:
-      - application/json
-      Dd-Operation-Id:
-      - GetDashboardList
-      User-Agent:
-<<<<<<< HEAD
-      - terraform-provider-datadog/dev (terraform 2.4.4; terraform-cli 0.14.7) datadog-api-client-go/1.0.0-beta.16 (go go1.15.3; os darwin; arch amd64)
-    url: https://api.datadoghq.com/api/v1/dashboard/lists/manual/181071
-    method: GET
-  response:
-    body: '{"is_favorite":false,"name":"tf-TestDatadogDashListImport-local-1615587163","dashboard_count":2,"author":{"handle":"frog@datadoghq.com","name":null},"created":"2021-03-12T22:12:49.285148+00:00","type":"manual_dashboard_list","dashboards":null,"modified":"2021-03-12T22:12:49.487959+00:00","id":181071}'
-=======
-      - terraform-provider-datadog/dev (terraform 1.16.0; terraform-cli 0.12.7-sdk) datadog-api-client-go/1.0.0-beta.21 (go go1.15.7; os darwin; arch amd64)
-    url: https://api.datadoghq.com/api/v1/dashboard/lists/manual/203601
-    method: GET
-  response:
-    body: '{"is_favorite":false,"name":"tf-TestDatadogDashListImport-local-1620975736","dashboard_count":2,"author":{"handle":"frog@datadoghq.com","name":null},"created":"2021-05-14T07:02:21.130253+00:00","type":"manual_dashboard_list","dashboards":null,"modified":"2021-05-14T07:02:21.446986+00:00","id":203601}'
->>>>>>> 154a3a6f
-    headers:
-      Cache-Control:
-      - no-cache
-      Connection:
-      - keep-alive
-      Content-Security-Policy:
-      - frame-ancestors 'self'; report-uri https://api.datadoghq.com/csp-report
-      Content-Type:
-      - application/json
-      Date:
-<<<<<<< HEAD
-      - Fri, 12 Mar 2021 22:12:54 GMT
-=======
-      - Fri, 14 May 2021 07:02:23 GMT
->>>>>>> 154a3a6f
-      Pragma:
-      - no-cache
-      Strict-Transport-Security:
-      - max-age=15724800;
-      Vary:
-      - Accept-Encoding
-      X-Content-Type-Options:
-      - nosniff
-      X-Dd-Debug:
-<<<<<<< HEAD
-      - 2328yjLSqI4XmR1pVqrPRR/SFcQsbafjEpPmZx7/3PfxUK1nJQQsX+wrMelyVyj+
-      X-Dd-Version:
-      - "35.4088130"
-=======
-      - Um4CoU685QqAscnxhS5BD+goWu2yX1Jd4zCfGzSsEvPPIm1qURZaF8dlLl/OEY4I
-      X-Dd-Version:
-      - "35.4528823"
->>>>>>> 154a3a6f
-      X-Frame-Options:
-      - SAMEORIGIN
-    status: 200 OK
-    code: 200
-    duration: ""
-- request:
-    body: ""
-    form: {}
-    headers:
-      Accept:
-      - application/json
-      Dd-Operation-Id:
-      - GetDashboardListItems
-      User-Agent:
-<<<<<<< HEAD
-      - terraform-provider-datadog/dev (terraform 2.4.4; terraform-cli 0.14.7) datadog-api-client-go/1.0.0-beta.16 (go go1.15.3; os darwin; arch amd64)
-    url: https://api.datadoghq.com/api/v2/dashboard/lists/manual/181071/dashboards
-    method: GET
-  response:
-    body: '{"total":2,"dashboards":[{"popularity":0,"title":"tf-TestDatadogDashListImport-local-1615587163-time","is_favorite":false,"id":"9qr-rrq-ivm","icon":null,"integration_id":null,"is_shared":false,"author":{"handle":"frog@datadoghq.com","name":null},"url":"/dashboard/9qr-rrq-ivm/tf-testdatadogdashlistimport-local-1615587163-time","created":"2021-03-12T22:12:46.586192+00:00","modified":"2021-03-12T22:12:46.586192+00:00","is_read_only":true,"type":"custom_timeboard"},{"popularity":0,"title":"tf-TestDatadogDashListImport-local-1615587163-screen","is_favorite":false,"id":"7wa-uyg-4sh","icon":null,"integration_id":null,"is_shared":false,"author":{"handle":"frog@datadoghq.com","name":null},"url":"/dashboard/7wa-uyg-4sh/tf-testdatadogdashlistimport-local-1615587163-screen","created":"2021-03-12T22:12:45.796166+00:00","modified":"2021-03-12T22:12:45.796166+00:00","is_read_only":false,"type":"custom_screenboard"}]}'
-=======
-      - terraform-provider-datadog/dev (terraform 1.16.0; terraform-cli 0.12.7-sdk) datadog-api-client-go/1.0.0-beta.21 (go go1.15.7; os darwin; arch amd64)
-    url: https://api.datadoghq.com/api/v2/dashboard/lists/manual/203601/dashboards
-    method: GET
-  response:
-    body: '{"total":2,"dashboards":[{"popularity":0,"title":"tf-TestDatadogDashListImport-local-1620975736-time","is_favorite":false,"id":"xms-fwm-hhj","icon":null,"integration_id":null,"is_shared":false,"author":{"handle":"frog@datadoghq.com","name":null},"url":"/dashboard/xms-fwm-hhj/tf-testdatadogdashlistimport-local-1620975736-time","created":"2021-05-14T07:02:17.671258+00:00","modified":"2021-05-14T07:02:17.671258+00:00","is_read_only":true,"type":"custom_timeboard"},{"popularity":0,"title":"tf-TestDatadogDashListImport-local-1620975736-screen","is_favorite":false,"id":"ntv-jji-5gv","icon":null,"integration_id":null,"is_shared":false,"author":{"handle":"frog@datadoghq.com","name":null},"url":"/dashboard/ntv-jji-5gv/tf-testdatadogdashlistimport-local-1620975736-screen","created":"2021-05-14T07:02:17.159921+00:00","modified":"2021-05-14T07:02:17.159921+00:00","is_read_only":false,"type":"custom_screenboard"}]}'
->>>>>>> 154a3a6f
-    headers:
-      Cache-Control:
-      - no-cache
-      Connection:
-      - keep-alive
-      Content-Security-Policy:
-      - frame-ancestors 'self'; report-uri https://api.datadoghq.com/csp-report
-      Content-Type:
-      - application/json
-      Date:
-<<<<<<< HEAD
-      - Fri, 12 Mar 2021 22:12:54 GMT
-=======
-      - Fri, 14 May 2021 07:02:23 GMT
->>>>>>> 154a3a6f
-      Pragma:
-      - no-cache
-      Strict-Transport-Security:
-      - max-age=15724800;
-      Vary:
-      - Accept-Encoding
-      X-Content-Type-Options:
-      - nosniff
-      X-Dd-Debug:
-<<<<<<< HEAD
-      - Wjq53IVIwnB4SiR238oOYgHFMq/ZYP0LQ/Dv8C2fFLBwTje/dWJHu6pI6vIOK1zG
-      X-Dd-Version:
-      - "35.4088130"
-=======
-      - 5gfwVh/5HZ+AnGd/Di93w3NEWC6KMHT9KzmHEiRJmNdOjBtAsbOcgVFyqEChw71h
-      X-Dd-Version:
-      - "35.4528823"
-      X-Frame-Options:
-      - SAMEORIGIN
-    status: 200 OK
-    code: 200
-    duration: ""
-- request:
-    body: ""
-    form: {}
-    headers:
-      Accept:
-      - application/json
-      Dd-Operation-Id:
-      - GetDashboardList
-      User-Agent:
-      - terraform-provider-datadog/dev (terraform 1.16.0; terraform-cli 0.12.7-sdk) datadog-api-client-go/1.0.0-beta.21 (go go1.15.7; os darwin; arch amd64)
-    url: https://api.datadoghq.com/api/v1/dashboard/lists/manual/203601
-    method: GET
-  response:
-    body: '{"is_favorite":false,"name":"tf-TestDatadogDashListImport-local-1620975736","dashboard_count":2,"author":{"handle":"frog@datadoghq.com","name":null},"created":"2021-05-14T07:02:21.130253+00:00","type":"manual_dashboard_list","dashboards":null,"modified":"2021-05-14T07:02:21.446986+00:00","id":203601}'
-    headers:
-      Cache-Control:
-      - no-cache
-      Connection:
-      - keep-alive
-      Content-Security-Policy:
-      - frame-ancestors 'self'; report-uri https://api.datadoghq.com/csp-report
-      Content-Type:
-      - application/json
-      Date:
-      - Fri, 14 May 2021 07:02:23 GMT
-      Pragma:
-      - no-cache
-      Strict-Transport-Security:
-      - max-age=15724800;
-      Vary:
-      - Accept-Encoding
-      X-Content-Type-Options:
-      - nosniff
-      X-Dd-Debug:
-      - dPySkcOzIZtKyMKDAAzuysY3gNGGj6RtYogGuSb76E8mPvoqzREyRp6lPYm91hQU
-      X-Dd-Version:
-      - "35.4528823"
-      X-Frame-Options:
-      - SAMEORIGIN
-    status: 200 OK
-    code: 200
-    duration: ""
-- request:
-    body: ""
-    form: {}
-    headers:
-      Accept:
-      - application/json
-      Dd-Operation-Id:
-      - GetDashboardListItems
-      User-Agent:
-      - terraform-provider-datadog/dev (terraform 1.16.0; terraform-cli 0.12.7-sdk) datadog-api-client-go/1.0.0-beta.21 (go go1.15.7; os darwin; arch amd64)
-    url: https://api.datadoghq.com/api/v2/dashboard/lists/manual/203601/dashboards
-    method: GET
-  response:
-    body: '{"total":2,"dashboards":[{"popularity":0,"title":"tf-TestDatadogDashListImport-local-1620975736-time","is_favorite":false,"id":"xms-fwm-hhj","icon":null,"integration_id":null,"is_shared":false,"author":{"handle":"frog@datadoghq.com","name":null},"url":"/dashboard/xms-fwm-hhj/tf-testdatadogdashlistimport-local-1620975736-time","created":"2021-05-14T07:02:17.671258+00:00","modified":"2021-05-14T07:02:17.671258+00:00","is_read_only":true,"type":"custom_timeboard"},{"popularity":0,"title":"tf-TestDatadogDashListImport-local-1620975736-screen","is_favorite":false,"id":"ntv-jji-5gv","icon":null,"integration_id":null,"is_shared":false,"author":{"handle":"frog@datadoghq.com","name":null},"url":"/dashboard/ntv-jji-5gv/tf-testdatadogdashlistimport-local-1620975736-screen","created":"2021-05-14T07:02:17.159921+00:00","modified":"2021-05-14T07:02:17.159921+00:00","is_read_only":false,"type":"custom_screenboard"}]}'
-    headers:
-      Cache-Control:
-      - no-cache
-      Connection:
-      - keep-alive
-      Content-Security-Policy:
-      - frame-ancestors 'self'; report-uri https://api.datadoghq.com/csp-report
-      Content-Type:
-      - application/json
-      Date:
-      - Fri, 14 May 2021 07:02:23 GMT
-      Pragma:
-      - no-cache
-      Strict-Transport-Security:
-      - max-age=15724800;
-      Vary:
-      - Accept-Encoding
-      X-Content-Type-Options:
-      - nosniff
-      X-Dd-Debug:
-      - twvpGlmuom5y6A0pjGtXzTf554cmwJgTcCZ71fK4H/RDi+v5ehBK0zQiRcTJQG5C
-      X-Dd-Version:
-      - "35.4528823"
-      X-Frame-Options:
-      - SAMEORIGIN
-    status: 200 OK
-    code: 200
-    duration: ""
-- request:
-    body: ""
-    form: {}
-    headers:
-      Accept:
-      - application/json
-      Dd-Operation-Id:
-      - GetDashboard
-      User-Agent:
-      - terraform-provider-datadog/dev (terraform 1.16.0; terraform-cli 0.12.7-sdk) datadog-api-client-go/1.0.0-beta.21 (go go1.15.7; os darwin; arch amd64)
-    url: https://api.datadoghq.com/api/v1/dashboard/ntv-jji-5gv
-    method: GET
-  response:
-    body: '{"notify_list":[],"description":"Created using the Datadog provider in Terraform","author_name":null,"template_variable_presets":[],"template_variables":[],"is_read_only":false,"id":"ntv-jji-5gv","title":"tf-TestDatadogDashListImport-local-1620975736-screen","url":"/dashboard/ntv-jji-5gv/tf-testdatadogdashlistimport-local-1620975736-screen","created_at":"2021-05-14T07:02:17.159921+00:00","modified_at":"2021-05-14T07:02:17.159921+00:00","author_handle":"frog@datadoghq.com","widgets":[{"definition":{"title_size":"16","title":"Widget Title","title_align":"left","time":{"live_span":"1h"},"query":"*","type":"event_stream","event_size":"l"},"layout":{"y":5,"width":32,"x":5,"height":43},"id":4315573331866447}],"layout_type":"free"}'
-    headers:
-      Cache-Control:
-      - no-cache
-      Connection:
-      - keep-alive
-      Content-Security-Policy:
-      - frame-ancestors 'self'; report-uri https://api.datadoghq.com/csp-report
-      Content-Type:
-      - application/json
-      Date:
-      - Fri, 14 May 2021 07:02:24 GMT
-      Pragma:
-      - no-cache
-      Strict-Transport-Security:
-      - max-age=15724800;
-      Vary:
-      - Accept-Encoding
-      X-Content-Type-Options:
-      - nosniff
-      X-Dd-Debug:
-      - JpIJLwIH2nFlZOC+u71rq7aAOL43MLZN3MUsL+gpYHdZz5QLUOG8Jysf8kVK6tPU
-      X-Dd-Version:
-      - "35.4528823"
-      X-Frame-Options:
-      - SAMEORIGIN
-    status: 200 OK
-    code: 200
-    duration: ""
-- request:
-    body: ""
-    form: {}
-    headers:
-      Accept:
-      - application/json
-      Dd-Operation-Id:
-      - GetDashboard
-      User-Agent:
-      - terraform-provider-datadog/dev (terraform 1.16.0; terraform-cli 0.12.7-sdk) datadog-api-client-go/1.0.0-beta.21 (go go1.15.7; os darwin; arch amd64)
-    url: https://api.datadoghq.com/api/v1/dashboard/xms-fwm-hhj
-    method: GET
-  response:
-    body: '{"notify_list":[],"description":"Created using the Datadog provider in Terraform","author_name":null,"template_variable_presets":[],"template_variables":[],"is_read_only":true,"id":"xms-fwm-hhj","title":"tf-TestDatadogDashListImport-local-1620975736-time","url":"/dashboard/xms-fwm-hhj/tf-testdatadogdashlistimport-local-1620975736-time","created_at":"2021-05-14T07:02:17.671258+00:00","modified_at":"2021-05-14T07:02:17.671258+00:00","author_handle":"frog@datadoghq.com","widgets":[{"definition":{"alert_id":"1234","title":"Widget Title","type":"alert_graph","viz_type":"timeseries","time":{"live_span":"1h"}},"id":7907917543562237}],"layout_type":"ordered"}'
-    headers:
-      Cache-Control:
-      - no-cache
-      Connection:
-      - keep-alive
-      Content-Security-Policy:
-      - frame-ancestors 'self'; report-uri https://api.datadoghq.com/csp-report
-      Content-Type:
-      - application/json
-      Date:
-      - Fri, 14 May 2021 07:02:24 GMT
-      Pragma:
-      - no-cache
-      Strict-Transport-Security:
-      - max-age=15724800;
-      Vary:
-      - Accept-Encoding
-      X-Content-Type-Options:
-      - nosniff
-      X-Dd-Debug:
-      - /L+SFFO+m1pPY+hRCpk5325fvfrNl0KmiquUNJolBN/5hu3HIwflqjZSbJ6NxDFG
-      X-Dd-Version:
-      - "35.4528823"
-      X-Frame-Options:
-      - SAMEORIGIN
-    status: 200 OK
-    code: 200
-    duration: ""
-- request:
-    body: ""
-    form: {}
-    headers:
-      Accept:
-      - application/json
-      Dd-Operation-Id:
-      - GetDashboardList
-      User-Agent:
-      - terraform-provider-datadog/dev (terraform 1.16.0; terraform-cli 0.12.7-sdk) datadog-api-client-go/1.0.0-beta.21 (go go1.15.7; os darwin; arch amd64)
-    url: https://api.datadoghq.com/api/v1/dashboard/lists/manual/203601
-    method: GET
-  response:
-    body: '{"is_favorite":false,"name":"tf-TestDatadogDashListImport-local-1620975736","dashboard_count":2,"author":{"handle":"frog@datadoghq.com","name":null},"created":"2021-05-14T07:02:21.130253+00:00","type":"manual_dashboard_list","dashboards":null,"modified":"2021-05-14T07:02:21.446986+00:00","id":203601}'
-    headers:
-      Cache-Control:
-      - no-cache
-      Connection:
-      - keep-alive
-      Content-Security-Policy:
-      - frame-ancestors 'self'; report-uri https://api.datadoghq.com/csp-report
-      Content-Type:
-      - application/json
-      Date:
-      - Fri, 14 May 2021 07:02:24 GMT
-      Pragma:
-      - no-cache
-      Strict-Transport-Security:
-      - max-age=15724800;
-      Vary:
-      - Accept-Encoding
-      X-Content-Type-Options:
-      - nosniff
-      X-Dd-Debug:
-      - mNzaoDhdDKO7t4QSrAe5X7pHd0bJND187D+vRbwoluXouE2m1UaQQX0RGCvRpLVE
-      X-Dd-Version:
-      - "35.4528823"
-      X-Frame-Options:
-      - SAMEORIGIN
-    status: 200 OK
-    code: 200
-    duration: ""
-- request:
-    body: ""
-    form: {}
-    headers:
-      Accept:
-      - application/json
-      Dd-Operation-Id:
-      - GetDashboardListItems
-      User-Agent:
-      - terraform-provider-datadog/dev (terraform 1.16.0; terraform-cli 0.12.7-sdk) datadog-api-client-go/1.0.0-beta.21 (go go1.15.7; os darwin; arch amd64)
-    url: https://api.datadoghq.com/api/v2/dashboard/lists/manual/203601/dashboards
-    method: GET
-  response:
-    body: '{"total":2,"dashboards":[{"popularity":0,"title":"tf-TestDatadogDashListImport-local-1620975736-time","is_favorite":false,"id":"xms-fwm-hhj","icon":null,"integration_id":null,"is_shared":false,"author":{"handle":"frog@datadoghq.com","name":null},"url":"/dashboard/xms-fwm-hhj/tf-testdatadogdashlistimport-local-1620975736-time","created":"2021-05-14T07:02:17.671258+00:00","modified":"2021-05-14T07:02:17.671258+00:00","is_read_only":true,"type":"custom_timeboard"},{"popularity":0,"title":"tf-TestDatadogDashListImport-local-1620975736-screen","is_favorite":false,"id":"ntv-jji-5gv","icon":null,"integration_id":null,"is_shared":false,"author":{"handle":"frog@datadoghq.com","name":null},"url":"/dashboard/ntv-jji-5gv/tf-testdatadogdashlistimport-local-1620975736-screen","created":"2021-05-14T07:02:17.159921+00:00","modified":"2021-05-14T07:02:17.159921+00:00","is_read_only":false,"type":"custom_screenboard"}]}'
-    headers:
-      Cache-Control:
-      - no-cache
-      Connection:
-      - keep-alive
-      Content-Security-Policy:
-      - frame-ancestors 'self'; report-uri https://api.datadoghq.com/csp-report
-      Content-Type:
-      - application/json
-      Date:
-      - Fri, 14 May 2021 07:02:24 GMT
-      Pragma:
-      - no-cache
-      Strict-Transport-Security:
-      - max-age=15724800;
-      Vary:
-      - Accept-Encoding
-      X-Content-Type-Options:
-      - nosniff
-      X-Dd-Debug:
-      - HbtaOKlJ6OCrx9tMXO6ivMTrEM+g0c93HDp08trmOmgdHozC5J+vn10F0H4WPjCU
-      X-Dd-Version:
-      - "35.4528823"
->>>>>>> 154a3a6f
+      - "35.4528823"
       X-Frame-Options:
       - SAMEORIGIN
     status: 200 OK
@@ -1130,52 +862,34 @@
       Dd-Operation-Id:
       - DeleteDashboardList
       User-Agent:
-<<<<<<< HEAD
-      - terraform-provider-datadog/dev (terraform 2.4.4; terraform-cli 0.14.7) datadog-api-client-go/1.0.0-beta.16 (go go1.15.3; os darwin; arch amd64)
-    url: https://api.datadoghq.com/api/v1/dashboard/lists/manual/181071
-    method: DELETE
-  response:
-    body: '{"deleted_dashboard_list_id":181071}'
-=======
       - terraform-provider-datadog/dev (terraform 1.16.0; terraform-cli 0.12.7-sdk) datadog-api-client-go/1.0.0-beta.21 (go go1.15.7; os darwin; arch amd64)
     url: https://api.datadoghq.com/api/v1/dashboard/lists/manual/203601
     method: DELETE
   response:
     body: '{"deleted_dashboard_list_id":203601}'
->>>>>>> 154a3a6f
-    headers:
-      Cache-Control:
-      - no-cache
-      Connection:
-      - keep-alive
-      Content-Security-Policy:
-      - frame-ancestors 'self'; report-uri https://api.datadoghq.com/csp-report
-      Content-Type:
-      - application/json
-      Date:
-<<<<<<< HEAD
-      - Fri, 12 Mar 2021 22:12:55 GMT
-=======
+    headers:
+      Cache-Control:
+      - no-cache
+      Connection:
+      - keep-alive
+      Content-Security-Policy:
+      - frame-ancestors 'self'; report-uri https://api.datadoghq.com/csp-report
+      Content-Type:
+      - application/json
+      Date:
       - Fri, 14 May 2021 07:02:24 GMT
->>>>>>> 154a3a6f
-      Pragma:
-      - no-cache
-      Strict-Transport-Security:
-      - max-age=15724800;
-      Vary:
-      - Accept-Encoding
-      X-Content-Type-Options:
-      - nosniff
-      X-Dd-Debug:
-<<<<<<< HEAD
-      - twvpGlmuom5y6A0pjGtXzTf554cmwJgTcCZ71fK4H/RDi+v5ehBK0zQiRcTJQG5C
-      X-Dd-Version:
-      - "35.4088130"
-=======
+      Pragma:
+      - no-cache
+      Strict-Transport-Security:
+      - max-age=15724800;
+      Vary:
+      - Accept-Encoding
+      X-Content-Type-Options:
+      - nosniff
+      X-Dd-Debug:
       - Wjq53IVIwnB4SiR238oOYgHFMq/ZYP0LQ/Dv8C2fFLBwTje/dWJHu6pI6vIOK1zG
       X-Dd-Version:
       - "35.4528823"
->>>>>>> 154a3a6f
       X-Frame-Options:
       - SAMEORIGIN
     status: 200 OK
@@ -1190,52 +904,34 @@
       Dd-Operation-Id:
       - DeleteDashboard
       User-Agent:
-<<<<<<< HEAD
-      - terraform-provider-datadog/dev (terraform 2.4.4; terraform-cli 0.14.7) datadog-api-client-go/1.0.0-beta.16 (go go1.15.3; os darwin; arch amd64)
-    url: https://api.datadoghq.com/api/v1/dashboard/9qr-rrq-ivm
-    method: DELETE
-  response:
-    body: '{"deleted_dashboard_id":"9qr-rrq-ivm"}'
-=======
       - terraform-provider-datadog/dev (terraform 1.16.0; terraform-cli 0.12.7-sdk) datadog-api-client-go/1.0.0-beta.21 (go go1.15.7; os darwin; arch amd64)
     url: https://api.datadoghq.com/api/v1/dashboard/xms-fwm-hhj
     method: DELETE
   response:
     body: '{"deleted_dashboard_id":"xms-fwm-hhj"}'
->>>>>>> 154a3a6f
-    headers:
-      Cache-Control:
-      - no-cache
-      Connection:
-      - keep-alive
-      Content-Security-Policy:
-      - frame-ancestors 'self'; report-uri https://api.datadoghq.com/csp-report
-      Content-Type:
-      - application/json
-      Date:
-<<<<<<< HEAD
-      - Fri, 12 Mar 2021 22:12:55 GMT
-=======
+    headers:
+      Cache-Control:
+      - no-cache
+      Connection:
+      - keep-alive
+      Content-Security-Policy:
+      - frame-ancestors 'self'; report-uri https://api.datadoghq.com/csp-report
+      Content-Type:
+      - application/json
+      Date:
       - Fri, 14 May 2021 07:02:25 GMT
->>>>>>> 154a3a6f
-      Pragma:
-      - no-cache
-      Strict-Transport-Security:
-      - max-age=15724800;
-      Vary:
-      - Accept-Encoding
-      X-Content-Type-Options:
-      - nosniff
-      X-Dd-Debug:
-<<<<<<< HEAD
-      - twvpGlmuom5y6A0pjGtXzTf554cmwJgTcCZ71fK4H/RDi+v5ehBK0zQiRcTJQG5C
-      X-Dd-Version:
-      - "35.4088130"
-=======
+      Pragma:
+      - no-cache
+      Strict-Transport-Security:
+      - max-age=15724800;
+      Vary:
+      - Accept-Encoding
+      X-Content-Type-Options:
+      - nosniff
+      X-Dd-Debug:
       - bgHykj7A9bfZx0Y5ZO3swhhp5tGUSNJHqFWR868+qg087CYrDOd5hQslC+noiEtH
       X-Dd-Version:
       - "35.4528823"
->>>>>>> 154a3a6f
       X-Frame-Options:
       - SAMEORIGIN
     status: 200 OK
@@ -1250,52 +946,34 @@
       Dd-Operation-Id:
       - DeleteDashboard
       User-Agent:
-<<<<<<< HEAD
-      - terraform-provider-datadog/dev (terraform 2.4.4; terraform-cli 0.14.7) datadog-api-client-go/1.0.0-beta.16 (go go1.15.3; os darwin; arch amd64)
-    url: https://api.datadoghq.com/api/v1/dashboard/7wa-uyg-4sh
-    method: DELETE
-  response:
-    body: '{"deleted_dashboard_id":"7wa-uyg-4sh"}'
-=======
       - terraform-provider-datadog/dev (terraform 1.16.0; terraform-cli 0.12.7-sdk) datadog-api-client-go/1.0.0-beta.21 (go go1.15.7; os darwin; arch amd64)
     url: https://api.datadoghq.com/api/v1/dashboard/ntv-jji-5gv
     method: DELETE
   response:
     body: '{"deleted_dashboard_id":"ntv-jji-5gv"}'
->>>>>>> 154a3a6f
-    headers:
-      Cache-Control:
-      - no-cache
-      Connection:
-      - keep-alive
-      Content-Security-Policy:
-      - frame-ancestors 'self'; report-uri https://api.datadoghq.com/csp-report
-      Content-Type:
-      - application/json
-      Date:
-<<<<<<< HEAD
-      - Fri, 12 Mar 2021 22:12:56 GMT
-=======
+    headers:
+      Cache-Control:
+      - no-cache
+      Connection:
+      - keep-alive
+      Content-Security-Policy:
+      - frame-ancestors 'self'; report-uri https://api.datadoghq.com/csp-report
+      Content-Type:
+      - application/json
+      Date:
       - Fri, 14 May 2021 07:02:25 GMT
->>>>>>> 154a3a6f
-      Pragma:
-      - no-cache
-      Strict-Transport-Security:
-      - max-age=15724800;
-      Vary:
-      - Accept-Encoding
-      X-Content-Type-Options:
-      - nosniff
-      X-Dd-Debug:
-<<<<<<< HEAD
-      - mNzaoDhdDKO7t4QSrAe5X7pHd0bJND187D+vRbwoluXouE2m1UaQQX0RGCvRpLVE
-      X-Dd-Version:
-      - "35.4088130"
-=======
+      Pragma:
+      - no-cache
+      Strict-Transport-Security:
+      - max-age=15724800;
+      Vary:
+      - Accept-Encoding
+      X-Content-Type-Options:
+      - nosniff
+      X-Dd-Debug:
       - twvpGlmuom5y6A0pjGtXzTf554cmwJgTcCZ71fK4H/RDi+v5ehBK0zQiRcTJQG5C
       X-Dd-Version:
       - "35.4528823"
->>>>>>> 154a3a6f
       X-Frame-Options:
       - SAMEORIGIN
     status: 200 OK
@@ -1310,48 +988,32 @@
       Dd-Operation-Id:
       - GetDashboardList
       User-Agent:
-<<<<<<< HEAD
-      - terraform-provider-datadog/dev (terraform 2.4.4; terraform-cli 0.14.7) datadog-api-client-go/1.0.0-beta.16 (go go1.15.3; os darwin; arch amd64)
-    url: https://api.datadoghq.com/api/v1/dashboard/lists/manual/181071
-    method: GET
-  response:
-    body: '{"errors": ["Manual Dashboard List with id 181071 not found"]}'
-=======
       - terraform-provider-datadog/dev (terraform 1.16.0; terraform-cli 0.12.7-sdk) datadog-api-client-go/1.0.0-beta.21 (go go1.15.7; os darwin; arch amd64)
     url: https://api.datadoghq.com/api/v1/dashboard/lists/manual/203601
     method: GET
   response:
     body: '{"errors": ["Manual Dashboard List with id 203601 not found"]}'
->>>>>>> 154a3a6f
-    headers:
-      Cache-Control:
-      - no-cache
-      Connection:
-      - keep-alive
-      Content-Security-Policy:
-      - frame-ancestors 'self'; report-uri https://api.datadoghq.com/csp-report
-      Content-Type:
-      - application/json
-      Date:
-<<<<<<< HEAD
-      - Fri, 12 Mar 2021 22:12:56 GMT
-=======
+    headers:
+      Cache-Control:
+      - no-cache
+      Connection:
+      - keep-alive
+      Content-Security-Policy:
+      - frame-ancestors 'self'; report-uri https://api.datadoghq.com/csp-report
+      Content-Type:
+      - application/json
+      Date:
       - Fri, 14 May 2021 07:02:25 GMT
->>>>>>> 154a3a6f
-      Pragma:
-      - no-cache
-      Strict-Transport-Security:
-      - max-age=15724800;
-      Vary:
-      - Accept-Encoding
-      X-Content-Type-Options:
-      - nosniff
-      X-Dd-Version:
-<<<<<<< HEAD
-      - "35.4088130"
-=======
-      - "35.4528823"
->>>>>>> 154a3a6f
+      Pragma:
+      - no-cache
+      Strict-Transport-Security:
+      - max-age=15724800;
+      Vary:
+      - Accept-Encoding
+      X-Content-Type-Options:
+      - nosniff
+      X-Dd-Version:
+      - "35.4528823"
       X-Frame-Options:
       - SAMEORIGIN
     status: 404 Not Found

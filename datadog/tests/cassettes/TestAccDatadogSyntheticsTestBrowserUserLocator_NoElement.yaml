--- conflicted
+++ resolved
@@ -13,11 +13,7 @@
         remote_addr: ""
         request_uri: ""
         body: |
-<<<<<<< HEAD
-            {"config":{"assertions":[],"configVariables":[],"request":{"method":"GET","timeout":60,"url":"https://www.datadoghq.com"},"variables":[]},"locations":["aws:eu-central-1"],"message":"Notify @datadog.user","name":"tf-TestAccDatadogSyntheticsTestBrowserUserLocator_NoElement-local-1720198470","options":{"device_ids":["laptop_large"],"httpVersion":"any","min_location_failed":1,"tick_every":900},"status":"paused","steps":[{"allowFailure":false,"isCritical":false,"name":"click step","noScreenshot":false,"params":{"element":{"userLocator":{"failTestOnCannotLocate":true,"values":[{"type":"css","value":"user-locator-test"}]}}},"timeout":0,"type":"click"}],"tags":["foo:bar"],"type":"browser"}
-=======
-            {"config":{"assertions":[],"configVariables":[],"request":{"method":"GET","url":"https://www.datadoghq.com"},"variables":[]},"locations":["aws:eu-central-1"],"message":"Notify @datadog.user","name":"tf-TestAccDatadogSyntheticsTestBrowserUserLocator_NoElement-local-1720190903","options":{"device_ids":["laptop_large"],"httpVersion":"any","min_location_failed":1,"tick_every":900},"status":"paused","steps":[{"allowFailure":false,"isCritical":false,"name":"click step","noScreenshot":false,"params":{"element":{"userLocator":{"failTestOnCannotLocate":true,"values":[{"type":"css","value":"user-locator-test"}]}}},"timeout":0,"type":"click"}],"tags":["foo:bar"],"type":"browser"}
->>>>>>> c7b8fb1b
+            {"config":{"assertions":[],"configVariables":[],"request":{"method":"GET","url":"https://www.datadoghq.com"},"variables":[]},"locations":["aws:eu-central-1"],"message":"Notify @datadog.user","name":"tf-TestAccDatadogSyntheticsTestBrowserUserLocator_NoElement-local-1720206668","options":{"device_ids":["laptop_large"],"httpVersion":"any","min_location_failed":1,"tick_every":900},"status":"paused","steps":[{"allowFailure":false,"isCritical":false,"name":"click step","noScreenshot":false,"params":{"element":{"userLocator":{"failTestOnCannotLocate":true,"values":[{"type":"css","value":"user-locator-test"}]}}},"timeout":0,"type":"click"}],"tags":["foo:bar"],"type":"browser"}
         form: {}
         headers:
             Accept:
@@ -36,21 +32,13 @@
         content_length: -1
         uncompressed: true
         body: |
-<<<<<<< HEAD
-            {"public_id":"v4c-qnn-3xq","name":"tf-TestAccDatadogSyntheticsTestBrowserUserLocator_NoElement-local-1720198470","status":"paused","type":"browser","tags":["foo:bar"],"created_at":"2024-07-05T16:54:32.578089+00:00","modified_at":"2024-07-05T16:54:32.578089+00:00","config":{"assertions":[],"configVariables":[],"request":{"method":"GET","timeout":60,"url":"https://www.datadoghq.com"},"variables":[]},"message":"Notify @datadog.user","options":{"device_ids":["laptop_large"],"httpVersion":"any","min_location_failed":1,"tick_every":900},"locations":["aws:eu-central-1"],"created_by":{"name":null,"handle":"frog@datadoghq.com","email":"frog@datadoghq.com"},"deleted_at":null,"monitor_id":148649365,"org_id":321813,"modified_by":{"name":null,"handle":"frog@datadoghq.com","email":"frog@datadoghq.com"},"steps":[{"name":"click step","params":{"element":{"userLocator":{"failTestOnCannotLocate":true,"values":[{"type":"css","value":"user-locator-test"}]}}},"timeout":0,"type":"click","allowFailure":false,"isCritical":false,"noScreenshot":false}],"stepCount":{"assertions":0,"subtests":0,"total":1}}
-=======
-            {"public_id":"6as-u4m-2b6","name":"tf-TestAccDatadogSyntheticsTestBrowserUserLocator_NoElement-local-1720190903","status":"paused","type":"browser","tags":["foo:bar"],"created_at":"2024-07-05T14:48:27.767626+00:00","modified_at":"2024-07-05T14:48:27.767626+00:00","config":{"assertions":[],"configVariables":[],"request":{"method":"GET","url":"https://www.datadoghq.com"},"variables":[]},"message":"Notify @datadog.user","options":{"device_ids":["laptop_large"],"httpVersion":"any","min_location_failed":1,"tick_every":900},"locations":["aws:eu-central-1"],"created_by":{"name":null,"handle":"frog@datadoghq.com","email":"frog@datadoghq.com"},"deleted_at":null,"monitor_id":148641983,"org_id":321813,"modified_by":{"name":null,"handle":"frog@datadoghq.com","email":"frog@datadoghq.com"},"steps":[{"name":"click step","params":{"element":{"userLocator":{"failTestOnCannotLocate":true,"values":[{"type":"css","value":"user-locator-test"}]}}},"timeout":0,"type":"click","allowFailure":false,"isCritical":false,"noScreenshot":false}],"stepCount":{"assertions":0,"subtests":0,"total":1}}
->>>>>>> c7b8fb1b
-        headers:
-            Content-Type:
-                - application/json
-        status: 200 OK
-        code: 200
-<<<<<<< HEAD
-        duration: 880.146084ms
-=======
-        duration: 672.233333ms
->>>>>>> c7b8fb1b
+            {"public_id":"8bm-p6w-wvq","name":"tf-TestAccDatadogSyntheticsTestBrowserUserLocator_NoElement-local-1720206668","status":"paused","type":"browser","tags":["foo:bar"],"created_at":"2024-07-05T19:11:11.888115+00:00","modified_at":"2024-07-05T19:11:11.888115+00:00","config":{"assertions":[],"configVariables":[],"request":{"method":"GET","url":"https://www.datadoghq.com"},"variables":[]},"message":"Notify @datadog.user","options":{"device_ids":["laptop_large"],"httpVersion":"any","min_location_failed":1,"tick_every":900},"locations":["aws:eu-central-1"],"created_by":{"name":null,"handle":"frog@datadoghq.com","email":"frog@datadoghq.com"},"deleted_at":null,"monitor_id":148654934,"org_id":321813,"modified_by":{"name":null,"handle":"frog@datadoghq.com","email":"frog@datadoghq.com"},"steps":[{"name":"click step","params":{"element":{"userLocator":{"failTestOnCannotLocate":true,"values":[{"type":"css","value":"user-locator-test"}]}}},"timeout":0,"type":"click","allowFailure":false,"isCritical":false,"noScreenshot":false}],"stepCount":{"assertions":0,"subtests":0,"total":1}}
+        headers:
+            Content-Type:
+                - application/json
+        status: 200 OK
+        code: 200
+        duration: 1.310798167s
     - id: 1
       request:
         proto: HTTP/1.1
@@ -67,37 +55,25 @@
         headers:
             Accept:
                 - application/json
-<<<<<<< HEAD
-        url: https://api.datadoghq.com/api/v1/synthetics/tests/browser/v4c-qnn-3xq
-=======
-        url: https://api.datadoghq.com/api/v1/synthetics/tests/browser/6as-u4m-2b6
->>>>>>> c7b8fb1b
-        method: GET
-      response:
-        proto: HTTP/1.1
-        proto_major: 1
-        proto_minor: 1
-        transfer_encoding:
-            - chunked
-        trailer: {}
-        content_length: -1
-        uncompressed: true
-        body: |
-<<<<<<< HEAD
-            {"public_id":"v4c-qnn-3xq","name":"tf-TestAccDatadogSyntheticsTestBrowserUserLocator_NoElement-local-1720198470","status":"paused","type":"browser","tags":["foo:bar"],"created_at":"2024-07-05T16:54:32.578089+00:00","modified_at":"2024-07-05T16:54:32.578089+00:00","config":{"assertions":[],"configVariables":[],"request":{"method":"GET","timeout":60,"url":"https://www.datadoghq.com"},"variables":[]},"message":"Notify @datadog.user","options":{"device_ids":["laptop_large"],"httpVersion":"any","min_location_failed":1,"tick_every":900},"locations":["aws:eu-central-1"],"monitor_id":148649365,"creator":{"name":null,"handle":"frog@datadoghq.com","email":"frog@datadoghq.com"},"steps":[{"name":"click step","params":{"element":{"userLocator":{"failTestOnCannotLocate":true,"values":[{"type":"css","value":"user-locator-test"}]}}},"timeout":0,"type":"click","allowFailure":false,"isCritical":false,"noScreenshot":false}]}
-=======
-            {"public_id":"6as-u4m-2b6","name":"tf-TestAccDatadogSyntheticsTestBrowserUserLocator_NoElement-local-1720190903","status":"paused","type":"browser","tags":["foo:bar"],"created_at":"2024-07-05T14:48:27.767626+00:00","modified_at":"2024-07-05T14:48:27.767626+00:00","config":{"assertions":[],"configVariables":[],"request":{"method":"GET","url":"https://www.datadoghq.com"},"variables":[]},"message":"Notify @datadog.user","options":{"device_ids":["laptop_large"],"httpVersion":"any","min_location_failed":1,"tick_every":900},"locations":["aws:eu-central-1"],"monitor_id":148641983,"creator":{"name":null,"handle":"frog@datadoghq.com","email":"frog@datadoghq.com"},"steps":[{"name":"click step","params":{"element":{"userLocator":{"failTestOnCannotLocate":true,"values":[{"type":"css","value":"user-locator-test"}]}}},"timeout":0,"type":"click","allowFailure":false,"isCritical":false,"noScreenshot":false}]}
->>>>>>> c7b8fb1b
-        headers:
-            Content-Type:
-                - application/json
-        status: 200 OK
-        code: 200
-<<<<<<< HEAD
-        duration: 156.179ms
-=======
-        duration: 84.627875ms
->>>>>>> c7b8fb1b
+        url: https://api.datadoghq.com/api/v1/synthetics/tests/browser/8bm-p6w-wvq
+        method: GET
+      response:
+        proto: HTTP/1.1
+        proto_major: 1
+        proto_minor: 1
+        transfer_encoding:
+            - chunked
+        trailer: {}
+        content_length: -1
+        uncompressed: true
+        body: |
+            {"public_id":"8bm-p6w-wvq","name":"tf-TestAccDatadogSyntheticsTestBrowserUserLocator_NoElement-local-1720206668","status":"paused","type":"browser","tags":["foo:bar"],"created_at":"2024-07-05T19:11:11.888115+00:00","modified_at":"2024-07-05T19:11:11.888115+00:00","config":{"assertions":[],"configVariables":[],"request":{"method":"GET","url":"https://www.datadoghq.com"},"variables":[]},"message":"Notify @datadog.user","options":{"device_ids":["laptop_large"],"httpVersion":"any","min_location_failed":1,"tick_every":900},"locations":["aws:eu-central-1"],"monitor_id":148654934,"creator":{"name":null,"handle":"frog@datadoghq.com","email":"frog@datadoghq.com"},"steps":[{"name":"click step","params":{"element":{"userLocator":{"failTestOnCannotLocate":true,"values":[{"type":"css","value":"user-locator-test"}]}}},"timeout":0,"type":"click","allowFailure":false,"isCritical":false,"noScreenshot":false}]}
+        headers:
+            Content-Type:
+                - application/json
+        status: 200 OK
+        code: 200
+        duration: 88.181625ms
     - id: 2
       request:
         proto: HTTP/1.1
@@ -114,37 +90,25 @@
         headers:
             Accept:
                 - application/json
-<<<<<<< HEAD
-        url: https://api.datadoghq.com/api/v1/synthetics/tests/v4c-qnn-3xq
-=======
-        url: https://api.datadoghq.com/api/v1/synthetics/tests/6as-u4m-2b6
->>>>>>> c7b8fb1b
-        method: GET
-      response:
-        proto: HTTP/1.1
-        proto_major: 1
-        proto_minor: 1
-        transfer_encoding:
-            - chunked
-        trailer: {}
-        content_length: -1
-        uncompressed: true
-        body: |
-<<<<<<< HEAD
-            {"public_id":"v4c-qnn-3xq","name":"tf-TestAccDatadogSyntheticsTestBrowserUserLocator_NoElement-local-1720198470","status":"paused","type":"browser","tags":["foo:bar"],"created_at":"2024-07-05T16:54:32.578089+00:00","modified_at":"2024-07-05T16:54:32.578089+00:00","config":{"assertions":[],"configVariables":[],"request":{"method":"GET","timeout":60,"url":"https://www.datadoghq.com"},"variables":[]},"message":"Notify @datadog.user","options":{"device_ids":["laptop_large"],"httpVersion":"any","min_location_failed":1,"tick_every":900},"locations":["aws:eu-central-1"],"monitor_id":148649365,"creator":{"name":null,"handle":"frog@datadoghq.com","email":"frog@datadoghq.com"}}
-=======
-            {"public_id":"6as-u4m-2b6","name":"tf-TestAccDatadogSyntheticsTestBrowserUserLocator_NoElement-local-1720190903","status":"paused","type":"browser","tags":["foo:bar"],"created_at":"2024-07-05T14:48:27.767626+00:00","modified_at":"2024-07-05T14:48:27.767626+00:00","config":{"assertions":[],"configVariables":[],"request":{"method":"GET","url":"https://www.datadoghq.com"},"variables":[]},"message":"Notify @datadog.user","options":{"device_ids":["laptop_large"],"httpVersion":"any","min_location_failed":1,"tick_every":900},"locations":["aws:eu-central-1"],"monitor_id":148641983,"creator":{"name":null,"handle":"frog@datadoghq.com","email":"frog@datadoghq.com"}}
->>>>>>> c7b8fb1b
-        headers:
-            Content-Type:
-                - application/json
-        status: 200 OK
-        code: 200
-<<<<<<< HEAD
-        duration: 156.543833ms
-=======
-        duration: 77.759125ms
->>>>>>> c7b8fb1b
+        url: https://api.datadoghq.com/api/v1/synthetics/tests/8bm-p6w-wvq
+        method: GET
+      response:
+        proto: HTTP/1.1
+        proto_major: 1
+        proto_minor: 1
+        transfer_encoding:
+            - chunked
+        trailer: {}
+        content_length: -1
+        uncompressed: true
+        body: |
+            {"public_id":"8bm-p6w-wvq","name":"tf-TestAccDatadogSyntheticsTestBrowserUserLocator_NoElement-local-1720206668","status":"paused","type":"browser","tags":["foo:bar"],"created_at":"2024-07-05T19:11:11.888115+00:00","modified_at":"2024-07-05T19:11:11.888115+00:00","config":{"assertions":[],"configVariables":[],"request":{"method":"GET","url":"https://www.datadoghq.com"},"variables":[]},"message":"Notify @datadog.user","options":{"device_ids":["laptop_large"],"httpVersion":"any","min_location_failed":1,"tick_every":900},"locations":["aws:eu-central-1"],"monitor_id":148654934,"creator":{"name":null,"handle":"frog@datadoghq.com","email":"frog@datadoghq.com"}}
+        headers:
+            Content-Type:
+                - application/json
+        status: 200 OK
+        code: 200
+        duration: 200.367792ms
     - id: 3
       request:
         proto: HTTP/1.1
@@ -161,37 +125,25 @@
         headers:
             Accept:
                 - application/json
-<<<<<<< HEAD
-        url: https://api.datadoghq.com/api/v1/synthetics/tests/v4c-qnn-3xq
-=======
-        url: https://api.datadoghq.com/api/v1/synthetics/tests/6as-u4m-2b6
->>>>>>> c7b8fb1b
-        method: GET
-      response:
-        proto: HTTP/1.1
-        proto_major: 1
-        proto_minor: 1
-        transfer_encoding:
-            - chunked
-        trailer: {}
-        content_length: -1
-        uncompressed: true
-        body: |
-<<<<<<< HEAD
-            {"public_id":"v4c-qnn-3xq","name":"tf-TestAccDatadogSyntheticsTestBrowserUserLocator_NoElement-local-1720198470","status":"paused","type":"browser","tags":["foo:bar"],"created_at":"2024-07-05T16:54:32.578089+00:00","modified_at":"2024-07-05T16:54:32.578089+00:00","config":{"assertions":[],"configVariables":[],"request":{"method":"GET","timeout":60,"url":"https://www.datadoghq.com"},"variables":[]},"message":"Notify @datadog.user","options":{"device_ids":["laptop_large"],"httpVersion":"any","min_location_failed":1,"tick_every":900},"locations":["aws:eu-central-1"],"monitor_id":148649365,"creator":{"name":null,"handle":"frog@datadoghq.com","email":"frog@datadoghq.com"}}
-=======
-            {"public_id":"6as-u4m-2b6","name":"tf-TestAccDatadogSyntheticsTestBrowserUserLocator_NoElement-local-1720190903","status":"paused","type":"browser","tags":["foo:bar"],"created_at":"2024-07-05T14:48:27.767626+00:00","modified_at":"2024-07-05T14:48:27.767626+00:00","config":{"assertions":[],"configVariables":[],"request":{"method":"GET","url":"https://www.datadoghq.com"},"variables":[]},"message":"Notify @datadog.user","options":{"device_ids":["laptop_large"],"httpVersion":"any","min_location_failed":1,"tick_every":900},"locations":["aws:eu-central-1"],"monitor_id":148641983,"creator":{"name":null,"handle":"frog@datadoghq.com","email":"frog@datadoghq.com"}}
->>>>>>> c7b8fb1b
-        headers:
-            Content-Type:
-                - application/json
-        status: 200 OK
-        code: 200
-<<<<<<< HEAD
-        duration: 193.197833ms
-=======
-        duration: 92.701625ms
->>>>>>> c7b8fb1b
+        url: https://api.datadoghq.com/api/v1/synthetics/tests/8bm-p6w-wvq
+        method: GET
+      response:
+        proto: HTTP/1.1
+        proto_major: 1
+        proto_minor: 1
+        transfer_encoding:
+            - chunked
+        trailer: {}
+        content_length: -1
+        uncompressed: true
+        body: |
+            {"public_id":"8bm-p6w-wvq","name":"tf-TestAccDatadogSyntheticsTestBrowserUserLocator_NoElement-local-1720206668","status":"paused","type":"browser","tags":["foo:bar"],"created_at":"2024-07-05T19:11:11.888115+00:00","modified_at":"2024-07-05T19:11:11.888115+00:00","config":{"assertions":[],"configVariables":[],"request":{"method":"GET","url":"https://www.datadoghq.com"},"variables":[]},"message":"Notify @datadog.user","options":{"device_ids":["laptop_large"],"httpVersion":"any","min_location_failed":1,"tick_every":900},"locations":["aws:eu-central-1"],"monitor_id":148654934,"creator":{"name":null,"handle":"frog@datadoghq.com","email":"frog@datadoghq.com"}}
+        headers:
+            Content-Type:
+                - application/json
+        status: 200 OK
+        code: 200
+        duration: 95.034041ms
     - id: 4
       request:
         proto: HTTP/1.1
@@ -208,37 +160,25 @@
         headers:
             Accept:
                 - application/json
-<<<<<<< HEAD
-        url: https://api.datadoghq.com/api/v1/synthetics/tests/browser/v4c-qnn-3xq
-=======
-        url: https://api.datadoghq.com/api/v1/synthetics/tests/browser/6as-u4m-2b6
->>>>>>> c7b8fb1b
-        method: GET
-      response:
-        proto: HTTP/1.1
-        proto_major: 1
-        proto_minor: 1
-        transfer_encoding:
-            - chunked
-        trailer: {}
-        content_length: -1
-        uncompressed: true
-        body: |
-<<<<<<< HEAD
-            {"public_id":"v4c-qnn-3xq","name":"tf-TestAccDatadogSyntheticsTestBrowserUserLocator_NoElement-local-1720198470","status":"paused","type":"browser","tags":["foo:bar"],"created_at":"2024-07-05T16:54:32.578089+00:00","modified_at":"2024-07-05T16:54:32.578089+00:00","config":{"assertions":[],"configVariables":[],"request":{"method":"GET","timeout":60,"url":"https://www.datadoghq.com"},"variables":[]},"message":"Notify @datadog.user","options":{"device_ids":["laptop_large"],"httpVersion":"any","min_location_failed":1,"tick_every":900},"locations":["aws:eu-central-1"],"monitor_id":148649365,"creator":{"name":null,"handle":"frog@datadoghq.com","email":"frog@datadoghq.com"},"steps":[{"name":"click step","params":{"element":{"userLocator":{"failTestOnCannotLocate":true,"values":[{"type":"css","value":"user-locator-test"}]}}},"timeout":0,"type":"click","allowFailure":false,"isCritical":false,"noScreenshot":false}]}
-=======
-            {"public_id":"6as-u4m-2b6","name":"tf-TestAccDatadogSyntheticsTestBrowserUserLocator_NoElement-local-1720190903","status":"paused","type":"browser","tags":["foo:bar"],"created_at":"2024-07-05T14:48:27.767626+00:00","modified_at":"2024-07-05T14:48:27.767626+00:00","config":{"assertions":[],"configVariables":[],"request":{"method":"GET","url":"https://www.datadoghq.com"},"variables":[]},"message":"Notify @datadog.user","options":{"device_ids":["laptop_large"],"httpVersion":"any","min_location_failed":1,"tick_every":900},"locations":["aws:eu-central-1"],"monitor_id":148641983,"creator":{"name":null,"handle":"frog@datadoghq.com","email":"frog@datadoghq.com"},"steps":[{"name":"click step","params":{"element":{"userLocator":{"failTestOnCannotLocate":true,"values":[{"type":"css","value":"user-locator-test"}]}}},"timeout":0,"type":"click","allowFailure":false,"isCritical":false,"noScreenshot":false}]}
->>>>>>> c7b8fb1b
-        headers:
-            Content-Type:
-                - application/json
-        status: 200 OK
-        code: 200
-<<<<<<< HEAD
-        duration: 156.243084ms
-=======
-        duration: 90.119ms
->>>>>>> c7b8fb1b
+        url: https://api.datadoghq.com/api/v1/synthetics/tests/browser/8bm-p6w-wvq
+        method: GET
+      response:
+        proto: HTTP/1.1
+        proto_major: 1
+        proto_minor: 1
+        transfer_encoding:
+            - chunked
+        trailer: {}
+        content_length: -1
+        uncompressed: true
+        body: |
+            {"public_id":"8bm-p6w-wvq","name":"tf-TestAccDatadogSyntheticsTestBrowserUserLocator_NoElement-local-1720206668","status":"paused","type":"browser","tags":["foo:bar"],"created_at":"2024-07-05T19:11:11.888115+00:00","modified_at":"2024-07-05T19:11:11.888115+00:00","config":{"assertions":[],"configVariables":[],"request":{"method":"GET","url":"https://www.datadoghq.com"},"variables":[]},"message":"Notify @datadog.user","options":{"device_ids":["laptop_large"],"httpVersion":"any","min_location_failed":1,"tick_every":900},"locations":["aws:eu-central-1"],"monitor_id":148654934,"creator":{"name":null,"handle":"frog@datadoghq.com","email":"frog@datadoghq.com"},"steps":[{"name":"click step","params":{"element":{"userLocator":{"failTestOnCannotLocate":true,"values":[{"type":"css","value":"user-locator-test"}]}}},"timeout":0,"type":"click","allowFailure":false,"isCritical":false,"noScreenshot":false}]}
+        headers:
+            Content-Type:
+                - application/json
+        status: 200 OK
+        code: 200
+        duration: 89.453667ms
     - id: 5
       request:
         proto: HTTP/1.1
@@ -251,11 +191,7 @@
         remote_addr: ""
         request_uri: ""
         body: |
-<<<<<<< HEAD
-            {"public_ids":["v4c-qnn-3xq"]}
-=======
-            {"public_ids":["6as-u4m-2b6"]}
->>>>>>> c7b8fb1b
+            {"public_ids":["8bm-p6w-wvq"]}
         form: {}
         headers:
             Accept:
@@ -274,21 +210,13 @@
         content_length: -1
         uncompressed: true
         body: |
-<<<<<<< HEAD
-            {"deleted_tests":[{"public_id":"v4c-qnn-3xq","deleted_at":"2024-07-05T16:54:35.202662+00:00"}]}
-=======
-            {"deleted_tests":[{"public_id":"6as-u4m-2b6","deleted_at":"2024-07-05T14:48:30.721712+00:00"}]}
->>>>>>> c7b8fb1b
-        headers:
-            Content-Type:
-                - application/json
-        status: 200 OK
-        code: 200
-<<<<<<< HEAD
-        duration: 524.742625ms
-=======
-        duration: 572.471917ms
->>>>>>> c7b8fb1b
+            {"deleted_tests":[{"public_id":"8bm-p6w-wvq","deleted_at":"2024-07-05T19:11:14.868201+00:00"}]}
+        headers:
+            Content-Type:
+                - application/json
+        status: 200 OK
+        code: 200
+        duration: 694.15175ms
     - id: 6
       request:
         proto: HTTP/1.1
@@ -305,11 +233,7 @@
         headers:
             Accept:
                 - application/json
-<<<<<<< HEAD
-        url: https://api.datadoghq.com/api/v1/synthetics/tests/v4c-qnn-3xq
-=======
-        url: https://api.datadoghq.com/api/v1/synthetics/tests/6as-u4m-2b6
->>>>>>> c7b8fb1b
+        url: https://api.datadoghq.com/api/v1/synthetics/tests/8bm-p6w-wvq
         method: GET
       response:
         proto: HTTP/1.1
@@ -326,8 +250,4 @@
                 - application/json
         status: 404 Not Found
         code: 404
-<<<<<<< HEAD
-        duration: 138.394417ms
-=======
-        duration: 104.525916ms
->>>>>>> c7b8fb1b
+        duration: 56.676375ms
--- conflicted
+++ resolved
@@ -3,11 +3,7 @@
 interactions:
 - request:
     body: |
-<<<<<<< HEAD
-      {"config":{"assertions":[{"operator":"lessThan","target":2000,"type":"responseTime"}],"configVariables":[],"request":{"host":"agent-intake.logs.datadoghq.com","port":443},"variables":[]},"locations":["aws:eu-central-1"],"message":"Notify @datadog.user","name":"tf-TestAccDatadogSyntheticsTCPTest_Basic-local-1615587228","options":{"min_location_failed":1,"tick_every":60},"status":"paused","subtype":"tcp","tags":["foo:bar","baz"],"type":"api"}
-=======
-      {"config":{"assertions":[{"operator":"lessThan","target":2000,"type":"responseTime"}],"configVariables":[],"request":{"host":"agent-intake.logs.datadoghq.com","port":443}},"locations":["aws:eu-central-1"],"message":"Notify @datadog.user","name":"tf-TestAccDatadogSyntheticsTCPTest_Basic-local-1617196475","options":{"min_location_failed":1,"tick_every":60},"status":"paused","subtype":"tcp","tags":["foo:bar","baz"],"type":"api"}
->>>>>>> 0a47a8f2
+      {"config":{"assertions":[{"operator":"lessThan","target":2000,"type":"responseTime"}],"configVariables":[],"request":{"host":"agent-intake.logs.datadoghq.com","port":443}},"locations":["aws:eu-central-1"],"message":"Notify @datadog.user","name":"tf-TestAccDatadogSyntheticsTCPTest_Basic-local-1618930403","options":{"min_location_failed":1,"tick_every":60},"status":"paused","subtype":"tcp","tags":["foo:bar","baz"],"type":"api"}
     form: {}
     headers:
       Accept:
@@ -17,52 +13,34 @@
       Dd-Operation-Id:
       - CreateSyntheticsAPITest
       User-Agent:
-<<<<<<< HEAD
-      - terraform-provider-datadog/dev (terraform 2.4.4; terraform-cli 0.14.7) datadog-api-client-go/1.0.0-beta.16 (go go1.15.3; os darwin; arch amd64)
-    url: https://api.datadoghq.com/api/v1/synthetics/tests
-    method: POST
-  response:
-    body: '{"status":"paused","public_id":"4kb-hpk-xc3","tags":["foo:bar","baz"],"org_id":321813,"locations":["aws:eu-central-1"],"message":"Notify @datadog.user","deleted_at":null,"name":"tf-TestAccDatadogSyntheticsTCPTest_Basic-local-1615587228","monitor_id":32039266,"type":"api","created_at":"2021-03-12T22:13:50.401644+00:00","modified_at":"2021-03-12T22:13:50.401644+00:00","subtype":"tcp","config":{"variables":[],"request":{"host":"agent-intake.logs.datadoghq.com","port":443},"assertions":[{"operator":"lessThan","type":"responseTime","target":2000}],"configVariables":[]},"options":{"min_location_failed":1,"tick_every":60}}'
-=======
-      - terraform-provider-datadog/dev (terraform 1.16.0; terraform-cli 0.12.7-sdk) datadog-api-client-go/1.0.0-beta.19+dev (go go1.15.3; os darwin; arch amd64)
+      - terraform-provider-datadog/dev (terraform 2.4.4; terraform-cli 0.14.7) datadog-api-client-go/1.0.0-beta.19 (go go1.16.3; os darwin; arch amd64)
     url: https://api.datadoghq.com/api/v1/synthetics/tests/api
     method: POST
   response:
-    body: '{"status":"paused","public_id":"qnz-p2u-2cd","tags":["foo:bar","baz"],"org_id":321813,"locations":["aws:eu-central-1"],"message":"Notify @datadog.user","deleted_at":null,"name":"tf-TestAccDatadogSyntheticsTCPTest_Basic-local-1617196475","monitor_id":33131546,"type":"api","created_at":"2021-03-31T13:14:35.913928+00:00","modified_at":"2021-03-31T13:14:35.913928+00:00","subtype":"tcp","config":{"request":{"host":"agent-intake.logs.datadoghq.com","port":443},"assertions":[{"operator":"lessThan","type":"responseTime","target":2000}],"configVariables":[]},"options":{"min_location_failed":1,"tick_every":60}}'
->>>>>>> 0a47a8f2
-    headers:
-      Cache-Control:
-      - no-cache
-      Connection:
-      - keep-alive
-      Content-Security-Policy:
-      - frame-ancestors 'self'; report-uri https://api.datadoghq.com/csp-report
-      Content-Type:
-      - application/json
-      Date:
-<<<<<<< HEAD
-      - Fri, 12 Mar 2021 22:13:50 GMT
-=======
-      - Wed, 31 Mar 2021 13:14:35 GMT
->>>>>>> 0a47a8f2
-      Pragma:
-      - no-cache
-      Strict-Transport-Security:
-      - max-age=15724800;
-      Vary:
-      - Accept-Encoding
-      X-Content-Type-Options:
-      - nosniff
-      X-Dd-Debug:
-<<<<<<< HEAD
-      - mNzaoDhdDKO7t4QSrAe5X7pHd0bJND187D+vRbwoluXouE2m1UaQQX0RGCvRpLVE
-      X-Dd-Version:
-      - "35.4088130"
-=======
-      - PhosSd3Ch1B6B0DXI71steKUi7XhPDttnPiIP1NdXTw0VJNWpoUnYyBmODS5ne3q
-      X-Dd-Version:
-      - "35.4208607"
->>>>>>> 0a47a8f2
+    body: '{"status":"paused","public_id":"r6q-fhs-hn8","tags":["foo:bar","baz"],"org_id":321813,"locations":["aws:eu-central-1"],"message":"Notify @datadog.user","deleted_at":null,"name":"tf-TestAccDatadogSyntheticsTCPTest_Basic-local-1618930403","monitor_id":34157596,"type":"api","created_at":"2021-04-20T14:53:24.718964+00:00","modified_at":"2021-04-20T14:53:24.718964+00:00","subtype":"tcp","config":{"request":{"host":"agent-intake.logs.datadoghq.com","port":443},"assertions":[{"operator":"lessThan","type":"responseTime","target":2000}],"configVariables":[]},"options":{"min_location_failed":1,"tick_every":60}}'
+    headers:
+      Cache-Control:
+      - no-cache
+      Connection:
+      - keep-alive
+      Content-Security-Policy:
+      - frame-ancestors 'self'; report-uri https://api.datadoghq.com/csp-report
+      Content-Type:
+      - application/json
+      Date:
+      - Tue, 20 Apr 2021 14:53:24 GMT
+      Pragma:
+      - no-cache
+      Strict-Transport-Security:
+      - max-age=15724800;
+      Vary:
+      - Accept-Encoding
+      X-Content-Type-Options:
+      - nosniff
+      X-Dd-Debug:
+      - tpRCH6w417YjBovRJ8VmtuXmNONVYiRp2c8d2AxjPdGBn8PCtgG4vAztrx3qUZAN
+      X-Dd-Version:
+      - "35.4351688"
       X-Frame-Options:
       - SAMEORIGIN
       X-Ratelimit-Limit:
@@ -70,13 +48,9 @@
       X-Ratelimit-Period:
       - "60"
       X-Ratelimit-Remaining:
-      - "115"
-      X-Ratelimit-Reset:
-<<<<<<< HEAD
-      - "10"
-=======
-      - "25"
->>>>>>> 0a47a8f2
+      - "109"
+      X-Ratelimit-Reset:
+      - "36"
     status: 200 OK
     code: 200
     duration: ""
@@ -89,67 +63,44 @@
       Dd-Operation-Id:
       - GetTest
       User-Agent:
-<<<<<<< HEAD
-      - terraform-provider-datadog/dev (terraform 2.4.4; terraform-cli 0.14.7) datadog-api-client-go/1.0.0-beta.16 (go go1.15.3; os darwin; arch amd64)
-    url: https://api.datadoghq.com/api/v1/synthetics/tests/4kb-hpk-xc3
-    method: GET
-  response:
-    body: '{"status":"paused","public_id":"4kb-hpk-xc3","tags":["foo:bar","baz"],"locations":["aws:eu-central-1"],"message":"Notify @datadog.user","name":"tf-TestAccDatadogSyntheticsTCPTest_Basic-local-1615587228","monitor_id":32039266,"type":"api","subtype":"tcp","config":{"variables":[],"request":{"host":"agent-intake.logs.datadoghq.com","port":443},"assertions":[{"operator":"lessThan","type":"responseTime","target":2000}],"configVariables":[]},"options":{"min_location_failed":1,"tick_every":60}}'
-=======
-      - terraform-provider-datadog/dev (terraform 1.16.0; terraform-cli 0.12.7-sdk) datadog-api-client-go/1.0.0-beta.19+dev (go go1.15.3; os darwin; arch amd64)
-    url: https://api.datadoghq.com/api/v1/synthetics/tests/qnz-p2u-2cd
-    method: GET
-  response:
-    body: '{"status":"paused","public_id":"qnz-p2u-2cd","tags":["foo:bar","baz"],"locations":["aws:eu-central-1"],"message":"Notify @datadog.user","name":"tf-TestAccDatadogSyntheticsTCPTest_Basic-local-1617196475","monitor_id":33131546,"type":"api","subtype":"tcp","config":{"request":{"host":"agent-intake.logs.datadoghq.com","port":443},"assertions":[{"operator":"lessThan","type":"responseTime","target":2000}],"configVariables":[]},"options":{"min_location_failed":1,"tick_every":60}}'
->>>>>>> 0a47a8f2
-    headers:
-      Cache-Control:
-      - no-cache
-      Connection:
-      - keep-alive
-      Content-Security-Policy:
-      - frame-ancestors 'self'; report-uri https://api.datadoghq.com/csp-report
-      Content-Type:
-      - application/json
-      Date:
-<<<<<<< HEAD
-      - Fri, 12 Mar 2021 22:13:50 GMT
-=======
-      - Wed, 31 Mar 2021 13:14:36 GMT
->>>>>>> 0a47a8f2
-      Pragma:
-      - no-cache
-      Strict-Transport-Security:
-      - max-age=15724800;
-      Vary:
-      - Accept-Encoding
-      X-Content-Type-Options:
-      - nosniff
-      X-Dd-Debug:
-<<<<<<< HEAD
-      - twvpGlmuom5y6A0pjGtXzTf554cmwJgTcCZ71fK4H/RDi+v5ehBK0zQiRcTJQG5C
-      X-Dd-Version:
-      - "35.4088130"
-=======
-      - B1nwy/pPNqX+q4pQT22cdp1QCexE35IF8qwSHy0Nf7IW0Y881qtn4tXN1lpmzaKc
-      X-Dd-Version:
-      - "35.4208607"
->>>>>>> 0a47a8f2
-      X-Frame-Options:
-      - SAMEORIGIN
-      X-Ratelimit-Limit:
-      - "1000"
-      X-Ratelimit-Period:
-      - "60"
-      X-Ratelimit-Remaining:
-<<<<<<< HEAD
-      - "985"
-      X-Ratelimit-Reset:
-      - "10"
-=======
-      - "959"
-      X-Ratelimit-Reset:
-      - "24"
+      - terraform-provider-datadog/dev (terraform 2.4.4; terraform-cli 0.14.7) datadog-api-client-go/1.0.0-beta.19 (go go1.16.3; os darwin; arch amd64)
+    url: https://api.datadoghq.com/api/v1/synthetics/tests/r6q-fhs-hn8
+    method: GET
+  response:
+    body: '{"status":"paused","public_id":"r6q-fhs-hn8","tags":["foo:bar","baz"],"locations":["aws:eu-central-1"],"message":"Notify @datadog.user","name":"tf-TestAccDatadogSyntheticsTCPTest_Basic-local-1618930403","monitor_id":34157596,"type":"api","subtype":"tcp","config":{"request":{"host":"agent-intake.logs.datadoghq.com","port":443},"assertions":[{"operator":"lessThan","type":"responseTime","target":2000}],"configVariables":[]},"options":{"min_location_failed":1,"tick_every":60}}'
+    headers:
+      Cache-Control:
+      - no-cache
+      Connection:
+      - keep-alive
+      Content-Security-Policy:
+      - frame-ancestors 'self'; report-uri https://api.datadoghq.com/csp-report
+      Content-Type:
+      - application/json
+      Date:
+      - Tue, 20 Apr 2021 14:53:24 GMT
+      Pragma:
+      - no-cache
+      Strict-Transport-Security:
+      - max-age=15724800;
+      Vary:
+      - Accept-Encoding
+      X-Content-Type-Options:
+      - nosniff
+      X-Dd-Debug:
+      - JpIJLwIH2nFlZOC+u71rq7aAOL43MLZN3MUsL+gpYHdZz5QLUOG8Jysf8kVK6tPU
+      X-Dd-Version:
+      - "35.4351688"
+      X-Frame-Options:
+      - SAMEORIGIN
+      X-Ratelimit-Limit:
+      - "1000"
+      X-Ratelimit-Period:
+      - "60"
+      X-Ratelimit-Remaining:
+      - "921"
+      X-Ratelimit-Reset:
+      - "36"
     status: 200 OK
     code: 200
     duration: ""
@@ -162,22 +113,122 @@
       Dd-Operation-Id:
       - GetAPITest
       User-Agent:
-      - terraform-provider-datadog/dev (terraform 1.16.0; terraform-cli 0.12.7-sdk) datadog-api-client-go/1.0.0-beta.19+dev (go go1.15.3; os darwin; arch amd64)
-    url: https://api.datadoghq.com/api/v1/synthetics/tests/api/qnz-p2u-2cd
-    method: GET
-  response:
-    body: '{"status":"paused","public_id":"qnz-p2u-2cd","tags":["foo:bar","baz"],"locations":["aws:eu-central-1"],"message":"Notify @datadog.user","name":"tf-TestAccDatadogSyntheticsTCPTest_Basic-local-1617196475","monitor_id":33131546,"type":"api","subtype":"tcp","config":{"request":{"host":"agent-intake.logs.datadoghq.com","port":443},"assertions":[{"operator":"lessThan","type":"responseTime","target":2000}],"configVariables":[]},"options":{"min_location_failed":1,"tick_every":60}}'
-    headers:
-      Cache-Control:
-      - no-cache
-      Connection:
-      - keep-alive
-      Content-Security-Policy:
-      - frame-ancestors 'self'; report-uri https://api.datadoghq.com/csp-report
-      Content-Type:
-      - application/json
-      Date:
-      - Wed, 31 Mar 2021 13:14:36 GMT
+      - terraform-provider-datadog/dev (terraform 2.4.4; terraform-cli 0.14.7) datadog-api-client-go/1.0.0-beta.19 (go go1.16.3; os darwin; arch amd64)
+    url: https://api.datadoghq.com/api/v1/synthetics/tests/api/r6q-fhs-hn8
+    method: GET
+  response:
+    body: '{"status":"paused","public_id":"r6q-fhs-hn8","tags":["foo:bar","baz"],"locations":["aws:eu-central-1"],"message":"Notify @datadog.user","name":"tf-TestAccDatadogSyntheticsTCPTest_Basic-local-1618930403","monitor_id":34157596,"type":"api","subtype":"tcp","config":{"request":{"host":"agent-intake.logs.datadoghq.com","port":443},"assertions":[{"operator":"lessThan","type":"responseTime","target":2000}],"configVariables":[]},"options":{"min_location_failed":1,"tick_every":60}}'
+    headers:
+      Cache-Control:
+      - no-cache
+      Connection:
+      - keep-alive
+      Content-Security-Policy:
+      - frame-ancestors 'self'; report-uri https://api.datadoghq.com/csp-report
+      Content-Type:
+      - application/json
+      Date:
+      - Tue, 20 Apr 2021 14:53:24 GMT
+      Pragma:
+      - no-cache
+      Strict-Transport-Security:
+      - max-age=15724800;
+      Vary:
+      - Accept-Encoding
+      X-Content-Type-Options:
+      - nosniff
+      X-Dd-Debug:
+      - LcgNasIYBRkNppmD6mCKE9J6iv0eEjosuuHR5V5zw2fWbR54i39C8dhdK8zDq/40
+      X-Dd-Version:
+      - "35.4351688"
+      X-Frame-Options:
+      - SAMEORIGIN
+      X-Ratelimit-Limit:
+      - "1000"
+      X-Ratelimit-Period:
+      - "60"
+      X-Ratelimit-Remaining:
+      - "920"
+      X-Ratelimit-Reset:
+      - "36"
+    status: 200 OK
+    code: 200
+    duration: ""
+- request:
+    body: ""
+    form: {}
+    headers:
+      Accept:
+      - application/json
+      Dd-Operation-Id:
+      - GetTest
+      User-Agent:
+      - terraform-provider-datadog/dev (terraform 2.4.4; terraform-cli 0.14.7) datadog-api-client-go/1.0.0-beta.19 (go go1.16.3; os darwin; arch amd64)
+    url: https://api.datadoghq.com/api/v1/synthetics/tests/r6q-fhs-hn8
+    method: GET
+  response:
+    body: '{"status":"paused","public_id":"r6q-fhs-hn8","tags":["foo:bar","baz"],"locations":["aws:eu-central-1"],"message":"Notify @datadog.user","name":"tf-TestAccDatadogSyntheticsTCPTest_Basic-local-1618930403","monitor_id":34157596,"type":"api","subtype":"tcp","config":{"request":{"host":"agent-intake.logs.datadoghq.com","port":443},"assertions":[{"operator":"lessThan","type":"responseTime","target":2000}],"configVariables":[]},"options":{"min_location_failed":1,"tick_every":60}}'
+    headers:
+      Cache-Control:
+      - no-cache
+      Connection:
+      - keep-alive
+      Content-Security-Policy:
+      - frame-ancestors 'self'; report-uri https://api.datadoghq.com/csp-report
+      Content-Type:
+      - application/json
+      Date:
+      - Tue, 20 Apr 2021 14:53:25 GMT
+      Pragma:
+      - no-cache
+      Strict-Transport-Security:
+      - max-age=15724800;
+      Vary:
+      - Accept-Encoding
+      X-Content-Type-Options:
+      - nosniff
+      X-Dd-Debug:
+      - SY1h8ScsWq+kYmtbh63ltMLFAZsQjqfrgvdfAoRX+9TzT1sgMBRYaFRwfWWRRe9a
+      X-Dd-Version:
+      - "35.4351688"
+      X-Frame-Options:
+      - SAMEORIGIN
+      X-Ratelimit-Limit:
+      - "1000"
+      X-Ratelimit-Period:
+      - "60"
+      X-Ratelimit-Remaining:
+      - "915"
+      X-Ratelimit-Reset:
+      - "35"
+    status: 200 OK
+    code: 200
+    duration: ""
+- request:
+    body: ""
+    form: {}
+    headers:
+      Accept:
+      - application/json
+      Dd-Operation-Id:
+      - GetTest
+      User-Agent:
+      - terraform-provider-datadog/dev (terraform 2.4.4; terraform-cli ) datadog-api-client-go/1.0.0-beta.19 (go go1.16.3; os darwin; arch amd64)
+    url: https://api.datadoghq.com/api/v1/synthetics/tests/r6q-fhs-hn8
+    method: GET
+  response:
+    body: '{"status":"paused","public_id":"r6q-fhs-hn8","tags":["foo:bar","baz"],"locations":["aws:eu-central-1"],"message":"Notify @datadog.user","name":"tf-TestAccDatadogSyntheticsTCPTest_Basic-local-1618930403","monitor_id":34157596,"type":"api","subtype":"tcp","config":{"request":{"host":"agent-intake.logs.datadoghq.com","port":443},"assertions":[{"operator":"lessThan","type":"responseTime","target":2000}],"configVariables":[]},"options":{"min_location_failed":1,"tick_every":60}}'
+    headers:
+      Cache-Control:
+      - no-cache
+      Connection:
+      - keep-alive
+      Content-Security-Policy:
+      - frame-ancestors 'self'; report-uri https://api.datadoghq.com/csp-report
+      Content-Type:
+      - application/json
+      Date:
+      - Tue, 20 Apr 2021 14:53:26 GMT
       Pragma:
       - no-cache
       Strict-Transport-Security:
@@ -189,141 +240,17 @@
       X-Dd-Debug:
       - vdJ3/nHEY1ioXQ6pQrBVvsQK1s4yyc+wufBMPSoXql71qZVuP/xMdtNo6DafhOAk
       X-Dd-Version:
-      - "35.4208607"
-      X-Frame-Options:
-      - SAMEORIGIN
-      X-Ratelimit-Limit:
-      - "1000"
-      X-Ratelimit-Period:
-      - "60"
-      X-Ratelimit-Remaining:
-      - "958"
-      X-Ratelimit-Reset:
-      - "24"
-    status: 200 OK
-    code: 200
-    duration: ""
-- request:
-    body: ""
-    form: {}
-    headers:
-      Accept:
-      - application/json
-      Dd-Operation-Id:
-      - GetTest
-      User-Agent:
-      - terraform-provider-datadog/dev (terraform 1.16.0; terraform-cli 0.12.7-sdk) datadog-api-client-go/1.0.0-beta.19+dev (go go1.15.3; os darwin; arch amd64)
-    url: https://api.datadoghq.com/api/v1/synthetics/tests/qnz-p2u-2cd
-    method: GET
-  response:
-    body: '{"status":"paused","public_id":"qnz-p2u-2cd","tags":["foo:bar","baz"],"locations":["aws:eu-central-1"],"message":"Notify @datadog.user","name":"tf-TestAccDatadogSyntheticsTCPTest_Basic-local-1617196475","monitor_id":33131546,"type":"api","subtype":"tcp","config":{"request":{"host":"agent-intake.logs.datadoghq.com","port":443},"assertions":[{"operator":"lessThan","type":"responseTime","target":2000}],"configVariables":[]},"options":{"min_location_failed":1,"tick_every":60}}'
-    headers:
-      Cache-Control:
-      - no-cache
-      Connection:
-      - keep-alive
-      Content-Security-Policy:
-      - frame-ancestors 'self'; report-uri https://api.datadoghq.com/csp-report
-      Content-Type:
-      - application/json
-      Date:
-      - Wed, 31 Mar 2021 13:14:36 GMT
-      Pragma:
-      - no-cache
-      Strict-Transport-Security:
-      - max-age=15724800;
-      Vary:
-      - Accept-Encoding
-      X-Content-Type-Options:
-      - nosniff
-      X-Dd-Debug:
-      - 25u1gDlL724DHllbjFT4BhOLorBTilh+aah2uWAUEjFC/+rjczJdiyWrV/HwLwe/
-      X-Dd-Version:
-      - "35.4208607"
-      X-Frame-Options:
-      - SAMEORIGIN
-      X-Ratelimit-Limit:
-      - "1000"
-      X-Ratelimit-Period:
-      - "60"
-      X-Ratelimit-Remaining:
-      - "957"
-      X-Ratelimit-Reset:
-      - "24"
->>>>>>> 0a47a8f2
-    status: 200 OK
-    code: 200
-    duration: ""
-- request:
-    body: ""
-    form: {}
-    headers:
-      Accept:
-      - application/json
-      Dd-Operation-Id:
-      - GetTest
-      User-Agent:
-<<<<<<< HEAD
-      - terraform-provider-datadog/dev (terraform 2.4.4; terraform-cli 0.14.7) datadog-api-client-go/1.0.0-beta.16 (go go1.15.3; os darwin; arch amd64)
-    url: https://api.datadoghq.com/api/v1/synthetics/tests/4kb-hpk-xc3
-    method: GET
-  response:
-    body: '{"status":"paused","public_id":"4kb-hpk-xc3","tags":["foo:bar","baz"],"locations":["aws:eu-central-1"],"message":"Notify @datadog.user","name":"tf-TestAccDatadogSyntheticsTCPTest_Basic-local-1615587228","monitor_id":32039266,"type":"api","subtype":"tcp","config":{"variables":[],"request":{"host":"agent-intake.logs.datadoghq.com","port":443},"assertions":[{"operator":"lessThan","type":"responseTime","target":2000}],"configVariables":[]},"options":{"min_location_failed":1,"tick_every":60}}'
-=======
-      - terraform-provider-datadog/dev (terraform 1.16.0; terraform-cli 0.12.7-sdk) datadog-api-client-go/1.0.0-beta.19+dev (go go1.15.3; os darwin; arch amd64)
-    url: https://api.datadoghq.com/api/v1/synthetics/tests/qnz-p2u-2cd
-    method: GET
-  response:
-    body: '{"status":"paused","public_id":"qnz-p2u-2cd","tags":["foo:bar","baz"],"locations":["aws:eu-central-1"],"message":"Notify @datadog.user","name":"tf-TestAccDatadogSyntheticsTCPTest_Basic-local-1617196475","monitor_id":33131546,"type":"api","subtype":"tcp","config":{"request":{"host":"agent-intake.logs.datadoghq.com","port":443},"assertions":[{"operator":"lessThan","type":"responseTime","target":2000}],"configVariables":[]},"options":{"min_location_failed":1,"tick_every":60}}'
->>>>>>> 0a47a8f2
-    headers:
-      Cache-Control:
-      - no-cache
-      Connection:
-      - keep-alive
-      Content-Security-Policy:
-      - frame-ancestors 'self'; report-uri https://api.datadoghq.com/csp-report
-      Content-Type:
-      - application/json
-      Date:
-<<<<<<< HEAD
-      - Fri, 12 Mar 2021 22:13:51 GMT
-=======
-      - Wed, 31 Mar 2021 13:14:36 GMT
->>>>>>> 0a47a8f2
-      Pragma:
-      - no-cache
-      Strict-Transport-Security:
-      - max-age=15724800;
-      Vary:
-      - Accept-Encoding
-      X-Content-Type-Options:
-      - nosniff
-      X-Dd-Debug:
-<<<<<<< HEAD
-      - /L+SFFO+m1pPY+hRCpk5325fvfrNl0KmiquUNJolBN/5hu3HIwflqjZSbJ6NxDFG
-      X-Dd-Version:
-      - "35.4088130"
-=======
-      - F5gm0Rce1/Abr9/0Fw8HAqWfiz0FdiH8er/AXnN6lOn3L6KyGgbsLCwgPlob1No8
-      X-Dd-Version:
-      - "35.4208607"
->>>>>>> 0a47a8f2
-      X-Frame-Options:
-      - SAMEORIGIN
-      X-Ratelimit-Limit:
-      - "1000"
-      X-Ratelimit-Period:
-      - "60"
-      X-Ratelimit-Remaining:
-<<<<<<< HEAD
-      - "984"
-      X-Ratelimit-Reset:
-      - "9"
-=======
-      - "956"
-      X-Ratelimit-Reset:
-      - "24"
+      - "35.4351688"
+      X-Frame-Options:
+      - SAMEORIGIN
+      X-Ratelimit-Limit:
+      - "1000"
+      X-Ratelimit-Period:
+      - "60"
+      X-Ratelimit-Remaining:
+      - "912"
+      X-Ratelimit-Reset:
+      - "34"
     status: 200 OK
     code: 200
     duration: ""
@@ -336,179 +263,50 @@
       Dd-Operation-Id:
       - GetAPITest
       User-Agent:
-      - terraform-provider-datadog/dev (terraform 1.16.0; terraform-cli 0.12.7-sdk) datadog-api-client-go/1.0.0-beta.19+dev (go go1.15.3; os darwin; arch amd64)
-    url: https://api.datadoghq.com/api/v1/synthetics/tests/api/qnz-p2u-2cd
-    method: GET
-  response:
-    body: '{"status":"paused","public_id":"qnz-p2u-2cd","tags":["foo:bar","baz"],"locations":["aws:eu-central-1"],"message":"Notify @datadog.user","name":"tf-TestAccDatadogSyntheticsTCPTest_Basic-local-1617196475","monitor_id":33131546,"type":"api","subtype":"tcp","config":{"request":{"host":"agent-intake.logs.datadoghq.com","port":443},"assertions":[{"operator":"lessThan","type":"responseTime","target":2000}],"configVariables":[]},"options":{"min_location_failed":1,"tick_every":60}}'
-    headers:
-      Cache-Control:
-      - no-cache
-      Connection:
-      - keep-alive
-      Content-Security-Policy:
-      - frame-ancestors 'self'; report-uri https://api.datadoghq.com/csp-report
-      Content-Type:
-      - application/json
-      Date:
-      - Wed, 31 Mar 2021 13:14:36 GMT
-      Pragma:
-      - no-cache
-      Strict-Transport-Security:
-      - max-age=15724800;
-      Vary:
-      - Accept-Encoding
-      X-Content-Type-Options:
-      - nosniff
-      X-Dd-Debug:
-      - JpIJLwIH2nFlZOC+u71rq7aAOL43MLZN3MUsL+gpYHdZz5QLUOG8Jysf8kVK6tPU
-      X-Dd-Version:
-      - "35.4208607"
-      X-Frame-Options:
-      - SAMEORIGIN
-      X-Ratelimit-Limit:
-      - "1000"
-      X-Ratelimit-Period:
-      - "60"
-      X-Ratelimit-Remaining:
-      - "955"
-      X-Ratelimit-Reset:
-      - "24"
->>>>>>> 0a47a8f2
-    status: 200 OK
-    code: 200
-    duration: ""
-- request:
-    body: ""
-    form: {}
-    headers:
-      Accept:
-      - application/json
-      Dd-Operation-Id:
-      - GetTest
-      User-Agent:
-<<<<<<< HEAD
-      - terraform-provider-datadog/dev (terraform 2.4.4; terraform-cli ) datadog-api-client-go/1.0.0-beta.16 (go go1.15.3; os darwin; arch amd64)
-    url: https://api.datadoghq.com/api/v1/synthetics/tests/4kb-hpk-xc3
-    method: GET
-  response:
-    body: '{"status":"paused","public_id":"4kb-hpk-xc3","tags":["foo:bar","baz"],"locations":["aws:eu-central-1"],"message":"Notify @datadog.user","name":"tf-TestAccDatadogSyntheticsTCPTest_Basic-local-1615587228","monitor_id":32039266,"type":"api","subtype":"tcp","config":{"variables":[],"request":{"host":"agent-intake.logs.datadoghq.com","port":443},"assertions":[{"operator":"lessThan","type":"responseTime","target":2000}],"configVariables":[]},"options":{"min_location_failed":1,"tick_every":60}}'
-=======
-      - terraform-provider-datadog/dev (terraform 1.16.0; terraform-cli 0.12.7-sdk) datadog-api-client-go/1.0.0-beta.19+dev (go go1.15.3; os darwin; arch amd64)
-    url: https://api.datadoghq.com/api/v1/synthetics/tests/qnz-p2u-2cd
-    method: GET
-  response:
-    body: '{"status":"paused","public_id":"qnz-p2u-2cd","tags":["foo:bar","baz"],"locations":["aws:eu-central-1"],"message":"Notify @datadog.user","name":"tf-TestAccDatadogSyntheticsTCPTest_Basic-local-1617196475","monitor_id":33131546,"type":"api","subtype":"tcp","config":{"request":{"host":"agent-intake.logs.datadoghq.com","port":443},"assertions":[{"operator":"lessThan","type":"responseTime","target":2000}],"configVariables":[]},"options":{"min_location_failed":1,"tick_every":60}}'
-    headers:
-      Cache-Control:
-      - no-cache
-      Connection:
-      - keep-alive
-      Content-Security-Policy:
-      - frame-ancestors 'self'; report-uri https://api.datadoghq.com/csp-report
-      Content-Type:
-      - application/json
-      Date:
-      - Wed, 31 Mar 2021 13:14:36 GMT
-      Pragma:
-      - no-cache
-      Strict-Transport-Security:
-      - max-age=15724800;
-      Vary:
-      - Accept-Encoding
-      X-Content-Type-Options:
-      - nosniff
-      X-Dd-Debug:
-      - nLnnBNvlCFDECRnZvzDb0z4sAO35G+IMidcAs8vrCKyjvsKWE8Yd9S3n6OjZ1qRN
-      X-Dd-Version:
-      - "35.4208607"
-      X-Frame-Options:
-      - SAMEORIGIN
-      X-Ratelimit-Limit:
-      - "1000"
-      X-Ratelimit-Period:
-      - "60"
-      X-Ratelimit-Remaining:
-      - "954"
-      X-Ratelimit-Reset:
-      - "24"
-    status: 200 OK
-    code: 200
-    duration: ""
-- request:
-    body: ""
-    form: {}
-    headers:
-      Accept:
-      - application/json
-      Dd-Operation-Id:
-      - GetAPITest
-      User-Agent:
-      - terraform-provider-datadog/dev (terraform 1.16.0; terraform-cli 0.12.7-sdk) datadog-api-client-go/1.0.0-beta.19+dev (go go1.15.3; os darwin; arch amd64)
-    url: https://api.datadoghq.com/api/v1/synthetics/tests/api/qnz-p2u-2cd
-    method: GET
-  response:
-    body: '{"status":"paused","public_id":"qnz-p2u-2cd","tags":["foo:bar","baz"],"locations":["aws:eu-central-1"],"message":"Notify @datadog.user","name":"tf-TestAccDatadogSyntheticsTCPTest_Basic-local-1617196475","monitor_id":33131546,"type":"api","subtype":"tcp","config":{"request":{"host":"agent-intake.logs.datadoghq.com","port":443},"assertions":[{"operator":"lessThan","type":"responseTime","target":2000}],"configVariables":[]},"options":{"min_location_failed":1,"tick_every":60}}'
->>>>>>> 0a47a8f2
-    headers:
-      Cache-Control:
-      - no-cache
-      Connection:
-      - keep-alive
-      Content-Security-Policy:
-      - frame-ancestors 'self'; report-uri https://api.datadoghq.com/csp-report
-      Content-Type:
-      - application/json
-      Date:
-<<<<<<< HEAD
-      - Fri, 12 Mar 2021 22:13:52 GMT
-=======
-      - Wed, 31 Mar 2021 13:14:37 GMT
->>>>>>> 0a47a8f2
-      Pragma:
-      - no-cache
-      Strict-Transport-Security:
-      - max-age=15724800;
-      Vary:
-      - Accept-Encoding
-      X-Content-Type-Options:
-      - nosniff
-      X-Dd-Debug:
-<<<<<<< HEAD
-      - JpIJLwIH2nFlZOC+u71rq7aAOL43MLZN3MUsL+gpYHdZz5QLUOG8Jysf8kVK6tPU
-      X-Dd-Version:
-      - "35.4088130"
-=======
-      - Um4CoU685QqAscnxhS5BD+goWu2yX1Jd4zCfGzSsEvPPIm1qURZaF8dlLl/OEY4I
-      X-Dd-Version:
-      - "35.4208607"
->>>>>>> 0a47a8f2
-      X-Frame-Options:
-      - SAMEORIGIN
-      X-Ratelimit-Limit:
-      - "1000"
-      X-Ratelimit-Period:
-      - "60"
-      X-Ratelimit-Remaining:
-<<<<<<< HEAD
-      - "981"
-      X-Ratelimit-Reset:
-      - "8"
-=======
-      - "953"
-      X-Ratelimit-Reset:
-      - "23"
->>>>>>> 0a47a8f2
+      - terraform-provider-datadog/dev (terraform 2.4.4; terraform-cli ) datadog-api-client-go/1.0.0-beta.19 (go go1.16.3; os darwin; arch amd64)
+    url: https://api.datadoghq.com/api/v1/synthetics/tests/api/r6q-fhs-hn8
+    method: GET
+  response:
+    body: '{"status":"paused","public_id":"r6q-fhs-hn8","tags":["foo:bar","baz"],"locations":["aws:eu-central-1"],"message":"Notify @datadog.user","name":"tf-TestAccDatadogSyntheticsTCPTest_Basic-local-1618930403","monitor_id":34157596,"type":"api","subtype":"tcp","config":{"request":{"host":"agent-intake.logs.datadoghq.com","port":443},"assertions":[{"operator":"lessThan","type":"responseTime","target":2000}],"configVariables":[]},"options":{"min_location_failed":1,"tick_every":60}}'
+    headers:
+      Cache-Control:
+      - no-cache
+      Connection:
+      - keep-alive
+      Content-Security-Policy:
+      - frame-ancestors 'self'; report-uri https://api.datadoghq.com/csp-report
+      Content-Type:
+      - application/json
+      Date:
+      - Tue, 20 Apr 2021 14:53:26 GMT
+      Pragma:
+      - no-cache
+      Strict-Transport-Security:
+      - max-age=15724800;
+      Vary:
+      - Accept-Encoding
+      X-Content-Type-Options:
+      - nosniff
+      X-Dd-Debug:
+      - S1wfaMZOKGT/IoMw6fqAwAwGWo2vQ44sjF3YzuETnQfxZO2T5eJbs0aX3UKb9Dwu
+      X-Dd-Version:
+      - "35.4351688"
+      X-Frame-Options:
+      - SAMEORIGIN
+      X-Ratelimit-Limit:
+      - "1000"
+      X-Ratelimit-Period:
+      - "60"
+      X-Ratelimit-Remaining:
+      - "911"
+      X-Ratelimit-Reset:
+      - "34"
     status: 200 OK
     code: 200
     duration: ""
 - request:
     body: |
-<<<<<<< HEAD
-      {"public_ids":["4kb-hpk-xc3"]}
-=======
-      {"public_ids":["qnz-p2u-2cd"]}
->>>>>>> 0a47a8f2
+      {"public_ids":["r6q-fhs-hn8"]}
     form: {}
     headers:
       Accept:
@@ -518,52 +316,34 @@
       Dd-Operation-Id:
       - DeleteTests
       User-Agent:
-<<<<<<< HEAD
-      - terraform-provider-datadog/dev (terraform 2.4.4; terraform-cli 0.14.7) datadog-api-client-go/1.0.0-beta.16 (go go1.15.3; os darwin; arch amd64)
+      - terraform-provider-datadog/dev (terraform 2.4.4; terraform-cli 0.14.7) datadog-api-client-go/1.0.0-beta.19 (go go1.16.3; os darwin; arch amd64)
     url: https://api.datadoghq.com/api/v1/synthetics/tests/delete
     method: POST
   response:
-    body: '{"deleted_tests":[{"deleted_at":"2021-03-12T22:13:53.930414+00:00","public_id":"4kb-hpk-xc3"}]}'
-=======
-      - terraform-provider-datadog/dev (terraform 1.16.0; terraform-cli 0.12.7-sdk) datadog-api-client-go/1.0.0-beta.19+dev (go go1.15.3; os darwin; arch amd64)
-    url: https://api.datadoghq.com/api/v1/synthetics/tests/delete
-    method: POST
-  response:
-    body: '{"deleted_tests":[{"deleted_at":"2021-03-31T13:14:37.547877+00:00","public_id":"qnz-p2u-2cd"}]}'
->>>>>>> 0a47a8f2
-    headers:
-      Cache-Control:
-      - no-cache
-      Connection:
-      - keep-alive
-      Content-Security-Policy:
-      - frame-ancestors 'self'; report-uri https://api.datadoghq.com/csp-report
-      Content-Type:
-      - application/json
-      Date:
-<<<<<<< HEAD
-      - Fri, 12 Mar 2021 22:13:54 GMT
-=======
-      - Wed, 31 Mar 2021 13:14:37 GMT
->>>>>>> 0a47a8f2
-      Pragma:
-      - no-cache
-      Strict-Transport-Security:
-      - max-age=15724800;
-      Vary:
-      - Accept-Encoding
-      X-Content-Type-Options:
-      - nosniff
-      X-Dd-Debug:
-<<<<<<< HEAD
-      - Wjq53IVIwnB4SiR238oOYgHFMq/ZYP0LQ/Dv8C2fFLBwTje/dWJHu6pI6vIOK1zG
-      X-Dd-Version:
-      - "35.4088130"
-=======
-      - B1nwy/pPNqX+q4pQT22cdp1QCexE35IF8qwSHy0Nf7IW0Y881qtn4tXN1lpmzaKc
-      X-Dd-Version:
-      - "35.4208607"
->>>>>>> 0a47a8f2
+    body: '{"deleted_tests":[{"deleted_at":"2021-04-20T14:53:27.705129+00:00","public_id":"r6q-fhs-hn8"}]}'
+    headers:
+      Cache-Control:
+      - no-cache
+      Connection:
+      - keep-alive
+      Content-Security-Policy:
+      - frame-ancestors 'self'; report-uri https://api.datadoghq.com/csp-report
+      Content-Type:
+      - application/json
+      Date:
+      - Tue, 20 Apr 2021 14:53:28 GMT
+      Pragma:
+      - no-cache
+      Strict-Transport-Security:
+      - max-age=15724800;
+      Vary:
+      - Accept-Encoding
+      X-Content-Type-Options:
+      - nosniff
+      X-Dd-Debug:
+      - nLnnBNvlCFDECRnZvzDb0z4sAO35G+IMidcAs8vrCKyjvsKWE8Yd9S3n6OjZ1qRN
+      X-Dd-Version:
+      - "35.4351688"
       X-Frame-Options:
       - SAMEORIGIN
       X-Ratelimit-Limit:
@@ -571,15 +351,9 @@
       X-Ratelimit-Period:
       - "60"
       X-Ratelimit-Remaining:
-<<<<<<< HEAD
-      - "116"
-      X-Ratelimit-Reset:
-      - "7"
-=======
-      - "115"
-      X-Ratelimit-Reset:
-      - "23"
->>>>>>> 0a47a8f2
+      - "110"
+      X-Ratelimit-Reset:
+      - "33"
     status: 200 OK
     code: 200
     duration: ""
@@ -592,13 +366,8 @@
       Dd-Operation-Id:
       - GetTest
       User-Agent:
-<<<<<<< HEAD
-      - terraform-provider-datadog/dev (terraform 2.4.4; terraform-cli 0.14.7) datadog-api-client-go/1.0.0-beta.16 (go go1.15.3; os darwin; arch amd64)
-    url: https://api.datadoghq.com/api/v1/synthetics/tests/4kb-hpk-xc3
-=======
-      - terraform-provider-datadog/dev (terraform 1.16.0; terraform-cli 0.12.7-sdk) datadog-api-client-go/1.0.0-beta.19+dev (go go1.15.3; os darwin; arch amd64)
-    url: https://api.datadoghq.com/api/v1/synthetics/tests/qnz-p2u-2cd
->>>>>>> 0a47a8f2
+      - terraform-provider-datadog/dev (terraform 2.4.4; terraform-cli 0.14.7) datadog-api-client-go/1.0.0-beta.19 (go go1.16.3; os darwin; arch amd64)
+    url: https://api.datadoghq.com/api/v1/synthetics/tests/r6q-fhs-hn8
     method: GET
   response:
     body: '{"errors": ["Synthetics test not found"]}'
@@ -612,41 +381,27 @@
       Content-Type:
       - application/json
       Date:
-<<<<<<< HEAD
-      - Fri, 12 Mar 2021 22:13:54 GMT
-=======
-      - Wed, 31 Mar 2021 13:14:37 GMT
->>>>>>> 0a47a8f2
-      Pragma:
-      - no-cache
-      Strict-Transport-Security:
-      - max-age=15724800;
-      Vary:
-      - Accept-Encoding
-      X-Content-Type-Options:
-      - nosniff
-      X-Dd-Version:
-<<<<<<< HEAD
-      - "35.4088130"
-=======
-      - "35.4208607"
->>>>>>> 0a47a8f2
-      X-Frame-Options:
-      - SAMEORIGIN
-      X-Ratelimit-Limit:
-      - "1000"
-      X-Ratelimit-Period:
-      - "60"
-      X-Ratelimit-Remaining:
-<<<<<<< HEAD
-      - "974"
-      X-Ratelimit-Reset:
-      - "6"
-=======
-      - "952"
-      X-Ratelimit-Reset:
-      - "23"
->>>>>>> 0a47a8f2
+      - Tue, 20 Apr 2021 14:53:28 GMT
+      Pragma:
+      - no-cache
+      Strict-Transport-Security:
+      - max-age=15724800;
+      Vary:
+      - Accept-Encoding
+      X-Content-Type-Options:
+      - nosniff
+      X-Dd-Version:
+      - "35.4351688"
+      X-Frame-Options:
+      - SAMEORIGIN
+      X-Ratelimit-Limit:
+      - "1000"
+      X-Ratelimit-Period:
+      - "60"
+      X-Ratelimit-Remaining:
+      - "887"
+      X-Ratelimit-Reset:
+      - "32"
     status: 404 Not Found
     code: 404
     duration: ""
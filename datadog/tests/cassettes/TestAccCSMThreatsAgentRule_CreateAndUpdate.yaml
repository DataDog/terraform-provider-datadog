--- conflicted
+++ resolved
@@ -13,22 +13,14 @@
         remote_addr: ""
         request_uri: ""
         body: |
-<<<<<<< HEAD
-            {"data":{"attributes":{"description":"im a policy","enabled":true,"hostTags":["host_name:test_host"],"name":"daofzfmnkm"},"type":"policy"}}
-=======
-            {"data":{"attributes":{"description":"im a policy","enabled":true,"hostTags":["host_name:test_host"],"name":"vfnkpgedpv"},"type":"policy"}}
->>>>>>> bdc11946
-        form: {}
-        headers:
-            Accept:
-                - application/json
-            Content-Type:
-                - application/json
-<<<<<<< HEAD
+            {"data":{"attributes":{"description":"im a policy","enabled":true,"hostTags":["host_name:test_host"],"name":"clboyofceo"},"type":"policy"}}
+        form: {}
+        headers:
+            Accept:
+                - application/json
+            Content-Type:
+                - application/json
         url: https://api.datad0g.com/api/v2/remote_config/products/cws/policy
-=======
-        url: https://api.datadoghq.com/api/v2/remote_config/products/cws/policy
->>>>>>> bdc11946
         method: POST
       response:
         proto: HTTP/2.0
@@ -36,25 +28,15 @@
         proto_minor: 0
         transfer_encoding: []
         trailer: {}
-<<<<<<< HEAD
         content_length: 411
         uncompressed: false
-        body: '{"data":{"id":"dpp-1ki-jzd","type":"policy","attributes":{"blockingRulesCount":0,"datadogManaged":false,"description":"im a policy","disabledRulesCount":0,"enabled":true,"hostTags":["host_name:test_host"],"monitoringRulesCount":23,"name":"daofzfmnkm","policyVersion":"1","priority":1000000067,"ruleCount":23,"updateDate":1749563362068,"updater":{"name":"Sarra ZAGHBIB","handle":"sarra.zaghbib@datadoghq.com"}}}}'
-=======
-        content_length: 395
-        uncompressed: false
-        body: '{"data":{"id":"fgn-8mb-t4w","type":"policy","attributes":{"blockingRulesCount":0,"datadogManaged":false,"description":"im a policy","disabledRulesCount":1,"enabled":true,"hostTags":["host_name:test_host"],"monitoringRulesCount":225,"name":"vfnkpgedpv","policyVersion":"1","priority":1000000013,"ruleCount":226,"updateDate":1748870650305,"updater":{"name":"frog","handle":"frog@datadoghq.com"}}}}'
->>>>>>> bdc11946
-        headers:
-            Content-Type:
-                - application/json
-        status: 200 OK
-        code: 200
-<<<<<<< HEAD
-        duration: 420.854791ms
-=======
-        duration: 968.85225ms
->>>>>>> bdc11946
+        body: '{"data":{"id":"sqk-mug-c0v","type":"policy","attributes":{"blockingRulesCount":0,"datadogManaged":false,"description":"im a policy","disabledRulesCount":0,"enabled":true,"hostTags":["host_name:test_host"],"monitoringRulesCount":23,"name":"clboyofceo","policyVersion":"1","priority":1000000070,"ruleCount":23,"updateDate":1749565061077,"updater":{"name":"Sarra ZAGHBIB","handle":"sarra.zaghbib@datadoghq.com"}}}}'
+        headers:
+            Content-Type:
+                - application/json
+        status: 200 OK
+        code: 200
+        duration: 395.453334ms
     - id: 1
       request:
         proto: HTTP/1.1
@@ -71,27 +53,23 @@
         headers:
             Accept:
                 - application/json
-<<<<<<< HEAD
-        url: https://api.datad0g.com/api/v2/remote_config/products/cws/policy/dpp-1ki-jzd
-=======
-        url: https://api.datadoghq.com/api/v2/remote_config/products/cws/policy/fgn-8mb-t4w
->>>>>>> bdc11946
-        method: GET
-      response:
-        proto: HTTP/2.0
-        proto_major: 2
-        proto_minor: 0
-        transfer_encoding: []
-        trailer: {}
-        content_length: 409
-        uncompressed: false
-        body: '{"data":{"id":"dpp-1ki-jzd","type":"policy","attributes":{"blockingRulesCount":0,"datadogManaged":false,"description":"im a policy","disabledRulesCount":0,"enabled":true,"hostTags":["host_name:test_host"],"monitoringRulesCount":0,"name":"daofzfmnkm","policyVersion":"1","priority":1000000067,"ruleCount":0,"updateDate":1749563362068,"updater":{"name":"Sarra ZAGHBIB","handle":"sarra.zaghbib@datadoghq.com"}}}}'
-        headers:
-            Content-Type:
-                - application/json
-        status: 200 OK
-        code: 200
-        duration: 220.583667ms
+        url: https://api.datad0g.com/api/v2/remote_config/products/cws/policy/sqk-mug-c0v
+        method: GET
+      response:
+        proto: HTTP/2.0
+        proto_major: 2
+        proto_minor: 0
+        transfer_encoding: []
+        trailer: {}
+        content_length: 409
+        uncompressed: false
+        body: '{"data":{"id":"sqk-mug-c0v","type":"policy","attributes":{"blockingRulesCount":0,"datadogManaged":false,"description":"im a policy","disabledRulesCount":0,"enabled":true,"hostTags":["host_name:test_host"],"monitoringRulesCount":0,"name":"clboyofceo","policyVersion":"1","priority":1000000070,"ruleCount":0,"updateDate":1749565061077,"updater":{"name":"Sarra ZAGHBIB","handle":"sarra.zaghbib@datadoghq.com"}}}}'
+        headers:
+            Content-Type:
+                - application/json
+        status: 200 OK
+        code: 200
+        duration: 340.446541ms
     - id: 2
       request:
         proto: HTTP/1.1
@@ -108,76 +86,160 @@
         headers:
             Accept:
                 - application/json
-        url: https://api.datad0g.com/api/v2/remote_config/products/cws/policy/dpp-1ki-jzd
-        method: GET
-      response:
-        proto: HTTP/2.0
-        proto_major: 2
-        proto_minor: 0
-        transfer_encoding: []
-        trailer: {}
-<<<<<<< HEAD
-        content_length: 409
-        uncompressed: false
-        body: '{"data":{"id":"dpp-1ki-jzd","type":"policy","attributes":{"blockingRulesCount":0,"datadogManaged":false,"description":"im a policy","disabledRulesCount":0,"enabled":true,"hostTags":["host_name:test_host"],"monitoringRulesCount":0,"name":"daofzfmnkm","policyVersion":"1","priority":1000000067,"ruleCount":0,"updateDate":1749563362068,"updater":{"name":"Sarra ZAGHBIB","handle":"sarra.zaghbib@datadoghq.com"}}}}'
-=======
-        content_length: 391
-        uncompressed: false
-        body: '{"data":{"id":"fgn-8mb-t4w","type":"policy","attributes":{"blockingRulesCount":0,"datadogManaged":false,"description":"im a policy","disabledRulesCount":0,"enabled":true,"hostTags":["host_name:test_host"],"monitoringRulesCount":0,"name":"vfnkpgedpv","policyVersion":"1","priority":1000000013,"ruleCount":0,"updateDate":1748870650305,"updater":{"name":"frog","handle":"frog@datadoghq.com"}}}}'
->>>>>>> bdc11946
-        headers:
-            Content-Type:
-                - application/json
-        status: 200 OK
-        code: 200
-<<<<<<< HEAD
-        duration: 239.846459ms
+        url: https://api.datad0g.com/api/v2/remote_config/products/cws/policy/sqk-mug-c0v
+        method: GET
+      response:
+        proto: HTTP/2.0
+        proto_major: 2
+        proto_minor: 0
+        transfer_encoding: []
+        trailer: {}
+        content_length: 409
+        uncompressed: false
+        body: '{"data":{"id":"sqk-mug-c0v","type":"policy","attributes":{"blockingRulesCount":0,"datadogManaged":false,"description":"im a policy","disabledRulesCount":0,"enabled":true,"hostTags":["host_name:test_host"],"monitoringRulesCount":0,"name":"clboyofceo","policyVersion":"1","priority":1000000070,"ruleCount":0,"updateDate":1749565061077,"updater":{"name":"Sarra ZAGHBIB","handle":"sarra.zaghbib@datadoghq.com"}}}}'
+        headers:
+            Content-Type:
+                - application/json
+        status: 200 OK
+        code: 200
+        duration: 219.762292ms
     - id: 3
-=======
-        duration: 334.059917ms
-    - id: 2
->>>>>>> bdc11946
-      request:
-        proto: HTTP/1.1
-        proto_major: 1
-        proto_minor: 1
-        content_length: 0
-        transfer_encoding: []
-        trailer: {}
-        host: api.datad0g.com
-        remote_addr: ""
-        request_uri: ""
-        body: ""
-        form: {}
-        headers:
-            Accept:
-                - application/json
-<<<<<<< HEAD
-        url: https://api.datad0g.com/api/v2/remote_config/products/cws/policy/dpp-1ki-jzd
-=======
-        url: https://api.datadoghq.com/api/v2/remote_config/products/cws/policy/fgn-8mb-t4w
->>>>>>> bdc11946
-        method: GET
-      response:
-        proto: HTTP/2.0
-        proto_major: 2
-        proto_minor: 0
-        transfer_encoding: []
-        trailer: {}
-        content_length: 409
-        uncompressed: false
-        body: '{"data":{"id":"dpp-1ki-jzd","type":"policy","attributes":{"blockingRulesCount":0,"datadogManaged":false,"description":"im a policy","disabledRulesCount":0,"enabled":true,"hostTags":["host_name:test_host"],"monitoringRulesCount":0,"name":"daofzfmnkm","policyVersion":"1","priority":1000000067,"ruleCount":0,"updateDate":1749563362068,"updater":{"name":"Sarra ZAGHBIB","handle":"sarra.zaghbib@datadoghq.com"}}}}'
-        headers:
-            Content-Type:
-                - application/json
-        status: 200 OK
-        code: 200
-        duration: 230.05625ms
+      request:
+        proto: HTTP/1.1
+        proto_major: 1
+        proto_minor: 1
+        content_length: 0
+        transfer_encoding: []
+        trailer: {}
+        host: api.datad0g.com
+        remote_addr: ""
+        request_uri: ""
+        body: ""
+        form: {}
+        headers:
+            Accept:
+                - application/json
+        url: https://api.datad0g.com/api/v2/remote_config/products/cws/policy/sqk-mug-c0v
+        method: GET
+      response:
+        proto: HTTP/2.0
+        proto_major: 2
+        proto_minor: 0
+        transfer_encoding: []
+        trailer: {}
+        content_length: 409
+        uncompressed: false
+        body: '{"data":{"id":"sqk-mug-c0v","type":"policy","attributes":{"blockingRulesCount":0,"datadogManaged":false,"description":"im a policy","disabledRulesCount":0,"enabled":true,"hostTags":["host_name:test_host"],"monitoringRulesCount":0,"name":"clboyofceo","policyVersion":"1","priority":1000000070,"ruleCount":0,"updateDate":1749565061077,"updater":{"name":"Sarra ZAGHBIB","handle":"sarra.zaghbib@datadoghq.com"}}}}'
+        headers:
+            Content-Type:
+                - application/json
+        status: 200 OK
+        code: 200
+        duration: 562.583167ms
     - id: 4
       request:
         proto: HTTP/1.1
         proto_major: 1
         proto_minor: 1
+        content_length: 0
+        transfer_encoding: []
+        trailer: {}
+        host: api.datad0g.com
+        remote_addr: ""
+        request_uri: ""
+        body: ""
+        form: {}
+        headers:
+            Accept:
+                - application/json
+        url: https://api.datad0g.com/api/v2/remote_config/products/cws/policy/sqk-mug-c0v
+        method: GET
+      response:
+        proto: HTTP/2.0
+        proto_major: 2
+        proto_minor: 0
+        transfer_encoding: []
+        trailer: {}
+        content_length: 409
+        uncompressed: false
+        body: '{"data":{"id":"sqk-mug-c0v","type":"policy","attributes":{"blockingRulesCount":0,"datadogManaged":false,"description":"im a policy","disabledRulesCount":0,"enabled":true,"hostTags":["host_name:test_host"],"monitoringRulesCount":0,"name":"clboyofceo","policyVersion":"1","priority":1000000070,"ruleCount":0,"updateDate":1749565061077,"updater":{"name":"Sarra ZAGHBIB","handle":"sarra.zaghbib@datadoghq.com"}}}}'
+        headers:
+            Content-Type:
+                - application/json
+        status: 200 OK
+        code: 200
+        duration: 268.102708ms
+    - id: 5
+      request:
+        proto: HTTP/1.1
+        proto_major: 1
+        proto_minor: 1
+        content_length: 0
+        transfer_encoding: []
+        trailer: {}
+        host: api.datad0g.com
+        remote_addr: ""
+        request_uri: ""
+        body: ""
+        form: {}
+        headers:
+            Accept:
+                - application/json
+        url: https://api.datad0g.com/api/v2/remote_config/products/cws/policy/sqk-mug-c0v
+        method: GET
+      response:
+        proto: HTTP/2.0
+        proto_major: 2
+        proto_minor: 0
+        transfer_encoding: []
+        trailer: {}
+        content_length: 409
+        uncompressed: false
+        body: '{"data":{"id":"sqk-mug-c0v","type":"policy","attributes":{"blockingRulesCount":0,"datadogManaged":false,"description":"im a policy","disabledRulesCount":0,"enabled":true,"hostTags":["host_name:test_host"],"monitoringRulesCount":0,"name":"clboyofceo","policyVersion":"1","priority":1000000070,"ruleCount":0,"updateDate":1749565061077,"updater":{"name":"Sarra ZAGHBIB","handle":"sarra.zaghbib@datadoghq.com"}}}}'
+        headers:
+            Content-Type:
+                - application/json
+        status: 200 OK
+        code: 200
+        duration: 217.115625ms
+    - id: 6
+      request:
+        proto: HTTP/1.1
+        proto_major: 1
+        proto_minor: 1
+        content_length: 0
+        transfer_encoding: []
+        trailer: {}
+        host: api.datad0g.com
+        remote_addr: ""
+        request_uri: ""
+        body: ""
+        form: {}
+        headers:
+            Accept:
+                - application/json
+        url: https://api.datad0g.com/api/v2/remote_config/products/cws/policy/sqk-mug-c0v
+        method: GET
+      response:
+        proto: HTTP/2.0
+        proto_major: 2
+        proto_minor: 0
+        transfer_encoding: []
+        trailer: {}
+        content_length: 409
+        uncompressed: false
+        body: '{"data":{"id":"sqk-mug-c0v","type":"policy","attributes":{"blockingRulesCount":0,"datadogManaged":false,"description":"im a policy","disabledRulesCount":0,"enabled":true,"hostTags":["host_name:test_host"],"monitoringRulesCount":0,"name":"clboyofceo","policyVersion":"1","priority":1000000070,"ruleCount":0,"updateDate":1749565061077,"updater":{"name":"Sarra ZAGHBIB","handle":"sarra.zaghbib@datadoghq.com"}}}}'
+        headers:
+            Content-Type:
+                - application/json
+        status: 200 OK
+        code: 200
+        duration: 229.360375ms
+    - id: 7
+      request:
+        proto: HTTP/1.1
+        proto_major: 1
+        proto_minor: 1
         content_length: 339
         transfer_encoding: []
         trailer: {}
@@ -185,7 +247,7 @@
         remote_addr: ""
         request_uri: ""
         body: |
-            {"data":{"attributes":{"actions":[{"set":{"append":false,"field":"exec.file.path","name":"test_action","scope":"process"}}],"description":"im a rule","enabled":true,"expression":"open.file.name == \"etc/shadow/password\"","name":"daofzfmnkm","policy_id":"dpp-1ki-jzd","product_tags":["compliance_framework:PCI-DSS"]},"type":"agent_rule"}}
+            {"data":{"attributes":{"actions":[{"set":{"append":false,"field":"exec.file.path","name":"test_action","scope":"process"}}],"description":"im a rule","enabled":true,"expression":"open.file.name == \"etc/shadow/password\"","name":"clboyofceo","policy_id":"sqk-mug-c0v","product_tags":["compliance_framework:PCI-DSS"]},"type":"agent_rule"}}
         form: {}
         headers:
             Accept:
@@ -200,47 +262,32 @@
         proto_minor: 0
         transfer_encoding: []
         trailer: {}
-<<<<<<< HEAD
         content_length: 643
         uncompressed: false
-        body: '{"data":{"id":"68g-60w-7nz","type":"agent_rule","attributes":{"actions":[{"set":{"name":"test_action","field":"exec.file.path","scope":"process"},"disabled":false}],"category":"File Activity","creationDate":1749563363975,"creator":{"name":"Sarra ZAGHBIB","handle":"sarra.zaghbib@datadoghq.com"},"defaultRule":false,"description":"im a rule","enabled":true,"expression":"open.file.name == \"etc/shadow/password\"","filters":["os == \"linux\""],"monitoring":["dpp-1ki-jzd"],"name":"daofzfmnkm","product_tags":["compliance_framework:PCI-DSS"],"updateDate":1749563363975,"updater":{"name":"Sarra ZAGHBIB","handle":"sarra.zaghbib@datadoghq.com"}}}}'
-=======
-        content_length: 391
-        uncompressed: false
-        body: '{"data":{"id":"fgn-8mb-t4w","type":"policy","attributes":{"blockingRulesCount":0,"datadogManaged":false,"description":"im a policy","disabledRulesCount":0,"enabled":true,"hostTags":["host_name:test_host"],"monitoringRulesCount":0,"name":"vfnkpgedpv","policyVersion":"1","priority":1000000013,"ruleCount":0,"updateDate":1748870650305,"updater":{"name":"frog","handle":"frog@datadoghq.com"}}}}'
->>>>>>> bdc11946
-        headers:
-            Content-Type:
-                - application/json
-        status: 200 OK
-        code: 200
-<<<<<<< HEAD
-        duration: 444.389209ms
-    - id: 5
-=======
-        duration: 320.508625ms
-    - id: 3
->>>>>>> bdc11946
-      request:
-        proto: HTTP/1.1
-        proto_major: 1
-        proto_minor: 1
-        content_length: 0
-        transfer_encoding: []
-        trailer: {}
-        host: api.datad0g.com
-        remote_addr: ""
-        request_uri: ""
-        body: ""
-        form: {}
-        headers:
-            Accept:
-                - application/json
-<<<<<<< HEAD
-        url: https://api.datad0g.com/api/v2/remote_config/products/cws/agent_rules/68g-60w-7nz?policy_id=dpp-1ki-jzd
-=======
-        url: https://api.datadoghq.com/api/v2/remote_config/products/cws/policy/fgn-8mb-t4w
->>>>>>> bdc11946
+        body: '{"data":{"id":"ite-4sx-vtf","type":"agent_rule","attributes":{"actions":[{"set":{"name":"test_action","field":"exec.file.path","scope":"process"},"disabled":false}],"category":"File Activity","creationDate":1749565064817,"creator":{"name":"Sarra ZAGHBIB","handle":"sarra.zaghbib@datadoghq.com"},"defaultRule":false,"description":"im a rule","enabled":true,"expression":"open.file.name == \"etc/shadow/password\"","filters":["os == \"linux\""],"monitoring":["sqk-mug-c0v"],"name":"clboyofceo","product_tags":["compliance_framework:PCI-DSS"],"updateDate":1749565064817,"updater":{"name":"Sarra ZAGHBIB","handle":"sarra.zaghbib@datadoghq.com"}}}}'
+        headers:
+            Content-Type:
+                - application/json
+        status: 200 OK
+        code: 200
+        duration: 471.611042ms
+    - id: 8
+      request:
+        proto: HTTP/1.1
+        proto_major: 1
+        proto_minor: 1
+        content_length: 0
+        transfer_encoding: []
+        trailer: {}
+        host: api.datad0g.com
+        remote_addr: ""
+        request_uri: ""
+        body: ""
+        form: {}
+        headers:
+            Accept:
+                - application/json
+        url: https://api.datad0g.com/api/v2/remote_config/products/cws/agent_rules/ite-4sx-vtf?policy_id=sqk-mug-c0v
         method: GET
       response:
         proto: HTTP/2.0
@@ -250,206 +297,165 @@
         trailer: {}
         content_length: 643
         uncompressed: false
-        body: '{"data":{"id":"68g-60w-7nz","type":"agent_rule","attributes":{"actions":[{"set":{"name":"test_action","field":"exec.file.path","scope":"process"},"disabled":false}],"category":"File Activity","creationDate":1749563363975,"creator":{"name":"Sarra ZAGHBIB","handle":"sarra.zaghbib@datadoghq.com"},"defaultRule":false,"description":"im a rule","enabled":true,"expression":"open.file.name == \"etc/shadow/password\"","filters":["os == \"linux\""],"monitoring":["dpp-1ki-jzd"],"name":"daofzfmnkm","product_tags":["compliance_framework:PCI-DSS"],"updateDate":1749563363975,"updater":{"name":"Sarra ZAGHBIB","handle":"sarra.zaghbib@datadoghq.com"}}}}'
-        headers:
-            Content-Type:
-                - application/json
-        status: 200 OK
-        code: 200
-        duration: 245.334334ms
-    - id: 6
-      request:
-        proto: HTTP/1.1
-        proto_major: 1
-        proto_minor: 1
-        content_length: 0
-        transfer_encoding: []
-        trailer: {}
-<<<<<<< HEAD
-        host: api.datad0g.com
-        remote_addr: ""
-        request_uri: ""
-        body: ""
-        form: {}
-        headers:
-            Accept:
-                - application/json
-        url: https://api.datad0g.com/api/v2/remote_config/products/cws/policy/dpp-1ki-jzd
-        method: GET
-      response:
-        proto: HTTP/2.0
-        proto_major: 2
-        proto_minor: 0
-        transfer_encoding: []
-        trailer: {}
-        content_length: 409
-        uncompressed: false
-        body: '{"data":{"id":"dpp-1ki-jzd","type":"policy","attributes":{"blockingRulesCount":0,"datadogManaged":false,"description":"im a policy","disabledRulesCount":0,"enabled":true,"hostTags":["host_name:test_host"],"monitoringRulesCount":1,"name":"daofzfmnkm","policyVersion":"2","priority":1000000067,"ruleCount":1,"updateDate":1749563363975,"updater":{"name":"Sarra ZAGHBIB","handle":"sarra.zaghbib@datadoghq.com"}}}}'
-=======
-        content_length: 391
-        uncompressed: false
-        body: '{"data":{"id":"fgn-8mb-t4w","type":"policy","attributes":{"blockingRulesCount":0,"datadogManaged":false,"description":"im a policy","disabledRulesCount":0,"enabled":true,"hostTags":["host_name:test_host"],"monitoringRulesCount":0,"name":"vfnkpgedpv","policyVersion":"1","priority":1000000013,"ruleCount":0,"updateDate":1748870650305,"updater":{"name":"frog","handle":"frog@datadoghq.com"}}}}'
->>>>>>> bdc11946
-        headers:
-            Content-Type:
-                - application/json
-        status: 200 OK
-        code: 200
-<<<<<<< HEAD
-        duration: 239.719292ms
-    - id: 7
-=======
-        duration: 262.629833ms
-    - id: 4
->>>>>>> bdc11946
-      request:
-        proto: HTTP/1.1
-        proto_major: 1
-        proto_minor: 1
-<<<<<<< HEAD
-        content_length: 0
-=======
-        content_length: 238
->>>>>>> bdc11946
-        transfer_encoding: []
-        trailer: {}
-        host: api.datad0g.com
-        remote_addr: ""
-        request_uri: ""
-<<<<<<< HEAD
-        body: ""
-=======
+        body: '{"data":{"id":"ite-4sx-vtf","type":"agent_rule","attributes":{"actions":[{"set":{"name":"test_action","field":"exec.file.path","scope":"process"},"disabled":false}],"category":"File Activity","creationDate":1749565064817,"creator":{"name":"Sarra ZAGHBIB","handle":"sarra.zaghbib@datadoghq.com"},"defaultRule":false,"description":"im a rule","enabled":true,"expression":"open.file.name == \"etc/shadow/password\"","filters":["os == \"linux\""],"monitoring":["sqk-mug-c0v"],"name":"clboyofceo","product_tags":["compliance_framework:PCI-DSS"],"updateDate":1749565064817,"updater":{"name":"Sarra ZAGHBIB","handle":"sarra.zaghbib@datadoghq.com"}}}}'
+        headers:
+            Content-Type:
+                - application/json
+        status: 200 OK
+        code: 200
+        duration: 281.533625ms
+    - id: 9
+      request:
+        proto: HTTP/1.1
+        proto_major: 1
+        proto_minor: 1
+        content_length: 0
+        transfer_encoding: []
+        trailer: {}
+        host: api.datad0g.com
+        remote_addr: ""
+        request_uri: ""
+        body: ""
+        form: {}
+        headers:
+            Accept:
+                - application/json
+        url: https://api.datad0g.com/api/v2/remote_config/products/cws/policy/sqk-mug-c0v
+        method: GET
+      response:
+        proto: HTTP/2.0
+        proto_major: 2
+        proto_minor: 0
+        transfer_encoding: []
+        trailer: {}
+        content_length: 409
+        uncompressed: false
+        body: '{"data":{"id":"sqk-mug-c0v","type":"policy","attributes":{"blockingRulesCount":0,"datadogManaged":false,"description":"im a policy","disabledRulesCount":0,"enabled":true,"hostTags":["host_name:test_host"],"monitoringRulesCount":1,"name":"clboyofceo","policyVersion":"2","priority":1000000070,"ruleCount":1,"updateDate":1749565064817,"updater":{"name":"Sarra ZAGHBIB","handle":"sarra.zaghbib@datadoghq.com"}}}}'
+        headers:
+            Content-Type:
+                - application/json
+        status: 200 OK
+        code: 200
+        duration: 220.878875ms
+    - id: 10
+      request:
+        proto: HTTP/1.1
+        proto_major: 1
+        proto_minor: 1
+        content_length: 0
+        transfer_encoding: []
+        trailer: {}
+        host: api.datad0g.com
+        remote_addr: ""
+        request_uri: ""
+        body: ""
+        form: {}
+        headers:
+            Accept:
+                - application/json
+        url: https://api.datad0g.com/api/v2/remote_config/products/cws/agent_rules/ite-4sx-vtf?policy_id=sqk-mug-c0v
+        method: GET
+      response:
+        proto: HTTP/2.0
+        proto_major: 2
+        proto_minor: 0
+        transfer_encoding: []
+        trailer: {}
+        content_length: 643
+        uncompressed: false
+        body: '{"data":{"id":"ite-4sx-vtf","type":"agent_rule","attributes":{"actions":[{"set":{"name":"test_action","field":"exec.file.path","scope":"process"},"disabled":false}],"category":"File Activity","creationDate":1749565064817,"creator":{"name":"Sarra ZAGHBIB","handle":"sarra.zaghbib@datadoghq.com"},"defaultRule":false,"description":"im a rule","enabled":true,"expression":"open.file.name == \"etc/shadow/password\"","filters":["os == \"linux\""],"monitoring":["sqk-mug-c0v"],"name":"clboyofceo","product_tags":["compliance_framework:PCI-DSS"],"updateDate":1749565064817,"updater":{"name":"Sarra ZAGHBIB","handle":"sarra.zaghbib@datadoghq.com"}}}}'
+        headers:
+            Content-Type:
+                - application/json
+        status: 200 OK
+        code: 200
+        duration: 289.696ms
+    - id: 11
+      request:
+        proto: HTTP/1.1
+        proto_major: 1
+        proto_minor: 1
+        content_length: 0
+        transfer_encoding: []
+        trailer: {}
+        host: api.datad0g.com
+        remote_addr: ""
+        request_uri: ""
+        body: ""
+        form: {}
+        headers:
+            Accept:
+                - application/json
+        url: https://api.datad0g.com/api/v2/remote_config/products/cws/policy/sqk-mug-c0v
+        method: GET
+      response:
+        proto: HTTP/2.0
+        proto_major: 2
+        proto_minor: 0
+        transfer_encoding: []
+        trailer: {}
+        content_length: 409
+        uncompressed: false
+        body: '{"data":{"id":"sqk-mug-c0v","type":"policy","attributes":{"blockingRulesCount":0,"datadogManaged":false,"description":"im a policy","disabledRulesCount":0,"enabled":true,"hostTags":["host_name:test_host"],"monitoringRulesCount":1,"name":"clboyofceo","policyVersion":"2","priority":1000000070,"ruleCount":1,"updateDate":1749565064817,"updater":{"name":"Sarra ZAGHBIB","handle":"sarra.zaghbib@datadoghq.com"}}}}'
+        headers:
+            Content-Type:
+                - application/json
+        status: 200 OK
+        code: 200
+        duration: 245.166541ms
+    - id: 12
+      request:
+        proto: HTTP/1.1
+        proto_major: 1
+        proto_minor: 1
+        content_length: 0
+        transfer_encoding: []
+        trailer: {}
+        host: api.datad0g.com
+        remote_addr: ""
+        request_uri: ""
+        body: ""
+        form: {}
+        headers:
+            Accept:
+                - application/json
+        url: https://api.datad0g.com/api/v2/remote_config/products/cws/agent_rules/ite-4sx-vtf?policy_id=sqk-mug-c0v
+        method: GET
+      response:
+        proto: HTTP/2.0
+        proto_major: 2
+        proto_minor: 0
+        transfer_encoding: []
+        trailer: {}
+        content_length: 643
+        uncompressed: false
+        body: '{"data":{"id":"ite-4sx-vtf","type":"agent_rule","attributes":{"actions":[{"set":{"name":"test_action","field":"exec.file.path","scope":"process"},"disabled":false}],"category":"File Activity","creationDate":1749565064817,"creator":{"name":"Sarra ZAGHBIB","handle":"sarra.zaghbib@datadoghq.com"},"defaultRule":false,"description":"im a rule","enabled":true,"expression":"open.file.name == \"etc/shadow/password\"","filters":["os == \"linux\""],"monitoring":["sqk-mug-c0v"],"name":"clboyofceo","product_tags":["compliance_framework:PCI-DSS"],"updateDate":1749565064817,"updater":{"name":"Sarra ZAGHBIB","handle":"sarra.zaghbib@datadoghq.com"}}}}'
+        headers:
+            Content-Type:
+                - application/json
+        status: 200 OK
+        code: 200
+        duration: 250.323458ms
+    - id: 13
+      request:
+        proto: HTTP/1.1
+        proto_major: 1
+        proto_minor: 1
+        content_length: 376
+        transfer_encoding: []
+        trailer: {}
+        host: api.datad0g.com
+        remote_addr: ""
+        request_uri: ""
         body: |
-            {"data":{"attributes":{"description":"im a rule","enabled":true,"expression":"open.file.name == \"etc/shadow/password\"","name":"vfnkpgedpv","policy_id":"fgn-8mb-t4w","product_tags":["compliance_framework:PCI-DSS"]},"type":"agent_rule"}}
->>>>>>> bdc11946
-        form: {}
-        headers:
-            Accept:
-                - application/json
-        url: https://api.datad0g.com/api/v2/remote_config/products/cws/agent_rules/68g-60w-7nz?policy_id=dpp-1ki-jzd
-        method: GET
-      response:
-        proto: HTTP/2.0
-        proto_major: 2
-        proto_minor: 0
-        transfer_encoding: []
-        trailer: {}
-        content_length: 643
-        uncompressed: false
-        body: '{"data":{"id":"68g-60w-7nz","type":"agent_rule","attributes":{"actions":[{"set":{"name":"test_action","field":"exec.file.path","scope":"process"},"disabled":false}],"category":"File Activity","creationDate":1749563363975,"creator":{"name":"Sarra ZAGHBIB","handle":"sarra.zaghbib@datadoghq.com"},"defaultRule":false,"description":"im a rule","enabled":true,"expression":"open.file.name == \"etc/shadow/password\"","filters":["os == \"linux\""],"monitoring":["dpp-1ki-jzd"],"name":"daofzfmnkm","product_tags":["compliance_framework:PCI-DSS"],"updateDate":1749563363975,"updater":{"name":"Sarra ZAGHBIB","handle":"sarra.zaghbib@datadoghq.com"}}}}'
-        headers:
-            Content-Type:
-                - application/json
-<<<<<<< HEAD
-        status: 200 OK
-        code: 200
-        duration: 262.418208ms
-    - id: 8
-      request:
-=======
-        url: https://api.datadoghq.com/api/v2/remote_config/products/cws/agent_rules
-        method: POST
-      response:
->>>>>>> bdc11946
-        proto: HTTP/1.1
-        proto_major: 1
-        proto_minor: 1
-        content_length: 0
-        transfer_encoding: []
-        trailer: {}
-        host: api.datad0g.com
-        remote_addr: ""
-        request_uri: ""
-        body: ""
-        form: {}
-        headers:
-            Accept:
-                - application/json
-        url: https://api.datad0g.com/api/v2/remote_config/products/cws/policy/dpp-1ki-jzd
-        method: GET
-      response:
-        proto: HTTP/2.0
-        proto_major: 2
-        proto_minor: 0
-        transfer_encoding: []
-        trailer: {}
-<<<<<<< HEAD
-        content_length: 409
-        uncompressed: false
-        body: '{"data":{"id":"dpp-1ki-jzd","type":"policy","attributes":{"blockingRulesCount":0,"datadogManaged":false,"description":"im a policy","disabledRulesCount":0,"enabled":true,"hostTags":["host_name:test_host"],"monitoringRulesCount":1,"name":"daofzfmnkm","policyVersion":"2","priority":1000000067,"ruleCount":1,"updateDate":1749563363975,"updater":{"name":"Sarra ZAGHBIB","handle":"sarra.zaghbib@datadoghq.com"}}}}'
-=======
-        content_length: 504
-        uncompressed: false
-        body: '{"data":{"id":"6ph-nop-wvc","type":"agent_rule","attributes":{"category":"File Activity","creationDate":1748870653161,"creator":{"name":"frog","handle":"frog@datadoghq.com"},"defaultRule":false,"description":"im a rule","enabled":true,"expression":"open.file.name == \"etc/shadow/password\"","filters":["os == \"linux\""],"monitoring":["fgn-8mb-t4w"],"name":"vfnkpgedpv","product_tags":["compliance_framework:PCI-DSS"],"updateDate":1748870653161,"updater":{"name":"frog","handle":"frog@datadoghq.com"}}}}'
->>>>>>> bdc11946
-        headers:
-            Content-Type:
-                - application/json
-        status: 200 OK
-        code: 200
-<<<<<<< HEAD
-        duration: 249.386333ms
-    - id: 9
-=======
-        duration: 1.241480583s
-    - id: 5
->>>>>>> bdc11946
-      request:
-        proto: HTTP/1.1
-        proto_major: 1
-        proto_minor: 1
-        content_length: 0
-        transfer_encoding: []
-        trailer: {}
-        host: api.datad0g.com
-        remote_addr: ""
-        request_uri: ""
-        body: ""
-        form: {}
-        headers:
-            Accept:
-                - application/json
-<<<<<<< HEAD
-        url: https://api.datad0g.com/api/v2/remote_config/products/cws/agent_rules/68g-60w-7nz?policy_id=dpp-1ki-jzd
-=======
-        url: https://api.datadoghq.com/api/v2/remote_config/products/cws/agent_rules/6ph-nop-wvc?policy_id=fgn-8mb-t4w
->>>>>>> bdc11946
-        method: GET
-      response:
-        proto: HTTP/2.0
-        proto_major: 2
-        proto_minor: 0
-        transfer_encoding: []
-        trailer: {}
-        content_length: 643
-        uncompressed: false
-        body: '{"data":{"id":"68g-60w-7nz","type":"agent_rule","attributes":{"actions":[{"set":{"name":"test_action","field":"exec.file.path","scope":"process"},"disabled":false}],"category":"File Activity","creationDate":1749563363975,"creator":{"name":"Sarra ZAGHBIB","handle":"sarra.zaghbib@datadoghq.com"},"defaultRule":false,"description":"im a rule","enabled":true,"expression":"open.file.name == \"etc/shadow/password\"","filters":["os == \"linux\""],"monitoring":["dpp-1ki-jzd"],"name":"daofzfmnkm","product_tags":["compliance_framework:PCI-DSS"],"updateDate":1749563363975,"updater":{"name":"Sarra ZAGHBIB","handle":"sarra.zaghbib@datadoghq.com"}}}}'
-        headers:
-            Content-Type:
-                - application/json
-        status: 200 OK
-        code: 200
-        duration: 276.748042ms
-    - id: 10
-      request:
-        proto: HTTP/1.1
-        proto_major: 1
-        proto_minor: 1
-        content_length: 376
-        transfer_encoding: []
-        trailer: {}
-        host: api.datad0g.com
-        remote_addr: ""
-        request_uri: ""
-        body: |
-            {"data":{"attributes":{"actions":[{"set":{"append":true,"name":"updated_action","scope":"container","value":"new_value"}}],"description":"updated agent rule for terraform provider test","enabled":true,"expression":"open.file.name == \"etc/shadow/password\"","policy_id":"dpp-1ki-jzd","product_tags":["compliance_framework:ISO-27799"]},"id":"68g-60w-7nz","type":"agent_rule"}}
-        form: {}
-        headers:
-            Accept:
-                - application/json
-            Content-Type:
-                - application/json
-        url: https://api.datad0g.com/api/v2/remote_config/products/cws/agent_rules/68g-60w-7nz
+            {"data":{"attributes":{"actions":[{"set":{"append":true,"name":"updated_action","scope":"container","value":"new_value"}}],"description":"updated agent rule for terraform provider test","enabled":true,"expression":"open.file.name == \"etc/shadow/password\"","policy_id":"sqk-mug-c0v","product_tags":["compliance_framework:ISO-27799"]},"id":"ite-4sx-vtf","type":"agent_rule"}}
+        form: {}
+        headers:
+            Accept:
+                - application/json
+            Content-Type:
+                - application/json
+        url: https://api.datad0g.com/api/v2/remote_config/products/cws/agent_rules/ite-4sx-vtf
         method: PATCH
       response:
         proto: HTTP/2.0
@@ -457,47 +463,32 @@
         proto_minor: 0
         transfer_encoding: []
         trailer: {}
-<<<<<<< HEAD
         content_length: 696
         uncompressed: false
-        body: '{"data":{"id":"68g-60w-7nz","type":"agent_rule","attributes":{"actions":[{"set":{"name":"updated_action","value":"new_value","append":true,"scope":"container"},"disabled":false}],"category":"File Activity","creationDate":1749563363975,"creator":{"name":"Sarra ZAGHBIB","handle":"sarra.zaghbib@datadoghq.com"},"defaultRule":false,"description":"updated agent rule for terraform provider test","enabled":true,"expression":"open.file.name == \"etc/shadow/password\"","filters":["os == \"linux\""],"monitoring":["dpp-1ki-jzd"],"name":"daofzfmnkm","product_tags":["compliance_framework:ISO-27799"],"updateDate":1749563366533,"updater":{"name":"Sarra ZAGHBIB","handle":"sarra.zaghbib@datadoghq.com"}}}}'
-=======
-        content_length: 504
-        uncompressed: false
-        body: '{"data":{"id":"6ph-nop-wvc","type":"agent_rule","attributes":{"category":"File Activity","creationDate":1748870653161,"creator":{"name":"frog","handle":"frog@datadoghq.com"},"defaultRule":false,"description":"im a rule","enabled":true,"expression":"open.file.name == \"etc/shadow/password\"","filters":["os == \"linux\""],"monitoring":["fgn-8mb-t4w"],"name":"vfnkpgedpv","product_tags":["compliance_framework:PCI-DSS"],"updateDate":1748870653161,"updater":{"name":"frog","handle":"frog@datadoghq.com"}}}}'
->>>>>>> bdc11946
-        headers:
-            Content-Type:
-                - application/json
-        status: 200 OK
-        code: 200
-<<<<<<< HEAD
-        duration: 377.868917ms
-    - id: 11
-=======
-        duration: 372.72725ms
-    - id: 6
->>>>>>> bdc11946
-      request:
-        proto: HTTP/1.1
-        proto_major: 1
-        proto_minor: 1
-        content_length: 0
-        transfer_encoding: []
-        trailer: {}
-        host: api.datad0g.com
-        remote_addr: ""
-        request_uri: ""
-        body: ""
-        form: {}
-        headers:
-            Accept:
-                - application/json
-<<<<<<< HEAD
-        url: https://api.datad0g.com/api/v2/remote_config/products/cws/agent_rules/68g-60w-7nz?policy_id=dpp-1ki-jzd
-=======
-        url: https://api.datadoghq.com/api/v2/remote_config/products/cws/policy/fgn-8mb-t4w
->>>>>>> bdc11946
+        body: '{"data":{"id":"ite-4sx-vtf","type":"agent_rule","attributes":{"actions":[{"set":{"name":"updated_action","value":"new_value","append":true,"scope":"container"},"disabled":false}],"category":"File Activity","creationDate":1749565064817,"creator":{"name":"Sarra ZAGHBIB","handle":"sarra.zaghbib@datadoghq.com"},"defaultRule":false,"description":"updated agent rule for terraform provider test","enabled":true,"expression":"open.file.name == \"etc/shadow/password\"","filters":["os == \"linux\""],"monitoring":["sqk-mug-c0v"],"name":"clboyofceo","product_tags":["compliance_framework:ISO-27799"],"updateDate":1749565067522,"updater":{"name":"Sarra ZAGHBIB","handle":"sarra.zaghbib@datadoghq.com"}}}}'
+        headers:
+            Content-Type:
+                - application/json
+        status: 200 OK
+        code: 200
+        duration: 488.928916ms
+    - id: 14
+      request:
+        proto: HTTP/1.1
+        proto_major: 1
+        proto_minor: 1
+        content_length: 0
+        transfer_encoding: []
+        trailer: {}
+        host: api.datad0g.com
+        remote_addr: ""
+        request_uri: ""
+        body: ""
+        form: {}
+        headers:
+            Accept:
+                - application/json
+        url: https://api.datad0g.com/api/v2/remote_config/products/cws/agent_rules/ite-4sx-vtf?policy_id=sqk-mug-c0v
         method: GET
       response:
         proto: HTTP/2.0
@@ -507,70 +498,63 @@
         trailer: {}
         content_length: 696
         uncompressed: false
-        body: '{"data":{"id":"68g-60w-7nz","type":"agent_rule","attributes":{"actions":[{"set":{"name":"updated_action","value":"new_value","append":true,"scope":"container"},"disabled":false}],"category":"File Activity","creationDate":1749563363975,"creator":{"name":"Sarra ZAGHBIB","handle":"sarra.zaghbib@datadoghq.com"},"defaultRule":false,"description":"updated agent rule for terraform provider test","enabled":true,"expression":"open.file.name == \"etc/shadow/password\"","filters":["os == \"linux\""],"monitoring":["dpp-1ki-jzd"],"name":"daofzfmnkm","product_tags":["compliance_framework:ISO-27799"],"updateDate":1749563366533,"updater":{"name":"Sarra ZAGHBIB","handle":"sarra.zaghbib@datadoghq.com"}}}}'
-        headers:
-            Content-Type:
-                - application/json
-        status: 200 OK
-        code: 200
-        duration: 281.862375ms
-    - id: 12
-      request:
-        proto: HTTP/1.1
-        proto_major: 1
-        proto_minor: 1
-        content_length: 0
-        transfer_encoding: []
-        trailer: {}
-<<<<<<< HEAD
-        host: api.datad0g.com
-        remote_addr: ""
-        request_uri: ""
-        body: ""
-        form: {}
-        headers:
-            Accept:
-                - application/json
-        url: https://api.datad0g.com/api/v2/remote_config/products/cws/policy/dpp-1ki-jzd
-        method: GET
-      response:
-        proto: HTTP/2.0
-        proto_major: 2
-        proto_minor: 0
-        transfer_encoding: []
-        trailer: {}
-        content_length: 409
-        uncompressed: false
-        body: '{"data":{"id":"dpp-1ki-jzd","type":"policy","attributes":{"blockingRulesCount":0,"datadogManaged":false,"description":"im a policy","disabledRulesCount":0,"enabled":true,"hostTags":["host_name:test_host"],"monitoringRulesCount":1,"name":"daofzfmnkm","policyVersion":"4","priority":1000000067,"ruleCount":1,"updateDate":1749563366533,"updater":{"name":"Sarra ZAGHBIB","handle":"sarra.zaghbib@datadoghq.com"}}}}'
-=======
-        content_length: 391
-        uncompressed: false
-        body: '{"data":{"id":"fgn-8mb-t4w","type":"policy","attributes":{"blockingRulesCount":0,"datadogManaged":false,"description":"im a policy","disabledRulesCount":0,"enabled":true,"hostTags":["host_name:test_host"],"monitoringRulesCount":1,"name":"vfnkpgedpv","policyVersion":"2","priority":1000000013,"ruleCount":1,"updateDate":1748870653161,"updater":{"name":"frog","handle":"frog@datadoghq.com"}}}}'
->>>>>>> bdc11946
-        headers:
-            Content-Type:
-                - application/json
-        status: 200 OK
-        code: 200
-<<<<<<< HEAD
-        duration: 220.867625ms
-    - id: 13
-      request:
-        proto: HTTP/1.1
-        proto_major: 1
-        proto_minor: 1
-        content_length: 0
-        transfer_encoding: []
-        trailer: {}
-        host: api.datad0g.com
-        remote_addr: ""
-        request_uri: ""
-        body: ""
-        form: {}
-        headers:
-            Accept:
-                - application/json
-        url: https://api.datad0g.com/api/v2/remote_config/products/cws/agent_rules/68g-60w-7nz?policy_id=dpp-1ki-jzd
+        body: '{"data":{"id":"ite-4sx-vtf","type":"agent_rule","attributes":{"actions":[{"set":{"name":"updated_action","value":"new_value","append":true,"scope":"container"},"disabled":false}],"category":"File Activity","creationDate":1749565064817,"creator":{"name":"Sarra ZAGHBIB","handle":"sarra.zaghbib@datadoghq.com"},"defaultRule":false,"description":"updated agent rule for terraform provider test","enabled":true,"expression":"open.file.name == \"etc/shadow/password\"","filters":["os == \"linux\""],"monitoring":["sqk-mug-c0v"],"name":"clboyofceo","product_tags":["compliance_framework:ISO-27799"],"updateDate":1749565067522,"updater":{"name":"Sarra ZAGHBIB","handle":"sarra.zaghbib@datadoghq.com"}}}}'
+        headers:
+            Content-Type:
+                - application/json
+        status: 200 OK
+        code: 200
+        duration: 255.172167ms
+    - id: 15
+      request:
+        proto: HTTP/1.1
+        proto_major: 1
+        proto_minor: 1
+        content_length: 0
+        transfer_encoding: []
+        trailer: {}
+        host: api.datad0g.com
+        remote_addr: ""
+        request_uri: ""
+        body: ""
+        form: {}
+        headers:
+            Accept:
+                - application/json
+        url: https://api.datad0g.com/api/v2/remote_config/products/cws/policy/sqk-mug-c0v
+        method: GET
+      response:
+        proto: HTTP/2.0
+        proto_major: 2
+        proto_minor: 0
+        transfer_encoding: []
+        trailer: {}
+        content_length: 409
+        uncompressed: false
+        body: '{"data":{"id":"sqk-mug-c0v","type":"policy","attributes":{"blockingRulesCount":0,"datadogManaged":false,"description":"im a policy","disabledRulesCount":0,"enabled":true,"hostTags":["host_name:test_host"],"monitoringRulesCount":1,"name":"clboyofceo","policyVersion":"4","priority":1000000070,"ruleCount":1,"updateDate":1749565067522,"updater":{"name":"Sarra ZAGHBIB","handle":"sarra.zaghbib@datadoghq.com"}}}}'
+        headers:
+            Content-Type:
+                - application/json
+        status: 200 OK
+        code: 200
+        duration: 283.372375ms
+    - id: 16
+      request:
+        proto: HTTP/1.1
+        proto_major: 1
+        proto_minor: 1
+        content_length: 0
+        transfer_encoding: []
+        trailer: {}
+        host: api.datad0g.com
+        remote_addr: ""
+        request_uri: ""
+        body: ""
+        form: {}
+        headers:
+            Accept:
+                - application/json
+        url: https://api.datad0g.com/api/v2/remote_config/products/cws/agent_rules/ite-4sx-vtf?policy_id=sqk-mug-c0v
         method: GET
       response:
         proto: HTTP/2.0
@@ -580,260 +564,22 @@
         trailer: {}
         content_length: 696
         uncompressed: false
-        body: '{"data":{"id":"68g-60w-7nz","type":"agent_rule","attributes":{"actions":[{"set":{"name":"updated_action","value":"new_value","append":true,"scope":"container"},"disabled":false}],"category":"File Activity","creationDate":1749563363975,"creator":{"name":"Sarra ZAGHBIB","handle":"sarra.zaghbib@datadoghq.com"},"defaultRule":false,"description":"updated agent rule for terraform provider test","enabled":true,"expression":"open.file.name == \"etc/shadow/password\"","filters":["os == \"linux\""],"monitoring":["dpp-1ki-jzd"],"name":"daofzfmnkm","product_tags":["compliance_framework:ISO-27799"],"updateDate":1749563366533,"updater":{"name":"Sarra ZAGHBIB","handle":"sarra.zaghbib@datadoghq.com"}}}}'
-        headers:
-            Content-Type:
-                - application/json
-        status: 200 OK
-        code: 200
-        duration: 263.083666ms
-    - id: 14
-=======
-        duration: 250.41ms
-    - id: 7
->>>>>>> bdc11946
-      request:
-        proto: HTTP/1.1
-        proto_major: 1
-        proto_minor: 1
-        content_length: 0
-        transfer_encoding: []
-        trailer: {}
-        host: api.datad0g.com
-        remote_addr: ""
-        request_uri: ""
-        body: ""
-        form: {}
-        headers:
-            Accept:
-                - application/json
-        url: https://api.datadoghq.com/api/v2/remote_config/products/cws/agent_rules/6ph-nop-wvc?policy_id=fgn-8mb-t4w
-        method: GET
-      response:
-        proto: HTTP/1.1
-        proto_major: 1
-        proto_minor: 1
-        transfer_encoding: []
-        trailer: {}
-        content_length: 504
-        uncompressed: false
-        body: '{"data":{"id":"6ph-nop-wvc","type":"agent_rule","attributes":{"category":"File Activity","creationDate":1748870653161,"creator":{"name":"frog","handle":"frog@datadoghq.com"},"defaultRule":false,"description":"im a rule","enabled":true,"expression":"open.file.name == \"etc/shadow/password\"","filters":["os == \"linux\""],"monitoring":["fgn-8mb-t4w"],"name":"vfnkpgedpv","product_tags":["compliance_framework:PCI-DSS"],"updateDate":1748870653161,"updater":{"name":"frog","handle":"frog@datadoghq.com"}}}}'
-        headers:
-            Content-Type:
-                - application/json
-        status: 200 OK
-        code: 200
-        duration: 334.584625ms
-    - id: 8
-      request:
-        proto: HTTP/1.1
-        proto_major: 1
-        proto_minor: 1
-        content_length: 0
-        transfer_encoding: []
-        trailer: {}
-        host: api.datadoghq.com
-        remote_addr: ""
-        request_uri: ""
-        body: ""
-        form: {}
-        headers:
-            Accept:
-                - application/json
-        url: https://api.datadoghq.com/api/v2/remote_config/products/cws/policy/fgn-8mb-t4w
-        method: GET
-      response:
-        proto: HTTP/1.1
-        proto_major: 1
-        proto_minor: 1
-        transfer_encoding: []
-        trailer: {}
-        content_length: 391
-        uncompressed: false
-        body: '{"data":{"id":"fgn-8mb-t4w","type":"policy","attributes":{"blockingRulesCount":0,"datadogManaged":false,"description":"im a policy","disabledRulesCount":0,"enabled":true,"hostTags":["host_name:test_host"],"monitoringRulesCount":1,"name":"vfnkpgedpv","policyVersion":"2","priority":1000000013,"ruleCount":1,"updateDate":1748870653161,"updater":{"name":"frog","handle":"frog@datadoghq.com"}}}}'
-        headers:
-            Content-Type:
-                - application/json
-        status: 200 OK
-        code: 200
-        duration: 293.775708ms
-    - id: 9
-      request:
-        proto: HTTP/1.1
-        proto_major: 1
-        proto_minor: 1
-        content_length: 0
-        transfer_encoding: []
-        trailer: {}
-        host: api.datadoghq.com
-        remote_addr: ""
-        request_uri: ""
-        body: ""
-        form: {}
-        headers:
-            Accept:
-                - application/json
-        url: https://api.datadoghq.com/api/v2/remote_config/products/cws/agent_rules/6ph-nop-wvc?policy_id=fgn-8mb-t4w
-        method: GET
-      response:
-        proto: HTTP/1.1
-        proto_major: 1
-        proto_minor: 1
-        transfer_encoding: []
-        trailer: {}
-        content_length: 504
-        uncompressed: false
-        body: '{"data":{"id":"6ph-nop-wvc","type":"agent_rule","attributes":{"category":"File Activity","creationDate":1748870653161,"creator":{"name":"frog","handle":"frog@datadoghq.com"},"defaultRule":false,"description":"im a rule","enabled":true,"expression":"open.file.name == \"etc/shadow/password\"","filters":["os == \"linux\""],"monitoring":["fgn-8mb-t4w"],"name":"vfnkpgedpv","product_tags":["compliance_framework:PCI-DSS"],"updateDate":1748870653161,"updater":{"name":"frog","handle":"frog@datadoghq.com"}}}}'
-        headers:
-            Content-Type:
-                - application/json
-        status: 200 OK
-        code: 200
-        duration: 300.936ms
-    - id: 10
-      request:
-        proto: HTTP/1.1
-        proto_major: 1
-        proto_minor: 1
-        content_length: 276
-        transfer_encoding: []
-        trailer: {}
-        host: api.datadoghq.com
-        remote_addr: ""
-        request_uri: ""
-        body: |
-            {"data":{"attributes":{"description":"updated agent rule for terraform provider test","enabled":true,"expression":"open.file.name == \"etc/shadow/password\"","policy_id":"fgn-8mb-t4w","product_tags":["compliance_framework:ISO-27799"]},"id":"6ph-nop-wvc","type":"agent_rule"}}
-        form: {}
-        headers:
-            Accept:
-                - application/json
-            Content-Type:
-                - application/json
-        url: https://api.datadoghq.com/api/v2/remote_config/products/cws/agent_rules/6ph-nop-wvc
-        method: PATCH
-      response:
-        proto: HTTP/1.1
-        proto_major: 1
-        proto_minor: 1
-        transfer_encoding: []
-        trailer: {}
-        content_length: 543
-        uncompressed: false
-        body: '{"data":{"id":"6ph-nop-wvc","type":"agent_rule","attributes":{"category":"File Activity","creationDate":1748870653161,"creator":{"name":"frog","handle":"frog@datadoghq.com"},"defaultRule":false,"description":"updated agent rule for terraform provider test","enabled":true,"expression":"open.file.name == \"etc/shadow/password\"","filters":["os == \"linux\""],"monitoring":["fgn-8mb-t4w"],"name":"vfnkpgedpv","product_tags":["compliance_framework:ISO-27799"],"updateDate":1748870657423,"updater":{"name":"frog","handle":"frog@datadoghq.com"}}}}'
-        headers:
-            Content-Type:
-                - application/json
-        status: 200 OK
-        code: 200
-        duration: 512.696667ms
-    - id: 11
-      request:
-        proto: HTTP/1.1
-        proto_major: 1
-        proto_minor: 1
-        content_length: 0
-        transfer_encoding: []
-        trailer: {}
-        host: api.datadoghq.com
-        remote_addr: ""
-        request_uri: ""
-        body: ""
-        form: {}
-        headers:
-            Accept:
-                - application/json
-        url: https://api.datadoghq.com/api/v2/remote_config/products/cws/agent_rules/6ph-nop-wvc?policy_id=fgn-8mb-t4w
-        method: GET
-      response:
-        proto: HTTP/1.1
-        proto_major: 1
-        proto_minor: 1
-        transfer_encoding: []
-        trailer: {}
-        content_length: 543
-        uncompressed: false
-        body: '{"data":{"id":"6ph-nop-wvc","type":"agent_rule","attributes":{"category":"File Activity","creationDate":1748870653161,"creator":{"name":"frog","handle":"frog@datadoghq.com"},"defaultRule":false,"description":"updated agent rule for terraform provider test","enabled":true,"expression":"open.file.name == \"etc/shadow/password\"","filters":["os == \"linux\""],"monitoring":["fgn-8mb-t4w"],"name":"vfnkpgedpv","product_tags":["compliance_framework:ISO-27799"],"updateDate":1748870657423,"updater":{"name":"frog","handle":"frog@datadoghq.com"}}}}'
-        headers:
-            Content-Type:
-                - application/json
-        status: 200 OK
-        code: 200
-        duration: 423.847375ms
-    - id: 12
-      request:
-        proto: HTTP/1.1
-        proto_major: 1
-        proto_minor: 1
-        content_length: 0
-        transfer_encoding: []
-        trailer: {}
-        host: api.datadoghq.com
-        remote_addr: ""
-        request_uri: ""
-        body: ""
-        form: {}
-        headers:
-            Accept:
-                - application/json
-        url: https://api.datadoghq.com/api/v2/remote_config/products/cws/policy/fgn-8mb-t4w
-        method: GET
-      response:
-        proto: HTTP/1.1
-        proto_major: 1
-        proto_minor: 1
-        transfer_encoding: []
-        trailer: {}
-        content_length: 391
-        uncompressed: false
-        body: '{"data":{"id":"fgn-8mb-t4w","type":"policy","attributes":{"blockingRulesCount":0,"datadogManaged":false,"description":"im a policy","disabledRulesCount":0,"enabled":true,"hostTags":["host_name:test_host"],"monitoringRulesCount":1,"name":"vfnkpgedpv","policyVersion":"3","priority":1000000013,"ruleCount":1,"updateDate":1748870657423,"updater":{"name":"frog","handle":"frog@datadoghq.com"}}}}'
-        headers:
-            Content-Type:
-                - application/json
-        status: 200 OK
-        code: 200
-        duration: 263.650792ms
-    - id: 13
-      request:
-        proto: HTTP/1.1
-        proto_major: 1
-        proto_minor: 1
-        content_length: 0
-        transfer_encoding: []
-        trailer: {}
-        host: api.datadoghq.com
-        remote_addr: ""
-        request_uri: ""
-        body: ""
-        form: {}
-        headers:
-            Accept:
-                - application/json
-        url: https://api.datadoghq.com/api/v2/remote_config/products/cws/agent_rules/6ph-nop-wvc?policy_id=fgn-8mb-t4w
-        method: GET
-      response:
-        proto: HTTP/1.1
-        proto_major: 1
-        proto_minor: 1
-        transfer_encoding: []
-        trailer: {}
-        content_length: 543
-        uncompressed: false
-        body: '{"data":{"id":"6ph-nop-wvc","type":"agent_rule","attributes":{"category":"File Activity","creationDate":1748870653161,"creator":{"name":"frog","handle":"frog@datadoghq.com"},"defaultRule":false,"description":"updated agent rule for terraform provider test","enabled":true,"expression":"open.file.name == \"etc/shadow/password\"","filters":["os == \"linux\""],"monitoring":["fgn-8mb-t4w"],"name":"vfnkpgedpv","product_tags":["compliance_framework:ISO-27799"],"updateDate":1748870657423,"updater":{"name":"frog","handle":"frog@datadoghq.com"}}}}'
-        headers:
-            Content-Type:
-                - application/json
-        status: 200 OK
-        code: 200
-        duration: 259.95525ms
-    - id: 14
-      request:
-        proto: HTTP/1.1
-        proto_major: 1
-        proto_minor: 1
-        content_length: 0
-        transfer_encoding: []
-        trailer: {}
-        host: api.datadoghq.com
+        body: '{"data":{"id":"ite-4sx-vtf","type":"agent_rule","attributes":{"actions":[{"set":{"name":"updated_action","value":"new_value","append":true,"scope":"container"},"disabled":false}],"category":"File Activity","creationDate":1749565064817,"creator":{"name":"Sarra ZAGHBIB","handle":"sarra.zaghbib@datadoghq.com"},"defaultRule":false,"description":"updated agent rule for terraform provider test","enabled":true,"expression":"open.file.name == \"etc/shadow/password\"","filters":["os == \"linux\""],"monitoring":["sqk-mug-c0v"],"name":"clboyofceo","product_tags":["compliance_framework:ISO-27799"],"updateDate":1749565067522,"updater":{"name":"Sarra ZAGHBIB","handle":"sarra.zaghbib@datadoghq.com"}}}}'
+        headers:
+            Content-Type:
+                - application/json
+        status: 200 OK
+        code: 200
+        duration: 296.000584ms
+    - id: 17
+      request:
+        proto: HTTP/1.1
+        proto_major: 1
+        proto_minor: 1
+        content_length: 0
+        transfer_encoding: []
+        trailer: {}
+        host: api.datad0g.com
         remote_addr: ""
         request_uri: ""
         body: ""
@@ -841,11 +587,7 @@
         headers:
             Accept:
                 - '*/*'
-<<<<<<< HEAD
-        url: https://api.datad0g.com/api/v2/remote_config/products/cws/agent_rules/68g-60w-7nz?policy_id=dpp-1ki-jzd
-=======
-        url: https://api.datadoghq.com/api/v2/remote_config/products/cws/agent_rules/6ph-nop-wvc?policy_id=fgn-8mb-t4w
->>>>>>> bdc11946
+        url: https://api.datad0g.com/api/v2/remote_config/products/cws/agent_rules/ite-4sx-vtf?policy_id=sqk-mug-c0v
         method: DELETE
       response:
         proto: HTTP/2.0
@@ -861,8 +603,8 @@
                 - application/json
         status: 204 No Content
         code: 204
-        duration: 367.648917ms
-    - id: 15
+        duration: 483.532333ms
+    - id: 18
       request:
         proto: HTTP/1.1
         proto_major: 1
@@ -878,7 +620,7 @@
         headers:
             Accept:
                 - '*/*'
-        url: https://api.datad0g.com/api/v2/remote_config/products/cws/policy/dpp-1ki-jzd
+        url: https://api.datad0g.com/api/v2/remote_config/products/cws/policy/sqk-mug-c0v
         method: DELETE
       response:
         proto: HTTP/2.0
@@ -894,65 +636,24 @@
                 - application/json
         status: 204 No Content
         code: 204
-<<<<<<< HEAD
-        duration: 429.698583ms
-=======
-        duration: 453.220792ms
-    - id: 15
-      request:
-        proto: HTTP/1.1
-        proto_major: 1
-        proto_minor: 1
-        content_length: 0
-        transfer_encoding: []
-        trailer: {}
-        host: api.datadoghq.com
-        remote_addr: ""
-        request_uri: ""
-        body: ""
-        form: {}
-        headers:
-            Accept:
-                - '*/*'
-        url: https://api.datadoghq.com/api/v2/remote_config/products/cws/policy/fgn-8mb-t4w
-        method: DELETE
-      response:
-        proto: HTTP/1.1
-        proto_major: 1
-        proto_minor: 1
-        transfer_encoding: []
-        trailer: {}
-        content_length: 0
-        uncompressed: false
-        body: ""
-        headers:
-            Content-Type:
-                - application/json
-        status: 204 No Content
-        code: 204
-        duration: 608.84975ms
->>>>>>> bdc11946
-    - id: 16
-      request:
-        proto: HTTP/1.1
-        proto_major: 1
-        proto_minor: 1
-        content_length: 0
-        transfer_encoding: []
-        trailer: {}
-        host: api.datad0g.com
-        remote_addr: ""
-        request_uri: ""
-        body: ""
-        form: {}
-        headers:
-            Accept:
-                - application/json
-<<<<<<< HEAD
-        url: https://api.datad0g.com/api/v2/remote_config/products/cws/agent_rules/68g-60w-7nz?policy_id=dpp-1ki-jzd
-=======
-        url: https://api.datadoghq.com/api/v2/remote_config/products/cws/agent_rules/6ph-nop-wvc?policy_id=fgn-8mb-t4w
->>>>>>> bdc11946
+        duration: 307.851333ms
+    - id: 19
+      request:
+        proto: HTTP/1.1
+        proto_major: 1
+        proto_minor: 1
+        content_length: 0
+        transfer_encoding: []
+        trailer: {}
+        host: api.datad0g.com
+        remote_addr: ""
+        request_uri: ""
+        body: ""
+        form: {}
+        headers:
+            Accept:
+                - application/json
+        url: https://api.datad0g.com/api/v2/remote_config/products/cws/agent_rules/ite-4sx-vtf?policy_id=sqk-mug-c0v
         method: GET
       response:
         proto: HTTP/2.0
@@ -969,8 +670,4 @@
                 - application/json
         status: 404 Not Found
         code: 404
-<<<<<<< HEAD
-        duration: 211.782542ms
-=======
-        duration: 269.2095ms
->>>>>>> bdc11946
+        duration: 205.111167ms
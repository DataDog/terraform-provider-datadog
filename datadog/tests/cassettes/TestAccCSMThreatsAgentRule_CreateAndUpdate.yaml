--- conflicted
+++ resolved
@@ -13,11 +13,7 @@
         remote_addr: ""
         request_uri: ""
         body: |
-<<<<<<< HEAD
-            {"data":{"attributes":{"description":"im a policy","enabled":true,"hostTags":["host_name:test_host"],"name":"mjmmwxercs"},"type":"policy"}}
-=======
             {"data":{"attributes":{"description":"im a policy","enabled":true,"hostTags":["host_name:test_host"],"name":"vfnkpgedpv"},"type":"policy"}}
->>>>>>> 33be267b
         form: {}
         headers:
             Accept:
@@ -34,21 +30,13 @@
         trailer: {}
         content_length: 395
         uncompressed: false
-<<<<<<< HEAD
-        body: '{"data":{"id":"1jz-yq7-oge","type":"policy","attributes":{"blockingRulesCount":0,"datadogManaged":false,"description":"im a policy","disabledRulesCount":1,"enabled":true,"hostTags":["host_name:test_host"],"monitoringRulesCount":225,"name":"mjmmwxercs","policyVersion":"1","priority":1000000011,"ruleCount":226,"updateDate":1747903111399,"updater":{"name":"frog","handle":"frog@datadoghq.com"}}}}'
-=======
         body: '{"data":{"id":"fgn-8mb-t4w","type":"policy","attributes":{"blockingRulesCount":0,"datadogManaged":false,"description":"im a policy","disabledRulesCount":1,"enabled":true,"hostTags":["host_name:test_host"],"monitoringRulesCount":225,"name":"vfnkpgedpv","policyVersion":"1","priority":1000000013,"ruleCount":226,"updateDate":1748870650305,"updater":{"name":"frog","handle":"frog@datadoghq.com"}}}}'
->>>>>>> 33be267b
-        headers:
-            Content-Type:
-                - application/json
-        status: 200 OK
-        code: 200
-<<<<<<< HEAD
-        duration: 841.974625ms
-=======
+        headers:
+            Content-Type:
+                - application/json
+        status: 200 OK
+        code: 200
         duration: 968.85225ms
->>>>>>> 33be267b
     - id: 1
       request:
         proto: HTTP/1.1
@@ -65,37 +53,23 @@
         headers:
             Accept:
                 - application/json
-<<<<<<< HEAD
-        url: https://api.datadoghq.com/api/v2/remote_config/products/cws/policy/1jz-yq7-oge
-=======
-        url: https://api.datadoghq.com/api/v2/remote_config/products/cws/policy/fgn-8mb-t4w
->>>>>>> 33be267b
-        method: GET
-      response:
-        proto: HTTP/1.1
-        proto_major: 1
-        proto_minor: 1
-        transfer_encoding: []
-        trailer: {}
-<<<<<<< HEAD
-        content_length: 395
-        uncompressed: false
-        body: '{"data":{"id":"1jz-yq7-oge","type":"policy","attributes":{"blockingRulesCount":0,"datadogManaged":false,"description":"im a policy","disabledRulesCount":1,"enabled":true,"hostTags":["host_name:test_host"],"monitoringRulesCount":225,"name":"mjmmwxercs","policyVersion":"1","priority":1000000011,"ruleCount":226,"updateDate":1747903111399,"updater":{"name":"frog","handle":"frog@datadoghq.com"}}}}'
-=======
+        url: https://api.datadoghq.com/api/v2/remote_config/products/cws/policy/fgn-8mb-t4w
+        method: GET
+      response:
+        proto: HTTP/1.1
+        proto_major: 1
+        proto_minor: 1
+        transfer_encoding: []
+        trailer: {}
         content_length: 391
         uncompressed: false
         body: '{"data":{"id":"fgn-8mb-t4w","type":"policy","attributes":{"blockingRulesCount":0,"datadogManaged":false,"description":"im a policy","disabledRulesCount":0,"enabled":true,"hostTags":["host_name:test_host"],"monitoringRulesCount":0,"name":"vfnkpgedpv","policyVersion":"1","priority":1000000013,"ruleCount":0,"updateDate":1748870650305,"updater":{"name":"frog","handle":"frog@datadoghq.com"}}}}'
->>>>>>> 33be267b
-        headers:
-            Content-Type:
-                - application/json
-        status: 200 OK
-        code: 200
-<<<<<<< HEAD
-        duration: 443.38675ms
-=======
+        headers:
+            Content-Type:
+                - application/json
+        status: 200 OK
+        code: 200
         duration: 334.059917ms
->>>>>>> 33be267b
     - id: 2
       request:
         proto: HTTP/1.1
@@ -112,37 +86,23 @@
         headers:
             Accept:
                 - application/json
-<<<<<<< HEAD
-        url: https://api.datadoghq.com/api/v2/remote_config/products/cws/policy/1jz-yq7-oge
-=======
-        url: https://api.datadoghq.com/api/v2/remote_config/products/cws/policy/fgn-8mb-t4w
->>>>>>> 33be267b
-        method: GET
-      response:
-        proto: HTTP/1.1
-        proto_major: 1
-        proto_minor: 1
-        transfer_encoding: []
-        trailer: {}
-<<<<<<< HEAD
-        content_length: 395
-        uncompressed: false
-        body: '{"data":{"id":"1jz-yq7-oge","type":"policy","attributes":{"blockingRulesCount":0,"datadogManaged":false,"description":"im a policy","disabledRulesCount":1,"enabled":true,"hostTags":["host_name:test_host"],"monitoringRulesCount":225,"name":"mjmmwxercs","policyVersion":"1","priority":1000000011,"ruleCount":226,"updateDate":1747903111399,"updater":{"name":"frog","handle":"frog@datadoghq.com"}}}}'
-=======
+        url: https://api.datadoghq.com/api/v2/remote_config/products/cws/policy/fgn-8mb-t4w
+        method: GET
+      response:
+        proto: HTTP/1.1
+        proto_major: 1
+        proto_minor: 1
+        transfer_encoding: []
+        trailer: {}
         content_length: 391
         uncompressed: false
         body: '{"data":{"id":"fgn-8mb-t4w","type":"policy","attributes":{"blockingRulesCount":0,"datadogManaged":false,"description":"im a policy","disabledRulesCount":0,"enabled":true,"hostTags":["host_name:test_host"],"monitoringRulesCount":0,"name":"vfnkpgedpv","policyVersion":"1","priority":1000000013,"ruleCount":0,"updateDate":1748870650305,"updater":{"name":"frog","handle":"frog@datadoghq.com"}}}}'
->>>>>>> 33be267b
-        headers:
-            Content-Type:
-                - application/json
-        status: 200 OK
-        code: 200
-<<<<<<< HEAD
-        duration: 396.779917ms
-=======
+        headers:
+            Content-Type:
+                - application/json
+        status: 200 OK
+        code: 200
         duration: 320.508625ms
->>>>>>> 33be267b
     - id: 3
       request:
         proto: HTTP/1.1
@@ -159,37 +119,23 @@
         headers:
             Accept:
                 - application/json
-<<<<<<< HEAD
-        url: https://api.datadoghq.com/api/v2/remote_config/products/cws/policy/1jz-yq7-oge
-=======
-        url: https://api.datadoghq.com/api/v2/remote_config/products/cws/policy/fgn-8mb-t4w
->>>>>>> 33be267b
-        method: GET
-      response:
-        proto: HTTP/1.1
-        proto_major: 1
-        proto_minor: 1
-        transfer_encoding: []
-        trailer: {}
-<<<<<<< HEAD
-        content_length: 395
-        uncompressed: false
-        body: '{"data":{"id":"1jz-yq7-oge","type":"policy","attributes":{"blockingRulesCount":0,"datadogManaged":false,"description":"im a policy","disabledRulesCount":1,"enabled":true,"hostTags":["host_name:test_host"],"monitoringRulesCount":225,"name":"mjmmwxercs","policyVersion":"1","priority":1000000011,"ruleCount":226,"updateDate":1747903111399,"updater":{"name":"frog","handle":"frog@datadoghq.com"}}}}'
-=======
+        url: https://api.datadoghq.com/api/v2/remote_config/products/cws/policy/fgn-8mb-t4w
+        method: GET
+      response:
+        proto: HTTP/1.1
+        proto_major: 1
+        proto_minor: 1
+        transfer_encoding: []
+        trailer: {}
         content_length: 391
         uncompressed: false
         body: '{"data":{"id":"fgn-8mb-t4w","type":"policy","attributes":{"blockingRulesCount":0,"datadogManaged":false,"description":"im a policy","disabledRulesCount":0,"enabled":true,"hostTags":["host_name:test_host"],"monitoringRulesCount":0,"name":"vfnkpgedpv","policyVersion":"1","priority":1000000013,"ruleCount":0,"updateDate":1748870650305,"updater":{"name":"frog","handle":"frog@datadoghq.com"}}}}'
->>>>>>> 33be267b
-        headers:
-            Content-Type:
-                - application/json
-        status: 200 OK
-        code: 200
-<<<<<<< HEAD
-        duration: 378.898791ms
-=======
+        headers:
+            Content-Type:
+                - application/json
+        status: 200 OK
+        code: 200
         duration: 262.629833ms
->>>>>>> 33be267b
     - id: 4
       request:
         proto: HTTP/1.1
@@ -202,11 +148,7 @@
         remote_addr: ""
         request_uri: ""
         body: |
-<<<<<<< HEAD
-            {"data":{"attributes":{"description":"im a rule","enabled":true,"expression":"open.file.name == \"etc/shadow/password\"","name":"mjmmwxercs","policy_id":"1jz-yq7-oge","product_tags":["compliance_framework:PCI-DSS"]},"type":"agent_rule"}}
-=======
             {"data":{"attributes":{"description":"im a rule","enabled":true,"expression":"open.file.name == \"etc/shadow/password\"","name":"vfnkpgedpv","policy_id":"fgn-8mb-t4w","product_tags":["compliance_framework:PCI-DSS"]},"type":"agent_rule"}}
->>>>>>> 33be267b
         form: {}
         headers:
             Accept:
@@ -223,21 +165,13 @@
         trailer: {}
         content_length: 504
         uncompressed: false
-<<<<<<< HEAD
-        body: '{"data":{"id":"wnb-ha7-wsh","type":"agent_rule","attributes":{"category":"File Activity","creationDate":1747903114478,"creator":{"name":"frog","handle":"frog@datadoghq.com"},"defaultRule":false,"description":"im a rule","enabled":true,"expression":"open.file.name == \"etc/shadow/password\"","filters":["os == \"linux\""],"monitoring":["1jz-yq7-oge"],"name":"mjmmwxercs","product_tags":["compliance_framework:PCI-DSS"],"updateDate":1747903114478,"updater":{"name":"frog","handle":"frog@datadoghq.com"}}}}'
-=======
         body: '{"data":{"id":"6ph-nop-wvc","type":"agent_rule","attributes":{"category":"File Activity","creationDate":1748870653161,"creator":{"name":"frog","handle":"frog@datadoghq.com"},"defaultRule":false,"description":"im a rule","enabled":true,"expression":"open.file.name == \"etc/shadow/password\"","filters":["os == \"linux\""],"monitoring":["fgn-8mb-t4w"],"name":"vfnkpgedpv","product_tags":["compliance_framework:PCI-DSS"],"updateDate":1748870653161,"updater":{"name":"frog","handle":"frog@datadoghq.com"}}}}'
->>>>>>> 33be267b
-        headers:
-            Content-Type:
-                - application/json
-        status: 200 OK
-        code: 200
-<<<<<<< HEAD
-        duration: 632.769625ms
-=======
+        headers:
+            Content-Type:
+                - application/json
+        status: 200 OK
+        code: 200
         duration: 1.241480583s
->>>>>>> 33be267b
     - id: 5
       request:
         proto: HTTP/1.1
@@ -254,11 +188,7 @@
         headers:
             Accept:
                 - application/json
-<<<<<<< HEAD
-        url: https://api.datadoghq.com/api/v2/remote_config/products/cws/agent_rules/wnb-ha7-wsh?policy_id=1jz-yq7-oge
-=======
-        url: https://api.datadoghq.com/api/v2/remote_config/products/cws/agent_rules/6ph-nop-wvc?policy_id=fgn-8mb-t4w
->>>>>>> 33be267b
+        url: https://api.datadoghq.com/api/v2/remote_config/products/cws/agent_rules/6ph-nop-wvc?policy_id=fgn-8mb-t4w
         method: GET
       response:
         proto: HTTP/1.1
@@ -268,21 +198,13 @@
         trailer: {}
         content_length: 504
         uncompressed: false
-<<<<<<< HEAD
-        body: '{"data":{"id":"wnb-ha7-wsh","type":"agent_rule","attributes":{"category":"File Activity","creationDate":1747903114478,"creator":{"name":"frog","handle":"frog@datadoghq.com"},"defaultRule":false,"description":"im a rule","enabled":true,"expression":"open.file.name == \"etc/shadow/password\"","filters":["os == \"linux\""],"monitoring":["1jz-yq7-oge"],"name":"mjmmwxercs","product_tags":["compliance_framework:PCI-DSS"],"updateDate":1747903114478,"updater":{"name":"frog","handle":"frog@datadoghq.com"}}}}'
-=======
         body: '{"data":{"id":"6ph-nop-wvc","type":"agent_rule","attributes":{"category":"File Activity","creationDate":1748870653161,"creator":{"name":"frog","handle":"frog@datadoghq.com"},"defaultRule":false,"description":"im a rule","enabled":true,"expression":"open.file.name == \"etc/shadow/password\"","filters":["os == \"linux\""],"monitoring":["fgn-8mb-t4w"],"name":"vfnkpgedpv","product_tags":["compliance_framework:PCI-DSS"],"updateDate":1748870653161,"updater":{"name":"frog","handle":"frog@datadoghq.com"}}}}'
->>>>>>> 33be267b
-        headers:
-            Content-Type:
-                - application/json
-        status: 200 OK
-        code: 200
-<<<<<<< HEAD
-        duration: 321.259833ms
-=======
+        headers:
+            Content-Type:
+                - application/json
+        status: 200 OK
+        code: 200
         duration: 372.72725ms
->>>>>>> 33be267b
     - id: 6
       request:
         proto: HTTP/1.1
@@ -299,37 +221,23 @@
         headers:
             Accept:
                 - application/json
-<<<<<<< HEAD
-        url: https://api.datadoghq.com/api/v2/remote_config/products/cws/policy/1jz-yq7-oge
-=======
-        url: https://api.datadoghq.com/api/v2/remote_config/products/cws/policy/fgn-8mb-t4w
->>>>>>> 33be267b
-        method: GET
-      response:
-        proto: HTTP/1.1
-        proto_major: 1
-        proto_minor: 1
-        transfer_encoding: []
-        trailer: {}
-<<<<<<< HEAD
-        content_length: 395
-        uncompressed: false
-        body: '{"data":{"id":"1jz-yq7-oge","type":"policy","attributes":{"blockingRulesCount":0,"datadogManaged":false,"description":"im a policy","disabledRulesCount":1,"enabled":true,"hostTags":["host_name:test_host"],"monitoringRulesCount":226,"name":"mjmmwxercs","policyVersion":"2","priority":1000000011,"ruleCount":227,"updateDate":1747903114478,"updater":{"name":"frog","handle":"frog@datadoghq.com"}}}}'
-=======
+        url: https://api.datadoghq.com/api/v2/remote_config/products/cws/policy/fgn-8mb-t4w
+        method: GET
+      response:
+        proto: HTTP/1.1
+        proto_major: 1
+        proto_minor: 1
+        transfer_encoding: []
+        trailer: {}
         content_length: 391
         uncompressed: false
         body: '{"data":{"id":"fgn-8mb-t4w","type":"policy","attributes":{"blockingRulesCount":0,"datadogManaged":false,"description":"im a policy","disabledRulesCount":0,"enabled":true,"hostTags":["host_name:test_host"],"monitoringRulesCount":1,"name":"vfnkpgedpv","policyVersion":"2","priority":1000000013,"ruleCount":1,"updateDate":1748870653161,"updater":{"name":"frog","handle":"frog@datadoghq.com"}}}}'
->>>>>>> 33be267b
-        headers:
-            Content-Type:
-                - application/json
-        status: 200 OK
-        code: 200
-<<<<<<< HEAD
-        duration: 246.62375ms
-=======
+        headers:
+            Content-Type:
+                - application/json
+        status: 200 OK
+        code: 200
         duration: 250.41ms
->>>>>>> 33be267b
     - id: 7
       request:
         proto: HTTP/1.1
@@ -346,11 +254,7 @@
         headers:
             Accept:
                 - application/json
-<<<<<<< HEAD
-        url: https://api.datadoghq.com/api/v2/remote_config/products/cws/agent_rules/wnb-ha7-wsh?policy_id=1jz-yq7-oge
-=======
-        url: https://api.datadoghq.com/api/v2/remote_config/products/cws/agent_rules/6ph-nop-wvc?policy_id=fgn-8mb-t4w
->>>>>>> 33be267b
+        url: https://api.datadoghq.com/api/v2/remote_config/products/cws/agent_rules/6ph-nop-wvc?policy_id=fgn-8mb-t4w
         method: GET
       response:
         proto: HTTP/1.1
@@ -360,21 +264,13 @@
         trailer: {}
         content_length: 504
         uncompressed: false
-<<<<<<< HEAD
-        body: '{"data":{"id":"wnb-ha7-wsh","type":"agent_rule","attributes":{"category":"File Activity","creationDate":1747903114478,"creator":{"name":"frog","handle":"frog@datadoghq.com"},"defaultRule":false,"description":"im a rule","enabled":true,"expression":"open.file.name == \"etc/shadow/password\"","filters":["os == \"linux\""],"monitoring":["1jz-yq7-oge"],"name":"mjmmwxercs","product_tags":["compliance_framework:PCI-DSS"],"updateDate":1747903114478,"updater":{"name":"frog","handle":"frog@datadoghq.com"}}}}'
-=======
         body: '{"data":{"id":"6ph-nop-wvc","type":"agent_rule","attributes":{"category":"File Activity","creationDate":1748870653161,"creator":{"name":"frog","handle":"frog@datadoghq.com"},"defaultRule":false,"description":"im a rule","enabled":true,"expression":"open.file.name == \"etc/shadow/password\"","filters":["os == \"linux\""],"monitoring":["fgn-8mb-t4w"],"name":"vfnkpgedpv","product_tags":["compliance_framework:PCI-DSS"],"updateDate":1748870653161,"updater":{"name":"frog","handle":"frog@datadoghq.com"}}}}'
->>>>>>> 33be267b
-        headers:
-            Content-Type:
-                - application/json
-        status: 200 OK
-        code: 200
-<<<<<<< HEAD
-        duration: 299.323917ms
-=======
+        headers:
+            Content-Type:
+                - application/json
+        status: 200 OK
+        code: 200
         duration: 334.584625ms
->>>>>>> 33be267b
     - id: 8
       request:
         proto: HTTP/1.1
@@ -391,37 +287,23 @@
         headers:
             Accept:
                 - application/json
-<<<<<<< HEAD
-        url: https://api.datadoghq.com/api/v2/remote_config/products/cws/policy/1jz-yq7-oge
-=======
-        url: https://api.datadoghq.com/api/v2/remote_config/products/cws/policy/fgn-8mb-t4w
->>>>>>> 33be267b
-        method: GET
-      response:
-        proto: HTTP/1.1
-        proto_major: 1
-        proto_minor: 1
-        transfer_encoding: []
-        trailer: {}
-<<<<<<< HEAD
-        content_length: 395
-        uncompressed: false
-        body: '{"data":{"id":"1jz-yq7-oge","type":"policy","attributes":{"blockingRulesCount":0,"datadogManaged":false,"description":"im a policy","disabledRulesCount":1,"enabled":true,"hostTags":["host_name:test_host"],"monitoringRulesCount":226,"name":"mjmmwxercs","policyVersion":"2","priority":1000000011,"ruleCount":227,"updateDate":1747903114478,"updater":{"name":"frog","handle":"frog@datadoghq.com"}}}}'
-=======
+        url: https://api.datadoghq.com/api/v2/remote_config/products/cws/policy/fgn-8mb-t4w
+        method: GET
+      response:
+        proto: HTTP/1.1
+        proto_major: 1
+        proto_minor: 1
+        transfer_encoding: []
+        trailer: {}
         content_length: 391
         uncompressed: false
         body: '{"data":{"id":"fgn-8mb-t4w","type":"policy","attributes":{"blockingRulesCount":0,"datadogManaged":false,"description":"im a policy","disabledRulesCount":0,"enabled":true,"hostTags":["host_name:test_host"],"monitoringRulesCount":1,"name":"vfnkpgedpv","policyVersion":"2","priority":1000000013,"ruleCount":1,"updateDate":1748870653161,"updater":{"name":"frog","handle":"frog@datadoghq.com"}}}}'
->>>>>>> 33be267b
-        headers:
-            Content-Type:
-                - application/json
-        status: 200 OK
-        code: 200
-<<<<<<< HEAD
-        duration: 249.369792ms
-=======
+        headers:
+            Content-Type:
+                - application/json
+        status: 200 OK
+        code: 200
         duration: 293.775708ms
->>>>>>> 33be267b
     - id: 9
       request:
         proto: HTTP/1.1
@@ -438,11 +320,7 @@
         headers:
             Accept:
                 - application/json
-<<<<<<< HEAD
-        url: https://api.datadoghq.com/api/v2/remote_config/products/cws/agent_rules/wnb-ha7-wsh?policy_id=1jz-yq7-oge
-=======
-        url: https://api.datadoghq.com/api/v2/remote_config/products/cws/agent_rules/6ph-nop-wvc?policy_id=fgn-8mb-t4w
->>>>>>> 33be267b
+        url: https://api.datadoghq.com/api/v2/remote_config/products/cws/agent_rules/6ph-nop-wvc?policy_id=fgn-8mb-t4w
         method: GET
       response:
         proto: HTTP/1.1
@@ -452,53 +330,33 @@
         trailer: {}
         content_length: 504
         uncompressed: false
-<<<<<<< HEAD
-        body: '{"data":{"id":"wnb-ha7-wsh","type":"agent_rule","attributes":{"category":"File Activity","creationDate":1747903114478,"creator":{"name":"frog","handle":"frog@datadoghq.com"},"defaultRule":false,"description":"im a rule","enabled":true,"expression":"open.file.name == \"etc/shadow/password\"","filters":["os == \"linux\""],"monitoring":["1jz-yq7-oge"],"name":"mjmmwxercs","product_tags":["compliance_framework:PCI-DSS"],"updateDate":1747903114478,"updater":{"name":"frog","handle":"frog@datadoghq.com"}}}}'
-=======
         body: '{"data":{"id":"6ph-nop-wvc","type":"agent_rule","attributes":{"category":"File Activity","creationDate":1748870653161,"creator":{"name":"frog","handle":"frog@datadoghq.com"},"defaultRule":false,"description":"im a rule","enabled":true,"expression":"open.file.name == \"etc/shadow/password\"","filters":["os == \"linux\""],"monitoring":["fgn-8mb-t4w"],"name":"vfnkpgedpv","product_tags":["compliance_framework:PCI-DSS"],"updateDate":1748870653161,"updater":{"name":"frog","handle":"frog@datadoghq.com"}}}}'
->>>>>>> 33be267b
-        headers:
-            Content-Type:
-                - application/json
-        status: 200 OK
-        code: 200
-<<<<<<< HEAD
-        duration: 253.845917ms
-=======
+        headers:
+            Content-Type:
+                - application/json
+        status: 200 OK
+        code: 200
         duration: 300.936ms
->>>>>>> 33be267b
     - id: 10
       request:
         proto: HTTP/1.1
         proto_major: 1
         proto_minor: 1
-<<<<<<< HEAD
-        content_length: 219
-=======
         content_length: 276
->>>>>>> 33be267b
         transfer_encoding: []
         trailer: {}
         host: api.datadoghq.com
         remote_addr: ""
         request_uri: ""
         body: |
-<<<<<<< HEAD
-            {"data":{"attributes":{"description":"updated agent rule for terraform provider test","enabled":true,"policy_id":"1jz-yq7-oge","product_tags":["compliance_framework:ISO-27799"]},"id":"wnb-ha7-wsh","type":"agent_rule"}}
-=======
             {"data":{"attributes":{"description":"updated agent rule for terraform provider test","enabled":true,"expression":"open.file.name == \"etc/shadow/password\"","policy_id":"fgn-8mb-t4w","product_tags":["compliance_framework:ISO-27799"]},"id":"6ph-nop-wvc","type":"agent_rule"}}
->>>>>>> 33be267b
-        form: {}
-        headers:
-            Accept:
-                - application/json
-            Content-Type:
-                - application/json
-<<<<<<< HEAD
-        url: https://api.datadoghq.com/api/v2/remote_config/products/cws/agent_rules/wnb-ha7-wsh
-=======
+        form: {}
+        headers:
+            Accept:
+                - application/json
+            Content-Type:
+                - application/json
         url: https://api.datadoghq.com/api/v2/remote_config/products/cws/agent_rules/6ph-nop-wvc
->>>>>>> 33be267b
         method: PATCH
       response:
         proto: HTTP/1.1
@@ -508,21 +366,13 @@
         trailer: {}
         content_length: 543
         uncompressed: false
-<<<<<<< HEAD
-        body: '{"data":{"id":"wnb-ha7-wsh","type":"agent_rule","attributes":{"category":"File Activity","creationDate":1747903114478,"creator":{"name":"frog","handle":"frog@datadoghq.com"},"defaultRule":false,"description":"updated agent rule for terraform provider test","enabled":true,"expression":"open.file.name == \"etc/shadow/password\"","filters":["os == \"linux\""],"monitoring":["1jz-yq7-oge"],"name":"mjmmwxercs","product_tags":["compliance_framework:ISO-27799"],"updateDate":1747903117840,"updater":{"name":"frog","handle":"frog@datadoghq.com"}}}}'
-=======
         body: '{"data":{"id":"6ph-nop-wvc","type":"agent_rule","attributes":{"category":"File Activity","creationDate":1748870653161,"creator":{"name":"frog","handle":"frog@datadoghq.com"},"defaultRule":false,"description":"updated agent rule for terraform provider test","enabled":true,"expression":"open.file.name == \"etc/shadow/password\"","filters":["os == \"linux\""],"monitoring":["fgn-8mb-t4w"],"name":"vfnkpgedpv","product_tags":["compliance_framework:ISO-27799"],"updateDate":1748870657423,"updater":{"name":"frog","handle":"frog@datadoghq.com"}}}}'
->>>>>>> 33be267b
-        headers:
-            Content-Type:
-                - application/json
-        status: 200 OK
-        code: 200
-<<<<<<< HEAD
-        duration: 718.191042ms
-=======
+        headers:
+            Content-Type:
+                - application/json
+        status: 200 OK
+        code: 200
         duration: 512.696667ms
->>>>>>> 33be267b
     - id: 11
       request:
         proto: HTTP/1.1
@@ -539,11 +389,7 @@
         headers:
             Accept:
                 - application/json
-<<<<<<< HEAD
-        url: https://api.datadoghq.com/api/v2/remote_config/products/cws/agent_rules/wnb-ha7-wsh?policy_id=1jz-yq7-oge
-=======
-        url: https://api.datadoghq.com/api/v2/remote_config/products/cws/agent_rules/6ph-nop-wvc?policy_id=fgn-8mb-t4w
->>>>>>> 33be267b
+        url: https://api.datadoghq.com/api/v2/remote_config/products/cws/agent_rules/6ph-nop-wvc?policy_id=fgn-8mb-t4w
         method: GET
       response:
         proto: HTTP/1.1
@@ -553,21 +399,13 @@
         trailer: {}
         content_length: 543
         uncompressed: false
-<<<<<<< HEAD
-        body: '{"data":{"id":"wnb-ha7-wsh","type":"agent_rule","attributes":{"category":"File Activity","creationDate":1747903114478,"creator":{"name":"frog","handle":"frog@datadoghq.com"},"defaultRule":false,"description":"updated agent rule for terraform provider test","enabled":true,"expression":"open.file.name == \"etc/shadow/password\"","filters":["os == \"linux\""],"monitoring":["1jz-yq7-oge"],"name":"mjmmwxercs","product_tags":["compliance_framework:ISO-27799"],"updateDate":1747903117840,"updater":{"name":"frog","handle":"frog@datadoghq.com"}}}}'
-=======
         body: '{"data":{"id":"6ph-nop-wvc","type":"agent_rule","attributes":{"category":"File Activity","creationDate":1748870653161,"creator":{"name":"frog","handle":"frog@datadoghq.com"},"defaultRule":false,"description":"updated agent rule for terraform provider test","enabled":true,"expression":"open.file.name == \"etc/shadow/password\"","filters":["os == \"linux\""],"monitoring":["fgn-8mb-t4w"],"name":"vfnkpgedpv","product_tags":["compliance_framework:ISO-27799"],"updateDate":1748870657423,"updater":{"name":"frog","handle":"frog@datadoghq.com"}}}}'
->>>>>>> 33be267b
-        headers:
-            Content-Type:
-                - application/json
-        status: 200 OK
-        code: 200
-<<<<<<< HEAD
-        duration: 296.889625ms
-=======
+        headers:
+            Content-Type:
+                - application/json
+        status: 200 OK
+        code: 200
         duration: 423.847375ms
->>>>>>> 33be267b
     - id: 12
       request:
         proto: HTTP/1.1
@@ -584,37 +422,23 @@
         headers:
             Accept:
                 - application/json
-<<<<<<< HEAD
-        url: https://api.datadoghq.com/api/v2/remote_config/products/cws/policy/1jz-yq7-oge
-=======
-        url: https://api.datadoghq.com/api/v2/remote_config/products/cws/policy/fgn-8mb-t4w
->>>>>>> 33be267b
-        method: GET
-      response:
-        proto: HTTP/1.1
-        proto_major: 1
-        proto_minor: 1
-        transfer_encoding: []
-        trailer: {}
-<<<<<<< HEAD
-        content_length: 395
-        uncompressed: false
-        body: '{"data":{"id":"1jz-yq7-oge","type":"policy","attributes":{"blockingRulesCount":0,"datadogManaged":false,"description":"im a policy","disabledRulesCount":1,"enabled":true,"hostTags":["host_name:test_host"],"monitoringRulesCount":226,"name":"mjmmwxercs","policyVersion":"3","priority":1000000011,"ruleCount":227,"updateDate":1747903117840,"updater":{"name":"frog","handle":"frog@datadoghq.com"}}}}'
-=======
+        url: https://api.datadoghq.com/api/v2/remote_config/products/cws/policy/fgn-8mb-t4w
+        method: GET
+      response:
+        proto: HTTP/1.1
+        proto_major: 1
+        proto_minor: 1
+        transfer_encoding: []
+        trailer: {}
         content_length: 391
         uncompressed: false
         body: '{"data":{"id":"fgn-8mb-t4w","type":"policy","attributes":{"blockingRulesCount":0,"datadogManaged":false,"description":"im a policy","disabledRulesCount":0,"enabled":true,"hostTags":["host_name:test_host"],"monitoringRulesCount":1,"name":"vfnkpgedpv","policyVersion":"3","priority":1000000013,"ruleCount":1,"updateDate":1748870657423,"updater":{"name":"frog","handle":"frog@datadoghq.com"}}}}'
->>>>>>> 33be267b
-        headers:
-            Content-Type:
-                - application/json
-        status: 200 OK
-        code: 200
-<<<<<<< HEAD
-        duration: 200.274542ms
-=======
+        headers:
+            Content-Type:
+                - application/json
+        status: 200 OK
+        code: 200
         duration: 263.650792ms
->>>>>>> 33be267b
     - id: 13
       request:
         proto: HTTP/1.1
@@ -631,11 +455,7 @@
         headers:
             Accept:
                 - application/json
-<<<<<<< HEAD
-        url: https://api.datadoghq.com/api/v2/remote_config/products/cws/agent_rules/wnb-ha7-wsh?policy_id=1jz-yq7-oge
-=======
-        url: https://api.datadoghq.com/api/v2/remote_config/products/cws/agent_rules/6ph-nop-wvc?policy_id=fgn-8mb-t4w
->>>>>>> 33be267b
+        url: https://api.datadoghq.com/api/v2/remote_config/products/cws/agent_rules/6ph-nop-wvc?policy_id=fgn-8mb-t4w
         method: GET
       response:
         proto: HTTP/1.1
@@ -645,21 +465,13 @@
         trailer: {}
         content_length: 543
         uncompressed: false
-<<<<<<< HEAD
-        body: '{"data":{"id":"wnb-ha7-wsh","type":"agent_rule","attributes":{"category":"File Activity","creationDate":1747903114478,"creator":{"name":"frog","handle":"frog@datadoghq.com"},"defaultRule":false,"description":"updated agent rule for terraform provider test","enabled":true,"expression":"open.file.name == \"etc/shadow/password\"","filters":["os == \"linux\""],"monitoring":["1jz-yq7-oge"],"name":"mjmmwxercs","product_tags":["compliance_framework:ISO-27799"],"updateDate":1747903117840,"updater":{"name":"frog","handle":"frog@datadoghq.com"}}}}'
-=======
         body: '{"data":{"id":"6ph-nop-wvc","type":"agent_rule","attributes":{"category":"File Activity","creationDate":1748870653161,"creator":{"name":"frog","handle":"frog@datadoghq.com"},"defaultRule":false,"description":"updated agent rule for terraform provider test","enabled":true,"expression":"open.file.name == \"etc/shadow/password\"","filters":["os == \"linux\""],"monitoring":["fgn-8mb-t4w"],"name":"vfnkpgedpv","product_tags":["compliance_framework:ISO-27799"],"updateDate":1748870657423,"updater":{"name":"frog","handle":"frog@datadoghq.com"}}}}'
->>>>>>> 33be267b
-        headers:
-            Content-Type:
-                - application/json
-        status: 200 OK
-        code: 200
-<<<<<<< HEAD
-        duration: 298.105167ms
-=======
+        headers:
+            Content-Type:
+                - application/json
+        status: 200 OK
+        code: 200
         duration: 259.95525ms
->>>>>>> 33be267b
     - id: 14
       request:
         proto: HTTP/1.1
@@ -676,11 +488,7 @@
         headers:
             Accept:
                 - '*/*'
-<<<<<<< HEAD
-        url: https://api.datadoghq.com/api/v2/remote_config/products/cws/agent_rules/wnb-ha7-wsh?policy_id=1jz-yq7-oge
-=======
-        url: https://api.datadoghq.com/api/v2/remote_config/products/cws/agent_rules/6ph-nop-wvc?policy_id=fgn-8mb-t4w
->>>>>>> 33be267b
+        url: https://api.datadoghq.com/api/v2/remote_config/products/cws/agent_rules/6ph-nop-wvc?policy_id=fgn-8mb-t4w
         method: DELETE
       response:
         proto: HTTP/1.1
@@ -696,11 +504,7 @@
                 - application/json
         status: 204 No Content
         code: 204
-<<<<<<< HEAD
-        duration: 621.174042ms
-=======
         duration: 453.220792ms
->>>>>>> 33be267b
     - id: 15
       request:
         proto: HTTP/1.1
@@ -717,11 +521,7 @@
         headers:
             Accept:
                 - '*/*'
-<<<<<<< HEAD
-        url: https://api.datadoghq.com/api/v2/remote_config/products/cws/policy/1jz-yq7-oge
-=======
-        url: https://api.datadoghq.com/api/v2/remote_config/products/cws/policy/fgn-8mb-t4w
->>>>>>> 33be267b
+        url: https://api.datadoghq.com/api/v2/remote_config/products/cws/policy/fgn-8mb-t4w
         method: DELETE
       response:
         proto: HTTP/1.1
@@ -737,11 +537,7 @@
                 - application/json
         status: 204 No Content
         code: 204
-<<<<<<< HEAD
-        duration: 607.786375ms
-=======
         duration: 608.84975ms
->>>>>>> 33be267b
     - id: 16
       request:
         proto: HTTP/1.1
@@ -758,11 +554,7 @@
         headers:
             Accept:
                 - application/json
-<<<<<<< HEAD
-        url: https://api.datadoghq.com/api/v2/remote_config/products/cws/agent_rules/wnb-ha7-wsh?policy_id=1jz-yq7-oge
-=======
-        url: https://api.datadoghq.com/api/v2/remote_config/products/cws/agent_rules/6ph-nop-wvc?policy_id=fgn-8mb-t4w
->>>>>>> 33be267b
+        url: https://api.datadoghq.com/api/v2/remote_config/products/cws/agent_rules/6ph-nop-wvc?policy_id=fgn-8mb-t4w
         method: GET
       response:
         proto: HTTP/1.1
@@ -779,8 +571,4 @@
                 - application/json
         status: 404 Not Found
         code: 404
-<<<<<<< HEAD
-        duration: 260.435166ms
-=======
-        duration: 269.2095ms
->>>>>>> 33be267b
+        duration: 269.2095ms
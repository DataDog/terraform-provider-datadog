---
version: 1
interactions:
- request:
    body: |
<<<<<<< HEAD
      {"description":"some description about foo SLO","id":"","name":"tf-TestAccDatadogServiceLevelObjective_Basic-local-1615587127","query":{"denominator":"sum:my.metric{*}.as_count()","numerator":"sum:my.metric{type:good}.as_count()"},"tags":["foo:bar","baz"],"thresholds":[{"target":99.5,"timeframe":"7d","warning":99.8},{"target":99,"timeframe":"30d"},{"target":99,"timeframe":"90d"}],"type":"metric"}
=======
      {"description":"some description about foo SLO","name":"tf-TestAccDatadogServiceLevelObjective_Basic-local-1618501092","query":{"denominator":"sum:my.metric{*}.as_count()","numerator":"sum:my.metric{type:good}.as_count()"},"tags":["foo:bar","baz"],"thresholds":[{"target":99.5,"timeframe":"7d","warning":99.8},{"target":99,"timeframe":"30d"},{"target":99,"timeframe":"90d"}],"type":"metric"}
>>>>>>> 0a47a8f2
    form: {}
    headers:
      Accept:
      - application/json
      Content-Type:
      - application/json
      Dd-Operation-Id:
      - CreateSLO
      User-Agent:
<<<<<<< HEAD
      - terraform-provider-datadog/dev (terraform 2.4.4; terraform-cli 0.14.7) datadog-api-client-go/1.0.0-beta.16 (go go1.15.3; os darwin; arch amd64)
    url: https://api.datadoghq.com/api/v1/slo
    method: POST
  response:
    body: '{"data":[{"description":"some description about foo SLO","monitor_tags":[],"creator":{"handle":"frog@datadoghq.com","name":null,"email":"frog@datadoghq.com"},"thresholds":[{"warning":99.8,"warning_display":"99.8","target":99.5,"target_display":"99.5","timeframe":"7d"},{"target":99.0,"target_display":"99.","timeframe":"30d"},{"target":99.0,"target_display":"99.","timeframe":"90d"}],"type_id":1,"query":{"denominator":"sum:my.metric{*}.as_count()","numerator":"sum:my.metric{type:good}.as_count()"},"id":"0177a0b4fab75d80b3da28f790761a81","name":"tf-TestAccDatadogServiceLevelObjective_Basic-local-1615587127","created_at":1615587128,"tags":["foo:bar","baz"],"modified_at":1615587128,"type":"metric"}],"error":null}'
=======
      - terraform-provider-datadog/dev (terraform 1.16.0; terraform-cli 0.12.7-sdk) datadog-api-client-go/1.0.0-beta.19 (go go1.15.3; os darwin; arch amd64)
    url: https://api.datadoghq.com/api/v1/slo
    method: POST
  response:
    body: '{"data":[{"description":"some description about foo SLO","monitor_tags":[],"creator":{"handle":"9919ec9b-ebc7-49ee-8dc8-03626e717cca","name":"CI Account","email":"team-intg-tools-libs@datadoghq.com"},"thresholds":[{"warning":99.8,"warning_display":"99.8","target":99.5,"target_display":"99.5","timeframe":"7d"},{"target":99.0,"target_display":"99.","timeframe":"30d"},{"target":99.0,"target_display":"99.","timeframe":"90d"}],"type_id":1,"query":{"denominator":"sum:my.metric{*}.as_count()","numerator":"sum:my.metric{type:good}.as_count()"},"id":"731129dd9e845e3a98e67700946ce712","name":"tf-TestAccDatadogServiceLevelObjective_Basic-local-1618501092","created_at":1618501092,"tags":["foo:bar","baz"],"modified_at":1618501092,"type":"metric"}],"error":null}'
>>>>>>> 0a47a8f2
    headers:
      Cache-Control:
      - no-cache
      Connection:
      - keep-alive
      Content-Security-Policy:
      - frame-ancestors 'self'; report-uri https://api.datadoghq.com/csp-report
      Content-Type:
      - application/json
      Date:
<<<<<<< HEAD
      - Fri, 12 Mar 2021 22:12:08 GMT
=======
      - Thu, 15 Apr 2021 15:38:12 GMT
>>>>>>> 0a47a8f2
      Pragma:
      - no-cache
      Strict-Transport-Security:
      - max-age=15724800;
      Vary:
      - Accept-Encoding
      X-Content-Type-Options:
      - nosniff
<<<<<<< HEAD
      X-Dd-Debug:
      - fIO2C4qGDheGHy4YbS+r3a3CXbh4cbRo7roILOimQyiHGjQdOat0cIpWCkupM1uX
      X-Dd-Version:
      - "35.4088130"
=======
      X-Dd-Version:
      - "35.4319957"
>>>>>>> 0a47a8f2
      X-Frame-Options:
      - SAMEORIGIN
      X-Ratelimit-Limit:
      - "500"
      X-Ratelimit-Period:
      - "60"
      X-Ratelimit-Remaining:
      - "499"
      X-Ratelimit-Reset:
<<<<<<< HEAD
      - "52"
=======
      - "48"
>>>>>>> 0a47a8f2
    status: 200 OK
    code: 200
    duration: ""
- request:
    body: ""
    form: {}
    headers:
      Accept:
      - application/json
      Dd-Operation-Id:
      - GetSLO
      User-Agent:
<<<<<<< HEAD
      - terraform-provider-datadog/dev (terraform 2.4.4; terraform-cli 0.14.7) datadog-api-client-go/1.0.0-beta.16 (go go1.15.3; os darwin; arch amd64)
    url: https://api.datadoghq.com/api/v1/slo/0177a0b4fab75d80b3da28f790761a81
    method: GET
  response:
    body: '{"data":{"description":"some description about foo SLO","monitor_tags":[],"creator":{"handle":"frog@datadoghq.com","name":null,"email":"frog@datadoghq.com"},"thresholds":[{"warning":99.8,"warning_display":"99.8","target":99.5,"target_display":"99.5","timeframe":"7d"},{"target":99.0,"target_display":"99.","timeframe":"30d"},{"target":99.0,"target_display":"99.","timeframe":"90d"}],"type_id":1,"query":{"denominator":"sum:my.metric{*}.as_count()","numerator":"sum:my.metric{type:good}.as_count()"},"id":"0177a0b4fab75d80b3da28f790761a81","name":"tf-TestAccDatadogServiceLevelObjective_Basic-local-1615587127","created_at":1615587128,"tags":["foo:bar","baz"],"modified_at":1615587128,"type":"metric"},"error":null}'
=======
      - terraform-provider-datadog/dev (terraform 1.16.0; terraform-cli 0.12.7-sdk) datadog-api-client-go/1.0.0-beta.19 (go go1.15.3; os darwin; arch amd64)
    url: https://api.datadoghq.com/api/v1/slo/731129dd9e845e3a98e67700946ce712
    method: GET
  response:
    body: '{"data":{"description":"some description about foo SLO","monitor_tags":[],"creator":{"handle":"9919ec9b-ebc7-49ee-8dc8-03626e717cca","name":"CI Account","email":"team-intg-tools-libs@datadoghq.com"},"thresholds":[{"warning":99.8,"warning_display":"99.8","target":99.5,"target_display":"99.5","timeframe":"7d"},{"target":99.0,"target_display":"99.","timeframe":"30d"},{"target":99.0,"target_display":"99.","timeframe":"90d"}],"type_id":1,"query":{"denominator":"sum:my.metric{*}.as_count()","numerator":"sum:my.metric{type:good}.as_count()"},"id":"731129dd9e845e3a98e67700946ce712","name":"tf-TestAccDatadogServiceLevelObjective_Basic-local-1618501092","created_at":1618501092,"tags":["foo:bar","baz"],"modified_at":1618501092,"type":"metric"},"error":null}'
>>>>>>> 0a47a8f2
    headers:
      Cache-Control:
      - no-cache
      Connection:
      - keep-alive
      Content-Security-Policy:
      - frame-ancestors 'self'; report-uri https://api.datadoghq.com/csp-report
      Content-Type:
      - application/json
      Date:
<<<<<<< HEAD
      - Fri, 12 Mar 2021 22:12:09 GMT
=======
      - Thu, 15 Apr 2021 15:38:12 GMT
>>>>>>> 0a47a8f2
      Pragma:
      - no-cache
      Strict-Transport-Security:
      - max-age=15724800;
      Vary:
      - Accept-Encoding
      X-Content-Type-Options:
      - nosniff
<<<<<<< HEAD
      X-Dd-Debug:
      - PhosSd3Ch1B6B0DXI71steKUi7XhPDttnPiIP1NdXTw0VJNWpoUnYyBmODS5ne3q
      X-Dd-Version:
      - "35.4088130"
=======
      X-Dd-Version:
      - "35.4319957"
>>>>>>> 0a47a8f2
      X-Frame-Options:
      - SAMEORIGIN
      X-Ratelimit-Limit:
      - "3000"
      X-Ratelimit-Period:
      - "10"
      X-Ratelimit-Remaining:
      - "2999"
      X-Ratelimit-Reset:
<<<<<<< HEAD
      - "1"
=======
      - "8"
>>>>>>> 0a47a8f2
    status: 200 OK
    code: 200
    duration: ""
- request:
    body: ""
    form: {}
    headers:
      Accept:
      - application/json
      Dd-Operation-Id:
      - GetSLO
      User-Agent:
<<<<<<< HEAD
      - terraform-provider-datadog/dev (terraform 2.4.4; terraform-cli 0.14.7) datadog-api-client-go/1.0.0-beta.16 (go go1.15.3; os darwin; arch amd64)
    url: https://api.datadoghq.com/api/v1/slo/0177a0b4fab75d80b3da28f790761a81
    method: GET
  response:
    body: '{"data":{"description":"some description about foo SLO","monitor_tags":[],"creator":{"handle":"frog@datadoghq.com","name":null,"email":"frog@datadoghq.com"},"thresholds":[{"warning":99.8,"warning_display":"99.8","target":99.5,"target_display":"99.5","timeframe":"7d"},{"target":99.0,"target_display":"99.","timeframe":"30d"},{"target":99.0,"target_display":"99.","timeframe":"90d"}],"type_id":1,"query":{"denominator":"sum:my.metric{*}.as_count()","numerator":"sum:my.metric{type:good}.as_count()"},"id":"0177a0b4fab75d80b3da28f790761a81","name":"tf-TestAccDatadogServiceLevelObjective_Basic-local-1615587127","created_at":1615587128,"tags":["foo:bar","baz"],"modified_at":1615587128,"type":"metric"},"error":null}'
=======
      - terraform-provider-datadog/dev (terraform 1.16.0; terraform-cli 0.12.7-sdk) datadog-api-client-go/1.0.0-beta.19 (go go1.15.3; os darwin; arch amd64)
    url: https://api.datadoghq.com/api/v1/slo/731129dd9e845e3a98e67700946ce712
    method: GET
  response:
    body: '{"data":{"description":"some description about foo SLO","monitor_tags":[],"creator":{"handle":"9919ec9b-ebc7-49ee-8dc8-03626e717cca","name":"CI Account","email":"team-intg-tools-libs@datadoghq.com"},"thresholds":[{"warning":99.8,"warning_display":"99.8","target":99.5,"target_display":"99.5","timeframe":"7d"},{"target":99.0,"target_display":"99.","timeframe":"30d"},{"target":99.0,"target_display":"99.","timeframe":"90d"}],"type_id":1,"query":{"denominator":"sum:my.metric{*}.as_count()","numerator":"sum:my.metric{type:good}.as_count()"},"id":"731129dd9e845e3a98e67700946ce712","name":"tf-TestAccDatadogServiceLevelObjective_Basic-local-1618501092","created_at":1618501092,"tags":["foo:bar","baz"],"modified_at":1618501092,"type":"metric"},"error":null}'
>>>>>>> 0a47a8f2
    headers:
      Cache-Control:
      - no-cache
      Connection:
      - keep-alive
      Content-Security-Policy:
      - frame-ancestors 'self'; report-uri https://api.datadoghq.com/csp-report
      Content-Type:
      - application/json
      Date:
<<<<<<< HEAD
      - Fri, 12 Mar 2021 22:12:09 GMT
=======
      - Thu, 15 Apr 2021 15:38:12 GMT
>>>>>>> 0a47a8f2
      Pragma:
      - no-cache
      Strict-Transport-Security:
      - max-age=15724800;
      Vary:
      - Accept-Encoding
      X-Content-Type-Options:
      - nosniff
      X-Dd-Version:
<<<<<<< HEAD
      - "35.4088130"
=======
      - "35.4319957"
>>>>>>> 0a47a8f2
      X-Frame-Options:
      - SAMEORIGIN
      X-Ratelimit-Limit:
      - "3000"
      X-Ratelimit-Period:
      - "10"
      X-Ratelimit-Remaining:
      - "2998"
      X-Ratelimit-Reset:
<<<<<<< HEAD
      - "1"
=======
      - "8"
>>>>>>> 0a47a8f2
    status: 200 OK
    code: 200
    duration: ""
- request:
    body: ""
    form: {}
    headers:
      Accept:
      - application/json
      Dd-Operation-Id:
      - GetSLO
      User-Agent:
<<<<<<< HEAD
      - terraform-provider-datadog/dev (terraform 2.4.4; terraform-cli 0.14.7) datadog-api-client-go/1.0.0-beta.16 (go go1.15.3; os darwin; arch amd64)
    url: https://api.datadoghq.com/api/v1/slo/0177a0b4fab75d80b3da28f790761a81
    method: GET
  response:
    body: '{"data":{"description":"some description about foo SLO","monitor_tags":[],"creator":{"handle":"frog@datadoghq.com","name":null,"email":"frog@datadoghq.com"},"thresholds":[{"warning":99.8,"warning_display":"99.8","target":99.5,"target_display":"99.5","timeframe":"7d"},{"target":99.0,"target_display":"99.","timeframe":"30d"},{"target":99.0,"target_display":"99.","timeframe":"90d"}],"type_id":1,"query":{"denominator":"sum:my.metric{*}.as_count()","numerator":"sum:my.metric{type:good}.as_count()"},"id":"0177a0b4fab75d80b3da28f790761a81","name":"tf-TestAccDatadogServiceLevelObjective_Basic-local-1615587127","created_at":1615587128,"tags":["foo:bar","baz"],"modified_at":1615587128,"type":"metric"},"error":null}'
=======
      - terraform-provider-datadog/dev (terraform 1.16.0; terraform-cli 0.12.7-sdk) datadog-api-client-go/1.0.0-beta.19 (go go1.15.3; os darwin; arch amd64)
    url: https://api.datadoghq.com/api/v1/slo/731129dd9e845e3a98e67700946ce712
    method: GET
  response:
    body: '{"data":{"description":"some description about foo SLO","monitor_tags":[],"creator":{"handle":"9919ec9b-ebc7-49ee-8dc8-03626e717cca","name":"CI Account","email":"team-intg-tools-libs@datadoghq.com"},"thresholds":[{"warning":99.8,"warning_display":"99.8","target":99.5,"target_display":"99.5","timeframe":"7d"},{"target":99.0,"target_display":"99.","timeframe":"30d"},{"target":99.0,"target_display":"99.","timeframe":"90d"}],"type_id":1,"query":{"denominator":"sum:my.metric{*}.as_count()","numerator":"sum:my.metric{type:good}.as_count()"},"id":"731129dd9e845e3a98e67700946ce712","name":"tf-TestAccDatadogServiceLevelObjective_Basic-local-1618501092","created_at":1618501092,"tags":["foo:bar","baz"],"modified_at":1618501092,"type":"metric"},"error":null}'
>>>>>>> 0a47a8f2
    headers:
      Cache-Control:
      - no-cache
      Connection:
      - keep-alive
      Content-Security-Policy:
      - frame-ancestors 'self'; report-uri https://api.datadoghq.com/csp-report
      Content-Type:
      - application/json
      Date:
<<<<<<< HEAD
      - Fri, 12 Mar 2021 22:12:10 GMT
=======
      - Thu, 15 Apr 2021 15:38:13 GMT
>>>>>>> 0a47a8f2
      Pragma:
      - no-cache
      Strict-Transport-Security:
      - max-age=15724800;
      Vary:
      - Accept-Encoding
      X-Content-Type-Options:
      - nosniff
<<<<<<< HEAD
      X-Dd-Debug:
      - bgHykj7A9bfZx0Y5ZO3swhhp5tGUSNJHqFWR868+qg087CYrDOd5hQslC+noiEtH
      X-Dd-Version:
      - "35.4088130"
=======
      X-Dd-Version:
      - "35.4319957"
>>>>>>> 0a47a8f2
      X-Frame-Options:
      - SAMEORIGIN
      X-Ratelimit-Limit:
      - "3000"
      X-Ratelimit-Period:
      - "10"
      X-Ratelimit-Remaining:
<<<<<<< HEAD
      - "2999"
      X-Ratelimit-Reset:
      - "10"
=======
      - "2997"
      X-Ratelimit-Reset:
      - "7"
>>>>>>> 0a47a8f2
    status: 200 OK
    code: 200
    duration: ""
- request:
    body: |
<<<<<<< HEAD
      {"description":"some updated description about foo SLO","id":"0177a0b4fab75d80b3da28f790761a81","name":"tf-TestAccDatadogServiceLevelObjective_Basic-local-1615587127-updated","query":{"denominator":"sum:my.metric{type:good}.as_count() + sum:my.metric{type:bad}.as_count()","numerator":"sum:my.metric{type:good}.as_count()"},"tags":["foo:bar","baz"],"thresholds":[{"target":99.5,"target_display":"99.5","timeframe":"7d","warning":99.8,"warning_display":"99.8"},{"target":98,"target_display":"99.","timeframe":"30d","warning":99},{"target":99.9,"target_display":"99.","timeframe":"90d"}],"type":"metric"}
=======
      {"description":"some updated description about foo SLO","id":"731129dd9e845e3a98e67700946ce712","name":"tf-TestAccDatadogServiceLevelObjective_Basic-local-1618501092-updated","query":{"denominator":"sum:my.metric{type:good}.as_count() + sum:my.metric{type:bad}.as_count()","numerator":"sum:my.metric{type:good}.as_count()"},"tags":["foo:bar","baz"],"thresholds":[{"target":99.5,"target_display":"99.5","timeframe":"7d","warning":99.8,"warning_display":"99.8"},{"target":98,"target_display":"99.","timeframe":"30d","warning":99},{"target":99.9,"target_display":"99.","timeframe":"90d"}],"type":"metric"}
>>>>>>> 0a47a8f2
    form: {}
    headers:
      Accept:
      - application/json
      Content-Type:
      - application/json
      Dd-Operation-Id:
      - UpdateSLO
      User-Agent:
<<<<<<< HEAD
      - terraform-provider-datadog/dev (terraform 2.4.4; terraform-cli 0.14.7) datadog-api-client-go/1.0.0-beta.16 (go go1.15.3; os darwin; arch amd64)
    url: https://api.datadoghq.com/api/v1/slo/0177a0b4fab75d80b3da28f790761a81
    method: PUT
  response:
    body: '{"data":[{"description":"some updated description about foo SLO","monitor_tags":[],"creator":{"handle":"frog@datadoghq.com","name":null,"email":"frog@datadoghq.com"},"thresholds":[{"warning":99.8,"warning_display":"99.8","target":99.5,"target_display":"99.5","timeframe":"7d"},{"warning":99.0,"warning_display":"99.","target":98.0,"target_display":"98.","timeframe":"30d"},{"target":99.9,"target_display":"99.9","timeframe":"90d"}],"type_id":1,"query":{"denominator":"sum:my.metric{type:good}.as_count() + sum:my.metric{type:bad}.as_count()","numerator":"sum:my.metric{type:good}.as_count()"},"id":"0177a0b4fab75d80b3da28f790761a81","name":"tf-TestAccDatadogServiceLevelObjective_Basic-local-1615587127-updated","created_at":1615587128,"tags":["foo:bar","baz"],"modified_at":1615587131,"type":"metric"}],"error":null}'
=======
      - terraform-provider-datadog/dev (terraform 1.16.0; terraform-cli 0.12.7-sdk) datadog-api-client-go/1.0.0-beta.19 (go go1.15.3; os darwin; arch amd64)
    url: https://api.datadoghq.com/api/v1/slo/731129dd9e845e3a98e67700946ce712
    method: PUT
  response:
    body: '{"data":[{"description":"some updated description about foo SLO","monitor_tags":[],"creator":{"handle":"9919ec9b-ebc7-49ee-8dc8-03626e717cca","name":"CI Account","email":"team-intg-tools-libs@datadoghq.com"},"thresholds":[{"warning":99.8,"warning_display":"99.8","target":99.5,"target_display":"99.5","timeframe":"7d"},{"warning":99.0,"warning_display":"99.","target":98.0,"target_display":"98.","timeframe":"30d"},{"target":99.9,"target_display":"99.9","timeframe":"90d"}],"type_id":1,"query":{"denominator":"sum:my.metric{type:good}.as_count() + sum:my.metric{type:bad}.as_count()","numerator":"sum:my.metric{type:good}.as_count()"},"id":"731129dd9e845e3a98e67700946ce712","name":"tf-TestAccDatadogServiceLevelObjective_Basic-local-1618501092-updated","created_at":1618501092,"tags":["foo:bar","baz"],"modified_at":1618501093,"type":"metric"}],"error":null}'
>>>>>>> 0a47a8f2
    headers:
      Cache-Control:
      - no-cache
      Connection:
      - keep-alive
      Content-Security-Policy:
      - frame-ancestors 'self'; report-uri https://api.datadoghq.com/csp-report
      Content-Type:
      - application/json
      Date:
<<<<<<< HEAD
      - Fri, 12 Mar 2021 22:12:11 GMT
=======
      - Thu, 15 Apr 2021 15:38:13 GMT
>>>>>>> 0a47a8f2
      Pragma:
      - no-cache
      Strict-Transport-Security:
      - max-age=15724800;
      Vary:
      - Accept-Encoding
      X-Content-Type-Options:
      - nosniff
<<<<<<< HEAD
      X-Dd-Debug:
      - JpIJLwIH2nFlZOC+u71rq7aAOL43MLZN3MUsL+gpYHdZz5QLUOG8Jysf8kVK6tPU
      X-Dd-Version:
      - "35.4088130"
=======
      X-Dd-Version:
      - "35.4319957"
>>>>>>> 0a47a8f2
      X-Frame-Options:
      - SAMEORIGIN
      X-Ratelimit-Limit:
      - "500"
      X-Ratelimit-Period:
      - "60"
      X-Ratelimit-Remaining:
      - "499"
<<<<<<< HEAD
      X-Ratelimit-Reset:
      - "49"
=======
      X-Ratelimit-Reset:
      - "47"
    status: 200 OK
    code: 200
    duration: ""
- request:
    body: ""
    form: {}
    headers:
      Accept:
      - application/json
      Dd-Operation-Id:
      - GetSLO
      User-Agent:
      - terraform-provider-datadog/dev (terraform 1.16.0; terraform-cli 0.12.7-sdk) datadog-api-client-go/1.0.0-beta.19 (go go1.15.3; os darwin; arch amd64)
    url: https://api.datadoghq.com/api/v1/slo/731129dd9e845e3a98e67700946ce712
    method: GET
  response:
    body: '{"data":{"description":"some updated description about foo SLO","monitor_tags":[],"creator":{"handle":"9919ec9b-ebc7-49ee-8dc8-03626e717cca","name":"CI Account","email":"team-intg-tools-libs@datadoghq.com"},"thresholds":[{"warning":99.8,"warning_display":"99.8","target":99.5,"target_display":"99.5","timeframe":"7d"},{"warning":99.0,"warning_display":"99.","target":98.0,"target_display":"98.","timeframe":"30d"},{"target":99.9,"target_display":"99.9","timeframe":"90d"}],"type_id":1,"query":{"denominator":"sum:my.metric{type:good}.as_count() + sum:my.metric{type:bad}.as_count()","numerator":"sum:my.metric{type:good}.as_count()"},"id":"731129dd9e845e3a98e67700946ce712","name":"tf-TestAccDatadogServiceLevelObjective_Basic-local-1618501092-updated","created_at":1618501092,"tags":["foo:bar","baz"],"modified_at":1618501093,"type":"metric"},"error":null}'
    headers:
      Cache-Control:
      - no-cache
      Connection:
      - keep-alive
      Content-Security-Policy:
      - frame-ancestors 'self'; report-uri https://api.datadoghq.com/csp-report
      Content-Type:
      - application/json
      Date:
      - Thu, 15 Apr 2021 15:38:13 GMT
      Pragma:
      - no-cache
      Strict-Transport-Security:
      - max-age=15724800;
      Vary:
      - Accept-Encoding
      X-Content-Type-Options:
      - nosniff
      X-Dd-Version:
      - "35.4319957"
      X-Frame-Options:
      - SAMEORIGIN
      X-Ratelimit-Limit:
      - "3000"
      X-Ratelimit-Period:
      - "10"
      X-Ratelimit-Remaining:
      - "2996"
      X-Ratelimit-Reset:
      - "7"
>>>>>>> 0a47a8f2
    status: 200 OK
    code: 200
    duration: ""
- request:
    body: ""
    form: {}
    headers:
      Accept:
      - application/json
      Dd-Operation-Id:
      - GetSLO
      User-Agent:
<<<<<<< HEAD
      - terraform-provider-datadog/dev (terraform 2.4.4; terraform-cli 0.14.7) datadog-api-client-go/1.0.0-beta.16 (go go1.15.3; os darwin; arch amd64)
    url: https://api.datadoghq.com/api/v1/slo/0177a0b4fab75d80b3da28f790761a81
    method: GET
  response:
    body: '{"data":{"description":"some updated description about foo SLO","monitor_tags":[],"creator":{"handle":"frog@datadoghq.com","name":null,"email":"frog@datadoghq.com"},"thresholds":[{"warning":99.8,"warning_display":"99.8","target":99.5,"target_display":"99.5","timeframe":"7d"},{"warning":99.0,"warning_display":"99.","target":98.0,"target_display":"98.","timeframe":"30d"},{"target":99.9,"target_display":"99.9","timeframe":"90d"}],"type_id":1,"query":{"denominator":"sum:my.metric{type:good}.as_count() + sum:my.metric{type:bad}.as_count()","numerator":"sum:my.metric{type:good}.as_count()"},"id":"0177a0b4fab75d80b3da28f790761a81","name":"tf-TestAccDatadogServiceLevelObjective_Basic-local-1615587127-updated","created_at":1615587128,"tags":["foo:bar","baz"],"modified_at":1615587131,"type":"metric"},"error":null}'
=======
      - terraform-provider-datadog/dev (terraform 1.16.0; terraform-cli 0.12.7-sdk) datadog-api-client-go/1.0.0-beta.19 (go go1.15.3; os darwin; arch amd64)
    url: https://api.datadoghq.com/api/v1/slo/731129dd9e845e3a98e67700946ce712
    method: GET
  response:
    body: '{"data":{"description":"some updated description about foo SLO","monitor_tags":[],"creator":{"handle":"9919ec9b-ebc7-49ee-8dc8-03626e717cca","name":"CI Account","email":"team-intg-tools-libs@datadoghq.com"},"thresholds":[{"warning":99.8,"warning_display":"99.8","target":99.5,"target_display":"99.5","timeframe":"7d"},{"warning":99.0,"warning_display":"99.","target":98.0,"target_display":"98.","timeframe":"30d"},{"target":99.9,"target_display":"99.9","timeframe":"90d"}],"type_id":1,"query":{"denominator":"sum:my.metric{type:good}.as_count() + sum:my.metric{type:bad}.as_count()","numerator":"sum:my.metric{type:good}.as_count()"},"id":"731129dd9e845e3a98e67700946ce712","name":"tf-TestAccDatadogServiceLevelObjective_Basic-local-1618501092-updated","created_at":1618501092,"tags":["foo:bar","baz"],"modified_at":1618501093,"type":"metric"},"error":null}'
>>>>>>> 0a47a8f2
    headers:
      Cache-Control:
      - no-cache
      Connection:
      - keep-alive
      Content-Security-Policy:
      - frame-ancestors 'self'; report-uri https://api.datadoghq.com/csp-report
      Content-Type:
      - application/json
      Date:
<<<<<<< HEAD
      - Fri, 12 Mar 2021 22:12:12 GMT
=======
      - Thu, 15 Apr 2021 15:38:13 GMT
>>>>>>> 0a47a8f2
      Pragma:
      - no-cache
      Strict-Transport-Security:
      - max-age=15724800;
      Vary:
      - Accept-Encoding
      X-Content-Type-Options:
      - nosniff
<<<<<<< HEAD
      X-Dd-Debug:
      - S1wfaMZOKGT/IoMw6fqAwAwGWo2vQ44sjF3YzuETnQfxZO2T5eJbs0aX3UKb9Dwu
      X-Dd-Version:
      - "35.4088130"
=======
      X-Dd-Version:
      - "35.4319957"
>>>>>>> 0a47a8f2
      X-Frame-Options:
      - SAMEORIGIN
      X-Ratelimit-Limit:
      - "3000"
      X-Ratelimit-Period:
      - "10"
      X-Ratelimit-Remaining:
<<<<<<< HEAD
      - "2998"
      X-Ratelimit-Reset:
      - "8"
=======
      - "2995"
      X-Ratelimit-Reset:
      - "7"
>>>>>>> 0a47a8f2
    status: 200 OK
    code: 200
    duration: ""
- request:
    body: ""
    form: {}
    headers:
      Accept:
      - application/json
      Dd-Operation-Id:
      - GetSLO
      User-Agent:
<<<<<<< HEAD
      - terraform-provider-datadog/dev (terraform 2.4.4; terraform-cli ) datadog-api-client-go/1.0.0-beta.16 (go go1.15.3; os darwin; arch amd64)
    url: https://api.datadoghq.com/api/v1/slo/0177a0b4fab75d80b3da28f790761a81
    method: GET
  response:
    body: '{"data":{"description":"some updated description about foo SLO","monitor_tags":[],"creator":{"handle":"frog@datadoghq.com","name":null,"email":"frog@datadoghq.com"},"thresholds":[{"warning":99.8,"warning_display":"99.8","target":99.5,"target_display":"99.5","timeframe":"7d"},{"warning":99.0,"warning_display":"99.","target":98.0,"target_display":"98.","timeframe":"30d"},{"target":99.9,"target_display":"99.9","timeframe":"90d"}],"type_id":1,"query":{"denominator":"sum:my.metric{type:good}.as_count() + sum:my.metric{type:bad}.as_count()","numerator":"sum:my.metric{type:good}.as_count()"},"id":"0177a0b4fab75d80b3da28f790761a81","name":"tf-TestAccDatadogServiceLevelObjective_Basic-local-1615587127-updated","created_at":1615587128,"tags":["foo:bar","baz"],"modified_at":1615587131,"type":"metric"},"error":null}'
=======
      - terraform-provider-datadog/dev (terraform 1.16.0; terraform-cli 0.12.7-sdk) datadog-api-client-go/1.0.0-beta.19 (go go1.15.3; os darwin; arch amd64)
    url: https://api.datadoghq.com/api/v1/slo/731129dd9e845e3a98e67700946ce712
    method: GET
  response:
    body: '{"data":{"description":"some updated description about foo SLO","monitor_tags":[],"creator":{"handle":"9919ec9b-ebc7-49ee-8dc8-03626e717cca","name":"CI Account","email":"team-intg-tools-libs@datadoghq.com"},"thresholds":[{"warning":99.8,"warning_display":"99.8","target":99.5,"target_display":"99.5","timeframe":"7d"},{"warning":99.0,"warning_display":"99.","target":98.0,"target_display":"98.","timeframe":"30d"},{"target":99.9,"target_display":"99.9","timeframe":"90d"}],"type_id":1,"query":{"denominator":"sum:my.metric{type:good}.as_count() + sum:my.metric{type:bad}.as_count()","numerator":"sum:my.metric{type:good}.as_count()"},"id":"731129dd9e845e3a98e67700946ce712","name":"tf-TestAccDatadogServiceLevelObjective_Basic-local-1618501092-updated","created_at":1618501092,"tags":["foo:bar","baz"],"modified_at":1618501093,"type":"metric"},"error":null}'
>>>>>>> 0a47a8f2
    headers:
      Cache-Control:
      - no-cache
      Connection:
      - keep-alive
      Content-Security-Policy:
      - frame-ancestors 'self'; report-uri https://api.datadoghq.com/csp-report
      Content-Type:
      - application/json
      Date:
<<<<<<< HEAD
      - Fri, 12 Mar 2021 22:12:12 GMT
=======
      - Thu, 15 Apr 2021 15:38:13 GMT
>>>>>>> 0a47a8f2
      Pragma:
      - no-cache
      Strict-Transport-Security:
      - max-age=15724800;
      Vary:
      - Accept-Encoding
      X-Content-Type-Options:
      - nosniff
<<<<<<< HEAD
      X-Dd-Debug:
      - F5gm0Rce1/Abr9/0Fw8HAqWfiz0FdiH8er/AXnN6lOn3L6KyGgbsLCwgPlob1No8
      X-Dd-Version:
      - "35.4088130"
=======
      X-Dd-Version:
      - "35.4319957"
>>>>>>> 0a47a8f2
      X-Frame-Options:
      - SAMEORIGIN
      X-Ratelimit-Limit:
      - "3000"
      X-Ratelimit-Period:
      - "10"
      X-Ratelimit-Remaining:
<<<<<<< HEAD
      - "2997"
      X-Ratelimit-Reset:
      - "8"
=======
      - "2994"
      X-Ratelimit-Reset:
      - "7"
>>>>>>> 0a47a8f2
    status: 200 OK
    code: 200
    duration: ""
- request:
    body: ""
    form: {}
    headers:
      Accept:
      - application/json
      Dd-Operation-Id:
      - DeleteSLO
      User-Agent:
<<<<<<< HEAD
      - terraform-provider-datadog/dev (terraform 2.4.4; terraform-cli 0.14.7) datadog-api-client-go/1.0.0-beta.16 (go go1.15.3; os darwin; arch amd64)
    url: https://api.datadoghq.com/api/v1/slo/0177a0b4fab75d80b3da28f790761a81
    method: DELETE
  response:
    body: '{"data":["0177a0b4fab75d80b3da28f790761a81"],"error":null}'
=======
      - terraform-provider-datadog/dev (terraform 1.16.0; terraform-cli 0.12.7-sdk) datadog-api-client-go/1.0.0-beta.19 (go go1.15.3; os darwin; arch amd64)
    url: https://api.datadoghq.com/api/v1/slo/731129dd9e845e3a98e67700946ce712
    method: DELETE
  response:
    body: '{"data":["731129dd9e845e3a98e67700946ce712"],"error":null}'
>>>>>>> 0a47a8f2
    headers:
      Cache-Control:
      - no-cache
      Connection:
      - keep-alive
      Content-Security-Policy:
      - frame-ancestors 'self'; report-uri https://api.datadoghq.com/csp-report
      Content-Type:
      - application/json
      Date:
<<<<<<< HEAD
      - Fri, 12 Mar 2021 22:12:14 GMT
=======
      - Thu, 15 Apr 2021 15:38:13 GMT
>>>>>>> 0a47a8f2
      Pragma:
      - no-cache
      Strict-Transport-Security:
      - max-age=15724800;
      Vary:
      - Accept-Encoding
      X-Content-Type-Options:
      - nosniff
<<<<<<< HEAD
      X-Dd-Debug:
      - tpRCH6w417YjBovRJ8VmtuXmNONVYiRp2c8d2AxjPdGBn8PCtgG4vAztrx3qUZAN
      X-Dd-Version:
      - "35.4088130"
=======
      X-Dd-Version:
      - "35.4319957"
>>>>>>> 0a47a8f2
      X-Frame-Options:
      - SAMEORIGIN
      X-Ratelimit-Limit:
      - "3000"
      X-Ratelimit-Period:
      - "10"
      X-Ratelimit-Remaining:
      - "2999"
      X-Ratelimit-Reset:
<<<<<<< HEAD
      - "6"
=======
      - "7"
>>>>>>> 0a47a8f2
    status: 200 OK
    code: 200
    duration: ""
- request:
    body: ""
    form: {}
    headers:
      Accept:
      - application/json
      Dd-Operation-Id:
      - GetSLO
      User-Agent:
<<<<<<< HEAD
      - terraform-provider-datadog/dev (terraform 2.4.4; terraform-cli 0.14.7) datadog-api-client-go/1.0.0-beta.16 (go go1.15.3; os darwin; arch amd64)
    url: https://api.datadoghq.com/api/v1/slo/0177a0b4fab75d80b3da28f790761a81
    method: GET
  response:
    body: '{"errors": ["SLO not found: 0177a0b4fab75d80b3da28f790761a81 not found"]}'
=======
      - terraform-provider-datadog/dev (terraform 1.16.0; terraform-cli 0.12.7-sdk) datadog-api-client-go/1.0.0-beta.19 (go go1.15.3; os darwin; arch amd64)
    url: https://api.datadoghq.com/api/v1/slo/731129dd9e845e3a98e67700946ce712
    method: GET
  response:
    body: '{"errors": ["SLO not found: 731129dd9e845e3a98e67700946ce712 not found"]}'
>>>>>>> 0a47a8f2
    headers:
      Cache-Control:
      - no-cache
      Connection:
      - keep-alive
      Content-Security-Policy:
      - frame-ancestors 'self'; report-uri https://api.datadoghq.com/csp-report
      Content-Type:
      - application/json
      Date:
<<<<<<< HEAD
      - Fri, 12 Mar 2021 22:12:14 GMT
=======
      - Thu, 15 Apr 2021 15:38:13 GMT
>>>>>>> 0a47a8f2
      Pragma:
      - no-cache
      Strict-Transport-Security:
      - max-age=15724800;
      Vary:
      - Accept-Encoding
      X-Content-Type-Options:
      - nosniff
      X-Dd-Version:
<<<<<<< HEAD
      - "35.4088130"
=======
      - "35.4319957"
>>>>>>> 0a47a8f2
      X-Frame-Options:
      - SAMEORIGIN
      X-Ratelimit-Limit:
      - "3000"
      X-Ratelimit-Period:
      - "10"
      X-Ratelimit-Remaining:
<<<<<<< HEAD
      - "2996"
      X-Ratelimit-Reset:
      - "6"
=======
      - "2993"
      X-Ratelimit-Reset:
      - "7"
>>>>>>> 0a47a8f2
    status: 404 Not Found
    code: 404
    duration: ""<|MERGE_RESOLUTION|>--- conflicted
+++ resolved
@@ -3,11 +3,7 @@
 interactions:
 - request:
     body: |
-<<<<<<< HEAD
-      {"description":"some description about foo SLO","id":"","name":"tf-TestAccDatadogServiceLevelObjective_Basic-local-1615587127","query":{"denominator":"sum:my.metric{*}.as_count()","numerator":"sum:my.metric{type:good}.as_count()"},"tags":["foo:bar","baz"],"thresholds":[{"target":99.5,"timeframe":"7d","warning":99.8},{"target":99,"timeframe":"30d"},{"target":99,"timeframe":"90d"}],"type":"metric"}
-=======
-      {"description":"some description about foo SLO","name":"tf-TestAccDatadogServiceLevelObjective_Basic-local-1618501092","query":{"denominator":"sum:my.metric{*}.as_count()","numerator":"sum:my.metric{type:good}.as_count()"},"tags":["foo:bar","baz"],"thresholds":[{"target":99.5,"timeframe":"7d","warning":99.8},{"target":99,"timeframe":"30d"},{"target":99,"timeframe":"90d"}],"type":"metric"}
->>>>>>> 0a47a8f2
+      {"description":"some description about foo SLO","name":"tf-TestAccDatadogServiceLevelObjective_Basic-local-1618930768","query":{"denominator":"sum:my.metric{*}.as_count()","numerator":"sum:my.metric{type:good}.as_count()"},"tags":["foo:bar","baz"],"thresholds":[{"target":99.5,"timeframe":"7d","warning":99.8},{"target":99,"timeframe":"30d"},{"target":99,"timeframe":"90d"}],"type":"metric"}
     form: {}
     headers:
       Accept:
@@ -17,51 +13,32 @@
       Dd-Operation-Id:
       - CreateSLO
       User-Agent:
-<<<<<<< HEAD
-      - terraform-provider-datadog/dev (terraform 2.4.4; terraform-cli 0.14.7) datadog-api-client-go/1.0.0-beta.16 (go go1.15.3; os darwin; arch amd64)
+      - terraform-provider-datadog/dev (terraform 2.4.4; terraform-cli 0.14.7) datadog-api-client-go/1.0.0-beta.19 (go go1.16.3; os darwin; arch amd64)
     url: https://api.datadoghq.com/api/v1/slo
     method: POST
   response:
-    body: '{"data":[{"description":"some description about foo SLO","monitor_tags":[],"creator":{"handle":"frog@datadoghq.com","name":null,"email":"frog@datadoghq.com"},"thresholds":[{"warning":99.8,"warning_display":"99.8","target":99.5,"target_display":"99.5","timeframe":"7d"},{"target":99.0,"target_display":"99.","timeframe":"30d"},{"target":99.0,"target_display":"99.","timeframe":"90d"}],"type_id":1,"query":{"denominator":"sum:my.metric{*}.as_count()","numerator":"sum:my.metric{type:good}.as_count()"},"id":"0177a0b4fab75d80b3da28f790761a81","name":"tf-TestAccDatadogServiceLevelObjective_Basic-local-1615587127","created_at":1615587128,"tags":["foo:bar","baz"],"modified_at":1615587128,"type":"metric"}],"error":null}'
-=======
-      - terraform-provider-datadog/dev (terraform 1.16.0; terraform-cli 0.12.7-sdk) datadog-api-client-go/1.0.0-beta.19 (go go1.15.3; os darwin; arch amd64)
-    url: https://api.datadoghq.com/api/v1/slo
-    method: POST
-  response:
-    body: '{"data":[{"description":"some description about foo SLO","monitor_tags":[],"creator":{"handle":"9919ec9b-ebc7-49ee-8dc8-03626e717cca","name":"CI Account","email":"team-intg-tools-libs@datadoghq.com"},"thresholds":[{"warning":99.8,"warning_display":"99.8","target":99.5,"target_display":"99.5","timeframe":"7d"},{"target":99.0,"target_display":"99.","timeframe":"30d"},{"target":99.0,"target_display":"99.","timeframe":"90d"}],"type_id":1,"query":{"denominator":"sum:my.metric{*}.as_count()","numerator":"sum:my.metric{type:good}.as_count()"},"id":"731129dd9e845e3a98e67700946ce712","name":"tf-TestAccDatadogServiceLevelObjective_Basic-local-1618501092","created_at":1618501092,"tags":["foo:bar","baz"],"modified_at":1618501092,"type":"metric"}],"error":null}'
->>>>>>> 0a47a8f2
-    headers:
-      Cache-Control:
-      - no-cache
-      Connection:
-      - keep-alive
-      Content-Security-Policy:
-      - frame-ancestors 'self'; report-uri https://api.datadoghq.com/csp-report
-      Content-Type:
-      - application/json
-      Date:
-<<<<<<< HEAD
-      - Fri, 12 Mar 2021 22:12:08 GMT
-=======
-      - Thu, 15 Apr 2021 15:38:12 GMT
->>>>>>> 0a47a8f2
-      Pragma:
-      - no-cache
-      Strict-Transport-Security:
-      - max-age=15724800;
-      Vary:
-      - Accept-Encoding
-      X-Content-Type-Options:
-      - nosniff
-<<<<<<< HEAD
-      X-Dd-Debug:
-      - fIO2C4qGDheGHy4YbS+r3a3CXbh4cbRo7roILOimQyiHGjQdOat0cIpWCkupM1uX
-      X-Dd-Version:
-      - "35.4088130"
-=======
-      X-Dd-Version:
-      - "35.4319957"
->>>>>>> 0a47a8f2
+    body: '{"data":[{"description":"some description about foo SLO","monitor_tags":[],"creator":{"handle":"frog@datadoghq.com","name":null,"email":"frog@datadoghq.com"},"thresholds":[{"warning":99.8,"warning_display":"99.8","target":99.5,"target_display":"99.5","timeframe":"7d"},{"target":99.0,"target_display":"99.","timeframe":"30d"},{"target":99.0,"target_display":"99.","timeframe":"90d"}],"type_id":1,"query":{"denominator":"sum:my.metric{*}.as_count()","numerator":"sum:my.metric{type:good}.as_count()"},"id":"86d6dbf1c408513781ba5ea69c9f2101","name":"tf-TestAccDatadogServiceLevelObjective_Basic-local-1618930768","created_at":1618930769,"tags":["foo:bar","baz"],"modified_at":1618930769,"type":"metric"}],"error":null}'
+    headers:
+      Cache-Control:
+      - no-cache
+      Connection:
+      - keep-alive
+      Content-Security-Policy:
+      - frame-ancestors 'self'; report-uri https://api.datadoghq.com/csp-report
+      Content-Type:
+      - application/json
+      Date:
+      - Tue, 20 Apr 2021 14:59:29 GMT
+      Pragma:
+      - no-cache
+      Strict-Transport-Security:
+      - max-age=15724800;
+      Vary:
+      - Accept-Encoding
+      X-Content-Type-Options:
+      - nosniff
+      X-Dd-Version:
+      - "35.4351940"
       X-Frame-Options:
       - SAMEORIGIN
       X-Ratelimit-Limit:
@@ -71,68 +48,45 @@
       X-Ratelimit-Remaining:
       - "499"
       X-Ratelimit-Reset:
-<<<<<<< HEAD
-      - "52"
-=======
-      - "48"
->>>>>>> 0a47a8f2
-    status: 200 OK
-    code: 200
-    duration: ""
-- request:
-    body: ""
-    form: {}
-    headers:
-      Accept:
-      - application/json
-      Dd-Operation-Id:
-      - GetSLO
-      User-Agent:
-<<<<<<< HEAD
-      - terraform-provider-datadog/dev (terraform 2.4.4; terraform-cli 0.14.7) datadog-api-client-go/1.0.0-beta.16 (go go1.15.3; os darwin; arch amd64)
-    url: https://api.datadoghq.com/api/v1/slo/0177a0b4fab75d80b3da28f790761a81
-    method: GET
-  response:
-    body: '{"data":{"description":"some description about foo SLO","monitor_tags":[],"creator":{"handle":"frog@datadoghq.com","name":null,"email":"frog@datadoghq.com"},"thresholds":[{"warning":99.8,"warning_display":"99.8","target":99.5,"target_display":"99.5","timeframe":"7d"},{"target":99.0,"target_display":"99.","timeframe":"30d"},{"target":99.0,"target_display":"99.","timeframe":"90d"}],"type_id":1,"query":{"denominator":"sum:my.metric{*}.as_count()","numerator":"sum:my.metric{type:good}.as_count()"},"id":"0177a0b4fab75d80b3da28f790761a81","name":"tf-TestAccDatadogServiceLevelObjective_Basic-local-1615587127","created_at":1615587128,"tags":["foo:bar","baz"],"modified_at":1615587128,"type":"metric"},"error":null}'
-=======
-      - terraform-provider-datadog/dev (terraform 1.16.0; terraform-cli 0.12.7-sdk) datadog-api-client-go/1.0.0-beta.19 (go go1.15.3; os darwin; arch amd64)
-    url: https://api.datadoghq.com/api/v1/slo/731129dd9e845e3a98e67700946ce712
-    method: GET
-  response:
-    body: '{"data":{"description":"some description about foo SLO","monitor_tags":[],"creator":{"handle":"9919ec9b-ebc7-49ee-8dc8-03626e717cca","name":"CI Account","email":"team-intg-tools-libs@datadoghq.com"},"thresholds":[{"warning":99.8,"warning_display":"99.8","target":99.5,"target_display":"99.5","timeframe":"7d"},{"target":99.0,"target_display":"99.","timeframe":"30d"},{"target":99.0,"target_display":"99.","timeframe":"90d"}],"type_id":1,"query":{"denominator":"sum:my.metric{*}.as_count()","numerator":"sum:my.metric{type:good}.as_count()"},"id":"731129dd9e845e3a98e67700946ce712","name":"tf-TestAccDatadogServiceLevelObjective_Basic-local-1618501092","created_at":1618501092,"tags":["foo:bar","baz"],"modified_at":1618501092,"type":"metric"},"error":null}'
->>>>>>> 0a47a8f2
-    headers:
-      Cache-Control:
-      - no-cache
-      Connection:
-      - keep-alive
-      Content-Security-Policy:
-      - frame-ancestors 'self'; report-uri https://api.datadoghq.com/csp-report
-      Content-Type:
-      - application/json
-      Date:
-<<<<<<< HEAD
-      - Fri, 12 Mar 2021 22:12:09 GMT
-=======
-      - Thu, 15 Apr 2021 15:38:12 GMT
->>>>>>> 0a47a8f2
-      Pragma:
-      - no-cache
-      Strict-Transport-Security:
-      - max-age=15724800;
-      Vary:
-      - Accept-Encoding
-      X-Content-Type-Options:
-      - nosniff
-<<<<<<< HEAD
-      X-Dd-Debug:
-      - PhosSd3Ch1B6B0DXI71steKUi7XhPDttnPiIP1NdXTw0VJNWpoUnYyBmODS5ne3q
-      X-Dd-Version:
-      - "35.4088130"
-=======
-      X-Dd-Version:
-      - "35.4319957"
->>>>>>> 0a47a8f2
+      - "31"
+    status: 200 OK
+    code: 200
+    duration: ""
+- request:
+    body: ""
+    form: {}
+    headers:
+      Accept:
+      - application/json
+      Dd-Operation-Id:
+      - GetSLO
+      User-Agent:
+      - terraform-provider-datadog/dev (terraform 2.4.4; terraform-cli 0.14.7) datadog-api-client-go/1.0.0-beta.19 (go go1.16.3; os darwin; arch amd64)
+    url: https://api.datadoghq.com/api/v1/slo/86d6dbf1c408513781ba5ea69c9f2101
+    method: GET
+  response:
+    body: '{"data":{"description":"some description about foo SLO","monitor_tags":[],"creator":{"handle":"frog@datadoghq.com","name":null,"email":"frog@datadoghq.com"},"thresholds":[{"warning":99.8,"warning_display":"99.8","target":99.5,"target_display":"99.5","timeframe":"7d"},{"target":99.0,"target_display":"99.","timeframe":"30d"},{"target":99.0,"target_display":"99.","timeframe":"90d"}],"type_id":1,"query":{"denominator":"sum:my.metric{*}.as_count()","numerator":"sum:my.metric{type:good}.as_count()"},"id":"86d6dbf1c408513781ba5ea69c9f2101","name":"tf-TestAccDatadogServiceLevelObjective_Basic-local-1618930768","created_at":1618930769,"tags":["foo:bar","baz"],"modified_at":1618930769,"type":"metric"},"error":null}'
+    headers:
+      Cache-Control:
+      - no-cache
+      Connection:
+      - keep-alive
+      Content-Security-Policy:
+      - frame-ancestors 'self'; report-uri https://api.datadoghq.com/csp-report
+      Content-Type:
+      - application/json
+      Date:
+      - Tue, 20 Apr 2021 14:59:29 GMT
+      Pragma:
+      - no-cache
+      Strict-Transport-Security:
+      - max-age=15724800;
+      Vary:
+      - Accept-Encoding
+      X-Content-Type-Options:
+      - nosniff
+      X-Dd-Version:
+      - "35.4351940"
       X-Frame-Options:
       - SAMEORIGIN
       X-Ratelimit-Limit:
@@ -142,566 +96,346 @@
       X-Ratelimit-Remaining:
       - "2999"
       X-Ratelimit-Reset:
-<<<<<<< HEAD
       - "1"
-=======
+    status: 200 OK
+    code: 200
+    duration: ""
+- request:
+    body: ""
+    form: {}
+    headers:
+      Accept:
+      - application/json
+      Dd-Operation-Id:
+      - GetSLO
+      User-Agent:
+      - terraform-provider-datadog/dev (terraform 2.4.4; terraform-cli 0.14.7) datadog-api-client-go/1.0.0-beta.19 (go go1.16.3; os darwin; arch amd64)
+    url: https://api.datadoghq.com/api/v1/slo/86d6dbf1c408513781ba5ea69c9f2101
+    method: GET
+  response:
+    body: '{"data":{"description":"some description about foo SLO","monitor_tags":[],"creator":{"handle":"frog@datadoghq.com","name":null,"email":"frog@datadoghq.com"},"thresholds":[{"warning":99.8,"warning_display":"99.8","target":99.5,"target_display":"99.5","timeframe":"7d"},{"target":99.0,"target_display":"99.","timeframe":"30d"},{"target":99.0,"target_display":"99.","timeframe":"90d"}],"type_id":1,"query":{"denominator":"sum:my.metric{*}.as_count()","numerator":"sum:my.metric{type:good}.as_count()"},"id":"86d6dbf1c408513781ba5ea69c9f2101","name":"tf-TestAccDatadogServiceLevelObjective_Basic-local-1618930768","created_at":1618930769,"tags":["foo:bar","baz"],"modified_at":1618930769,"type":"metric"},"error":null}'
+    headers:
+      Cache-Control:
+      - no-cache
+      Connection:
+      - keep-alive
+      Content-Security-Policy:
+      - frame-ancestors 'self'; report-uri https://api.datadoghq.com/csp-report
+      Content-Type:
+      - application/json
+      Date:
+      - Tue, 20 Apr 2021 14:59:29 GMT
+      Pragma:
+      - no-cache
+      Strict-Transport-Security:
+      - max-age=15724800;
+      Vary:
+      - Accept-Encoding
+      X-Content-Type-Options:
+      - nosniff
+      X-Dd-Version:
+      - "35.4351940"
+      X-Frame-Options:
+      - SAMEORIGIN
+      X-Ratelimit-Limit:
+      - "3000"
+      X-Ratelimit-Period:
+      - "10"
+      X-Ratelimit-Remaining:
+      - "2998"
+      X-Ratelimit-Reset:
+      - "1"
+    status: 200 OK
+    code: 200
+    duration: ""
+- request:
+    body: ""
+    form: {}
+    headers:
+      Accept:
+      - application/json
+      Dd-Operation-Id:
+      - GetSLO
+      User-Agent:
+      - terraform-provider-datadog/dev (terraform 2.4.4; terraform-cli 0.14.7) datadog-api-client-go/1.0.0-beta.19 (go go1.16.3; os darwin; arch amd64)
+    url: https://api.datadoghq.com/api/v1/slo/86d6dbf1c408513781ba5ea69c9f2101
+    method: GET
+  response:
+    body: '{"data":{"description":"some description about foo SLO","monitor_tags":[],"creator":{"handle":"frog@datadoghq.com","name":null,"email":"frog@datadoghq.com"},"thresholds":[{"warning":99.8,"warning_display":"99.8","target":99.5,"target_display":"99.5","timeframe":"7d"},{"target":99.0,"target_display":"99.","timeframe":"30d"},{"target":99.0,"target_display":"99.","timeframe":"90d"}],"type_id":1,"query":{"denominator":"sum:my.metric{*}.as_count()","numerator":"sum:my.metric{type:good}.as_count()"},"id":"86d6dbf1c408513781ba5ea69c9f2101","name":"tf-TestAccDatadogServiceLevelObjective_Basic-local-1618930768","created_at":1618930769,"tags":["foo:bar","baz"],"modified_at":1618930769,"type":"metric"},"error":null}'
+    headers:
+      Cache-Control:
+      - no-cache
+      Connection:
+      - keep-alive
+      Content-Security-Policy:
+      - frame-ancestors 'self'; report-uri https://api.datadoghq.com/csp-report
+      Content-Type:
+      - application/json
+      Date:
+      - Tue, 20 Apr 2021 14:59:30 GMT
+      Pragma:
+      - no-cache
+      Strict-Transport-Security:
+      - max-age=15724800;
+      Vary:
+      - Accept-Encoding
+      X-Content-Type-Options:
+      - nosniff
+      X-Dd-Version:
+      - "35.4351940"
+      X-Frame-Options:
+      - SAMEORIGIN
+      X-Ratelimit-Limit:
+      - "3000"
+      X-Ratelimit-Period:
+      - "10"
+      X-Ratelimit-Remaining:
+      - "2999"
+      X-Ratelimit-Reset:
+      - "10"
+    status: 200 OK
+    code: 200
+    duration: ""
+- request:
+    body: |
+      {"description":"some updated description about foo SLO","id":"86d6dbf1c408513781ba5ea69c9f2101","name":"tf-TestAccDatadogServiceLevelObjective_Basic-local-1618930768-updated","query":{"denominator":"sum:my.metric{type:good}.as_count() + sum:my.metric{type:bad}.as_count()","numerator":"sum:my.metric{type:good}.as_count()"},"tags":["foo:bar","baz"],"thresholds":[{"target":99.5,"target_display":"99.5","timeframe":"7d","warning":99.8,"warning_display":"99.8"},{"target":98,"target_display":"99.","timeframe":"30d","warning":99},{"target":99.9,"target_display":"99.","timeframe":"90d"}],"type":"metric"}
+    form: {}
+    headers:
+      Accept:
+      - application/json
+      Content-Type:
+      - application/json
+      Dd-Operation-Id:
+      - UpdateSLO
+      User-Agent:
+      - terraform-provider-datadog/dev (terraform 2.4.4; terraform-cli 0.14.7) datadog-api-client-go/1.0.0-beta.19 (go go1.16.3; os darwin; arch amd64)
+    url: https://api.datadoghq.com/api/v1/slo/86d6dbf1c408513781ba5ea69c9f2101
+    method: PUT
+  response:
+    body: '{"data":[{"description":"some updated description about foo SLO","monitor_tags":[],"creator":{"handle":"frog@datadoghq.com","name":null,"email":"frog@datadoghq.com"},"thresholds":[{"warning":99.8,"warning_display":"99.8","target":99.5,"target_display":"99.5","timeframe":"7d"},{"warning":99.0,"warning_display":"99.","target":98.0,"target_display":"98.","timeframe":"30d"},{"target":99.9,"target_display":"99.9","timeframe":"90d"}],"type_id":1,"query":{"denominator":"sum:my.metric{type:good}.as_count() + sum:my.metric{type:bad}.as_count()","numerator":"sum:my.metric{type:good}.as_count()"},"id":"86d6dbf1c408513781ba5ea69c9f2101","name":"tf-TestAccDatadogServiceLevelObjective_Basic-local-1618930768-updated","created_at":1618930769,"tags":["foo:bar","baz"],"modified_at":1618930770,"type":"metric"}],"error":null}'
+    headers:
+      Cache-Control:
+      - no-cache
+      Connection:
+      - keep-alive
+      Content-Security-Policy:
+      - frame-ancestors 'self'; report-uri https://api.datadoghq.com/csp-report
+      Content-Type:
+      - application/json
+      Date:
+      - Tue, 20 Apr 2021 14:59:30 GMT
+      Pragma:
+      - no-cache
+      Strict-Transport-Security:
+      - max-age=15724800;
+      Vary:
+      - Accept-Encoding
+      X-Content-Type-Options:
+      - nosniff
+      X-Dd-Version:
+      - "35.4351940"
+      X-Frame-Options:
+      - SAMEORIGIN
+      X-Ratelimit-Limit:
+      - "500"
+      X-Ratelimit-Period:
+      - "60"
+      X-Ratelimit-Remaining:
+      - "499"
+      X-Ratelimit-Reset:
+      - "30"
+    status: 200 OK
+    code: 200
+    duration: ""
+- request:
+    body: ""
+    form: {}
+    headers:
+      Accept:
+      - application/json
+      Dd-Operation-Id:
+      - GetSLO
+      User-Agent:
+      - terraform-provider-datadog/dev (terraform 2.4.4; terraform-cli 0.14.7) datadog-api-client-go/1.0.0-beta.19 (go go1.16.3; os darwin; arch amd64)
+    url: https://api.datadoghq.com/api/v1/slo/86d6dbf1c408513781ba5ea69c9f2101
+    method: GET
+  response:
+    body: '{"data":{"description":"some updated description about foo SLO","monitor_tags":[],"creator":{"handle":"frog@datadoghq.com","name":null,"email":"frog@datadoghq.com"},"thresholds":[{"warning":99.8,"warning_display":"99.8","target":99.5,"target_display":"99.5","timeframe":"7d"},{"warning":99.0,"warning_display":"99.","target":98.0,"target_display":"98.","timeframe":"30d"},{"target":99.9,"target_display":"99.9","timeframe":"90d"}],"type_id":1,"query":{"denominator":"sum:my.metric{type:good}.as_count() + sum:my.metric{type:bad}.as_count()","numerator":"sum:my.metric{type:good}.as_count()"},"id":"86d6dbf1c408513781ba5ea69c9f2101","name":"tf-TestAccDatadogServiceLevelObjective_Basic-local-1618930768-updated","created_at":1618930769,"tags":["foo:bar","baz"],"modified_at":1618930770,"type":"metric"},"error":null}'
+    headers:
+      Cache-Control:
+      - no-cache
+      Connection:
+      - keep-alive
+      Content-Security-Policy:
+      - frame-ancestors 'self'; report-uri https://api.datadoghq.com/csp-report
+      Content-Type:
+      - application/json
+      Date:
+      - Tue, 20 Apr 2021 14:59:31 GMT
+      Pragma:
+      - no-cache
+      Strict-Transport-Security:
+      - max-age=15724800;
+      Vary:
+      - Accept-Encoding
+      X-Content-Type-Options:
+      - nosniff
+      X-Dd-Version:
+      - "35.4351940"
+      X-Frame-Options:
+      - SAMEORIGIN
+      X-Ratelimit-Limit:
+      - "3000"
+      X-Ratelimit-Period:
+      - "10"
+      X-Ratelimit-Remaining:
+      - "2998"
+      X-Ratelimit-Reset:
+      - "9"
+    status: 200 OK
+    code: 200
+    duration: ""
+- request:
+    body: ""
+    form: {}
+    headers:
+      Accept:
+      - application/json
+      Dd-Operation-Id:
+      - GetSLO
+      User-Agent:
+      - terraform-provider-datadog/dev (terraform 2.4.4; terraform-cli 0.14.7) datadog-api-client-go/1.0.0-beta.19 (go go1.16.3; os darwin; arch amd64)
+    url: https://api.datadoghq.com/api/v1/slo/86d6dbf1c408513781ba5ea69c9f2101
+    method: GET
+  response:
+    body: '{"data":{"description":"some updated description about foo SLO","monitor_tags":[],"creator":{"handle":"frog@datadoghq.com","name":null,"email":"frog@datadoghq.com"},"thresholds":[{"warning":99.8,"warning_display":"99.8","target":99.5,"target_display":"99.5","timeframe":"7d"},{"warning":99.0,"warning_display":"99.","target":98.0,"target_display":"98.","timeframe":"30d"},{"target":99.9,"target_display":"99.9","timeframe":"90d"}],"type_id":1,"query":{"denominator":"sum:my.metric{type:good}.as_count() + sum:my.metric{type:bad}.as_count()","numerator":"sum:my.metric{type:good}.as_count()"},"id":"86d6dbf1c408513781ba5ea69c9f2101","name":"tf-TestAccDatadogServiceLevelObjective_Basic-local-1618930768-updated","created_at":1618930769,"tags":["foo:bar","baz"],"modified_at":1618930770,"type":"metric"},"error":null}'
+    headers:
+      Cache-Control:
+      - no-cache
+      Connection:
+      - keep-alive
+      Content-Security-Policy:
+      - frame-ancestors 'self'; report-uri https://api.datadoghq.com/csp-report
+      Content-Type:
+      - application/json
+      Date:
+      - Tue, 20 Apr 2021 14:59:31 GMT
+      Pragma:
+      - no-cache
+      Strict-Transport-Security:
+      - max-age=15724800;
+      Vary:
+      - Accept-Encoding
+      X-Content-Type-Options:
+      - nosniff
+      X-Dd-Version:
+      - "35.4351940"
+      X-Frame-Options:
+      - SAMEORIGIN
+      X-Ratelimit-Limit:
+      - "3000"
+      X-Ratelimit-Period:
+      - "10"
+      X-Ratelimit-Remaining:
+      - "2997"
+      X-Ratelimit-Reset:
+      - "9"
+    status: 200 OK
+    code: 200
+    duration: ""
+- request:
+    body: ""
+    form: {}
+    headers:
+      Accept:
+      - application/json
+      Dd-Operation-Id:
+      - DeleteSLO
+      User-Agent:
+      - terraform-provider-datadog/dev (terraform 2.4.4; terraform-cli 0.14.7) datadog-api-client-go/1.0.0-beta.19 (go go1.16.3; os darwin; arch amd64)
+    url: https://api.datadoghq.com/api/v1/slo/86d6dbf1c408513781ba5ea69c9f2101
+    method: DELETE
+  response:
+    body: '{"data":["86d6dbf1c408513781ba5ea69c9f2101"],"error":null}'
+    headers:
+      Cache-Control:
+      - no-cache
+      Connection:
+      - keep-alive
+      Content-Security-Policy:
+      - frame-ancestors 'self'; report-uri https://api.datadoghq.com/csp-report
+      Content-Type:
+      - application/json
+      Date:
+      - Tue, 20 Apr 2021 14:59:32 GMT
+      Pragma:
+      - no-cache
+      Strict-Transport-Security:
+      - max-age=15724800;
+      Vary:
+      - Accept-Encoding
+      X-Content-Type-Options:
+      - nosniff
+      X-Dd-Version:
+      - "35.4351940"
+      X-Frame-Options:
+      - SAMEORIGIN
+      X-Ratelimit-Limit:
+      - "3000"
+      X-Ratelimit-Period:
+      - "10"
+      X-Ratelimit-Remaining:
+      - "2999"
+      X-Ratelimit-Reset:
       - "8"
->>>>>>> 0a47a8f2
-    status: 200 OK
-    code: 200
-    duration: ""
-- request:
-    body: ""
-    form: {}
-    headers:
-      Accept:
-      - application/json
-      Dd-Operation-Id:
-      - GetSLO
-      User-Agent:
-<<<<<<< HEAD
-      - terraform-provider-datadog/dev (terraform 2.4.4; terraform-cli 0.14.7) datadog-api-client-go/1.0.0-beta.16 (go go1.15.3; os darwin; arch amd64)
-    url: https://api.datadoghq.com/api/v1/slo/0177a0b4fab75d80b3da28f790761a81
-    method: GET
-  response:
-    body: '{"data":{"description":"some description about foo SLO","monitor_tags":[],"creator":{"handle":"frog@datadoghq.com","name":null,"email":"frog@datadoghq.com"},"thresholds":[{"warning":99.8,"warning_display":"99.8","target":99.5,"target_display":"99.5","timeframe":"7d"},{"target":99.0,"target_display":"99.","timeframe":"30d"},{"target":99.0,"target_display":"99.","timeframe":"90d"}],"type_id":1,"query":{"denominator":"sum:my.metric{*}.as_count()","numerator":"sum:my.metric{type:good}.as_count()"},"id":"0177a0b4fab75d80b3da28f790761a81","name":"tf-TestAccDatadogServiceLevelObjective_Basic-local-1615587127","created_at":1615587128,"tags":["foo:bar","baz"],"modified_at":1615587128,"type":"metric"},"error":null}'
-=======
-      - terraform-provider-datadog/dev (terraform 1.16.0; terraform-cli 0.12.7-sdk) datadog-api-client-go/1.0.0-beta.19 (go go1.15.3; os darwin; arch amd64)
-    url: https://api.datadoghq.com/api/v1/slo/731129dd9e845e3a98e67700946ce712
-    method: GET
-  response:
-    body: '{"data":{"description":"some description about foo SLO","monitor_tags":[],"creator":{"handle":"9919ec9b-ebc7-49ee-8dc8-03626e717cca","name":"CI Account","email":"team-intg-tools-libs@datadoghq.com"},"thresholds":[{"warning":99.8,"warning_display":"99.8","target":99.5,"target_display":"99.5","timeframe":"7d"},{"target":99.0,"target_display":"99.","timeframe":"30d"},{"target":99.0,"target_display":"99.","timeframe":"90d"}],"type_id":1,"query":{"denominator":"sum:my.metric{*}.as_count()","numerator":"sum:my.metric{type:good}.as_count()"},"id":"731129dd9e845e3a98e67700946ce712","name":"tf-TestAccDatadogServiceLevelObjective_Basic-local-1618501092","created_at":1618501092,"tags":["foo:bar","baz"],"modified_at":1618501092,"type":"metric"},"error":null}'
->>>>>>> 0a47a8f2
-    headers:
-      Cache-Control:
-      - no-cache
-      Connection:
-      - keep-alive
-      Content-Security-Policy:
-      - frame-ancestors 'self'; report-uri https://api.datadoghq.com/csp-report
-      Content-Type:
-      - application/json
-      Date:
-<<<<<<< HEAD
-      - Fri, 12 Mar 2021 22:12:09 GMT
-=======
-      - Thu, 15 Apr 2021 15:38:12 GMT
->>>>>>> 0a47a8f2
-      Pragma:
-      - no-cache
-      Strict-Transport-Security:
-      - max-age=15724800;
-      Vary:
-      - Accept-Encoding
-      X-Content-Type-Options:
-      - nosniff
-      X-Dd-Version:
-<<<<<<< HEAD
-      - "35.4088130"
-=======
-      - "35.4319957"
->>>>>>> 0a47a8f2
-      X-Frame-Options:
-      - SAMEORIGIN
-      X-Ratelimit-Limit:
-      - "3000"
-      X-Ratelimit-Period:
-      - "10"
-      X-Ratelimit-Remaining:
-      - "2998"
-      X-Ratelimit-Reset:
-<<<<<<< HEAD
-      - "1"
-=======
+    status: 200 OK
+    code: 200
+    duration: ""
+- request:
+    body: ""
+    form: {}
+    headers:
+      Accept:
+      - application/json
+      Dd-Operation-Id:
+      - GetSLO
+      User-Agent:
+      - terraform-provider-datadog/dev (terraform 2.4.4; terraform-cli 0.14.7) datadog-api-client-go/1.0.0-beta.19 (go go1.16.3; os darwin; arch amd64)
+    url: https://api.datadoghq.com/api/v1/slo/86d6dbf1c408513781ba5ea69c9f2101
+    method: GET
+  response:
+    body: '{"errors": ["SLO not found: 86d6dbf1c408513781ba5ea69c9f2101 not found"]}'
+    headers:
+      Cache-Control:
+      - no-cache
+      Connection:
+      - keep-alive
+      Content-Security-Policy:
+      - frame-ancestors 'self'; report-uri https://api.datadoghq.com/csp-report
+      Content-Type:
+      - application/json
+      Date:
+      - Tue, 20 Apr 2021 14:59:32 GMT
+      Pragma:
+      - no-cache
+      Strict-Transport-Security:
+      - max-age=15724800;
+      Vary:
+      - Accept-Encoding
+      X-Content-Type-Options:
+      - nosniff
+      X-Dd-Version:
+      - "35.4351940"
+      X-Frame-Options:
+      - SAMEORIGIN
+      X-Ratelimit-Limit:
+      - "3000"
+      X-Ratelimit-Period:
+      - "10"
+      X-Ratelimit-Remaining:
+      - "2996"
+      X-Ratelimit-Reset:
       - "8"
->>>>>>> 0a47a8f2
-    status: 200 OK
-    code: 200
-    duration: ""
-- request:
-    body: ""
-    form: {}
-    headers:
-      Accept:
-      - application/json
-      Dd-Operation-Id:
-      - GetSLO
-      User-Agent:
-<<<<<<< HEAD
-      - terraform-provider-datadog/dev (terraform 2.4.4; terraform-cli 0.14.7) datadog-api-client-go/1.0.0-beta.16 (go go1.15.3; os darwin; arch amd64)
-    url: https://api.datadoghq.com/api/v1/slo/0177a0b4fab75d80b3da28f790761a81
-    method: GET
-  response:
-    body: '{"data":{"description":"some description about foo SLO","monitor_tags":[],"creator":{"handle":"frog@datadoghq.com","name":null,"email":"frog@datadoghq.com"},"thresholds":[{"warning":99.8,"warning_display":"99.8","target":99.5,"target_display":"99.5","timeframe":"7d"},{"target":99.0,"target_display":"99.","timeframe":"30d"},{"target":99.0,"target_display":"99.","timeframe":"90d"}],"type_id":1,"query":{"denominator":"sum:my.metric{*}.as_count()","numerator":"sum:my.metric{type:good}.as_count()"},"id":"0177a0b4fab75d80b3da28f790761a81","name":"tf-TestAccDatadogServiceLevelObjective_Basic-local-1615587127","created_at":1615587128,"tags":["foo:bar","baz"],"modified_at":1615587128,"type":"metric"},"error":null}'
-=======
-      - terraform-provider-datadog/dev (terraform 1.16.0; terraform-cli 0.12.7-sdk) datadog-api-client-go/1.0.0-beta.19 (go go1.15.3; os darwin; arch amd64)
-    url: https://api.datadoghq.com/api/v1/slo/731129dd9e845e3a98e67700946ce712
-    method: GET
-  response:
-    body: '{"data":{"description":"some description about foo SLO","monitor_tags":[],"creator":{"handle":"9919ec9b-ebc7-49ee-8dc8-03626e717cca","name":"CI Account","email":"team-intg-tools-libs@datadoghq.com"},"thresholds":[{"warning":99.8,"warning_display":"99.8","target":99.5,"target_display":"99.5","timeframe":"7d"},{"target":99.0,"target_display":"99.","timeframe":"30d"},{"target":99.0,"target_display":"99.","timeframe":"90d"}],"type_id":1,"query":{"denominator":"sum:my.metric{*}.as_count()","numerator":"sum:my.metric{type:good}.as_count()"},"id":"731129dd9e845e3a98e67700946ce712","name":"tf-TestAccDatadogServiceLevelObjective_Basic-local-1618501092","created_at":1618501092,"tags":["foo:bar","baz"],"modified_at":1618501092,"type":"metric"},"error":null}'
->>>>>>> 0a47a8f2
-    headers:
-      Cache-Control:
-      - no-cache
-      Connection:
-      - keep-alive
-      Content-Security-Policy:
-      - frame-ancestors 'self'; report-uri https://api.datadoghq.com/csp-report
-      Content-Type:
-      - application/json
-      Date:
-<<<<<<< HEAD
-      - Fri, 12 Mar 2021 22:12:10 GMT
-=======
-      - Thu, 15 Apr 2021 15:38:13 GMT
->>>>>>> 0a47a8f2
-      Pragma:
-      - no-cache
-      Strict-Transport-Security:
-      - max-age=15724800;
-      Vary:
-      - Accept-Encoding
-      X-Content-Type-Options:
-      - nosniff
-<<<<<<< HEAD
-      X-Dd-Debug:
-      - bgHykj7A9bfZx0Y5ZO3swhhp5tGUSNJHqFWR868+qg087CYrDOd5hQslC+noiEtH
-      X-Dd-Version:
-      - "35.4088130"
-=======
-      X-Dd-Version:
-      - "35.4319957"
->>>>>>> 0a47a8f2
-      X-Frame-Options:
-      - SAMEORIGIN
-      X-Ratelimit-Limit:
-      - "3000"
-      X-Ratelimit-Period:
-      - "10"
-      X-Ratelimit-Remaining:
-<<<<<<< HEAD
-      - "2999"
-      X-Ratelimit-Reset:
-      - "10"
-=======
-      - "2997"
-      X-Ratelimit-Reset:
-      - "7"
->>>>>>> 0a47a8f2
-    status: 200 OK
-    code: 200
-    duration: ""
-- request:
-    body: |
-<<<<<<< HEAD
-      {"description":"some updated description about foo SLO","id":"0177a0b4fab75d80b3da28f790761a81","name":"tf-TestAccDatadogServiceLevelObjective_Basic-local-1615587127-updated","query":{"denominator":"sum:my.metric{type:good}.as_count() + sum:my.metric{type:bad}.as_count()","numerator":"sum:my.metric{type:good}.as_count()"},"tags":["foo:bar","baz"],"thresholds":[{"target":99.5,"target_display":"99.5","timeframe":"7d","warning":99.8,"warning_display":"99.8"},{"target":98,"target_display":"99.","timeframe":"30d","warning":99},{"target":99.9,"target_display":"99.","timeframe":"90d"}],"type":"metric"}
-=======
-      {"description":"some updated description about foo SLO","id":"731129dd9e845e3a98e67700946ce712","name":"tf-TestAccDatadogServiceLevelObjective_Basic-local-1618501092-updated","query":{"denominator":"sum:my.metric{type:good}.as_count() + sum:my.metric{type:bad}.as_count()","numerator":"sum:my.metric{type:good}.as_count()"},"tags":["foo:bar","baz"],"thresholds":[{"target":99.5,"target_display":"99.5","timeframe":"7d","warning":99.8,"warning_display":"99.8"},{"target":98,"target_display":"99.","timeframe":"30d","warning":99},{"target":99.9,"target_display":"99.","timeframe":"90d"}],"type":"metric"}
->>>>>>> 0a47a8f2
-    form: {}
-    headers:
-      Accept:
-      - application/json
-      Content-Type:
-      - application/json
-      Dd-Operation-Id:
-      - UpdateSLO
-      User-Agent:
-<<<<<<< HEAD
-      - terraform-provider-datadog/dev (terraform 2.4.4; terraform-cli 0.14.7) datadog-api-client-go/1.0.0-beta.16 (go go1.15.3; os darwin; arch amd64)
-    url: https://api.datadoghq.com/api/v1/slo/0177a0b4fab75d80b3da28f790761a81
-    method: PUT
-  response:
-    body: '{"data":[{"description":"some updated description about foo SLO","monitor_tags":[],"creator":{"handle":"frog@datadoghq.com","name":null,"email":"frog@datadoghq.com"},"thresholds":[{"warning":99.8,"warning_display":"99.8","target":99.5,"target_display":"99.5","timeframe":"7d"},{"warning":99.0,"warning_display":"99.","target":98.0,"target_display":"98.","timeframe":"30d"},{"target":99.9,"target_display":"99.9","timeframe":"90d"}],"type_id":1,"query":{"denominator":"sum:my.metric{type:good}.as_count() + sum:my.metric{type:bad}.as_count()","numerator":"sum:my.metric{type:good}.as_count()"},"id":"0177a0b4fab75d80b3da28f790761a81","name":"tf-TestAccDatadogServiceLevelObjective_Basic-local-1615587127-updated","created_at":1615587128,"tags":["foo:bar","baz"],"modified_at":1615587131,"type":"metric"}],"error":null}'
-=======
-      - terraform-provider-datadog/dev (terraform 1.16.0; terraform-cli 0.12.7-sdk) datadog-api-client-go/1.0.0-beta.19 (go go1.15.3; os darwin; arch amd64)
-    url: https://api.datadoghq.com/api/v1/slo/731129dd9e845e3a98e67700946ce712
-    method: PUT
-  response:
-    body: '{"data":[{"description":"some updated description about foo SLO","monitor_tags":[],"creator":{"handle":"9919ec9b-ebc7-49ee-8dc8-03626e717cca","name":"CI Account","email":"team-intg-tools-libs@datadoghq.com"},"thresholds":[{"warning":99.8,"warning_display":"99.8","target":99.5,"target_display":"99.5","timeframe":"7d"},{"warning":99.0,"warning_display":"99.","target":98.0,"target_display":"98.","timeframe":"30d"},{"target":99.9,"target_display":"99.9","timeframe":"90d"}],"type_id":1,"query":{"denominator":"sum:my.metric{type:good}.as_count() + sum:my.metric{type:bad}.as_count()","numerator":"sum:my.metric{type:good}.as_count()"},"id":"731129dd9e845e3a98e67700946ce712","name":"tf-TestAccDatadogServiceLevelObjective_Basic-local-1618501092-updated","created_at":1618501092,"tags":["foo:bar","baz"],"modified_at":1618501093,"type":"metric"}],"error":null}'
->>>>>>> 0a47a8f2
-    headers:
-      Cache-Control:
-      - no-cache
-      Connection:
-      - keep-alive
-      Content-Security-Policy:
-      - frame-ancestors 'self'; report-uri https://api.datadoghq.com/csp-report
-      Content-Type:
-      - application/json
-      Date:
-<<<<<<< HEAD
-      - Fri, 12 Mar 2021 22:12:11 GMT
-=======
-      - Thu, 15 Apr 2021 15:38:13 GMT
->>>>>>> 0a47a8f2
-      Pragma:
-      - no-cache
-      Strict-Transport-Security:
-      - max-age=15724800;
-      Vary:
-      - Accept-Encoding
-      X-Content-Type-Options:
-      - nosniff
-<<<<<<< HEAD
-      X-Dd-Debug:
-      - JpIJLwIH2nFlZOC+u71rq7aAOL43MLZN3MUsL+gpYHdZz5QLUOG8Jysf8kVK6tPU
-      X-Dd-Version:
-      - "35.4088130"
-=======
-      X-Dd-Version:
-      - "35.4319957"
->>>>>>> 0a47a8f2
-      X-Frame-Options:
-      - SAMEORIGIN
-      X-Ratelimit-Limit:
-      - "500"
-      X-Ratelimit-Period:
-      - "60"
-      X-Ratelimit-Remaining:
-      - "499"
-<<<<<<< HEAD
-      X-Ratelimit-Reset:
-      - "49"
-=======
-      X-Ratelimit-Reset:
-      - "47"
-    status: 200 OK
-    code: 200
-    duration: ""
-- request:
-    body: ""
-    form: {}
-    headers:
-      Accept:
-      - application/json
-      Dd-Operation-Id:
-      - GetSLO
-      User-Agent:
-      - terraform-provider-datadog/dev (terraform 1.16.0; terraform-cli 0.12.7-sdk) datadog-api-client-go/1.0.0-beta.19 (go go1.15.3; os darwin; arch amd64)
-    url: https://api.datadoghq.com/api/v1/slo/731129dd9e845e3a98e67700946ce712
-    method: GET
-  response:
-    body: '{"data":{"description":"some updated description about foo SLO","monitor_tags":[],"creator":{"handle":"9919ec9b-ebc7-49ee-8dc8-03626e717cca","name":"CI Account","email":"team-intg-tools-libs@datadoghq.com"},"thresholds":[{"warning":99.8,"warning_display":"99.8","target":99.5,"target_display":"99.5","timeframe":"7d"},{"warning":99.0,"warning_display":"99.","target":98.0,"target_display":"98.","timeframe":"30d"},{"target":99.9,"target_display":"99.9","timeframe":"90d"}],"type_id":1,"query":{"denominator":"sum:my.metric{type:good}.as_count() + sum:my.metric{type:bad}.as_count()","numerator":"sum:my.metric{type:good}.as_count()"},"id":"731129dd9e845e3a98e67700946ce712","name":"tf-TestAccDatadogServiceLevelObjective_Basic-local-1618501092-updated","created_at":1618501092,"tags":["foo:bar","baz"],"modified_at":1618501093,"type":"metric"},"error":null}'
-    headers:
-      Cache-Control:
-      - no-cache
-      Connection:
-      - keep-alive
-      Content-Security-Policy:
-      - frame-ancestors 'self'; report-uri https://api.datadoghq.com/csp-report
-      Content-Type:
-      - application/json
-      Date:
-      - Thu, 15 Apr 2021 15:38:13 GMT
-      Pragma:
-      - no-cache
-      Strict-Transport-Security:
-      - max-age=15724800;
-      Vary:
-      - Accept-Encoding
-      X-Content-Type-Options:
-      - nosniff
-      X-Dd-Version:
-      - "35.4319957"
-      X-Frame-Options:
-      - SAMEORIGIN
-      X-Ratelimit-Limit:
-      - "3000"
-      X-Ratelimit-Period:
-      - "10"
-      X-Ratelimit-Remaining:
-      - "2996"
-      X-Ratelimit-Reset:
-      - "7"
->>>>>>> 0a47a8f2
-    status: 200 OK
-    code: 200
-    duration: ""
-- request:
-    body: ""
-    form: {}
-    headers:
-      Accept:
-      - application/json
-      Dd-Operation-Id:
-      - GetSLO
-      User-Agent:
-<<<<<<< HEAD
-      - terraform-provider-datadog/dev (terraform 2.4.4; terraform-cli 0.14.7) datadog-api-client-go/1.0.0-beta.16 (go go1.15.3; os darwin; arch amd64)
-    url: https://api.datadoghq.com/api/v1/slo/0177a0b4fab75d80b3da28f790761a81
-    method: GET
-  response:
-    body: '{"data":{"description":"some updated description about foo SLO","monitor_tags":[],"creator":{"handle":"frog@datadoghq.com","name":null,"email":"frog@datadoghq.com"},"thresholds":[{"warning":99.8,"warning_display":"99.8","target":99.5,"target_display":"99.5","timeframe":"7d"},{"warning":99.0,"warning_display":"99.","target":98.0,"target_display":"98.","timeframe":"30d"},{"target":99.9,"target_display":"99.9","timeframe":"90d"}],"type_id":1,"query":{"denominator":"sum:my.metric{type:good}.as_count() + sum:my.metric{type:bad}.as_count()","numerator":"sum:my.metric{type:good}.as_count()"},"id":"0177a0b4fab75d80b3da28f790761a81","name":"tf-TestAccDatadogServiceLevelObjective_Basic-local-1615587127-updated","created_at":1615587128,"tags":["foo:bar","baz"],"modified_at":1615587131,"type":"metric"},"error":null}'
-=======
-      - terraform-provider-datadog/dev (terraform 1.16.0; terraform-cli 0.12.7-sdk) datadog-api-client-go/1.0.0-beta.19 (go go1.15.3; os darwin; arch amd64)
-    url: https://api.datadoghq.com/api/v1/slo/731129dd9e845e3a98e67700946ce712
-    method: GET
-  response:
-    body: '{"data":{"description":"some updated description about foo SLO","monitor_tags":[],"creator":{"handle":"9919ec9b-ebc7-49ee-8dc8-03626e717cca","name":"CI Account","email":"team-intg-tools-libs@datadoghq.com"},"thresholds":[{"warning":99.8,"warning_display":"99.8","target":99.5,"target_display":"99.5","timeframe":"7d"},{"warning":99.0,"warning_display":"99.","target":98.0,"target_display":"98.","timeframe":"30d"},{"target":99.9,"target_display":"99.9","timeframe":"90d"}],"type_id":1,"query":{"denominator":"sum:my.metric{type:good}.as_count() + sum:my.metric{type:bad}.as_count()","numerator":"sum:my.metric{type:good}.as_count()"},"id":"731129dd9e845e3a98e67700946ce712","name":"tf-TestAccDatadogServiceLevelObjective_Basic-local-1618501092-updated","created_at":1618501092,"tags":["foo:bar","baz"],"modified_at":1618501093,"type":"metric"},"error":null}'
->>>>>>> 0a47a8f2
-    headers:
-      Cache-Control:
-      - no-cache
-      Connection:
-      - keep-alive
-      Content-Security-Policy:
-      - frame-ancestors 'self'; report-uri https://api.datadoghq.com/csp-report
-      Content-Type:
-      - application/json
-      Date:
-<<<<<<< HEAD
-      - Fri, 12 Mar 2021 22:12:12 GMT
-=======
-      - Thu, 15 Apr 2021 15:38:13 GMT
->>>>>>> 0a47a8f2
-      Pragma:
-      - no-cache
-      Strict-Transport-Security:
-      - max-age=15724800;
-      Vary:
-      - Accept-Encoding
-      X-Content-Type-Options:
-      - nosniff
-<<<<<<< HEAD
-      X-Dd-Debug:
-      - S1wfaMZOKGT/IoMw6fqAwAwGWo2vQ44sjF3YzuETnQfxZO2T5eJbs0aX3UKb9Dwu
-      X-Dd-Version:
-      - "35.4088130"
-=======
-      X-Dd-Version:
-      - "35.4319957"
->>>>>>> 0a47a8f2
-      X-Frame-Options:
-      - SAMEORIGIN
-      X-Ratelimit-Limit:
-      - "3000"
-      X-Ratelimit-Period:
-      - "10"
-      X-Ratelimit-Remaining:
-<<<<<<< HEAD
-      - "2998"
-      X-Ratelimit-Reset:
-      - "8"
-=======
-      - "2995"
-      X-Ratelimit-Reset:
-      - "7"
->>>>>>> 0a47a8f2
-    status: 200 OK
-    code: 200
-    duration: ""
-- request:
-    body: ""
-    form: {}
-    headers:
-      Accept:
-      - application/json
-      Dd-Operation-Id:
-      - GetSLO
-      User-Agent:
-<<<<<<< HEAD
-      - terraform-provider-datadog/dev (terraform 2.4.4; terraform-cli ) datadog-api-client-go/1.0.0-beta.16 (go go1.15.3; os darwin; arch amd64)
-    url: https://api.datadoghq.com/api/v1/slo/0177a0b4fab75d80b3da28f790761a81
-    method: GET
-  response:
-    body: '{"data":{"description":"some updated description about foo SLO","monitor_tags":[],"creator":{"handle":"frog@datadoghq.com","name":null,"email":"frog@datadoghq.com"},"thresholds":[{"warning":99.8,"warning_display":"99.8","target":99.5,"target_display":"99.5","timeframe":"7d"},{"warning":99.0,"warning_display":"99.","target":98.0,"target_display":"98.","timeframe":"30d"},{"target":99.9,"target_display":"99.9","timeframe":"90d"}],"type_id":1,"query":{"denominator":"sum:my.metric{type:good}.as_count() + sum:my.metric{type:bad}.as_count()","numerator":"sum:my.metric{type:good}.as_count()"},"id":"0177a0b4fab75d80b3da28f790761a81","name":"tf-TestAccDatadogServiceLevelObjective_Basic-local-1615587127-updated","created_at":1615587128,"tags":["foo:bar","baz"],"modified_at":1615587131,"type":"metric"},"error":null}'
-=======
-      - terraform-provider-datadog/dev (terraform 1.16.0; terraform-cli 0.12.7-sdk) datadog-api-client-go/1.0.0-beta.19 (go go1.15.3; os darwin; arch amd64)
-    url: https://api.datadoghq.com/api/v1/slo/731129dd9e845e3a98e67700946ce712
-    method: GET
-  response:
-    body: '{"data":{"description":"some updated description about foo SLO","monitor_tags":[],"creator":{"handle":"9919ec9b-ebc7-49ee-8dc8-03626e717cca","name":"CI Account","email":"team-intg-tools-libs@datadoghq.com"},"thresholds":[{"warning":99.8,"warning_display":"99.8","target":99.5,"target_display":"99.5","timeframe":"7d"},{"warning":99.0,"warning_display":"99.","target":98.0,"target_display":"98.","timeframe":"30d"},{"target":99.9,"target_display":"99.9","timeframe":"90d"}],"type_id":1,"query":{"denominator":"sum:my.metric{type:good}.as_count() + sum:my.metric{type:bad}.as_count()","numerator":"sum:my.metric{type:good}.as_count()"},"id":"731129dd9e845e3a98e67700946ce712","name":"tf-TestAccDatadogServiceLevelObjective_Basic-local-1618501092-updated","created_at":1618501092,"tags":["foo:bar","baz"],"modified_at":1618501093,"type":"metric"},"error":null}'
->>>>>>> 0a47a8f2
-    headers:
-      Cache-Control:
-      - no-cache
-      Connection:
-      - keep-alive
-      Content-Security-Policy:
-      - frame-ancestors 'self'; report-uri https://api.datadoghq.com/csp-report
-      Content-Type:
-      - application/json
-      Date:
-<<<<<<< HEAD
-      - Fri, 12 Mar 2021 22:12:12 GMT
-=======
-      - Thu, 15 Apr 2021 15:38:13 GMT
->>>>>>> 0a47a8f2
-      Pragma:
-      - no-cache
-      Strict-Transport-Security:
-      - max-age=15724800;
-      Vary:
-      - Accept-Encoding
-      X-Content-Type-Options:
-      - nosniff
-<<<<<<< HEAD
-      X-Dd-Debug:
-      - F5gm0Rce1/Abr9/0Fw8HAqWfiz0FdiH8er/AXnN6lOn3L6KyGgbsLCwgPlob1No8
-      X-Dd-Version:
-      - "35.4088130"
-=======
-      X-Dd-Version:
-      - "35.4319957"
->>>>>>> 0a47a8f2
-      X-Frame-Options:
-      - SAMEORIGIN
-      X-Ratelimit-Limit:
-      - "3000"
-      X-Ratelimit-Period:
-      - "10"
-      X-Ratelimit-Remaining:
-<<<<<<< HEAD
-      - "2997"
-      X-Ratelimit-Reset:
-      - "8"
-=======
-      - "2994"
-      X-Ratelimit-Reset:
-      - "7"
->>>>>>> 0a47a8f2
-    status: 200 OK
-    code: 200
-    duration: ""
-- request:
-    body: ""
-    form: {}
-    headers:
-      Accept:
-      - application/json
-      Dd-Operation-Id:
-      - DeleteSLO
-      User-Agent:
-<<<<<<< HEAD
-      - terraform-provider-datadog/dev (terraform 2.4.4; terraform-cli 0.14.7) datadog-api-client-go/1.0.0-beta.16 (go go1.15.3; os darwin; arch amd64)
-    url: https://api.datadoghq.com/api/v1/slo/0177a0b4fab75d80b3da28f790761a81
-    method: DELETE
-  response:
-    body: '{"data":["0177a0b4fab75d80b3da28f790761a81"],"error":null}'
-=======
-      - terraform-provider-datadog/dev (terraform 1.16.0; terraform-cli 0.12.7-sdk) datadog-api-client-go/1.0.0-beta.19 (go go1.15.3; os darwin; arch amd64)
-    url: https://api.datadoghq.com/api/v1/slo/731129dd9e845e3a98e67700946ce712
-    method: DELETE
-  response:
-    body: '{"data":["731129dd9e845e3a98e67700946ce712"],"error":null}'
->>>>>>> 0a47a8f2
-    headers:
-      Cache-Control:
-      - no-cache
-      Connection:
-      - keep-alive
-      Content-Security-Policy:
-      - frame-ancestors 'self'; report-uri https://api.datadoghq.com/csp-report
-      Content-Type:
-      - application/json
-      Date:
-<<<<<<< HEAD
-      - Fri, 12 Mar 2021 22:12:14 GMT
-=======
-      - Thu, 15 Apr 2021 15:38:13 GMT
->>>>>>> 0a47a8f2
-      Pragma:
-      - no-cache
-      Strict-Transport-Security:
-      - max-age=15724800;
-      Vary:
-      - Accept-Encoding
-      X-Content-Type-Options:
-      - nosniff
-<<<<<<< HEAD
-      X-Dd-Debug:
-      - tpRCH6w417YjBovRJ8VmtuXmNONVYiRp2c8d2AxjPdGBn8PCtgG4vAztrx3qUZAN
-      X-Dd-Version:
-      - "35.4088130"
-=======
-      X-Dd-Version:
-      - "35.4319957"
->>>>>>> 0a47a8f2
-      X-Frame-Options:
-      - SAMEORIGIN
-      X-Ratelimit-Limit:
-      - "3000"
-      X-Ratelimit-Period:
-      - "10"
-      X-Ratelimit-Remaining:
-      - "2999"
-      X-Ratelimit-Reset:
-<<<<<<< HEAD
-      - "6"
-=======
-      - "7"
->>>>>>> 0a47a8f2
-    status: 200 OK
-    code: 200
-    duration: ""
-- request:
-    body: ""
-    form: {}
-    headers:
-      Accept:
-      - application/json
-      Dd-Operation-Id:
-      - GetSLO
-      User-Agent:
-<<<<<<< HEAD
-      - terraform-provider-datadog/dev (terraform 2.4.4; terraform-cli 0.14.7) datadog-api-client-go/1.0.0-beta.16 (go go1.15.3; os darwin; arch amd64)
-    url: https://api.datadoghq.com/api/v1/slo/0177a0b4fab75d80b3da28f790761a81
-    method: GET
-  response:
-    body: '{"errors": ["SLO not found: 0177a0b4fab75d80b3da28f790761a81 not found"]}'
-=======
-      - terraform-provider-datadog/dev (terraform 1.16.0; terraform-cli 0.12.7-sdk) datadog-api-client-go/1.0.0-beta.19 (go go1.15.3; os darwin; arch amd64)
-    url: https://api.datadoghq.com/api/v1/slo/731129dd9e845e3a98e67700946ce712
-    method: GET
-  response:
-    body: '{"errors": ["SLO not found: 731129dd9e845e3a98e67700946ce712 not found"]}'
->>>>>>> 0a47a8f2
-    headers:
-      Cache-Control:
-      - no-cache
-      Connection:
-      - keep-alive
-      Content-Security-Policy:
-      - frame-ancestors 'self'; report-uri https://api.datadoghq.com/csp-report
-      Content-Type:
-      - application/json
-      Date:
-<<<<<<< HEAD
-      - Fri, 12 Mar 2021 22:12:14 GMT
-=======
-      - Thu, 15 Apr 2021 15:38:13 GMT
->>>>>>> 0a47a8f2
-      Pragma:
-      - no-cache
-      Strict-Transport-Security:
-      - max-age=15724800;
-      Vary:
-      - Accept-Encoding
-      X-Content-Type-Options:
-      - nosniff
-      X-Dd-Version:
-<<<<<<< HEAD
-      - "35.4088130"
-=======
-      - "35.4319957"
->>>>>>> 0a47a8f2
-      X-Frame-Options:
-      - SAMEORIGIN
-      X-Ratelimit-Limit:
-      - "3000"
-      X-Ratelimit-Period:
-      - "10"
-      X-Ratelimit-Remaining:
-<<<<<<< HEAD
-      - "2996"
-      X-Ratelimit-Reset:
-      - "6"
-=======
-      - "2993"
-      X-Ratelimit-Reset:
-      - "7"
->>>>>>> 0a47a8f2
     status: 404 Not Found
     code: 404
     duration: ""
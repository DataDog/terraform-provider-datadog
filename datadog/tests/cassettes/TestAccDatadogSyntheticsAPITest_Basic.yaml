--- conflicted
+++ resolved
@@ -3,11 +3,7 @@
 interactions:
 - request:
     body: |
-<<<<<<< HEAD
-      {"config":{"assertions":[{"operator":"contains","property":"content-type","target":"application/json","type":"header"},{"operator":"is","target":200,"type":"statusCode"},{"operator":"lessThan","target":2000,"type":"responseTime"},{"operator":"doesNotContain","target":"terraform","type":"body"}],"configVariables":[{"example":"123","name":"VARIABLE_NAME","pattern":"{{numeric(3)}}","type":"text"}],"request":{"body":"this is a body","headers":{"Accept":"application/json","X-Datadog-Trace-ID":"1234566789"},"method":"GET","noSavingResponseBody":true,"timeout":30,"url":"https://www.datadoghq.com"}},"locations":["aws:eu-central-1"],"message":"Notify @datadog.user","name":"tf-TestAccDatadogSyntheticsAPITest_Basic-local-1618930408","options":{"allow_insecure":true,"follow_redirects":true,"min_location_failed":1,"retry":{"count":1,"interval":300},"tick_every":60},"status":"paused","subtype":"http","tags":["foo:bar","baz"],"type":"api"}
-=======
       {"config":{"assertions":[{"operator":"contains","property":"content-type","target":"application/json","type":"header"},{"operator":"is","target":200,"type":"statusCode"},{"operator":"lessThan","target":2000,"type":"responseTime"},{"operator":"doesNotContain","target":"terraform","type":"body"}],"configVariables":[{"example":"123","name":"VARIABLE_NAME","pattern":"{{numeric(3)}}","type":"text"}],"request":{"body":"this is a body","headers":{"Accept":"application/json","X-Datadog-Trace-ID":"1234566789"},"method":"GET","noSavingResponseBody":true,"timeout":30,"url":"https://www.datadoghq.com"}},"locations":["aws:eu-central-1"],"message":"Notify @datadog.user","name":"tf-TestAccDatadogSyntheticsAPITest_Basic-local-1617196285","options":{"allow_insecure":true,"follow_redirects":true,"min_location_failed":1,"retry":{"count":1,"interval":300},"tick_every":60},"status":"paused","subtype":"http","tags":["foo:bar","baz"],"type":"api"}
->>>>>>> 154a3a6f
     form: {}
     headers:
       Accept:
@@ -17,52 +13,34 @@
       Dd-Operation-Id:
       - CreateSyntheticsAPITest
       User-Agent:
-<<<<<<< HEAD
-      - terraform-provider-datadog/dev (terraform 2.4.4; terraform-cli 0.14.7) datadog-api-client-go/1.0.0-beta.19 (go go1.16.3; os darwin; arch amd64)
+      - terraform-provider-datadog/dev (terraform 1.16.0; terraform-cli 0.12.7-sdk) datadog-api-client-go/1.0.0-beta.19+dev (go go1.15.3; os darwin; arch amd64)
     url: https://api.datadoghq.com/api/v1/synthetics/tests/api
     method: POST
   response:
-    body: '{"status":"paused","public_id":"p47-374-yh2","tags":["foo:bar","baz"],"org_id":321813,"locations":["aws:eu-central-1"],"message":"Notify @datadog.user","deleted_at":null,"name":"tf-TestAccDatadogSyntheticsAPITest_Basic-local-1618930408","monitor_id":34157605,"type":"api","created_at":"2021-04-20T14:53:29.880301+00:00","modified_at":"2021-04-20T14:53:29.880301+00:00","subtype":"http","config":{"request":{"body":"this is a body","url":"https://www.datadoghq.com","noSavingResponseBody":true,"headers":{"Accept":"application/json","X-Datadog-Trace-ID":"1234566789"},"timeout":30,"method":"GET"},"assertions":[{"operator":"contains","property":"content-type","type":"header","target":"application/json"},{"operator":"is","type":"statusCode","target":200},{"operator":"lessThan","type":"responseTime","target":2000},{"operator":"doesNotContain","type":"body","target":"terraform"}],"configVariables":[{"pattern":"{{numeric(3)}}","type":"text","example":"123","name":"VARIABLE_NAME"}]},"options":{"follow_redirects":true,"retry":{"count":1,"interval":300},"min_location_failed":1,"allow_insecure":true,"tick_every":60}}'
-=======
-      - terraform-provider-datadog/dev (terraform 1.16.0; terraform-cli 0.12.7-sdk) datadog-api-client-go/1.0.0-beta.19+dev (go go1.15.3; os darwin; arch amd64)
-    url: https://api.datadoghq.com/api/v1/synthetics/tests/api
-    method: POST
-  response:
     body: '{"status":"paused","public_id":"29y-dj9-x9k","tags":["foo:bar","baz"],"org_id":321813,"locations":["aws:eu-central-1"],"message":"Notify @datadog.user","deleted_at":null,"name":"tf-TestAccDatadogSyntheticsAPITest_Basic-local-1617196285","monitor_id":33131308,"type":"api","created_at":"2021-03-31T13:11:26.518880+00:00","modified_at":"2021-03-31T13:11:26.518880+00:00","subtype":"http","config":{"request":{"body":"this is a body","url":"https://www.datadoghq.com","noSavingResponseBody":true,"headers":{"Accept":"application/json","X-Datadog-Trace-ID":"1234566789"},"timeout":30,"method":"GET"},"assertions":[{"operator":"contains","property":"content-type","type":"header","target":"application/json"},{"operator":"is","type":"statusCode","target":200},{"operator":"lessThan","type":"responseTime","target":2000},{"operator":"doesNotContain","type":"body","target":"terraform"}],"configVariables":[{"pattern":"{{numeric(3)}}","type":"text","example":"123","name":"VARIABLE_NAME"}]},"options":{"follow_redirects":true,"retry":{"count":1,"interval":300},"min_location_failed":1,"allow_insecure":true,"tick_every":60}}'
->>>>>>> 154a3a6f
-    headers:
-      Cache-Control:
-      - no-cache
-      Connection:
-      - keep-alive
-      Content-Security-Policy:
-      - frame-ancestors 'self'; report-uri https://api.datadoghq.com/csp-report
-      Content-Type:
-      - application/json
-      Date:
-<<<<<<< HEAD
-      - Tue, 20 Apr 2021 14:53:29 GMT
-=======
+    headers:
+      Cache-Control:
+      - no-cache
+      Connection:
+      - keep-alive
+      Content-Security-Policy:
+      - frame-ancestors 'self'; report-uri https://api.datadoghq.com/csp-report
+      Content-Type:
+      - application/json
+      Date:
       - Wed, 31 Mar 2021 13:11:26 GMT
->>>>>>> 154a3a6f
-      Pragma:
-      - no-cache
-      Strict-Transport-Security:
-      - max-age=15724800;
-      Vary:
-      - Accept-Encoding
-      X-Content-Type-Options:
-      - nosniff
-      X-Dd-Debug:
-<<<<<<< HEAD
-      - B1nwy/pPNqX+q4pQT22cdp1QCexE35IF8qwSHy0Nf7IW0Y881qtn4tXN1lpmzaKc
-      X-Dd-Version:
-      - "35.4351688"
-=======
+      Pragma:
+      - no-cache
+      Strict-Transport-Security:
+      - max-age=15724800;
+      Vary:
+      - Accept-Encoding
+      X-Content-Type-Options:
+      - nosniff
+      X-Dd-Debug:
       - L3ULR3HwCWYmEqCWGz2Yob3chcH4pjowBacBXkncP7o+/uPqKt9yGEYf/g1AJPzQ
       X-Dd-Version:
       - "35.4208607"
->>>>>>> 154a3a6f
       X-Frame-Options:
       - SAMEORIGIN
       X-Ratelimit-Limit:
@@ -70,15 +48,9 @@
       X-Ratelimit-Period:
       - "60"
       X-Ratelimit-Remaining:
-<<<<<<< HEAD
-      - "102"
-      X-Ratelimit-Reset:
-      - "31"
-=======
       - "119"
       X-Ratelimit-Reset:
       - "35"
->>>>>>> 154a3a6f
     status: 200 OK
     code: 200
     duration: ""
@@ -91,65 +63,142 @@
       Dd-Operation-Id:
       - GetTest
       User-Agent:
-<<<<<<< HEAD
-      - terraform-provider-datadog/dev (terraform 2.4.4; terraform-cli 0.14.7) datadog-api-client-go/1.0.0-beta.19 (go go1.16.3; os darwin; arch amd64)
-    url: https://api.datadoghq.com/api/v1/synthetics/tests/p47-374-yh2
-    method: GET
-  response:
-    body: '{"status":"paused","public_id":"p47-374-yh2","tags":["foo:bar","baz"],"locations":["aws:eu-central-1"],"message":"Notify @datadog.user","name":"tf-TestAccDatadogSyntheticsAPITest_Basic-local-1618930408","monitor_id":34157605,"type":"api","subtype":"http","config":{"request":{"body":"this is a body","url":"https://www.datadoghq.com","noSavingResponseBody":true,"headers":{"Accept":"application/json","X-Datadog-Trace-ID":"1234566789"},"timeout":30,"method":"GET"},"assertions":[{"operator":"contains","property":"content-type","type":"header","target":"application/json"},{"operator":"is","type":"statusCode","target":200},{"operator":"lessThan","type":"responseTime","target":2000},{"operator":"doesNotContain","type":"body","target":"terraform"}],"configVariables":[{"pattern":"{{numeric(3)}}","type":"text","example":"123","name":"VARIABLE_NAME"}]},"options":{"follow_redirects":true,"retry":{"count":1,"interval":300},"min_location_failed":1,"allow_insecure":true,"tick_every":60}}'
-=======
       - terraform-provider-datadog/dev (terraform 1.16.0; terraform-cli 0.12.7-sdk) datadog-api-client-go/1.0.0-beta.19+dev (go go1.15.3; os darwin; arch amd64)
     url: https://api.datadoghq.com/api/v1/synthetics/tests/29y-dj9-x9k
     method: GET
   response:
     body: '{"status":"paused","public_id":"29y-dj9-x9k","tags":["foo:bar","baz"],"locations":["aws:eu-central-1"],"message":"Notify @datadog.user","name":"tf-TestAccDatadogSyntheticsAPITest_Basic-local-1617196285","monitor_id":33131308,"type":"api","subtype":"http","config":{"request":{"body":"this is a body","url":"https://www.datadoghq.com","noSavingResponseBody":true,"headers":{"Accept":"application/json","X-Datadog-Trace-ID":"1234566789"},"timeout":30,"method":"GET"},"assertions":[{"operator":"contains","property":"content-type","type":"header","target":"application/json"},{"operator":"is","type":"statusCode","target":200},{"operator":"lessThan","type":"responseTime","target":2000},{"operator":"doesNotContain","type":"body","target":"terraform"}],"configVariables":[{"pattern":"{{numeric(3)}}","type":"text","example":"123","name":"VARIABLE_NAME"}]},"options":{"follow_redirects":true,"retry":{"count":1,"interval":300},"min_location_failed":1,"allow_insecure":true,"tick_every":60}}'
->>>>>>> 154a3a6f
-    headers:
-      Cache-Control:
-      - no-cache
-      Connection:
-      - keep-alive
-      Content-Security-Policy:
-      - frame-ancestors 'self'; report-uri https://api.datadoghq.com/csp-report
-      Content-Type:
-      - application/json
-      Date:
-<<<<<<< HEAD
-      - Tue, 20 Apr 2021 14:53:29 GMT
-=======
+    headers:
+      Cache-Control:
+      - no-cache
+      Connection:
+      - keep-alive
+      Content-Security-Policy:
+      - frame-ancestors 'self'; report-uri https://api.datadoghq.com/csp-report
+      Content-Type:
+      - application/json
+      Date:
       - Wed, 31 Mar 2021 13:11:26 GMT
->>>>>>> 154a3a6f
-      Pragma:
-      - no-cache
-      Strict-Transport-Security:
-      - max-age=15724800;
-      Vary:
-      - Accept-Encoding
-      X-Content-Type-Options:
-      - nosniff
-      X-Dd-Debug:
-<<<<<<< HEAD
+      Pragma:
+      - no-cache
+      Strict-Transport-Security:
+      - max-age=15724800;
+      Vary:
+      - Accept-Encoding
+      X-Content-Type-Options:
+      - nosniff
+      X-Dd-Debug:
+      - Wjq53IVIwnB4SiR238oOYgHFMq/ZYP0LQ/Dv8C2fFLBwTje/dWJHu6pI6vIOK1zG
+      X-Dd-Version:
+      - "35.4208607"
+      X-Frame-Options:
+      - SAMEORIGIN
+      X-Ratelimit-Limit:
+      - "1000"
+      X-Ratelimit-Period:
+      - "60"
+      X-Ratelimit-Remaining:
+      - "996"
+      X-Ratelimit-Reset:
+      - "34"
+    status: 200 OK
+    code: 200
+    duration: ""
+- request:
+    body: ""
+    form: {}
+    headers:
+      Accept:
+      - application/json
+      Dd-Operation-Id:
+      - GetAPITest
+      User-Agent:
+      - terraform-provider-datadog/dev (terraform 1.16.0; terraform-cli 0.12.7-sdk) datadog-api-client-go/1.0.0-beta.19+dev (go go1.15.3; os darwin; arch amd64)
+    url: https://api.datadoghq.com/api/v1/synthetics/tests/api/29y-dj9-x9k
+    method: GET
+  response:
+    body: '{"status":"paused","public_id":"29y-dj9-x9k","tags":["foo:bar","baz"],"locations":["aws:eu-central-1"],"message":"Notify @datadog.user","name":"tf-TestAccDatadogSyntheticsAPITest_Basic-local-1617196285","monitor_id":33131308,"type":"api","subtype":"http","config":{"request":{"body":"this is a body","url":"https://www.datadoghq.com","noSavingResponseBody":true,"headers":{"Accept":"application/json","X-Datadog-Trace-ID":"1234566789"},"timeout":30,"method":"GET"},"assertions":[{"operator":"contains","property":"content-type","type":"header","target":"application/json"},{"operator":"is","type":"statusCode","target":200},{"operator":"lessThan","type":"responseTime","target":2000},{"operator":"doesNotContain","type":"body","target":"terraform"}],"configVariables":[{"pattern":"{{numeric(3)}}","type":"text","example":"123","name":"VARIABLE_NAME"}]},"options":{"follow_redirects":true,"retry":{"count":1,"interval":300},"min_location_failed":1,"allow_insecure":true,"tick_every":60}}'
+    headers:
+      Cache-Control:
+      - no-cache
+      Connection:
+      - keep-alive
+      Content-Security-Policy:
+      - frame-ancestors 'self'; report-uri https://api.datadoghq.com/csp-report
+      Content-Type:
+      - application/json
+      Date:
+      - Wed, 31 Mar 2021 13:11:26 GMT
+      Pragma:
+      - no-cache
+      Strict-Transport-Security:
+      - max-age=15724800;
+      Vary:
+      - Accept-Encoding
+      X-Content-Type-Options:
+      - nosniff
+      X-Dd-Debug:
+      - JpIJLwIH2nFlZOC+u71rq7aAOL43MLZN3MUsL+gpYHdZz5QLUOG8Jysf8kVK6tPU
+      X-Dd-Version:
+      - "35.4208607"
+      X-Frame-Options:
+      - SAMEORIGIN
+      X-Ratelimit-Limit:
+      - "1000"
+      X-Ratelimit-Period:
+      - "60"
+      X-Ratelimit-Remaining:
+      - "994"
+      X-Ratelimit-Reset:
+      - "34"
+    status: 200 OK
+    code: 200
+    duration: ""
+- request:
+    body: ""
+    form: {}
+    headers:
+      Accept:
+      - application/json
+      Dd-Operation-Id:
+      - GetTest
+      User-Agent:
+      - terraform-provider-datadog/dev (terraform 1.16.0; terraform-cli 0.12.7-sdk) datadog-api-client-go/1.0.0-beta.19+dev (go go1.15.3; os darwin; arch amd64)
+    url: https://api.datadoghq.com/api/v1/synthetics/tests/29y-dj9-x9k
+    method: GET
+  response:
+    body: '{"status":"paused","public_id":"29y-dj9-x9k","tags":["foo:bar","baz"],"locations":["aws:eu-central-1"],"message":"Notify @datadog.user","name":"tf-TestAccDatadogSyntheticsAPITest_Basic-local-1617196285","monitor_id":33131308,"type":"api","subtype":"http","config":{"request":{"body":"this is a body","url":"https://www.datadoghq.com","noSavingResponseBody":true,"headers":{"Accept":"application/json","X-Datadog-Trace-ID":"1234566789"},"timeout":30,"method":"GET"},"assertions":[{"operator":"contains","property":"content-type","type":"header","target":"application/json"},{"operator":"is","type":"statusCode","target":200},{"operator":"lessThan","type":"responseTime","target":2000},{"operator":"doesNotContain","type":"body","target":"terraform"}],"configVariables":[{"pattern":"{{numeric(3)}}","type":"text","example":"123","name":"VARIABLE_NAME"}]},"options":{"follow_redirects":true,"retry":{"count":1,"interval":300},"min_location_failed":1,"allow_insecure":true,"tick_every":60}}'
+    headers:
+      Cache-Control:
+      - no-cache
+      Connection:
+      - keep-alive
+      Content-Security-Policy:
+      - frame-ancestors 'self'; report-uri https://api.datadoghq.com/csp-report
+      Content-Type:
+      - application/json
+      Date:
+      - Wed, 31 Mar 2021 13:11:27 GMT
+      Pragma:
+      - no-cache
+      Strict-Transport-Security:
+      - max-age=15724800;
+      Vary:
+      - Accept-Encoding
+      X-Content-Type-Options:
+      - nosniff
+      X-Dd-Debug:
       - 25u1gDlL724DHllbjFT4BhOLorBTilh+aah2uWAUEjFC/+rjczJdiyWrV/HwLwe/
       X-Dd-Version:
-      - "35.4351688"
-=======
-      - Wjq53IVIwnB4SiR238oOYgHFMq/ZYP0LQ/Dv8C2fFLBwTje/dWJHu6pI6vIOK1zG
-      X-Dd-Version:
-      - "35.4208607"
->>>>>>> 154a3a6f
-      X-Frame-Options:
-      - SAMEORIGIN
-      X-Ratelimit-Limit:
-      - "1000"
-      X-Ratelimit-Period:
-      - "60"
-      X-Ratelimit-Remaining:
-<<<<<<< HEAD
-      - "869"
-      X-Ratelimit-Reset:
-      - "31"
-=======
-      - "996"
+      - "35.4208607"
+      X-Frame-Options:
+      - SAMEORIGIN
+      X-Ratelimit-Limit:
+      - "1000"
+      X-Ratelimit-Period:
+      - "60"
+      X-Ratelimit-Remaining:
+      - "992"
       X-Ratelimit-Reset:
       - "34"
     status: 200 OK
@@ -162,6 +211,56 @@
       Accept:
       - application/json
       Dd-Operation-Id:
+      - GetTest
+      User-Agent:
+      - terraform-provider-datadog/dev (terraform 1.16.0; terraform-cli 0.12.7-sdk) datadog-api-client-go/1.0.0-beta.19+dev (go go1.15.3; os darwin; arch amd64)
+    url: https://api.datadoghq.com/api/v1/synthetics/tests/29y-dj9-x9k
+    method: GET
+  response:
+    body: '{"status":"paused","public_id":"29y-dj9-x9k","tags":["foo:bar","baz"],"locations":["aws:eu-central-1"],"message":"Notify @datadog.user","name":"tf-TestAccDatadogSyntheticsAPITest_Basic-local-1617196285","monitor_id":33131308,"type":"api","subtype":"http","config":{"request":{"body":"this is a body","url":"https://www.datadoghq.com","noSavingResponseBody":true,"headers":{"Accept":"application/json","X-Datadog-Trace-ID":"1234566789"},"timeout":30,"method":"GET"},"assertions":[{"operator":"contains","property":"content-type","type":"header","target":"application/json"},{"operator":"is","type":"statusCode","target":200},{"operator":"lessThan","type":"responseTime","target":2000},{"operator":"doesNotContain","type":"body","target":"terraform"}],"configVariables":[{"pattern":"{{numeric(3)}}","type":"text","example":"123","name":"VARIABLE_NAME"}]},"options":{"follow_redirects":true,"retry":{"count":1,"interval":300},"min_location_failed":1,"allow_insecure":true,"tick_every":60}}'
+    headers:
+      Cache-Control:
+      - no-cache
+      Connection:
+      - keep-alive
+      Content-Security-Policy:
+      - frame-ancestors 'self'; report-uri https://api.datadoghq.com/csp-report
+      Content-Type:
+      - application/json
+      Date:
+      - Wed, 31 Mar 2021 13:11:27 GMT
+      Pragma:
+      - no-cache
+      Strict-Transport-Security:
+      - max-age=15724800;
+      Vary:
+      - Accept-Encoding
+      X-Content-Type-Options:
+      - nosniff
+      X-Dd-Debug:
+      - SY1h8ScsWq+kYmtbh63ltMLFAZsQjqfrgvdfAoRX+9TzT1sgMBRYaFRwfWWRRe9a
+      X-Dd-Version:
+      - "35.4208607"
+      X-Frame-Options:
+      - SAMEORIGIN
+      X-Ratelimit-Limit:
+      - "1000"
+      X-Ratelimit-Period:
+      - "60"
+      X-Ratelimit-Remaining:
+      - "990"
+      X-Ratelimit-Reset:
+      - "33"
+    status: 200 OK
+    code: 200
+    duration: ""
+- request:
+    body: ""
+    form: {}
+    headers:
+      Accept:
+      - application/json
+      Dd-Operation-Id:
       - GetAPITest
       User-Agent:
       - terraform-provider-datadog/dev (terraform 1.16.0; terraform-cli 0.12.7-sdk) datadog-api-client-go/1.0.0-beta.19+dev (go go1.15.3; os darwin; arch amd64)
@@ -179,7 +278,7 @@
       Content-Type:
       - application/json
       Date:
-      - Wed, 31 Mar 2021 13:11:26 GMT
+      - Wed, 31 Mar 2021 13:11:27 GMT
       Pragma:
       - no-cache
       Strict-Transport-Security:
@@ -199,10 +298,59 @@
       X-Ratelimit-Period:
       - "60"
       X-Ratelimit-Remaining:
-      - "994"
-      X-Ratelimit-Reset:
-      - "34"
->>>>>>> 154a3a6f
+      - "987"
+      X-Ratelimit-Reset:
+      - "33"
+    status: 200 OK
+    code: 200
+    duration: ""
+- request:
+    body: ""
+    form: {}
+    headers:
+      Accept:
+      - application/json
+      Dd-Operation-Id:
+      - GetTest
+      User-Agent:
+      - terraform-provider-datadog/dev (terraform 1.16.0; terraform-cli 0.12.7-sdk) datadog-api-client-go/1.0.0-beta.19+dev (go go1.15.3; os darwin; arch amd64)
+    url: https://api.datadoghq.com/api/v1/synthetics/tests/29y-dj9-x9k
+    method: GET
+  response:
+    body: '{"status":"paused","public_id":"29y-dj9-x9k","tags":["foo:bar","baz"],"locations":["aws:eu-central-1"],"message":"Notify @datadog.user","name":"tf-TestAccDatadogSyntheticsAPITest_Basic-local-1617196285","monitor_id":33131308,"type":"api","subtype":"http","config":{"request":{"body":"this is a body","url":"https://www.datadoghq.com","noSavingResponseBody":true,"headers":{"Accept":"application/json","X-Datadog-Trace-ID":"1234566789"},"timeout":30,"method":"GET"},"assertions":[{"operator":"contains","property":"content-type","type":"header","target":"application/json"},{"operator":"is","type":"statusCode","target":200},{"operator":"lessThan","type":"responseTime","target":2000},{"operator":"doesNotContain","type":"body","target":"terraform"}],"configVariables":[{"pattern":"{{numeric(3)}}","type":"text","example":"123","name":"VARIABLE_NAME"}]},"options":{"follow_redirects":true,"retry":{"count":1,"interval":300},"min_location_failed":1,"allow_insecure":true,"tick_every":60}}'
+    headers:
+      Cache-Control:
+      - no-cache
+      Connection:
+      - keep-alive
+      Content-Security-Policy:
+      - frame-ancestors 'self'; report-uri https://api.datadoghq.com/csp-report
+      Content-Type:
+      - application/json
+      Date:
+      - Wed, 31 Mar 2021 13:11:28 GMT
+      Pragma:
+      - no-cache
+      Strict-Transport-Security:
+      - max-age=15724800;
+      Vary:
+      - Accept-Encoding
+      X-Content-Type-Options:
+      - nosniff
+      X-Dd-Debug:
+      - dPySkcOzIZtKyMKDAAzuysY3gNGGj6RtYogGuSb76E8mPvoqzREyRp6lPYm91hQU
+      X-Dd-Version:
+      - "35.4208607"
+      X-Frame-Options:
+      - SAMEORIGIN
+      X-Ratelimit-Limit:
+      - "1000"
+      X-Ratelimit-Period:
+      - "60"
+      X-Ratelimit-Remaining:
+      - "984"
+      X-Ratelimit-Reset:
+      - "33"
     status: 200 OK
     code: 200
     duration: ""
@@ -215,151 +363,6 @@
       Dd-Operation-Id:
       - GetAPITest
       User-Agent:
-<<<<<<< HEAD
-      - terraform-provider-datadog/dev (terraform 2.4.4; terraform-cli 0.14.7) datadog-api-client-go/1.0.0-beta.19 (go go1.16.3; os darwin; arch amd64)
-    url: https://api.datadoghq.com/api/v1/synthetics/tests/api/p47-374-yh2
-    method: GET
-  response:
-    body: '{"status":"paused","public_id":"p47-374-yh2","tags":["foo:bar","baz"],"locations":["aws:eu-central-1"],"message":"Notify @datadog.user","name":"tf-TestAccDatadogSyntheticsAPITest_Basic-local-1618930408","monitor_id":34157605,"type":"api","subtype":"http","config":{"request":{"body":"this is a body","url":"https://www.datadoghq.com","noSavingResponseBody":true,"headers":{"Accept":"application/json","X-Datadog-Trace-ID":"1234566789"},"timeout":30,"method":"GET"},"assertions":[{"operator":"contains","property":"content-type","type":"header","target":"application/json"},{"operator":"is","type":"statusCode","target":200},{"operator":"lessThan","type":"responseTime","target":2000},{"operator":"doesNotContain","type":"body","target":"terraform"}],"configVariables":[{"pattern":"{{numeric(3)}}","type":"text","example":"123","name":"VARIABLE_NAME"}]},"options":{"follow_redirects":true,"retry":{"count":1,"interval":300},"min_location_failed":1,"allow_insecure":true,"tick_every":60}}'
-=======
-      - terraform-provider-datadog/dev (terraform 1.16.0; terraform-cli 0.12.7-sdk) datadog-api-client-go/1.0.0-beta.19+dev (go go1.15.3; os darwin; arch amd64)
-    url: https://api.datadoghq.com/api/v1/synthetics/tests/29y-dj9-x9k
-    method: GET
-  response:
-    body: '{"status":"paused","public_id":"29y-dj9-x9k","tags":["foo:bar","baz"],"locations":["aws:eu-central-1"],"message":"Notify @datadog.user","name":"tf-TestAccDatadogSyntheticsAPITest_Basic-local-1617196285","monitor_id":33131308,"type":"api","subtype":"http","config":{"request":{"body":"this is a body","url":"https://www.datadoghq.com","noSavingResponseBody":true,"headers":{"Accept":"application/json","X-Datadog-Trace-ID":"1234566789"},"timeout":30,"method":"GET"},"assertions":[{"operator":"contains","property":"content-type","type":"header","target":"application/json"},{"operator":"is","type":"statusCode","target":200},{"operator":"lessThan","type":"responseTime","target":2000},{"operator":"doesNotContain","type":"body","target":"terraform"}],"configVariables":[{"pattern":"{{numeric(3)}}","type":"text","example":"123","name":"VARIABLE_NAME"}]},"options":{"follow_redirects":true,"retry":{"count":1,"interval":300},"min_location_failed":1,"allow_insecure":true,"tick_every":60}}'
->>>>>>> 154a3a6f
-    headers:
-      Cache-Control:
-      - no-cache
-      Connection:
-      - keep-alive
-      Content-Security-Policy:
-      - frame-ancestors 'self'; report-uri https://api.datadoghq.com/csp-report
-      Content-Type:
-      - application/json
-      Date:
-<<<<<<< HEAD
-      - Tue, 20 Apr 2021 14:53:30 GMT
-=======
-      - Wed, 31 Mar 2021 13:11:27 GMT
->>>>>>> 154a3a6f
-      Pragma:
-      - no-cache
-      Strict-Transport-Security:
-      - max-age=15724800;
-      Vary:
-      - Accept-Encoding
-      X-Content-Type-Options:
-      - nosniff
-      X-Dd-Debug:
-      - /L+SFFO+m1pPY+hRCpk5325fvfrNl0KmiquUNJolBN/5hu3HIwflqjZSbJ6NxDFG
-      X-Dd-Version:
-<<<<<<< HEAD
-      - "35.4351688"
-=======
-      - "35.4208607"
->>>>>>> 154a3a6f
-      X-Frame-Options:
-      - SAMEORIGIN
-      X-Ratelimit-Limit:
-      - "1000"
-      X-Ratelimit-Period:
-      - "60"
-      X-Ratelimit-Remaining:
-<<<<<<< HEAD
-      - "868"
-      X-Ratelimit-Reset:
-      - "30"
-=======
-      - "992"
-      X-Ratelimit-Reset:
-      - "34"
->>>>>>> 154a3a6f
-    status: 200 OK
-    code: 200
-    duration: ""
-- request:
-    body: ""
-    form: {}
-    headers:
-      Accept:
-      - application/json
-      Dd-Operation-Id:
-      - GetTest
-      User-Agent:
-<<<<<<< HEAD
-      - terraform-provider-datadog/dev (terraform 2.4.4; terraform-cli 0.14.7) datadog-api-client-go/1.0.0-beta.19 (go go1.16.3; os darwin; arch amd64)
-    url: https://api.datadoghq.com/api/v1/synthetics/tests/p47-374-yh2
-    method: GET
-  response:
-    body: '{"status":"paused","public_id":"p47-374-yh2","tags":["foo:bar","baz"],"locations":["aws:eu-central-1"],"message":"Notify @datadog.user","name":"tf-TestAccDatadogSyntheticsAPITest_Basic-local-1618930408","monitor_id":34157605,"type":"api","subtype":"http","config":{"request":{"body":"this is a body","url":"https://www.datadoghq.com","noSavingResponseBody":true,"headers":{"Accept":"application/json","X-Datadog-Trace-ID":"1234566789"},"timeout":30,"method":"GET"},"assertions":[{"operator":"contains","property":"content-type","type":"header","target":"application/json"},{"operator":"is","type":"statusCode","target":200},{"operator":"lessThan","type":"responseTime","target":2000},{"operator":"doesNotContain","type":"body","target":"terraform"}],"configVariables":[{"pattern":"{{numeric(3)}}","type":"text","example":"123","name":"VARIABLE_NAME"}]},"options":{"follow_redirects":true,"retry":{"count":1,"interval":300},"min_location_failed":1,"allow_insecure":true,"tick_every":60}}'
-=======
-      - terraform-provider-datadog/dev (terraform 1.16.0; terraform-cli 0.12.7-sdk) datadog-api-client-go/1.0.0-beta.19+dev (go go1.15.3; os darwin; arch amd64)
-    url: https://api.datadoghq.com/api/v1/synthetics/tests/29y-dj9-x9k
-    method: GET
-  response:
-    body: '{"status":"paused","public_id":"29y-dj9-x9k","tags":["foo:bar","baz"],"locations":["aws:eu-central-1"],"message":"Notify @datadog.user","name":"tf-TestAccDatadogSyntheticsAPITest_Basic-local-1617196285","monitor_id":33131308,"type":"api","subtype":"http","config":{"request":{"body":"this is a body","url":"https://www.datadoghq.com","noSavingResponseBody":true,"headers":{"Accept":"application/json","X-Datadog-Trace-ID":"1234566789"},"timeout":30,"method":"GET"},"assertions":[{"operator":"contains","property":"content-type","type":"header","target":"application/json"},{"operator":"is","type":"statusCode","target":200},{"operator":"lessThan","type":"responseTime","target":2000},{"operator":"doesNotContain","type":"body","target":"terraform"}],"configVariables":[{"pattern":"{{numeric(3)}}","type":"text","example":"123","name":"VARIABLE_NAME"}]},"options":{"follow_redirects":true,"retry":{"count":1,"interval":300},"min_location_failed":1,"allow_insecure":true,"tick_every":60}}'
->>>>>>> 154a3a6f
-    headers:
-      Cache-Control:
-      - no-cache
-      Connection:
-      - keep-alive
-      Content-Security-Policy:
-      - frame-ancestors 'self'; report-uri https://api.datadoghq.com/csp-report
-      Content-Type:
-      - application/json
-      Date:
-<<<<<<< HEAD
-      - Tue, 20 Apr 2021 14:53:30 GMT
-=======
-      - Wed, 31 Mar 2021 13:11:27 GMT
->>>>>>> 154a3a6f
-      Pragma:
-      - no-cache
-      Strict-Transport-Security:
-      - max-age=15724800;
-      Vary:
-      - Accept-Encoding
-      X-Content-Type-Options:
-      - nosniff
-      X-Dd-Debug:
-<<<<<<< HEAD
-      - S1wfaMZOKGT/IoMw6fqAwAwGWo2vQ44sjF3YzuETnQfxZO2T5eJbs0aX3UKb9Dwu
-      X-Dd-Version:
-      - "35.4351688"
-=======
-      - SY1h8ScsWq+kYmtbh63ltMLFAZsQjqfrgvdfAoRX+9TzT1sgMBRYaFRwfWWRRe9a
-      X-Dd-Version:
-      - "35.4208607"
->>>>>>> 154a3a6f
-      X-Frame-Options:
-      - SAMEORIGIN
-      X-Ratelimit-Limit:
-      - "1000"
-      X-Ratelimit-Period:
-      - "60"
-      X-Ratelimit-Remaining:
-<<<<<<< HEAD
-      - "866"
-      X-Ratelimit-Reset:
-      - "30"
-=======
-      - "990"
-      X-Ratelimit-Reset:
-      - "33"
-    status: 200 OK
-    code: 200
-    duration: ""
-- request:
-    body: ""
-    form: {}
-    headers:
-      Accept:
-      - application/json
-      Dd-Operation-Id:
-      - GetAPITest
-      User-Agent:
       - terraform-provider-datadog/dev (terraform 1.16.0; terraform-cli 0.12.7-sdk) datadog-api-client-go/1.0.0-beta.19+dev (go go1.15.3; os darwin; arch amd64)
     url: https://api.datadoghq.com/api/v1/synthetics/tests/api/29y-dj9-x9k
     method: GET
@@ -375,180 +378,6 @@
       Content-Type:
       - application/json
       Date:
-      - Wed, 31 Mar 2021 13:11:27 GMT
-      Pragma:
-      - no-cache
-      Strict-Transport-Security:
-      - max-age=15724800;
-      Vary:
-      - Accept-Encoding
-      X-Content-Type-Options:
-      - nosniff
-      X-Dd-Debug:
-      - JpIJLwIH2nFlZOC+u71rq7aAOL43MLZN3MUsL+gpYHdZz5QLUOG8Jysf8kVK6tPU
-      X-Dd-Version:
-      - "35.4208607"
-      X-Frame-Options:
-      - SAMEORIGIN
-      X-Ratelimit-Limit:
-      - "1000"
-      X-Ratelimit-Period:
-      - "60"
-      X-Ratelimit-Remaining:
-      - "987"
-      X-Ratelimit-Reset:
-      - "33"
->>>>>>> 154a3a6f
-    status: 200 OK
-    code: 200
-    duration: ""
-- request:
-    body: ""
-    form: {}
-    headers:
-      Accept:
-      - application/json
-      Dd-Operation-Id:
-      - GetTest
-      User-Agent:
-<<<<<<< HEAD
-      - terraform-provider-datadog/dev (terraform 2.4.4; terraform-cli 0.14.7) datadog-api-client-go/1.0.0-beta.19 (go go1.16.3; os darwin; arch amd64)
-    url: https://api.datadoghq.com/api/v1/synthetics/tests/p47-374-yh2
-    method: GET
-  response:
-    body: '{"status":"paused","public_id":"p47-374-yh2","tags":["foo:bar","baz"],"locations":["aws:eu-central-1"],"message":"Notify @datadog.user","name":"tf-TestAccDatadogSyntheticsAPITest_Basic-local-1618930408","monitor_id":34157605,"type":"api","subtype":"http","config":{"request":{"body":"this is a body","url":"https://www.datadoghq.com","noSavingResponseBody":true,"headers":{"Accept":"application/json","X-Datadog-Trace-ID":"1234566789"},"timeout":30,"method":"GET"},"assertions":[{"operator":"contains","property":"content-type","type":"header","target":"application/json"},{"operator":"is","type":"statusCode","target":200},{"operator":"lessThan","type":"responseTime","target":2000},{"operator":"doesNotContain","type":"body","target":"terraform"}],"configVariables":[{"pattern":"{{numeric(3)}}","type":"text","example":"123","name":"VARIABLE_NAME"}]},"options":{"follow_redirects":true,"retry":{"count":1,"interval":300},"min_location_failed":1,"allow_insecure":true,"tick_every":60}}'
-    headers:
-      Cache-Control:
-      - no-cache
-      Connection:
-      - keep-alive
-      Content-Security-Policy:
-      - frame-ancestors 'self'; report-uri https://api.datadoghq.com/csp-report
-      Content-Type:
-      - application/json
-      Date:
-      - Tue, 20 Apr 2021 14:53:31 GMT
-      Pragma:
-      - no-cache
-      Strict-Transport-Security:
-      - max-age=15724800;
-      Vary:
-      - Accept-Encoding
-      X-Content-Type-Options:
-      - nosniff
-      X-Dd-Debug:
-      - twvpGlmuom5y6A0pjGtXzTf554cmwJgTcCZ71fK4H/RDi+v5ehBK0zQiRcTJQG5C
-      X-Dd-Version:
-      - "35.4351688"
-      X-Frame-Options:
-      - SAMEORIGIN
-      X-Ratelimit-Limit:
-      - "1000"
-      X-Ratelimit-Period:
-      - "60"
-      X-Ratelimit-Remaining:
-      - "858"
-      X-Ratelimit-Reset:
-      - "29"
-    status: 200 OK
-    code: 200
-    duration: ""
-- request:
-    body: ""
-    form: {}
-    headers:
-      Accept:
-      - application/json
-      Dd-Operation-Id:
-      - GetAPITest
-      User-Agent:
-      - terraform-provider-datadog/dev (terraform 2.4.4; terraform-cli 0.14.7) datadog-api-client-go/1.0.0-beta.19 (go go1.16.3; os darwin; arch amd64)
-    url: https://api.datadoghq.com/api/v1/synthetics/tests/api/p47-374-yh2
-    method: GET
-  response:
-    body: '{"status":"paused","public_id":"p47-374-yh2","tags":["foo:bar","baz"],"locations":["aws:eu-central-1"],"message":"Notify @datadog.user","name":"tf-TestAccDatadogSyntheticsAPITest_Basic-local-1618930408","monitor_id":34157605,"type":"api","subtype":"http","config":{"request":{"body":"this is a body","url":"https://www.datadoghq.com","noSavingResponseBody":true,"headers":{"Accept":"application/json","X-Datadog-Trace-ID":"1234566789"},"timeout":30,"method":"GET"},"assertions":[{"operator":"contains","property":"content-type","type":"header","target":"application/json"},{"operator":"is","type":"statusCode","target":200},{"operator":"lessThan","type":"responseTime","target":2000},{"operator":"doesNotContain","type":"body","target":"terraform"}],"configVariables":[{"pattern":"{{numeric(3)}}","type":"text","example":"123","name":"VARIABLE_NAME"}]},"options":{"follow_redirects":true,"retry":{"count":1,"interval":300},"min_location_failed":1,"allow_insecure":true,"tick_every":60}}'
-=======
-      - terraform-provider-datadog/dev (terraform 1.16.0; terraform-cli 0.12.7-sdk) datadog-api-client-go/1.0.0-beta.19+dev (go go1.15.3; os darwin; arch amd64)
-    url: https://api.datadoghq.com/api/v1/synthetics/tests/29y-dj9-x9k
-    method: GET
-  response:
-    body: '{"status":"paused","public_id":"29y-dj9-x9k","tags":["foo:bar","baz"],"locations":["aws:eu-central-1"],"message":"Notify @datadog.user","name":"tf-TestAccDatadogSyntheticsAPITest_Basic-local-1617196285","monitor_id":33131308,"type":"api","subtype":"http","config":{"request":{"body":"this is a body","url":"https://www.datadoghq.com","noSavingResponseBody":true,"headers":{"Accept":"application/json","X-Datadog-Trace-ID":"1234566789"},"timeout":30,"method":"GET"},"assertions":[{"operator":"contains","property":"content-type","type":"header","target":"application/json"},{"operator":"is","type":"statusCode","target":200},{"operator":"lessThan","type":"responseTime","target":2000},{"operator":"doesNotContain","type":"body","target":"terraform"}],"configVariables":[{"pattern":"{{numeric(3)}}","type":"text","example":"123","name":"VARIABLE_NAME"}]},"options":{"follow_redirects":true,"retry":{"count":1,"interval":300},"min_location_failed":1,"allow_insecure":true,"tick_every":60}}'
->>>>>>> 154a3a6f
-    headers:
-      Cache-Control:
-      - no-cache
-      Connection:
-      - keep-alive
-      Content-Security-Policy:
-      - frame-ancestors 'self'; report-uri https://api.datadoghq.com/csp-report
-      Content-Type:
-      - application/json
-      Date:
-<<<<<<< HEAD
-      - Tue, 20 Apr 2021 14:53:31 GMT
-=======
-      - Wed, 31 Mar 2021 13:11:28 GMT
->>>>>>> 154a3a6f
-      Pragma:
-      - no-cache
-      Strict-Transport-Security:
-      - max-age=15724800;
-      Vary:
-      - Accept-Encoding
-      X-Content-Type-Options:
-      - nosniff
-      X-Dd-Debug:
-<<<<<<< HEAD
-      - l4HFlaRP3QwYSqoGKhzbYfv7zgkK63HIRR7YkyVYZspq0lGjjTBwoK8V/alf+XYt
-      X-Dd-Version:
-      - "35.4351688"
-=======
-      - dPySkcOzIZtKyMKDAAzuysY3gNGGj6RtYogGuSb76E8mPvoqzREyRp6lPYm91hQU
-      X-Dd-Version:
-      - "35.4208607"
->>>>>>> 154a3a6f
-      X-Frame-Options:
-      - SAMEORIGIN
-      X-Ratelimit-Limit:
-      - "1000"
-      X-Ratelimit-Period:
-      - "60"
-      X-Ratelimit-Remaining:
-<<<<<<< HEAD
-      - "857"
-      X-Ratelimit-Reset:
-      - "29"
-=======
-      - "984"
-      X-Ratelimit-Reset:
-      - "33"
-    status: 200 OK
-    code: 200
-    duration: ""
-- request:
-    body: ""
-    form: {}
-    headers:
-      Accept:
-      - application/json
-      Dd-Operation-Id:
-      - GetAPITest
-      User-Agent:
-      - terraform-provider-datadog/dev (terraform 1.16.0; terraform-cli 0.12.7-sdk) datadog-api-client-go/1.0.0-beta.19+dev (go go1.15.3; os darwin; arch amd64)
-    url: https://api.datadoghq.com/api/v1/synthetics/tests/api/29y-dj9-x9k
-    method: GET
-  response:
-    body: '{"status":"paused","public_id":"29y-dj9-x9k","tags":["foo:bar","baz"],"locations":["aws:eu-central-1"],"message":"Notify @datadog.user","name":"tf-TestAccDatadogSyntheticsAPITest_Basic-local-1617196285","monitor_id":33131308,"type":"api","subtype":"http","config":{"request":{"body":"this is a body","url":"https://www.datadoghq.com","noSavingResponseBody":true,"headers":{"Accept":"application/json","X-Datadog-Trace-ID":"1234566789"},"timeout":30,"method":"GET"},"assertions":[{"operator":"contains","property":"content-type","type":"header","target":"application/json"},{"operator":"is","type":"statusCode","target":200},{"operator":"lessThan","type":"responseTime","target":2000},{"operator":"doesNotContain","type":"body","target":"terraform"}],"configVariables":[{"pattern":"{{numeric(3)}}","type":"text","example":"123","name":"VARIABLE_NAME"}]},"options":{"follow_redirects":true,"retry":{"count":1,"interval":300},"min_location_failed":1,"allow_insecure":true,"tick_every":60}}'
-    headers:
-      Cache-Control:
-      - no-cache
-      Connection:
-      - keep-alive
-      Content-Security-Policy:
-      - frame-ancestors 'self'; report-uri https://api.datadoghq.com/csp-report
-      Content-Type:
-      - application/json
-      Date:
       - Wed, 31 Mar 2021 13:11:29 GMT
       Pragma:
       - no-cache
@@ -572,17 +401,12 @@
       - "978"
       X-Ratelimit-Reset:
       - "32"
->>>>>>> 154a3a6f
     status: 200 OK
     code: 200
     duration: ""
 - request:
     body: |
-<<<<<<< HEAD
-      {"public_ids":["p47-374-yh2"]}
-=======
       {"public_ids":["29y-dj9-x9k"]}
->>>>>>> 154a3a6f
     form: {}
     headers:
       Accept:
@@ -592,52 +416,34 @@
       Dd-Operation-Id:
       - DeleteTests
       User-Agent:
-<<<<<<< HEAD
-      - terraform-provider-datadog/dev (terraform 2.4.4; terraform-cli ) datadog-api-client-go/1.0.0-beta.19 (go go1.16.3; os darwin; arch amd64)
+      - terraform-provider-datadog/dev (terraform 1.16.0; terraform-cli 0.12.7-sdk) datadog-api-client-go/1.0.0-beta.19+dev (go go1.15.3; os darwin; arch amd64)
     url: https://api.datadoghq.com/api/v1/synthetics/tests/delete
     method: POST
   response:
-    body: '{"deleted_tests":[{"deleted_at":"2021-04-20T14:53:32.522460+00:00","public_id":"p47-374-yh2"}]}'
-=======
-      - terraform-provider-datadog/dev (terraform 1.16.0; terraform-cli 0.12.7-sdk) datadog-api-client-go/1.0.0-beta.19+dev (go go1.15.3; os darwin; arch amd64)
-    url: https://api.datadoghq.com/api/v1/synthetics/tests/delete
-    method: POST
-  response:
     body: '{"deleted_tests":[{"deleted_at":"2021-03-31T13:11:29.447729+00:00","public_id":"29y-dj9-x9k"}]}'
->>>>>>> 154a3a6f
-    headers:
-      Cache-Control:
-      - no-cache
-      Connection:
-      - keep-alive
-      Content-Security-Policy:
-      - frame-ancestors 'self'; report-uri https://api.datadoghq.com/csp-report
-      Content-Type:
-      - application/json
-      Date:
-<<<<<<< HEAD
-      - Tue, 20 Apr 2021 14:53:33 GMT
-=======
+    headers:
+      Cache-Control:
+      - no-cache
+      Connection:
+      - keep-alive
+      Content-Security-Policy:
+      - frame-ancestors 'self'; report-uri https://api.datadoghq.com/csp-report
+      Content-Type:
+      - application/json
+      Date:
       - Wed, 31 Mar 2021 13:11:29 GMT
->>>>>>> 154a3a6f
-      Pragma:
-      - no-cache
-      Strict-Transport-Security:
-      - max-age=15724800;
-      Vary:
-      - Accept-Encoding
-      X-Content-Type-Options:
-      - nosniff
-      X-Dd-Debug:
-<<<<<<< HEAD
-      - JpIJLwIH2nFlZOC+u71rq7aAOL43MLZN3MUsL+gpYHdZz5QLUOG8Jysf8kVK6tPU
-      X-Dd-Version:
-      - "35.4351688"
-=======
+      Pragma:
+      - no-cache
+      Strict-Transport-Security:
+      - max-age=15724800;
+      Vary:
+      - Accept-Encoding
+      X-Content-Type-Options:
+      - nosniff
+      X-Dd-Debug:
       - dCmL/3rURV6BPeaqeP3Rxigq41m5CAb17XjrRE42uZ01zpr07HVhbL5/3TWMkvgu
       X-Dd-Version:
       - "35.4208607"
->>>>>>> 154a3a6f
       X-Frame-Options:
       - SAMEORIGIN
       X-Ratelimit-Limit:
@@ -645,15 +451,9 @@
       X-Ratelimit-Period:
       - "60"
       X-Ratelimit-Remaining:
-<<<<<<< HEAD
-      - "106"
-      X-Ratelimit-Reset:
-      - "28"
-=======
       - "117"
       X-Ratelimit-Reset:
       - "31"
->>>>>>> 154a3a6f
     status: 200 OK
     code: 200
     duration: ""
@@ -666,13 +466,8 @@
       Dd-Operation-Id:
       - GetTest
       User-Agent:
-<<<<<<< HEAD
-      - terraform-provider-datadog/dev (terraform 2.4.4; terraform-cli ) datadog-api-client-go/1.0.0-beta.19 (go go1.16.3; os darwin; arch amd64)
-    url: https://api.datadoghq.com/api/v1/synthetics/tests/p47-374-yh2
-=======
       - terraform-provider-datadog/dev (terraform 1.16.0; terraform-cli 0.12.7-sdk) datadog-api-client-go/1.0.0-beta.19+dev (go go1.15.3; os darwin; arch amd64)
     url: https://api.datadoghq.com/api/v1/synthetics/tests/29y-dj9-x9k
->>>>>>> 154a3a6f
     method: GET
   response:
     body: '{"errors": ["Synthetics test not found"]}'
@@ -686,41 +481,27 @@
       Content-Type:
       - application/json
       Date:
-<<<<<<< HEAD
-      - Tue, 20 Apr 2021 14:53:33 GMT
-=======
       - Wed, 31 Mar 2021 13:11:29 GMT
->>>>>>> 154a3a6f
-      Pragma:
-      - no-cache
-      Strict-Transport-Security:
-      - max-age=15724800;
-      Vary:
-      - Accept-Encoding
-      X-Content-Type-Options:
-      - nosniff
-      X-Dd-Version:
-<<<<<<< HEAD
-      - "35.4351688"
-=======
-      - "35.4208607"
->>>>>>> 154a3a6f
-      X-Frame-Options:
-      - SAMEORIGIN
-      X-Ratelimit-Limit:
-      - "1000"
-      X-Ratelimit-Period:
-      - "60"
-      X-Ratelimit-Remaining:
-<<<<<<< HEAD
-      - "831"
-      X-Ratelimit-Reset:
-      - "27"
-=======
+      Pragma:
+      - no-cache
+      Strict-Transport-Security:
+      - max-age=15724800;
+      Vary:
+      - Accept-Encoding
+      X-Content-Type-Options:
+      - nosniff
+      X-Dd-Version:
+      - "35.4208607"
+      X-Frame-Options:
+      - SAMEORIGIN
+      X-Ratelimit-Limit:
+      - "1000"
+      X-Ratelimit-Period:
+      - "60"
+      X-Ratelimit-Remaining:
       - "976"
       X-Ratelimit-Reset:
       - "31"
->>>>>>> 154a3a6f
     status: 404 Not Found
     code: 404
     duration: ""
--- conflicted
+++ resolved
@@ -3,11 +3,7 @@
 interactions:
 - request:
     body: |
-<<<<<<< HEAD
-      {"config":{"assertions":[{"operator":"contains","property":"content-type","target":"application/json","type":"header"},{"operator":"is","target":200,"type":"statusCode"},{"operator":"lessThan","target":2000,"type":"responseTime"},{"operator":"doesNotContain","target":"terraform","type":"body"}],"configVariables":[{"example":"123","name":"VARIABLE_NAME","pattern":"{{numeric(3)}}","type":"text"}],"request":{"body":"this is a body","headers":{"Accept":"application/json","X-Datadog-Trace-ID":"1234566789"},"method":"GET","timeout":30,"url":"https://www.datadoghq.com"},"variables":[]},"locations":["aws:eu-central-1"],"message":"Notify @datadog.user","name":"tf-TestAccDatadogSyntheticsAPITest_Basic-local-1615587260","options":{"allow_insecure":true,"follow_redirects":true,"min_location_failed":1,"retry":{"count":1,"interval":300},"tick_every":60},"status":"paused","subtype":"http","tags":["foo:bar","baz"],"type":"api"}
-=======
-      {"config":{"assertions":[{"operator":"contains","property":"content-type","target":"application/json","type":"header"},{"operator":"is","target":200,"type":"statusCode"},{"operator":"lessThan","target":2000,"type":"responseTime"},{"operator":"doesNotContain","target":"terraform","type":"body"}],"configVariables":[{"example":"123","name":"VARIABLE_NAME","pattern":"{{numeric(3)}}","type":"text"}],"request":{"body":"this is a body","headers":{"Accept":"application/json","X-Datadog-Trace-ID":"1234566789"},"method":"GET","noSavingResponseBody":true,"timeout":30,"url":"https://www.datadoghq.com"}},"locations":["aws:eu-central-1"],"message":"Notify @datadog.user","name":"tf-TestAccDatadogSyntheticsAPITest_Basic-local-1617196285","options":{"allow_insecure":true,"follow_redirects":true,"min_location_failed":1,"retry":{"count":1,"interval":300},"tick_every":60},"status":"paused","subtype":"http","tags":["foo:bar","baz"],"type":"api"}
->>>>>>> 0a47a8f2
+      {"config":{"assertions":[{"operator":"contains","property":"content-type","target":"application/json","type":"header"},{"operator":"is","target":200,"type":"statusCode"},{"operator":"lessThan","target":2000,"type":"responseTime"},{"operator":"doesNotContain","target":"terraform","type":"body"}],"configVariables":[{"example":"123","name":"VARIABLE_NAME","pattern":"{{numeric(3)}}","type":"text"}],"request":{"body":"this is a body","headers":{"Accept":"application/json","X-Datadog-Trace-ID":"1234566789"},"method":"GET","noSavingResponseBody":true,"timeout":30,"url":"https://www.datadoghq.com"}},"locations":["aws:eu-central-1"],"message":"Notify @datadog.user","name":"tf-TestAccDatadogSyntheticsAPITest_Basic-local-1618930408","options":{"allow_insecure":true,"follow_redirects":true,"min_location_failed":1,"retry":{"count":1,"interval":300},"tick_every":60},"status":"paused","subtype":"http","tags":["foo:bar","baz"],"type":"api"}
     form: {}
     headers:
       Accept:
@@ -17,139 +13,244 @@
       Dd-Operation-Id:
       - CreateSyntheticsAPITest
       User-Agent:
-<<<<<<< HEAD
-      - terraform-provider-datadog/dev (terraform 2.4.4; terraform-cli ) datadog-api-client-go/1.0.0-beta.16 (go go1.15.3; os darwin; arch amd64)
-    url: https://api.datadoghq.com/api/v1/synthetics/tests
-    method: POST
-  response:
-    body: '{"status":"paused","public_id":"npg-4tc-m89","tags":["foo:bar","baz"],"org_id":321813,"locations":["aws:eu-central-1"],"message":"Notify @datadog.user","deleted_at":null,"name":"tf-TestAccDatadogSyntheticsAPITest_Basic-local-1615587260","monitor_id":32039286,"type":"api","created_at":"2021-03-12T22:14:21.834470+00:00","modified_at":"2021-03-12T22:14:21.834470+00:00","subtype":"http","config":{"variables":[],"request":{"body":"this is a body","headers":{"Accept":"application/json","X-Datadog-Trace-ID":"1234566789"},"url":"https://www.datadoghq.com","timeout":30,"method":"GET"},"assertions":[{"operator":"contains","property":"content-type","type":"header","target":"application/json"},{"operator":"is","type":"statusCode","target":200},{"operator":"lessThan","type":"responseTime","target":2000},{"operator":"doesNotContain","type":"body","target":"terraform"}],"configVariables":[{"pattern":"{{numeric(3)}}","type":"text","example":"123","name":"VARIABLE_NAME"}]},"options":{"follow_redirects":true,"retry":{"count":1,"interval":300},"min_location_failed":1,"allow_insecure":true,"tick_every":60}}'
-=======
-      - terraform-provider-datadog/dev (terraform 1.16.0; terraform-cli 0.12.7-sdk) datadog-api-client-go/1.0.0-beta.19+dev (go go1.15.3; os darwin; arch amd64)
+      - terraform-provider-datadog/dev (terraform 2.4.4; terraform-cli 0.14.7) datadog-api-client-go/1.0.0-beta.19 (go go1.16.3; os darwin; arch amd64)
     url: https://api.datadoghq.com/api/v1/synthetics/tests/api
     method: POST
   response:
-    body: '{"status":"paused","public_id":"29y-dj9-x9k","tags":["foo:bar","baz"],"org_id":321813,"locations":["aws:eu-central-1"],"message":"Notify @datadog.user","deleted_at":null,"name":"tf-TestAccDatadogSyntheticsAPITest_Basic-local-1617196285","monitor_id":33131308,"type":"api","created_at":"2021-03-31T13:11:26.518880+00:00","modified_at":"2021-03-31T13:11:26.518880+00:00","subtype":"http","config":{"request":{"body":"this is a body","url":"https://www.datadoghq.com","noSavingResponseBody":true,"headers":{"Accept":"application/json","X-Datadog-Trace-ID":"1234566789"},"timeout":30,"method":"GET"},"assertions":[{"operator":"contains","property":"content-type","type":"header","target":"application/json"},{"operator":"is","type":"statusCode","target":200},{"operator":"lessThan","type":"responseTime","target":2000},{"operator":"doesNotContain","type":"body","target":"terraform"}],"configVariables":[{"pattern":"{{numeric(3)}}","type":"text","example":"123","name":"VARIABLE_NAME"}]},"options":{"follow_redirects":true,"retry":{"count":1,"interval":300},"min_location_failed":1,"allow_insecure":true,"tick_every":60}}'
->>>>>>> 0a47a8f2
-    headers:
-      Cache-Control:
-      - no-cache
-      Connection:
-      - keep-alive
-      Content-Security-Policy:
-      - frame-ancestors 'self'; report-uri https://api.datadoghq.com/csp-report
-      Content-Type:
-      - application/json
-      Date:
-<<<<<<< HEAD
-      - Fri, 12 Mar 2021 22:14:21 GMT
-=======
-      - Wed, 31 Mar 2021 13:11:26 GMT
->>>>>>> 0a47a8f2
-      Pragma:
-      - no-cache
-      Strict-Transport-Security:
-      - max-age=15724800;
-      Vary:
-      - Accept-Encoding
-      X-Content-Type-Options:
-      - nosniff
-      X-Dd-Debug:
-<<<<<<< HEAD
+    body: '{"status":"paused","public_id":"p47-374-yh2","tags":["foo:bar","baz"],"org_id":321813,"locations":["aws:eu-central-1"],"message":"Notify @datadog.user","deleted_at":null,"name":"tf-TestAccDatadogSyntheticsAPITest_Basic-local-1618930408","monitor_id":34157605,"type":"api","created_at":"2021-04-20T14:53:29.880301+00:00","modified_at":"2021-04-20T14:53:29.880301+00:00","subtype":"http","config":{"request":{"body":"this is a body","url":"https://www.datadoghq.com","noSavingResponseBody":true,"headers":{"Accept":"application/json","X-Datadog-Trace-ID":"1234566789"},"timeout":30,"method":"GET"},"assertions":[{"operator":"contains","property":"content-type","type":"header","target":"application/json"},{"operator":"is","type":"statusCode","target":200},{"operator":"lessThan","type":"responseTime","target":2000},{"operator":"doesNotContain","type":"body","target":"terraform"}],"configVariables":[{"pattern":"{{numeric(3)}}","type":"text","example":"123","name":"VARIABLE_NAME"}]},"options":{"follow_redirects":true,"retry":{"count":1,"interval":300},"min_location_failed":1,"allow_insecure":true,"tick_every":60}}'
+    headers:
+      Cache-Control:
+      - no-cache
+      Connection:
+      - keep-alive
+      Content-Security-Policy:
+      - frame-ancestors 'self'; report-uri https://api.datadoghq.com/csp-report
+      Content-Type:
+      - application/json
+      Date:
+      - Tue, 20 Apr 2021 14:53:29 GMT
+      Pragma:
+      - no-cache
+      Strict-Transport-Security:
+      - max-age=15724800;
+      Vary:
+      - Accept-Encoding
+      X-Content-Type-Options:
+      - nosniff
+      X-Dd-Debug:
+      - B1nwy/pPNqX+q4pQT22cdp1QCexE35IF8qwSHy0Nf7IW0Y881qtn4tXN1lpmzaKc
+      X-Dd-Version:
+      - "35.4351688"
+      X-Frame-Options:
+      - SAMEORIGIN
+      X-Ratelimit-Limit:
+      - "120"
+      X-Ratelimit-Period:
+      - "60"
+      X-Ratelimit-Remaining:
+      - "102"
+      X-Ratelimit-Reset:
+      - "31"
+    status: 200 OK
+    code: 200
+    duration: ""
+- request:
+    body: ""
+    form: {}
+    headers:
+      Accept:
+      - application/json
+      Dd-Operation-Id:
+      - GetTest
+      User-Agent:
+      - terraform-provider-datadog/dev (terraform 2.4.4; terraform-cli 0.14.7) datadog-api-client-go/1.0.0-beta.19 (go go1.16.3; os darwin; arch amd64)
+    url: https://api.datadoghq.com/api/v1/synthetics/tests/p47-374-yh2
+    method: GET
+  response:
+    body: '{"status":"paused","public_id":"p47-374-yh2","tags":["foo:bar","baz"],"locations":["aws:eu-central-1"],"message":"Notify @datadog.user","name":"tf-TestAccDatadogSyntheticsAPITest_Basic-local-1618930408","monitor_id":34157605,"type":"api","subtype":"http","config":{"request":{"body":"this is a body","url":"https://www.datadoghq.com","noSavingResponseBody":true,"headers":{"Accept":"application/json","X-Datadog-Trace-ID":"1234566789"},"timeout":30,"method":"GET"},"assertions":[{"operator":"contains","property":"content-type","type":"header","target":"application/json"},{"operator":"is","type":"statusCode","target":200},{"operator":"lessThan","type":"responseTime","target":2000},{"operator":"doesNotContain","type":"body","target":"terraform"}],"configVariables":[{"pattern":"{{numeric(3)}}","type":"text","example":"123","name":"VARIABLE_NAME"}]},"options":{"follow_redirects":true,"retry":{"count":1,"interval":300},"min_location_failed":1,"allow_insecure":true,"tick_every":60}}'
+    headers:
+      Cache-Control:
+      - no-cache
+      Connection:
+      - keep-alive
+      Content-Security-Policy:
+      - frame-ancestors 'self'; report-uri https://api.datadoghq.com/csp-report
+      Content-Type:
+      - application/json
+      Date:
+      - Tue, 20 Apr 2021 14:53:29 GMT
+      Pragma:
+      - no-cache
+      Strict-Transport-Security:
+      - max-age=15724800;
+      Vary:
+      - Accept-Encoding
+      X-Content-Type-Options:
+      - nosniff
+      X-Dd-Debug:
+      - 25u1gDlL724DHllbjFT4BhOLorBTilh+aah2uWAUEjFC/+rjczJdiyWrV/HwLwe/
+      X-Dd-Version:
+      - "35.4351688"
+      X-Frame-Options:
+      - SAMEORIGIN
+      X-Ratelimit-Limit:
+      - "1000"
+      X-Ratelimit-Period:
+      - "60"
+      X-Ratelimit-Remaining:
+      - "869"
+      X-Ratelimit-Reset:
+      - "31"
+    status: 200 OK
+    code: 200
+    duration: ""
+- request:
+    body: ""
+    form: {}
+    headers:
+      Accept:
+      - application/json
+      Dd-Operation-Id:
+      - GetAPITest
+      User-Agent:
+      - terraform-provider-datadog/dev (terraform 2.4.4; terraform-cli 0.14.7) datadog-api-client-go/1.0.0-beta.19 (go go1.16.3; os darwin; arch amd64)
+    url: https://api.datadoghq.com/api/v1/synthetics/tests/api/p47-374-yh2
+    method: GET
+  response:
+    body: '{"status":"paused","public_id":"p47-374-yh2","tags":["foo:bar","baz"],"locations":["aws:eu-central-1"],"message":"Notify @datadog.user","name":"tf-TestAccDatadogSyntheticsAPITest_Basic-local-1618930408","monitor_id":34157605,"type":"api","subtype":"http","config":{"request":{"body":"this is a body","url":"https://www.datadoghq.com","noSavingResponseBody":true,"headers":{"Accept":"application/json","X-Datadog-Trace-ID":"1234566789"},"timeout":30,"method":"GET"},"assertions":[{"operator":"contains","property":"content-type","type":"header","target":"application/json"},{"operator":"is","type":"statusCode","target":200},{"operator":"lessThan","type":"responseTime","target":2000},{"operator":"doesNotContain","type":"body","target":"terraform"}],"configVariables":[{"pattern":"{{numeric(3)}}","type":"text","example":"123","name":"VARIABLE_NAME"}]},"options":{"follow_redirects":true,"retry":{"count":1,"interval":300},"min_location_failed":1,"allow_insecure":true,"tick_every":60}}'
+    headers:
+      Cache-Control:
+      - no-cache
+      Connection:
+      - keep-alive
+      Content-Security-Policy:
+      - frame-ancestors 'self'; report-uri https://api.datadoghq.com/csp-report
+      Content-Type:
+      - application/json
+      Date:
+      - Tue, 20 Apr 2021 14:53:30 GMT
+      Pragma:
+      - no-cache
+      Strict-Transport-Security:
+      - max-age=15724800;
+      Vary:
+      - Accept-Encoding
+      X-Content-Type-Options:
+      - nosniff
+      X-Dd-Debug:
+      - /L+SFFO+m1pPY+hRCpk5325fvfrNl0KmiquUNJolBN/5hu3HIwflqjZSbJ6NxDFG
+      X-Dd-Version:
+      - "35.4351688"
+      X-Frame-Options:
+      - SAMEORIGIN
+      X-Ratelimit-Limit:
+      - "1000"
+      X-Ratelimit-Period:
+      - "60"
+      X-Ratelimit-Remaining:
+      - "868"
+      X-Ratelimit-Reset:
+      - "30"
+    status: 200 OK
+    code: 200
+    duration: ""
+- request:
+    body: ""
+    form: {}
+    headers:
+      Accept:
+      - application/json
+      Dd-Operation-Id:
+      - GetTest
+      User-Agent:
+      - terraform-provider-datadog/dev (terraform 2.4.4; terraform-cli 0.14.7) datadog-api-client-go/1.0.0-beta.19 (go go1.16.3; os darwin; arch amd64)
+    url: https://api.datadoghq.com/api/v1/synthetics/tests/p47-374-yh2
+    method: GET
+  response:
+    body: '{"status":"paused","public_id":"p47-374-yh2","tags":["foo:bar","baz"],"locations":["aws:eu-central-1"],"message":"Notify @datadog.user","name":"tf-TestAccDatadogSyntheticsAPITest_Basic-local-1618930408","monitor_id":34157605,"type":"api","subtype":"http","config":{"request":{"body":"this is a body","url":"https://www.datadoghq.com","noSavingResponseBody":true,"headers":{"Accept":"application/json","X-Datadog-Trace-ID":"1234566789"},"timeout":30,"method":"GET"},"assertions":[{"operator":"contains","property":"content-type","type":"header","target":"application/json"},{"operator":"is","type":"statusCode","target":200},{"operator":"lessThan","type":"responseTime","target":2000},{"operator":"doesNotContain","type":"body","target":"terraform"}],"configVariables":[{"pattern":"{{numeric(3)}}","type":"text","example":"123","name":"VARIABLE_NAME"}]},"options":{"follow_redirects":true,"retry":{"count":1,"interval":300},"min_location_failed":1,"allow_insecure":true,"tick_every":60}}'
+    headers:
+      Cache-Control:
+      - no-cache
+      Connection:
+      - keep-alive
+      Content-Security-Policy:
+      - frame-ancestors 'self'; report-uri https://api.datadoghq.com/csp-report
+      Content-Type:
+      - application/json
+      Date:
+      - Tue, 20 Apr 2021 14:53:30 GMT
+      Pragma:
+      - no-cache
+      Strict-Transport-Security:
+      - max-age=15724800;
+      Vary:
+      - Accept-Encoding
+      X-Content-Type-Options:
+      - nosniff
+      X-Dd-Debug:
+      - S1wfaMZOKGT/IoMw6fqAwAwGWo2vQ44sjF3YzuETnQfxZO2T5eJbs0aX3UKb9Dwu
+      X-Dd-Version:
+      - "35.4351688"
+      X-Frame-Options:
+      - SAMEORIGIN
+      X-Ratelimit-Limit:
+      - "1000"
+      X-Ratelimit-Period:
+      - "60"
+      X-Ratelimit-Remaining:
+      - "866"
+      X-Ratelimit-Reset:
+      - "30"
+    status: 200 OK
+    code: 200
+    duration: ""
+- request:
+    body: ""
+    form: {}
+    headers:
+      Accept:
+      - application/json
+      Dd-Operation-Id:
+      - GetTest
+      User-Agent:
+      - terraform-provider-datadog/dev (terraform 2.4.4; terraform-cli 0.14.7) datadog-api-client-go/1.0.0-beta.19 (go go1.16.3; os darwin; arch amd64)
+    url: https://api.datadoghq.com/api/v1/synthetics/tests/p47-374-yh2
+    method: GET
+  response:
+    body: '{"status":"paused","public_id":"p47-374-yh2","tags":["foo:bar","baz"],"locations":["aws:eu-central-1"],"message":"Notify @datadog.user","name":"tf-TestAccDatadogSyntheticsAPITest_Basic-local-1618930408","monitor_id":34157605,"type":"api","subtype":"http","config":{"request":{"body":"this is a body","url":"https://www.datadoghq.com","noSavingResponseBody":true,"headers":{"Accept":"application/json","X-Datadog-Trace-ID":"1234566789"},"timeout":30,"method":"GET"},"assertions":[{"operator":"contains","property":"content-type","type":"header","target":"application/json"},{"operator":"is","type":"statusCode","target":200},{"operator":"lessThan","type":"responseTime","target":2000},{"operator":"doesNotContain","type":"body","target":"terraform"}],"configVariables":[{"pattern":"{{numeric(3)}}","type":"text","example":"123","name":"VARIABLE_NAME"}]},"options":{"follow_redirects":true,"retry":{"count":1,"interval":300},"min_location_failed":1,"allow_insecure":true,"tick_every":60}}'
+    headers:
+      Cache-Control:
+      - no-cache
+      Connection:
+      - keep-alive
+      Content-Security-Policy:
+      - frame-ancestors 'self'; report-uri https://api.datadoghq.com/csp-report
+      Content-Type:
+      - application/json
+      Date:
+      - Tue, 20 Apr 2021 14:53:31 GMT
+      Pragma:
+      - no-cache
+      Strict-Transport-Security:
+      - max-age=15724800;
+      Vary:
+      - Accept-Encoding
+      X-Content-Type-Options:
+      - nosniff
+      X-Dd-Debug:
       - twvpGlmuom5y6A0pjGtXzTf554cmwJgTcCZ71fK4H/RDi+v5ehBK0zQiRcTJQG5C
       X-Dd-Version:
-      - "35.4088130"
-=======
-      - L3ULR3HwCWYmEqCWGz2Yob3chcH4pjowBacBXkncP7o+/uPqKt9yGEYf/g1AJPzQ
-      X-Dd-Version:
-      - "35.4208607"
->>>>>>> 0a47a8f2
-      X-Frame-Options:
-      - SAMEORIGIN
-      X-Ratelimit-Limit:
-      - "120"
-      X-Ratelimit-Period:
-      - "60"
-      X-Ratelimit-Remaining:
-<<<<<<< HEAD
-      - "115"
-=======
-      - "119"
->>>>>>> 0a47a8f2
-      X-Ratelimit-Reset:
-      - "35"
-    status: 200 OK
-    code: 200
-    duration: ""
-- request:
-    body: ""
-    form: {}
-    headers:
-      Accept:
-      - application/json
-      Dd-Operation-Id:
-      - GetTest
-      User-Agent:
-<<<<<<< HEAD
-      - terraform-provider-datadog/dev (terraform 2.4.4; terraform-cli ) datadog-api-client-go/1.0.0-beta.16 (go go1.15.3; os darwin; arch amd64)
-    url: https://api.datadoghq.com/api/v1/synthetics/tests/npg-4tc-m89
-    method: GET
-  response:
-    body: '{"status":"paused","public_id":"npg-4tc-m89","tags":["foo:bar","baz"],"locations":["aws:eu-central-1"],"message":"Notify @datadog.user","name":"tf-TestAccDatadogSyntheticsAPITest_Basic-local-1615587260","monitor_id":32039286,"type":"api","subtype":"http","config":{"variables":[],"request":{"body":"this is a body","headers":{"Accept":"application/json","X-Datadog-Trace-ID":"1234566789"},"url":"https://www.datadoghq.com","timeout":30,"method":"GET"},"assertions":[{"operator":"contains","property":"content-type","type":"header","target":"application/json"},{"operator":"is","type":"statusCode","target":200},{"operator":"lessThan","type":"responseTime","target":2000},{"operator":"doesNotContain","type":"body","target":"terraform"}],"configVariables":[{"pattern":"{{numeric(3)}}","type":"text","example":"123","name":"VARIABLE_NAME"}]},"options":{"follow_redirects":true,"retry":{"count":1,"interval":300},"min_location_failed":1,"allow_insecure":true,"tick_every":60}}'
-=======
-      - terraform-provider-datadog/dev (terraform 1.16.0; terraform-cli 0.12.7-sdk) datadog-api-client-go/1.0.0-beta.19+dev (go go1.15.3; os darwin; arch amd64)
-    url: https://api.datadoghq.com/api/v1/synthetics/tests/29y-dj9-x9k
-    method: GET
-  response:
-    body: '{"status":"paused","public_id":"29y-dj9-x9k","tags":["foo:bar","baz"],"locations":["aws:eu-central-1"],"message":"Notify @datadog.user","name":"tf-TestAccDatadogSyntheticsAPITest_Basic-local-1617196285","monitor_id":33131308,"type":"api","subtype":"http","config":{"request":{"body":"this is a body","url":"https://www.datadoghq.com","noSavingResponseBody":true,"headers":{"Accept":"application/json","X-Datadog-Trace-ID":"1234566789"},"timeout":30,"method":"GET"},"assertions":[{"operator":"contains","property":"content-type","type":"header","target":"application/json"},{"operator":"is","type":"statusCode","target":200},{"operator":"lessThan","type":"responseTime","target":2000},{"operator":"doesNotContain","type":"body","target":"terraform"}],"configVariables":[{"pattern":"{{numeric(3)}}","type":"text","example":"123","name":"VARIABLE_NAME"}]},"options":{"follow_redirects":true,"retry":{"count":1,"interval":300},"min_location_failed":1,"allow_insecure":true,"tick_every":60}}'
->>>>>>> 0a47a8f2
-    headers:
-      Cache-Control:
-      - no-cache
-      Connection:
-      - keep-alive
-      Content-Security-Policy:
-      - frame-ancestors 'self'; report-uri https://api.datadoghq.com/csp-report
-      Content-Type:
-      - application/json
-      Date:
-<<<<<<< HEAD
-      - Fri, 12 Mar 2021 22:14:21 GMT
-=======
-      - Wed, 31 Mar 2021 13:11:26 GMT
->>>>>>> 0a47a8f2
-      Pragma:
-      - no-cache
-      Strict-Transport-Security:
-      - max-age=15724800;
-      Vary:
-      - Accept-Encoding
-      X-Content-Type-Options:
-      - nosniff
-      X-Dd-Debug:
-<<<<<<< HEAD
-      - S1wfaMZOKGT/IoMw6fqAwAwGWo2vQ44sjF3YzuETnQfxZO2T5eJbs0aX3UKb9Dwu
-      X-Dd-Version:
-      - "35.4088130"
-=======
-      - Wjq53IVIwnB4SiR238oOYgHFMq/ZYP0LQ/Dv8C2fFLBwTje/dWJHu6pI6vIOK1zG
-      X-Dd-Version:
-      - "35.4208607"
->>>>>>> 0a47a8f2
-      X-Frame-Options:
-      - SAMEORIGIN
-      X-Ratelimit-Limit:
-      - "1000"
-      X-Ratelimit-Period:
-      - "60"
-      X-Ratelimit-Remaining:
-<<<<<<< HEAD
-      - "979"
-      X-Ratelimit-Reset:
-      - "39"
-=======
-      - "996"
-      X-Ratelimit-Reset:
-      - "34"
+      - "35.4351688"
+      X-Frame-Options:
+      - SAMEORIGIN
+      X-Ratelimit-Limit:
+      - "1000"
+      X-Ratelimit-Period:
+      - "60"
+      X-Ratelimit-Remaining:
+      - "858"
+      X-Ratelimit-Reset:
+      - "29"
     status: 200 OK
     code: 200
     duration: ""
@@ -162,347 +263,50 @@
       Dd-Operation-Id:
       - GetAPITest
       User-Agent:
-      - terraform-provider-datadog/dev (terraform 1.16.0; terraform-cli 0.12.7-sdk) datadog-api-client-go/1.0.0-beta.19+dev (go go1.15.3; os darwin; arch amd64)
-    url: https://api.datadoghq.com/api/v1/synthetics/tests/api/29y-dj9-x9k
-    method: GET
-  response:
-    body: '{"status":"paused","public_id":"29y-dj9-x9k","tags":["foo:bar","baz"],"locations":["aws:eu-central-1"],"message":"Notify @datadog.user","name":"tf-TestAccDatadogSyntheticsAPITest_Basic-local-1617196285","monitor_id":33131308,"type":"api","subtype":"http","config":{"request":{"body":"this is a body","url":"https://www.datadoghq.com","noSavingResponseBody":true,"headers":{"Accept":"application/json","X-Datadog-Trace-ID":"1234566789"},"timeout":30,"method":"GET"},"assertions":[{"operator":"contains","property":"content-type","type":"header","target":"application/json"},{"operator":"is","type":"statusCode","target":200},{"operator":"lessThan","type":"responseTime","target":2000},{"operator":"doesNotContain","type":"body","target":"terraform"}],"configVariables":[{"pattern":"{{numeric(3)}}","type":"text","example":"123","name":"VARIABLE_NAME"}]},"options":{"follow_redirects":true,"retry":{"count":1,"interval":300},"min_location_failed":1,"allow_insecure":true,"tick_every":60}}'
-    headers:
-      Cache-Control:
-      - no-cache
-      Connection:
-      - keep-alive
-      Content-Security-Policy:
-      - frame-ancestors 'self'; report-uri https://api.datadoghq.com/csp-report
-      Content-Type:
-      - application/json
-      Date:
-      - Wed, 31 Mar 2021 13:11:26 GMT
-      Pragma:
-      - no-cache
-      Strict-Transport-Security:
-      - max-age=15724800;
-      Vary:
-      - Accept-Encoding
-      X-Content-Type-Options:
-      - nosniff
-      X-Dd-Debug:
-      - JpIJLwIH2nFlZOC+u71rq7aAOL43MLZN3MUsL+gpYHdZz5QLUOG8Jysf8kVK6tPU
-      X-Dd-Version:
-      - "35.4208607"
-      X-Frame-Options:
-      - SAMEORIGIN
-      X-Ratelimit-Limit:
-      - "1000"
-      X-Ratelimit-Period:
-      - "60"
-      X-Ratelimit-Remaining:
-      - "994"
-      X-Ratelimit-Reset:
-      - "34"
->>>>>>> 0a47a8f2
-    status: 200 OK
-    code: 200
-    duration: ""
-- request:
-    body: ""
-    form: {}
-    headers:
-      Accept:
-      - application/json
-      Dd-Operation-Id:
-      - GetTest
-      User-Agent:
-<<<<<<< HEAD
-      - terraform-provider-datadog/dev (terraform 2.4.4; terraform-cli ) datadog-api-client-go/1.0.0-beta.16 (go go1.15.3; os darwin; arch amd64)
-    url: https://api.datadoghq.com/api/v1/synthetics/tests/npg-4tc-m89
-    method: GET
-  response:
-    body: '{"status":"paused","public_id":"npg-4tc-m89","tags":["foo:bar","baz"],"locations":["aws:eu-central-1"],"message":"Notify @datadog.user","name":"tf-TestAccDatadogSyntheticsAPITest_Basic-local-1615587260","monitor_id":32039286,"type":"api","subtype":"http","config":{"variables":[],"request":{"body":"this is a body","headers":{"Accept":"application/json","X-Datadog-Trace-ID":"1234566789"},"url":"https://www.datadoghq.com","timeout":30,"method":"GET"},"assertions":[{"operator":"contains","property":"content-type","type":"header","target":"application/json"},{"operator":"is","type":"statusCode","target":200},{"operator":"lessThan","type":"responseTime","target":2000},{"operator":"doesNotContain","type":"body","target":"terraform"}],"configVariables":[{"pattern":"{{numeric(3)}}","type":"text","example":"123","name":"VARIABLE_NAME"}]},"options":{"follow_redirects":true,"retry":{"count":1,"interval":300},"min_location_failed":1,"allow_insecure":true,"tick_every":60}}'
-=======
-      - terraform-provider-datadog/dev (terraform 1.16.0; terraform-cli 0.12.7-sdk) datadog-api-client-go/1.0.0-beta.19+dev (go go1.15.3; os darwin; arch amd64)
-    url: https://api.datadoghq.com/api/v1/synthetics/tests/29y-dj9-x9k
-    method: GET
-  response:
-    body: '{"status":"paused","public_id":"29y-dj9-x9k","tags":["foo:bar","baz"],"locations":["aws:eu-central-1"],"message":"Notify @datadog.user","name":"tf-TestAccDatadogSyntheticsAPITest_Basic-local-1617196285","monitor_id":33131308,"type":"api","subtype":"http","config":{"request":{"body":"this is a body","url":"https://www.datadoghq.com","noSavingResponseBody":true,"headers":{"Accept":"application/json","X-Datadog-Trace-ID":"1234566789"},"timeout":30,"method":"GET"},"assertions":[{"operator":"contains","property":"content-type","type":"header","target":"application/json"},{"operator":"is","type":"statusCode","target":200},{"operator":"lessThan","type":"responseTime","target":2000},{"operator":"doesNotContain","type":"body","target":"terraform"}],"configVariables":[{"pattern":"{{numeric(3)}}","type":"text","example":"123","name":"VARIABLE_NAME"}]},"options":{"follow_redirects":true,"retry":{"count":1,"interval":300},"min_location_failed":1,"allow_insecure":true,"tick_every":60}}'
->>>>>>> 0a47a8f2
-    headers:
-      Cache-Control:
-      - no-cache
-      Connection:
-      - keep-alive
-      Content-Security-Policy:
-      - frame-ancestors 'self'; report-uri https://api.datadoghq.com/csp-report
-      Content-Type:
-      - application/json
-      Date:
-<<<<<<< HEAD
-      - Fri, 12 Mar 2021 22:14:22 GMT
-=======
-      - Wed, 31 Mar 2021 13:11:27 GMT
->>>>>>> 0a47a8f2
-      Pragma:
-      - no-cache
-      Strict-Transport-Security:
-      - max-age=15724800;
-      Vary:
-      - Accept-Encoding
-      X-Content-Type-Options:
-      - nosniff
-      X-Dd-Debug:
-      - 25u1gDlL724DHllbjFT4BhOLorBTilh+aah2uWAUEjFC/+rjczJdiyWrV/HwLwe/
-      X-Dd-Version:
-<<<<<<< HEAD
-      - "35.4088130"
-=======
-      - "35.4208607"
->>>>>>> 0a47a8f2
-      X-Frame-Options:
-      - SAMEORIGIN
-      X-Ratelimit-Limit:
-      - "1000"
-      X-Ratelimit-Period:
-      - "60"
-      X-Ratelimit-Remaining:
-<<<<<<< HEAD
-      - "978"
-=======
-      - "992"
->>>>>>> 0a47a8f2
-      X-Ratelimit-Reset:
-      - "34"
-    status: 200 OK
-    code: 200
-    duration: ""
-- request:
-    body: ""
-    form: {}
-    headers:
-      Accept:
-      - application/json
-      Dd-Operation-Id:
-      - GetTest
-      User-Agent:
-<<<<<<< HEAD
-      - terraform-provider-datadog/dev (terraform 2.4.4; terraform-cli 0.14.7) datadog-api-client-go/1.0.0-beta.16 (go go1.15.3; os darwin; arch amd64)
-    url: https://api.datadoghq.com/api/v1/synthetics/tests/npg-4tc-m89
-    method: GET
-  response:
-    body: '{"status":"paused","public_id":"npg-4tc-m89","tags":["foo:bar","baz"],"locations":["aws:eu-central-1"],"message":"Notify @datadog.user","name":"tf-TestAccDatadogSyntheticsAPITest_Basic-local-1615587260","monitor_id":32039286,"type":"api","subtype":"http","config":{"variables":[],"request":{"body":"this is a body","headers":{"Accept":"application/json","X-Datadog-Trace-ID":"1234566789"},"url":"https://www.datadoghq.com","timeout":30,"method":"GET"},"assertions":[{"operator":"contains","property":"content-type","type":"header","target":"application/json"},{"operator":"is","type":"statusCode","target":200},{"operator":"lessThan","type":"responseTime","target":2000},{"operator":"doesNotContain","type":"body","target":"terraform"}],"configVariables":[{"pattern":"{{numeric(3)}}","type":"text","example":"123","name":"VARIABLE_NAME"}]},"options":{"follow_redirects":true,"retry":{"count":1,"interval":300},"min_location_failed":1,"allow_insecure":true,"tick_every":60}}'
-=======
-      - terraform-provider-datadog/dev (terraform 1.16.0; terraform-cli 0.12.7-sdk) datadog-api-client-go/1.0.0-beta.19+dev (go go1.15.3; os darwin; arch amd64)
-    url: https://api.datadoghq.com/api/v1/synthetics/tests/29y-dj9-x9k
-    method: GET
-  response:
-    body: '{"status":"paused","public_id":"29y-dj9-x9k","tags":["foo:bar","baz"],"locations":["aws:eu-central-1"],"message":"Notify @datadog.user","name":"tf-TestAccDatadogSyntheticsAPITest_Basic-local-1617196285","monitor_id":33131308,"type":"api","subtype":"http","config":{"request":{"body":"this is a body","url":"https://www.datadoghq.com","noSavingResponseBody":true,"headers":{"Accept":"application/json","X-Datadog-Trace-ID":"1234566789"},"timeout":30,"method":"GET"},"assertions":[{"operator":"contains","property":"content-type","type":"header","target":"application/json"},{"operator":"is","type":"statusCode","target":200},{"operator":"lessThan","type":"responseTime","target":2000},{"operator":"doesNotContain","type":"body","target":"terraform"}],"configVariables":[{"pattern":"{{numeric(3)}}","type":"text","example":"123","name":"VARIABLE_NAME"}]},"options":{"follow_redirects":true,"retry":{"count":1,"interval":300},"min_location_failed":1,"allow_insecure":true,"tick_every":60}}'
->>>>>>> 0a47a8f2
-    headers:
-      Cache-Control:
-      - no-cache
-      Connection:
-      - keep-alive
-      Content-Security-Policy:
-      - frame-ancestors 'self'; report-uri https://api.datadoghq.com/csp-report
-      Content-Type:
-      - application/json
-      Date:
-<<<<<<< HEAD
-      - Fri, 12 Mar 2021 22:14:23 GMT
-=======
-      - Wed, 31 Mar 2021 13:11:27 GMT
->>>>>>> 0a47a8f2
-      Pragma:
-      - no-cache
-      Strict-Transport-Security:
-      - max-age=15724800;
-      Vary:
-      - Accept-Encoding
-      X-Content-Type-Options:
-      - nosniff
-      X-Dd-Debug:
-<<<<<<< HEAD
-      - JpIJLwIH2nFlZOC+u71rq7aAOL43MLZN3MUsL+gpYHdZz5QLUOG8Jysf8kVK6tPU
-      X-Dd-Version:
-      - "35.4088130"
-=======
-      - SY1h8ScsWq+kYmtbh63ltMLFAZsQjqfrgvdfAoRX+9TzT1sgMBRYaFRwfWWRRe9a
-      X-Dd-Version:
-      - "35.4208607"
->>>>>>> 0a47a8f2
-      X-Frame-Options:
-      - SAMEORIGIN
-      X-Ratelimit-Limit:
-      - "1000"
-      X-Ratelimit-Period:
-      - "60"
-      X-Ratelimit-Remaining:
-<<<<<<< HEAD
-      - "977"
-=======
-      - "990"
-      X-Ratelimit-Reset:
-      - "33"
-    status: 200 OK
-    code: 200
-    duration: ""
-- request:
-    body: ""
-    form: {}
-    headers:
-      Accept:
-      - application/json
-      Dd-Operation-Id:
-      - GetAPITest
-      User-Agent:
-      - terraform-provider-datadog/dev (terraform 1.16.0; terraform-cli 0.12.7-sdk) datadog-api-client-go/1.0.0-beta.19+dev (go go1.15.3; os darwin; arch amd64)
-    url: https://api.datadoghq.com/api/v1/synthetics/tests/api/29y-dj9-x9k
-    method: GET
-  response:
-    body: '{"status":"paused","public_id":"29y-dj9-x9k","tags":["foo:bar","baz"],"locations":["aws:eu-central-1"],"message":"Notify @datadog.user","name":"tf-TestAccDatadogSyntheticsAPITest_Basic-local-1617196285","monitor_id":33131308,"type":"api","subtype":"http","config":{"request":{"body":"this is a body","url":"https://www.datadoghq.com","noSavingResponseBody":true,"headers":{"Accept":"application/json","X-Datadog-Trace-ID":"1234566789"},"timeout":30,"method":"GET"},"assertions":[{"operator":"contains","property":"content-type","type":"header","target":"application/json"},{"operator":"is","type":"statusCode","target":200},{"operator":"lessThan","type":"responseTime","target":2000},{"operator":"doesNotContain","type":"body","target":"terraform"}],"configVariables":[{"pattern":"{{numeric(3)}}","type":"text","example":"123","name":"VARIABLE_NAME"}]},"options":{"follow_redirects":true,"retry":{"count":1,"interval":300},"min_location_failed":1,"allow_insecure":true,"tick_every":60}}'
-    headers:
-      Cache-Control:
-      - no-cache
-      Connection:
-      - keep-alive
-      Content-Security-Policy:
-      - frame-ancestors 'self'; report-uri https://api.datadoghq.com/csp-report
-      Content-Type:
-      - application/json
-      Date:
-      - Wed, 31 Mar 2021 13:11:27 GMT
-      Pragma:
-      - no-cache
-      Strict-Transport-Security:
-      - max-age=15724800;
-      Vary:
-      - Accept-Encoding
-      X-Content-Type-Options:
-      - nosniff
-      X-Dd-Debug:
-      - JpIJLwIH2nFlZOC+u71rq7aAOL43MLZN3MUsL+gpYHdZz5QLUOG8Jysf8kVK6tPU
-      X-Dd-Version:
-      - "35.4208607"
-      X-Frame-Options:
-      - SAMEORIGIN
-      X-Ratelimit-Limit:
-      - "1000"
-      X-Ratelimit-Period:
-      - "60"
-      X-Ratelimit-Remaining:
-      - "987"
-      X-Ratelimit-Reset:
-      - "33"
-    status: 200 OK
-    code: 200
-    duration: ""
-- request:
-    body: ""
-    form: {}
-    headers:
-      Accept:
-      - application/json
-      Dd-Operation-Id:
-      - GetTest
-      User-Agent:
-      - terraform-provider-datadog/dev (terraform 1.16.0; terraform-cli 0.12.7-sdk) datadog-api-client-go/1.0.0-beta.19+dev (go go1.15.3; os darwin; arch amd64)
-    url: https://api.datadoghq.com/api/v1/synthetics/tests/29y-dj9-x9k
-    method: GET
-  response:
-    body: '{"status":"paused","public_id":"29y-dj9-x9k","tags":["foo:bar","baz"],"locations":["aws:eu-central-1"],"message":"Notify @datadog.user","name":"tf-TestAccDatadogSyntheticsAPITest_Basic-local-1617196285","monitor_id":33131308,"type":"api","subtype":"http","config":{"request":{"body":"this is a body","url":"https://www.datadoghq.com","noSavingResponseBody":true,"headers":{"Accept":"application/json","X-Datadog-Trace-ID":"1234566789"},"timeout":30,"method":"GET"},"assertions":[{"operator":"contains","property":"content-type","type":"header","target":"application/json"},{"operator":"is","type":"statusCode","target":200},{"operator":"lessThan","type":"responseTime","target":2000},{"operator":"doesNotContain","type":"body","target":"terraform"}],"configVariables":[{"pattern":"{{numeric(3)}}","type":"text","example":"123","name":"VARIABLE_NAME"}]},"options":{"follow_redirects":true,"retry":{"count":1,"interval":300},"min_location_failed":1,"allow_insecure":true,"tick_every":60}}'
-    headers:
-      Cache-Control:
-      - no-cache
-      Connection:
-      - keep-alive
-      Content-Security-Policy:
-      - frame-ancestors 'self'; report-uri https://api.datadoghq.com/csp-report
-      Content-Type:
-      - application/json
-      Date:
-      - Wed, 31 Mar 2021 13:11:28 GMT
-      Pragma:
-      - no-cache
-      Strict-Transport-Security:
-      - max-age=15724800;
-      Vary:
-      - Accept-Encoding
-      X-Content-Type-Options:
-      - nosniff
-      X-Dd-Debug:
-      - dPySkcOzIZtKyMKDAAzuysY3gNGGj6RtYogGuSb76E8mPvoqzREyRp6lPYm91hQU
-      X-Dd-Version:
-      - "35.4208607"
-      X-Frame-Options:
-      - SAMEORIGIN
-      X-Ratelimit-Limit:
-      - "1000"
-      X-Ratelimit-Period:
-      - "60"
-      X-Ratelimit-Remaining:
-      - "984"
-      X-Ratelimit-Reset:
-      - "33"
-    status: 200 OK
-    code: 200
-    duration: ""
-- request:
-    body: ""
-    form: {}
-    headers:
-      Accept:
-      - application/json
-      Dd-Operation-Id:
-      - GetAPITest
-      User-Agent:
-      - terraform-provider-datadog/dev (terraform 1.16.0; terraform-cli 0.12.7-sdk) datadog-api-client-go/1.0.0-beta.19+dev (go go1.15.3; os darwin; arch amd64)
-    url: https://api.datadoghq.com/api/v1/synthetics/tests/api/29y-dj9-x9k
-    method: GET
-  response:
-    body: '{"status":"paused","public_id":"29y-dj9-x9k","tags":["foo:bar","baz"],"locations":["aws:eu-central-1"],"message":"Notify @datadog.user","name":"tf-TestAccDatadogSyntheticsAPITest_Basic-local-1617196285","monitor_id":33131308,"type":"api","subtype":"http","config":{"request":{"body":"this is a body","url":"https://www.datadoghq.com","noSavingResponseBody":true,"headers":{"Accept":"application/json","X-Datadog-Trace-ID":"1234566789"},"timeout":30,"method":"GET"},"assertions":[{"operator":"contains","property":"content-type","type":"header","target":"application/json"},{"operator":"is","type":"statusCode","target":200},{"operator":"lessThan","type":"responseTime","target":2000},{"operator":"doesNotContain","type":"body","target":"terraform"}],"configVariables":[{"pattern":"{{numeric(3)}}","type":"text","example":"123","name":"VARIABLE_NAME"}]},"options":{"follow_redirects":true,"retry":{"count":1,"interval":300},"min_location_failed":1,"allow_insecure":true,"tick_every":60}}'
-    headers:
-      Cache-Control:
-      - no-cache
-      Connection:
-      - keep-alive
-      Content-Security-Policy:
-      - frame-ancestors 'self'; report-uri https://api.datadoghq.com/csp-report
-      Content-Type:
-      - application/json
-      Date:
-      - Wed, 31 Mar 2021 13:11:29 GMT
-      Pragma:
-      - no-cache
-      Strict-Transport-Security:
-      - max-age=15724800;
-      Vary:
-      - Accept-Encoding
-      X-Content-Type-Options:
-      - nosniff
-      X-Dd-Debug:
-      - F5gm0Rce1/Abr9/0Fw8HAqWfiz0FdiH8er/AXnN6lOn3L6KyGgbsLCwgPlob1No8
-      X-Dd-Version:
-      - "35.4208607"
-      X-Frame-Options:
-      - SAMEORIGIN
-      X-Ratelimit-Limit:
-      - "1000"
-      X-Ratelimit-Period:
-      - "60"
-      X-Ratelimit-Remaining:
-      - "978"
->>>>>>> 0a47a8f2
-      X-Ratelimit-Reset:
-      - "32"
+      - terraform-provider-datadog/dev (terraform 2.4.4; terraform-cli 0.14.7) datadog-api-client-go/1.0.0-beta.19 (go go1.16.3; os darwin; arch amd64)
+    url: https://api.datadoghq.com/api/v1/synthetics/tests/api/p47-374-yh2
+    method: GET
+  response:
+    body: '{"status":"paused","public_id":"p47-374-yh2","tags":["foo:bar","baz"],"locations":["aws:eu-central-1"],"message":"Notify @datadog.user","name":"tf-TestAccDatadogSyntheticsAPITest_Basic-local-1618930408","monitor_id":34157605,"type":"api","subtype":"http","config":{"request":{"body":"this is a body","url":"https://www.datadoghq.com","noSavingResponseBody":true,"headers":{"Accept":"application/json","X-Datadog-Trace-ID":"1234566789"},"timeout":30,"method":"GET"},"assertions":[{"operator":"contains","property":"content-type","type":"header","target":"application/json"},{"operator":"is","type":"statusCode","target":200},{"operator":"lessThan","type":"responseTime","target":2000},{"operator":"doesNotContain","type":"body","target":"terraform"}],"configVariables":[{"pattern":"{{numeric(3)}}","type":"text","example":"123","name":"VARIABLE_NAME"}]},"options":{"follow_redirects":true,"retry":{"count":1,"interval":300},"min_location_failed":1,"allow_insecure":true,"tick_every":60}}'
+    headers:
+      Cache-Control:
+      - no-cache
+      Connection:
+      - keep-alive
+      Content-Security-Policy:
+      - frame-ancestors 'self'; report-uri https://api.datadoghq.com/csp-report
+      Content-Type:
+      - application/json
+      Date:
+      - Tue, 20 Apr 2021 14:53:31 GMT
+      Pragma:
+      - no-cache
+      Strict-Transport-Security:
+      - max-age=15724800;
+      Vary:
+      - Accept-Encoding
+      X-Content-Type-Options:
+      - nosniff
+      X-Dd-Debug:
+      - l4HFlaRP3QwYSqoGKhzbYfv7zgkK63HIRR7YkyVYZspq0lGjjTBwoK8V/alf+XYt
+      X-Dd-Version:
+      - "35.4351688"
+      X-Frame-Options:
+      - SAMEORIGIN
+      X-Ratelimit-Limit:
+      - "1000"
+      X-Ratelimit-Period:
+      - "60"
+      X-Ratelimit-Remaining:
+      - "857"
+      X-Ratelimit-Reset:
+      - "29"
     status: 200 OK
     code: 200
     duration: ""
 - request:
     body: |
-<<<<<<< HEAD
-      {"public_ids":["npg-4tc-m89"]}
-=======
-      {"public_ids":["29y-dj9-x9k"]}
->>>>>>> 0a47a8f2
+      {"public_ids":["p47-374-yh2"]}
     form: {}
     headers:
       Accept:
@@ -512,52 +316,34 @@
       Dd-Operation-Id:
       - DeleteTests
       User-Agent:
-<<<<<<< HEAD
-      - terraform-provider-datadog/dev (terraform 2.4.4; terraform-cli 0.14.7) datadog-api-client-go/1.0.0-beta.16 (go go1.15.3; os darwin; arch amd64)
+      - terraform-provider-datadog/dev (terraform 2.4.4; terraform-cli ) datadog-api-client-go/1.0.0-beta.19 (go go1.16.3; os darwin; arch amd64)
     url: https://api.datadoghq.com/api/v1/synthetics/tests/delete
     method: POST
   response:
-    body: '{"deleted_tests":[{"deleted_at":"2021-03-12T22:14:24.862068+00:00","public_id":"npg-4tc-m89"}]}'
-=======
-      - terraform-provider-datadog/dev (terraform 1.16.0; terraform-cli 0.12.7-sdk) datadog-api-client-go/1.0.0-beta.19+dev (go go1.15.3; os darwin; arch amd64)
-    url: https://api.datadoghq.com/api/v1/synthetics/tests/delete
-    method: POST
-  response:
-    body: '{"deleted_tests":[{"deleted_at":"2021-03-31T13:11:29.447729+00:00","public_id":"29y-dj9-x9k"}]}'
->>>>>>> 0a47a8f2
-    headers:
-      Cache-Control:
-      - no-cache
-      Connection:
-      - keep-alive
-      Content-Security-Policy:
-      - frame-ancestors 'self'; report-uri https://api.datadoghq.com/csp-report
-      Content-Type:
-      - application/json
-      Date:
-<<<<<<< HEAD
-      - Fri, 12 Mar 2021 22:14:25 GMT
-=======
-      - Wed, 31 Mar 2021 13:11:29 GMT
->>>>>>> 0a47a8f2
-      Pragma:
-      - no-cache
-      Strict-Transport-Security:
-      - max-age=15724800;
-      Vary:
-      - Accept-Encoding
-      X-Content-Type-Options:
-      - nosniff
-      X-Dd-Debug:
-<<<<<<< HEAD
-      - PhosSd3Ch1B6B0DXI71steKUi7XhPDttnPiIP1NdXTw0VJNWpoUnYyBmODS5ne3q
-      X-Dd-Version:
-      - "35.4088130"
-=======
-      - dCmL/3rURV6BPeaqeP3Rxigq41m5CAb17XjrRE42uZ01zpr07HVhbL5/3TWMkvgu
-      X-Dd-Version:
-      - "35.4208607"
->>>>>>> 0a47a8f2
+    body: '{"deleted_tests":[{"deleted_at":"2021-04-20T14:53:32.522460+00:00","public_id":"p47-374-yh2"}]}'
+    headers:
+      Cache-Control:
+      - no-cache
+      Connection:
+      - keep-alive
+      Content-Security-Policy:
+      - frame-ancestors 'self'; report-uri https://api.datadoghq.com/csp-report
+      Content-Type:
+      - application/json
+      Date:
+      - Tue, 20 Apr 2021 14:53:33 GMT
+      Pragma:
+      - no-cache
+      Strict-Transport-Security:
+      - max-age=15724800;
+      Vary:
+      - Accept-Encoding
+      X-Content-Type-Options:
+      - nosniff
+      X-Dd-Debug:
+      - JpIJLwIH2nFlZOC+u71rq7aAOL43MLZN3MUsL+gpYHdZz5QLUOG8Jysf8kVK6tPU
+      X-Dd-Version:
+      - "35.4351688"
       X-Frame-Options:
       - SAMEORIGIN
       X-Ratelimit-Limit:
@@ -565,15 +351,9 @@
       X-Ratelimit-Period:
       - "60"
       X-Ratelimit-Remaining:
-<<<<<<< HEAD
-      - "115"
-      X-Ratelimit-Reset:
-      - "36"
-=======
-      - "117"
-      X-Ratelimit-Reset:
-      - "31"
->>>>>>> 0a47a8f2
+      - "106"
+      X-Ratelimit-Reset:
+      - "28"
     status: 200 OK
     code: 200
     duration: ""
@@ -586,13 +366,8 @@
       Dd-Operation-Id:
       - GetTest
       User-Agent:
-<<<<<<< HEAD
-      - terraform-provider-datadog/dev (terraform 2.4.4; terraform-cli 0.14.7) datadog-api-client-go/1.0.0-beta.16 (go go1.15.3; os darwin; arch amd64)
-    url: https://api.datadoghq.com/api/v1/synthetics/tests/npg-4tc-m89
-=======
-      - terraform-provider-datadog/dev (terraform 1.16.0; terraform-cli 0.12.7-sdk) datadog-api-client-go/1.0.0-beta.19+dev (go go1.15.3; os darwin; arch amd64)
-    url: https://api.datadoghq.com/api/v1/synthetics/tests/29y-dj9-x9k
->>>>>>> 0a47a8f2
+      - terraform-provider-datadog/dev (terraform 2.4.4; terraform-cli ) datadog-api-client-go/1.0.0-beta.19 (go go1.16.3; os darwin; arch amd64)
+    url: https://api.datadoghq.com/api/v1/synthetics/tests/p47-374-yh2
     method: GET
   response:
     body: '{"errors": ["Synthetics test not found"]}'
@@ -606,41 +381,27 @@
       Content-Type:
       - application/json
       Date:
-<<<<<<< HEAD
-      - Fri, 12 Mar 2021 22:14:25 GMT
-=======
-      - Wed, 31 Mar 2021 13:11:29 GMT
->>>>>>> 0a47a8f2
-      Pragma:
-      - no-cache
-      Strict-Transport-Security:
-      - max-age=15724800;
-      Vary:
-      - Accept-Encoding
-      X-Content-Type-Options:
-      - nosniff
-      X-Dd-Version:
-<<<<<<< HEAD
-      - "35.4088130"
-=======
-      - "35.4208607"
->>>>>>> 0a47a8f2
-      X-Frame-Options:
-      - SAMEORIGIN
-      X-Ratelimit-Limit:
-      - "1000"
-      X-Ratelimit-Period:
-      - "60"
-      X-Ratelimit-Remaining:
-<<<<<<< HEAD
-      - "973"
-      X-Ratelimit-Reset:
-      - "35"
-=======
-      - "976"
-      X-Ratelimit-Reset:
-      - "31"
->>>>>>> 0a47a8f2
+      - Tue, 20 Apr 2021 14:53:33 GMT
+      Pragma:
+      - no-cache
+      Strict-Transport-Security:
+      - max-age=15724800;
+      Vary:
+      - Accept-Encoding
+      X-Content-Type-Options:
+      - nosniff
+      X-Dd-Version:
+      - "35.4351688"
+      X-Frame-Options:
+      - SAMEORIGIN
+      X-Ratelimit-Limit:
+      - "1000"
+      X-Ratelimit-Period:
+      - "60"
+      X-Ratelimit-Remaining:
+      - "831"
+      X-Ratelimit-Reset:
+      - "27"
     status: 404 Not Found
     code: 404
     duration: ""
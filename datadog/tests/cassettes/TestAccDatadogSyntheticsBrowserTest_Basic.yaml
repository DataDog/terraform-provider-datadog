--- conflicted
+++ resolved
@@ -3,11 +3,7 @@
 interactions:
 - request:
     body: |
-<<<<<<< HEAD
-      {"config":{"assertions":[],"request":{"body":"this is a body","headers":{"Accept":"application/json","X-Datadog-Trace-ID":"123456789"},"method":"GET","timeout":30,"url":"https://www.datadoghq.com"},"variables":[{"example":"597","name":"MY_PATTERN_VAR","pattern":"{{numeric(3)}}","type":"text"}]},"locations":["aws:eu-central-1"],"message":"Notify @datadog.user","name":"tf-TestAccDatadogSyntheticsBrowserTest_Basic-local-1617184100","options":{"device_ids":["laptop_large","mobile_small"],"min_location_failed":1,"monitor_options":{"renotify_interval":100},"retry":{"count":2,"interval":300},"tick_every":900},"status":"paused","steps":[{"allowFailure":false,"name":"first step","params":{"check":"contains","value":"content"},"timeout":0,"type":"assertCurrentUrl"}],"tags":["foo:bar","baz"],"type":"browser"}
-=======
-      {"config":{"assertions":[],"configVariables":[],"request":{"body":"this is a body","headers":{"Accept":"application/json","X-Datadog-Trace-ID":"123456789"},"method":"GET","timeout":30,"url":"https://www.datadoghq.com"},"variables":[{"example":"597","name":"MY_PATTERN_VAR","pattern":"{{numeric(3)}}","type":"text"}]},"locations":["aws:eu-central-1"],"message":"Notify @datadog.user","name":"tf-TestAccDatadogSyntheticsBrowserTest_Basic-local-1617183091","options":{"device_ids":["laptop_large","mobile_small"],"min_location_failed":1,"monitor_options":{"renotify_interval":100},"noScreenshot":true,"retry":{"count":2,"interval":300},"tick_every":900},"status":"paused","steps":[{"allowFailure":false,"name":"first step","params":{"check":"contains","value":"content"},"timeout":0,"type":"assertCurrentUrl"}],"tags":["foo:bar","baz"],"type":"browser"}
->>>>>>> 14ccad13
+      {"config":{"assertions":[],"request":{"body":"this is a body","headers":{"Accept":"application/json","X-Datadog-Trace-ID":"123456789"},"method":"GET","timeout":30,"url":"https://www.datadoghq.com"},"variables":[{"example":"597","name":"MY_PATTERN_VAR","pattern":"{{numeric(3)}}","type":"text"}]},"locations":["aws:eu-central-1"],"message":"Notify @datadog.user","name":"tf-TestAccDatadogSyntheticsBrowserTest_Basic-local-1617196350","options":{"device_ids":["laptop_large","mobile_small"],"min_location_failed":1,"monitor_options":{"renotify_interval":100},"noScreenshot":true,"retry":{"count":2,"interval":300},"tick_every":900},"status":"paused","steps":[{"allowFailure":false,"name":"first step","params":{"check":"contains","value":"content"},"timeout":0,"type":"assertCurrentUrl"}],"tags":["foo:bar","baz"],"type":"browser"}
     form: {}
     headers:
       Accept:
@@ -18,61 +14,293 @@
       - CreateSyntheticsBrowserTest
       User-Agent:
       - terraform-provider-datadog/dev (terraform 1.16.0; terraform-cli 0.12.7-sdk) datadog-api-client-go/1.0.0-beta.19+dev (go go1.15.3; os darwin; arch amd64)
-<<<<<<< HEAD
     url: https://api.datadoghq.com/api/v1/synthetics/tests/browser
     method: POST
   response:
-    body: '{"status":"paused","public_id":"m8x-i3w-f2t","tags":["foo:bar","baz"],"org_id":321813,"locations":["aws:eu-central-1"],"message":"Notify @datadog.user","deleted_at":null,"name":"tf-TestAccDatadogSyntheticsBrowserTest_Basic-local-1617184100","monitor_id":33123846,"type":"browser","created_at":"2021-03-31T09:48:21.304631+00:00","modified_at":"2021-03-31T09:48:21.304631+00:00","steps":[{"name":"first step","allowFailure":false,"params":{"check":"contains","value":"content"},"timeout":0,"type":"assertCurrentUrl"}],"config":{"variables":[{"pattern":"{{numeric(3)}}","type":"text","example":"597","name":"MY_PATTERN_VAR"}],"request":{"body":"this is a body","headers":{"Accept":"application/json","X-Datadog-Trace-ID":"123456789"},"url":"https://www.datadoghq.com","timeout":30,"method":"GET"},"assertions":[]},"options":{"retry":{"count":2,"interval":300},"monitor_options":{"notify_audit":false,"locked":false,"include_tags":true,"new_host_delay":300,"notify_no_data":false,"renotify_interval":100},"device_ids":["laptop_large","mobile_small"],"min_location_failed":1,"tick_every":900}}'
-=======
-    url: https://api.datadoghq.com/api/v1/synthetics/tests
-    method: POST
-  response:
-    body: '{"status":"paused","public_id":"zrd-t29-x4i","tags":["foo:bar","baz"],"org_id":321813,"locations":["aws:eu-central-1"],"message":"Notify @datadog.user","deleted_at":null,"name":"tf-TestAccDatadogSyntheticsBrowserTest_Basic-local-1617183091","monitor_id":33123261,"type":"browser","created_at":"2021-03-31T09:31:32.226309+00:00","modified_at":"2021-03-31T09:31:32.226309+00:00","steps":[{"name":"first step","allowFailure":false,"params":{"check":"contains","value":"content"},"timeout":0,"type":"assertCurrentUrl"}],"config":{"variables":[{"pattern":"{{numeric(3)}}","type":"text","example":"597","name":"MY_PATTERN_VAR"}],"request":{"body":"this is a body","headers":{"Accept":"application/json","X-Datadog-Trace-ID":"123456789"},"url":"https://www.datadoghq.com","timeout":30,"method":"GET"},"assertions":[],"configVariables":[]},"options":{"retry":{"count":2,"interval":300},"min_location_failed":1,"monitor_options":{"notify_audit":false,"locked":false,"include_tags":true,"new_host_delay":300,"notify_no_data":false,"renotify_interval":100},"noScreenshot":true,"device_ids":["laptop_large","mobile_small"],"tick_every":900}}'
->>>>>>> 14ccad13
-    headers:
-      Cache-Control:
-      - no-cache
-      Connection:
-      - keep-alive
-      Content-Security-Policy:
-      - frame-ancestors 'self'; report-uri https://api.datadoghq.com/csp-report
-      Content-Type:
-      - application/json
-      Date:
-<<<<<<< HEAD
-      - Wed, 31 Mar 2021 09:48:21 GMT
-=======
-      - Wed, 31 Mar 2021 09:31:32 GMT
->>>>>>> 14ccad13
-      Pragma:
-      - no-cache
-      Strict-Transport-Security:
-      - max-age=15724800;
-      Vary:
-      - Accept-Encoding
-      X-Content-Type-Options:
-      - nosniff
-      X-Dd-Debug:
-<<<<<<< HEAD
+    body: '{"status":"paused","public_id":"dsd-rh4-r2q","tags":["foo:bar","baz"],"org_id":321813,"locations":["aws:eu-central-1"],"message":"Notify @datadog.user","deleted_at":null,"name":"tf-TestAccDatadogSyntheticsBrowserTest_Basic-local-1617196350","monitor_id":33131346,"type":"browser","created_at":"2021-03-31T13:12:31.324422+00:00","modified_at":"2021-03-31T13:12:31.324422+00:00","steps":[{"name":"first step","allowFailure":false,"params":{"check":"contains","value":"content"},"timeout":0,"type":"assertCurrentUrl"}],"config":{"variables":[{"pattern":"{{numeric(3)}}","type":"text","example":"597","name":"MY_PATTERN_VAR"}],"request":{"body":"this is a body","headers":{"Accept":"application/json","X-Datadog-Trace-ID":"123456789"},"url":"https://www.datadoghq.com","timeout":30,"method":"GET"},"assertions":[]},"options":{"retry":{"count":2,"interval":300},"min_location_failed":1,"monitor_options":{"notify_audit":false,"locked":false,"include_tags":true,"new_host_delay":300,"notify_no_data":false,"renotify_interval":100},"noScreenshot":true,"device_ids":["laptop_large","mobile_small"],"tick_every":900}}'
+    headers:
+      Cache-Control:
+      - no-cache
+      Connection:
+      - keep-alive
+      Content-Security-Policy:
+      - frame-ancestors 'self'; report-uri https://api.datadoghq.com/csp-report
+      Content-Type:
+      - application/json
+      Date:
+      - Wed, 31 Mar 2021 13:12:31 GMT
+      Pragma:
+      - no-cache
+      Strict-Transport-Security:
+      - max-age=15724800;
+      Vary:
+      - Accept-Encoding
+      X-Content-Type-Options:
+      - nosniff
+      X-Dd-Debug:
+      - 25u1gDlL724DHllbjFT4BhOLorBTilh+aah2uWAUEjFC/+rjczJdiyWrV/HwLwe/
+      X-Dd-Version:
+      - "35.4208607"
+      X-Frame-Options:
+      - SAMEORIGIN
+      X-Ratelimit-Limit:
+      - "120"
+      X-Ratelimit-Period:
+      - "60"
+      X-Ratelimit-Remaining:
+      - "114"
+      X-Ratelimit-Reset:
+      - "29"
+    status: 200 OK
+    code: 200
+    duration: ""
+- request:
+    body: ""
+    form: {}
+    headers:
+      Accept:
+      - application/json
+      Dd-Operation-Id:
+      - GetTest
+      User-Agent:
+      - terraform-provider-datadog/dev (terraform 1.16.0; terraform-cli 0.12.7-sdk) datadog-api-client-go/1.0.0-beta.19+dev (go go1.15.3; os darwin; arch amd64)
+    url: https://api.datadoghq.com/api/v1/synthetics/tests/dsd-rh4-r2q
+    method: GET
+  response:
+    body: '{"status":"paused","public_id":"dsd-rh4-r2q","tags":["foo:bar","baz"],"locations":["aws:eu-central-1"],"message":"Notify @datadog.user","name":"tf-TestAccDatadogSyntheticsBrowserTest_Basic-local-1617196350","monitor_id":33131346,"type":"browser","config":{"variables":[{"pattern":"{{numeric(3)}}","type":"text","example":"597","name":"MY_PATTERN_VAR"}],"request":{"body":"this is a body","headers":{"Accept":"application/json","X-Datadog-Trace-ID":"123456789"},"url":"https://www.datadoghq.com","timeout":30,"method":"GET"},"assertions":[]},"options":{"retry":{"count":2,"interval":300},"min_location_failed":1,"monitor_options":{"notify_audit":false,"locked":false,"include_tags":true,"new_host_delay":300,"notify_no_data":false,"renotify_interval":100},"noScreenshot":true,"device_ids":["laptop_large","mobile_small"],"tick_every":900}}'
+    headers:
+      Cache-Control:
+      - no-cache
+      Connection:
+      - keep-alive
+      Content-Security-Policy:
+      - frame-ancestors 'self'; report-uri https://api.datadoghq.com/csp-report
+      Content-Type:
+      - application/json
+      Date:
+      - Wed, 31 Mar 2021 13:12:31 GMT
+      Pragma:
+      - no-cache
+      Strict-Transport-Security:
+      - max-age=15724800;
+      Vary:
+      - Accept-Encoding
+      X-Content-Type-Options:
+      - nosniff
+      X-Dd-Debug:
+      - dPySkcOzIZtKyMKDAAzuysY3gNGGj6RtYogGuSb76E8mPvoqzREyRp6lPYm91hQU
+      X-Dd-Version:
+      - "35.4208607"
+      X-Frame-Options:
+      - SAMEORIGIN
+      X-Ratelimit-Limit:
+      - "1000"
+      X-Ratelimit-Period:
+      - "60"
+      X-Ratelimit-Remaining:
+      - "951"
+      X-Ratelimit-Reset:
+      - "29"
+    status: 200 OK
+    code: 200
+    duration: ""
+- request:
+    body: ""
+    form: {}
+    headers:
+      Accept:
+      - application/json
+      Dd-Operation-Id:
+      - GetBrowserTest
+      User-Agent:
+      - terraform-provider-datadog/dev (terraform 1.16.0; terraform-cli 0.12.7-sdk) datadog-api-client-go/1.0.0-beta.19+dev (go go1.15.3; os darwin; arch amd64)
+    url: https://api.datadoghq.com/api/v1/synthetics/tests/browser/dsd-rh4-r2q
+    method: GET
+  response:
+    body: '{"status":"paused","public_id":"dsd-rh4-r2q","tags":["foo:bar","baz"],"locations":["aws:eu-central-1"],"message":"Notify @datadog.user","name":"tf-TestAccDatadogSyntheticsBrowserTest_Basic-local-1617196350","monitor_id":33131346,"type":"browser","steps":[{"name":"first step","allowFailure":false,"params":{"check":"contains","value":"content"},"timeout":0,"type":"assertCurrentUrl"}],"config":{"variables":[{"pattern":"{{numeric(3)}}","type":"text","example":"597","name":"MY_PATTERN_VAR"}],"request":{"body":"this is a body","headers":{"Accept":"application/json","X-Datadog-Trace-ID":"123456789"},"url":"https://www.datadoghq.com","timeout":30,"method":"GET"},"assertions":[]},"options":{"retry":{"count":2,"interval":300},"min_location_failed":1,"monitor_options":{"notify_audit":false,"locked":false,"include_tags":true,"new_host_delay":300,"notify_no_data":false,"renotify_interval":100},"noScreenshot":true,"device_ids":["laptop_large","mobile_small"],"tick_every":900}}'
+    headers:
+      Cache-Control:
+      - no-cache
+      Connection:
+      - keep-alive
+      Content-Security-Policy:
+      - frame-ancestors 'self'; report-uri https://api.datadoghq.com/csp-report
+      Content-Type:
+      - application/json
+      Date:
+      - Wed, 31 Mar 2021 13:12:31 GMT
+      Pragma:
+      - no-cache
+      Strict-Transport-Security:
+      - max-age=15724800;
+      Vary:
+      - Accept-Encoding
+      X-Content-Type-Options:
+      - nosniff
+      X-Dd-Debug:
+      - S1wfaMZOKGT/IoMw6fqAwAwGWo2vQ44sjF3YzuETnQfxZO2T5eJbs0aX3UKb9Dwu
+      X-Dd-Version:
+      - "35.4208607"
+      X-Frame-Options:
+      - SAMEORIGIN
+      X-Ratelimit-Limit:
+      - "1000"
+      X-Ratelimit-Period:
+      - "60"
+      X-Ratelimit-Remaining:
+      - "950"
+      X-Ratelimit-Reset:
+      - "29"
+    status: 200 OK
+    code: 200
+    duration: ""
+- request:
+    body: ""
+    form: {}
+    headers:
+      Accept:
+      - application/json
+      Dd-Operation-Id:
+      - GetTest
+      User-Agent:
+      - terraform-provider-datadog/dev (terraform 1.16.0; terraform-cli 0.12.7-sdk) datadog-api-client-go/1.0.0-beta.19+dev (go go1.15.3; os darwin; arch amd64)
+    url: https://api.datadoghq.com/api/v1/synthetics/tests/dsd-rh4-r2q
+    method: GET
+  response:
+    body: '{"status":"paused","public_id":"dsd-rh4-r2q","tags":["foo:bar","baz"],"locations":["aws:eu-central-1"],"message":"Notify @datadog.user","name":"tf-TestAccDatadogSyntheticsBrowserTest_Basic-local-1617196350","monitor_id":33131346,"type":"browser","config":{"variables":[{"pattern":"{{numeric(3)}}","type":"text","example":"597","name":"MY_PATTERN_VAR"}],"request":{"body":"this is a body","headers":{"Accept":"application/json","X-Datadog-Trace-ID":"123456789"},"url":"https://www.datadoghq.com","timeout":30,"method":"GET"},"assertions":[]},"options":{"retry":{"count":2,"interval":300},"min_location_failed":1,"monitor_options":{"notify_audit":false,"locked":false,"include_tags":true,"new_host_delay":300,"notify_no_data":false,"renotify_interval":100},"noScreenshot":true,"device_ids":["laptop_large","mobile_small"],"tick_every":900}}'
+    headers:
+      Cache-Control:
+      - no-cache
+      Connection:
+      - keep-alive
+      Content-Security-Policy:
+      - frame-ancestors 'self'; report-uri https://api.datadoghq.com/csp-report
+      Content-Type:
+      - application/json
+      Date:
+      - Wed, 31 Mar 2021 13:12:31 GMT
+      Pragma:
+      - no-cache
+      Strict-Transport-Security:
+      - max-age=15724800;
+      Vary:
+      - Accept-Encoding
+      X-Content-Type-Options:
+      - nosniff
+      X-Dd-Debug:
+      - dCmL/3rURV6BPeaqeP3Rxigq41m5CAb17XjrRE42uZ01zpr07HVhbL5/3TWMkvgu
+      X-Dd-Version:
+      - "35.4208607"
+      X-Frame-Options:
+      - SAMEORIGIN
+      X-Ratelimit-Limit:
+      - "1000"
+      X-Ratelimit-Period:
+      - "60"
+      X-Ratelimit-Remaining:
+      - "949"
+      X-Ratelimit-Reset:
+      - "29"
+    status: 200 OK
+    code: 200
+    duration: ""
+- request:
+    body: ""
+    form: {}
+    headers:
+      Accept:
+      - application/json
+      Dd-Operation-Id:
+      - GetTest
+      User-Agent:
+      - terraform-provider-datadog/dev (terraform 1.16.0; terraform-cli 0.12.7-sdk) datadog-api-client-go/1.0.0-beta.19+dev (go go1.15.3; os darwin; arch amd64)
+    url: https://api.datadoghq.com/api/v1/synthetics/tests/dsd-rh4-r2q
+    method: GET
+  response:
+    body: '{"status":"paused","public_id":"dsd-rh4-r2q","tags":["foo:bar","baz"],"locations":["aws:eu-central-1"],"message":"Notify @datadog.user","name":"tf-TestAccDatadogSyntheticsBrowserTest_Basic-local-1617196350","monitor_id":33131346,"type":"browser","config":{"variables":[{"pattern":"{{numeric(3)}}","type":"text","example":"597","name":"MY_PATTERN_VAR"}],"request":{"body":"this is a body","headers":{"Accept":"application/json","X-Datadog-Trace-ID":"123456789"},"url":"https://www.datadoghq.com","timeout":30,"method":"GET"},"assertions":[]},"options":{"retry":{"count":2,"interval":300},"min_location_failed":1,"monitor_options":{"notify_audit":false,"locked":false,"include_tags":true,"new_host_delay":300,"notify_no_data":false,"renotify_interval":100},"noScreenshot":true,"device_ids":["laptop_large","mobile_small"],"tick_every":900}}'
+    headers:
+      Cache-Control:
+      - no-cache
+      Connection:
+      - keep-alive
+      Content-Security-Policy:
+      - frame-ancestors 'self'; report-uri https://api.datadoghq.com/csp-report
+      Content-Type:
+      - application/json
+      Date:
+      - Wed, 31 Mar 2021 13:12:32 GMT
+      Pragma:
+      - no-cache
+      Strict-Transport-Security:
+      - max-age=15724800;
+      Vary:
+      - Accept-Encoding
+      X-Content-Type-Options:
+      - nosniff
+      X-Dd-Debug:
       - PhosSd3Ch1B6B0DXI71steKUi7XhPDttnPiIP1NdXTw0VJNWpoUnYyBmODS5ne3q
       X-Dd-Version:
-      - "35.4207470"
-=======
-      - mNzaoDhdDKO7t4QSrAe5X7pHd0bJND187D+vRbwoluXouE2m1UaQQX0RGCvRpLVE
-      X-Dd-Version:
-      - "35.4206674"
->>>>>>> 14ccad13
-      X-Frame-Options:
-      - SAMEORIGIN
-      X-Ratelimit-Limit:
-      - "120"
-      X-Ratelimit-Period:
-      - "60"
-      X-Ratelimit-Remaining:
-<<<<<<< HEAD
-      - "116"
-      X-Ratelimit-Reset:
-      - "39"
+      - "35.4208607"
+      X-Frame-Options:
+      - SAMEORIGIN
+      X-Ratelimit-Limit:
+      - "1000"
+      X-Ratelimit-Period:
+      - "60"
+      X-Ratelimit-Remaining:
+      - "948"
+      X-Ratelimit-Reset:
+      - "29"
+    status: 200 OK
+    code: 200
+    duration: ""
+- request:
+    body: ""
+    form: {}
+    headers:
+      Accept:
+      - application/json
+      Dd-Operation-Id:
+      - GetBrowserTest
+      User-Agent:
+      - terraform-provider-datadog/dev (terraform 1.16.0; terraform-cli 0.12.7-sdk) datadog-api-client-go/1.0.0-beta.19+dev (go go1.15.3; os darwin; arch amd64)
+    url: https://api.datadoghq.com/api/v1/synthetics/tests/browser/dsd-rh4-r2q
+    method: GET
+  response:
+    body: '{"status":"paused","public_id":"dsd-rh4-r2q","tags":["foo:bar","baz"],"locations":["aws:eu-central-1"],"message":"Notify @datadog.user","name":"tf-TestAccDatadogSyntheticsBrowserTest_Basic-local-1617196350","monitor_id":33131346,"type":"browser","steps":[{"name":"first step","allowFailure":false,"params":{"check":"contains","value":"content"},"timeout":0,"type":"assertCurrentUrl"}],"config":{"variables":[{"pattern":"{{numeric(3)}}","type":"text","example":"597","name":"MY_PATTERN_VAR"}],"request":{"body":"this is a body","headers":{"Accept":"application/json","X-Datadog-Trace-ID":"123456789"},"url":"https://www.datadoghq.com","timeout":30,"method":"GET"},"assertions":[]},"options":{"retry":{"count":2,"interval":300},"min_location_failed":1,"monitor_options":{"notify_audit":false,"locked":false,"include_tags":true,"new_host_delay":300,"notify_no_data":false,"renotify_interval":100},"noScreenshot":true,"device_ids":["laptop_large","mobile_small"],"tick_every":900}}'
+    headers:
+      Cache-Control:
+      - no-cache
+      Connection:
+      - keep-alive
+      Content-Security-Policy:
+      - frame-ancestors 'self'; report-uri https://api.datadoghq.com/csp-report
+      Content-Type:
+      - application/json
+      Date:
+      - Wed, 31 Mar 2021 13:12:32 GMT
+      Pragma:
+      - no-cache
+      Strict-Transport-Security:
+      - max-age=15724800;
+      Vary:
+      - Accept-Encoding
+      X-Content-Type-Options:
+      - nosniff
+      X-Dd-Debug:
+      - twvpGlmuom5y6A0pjGtXzTf554cmwJgTcCZ71fK4H/RDi+v5ehBK0zQiRcTJQG5C
+      X-Dd-Version:
+      - "35.4208607"
+      X-Frame-Options:
+      - SAMEORIGIN
+      X-Ratelimit-Limit:
+      - "1000"
+      X-Ratelimit-Period:
+      - "60"
+      X-Ratelimit-Remaining:
+      - "947"
+      X-Ratelimit-Reset:
+      - "28"
     status: 200 OK
     code: 200
     duration: ""
@@ -86,48 +314,43 @@
       - GetTest
       User-Agent:
       - terraform-provider-datadog/dev (terraform 1.16.0; terraform-cli 0.12.7-sdk) datadog-api-client-go/1.0.0-beta.19+dev (go go1.15.3; os darwin; arch amd64)
-    url: https://api.datadoghq.com/api/v1/synthetics/tests/m8x-i3w-f2t
-    method: GET
-  response:
-    body: '{"status":"paused","public_id":"m8x-i3w-f2t","tags":["foo:bar","baz"],"locations":["aws:eu-central-1"],"message":"Notify @datadog.user","name":"tf-TestAccDatadogSyntheticsBrowserTest_Basic-local-1617184100","monitor_id":33123846,"type":"browser","config":{"variables":[{"pattern":"{{numeric(3)}}","type":"text","example":"597","name":"MY_PATTERN_VAR"}],"request":{"body":"this is a body","headers":{"Accept":"application/json","X-Datadog-Trace-ID":"123456789"},"url":"https://www.datadoghq.com","timeout":30,"method":"GET"},"assertions":[]},"options":{"retry":{"count":2,"interval":300},"monitor_options":{"notify_audit":false,"locked":false,"include_tags":true,"new_host_delay":300,"notify_no_data":false,"renotify_interval":100},"device_ids":["laptop_large","mobile_small"],"min_location_failed":1,"tick_every":900}}'
-    headers:
-      Cache-Control:
-      - no-cache
-      Connection:
-      - keep-alive
-      Content-Security-Policy:
-      - frame-ancestors 'self'; report-uri https://api.datadoghq.com/csp-report
-      Content-Type:
-      - application/json
-      Date:
-      - Wed, 31 Mar 2021 09:48:21 GMT
-      Pragma:
-      - no-cache
-      Strict-Transport-Security:
-      - max-age=15724800;
-      Vary:
-      - Accept-Encoding
-      X-Content-Type-Options:
-      - nosniff
-      X-Dd-Debug:
-      - fIO2C4qGDheGHy4YbS+r3a3CXbh4cbRo7roILOimQyiHGjQdOat0cIpWCkupM1uX
-      X-Dd-Version:
-      - "35.4207470"
-      X-Frame-Options:
-      - SAMEORIGIN
-      X-Ratelimit-Limit:
-      - "1000"
-      X-Ratelimit-Period:
-      - "60"
-      X-Ratelimit-Remaining:
-      - "997"
-      X-Ratelimit-Reset:
-      - "39"
-=======
-      - "111"
+    url: https://api.datadoghq.com/api/v1/synthetics/tests/dsd-rh4-r2q
+    method: GET
+  response:
+    body: '{"status":"paused","public_id":"dsd-rh4-r2q","tags":["foo:bar","baz"],"locations":["aws:eu-central-1"],"message":"Notify @datadog.user","name":"tf-TestAccDatadogSyntheticsBrowserTest_Basic-local-1617196350","monitor_id":33131346,"type":"browser","config":{"variables":[{"pattern":"{{numeric(3)}}","type":"text","example":"597","name":"MY_PATTERN_VAR"}],"request":{"body":"this is a body","headers":{"Accept":"application/json","X-Datadog-Trace-ID":"123456789"},"url":"https://www.datadoghq.com","timeout":30,"method":"GET"},"assertions":[]},"options":{"retry":{"count":2,"interval":300},"min_location_failed":1,"monitor_options":{"notify_audit":false,"locked":false,"include_tags":true,"new_host_delay":300,"notify_no_data":false,"renotify_interval":100},"noScreenshot":true,"device_ids":["laptop_large","mobile_small"],"tick_every":900}}'
+    headers:
+      Cache-Control:
+      - no-cache
+      Connection:
+      - keep-alive
+      Content-Security-Policy:
+      - frame-ancestors 'self'; report-uri https://api.datadoghq.com/csp-report
+      Content-Type:
+      - application/json
+      Date:
+      - Wed, 31 Mar 2021 13:12:32 GMT
+      Pragma:
+      - no-cache
+      Strict-Transport-Security:
+      - max-age=15724800;
+      Vary:
+      - Accept-Encoding
+      X-Content-Type-Options:
+      - nosniff
+      X-Dd-Debug:
+      - L3ULR3HwCWYmEqCWGz2Yob3chcH4pjowBacBXkncP7o+/uPqKt9yGEYf/g1AJPzQ
+      X-Dd-Version:
+      - "35.4208607"
+      X-Frame-Options:
+      - SAMEORIGIN
+      X-Ratelimit-Limit:
+      - "1000"
+      X-Ratelimit-Period:
+      - "60"
+      X-Ratelimit-Remaining:
+      - "946"
       X-Ratelimit-Reset:
       - "28"
->>>>>>> 14ccad13
     status: 200 OK
     code: 200
     duration: ""
@@ -141,393 +364,49 @@
       - GetBrowserTest
       User-Agent:
       - terraform-provider-datadog/dev (terraform 1.16.0; terraform-cli 0.12.7-sdk) datadog-api-client-go/1.0.0-beta.19+dev (go go1.15.3; os darwin; arch amd64)
-<<<<<<< HEAD
-    url: https://api.datadoghq.com/api/v1/synthetics/tests/browser/m8x-i3w-f2t
-    method: GET
-  response:
-    body: '{"status":"paused","public_id":"m8x-i3w-f2t","tags":["foo:bar","baz"],"locations":["aws:eu-central-1"],"message":"Notify @datadog.user","name":"tf-TestAccDatadogSyntheticsBrowserTest_Basic-local-1617184100","monitor_id":33123846,"type":"browser","steps":[{"name":"first step","allowFailure":false,"params":{"check":"contains","value":"content"},"timeout":0,"type":"assertCurrentUrl"}],"config":{"variables":[{"pattern":"{{numeric(3)}}","type":"text","example":"597","name":"MY_PATTERN_VAR"}],"request":{"body":"this is a body","headers":{"Accept":"application/json","X-Datadog-Trace-ID":"123456789"},"url":"https://www.datadoghq.com","timeout":30,"method":"GET"},"assertions":[]},"options":{"retry":{"count":2,"interval":300},"monitor_options":{"notify_audit":false,"locked":false,"include_tags":true,"new_host_delay":300,"notify_no_data":false,"renotify_interval":100},"device_ids":["laptop_large","mobile_small"],"min_location_failed":1,"tick_every":900}}'
-=======
-    url: https://api.datadoghq.com/api/v1/synthetics/tests/browser/zrd-t29-x4i
-    method: GET
-  response:
-    body: '{"status":"paused","public_id":"zrd-t29-x4i","tags":["foo:bar","baz"],"locations":["aws:eu-central-1"],"message":"Notify @datadog.user","name":"tf-TestAccDatadogSyntheticsBrowserTest_Basic-local-1617183091","monitor_id":33123261,"type":"browser","steps":[{"name":"first step","allowFailure":false,"params":{"check":"contains","value":"content"},"timeout":0,"type":"assertCurrentUrl"}],"config":{"variables":[{"pattern":"{{numeric(3)}}","type":"text","example":"597","name":"MY_PATTERN_VAR"}],"request":{"body":"this is a body","headers":{"Accept":"application/json","X-Datadog-Trace-ID":"123456789"},"url":"https://www.datadoghq.com","timeout":30,"method":"GET"},"assertions":[],"configVariables":[]},"options":{"retry":{"count":2,"interval":300},"min_location_failed":1,"monitor_options":{"notify_audit":false,"locked":false,"include_tags":true,"new_host_delay":300,"notify_no_data":false,"renotify_interval":100},"noScreenshot":true,"device_ids":["laptop_large","mobile_small"],"tick_every":900}}'
->>>>>>> 14ccad13
-    headers:
-      Cache-Control:
-      - no-cache
-      Connection:
-      - keep-alive
-      Content-Security-Policy:
-      - frame-ancestors 'self'; report-uri https://api.datadoghq.com/csp-report
-      Content-Type:
-      - application/json
-      Date:
-<<<<<<< HEAD
-      - Wed, 31 Mar 2021 09:48:22 GMT
-=======
-      - Wed, 31 Mar 2021 09:31:33 GMT
->>>>>>> 14ccad13
-      Pragma:
-      - no-cache
-      Strict-Transport-Security:
-      - max-age=15724800;
-      Vary:
-      - Accept-Encoding
-      X-Content-Type-Options:
-      - nosniff
-      X-Dd-Debug:
-<<<<<<< HEAD
-      - dCmL/3rURV6BPeaqeP3Rxigq41m5CAb17XjrRE42uZ01zpr07HVhbL5/3TWMkvgu
-      X-Dd-Version:
-      - "35.4207470"
-=======
-      - 5gfwVh/5HZ+AnGd/Di93w3NEWC6KMHT9KzmHEiRJmNdOjBtAsbOcgVFyqEChw71h
-      X-Dd-Version:
-      - "35.4206674"
->>>>>>> 14ccad13
-      X-Frame-Options:
-      - SAMEORIGIN
-      X-Ratelimit-Limit:
-      - "1000"
-      X-Ratelimit-Period:
-      - "60"
-      X-Ratelimit-Remaining:
-      - "956"
-      X-Ratelimit-Reset:
-<<<<<<< HEAD
-      - "38"
-    status: 200 OK
-    code: 200
-    duration: ""
-- request:
-    body: ""
-    form: {}
-    headers:
-      Accept:
-      - application/json
-      Dd-Operation-Id:
-      - GetTest
-      User-Agent:
-      - terraform-provider-datadog/dev (terraform 1.16.0; terraform-cli 0.12.7-sdk) datadog-api-client-go/1.0.0-beta.19+dev (go go1.15.3; os darwin; arch amd64)
-    url: https://api.datadoghq.com/api/v1/synthetics/tests/m8x-i3w-f2t
-    method: GET
-  response:
-    body: '{"status":"paused","public_id":"m8x-i3w-f2t","tags":["foo:bar","baz"],"locations":["aws:eu-central-1"],"message":"Notify @datadog.user","name":"tf-TestAccDatadogSyntheticsBrowserTest_Basic-local-1617184100","monitor_id":33123846,"type":"browser","config":{"variables":[{"pattern":"{{numeric(3)}}","type":"text","example":"597","name":"MY_PATTERN_VAR"}],"request":{"body":"this is a body","headers":{"Accept":"application/json","X-Datadog-Trace-ID":"123456789"},"url":"https://www.datadoghq.com","timeout":30,"method":"GET"},"assertions":[]},"options":{"retry":{"count":2,"interval":300},"monitor_options":{"notify_audit":false,"locked":false,"include_tags":true,"new_host_delay":300,"notify_no_data":false,"renotify_interval":100},"device_ids":["laptop_large","mobile_small"],"min_location_failed":1,"tick_every":900}}'
-    headers:
-      Cache-Control:
-      - no-cache
-      Connection:
-      - keep-alive
-      Content-Security-Policy:
-      - frame-ancestors 'self'; report-uri https://api.datadoghq.com/csp-report
-      Content-Type:
-      - application/json
-      Date:
-      - Wed, 31 Mar 2021 09:48:23 GMT
-      Pragma:
-      - no-cache
-      Strict-Transport-Security:
-      - max-age=15724800;
-      Vary:
-      - Accept-Encoding
-      X-Content-Type-Options:
-      - nosniff
-      X-Dd-Debug:
-      - tpRCH6w417YjBovRJ8VmtuXmNONVYiRp2c8d2AxjPdGBn8PCtgG4vAztrx3qUZAN
-      X-Dd-Version:
-      - "35.4207470"
-      X-Frame-Options:
-      - SAMEORIGIN
-      X-Ratelimit-Limit:
-      - "1000"
-      X-Ratelimit-Period:
-      - "60"
-      X-Ratelimit-Remaining:
-      - "984"
-      X-Ratelimit-Reset:
-      - "37"
-=======
-      - "27"
->>>>>>> 14ccad13
-    status: 200 OK
-    code: 200
-    duration: ""
-- request:
-    body: ""
-    form: {}
-    headers:
-      Accept:
-      - application/json
-      Dd-Operation-Id:
-      - GetTest
-      User-Agent:
-      - terraform-provider-datadog/dev (terraform 1.16.0; terraform-cli 0.12.7-sdk) datadog-api-client-go/1.0.0-beta.19+dev (go go1.15.3; os darwin; arch amd64)
-<<<<<<< HEAD
-    url: https://api.datadoghq.com/api/v1/synthetics/tests/m8x-i3w-f2t
-    method: GET
-  response:
-    body: '{"status":"paused","public_id":"m8x-i3w-f2t","tags":["foo:bar","baz"],"locations":["aws:eu-central-1"],"message":"Notify @datadog.user","name":"tf-TestAccDatadogSyntheticsBrowserTest_Basic-local-1617184100","monitor_id":33123846,"type":"browser","config":{"variables":[{"pattern":"{{numeric(3)}}","type":"text","example":"597","name":"MY_PATTERN_VAR"}],"request":{"body":"this is a body","headers":{"Accept":"application/json","X-Datadog-Trace-ID":"123456789"},"url":"https://www.datadoghq.com","timeout":30,"method":"GET"},"assertions":[]},"options":{"retry":{"count":2,"interval":300},"monitor_options":{"notify_audit":false,"locked":false,"include_tags":true,"new_host_delay":300,"notify_no_data":false,"renotify_interval":100},"device_ids":["laptop_large","mobile_small"],"min_location_failed":1,"tick_every":900}}'
-=======
-    url: https://api.datadoghq.com/api/v1/synthetics/tests/zrd-t29-x4i
-    method: GET
-  response:
-    body: '{"status":"paused","public_id":"zrd-t29-x4i","tags":["foo:bar","baz"],"locations":["aws:eu-central-1"],"message":"Notify @datadog.user","name":"tf-TestAccDatadogSyntheticsBrowserTest_Basic-local-1617183091","monitor_id":33123261,"type":"browser","config":{"variables":[{"pattern":"{{numeric(3)}}","type":"text","example":"597","name":"MY_PATTERN_VAR"}],"request":{"body":"this is a body","headers":{"Accept":"application/json","X-Datadog-Trace-ID":"123456789"},"url":"https://www.datadoghq.com","timeout":30,"method":"GET"},"assertions":[],"configVariables":[]},"options":{"retry":{"count":2,"interval":300},"min_location_failed":1,"monitor_options":{"notify_audit":false,"locked":false,"include_tags":true,"new_host_delay":300,"notify_no_data":false,"renotify_interval":100},"noScreenshot":true,"device_ids":["laptop_large","mobile_small"],"tick_every":900}}'
->>>>>>> 14ccad13
-    headers:
-      Cache-Control:
-      - no-cache
-      Connection:
-      - keep-alive
-      Content-Security-Policy:
-      - frame-ancestors 'self'; report-uri https://api.datadoghq.com/csp-report
-      Content-Type:
-      - application/json
-      Date:
-<<<<<<< HEAD
-      - Wed, 31 Mar 2021 09:48:24 GMT
-=======
-      - Wed, 31 Mar 2021 09:31:33 GMT
->>>>>>> 14ccad13
-      Pragma:
-      - no-cache
-      Strict-Transport-Security:
-      - max-age=15724800;
-      Vary:
-      - Accept-Encoding
-      X-Content-Type-Options:
-      - nosniff
-      X-Dd-Debug:
-<<<<<<< HEAD
-      - /L+SFFO+m1pPY+hRCpk5325fvfrNl0KmiquUNJolBN/5hu3HIwflqjZSbJ6NxDFG
-      X-Dd-Version:
-      - "35.4207470"
-=======
-      - SY1h8ScsWq+kYmtbh63ltMLFAZsQjqfrgvdfAoRX+9TzT1sgMBRYaFRwfWWRRe9a
-      X-Dd-Version:
-      - "35.4206674"
->>>>>>> 14ccad13
-      X-Frame-Options:
-      - SAMEORIGIN
-      X-Ratelimit-Limit:
-      - "1000"
-      X-Ratelimit-Period:
-      - "60"
-      X-Ratelimit-Remaining:
-<<<<<<< HEAD
-      - "975"
-      X-Ratelimit-Reset:
-      - "37"
-=======
-      - "953"
-      X-Ratelimit-Reset:
-      - "27"
->>>>>>> 14ccad13
-    status: 200 OK
-    code: 200
-    duration: ""
-- request:
-    body: ""
-    form: {}
-    headers:
-      Accept:
-      - application/json
-      Dd-Operation-Id:
-      - GetBrowserTest
-      User-Agent:
-      - terraform-provider-datadog/dev (terraform 1.16.0; terraform-cli 0.12.7-sdk) datadog-api-client-go/1.0.0-beta.19+dev (go go1.15.3; os darwin; arch amd64)
-<<<<<<< HEAD
-    url: https://api.datadoghq.com/api/v1/synthetics/tests/browser/m8x-i3w-f2t
-    method: GET
-  response:
-    body: '{"status":"paused","public_id":"m8x-i3w-f2t","tags":["foo:bar","baz"],"locations":["aws:eu-central-1"],"message":"Notify @datadog.user","name":"tf-TestAccDatadogSyntheticsBrowserTest_Basic-local-1617184100","monitor_id":33123846,"type":"browser","steps":[{"name":"first step","allowFailure":false,"params":{"check":"contains","value":"content"},"timeout":0,"type":"assertCurrentUrl"}],"config":{"variables":[{"pattern":"{{numeric(3)}}","type":"text","example":"597","name":"MY_PATTERN_VAR"}],"request":{"body":"this is a body","headers":{"Accept":"application/json","X-Datadog-Trace-ID":"123456789"},"url":"https://www.datadoghq.com","timeout":30,"method":"GET"},"assertions":[]},"options":{"retry":{"count":2,"interval":300},"monitor_options":{"notify_audit":false,"locked":false,"include_tags":true,"new_host_delay":300,"notify_no_data":false,"renotify_interval":100},"device_ids":["laptop_large","mobile_small"],"min_location_failed":1,"tick_every":900}}'
-    headers:
-      Cache-Control:
-      - no-cache
-      Connection:
-      - keep-alive
-      Content-Security-Policy:
-      - frame-ancestors 'self'; report-uri https://api.datadoghq.com/csp-report
-      Content-Type:
-      - application/json
-      Date:
-      - Wed, 31 Mar 2021 09:48:24 GMT
-      Pragma:
-      - no-cache
-      Strict-Transport-Security:
-      - max-age=15724800;
-      Vary:
-      - Accept-Encoding
-      X-Content-Type-Options:
-      - nosniff
-      X-Dd-Debug:
-      - bgHykj7A9bfZx0Y5ZO3swhhp5tGUSNJHqFWR868+qg087CYrDOd5hQslC+noiEtH
-      X-Dd-Version:
-      - "35.4207470"
-      X-Frame-Options:
-      - SAMEORIGIN
-      X-Ratelimit-Limit:
-      - "1000"
-      X-Ratelimit-Period:
-      - "60"
-      X-Ratelimit-Remaining:
-      - "969"
-      X-Ratelimit-Reset:
-      - "36"
-    status: 200 OK
-    code: 200
-    duration: ""
-- request:
-    body: ""
-    form: {}
-    headers:
-      Accept:
-      - application/json
-      Dd-Operation-Id:
-      - GetTest
-      User-Agent:
-      - terraform-provider-datadog/dev (terraform 1.16.0; terraform-cli 0.12.7-sdk) datadog-api-client-go/1.0.0-beta.19+dev (go go1.15.3; os darwin; arch amd64)
-    url: https://api.datadoghq.com/api/v1/synthetics/tests/m8x-i3w-f2t
-    method: GET
-  response:
-    body: '{"status":"paused","public_id":"m8x-i3w-f2t","tags":["foo:bar","baz"],"locations":["aws:eu-central-1"],"message":"Notify @datadog.user","name":"tf-TestAccDatadogSyntheticsBrowserTest_Basic-local-1617184100","monitor_id":33123846,"type":"browser","config":{"variables":[{"pattern":"{{numeric(3)}}","type":"text","example":"597","name":"MY_PATTERN_VAR"}],"request":{"body":"this is a body","headers":{"Accept":"application/json","X-Datadog-Trace-ID":"123456789"},"url":"https://www.datadoghq.com","timeout":30,"method":"GET"},"assertions":[]},"options":{"retry":{"count":2,"interval":300},"monitor_options":{"notify_audit":false,"locked":false,"include_tags":true,"new_host_delay":300,"notify_no_data":false,"renotify_interval":100},"device_ids":["laptop_large","mobile_small"],"min_location_failed":1,"tick_every":900}}'
-=======
-    url: https://api.datadoghq.com/api/v1/synthetics/tests/browser/zrd-t29-x4i
-    method: GET
-  response:
-    body: '{"status":"paused","public_id":"zrd-t29-x4i","tags":["foo:bar","baz"],"locations":["aws:eu-central-1"],"message":"Notify @datadog.user","name":"tf-TestAccDatadogSyntheticsBrowserTest_Basic-local-1617183091","monitor_id":33123261,"type":"browser","steps":[{"name":"first step","allowFailure":false,"params":{"check":"contains","value":"content"},"timeout":0,"type":"assertCurrentUrl"}],"config":{"variables":[{"pattern":"{{numeric(3)}}","type":"text","example":"597","name":"MY_PATTERN_VAR"}],"request":{"body":"this is a body","headers":{"Accept":"application/json","X-Datadog-Trace-ID":"123456789"},"url":"https://www.datadoghq.com","timeout":30,"method":"GET"},"assertions":[],"configVariables":[]},"options":{"retry":{"count":2,"interval":300},"min_location_failed":1,"monitor_options":{"notify_audit":false,"locked":false,"include_tags":true,"new_host_delay":300,"notify_no_data":false,"renotify_interval":100},"noScreenshot":true,"device_ids":["laptop_large","mobile_small"],"tick_every":900}}'
->>>>>>> 14ccad13
-    headers:
-      Cache-Control:
-      - no-cache
-      Connection:
-      - keep-alive
-      Content-Security-Policy:
-      - frame-ancestors 'self'; report-uri https://api.datadoghq.com/csp-report
-      Content-Type:
-      - application/json
-      Date:
-<<<<<<< HEAD
-      - Wed, 31 Mar 2021 09:48:24 GMT
-=======
-      - Wed, 31 Mar 2021 09:31:33 GMT
->>>>>>> 14ccad13
-      Pragma:
-      - no-cache
-      Strict-Transport-Security:
-      - max-age=15724800;
-      Vary:
-      - Accept-Encoding
-      X-Content-Type-Options:
-      - nosniff
-      X-Dd-Debug:
-<<<<<<< HEAD
-      - tpRCH6w417YjBovRJ8VmtuXmNONVYiRp2c8d2AxjPdGBn8PCtgG4vAztrx3qUZAN
-      X-Dd-Version:
-      - "35.4207470"
-=======
-      - vdJ3/nHEY1ioXQ6pQrBVvsQK1s4yyc+wufBMPSoXql71qZVuP/xMdtNo6DafhOAk
-      X-Dd-Version:
-      - "35.4206674"
->>>>>>> 14ccad13
-      X-Frame-Options:
-      - SAMEORIGIN
-      X-Ratelimit-Limit:
-      - "1000"
-      X-Ratelimit-Period:
-      - "60"
-      X-Ratelimit-Remaining:
-<<<<<<< HEAD
-      - "963"
-      X-Ratelimit-Reset:
-      - "36"
-=======
-      - "950"
-      X-Ratelimit-Reset:
-      - "27"
->>>>>>> 14ccad13
-    status: 200 OK
-    code: 200
-    duration: ""
-- request:
-    body: ""
-    form: {}
-    headers:
-      Accept:
-      - application/json
-      Dd-Operation-Id:
-      - GetBrowserTest
-      User-Agent:
-      - terraform-provider-datadog/dev (terraform 1.16.0; terraform-cli 0.12.7-sdk) datadog-api-client-go/1.0.0-beta.19+dev (go go1.15.3; os darwin; arch amd64)
-<<<<<<< HEAD
-    url: https://api.datadoghq.com/api/v1/synthetics/tests/browser/m8x-i3w-f2t
-    method: GET
-  response:
-    body: '{"status":"paused","public_id":"m8x-i3w-f2t","tags":["foo:bar","baz"],"locations":["aws:eu-central-1"],"message":"Notify @datadog.user","name":"tf-TestAccDatadogSyntheticsBrowserTest_Basic-local-1617184100","monitor_id":33123846,"type":"browser","steps":[{"name":"first step","allowFailure":false,"params":{"check":"contains","value":"content"},"timeout":0,"type":"assertCurrentUrl"}],"config":{"variables":[{"pattern":"{{numeric(3)}}","type":"text","example":"597","name":"MY_PATTERN_VAR"}],"request":{"body":"this is a body","headers":{"Accept":"application/json","X-Datadog-Trace-ID":"123456789"},"url":"https://www.datadoghq.com","timeout":30,"method":"GET"},"assertions":[]},"options":{"retry":{"count":2,"interval":300},"monitor_options":{"notify_audit":false,"locked":false,"include_tags":true,"new_host_delay":300,"notify_no_data":false,"renotify_interval":100},"device_ids":["laptop_large","mobile_small"],"min_location_failed":1,"tick_every":900}}'
-=======
-    url: https://api.datadoghq.com/api/v1/synthetics/tests/browser/zrd-t29-x4i
-    method: GET
-  response:
-    body: '{"status":"paused","public_id":"zrd-t29-x4i","tags":["foo:bar","baz"],"locations":["aws:eu-central-1"],"message":"Notify @datadog.user","name":"tf-TestAccDatadogSyntheticsBrowserTest_Basic-local-1617183091","monitor_id":33123261,"type":"browser","steps":[{"name":"first step","allowFailure":false,"params":{"check":"contains","value":"content"},"timeout":0,"type":"assertCurrentUrl"}],"config":{"variables":[{"pattern":"{{numeric(3)}}","type":"text","example":"597","name":"MY_PATTERN_VAR"}],"request":{"body":"this is a body","headers":{"Accept":"application/json","X-Datadog-Trace-ID":"123456789"},"url":"https://www.datadoghq.com","timeout":30,"method":"GET"},"assertions":[],"configVariables":[]},"options":{"retry":{"count":2,"interval":300},"min_location_failed":1,"monitor_options":{"notify_audit":false,"locked":false,"include_tags":true,"new_host_delay":300,"notify_no_data":false,"renotify_interval":100},"noScreenshot":true,"device_ids":["laptop_large","mobile_small"],"tick_every":900}}'
->>>>>>> 14ccad13
-    headers:
-      Cache-Control:
-      - no-cache
-      Connection:
-      - keep-alive
-      Content-Security-Policy:
-      - frame-ancestors 'self'; report-uri https://api.datadoghq.com/csp-report
-      Content-Type:
-      - application/json
-      Date:
-<<<<<<< HEAD
-      - Wed, 31 Mar 2021 09:48:24 GMT
-=======
-      - Wed, 31 Mar 2021 09:31:33 GMT
->>>>>>> 14ccad13
-      Pragma:
-      - no-cache
-      Strict-Transport-Security:
-      - max-age=15724800;
-      Vary:
-      - Accept-Encoding
-      X-Content-Type-Options:
-      - nosniff
-      X-Dd-Debug:
-<<<<<<< HEAD
-      - B1nwy/pPNqX+q4pQT22cdp1QCexE35IF8qwSHy0Nf7IW0Y881qtn4tXN1lpmzaKc
-      X-Dd-Version:
-      - "35.4207470"
-=======
-      - vdJ3/nHEY1ioXQ6pQrBVvsQK1s4yyc+wufBMPSoXql71qZVuP/xMdtNo6DafhOAk
-      X-Dd-Version:
-      - "35.4206674"
->>>>>>> 14ccad13
-      X-Frame-Options:
-      - SAMEORIGIN
-      X-Ratelimit-Limit:
-      - "1000"
-      X-Ratelimit-Period:
-      - "60"
-      X-Ratelimit-Remaining:
-<<<<<<< HEAD
-      - "957"
-      X-Ratelimit-Reset:
-      - "36"
-=======
-      - "941"
-      X-Ratelimit-Reset:
-      - "27"
->>>>>>> 14ccad13
+    url: https://api.datadoghq.com/api/v1/synthetics/tests/browser/dsd-rh4-r2q
+    method: GET
+  response:
+    body: '{"status":"paused","public_id":"dsd-rh4-r2q","tags":["foo:bar","baz"],"locations":["aws:eu-central-1"],"message":"Notify @datadog.user","name":"tf-TestAccDatadogSyntheticsBrowserTest_Basic-local-1617196350","monitor_id":33131346,"type":"browser","steps":[{"name":"first step","allowFailure":false,"params":{"check":"contains","value":"content"},"timeout":0,"type":"assertCurrentUrl"}],"config":{"variables":[{"pattern":"{{numeric(3)}}","type":"text","example":"597","name":"MY_PATTERN_VAR"}],"request":{"body":"this is a body","headers":{"Accept":"application/json","X-Datadog-Trace-ID":"123456789"},"url":"https://www.datadoghq.com","timeout":30,"method":"GET"},"assertions":[]},"options":{"retry":{"count":2,"interval":300},"min_location_failed":1,"monitor_options":{"notify_audit":false,"locked":false,"include_tags":true,"new_host_delay":300,"notify_no_data":false,"renotify_interval":100},"noScreenshot":true,"device_ids":["laptop_large","mobile_small"],"tick_every":900}}'
+    headers:
+      Cache-Control:
+      - no-cache
+      Connection:
+      - keep-alive
+      Content-Security-Policy:
+      - frame-ancestors 'self'; report-uri https://api.datadoghq.com/csp-report
+      Content-Type:
+      - application/json
+      Date:
+      - Wed, 31 Mar 2021 13:12:32 GMT
+      Pragma:
+      - no-cache
+      Strict-Transport-Security:
+      - max-age=15724800;
+      Vary:
+      - Accept-Encoding
+      X-Content-Type-Options:
+      - nosniff
+      X-Dd-Debug:
+      - nLnnBNvlCFDECRnZvzDb0z4sAO35G+IMidcAs8vrCKyjvsKWE8Yd9S3n6OjZ1qRN
+      X-Dd-Version:
+      - "35.4208607"
+      X-Frame-Options:
+      - SAMEORIGIN
+      X-Ratelimit-Limit:
+      - "1000"
+      X-Ratelimit-Period:
+      - "60"
+      X-Ratelimit-Remaining:
+      - "945"
+      X-Ratelimit-Reset:
+      - "28"
     status: 200 OK
     code: 200
     duration: ""
 - request:
     body: |
-<<<<<<< HEAD
-      {"public_ids":["m8x-i3w-f2t"]}
-=======
-      {"public_ids":["zrd-t29-x4i"]}
->>>>>>> 14ccad13
+      {"public_ids":["dsd-rh4-r2q"]}
     form: {}
     headers:
       Accept:
@@ -541,44 +420,30 @@
     url: https://api.datadoghq.com/api/v1/synthetics/tests/delete
     method: POST
   response:
-<<<<<<< HEAD
-    body: '{"deleted_tests":[{"deleted_at":"2021-03-31T09:48:25.181958+00:00","public_id":"m8x-i3w-f2t"}]}'
-=======
-    body: '{"deleted_tests":[{"deleted_at":"2021-03-31T09:31:34.302051+00:00","public_id":"zrd-t29-x4i"}]}'
->>>>>>> 14ccad13
-    headers:
-      Cache-Control:
-      - no-cache
-      Connection:
-      - keep-alive
-      Content-Security-Policy:
-      - frame-ancestors 'self'; report-uri https://api.datadoghq.com/csp-report
-      Content-Type:
-      - application/json
-      Date:
-<<<<<<< HEAD
-      - Wed, 31 Mar 2021 09:48:25 GMT
-=======
-      - Wed, 31 Mar 2021 09:31:34 GMT
->>>>>>> 14ccad13
-      Pragma:
-      - no-cache
-      Strict-Transport-Security:
-      - max-age=15724800;
-      Vary:
-      - Accept-Encoding
-      X-Content-Type-Options:
-      - nosniff
-      X-Dd-Debug:
-<<<<<<< HEAD
-      - dPySkcOzIZtKyMKDAAzuysY3gNGGj6RtYogGuSb76E8mPvoqzREyRp6lPYm91hQU
-      X-Dd-Version:
-      - "35.4207470"
-=======
+    body: '{"deleted_tests":[{"deleted_at":"2021-03-31T13:12:33.057532+00:00","public_id":"dsd-rh4-r2q"}]}'
+    headers:
+      Cache-Control:
+      - no-cache
+      Connection:
+      - keep-alive
+      Content-Security-Policy:
+      - frame-ancestors 'self'; report-uri https://api.datadoghq.com/csp-report
+      Content-Type:
+      - application/json
+      Date:
+      - Wed, 31 Mar 2021 13:12:33 GMT
+      Pragma:
+      - no-cache
+      Strict-Transport-Security:
+      - max-age=15724800;
+      Vary:
+      - Accept-Encoding
+      X-Content-Type-Options:
+      - nosniff
+      X-Dd-Debug:
       - S1wfaMZOKGT/IoMw6fqAwAwGWo2vQ44sjF3YzuETnQfxZO2T5eJbs0aX3UKb9Dwu
       X-Dd-Version:
-      - "35.4206674"
->>>>>>> 14ccad13
+      - "35.4208607"
       X-Frame-Options:
       - SAMEORIGIN
       X-Ratelimit-Limit:
@@ -586,15 +451,9 @@
       X-Ratelimit-Period:
       - "60"
       X-Ratelimit-Remaining:
-<<<<<<< HEAD
-      - "118"
-      X-Ratelimit-Reset:
-      - "36"
-=======
-      - "113"
-      X-Ratelimit-Reset:
-      - "26"
->>>>>>> 14ccad13
+      - "114"
+      X-Ratelimit-Reset:
+      - "28"
     status: 200 OK
     code: 200
     duration: ""
@@ -608,11 +467,7 @@
       - GetTest
       User-Agent:
       - terraform-provider-datadog/dev (terraform 1.16.0; terraform-cli 0.12.7-sdk) datadog-api-client-go/1.0.0-beta.19+dev (go go1.15.3; os darwin; arch amd64)
-<<<<<<< HEAD
-    url: https://api.datadoghq.com/api/v1/synthetics/tests/m8x-i3w-f2t
-=======
-    url: https://api.datadoghq.com/api/v1/synthetics/tests/zrd-t29-x4i
->>>>>>> 14ccad13
+    url: https://api.datadoghq.com/api/v1/synthetics/tests/dsd-rh4-r2q
     method: GET
   response:
     body: '{"errors": ["Synthetics test not found"]}'
@@ -626,41 +481,27 @@
       Content-Type:
       - application/json
       Date:
-<<<<<<< HEAD
-      - Wed, 31 Mar 2021 09:48:25 GMT
-=======
-      - Wed, 31 Mar 2021 09:31:34 GMT
->>>>>>> 14ccad13
-      Pragma:
-      - no-cache
-      Strict-Transport-Security:
-      - max-age=15724800;
-      Vary:
-      - Accept-Encoding
-      X-Content-Type-Options:
-      - nosniff
-      X-Dd-Version:
-<<<<<<< HEAD
-      - "35.4207470"
-=======
-      - "35.4206674"
->>>>>>> 14ccad13
-      X-Frame-Options:
-      - SAMEORIGIN
-      X-Ratelimit-Limit:
-      - "1000"
-      X-Ratelimit-Period:
-      - "60"
-      X-Ratelimit-Remaining:
-<<<<<<< HEAD
-      - "942"
-      X-Ratelimit-Reset:
-      - "35"
-=======
-      - "928"
-      X-Ratelimit-Reset:
-      - "26"
->>>>>>> 14ccad13
+      - Wed, 31 Mar 2021 13:12:33 GMT
+      Pragma:
+      - no-cache
+      Strict-Transport-Security:
+      - max-age=15724800;
+      Vary:
+      - Accept-Encoding
+      X-Content-Type-Options:
+      - nosniff
+      X-Dd-Version:
+      - "35.4208607"
+      X-Frame-Options:
+      - SAMEORIGIN
+      X-Ratelimit-Limit:
+      - "1000"
+      X-Ratelimit-Period:
+      - "60"
+      X-Ratelimit-Remaining:
+      - "944"
+      X-Ratelimit-Reset:
+      - "27"
     status: 404 Not Found
     code: 404
     duration: ""
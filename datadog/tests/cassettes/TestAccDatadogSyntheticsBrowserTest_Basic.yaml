---
version: 1
interactions:
- request:
    body: |
<<<<<<< HEAD
      {"config":{"assertions":[],"request":{"body":"this is a body","headers":{"Accept":"application/json","X-Datadog-Trace-ID":"123456789"},"method":"GET","timeout":30,"url":"https://www.datadoghq.com"},"variables":[{"example":"597","name":"MY_PATTERN_VAR","pattern":"{{numeric(3)}}","type":"text"}]},"locations":["aws:eu-central-1"],"message":"Notify @datadog.user","name":"tf-TestAccDatadogSyntheticsBrowserTest_Basic-local-1618930401","options":{"device_ids":["laptop_large","mobile_small"],"min_location_failed":1,"monitor_options":{"renotify_interval":100},"noScreenshot":true,"retry":{"count":2,"interval":300},"tick_every":900},"status":"paused","steps":[{"allowFailure":false,"name":"first step","params":{"check":"contains","value":"content"},"timeout":0,"type":"assertCurrentUrl"}],"tags":["foo:bar","baz"],"type":"browser"}
=======
      {"config":{"assertions":[],"request":{"body":"this is a body","headers":{"Accept":"application/json","X-Datadog-Trace-ID":"123456789"},"method":"GET","timeout":30,"url":"https://www.datadoghq.com"},"setCookie":"name=value","variables":[{"example":"597","name":"MY_PATTERN_VAR","pattern":"{{numeric(3)}}","type":"text"}]},"locations":["aws:eu-central-1"],"message":"Notify @datadog.user","name":"tf-TestAccDatadogSyntheticsBrowserTest_Basic-local-1619773529","options":{"device_ids":["laptop_large","mobile_small"],"min_location_failed":1,"monitor_options":{"renotify_interval":100},"noScreenshot":true,"retry":{"count":2,"interval":300},"tick_every":900},"status":"paused","steps":[{"allowFailure":false,"name":"first step","params":{"check":"contains","value":"content"},"timeout":0,"type":"assertCurrentUrl"}],"tags":["foo:bar","baz"],"type":"browser"}
>>>>>>> 154a3a6f
    form: {}
    headers:
      Accept:
      - application/json
      Content-Type:
      - application/json
      Dd-Operation-Id:
      - CreateSyntheticsBrowserTest
      User-Agent:
<<<<<<< HEAD
      - terraform-provider-datadog/dev (terraform 2.4.4; terraform-cli ) datadog-api-client-go/1.0.0-beta.19 (go go1.16.3; os darwin; arch amd64)
    url: https://api.datadoghq.com/api/v1/synthetics/tests/browser
    method: POST
  response:
    body: '{"status":"paused","public_id":"e5g-w3z-awx","tags":["foo:bar","baz"],"org_id":321813,"locations":["aws:eu-central-1"],"message":"Notify @datadog.user","deleted_at":null,"name":"tf-TestAccDatadogSyntheticsBrowserTest_Basic-local-1618930401","monitor_id":34157594,"type":"browser","created_at":"2021-04-20T14:53:22.861741+00:00","modified_at":"2021-04-20T14:53:22.861741+00:00","steps":[{"name":"first step","allowFailure":false,"params":{"check":"contains","value":"content"},"timeout":0,"type":"assertCurrentUrl"}],"config":{"variables":[{"pattern":"{{numeric(3)}}","type":"text","example":"597","name":"MY_PATTERN_VAR"}],"request":{"body":"this is a body","headers":{"Accept":"application/json","X-Datadog-Trace-ID":"123456789"},"url":"https://www.datadoghq.com","timeout":30,"method":"GET"},"assertions":[]},"options":{"retry":{"count":2,"interval":300},"min_location_failed":1,"monitor_options":{"notify_audit":false,"locked":false,"include_tags":true,"new_host_delay":300,"notify_no_data":false,"renotify_interval":100},"noScreenshot":true,"device_ids":["laptop_large","mobile_small"],"tick_every":900}}'
=======
      - terraform-provider-datadog/dev (terraform 1.16.0; terraform-cli 0.12.7-sdk) datadog-api-client-go/1.0.0-beta.21+dev (go go1.15.3; os darwin; arch amd64)
    url: https://api.datadoghq.com/api/v1/synthetics/tests/browser
    method: POST
  response:
    body: '{"status":"paused","public_id":"s9m-fzi-7m5","tags":["foo:bar","baz"],"org_id":321813,"locations":["aws:eu-central-1"],"message":"Notify @datadog.user","deleted_at":null,"name":"tf-TestAccDatadogSyntheticsBrowserTest_Basic-local-1619773529","monitor_id":34728717,"type":"browser","created_at":"2021-04-30T09:05:30.475235+00:00","modified_at":"2021-04-30T09:05:30.475235+00:00","steps":[{"name":"first step","allowFailure":false,"params":{"check":"contains","value":"content"},"timeout":0,"type":"assertCurrentUrl"}],"config":{"variables":[{"pattern":"{{numeric(3)}}","type":"text","example":"597","name":"MY_PATTERN_VAR"}],"setCookie":"name=value","request":{"body":"this is a body","headers":{"Accept":"application/json","X-Datadog-Trace-ID":"123456789"},"url":"https://www.datadoghq.com","timeout":30,"method":"GET"},"assertions":[]},"options":{"retry":{"count":2,"interval":300},"min_location_failed":1,"monitor_options":{"notify_audit":false,"locked":false,"include_tags":true,"new_host_delay":300,"notify_no_data":false,"renotify_interval":100},"noScreenshot":true,"device_ids":["laptop_large","mobile_small"],"tick_every":900}}'
>>>>>>> 154a3a6f
    headers:
      Cache-Control:
      - no-cache
      Connection:
      - keep-alive
      Content-Security-Policy:
      - frame-ancestors 'self'; report-uri https://api.datadoghq.com/csp-report
      Content-Type:
      - application/json
      Date:
<<<<<<< HEAD
      - Tue, 20 Apr 2021 14:53:22 GMT
=======
      - Fri, 30 Apr 2021 09:05:30 GMT
>>>>>>> 154a3a6f
      Pragma:
      - no-cache
      Strict-Transport-Security:
      - max-age=15724800;
      Vary:
      - Accept-Encoding
      X-Content-Type-Options:
      - nosniff
      X-Dd-Debug:
<<<<<<< HEAD
      - twvpGlmuom5y6A0pjGtXzTf554cmwJgTcCZ71fK4H/RDi+v5ehBK0zQiRcTJQG5C
      X-Dd-Version:
      - "35.4351688"
=======
      - nLnnBNvlCFDECRnZvzDb0z4sAO35G+IMidcAs8vrCKyjvsKWE8Yd9S3n6OjZ1qRN
      X-Dd-Version:
      - "35.4429435"
>>>>>>> 154a3a6f
      X-Frame-Options:
      - SAMEORIGIN
      X-Ratelimit-Limit:
      - "120"
      X-Ratelimit-Period:
      - "60"
      X-Ratelimit-Remaining:
<<<<<<< HEAD
      - "111"
      X-Ratelimit-Reset:
      - "38"
=======
      - "119"
      X-Ratelimit-Reset:
      - "31"
>>>>>>> 154a3a6f
    status: 200 OK
    code: 200
    duration: ""
- request:
    body: ""
    form: {}
    headers:
      Accept:
      - application/json
      Dd-Operation-Id:
      - GetTest
      User-Agent:
<<<<<<< HEAD
      - terraform-provider-datadog/dev (terraform 2.4.4; terraform-cli ) datadog-api-client-go/1.0.0-beta.19 (go go1.16.3; os darwin; arch amd64)
    url: https://api.datadoghq.com/api/v1/synthetics/tests/e5g-w3z-awx
    method: GET
  response:
    body: '{"status":"paused","public_id":"e5g-w3z-awx","tags":["foo:bar","baz"],"locations":["aws:eu-central-1"],"message":"Notify @datadog.user","name":"tf-TestAccDatadogSyntheticsBrowserTest_Basic-local-1618930401","monitor_id":34157594,"type":"browser","config":{"variables":[{"pattern":"{{numeric(3)}}","type":"text","example":"597","name":"MY_PATTERN_VAR"}],"request":{"body":"this is a body","headers":{"Accept":"application/json","X-Datadog-Trace-ID":"123456789"},"url":"https://www.datadoghq.com","timeout":30,"method":"GET"},"assertions":[]},"options":{"retry":{"count":2,"interval":300},"min_location_failed":1,"monitor_options":{"notify_audit":false,"locked":false,"include_tags":true,"new_host_delay":300,"notify_no_data":false,"renotify_interval":100},"noScreenshot":true,"device_ids":["laptop_large","mobile_small"],"tick_every":900}}'
=======
      - terraform-provider-datadog/dev (terraform 1.16.0; terraform-cli 0.12.7-sdk) datadog-api-client-go/1.0.0-beta.21+dev (go go1.15.3; os darwin; arch amd64)
    url: https://api.datadoghq.com/api/v1/synthetics/tests/s9m-fzi-7m5
    method: GET
  response:
    body: '{"status":"paused","public_id":"s9m-fzi-7m5","tags":["foo:bar","baz"],"locations":["aws:eu-central-1"],"message":"Notify @datadog.user","name":"tf-TestAccDatadogSyntheticsBrowserTest_Basic-local-1619773529","monitor_id":34728717,"type":"browser","config":{"variables":[{"pattern":"{{numeric(3)}}","type":"text","example":"597","name":"MY_PATTERN_VAR"}],"setCookie":"name=value","request":{"body":"this is a body","headers":{"Accept":"application/json","X-Datadog-Trace-ID":"123456789"},"url":"https://www.datadoghq.com","timeout":30,"method":"GET"},"assertions":[]},"options":{"retry":{"count":2,"interval":300},"min_location_failed":1,"monitor_options":{"notify_audit":false,"locked":false,"include_tags":true,"new_host_delay":300,"notify_no_data":false,"renotify_interval":100},"noScreenshot":true,"device_ids":["laptop_large","mobile_small"],"tick_every":900}}'
>>>>>>> 154a3a6f
    headers:
      Cache-Control:
      - no-cache
      Connection:
      - keep-alive
      Content-Security-Policy:
      - frame-ancestors 'self'; report-uri https://api.datadoghq.com/csp-report
      Content-Type:
      - application/json
      Date:
<<<<<<< HEAD
      - Tue, 20 Apr 2021 14:53:22 GMT
=======
      - Fri, 30 Apr 2021 09:05:30 GMT
>>>>>>> 154a3a6f
      Pragma:
      - no-cache
      Strict-Transport-Security:
      - max-age=15724800;
      Vary:
      - Accept-Encoding
      X-Content-Type-Options:
      - nosniff
      X-Dd-Debug:
<<<<<<< HEAD
      - gYZcaADwbKcv7Hm19HJx6WsLoKuOijDWAt2viPeCfWqUgyKY+9e1xZdmMJeXV3YV
      X-Dd-Version:
      - "35.4351688"
=======
      - S1wfaMZOKGT/IoMw6fqAwAwGWo2vQ44sjF3YzuETnQfxZO2T5eJbs0aX3UKb9Dwu
      X-Dd-Version:
      - "35.4429435"
>>>>>>> 154a3a6f
      X-Frame-Options:
      - SAMEORIGIN
      X-Ratelimit-Limit:
      - "1000"
      X-Ratelimit-Period:
      - "60"
      X-Ratelimit-Remaining:
<<<<<<< HEAD
      - "944"
      X-Ratelimit-Reset:
      - "38"
=======
      - "999"
      X-Ratelimit-Reset:
      - "30"
>>>>>>> 154a3a6f
    status: 200 OK
    code: 200
    duration: ""
- request:
    body: ""
    form: {}
    headers:
      Accept:
      - application/json
      Dd-Operation-Id:
      - GetBrowserTest
      User-Agent:
<<<<<<< HEAD
      - terraform-provider-datadog/dev (terraform 2.4.4; terraform-cli ) datadog-api-client-go/1.0.0-beta.19 (go go1.16.3; os darwin; arch amd64)
    url: https://api.datadoghq.com/api/v1/synthetics/tests/browser/e5g-w3z-awx
    method: GET
  response:
    body: '{"status":"paused","public_id":"e5g-w3z-awx","tags":["foo:bar","baz"],"locations":["aws:eu-central-1"],"message":"Notify @datadog.user","name":"tf-TestAccDatadogSyntheticsBrowserTest_Basic-local-1618930401","monitor_id":34157594,"type":"browser","steps":[{"name":"first step","allowFailure":false,"params":{"check":"contains","value":"content"},"timeout":0,"type":"assertCurrentUrl"}],"config":{"variables":[{"pattern":"{{numeric(3)}}","type":"text","example":"597","name":"MY_PATTERN_VAR"}],"request":{"body":"this is a body","headers":{"Accept":"application/json","X-Datadog-Trace-ID":"123456789"},"url":"https://www.datadoghq.com","timeout":30,"method":"GET"},"assertions":[]},"options":{"retry":{"count":2,"interval":300},"min_location_failed":1,"monitor_options":{"notify_audit":false,"locked":false,"include_tags":true,"new_host_delay":300,"notify_no_data":false,"renotify_interval":100},"noScreenshot":true,"device_ids":["laptop_large","mobile_small"],"tick_every":900}}'
=======
      - terraform-provider-datadog/dev (terraform 1.16.0; terraform-cli 0.12.7-sdk) datadog-api-client-go/1.0.0-beta.21+dev (go go1.15.3; os darwin; arch amd64)
    url: https://api.datadoghq.com/api/v1/synthetics/tests/browser/s9m-fzi-7m5
    method: GET
  response:
    body: '{"status":"paused","public_id":"s9m-fzi-7m5","tags":["foo:bar","baz"],"locations":["aws:eu-central-1"],"message":"Notify @datadog.user","name":"tf-TestAccDatadogSyntheticsBrowserTest_Basic-local-1619773529","monitor_id":34728717,"type":"browser","steps":[{"name":"first step","allowFailure":false,"params":{"check":"contains","value":"content"},"timeout":0,"type":"assertCurrentUrl"}],"config":{"variables":[{"pattern":"{{numeric(3)}}","type":"text","example":"597","name":"MY_PATTERN_VAR"}],"setCookie":"name=value","request":{"body":"this is a body","headers":{"Accept":"application/json","X-Datadog-Trace-ID":"123456789"},"url":"https://www.datadoghq.com","timeout":30,"method":"GET"},"assertions":[]},"options":{"retry":{"count":2,"interval":300},"min_location_failed":1,"monitor_options":{"notify_audit":false,"locked":false,"include_tags":true,"new_host_delay":300,"notify_no_data":false,"renotify_interval":100},"noScreenshot":true,"device_ids":["laptop_large","mobile_small"],"tick_every":900}}'
    headers:
      Cache-Control:
      - no-cache
      Connection:
      - keep-alive
      Content-Security-Policy:
      - frame-ancestors 'self'; report-uri https://api.datadoghq.com/csp-report
      Content-Type:
      - application/json
      Date:
      - Fri, 30 Apr 2021 09:05:30 GMT
      Pragma:
      - no-cache
      Strict-Transport-Security:
      - max-age=15724800;
      Vary:
      - Accept-Encoding
      X-Content-Type-Options:
      - nosniff
      X-Dd-Debug:
      - PhosSd3Ch1B6B0DXI71steKUi7XhPDttnPiIP1NdXTw0VJNWpoUnYyBmODS5ne3q
      X-Dd-Version:
      - "35.4429435"
      X-Frame-Options:
      - SAMEORIGIN
      X-Ratelimit-Limit:
      - "1000"
      X-Ratelimit-Period:
      - "60"
      X-Ratelimit-Remaining:
      - "998"
      X-Ratelimit-Reset:
      - "30"
    status: 200 OK
    code: 200
    duration: ""
- request:
    body: ""
    form: {}
    headers:
      Accept:
      - application/json
      Dd-Operation-Id:
      - GetTest
      User-Agent:
      - terraform-provider-datadog/dev (terraform 1.16.0; terraform-cli 0.12.7-sdk) datadog-api-client-go/1.0.0-beta.21+dev (go go1.15.3; os darwin; arch amd64)
    url: https://api.datadoghq.com/api/v1/synthetics/tests/s9m-fzi-7m5
    method: GET
  response:
    body: '{"status":"paused","public_id":"s9m-fzi-7m5","tags":["foo:bar","baz"],"locations":["aws:eu-central-1"],"message":"Notify @datadog.user","name":"tf-TestAccDatadogSyntheticsBrowserTest_Basic-local-1619773529","monitor_id":34728717,"type":"browser","config":{"variables":[{"pattern":"{{numeric(3)}}","type":"text","example":"597","name":"MY_PATTERN_VAR"}],"setCookie":"name=value","request":{"body":"this is a body","headers":{"Accept":"application/json","X-Datadog-Trace-ID":"123456789"},"url":"https://www.datadoghq.com","timeout":30,"method":"GET"},"assertions":[]},"options":{"retry":{"count":2,"interval":300},"min_location_failed":1,"monitor_options":{"notify_audit":false,"locked":false,"include_tags":true,"new_host_delay":300,"notify_no_data":false,"renotify_interval":100},"noScreenshot":true,"device_ids":["laptop_large","mobile_small"],"tick_every":900}}'
>>>>>>> 154a3a6f
    headers:
      Cache-Control:
      - no-cache
      Connection:
      - keep-alive
      Content-Security-Policy:
      - frame-ancestors 'self'; report-uri https://api.datadoghq.com/csp-report
      Content-Type:
      - application/json
      Date:
<<<<<<< HEAD
      - Tue, 20 Apr 2021 14:53:23 GMT
=======
      - Fri, 30 Apr 2021 09:05:30 GMT
>>>>>>> 154a3a6f
      Pragma:
      - no-cache
      Strict-Transport-Security:
      - max-age=15724800;
      Vary:
      - Accept-Encoding
      X-Content-Type-Options:
      - nosniff
      X-Dd-Debug:
<<<<<<< HEAD
      - S1wfaMZOKGT/IoMw6fqAwAwGWo2vQ44sjF3YzuETnQfxZO2T5eJbs0aX3UKb9Dwu
      X-Dd-Version:
      - "35.4351688"
=======
      - L3ULR3HwCWYmEqCWGz2Yob3chcH4pjowBacBXkncP7o+/uPqKt9yGEYf/g1AJPzQ
      X-Dd-Version:
      - "35.4429435"
>>>>>>> 154a3a6f
      X-Frame-Options:
      - SAMEORIGIN
      X-Ratelimit-Limit:
      - "1000"
      X-Ratelimit-Period:
      - "60"
      X-Ratelimit-Remaining:
<<<<<<< HEAD
      - "942"
      X-Ratelimit-Reset:
      - "37"
=======
      - "997"
      X-Ratelimit-Reset:
      - "30"
>>>>>>> 154a3a6f
    status: 200 OK
    code: 200
    duration: ""
- request:
    body: ""
    form: {}
    headers:
      Accept:
      - application/json
      Dd-Operation-Id:
      - GetTest
      User-Agent:
<<<<<<< HEAD
      - terraform-provider-datadog/dev (terraform 2.4.4; terraform-cli ) datadog-api-client-go/1.0.0-beta.19 (go go1.16.3; os darwin; arch amd64)
    url: https://api.datadoghq.com/api/v1/synthetics/tests/e5g-w3z-awx
    method: GET
  response:
    body: '{"status":"paused","public_id":"e5g-w3z-awx","tags":["foo:bar","baz"],"locations":["aws:eu-central-1"],"message":"Notify @datadog.user","name":"tf-TestAccDatadogSyntheticsBrowserTest_Basic-local-1618930401","monitor_id":34157594,"type":"browser","config":{"variables":[{"pattern":"{{numeric(3)}}","type":"text","example":"597","name":"MY_PATTERN_VAR"}],"request":{"body":"this is a body","headers":{"Accept":"application/json","X-Datadog-Trace-ID":"123456789"},"url":"https://www.datadoghq.com","timeout":30,"method":"GET"},"assertions":[]},"options":{"retry":{"count":2,"interval":300},"min_location_failed":1,"monitor_options":{"notify_audit":false,"locked":false,"include_tags":true,"new_host_delay":300,"notify_no_data":false,"renotify_interval":100},"noScreenshot":true,"device_ids":["laptop_large","mobile_small"],"tick_every":900}}'
=======
      - terraform-provider-datadog/dev (terraform 1.16.0; terraform-cli 0.12.7-sdk) datadog-api-client-go/1.0.0-beta.21+dev (go go1.15.3; os darwin; arch amd64)
    url: https://api.datadoghq.com/api/v1/synthetics/tests/s9m-fzi-7m5
    method: GET
  response:
    body: '{"status":"paused","public_id":"s9m-fzi-7m5","tags":["foo:bar","baz"],"locations":["aws:eu-central-1"],"message":"Notify @datadog.user","name":"tf-TestAccDatadogSyntheticsBrowserTest_Basic-local-1619773529","monitor_id":34728717,"type":"browser","config":{"variables":[{"pattern":"{{numeric(3)}}","type":"text","example":"597","name":"MY_PATTERN_VAR"}],"setCookie":"name=value","request":{"body":"this is a body","headers":{"Accept":"application/json","X-Datadog-Trace-ID":"123456789"},"url":"https://www.datadoghq.com","timeout":30,"method":"GET"},"assertions":[]},"options":{"retry":{"count":2,"interval":300},"min_location_failed":1,"monitor_options":{"notify_audit":false,"locked":false,"include_tags":true,"new_host_delay":300,"notify_no_data":false,"renotify_interval":100},"noScreenshot":true,"device_ids":["laptop_large","mobile_small"],"tick_every":900}}'
>>>>>>> 154a3a6f
    headers:
      Cache-Control:
      - no-cache
      Connection:
      - keep-alive
      Content-Security-Policy:
      - frame-ancestors 'self'; report-uri https://api.datadoghq.com/csp-report
      Content-Type:
      - application/json
      Date:
<<<<<<< HEAD
      - Tue, 20 Apr 2021 14:53:23 GMT
=======
      - Fri, 30 Apr 2021 09:05:31 GMT
>>>>>>> 154a3a6f
      Pragma:
      - no-cache
      Strict-Transport-Security:
      - max-age=15724800;
      Vary:
      - Accept-Encoding
      X-Content-Type-Options:
      - nosniff
      X-Dd-Debug:
<<<<<<< HEAD
      - PhosSd3Ch1B6B0DXI71steKUi7XhPDttnPiIP1NdXTw0VJNWpoUnYyBmODS5ne3q
      X-Dd-Version:
      - "35.4351688"
=======
      - bgHykj7A9bfZx0Y5ZO3swhhp5tGUSNJHqFWR868+qg087CYrDOd5hQslC+noiEtH
      X-Dd-Version:
      - "35.4429435"
>>>>>>> 154a3a6f
      X-Frame-Options:
      - SAMEORIGIN
      X-Ratelimit-Limit:
      - "1000"
      X-Ratelimit-Period:
      - "60"
      X-Ratelimit-Remaining:
<<<<<<< HEAD
      - "937"
      X-Ratelimit-Reset:
      - "37"
=======
      - "996"
      X-Ratelimit-Reset:
      - "29"
>>>>>>> 154a3a6f
    status: 200 OK
    code: 200
    duration: ""
- request:
    body: ""
    form: {}
    headers:
      Accept:
      - application/json
      Dd-Operation-Id:
      - GetTest
      User-Agent:
<<<<<<< HEAD
      - terraform-provider-datadog/dev (terraform 2.4.4; terraform-cli 0.14.7) datadog-api-client-go/1.0.0-beta.19 (go go1.16.3; os darwin; arch amd64)
    url: https://api.datadoghq.com/api/v1/synthetics/tests/e5g-w3z-awx
    method: GET
  response:
    body: '{"status":"paused","public_id":"e5g-w3z-awx","tags":["foo:bar","baz"],"locations":["aws:eu-central-1"],"message":"Notify @datadog.user","name":"tf-TestAccDatadogSyntheticsBrowserTest_Basic-local-1618930401","monitor_id":34157594,"type":"browser","config":{"variables":[{"pattern":"{{numeric(3)}}","type":"text","example":"597","name":"MY_PATTERN_VAR"}],"request":{"body":"this is a body","headers":{"Accept":"application/json","X-Datadog-Trace-ID":"123456789"},"url":"https://www.datadoghq.com","timeout":30,"method":"GET"},"assertions":[]},"options":{"retry":{"count":2,"interval":300},"min_location_failed":1,"monitor_options":{"notify_audit":false,"locked":false,"include_tags":true,"new_host_delay":300,"notify_no_data":false,"renotify_interval":100},"noScreenshot":true,"device_ids":["laptop_large","mobile_small"],"tick_every":900}}'
=======
      - terraform-provider-datadog/dev (terraform 1.16.0; terraform-cli 0.12.7-sdk) datadog-api-client-go/1.0.0-beta.21+dev (go go1.15.3; os darwin; arch amd64)
    url: https://api.datadoghq.com/api/v1/synthetics/tests/browser/s9m-fzi-7m5
    method: GET
  response:
    body: '{"status":"paused","public_id":"s9m-fzi-7m5","tags":["foo:bar","baz"],"locations":["aws:eu-central-1"],"message":"Notify @datadog.user","name":"tf-TestAccDatadogSyntheticsBrowserTest_Basic-local-1619773529","monitor_id":34728717,"type":"browser","steps":[{"name":"first step","allowFailure":false,"params":{"check":"contains","value":"content"},"timeout":0,"type":"assertCurrentUrl"}],"config":{"variables":[{"pattern":"{{numeric(3)}}","type":"text","example":"597","name":"MY_PATTERN_VAR"}],"setCookie":"name=value","request":{"body":"this is a body","headers":{"Accept":"application/json","X-Datadog-Trace-ID":"123456789"},"url":"https://www.datadoghq.com","timeout":30,"method":"GET"},"assertions":[]},"options":{"retry":{"count":2,"interval":300},"min_location_failed":1,"monitor_options":{"notify_audit":false,"locked":false,"include_tags":true,"new_host_delay":300,"notify_no_data":false,"renotify_interval":100},"noScreenshot":true,"device_ids":["laptop_large","mobile_small"],"tick_every":900}}'
    headers:
      Cache-Control:
      - no-cache
      Connection:
      - keep-alive
      Content-Security-Policy:
      - frame-ancestors 'self'; report-uri https://api.datadoghq.com/csp-report
      Content-Type:
      - application/json
      Date:
      - Fri, 30 Apr 2021 09:05:31 GMT
      Pragma:
      - no-cache
      Strict-Transport-Security:
      - max-age=15724800;
      Vary:
      - Accept-Encoding
      X-Content-Type-Options:
      - nosniff
      X-Dd-Debug:
      - l8RQo2maZqJf6GFThBbKNE6dvthz6njusVtau3dPXJWL2RLFoN81H+BLPB/1xgs1
      X-Dd-Version:
      - "35.4429435"
      X-Frame-Options:
      - SAMEORIGIN
      X-Ratelimit-Limit:
      - "1000"
      X-Ratelimit-Period:
      - "60"
      X-Ratelimit-Remaining:
      - "995"
      X-Ratelimit-Reset:
      - "29"
    status: 200 OK
    code: 200
    duration: ""
- request:
    body: ""
    form: {}
    headers:
      Accept:
      - application/json
      Dd-Operation-Id:
      - GetTest
      User-Agent:
      - terraform-provider-datadog/dev (terraform 1.16.0; terraform-cli 0.12.7-sdk) datadog-api-client-go/1.0.0-beta.21+dev (go go1.15.3; os darwin; arch amd64)
    url: https://api.datadoghq.com/api/v1/synthetics/tests/s9m-fzi-7m5
    method: GET
  response:
    body: '{"status":"paused","public_id":"s9m-fzi-7m5","tags":["foo:bar","baz"],"locations":["aws:eu-central-1"],"message":"Notify @datadog.user","name":"tf-TestAccDatadogSyntheticsBrowserTest_Basic-local-1619773529","monitor_id":34728717,"type":"browser","config":{"variables":[{"pattern":"{{numeric(3)}}","type":"text","example":"597","name":"MY_PATTERN_VAR"}],"setCookie":"name=value","request":{"body":"this is a body","headers":{"Accept":"application/json","X-Datadog-Trace-ID":"123456789"},"url":"https://www.datadoghq.com","timeout":30,"method":"GET"},"assertions":[]},"options":{"retry":{"count":2,"interval":300},"min_location_failed":1,"monitor_options":{"notify_audit":false,"locked":false,"include_tags":true,"new_host_delay":300,"notify_no_data":false,"renotify_interval":100},"noScreenshot":true,"device_ids":["laptop_large","mobile_small"],"tick_every":900}}'
>>>>>>> 154a3a6f
    headers:
      Cache-Control:
      - no-cache
      Connection:
      - keep-alive
      Content-Security-Policy:
      - frame-ancestors 'self'; report-uri https://api.datadoghq.com/csp-report
      Content-Type:
      - application/json
      Date:
<<<<<<< HEAD
      - Tue, 20 Apr 2021 14:53:24 GMT
=======
      - Fri, 30 Apr 2021 09:05:31 GMT
>>>>>>> 154a3a6f
      Pragma:
      - no-cache
      Strict-Transport-Security:
      - max-age=15724800;
      Vary:
      - Accept-Encoding
      X-Content-Type-Options:
      - nosniff
      X-Dd-Debug:
<<<<<<< HEAD
      - F5gm0Rce1/Abr9/0Fw8HAqWfiz0FdiH8er/AXnN6lOn3L6KyGgbsLCwgPlob1No8
      X-Dd-Version:
      - "35.4351688"
=======
      - 2328yjLSqI4XmR1pVqrPRR/SFcQsbafjEpPmZx7/3PfxUK1nJQQsX+wrMelyVyj+
      X-Dd-Version:
      - "35.4429435"
>>>>>>> 154a3a6f
      X-Frame-Options:
      - SAMEORIGIN
      X-Ratelimit-Limit:
      - "1000"
      X-Ratelimit-Period:
      - "60"
      X-Ratelimit-Remaining:
<<<<<<< HEAD
      - "927"
      X-Ratelimit-Reset:
      - "36"
=======
      - "994"
      X-Ratelimit-Reset:
      - "29"
>>>>>>> 154a3a6f
    status: 200 OK
    code: 200
    duration: ""
- request:
    body: ""
    form: {}
    headers:
      Accept:
      - application/json
      Dd-Operation-Id:
      - GetBrowserTest
      User-Agent:
<<<<<<< HEAD
      - terraform-provider-datadog/dev (terraform 2.4.4; terraform-cli 0.14.7) datadog-api-client-go/1.0.0-beta.19 (go go1.16.3; os darwin; arch amd64)
    url: https://api.datadoghq.com/api/v1/synthetics/tests/browser/e5g-w3z-awx
    method: GET
  response:
    body: '{"status":"paused","public_id":"e5g-w3z-awx","tags":["foo:bar","baz"],"locations":["aws:eu-central-1"],"message":"Notify @datadog.user","name":"tf-TestAccDatadogSyntheticsBrowserTest_Basic-local-1618930401","monitor_id":34157594,"type":"browser","steps":[{"name":"first step","allowFailure":false,"params":{"check":"contains","value":"content"},"timeout":0,"type":"assertCurrentUrl"}],"config":{"variables":[{"pattern":"{{numeric(3)}}","type":"text","example":"597","name":"MY_PATTERN_VAR"}],"request":{"body":"this is a body","headers":{"Accept":"application/json","X-Datadog-Trace-ID":"123456789"},"url":"https://www.datadoghq.com","timeout":30,"method":"GET"},"assertions":[]},"options":{"retry":{"count":2,"interval":300},"min_location_failed":1,"monitor_options":{"notify_audit":false,"locked":false,"include_tags":true,"new_host_delay":300,"notify_no_data":false,"renotify_interval":100},"noScreenshot":true,"device_ids":["laptop_large","mobile_small"],"tick_every":900}}'
=======
      - terraform-provider-datadog/dev (terraform 1.16.0; terraform-cli 0.12.7-sdk) datadog-api-client-go/1.0.0-beta.21+dev (go go1.15.3; os darwin; arch amd64)
    url: https://api.datadoghq.com/api/v1/synthetics/tests/browser/s9m-fzi-7m5
    method: GET
  response:
    body: '{"status":"paused","public_id":"s9m-fzi-7m5","tags":["foo:bar","baz"],"locations":["aws:eu-central-1"],"message":"Notify @datadog.user","name":"tf-TestAccDatadogSyntheticsBrowserTest_Basic-local-1619773529","monitor_id":34728717,"type":"browser","steps":[{"name":"first step","allowFailure":false,"params":{"check":"contains","value":"content"},"timeout":0,"type":"assertCurrentUrl"}],"config":{"variables":[{"pattern":"{{numeric(3)}}","type":"text","example":"597","name":"MY_PATTERN_VAR"}],"setCookie":"name=value","request":{"body":"this is a body","headers":{"Accept":"application/json","X-Datadog-Trace-ID":"123456789"},"url":"https://www.datadoghq.com","timeout":30,"method":"GET"},"assertions":[]},"options":{"retry":{"count":2,"interval":300},"min_location_failed":1,"monitor_options":{"notify_audit":false,"locked":false,"include_tags":true,"new_host_delay":300,"notify_no_data":false,"renotify_interval":100},"noScreenshot":true,"device_ids":["laptop_large","mobile_small"],"tick_every":900}}'
>>>>>>> 154a3a6f
    headers:
      Cache-Control:
      - no-cache
      Connection:
      - keep-alive
      Content-Security-Policy:
      - frame-ancestors 'self'; report-uri https://api.datadoghq.com/csp-report
      Content-Type:
      - application/json
      Date:
<<<<<<< HEAD
      - Tue, 20 Apr 2021 14:53:24 GMT
=======
      - Fri, 30 Apr 2021 09:05:31 GMT
>>>>>>> 154a3a6f
      Pragma:
      - no-cache
      Strict-Transport-Security:
      - max-age=15724800;
      Vary:
      - Accept-Encoding
      X-Content-Type-Options:
      - nosniff
      X-Dd-Debug:
<<<<<<< HEAD
      - SY1h8ScsWq+kYmtbh63ltMLFAZsQjqfrgvdfAoRX+9TzT1sgMBRYaFRwfWWRRe9a
      X-Dd-Version:
      - "35.4351688"
=======
      - l4HFlaRP3QwYSqoGKhzbYfv7zgkK63HIRR7YkyVYZspq0lGjjTBwoK8V/alf+XYt
      X-Dd-Version:
      - "35.4429435"
>>>>>>> 154a3a6f
      X-Frame-Options:
      - SAMEORIGIN
      X-Ratelimit-Limit:
      - "1000"
      X-Ratelimit-Period:
      - "60"
      X-Ratelimit-Remaining:
<<<<<<< HEAD
      - "925"
      X-Ratelimit-Reset:
      - "36"
=======
      - "993"
      X-Ratelimit-Reset:
      - "29"
>>>>>>> 154a3a6f
    status: 200 OK
    code: 200
    duration: ""
- request:
    body: |
<<<<<<< HEAD
      {"public_ids":["e5g-w3z-awx"]}
=======
      {"public_ids":["s9m-fzi-7m5"]}
>>>>>>> 154a3a6f
    form: {}
    headers:
      Accept:
      - application/json
      Content-Type:
      - application/json
      Dd-Operation-Id:
      - DeleteTests
      User-Agent:
<<<<<<< HEAD
      - terraform-provider-datadog/dev (terraform 2.4.4; terraform-cli ) datadog-api-client-go/1.0.0-beta.19 (go go1.16.3; os darwin; arch amd64)
    url: https://api.datadoghq.com/api/v1/synthetics/tests/delete
    method: POST
  response:
    body: '{"deleted_tests":[{"deleted_at":"2021-04-20T14:53:26.179059+00:00","public_id":"e5g-w3z-awx"}]}'
=======
      - terraform-provider-datadog/dev (terraform 1.16.0; terraform-cli 0.12.7-sdk) datadog-api-client-go/1.0.0-beta.21+dev (go go1.15.3; os darwin; arch amd64)
    url: https://api.datadoghq.com/api/v1/synthetics/tests/delete
    method: POST
  response:
    body: '{"deleted_tests":[{"deleted_at":"2021-04-30T09:05:32.231125+00:00","public_id":"s9m-fzi-7m5"}]}'
>>>>>>> 154a3a6f
    headers:
      Cache-Control:
      - no-cache
      Connection:
      - keep-alive
      Content-Security-Policy:
      - frame-ancestors 'self'; report-uri https://api.datadoghq.com/csp-report
      Content-Type:
      - application/json
      Date:
<<<<<<< HEAD
      - Tue, 20 Apr 2021 14:53:26 GMT
=======
      - Fri, 30 Apr 2021 09:05:32 GMT
>>>>>>> 154a3a6f
      Pragma:
      - no-cache
      Strict-Transport-Security:
      - max-age=15724800;
      Vary:
      - Accept-Encoding
      X-Content-Type-Options:
      - nosniff
      X-Dd-Debug:
<<<<<<< HEAD
      - 5gfwVh/5HZ+AnGd/Di93w3NEWC6KMHT9KzmHEiRJmNdOjBtAsbOcgVFyqEChw71h
      X-Dd-Version:
      - "35.4351688"
=======
      - gYZcaADwbKcv7Hm19HJx6WsLoKuOijDWAt2viPeCfWqUgyKY+9e1xZdmMJeXV3YV
      X-Dd-Version:
      - "35.4429435"
>>>>>>> 154a3a6f
      X-Frame-Options:
      - SAMEORIGIN
      X-Ratelimit-Limit:
      - "120"
      X-Ratelimit-Period:
      - "60"
      X-Ratelimit-Remaining:
<<<<<<< HEAD
      - "113"
      X-Ratelimit-Reset:
      - "35"
=======
      - "119"
      X-Ratelimit-Reset:
      - "28"
>>>>>>> 154a3a6f
    status: 200 OK
    code: 200
    duration: ""
- request:
    body: ""
    form: {}
    headers:
      Accept:
      - application/json
      Dd-Operation-Id:
      - GetTest
      User-Agent:
<<<<<<< HEAD
      - terraform-provider-datadog/dev (terraform 2.4.4; terraform-cli ) datadog-api-client-go/1.0.0-beta.19 (go go1.16.3; os darwin; arch amd64)
    url: https://api.datadoghq.com/api/v1/synthetics/tests/e5g-w3z-awx
=======
      - terraform-provider-datadog/dev (terraform 1.16.0; terraform-cli 0.12.7-sdk) datadog-api-client-go/1.0.0-beta.21+dev (go go1.15.3; os darwin; arch amd64)
    url: https://api.datadoghq.com/api/v1/synthetics/tests/s9m-fzi-7m5
>>>>>>> 154a3a6f
    method: GET
  response:
    body: '{"errors": ["Synthetics test not found"]}'
    headers:
      Cache-Control:
      - no-cache
      Connection:
      - keep-alive
      Content-Security-Policy:
      - frame-ancestors 'self'; report-uri https://api.datadoghq.com/csp-report
      Content-Type:
      - application/json
      Date:
<<<<<<< HEAD
      - Tue, 20 Apr 2021 14:53:26 GMT
=======
      - Fri, 30 Apr 2021 09:05:33 GMT
>>>>>>> 154a3a6f
      Pragma:
      - no-cache
      Strict-Transport-Security:
      - max-age=15724800;
      Vary:
      - Accept-Encoding
      X-Content-Type-Options:
      - nosniff
      X-Dd-Version:
<<<<<<< HEAD
      - "35.4351688"
=======
      - "35.4429435"
>>>>>>> 154a3a6f
      X-Frame-Options:
      - SAMEORIGIN
      X-Ratelimit-Limit:
      - "1000"
      X-Ratelimit-Period:
      - "60"
      X-Ratelimit-Remaining:
<<<<<<< HEAD
      - "909"
      X-Ratelimit-Reset:
      - "34"
=======
      - "992"
      X-Ratelimit-Reset:
      - "27"
>>>>>>> 154a3a6f
    status: 404 Not Found
    code: 404
    duration: ""<|MERGE_RESOLUTION|>--- conflicted
+++ resolved
@@ -3,11 +3,7 @@
 interactions:
 - request:
     body: |
-<<<<<<< HEAD
-      {"config":{"assertions":[],"request":{"body":"this is a body","headers":{"Accept":"application/json","X-Datadog-Trace-ID":"123456789"},"method":"GET","timeout":30,"url":"https://www.datadoghq.com"},"variables":[{"example":"597","name":"MY_PATTERN_VAR","pattern":"{{numeric(3)}}","type":"text"}]},"locations":["aws:eu-central-1"],"message":"Notify @datadog.user","name":"tf-TestAccDatadogSyntheticsBrowserTest_Basic-local-1618930401","options":{"device_ids":["laptop_large","mobile_small"],"min_location_failed":1,"monitor_options":{"renotify_interval":100},"noScreenshot":true,"retry":{"count":2,"interval":300},"tick_every":900},"status":"paused","steps":[{"allowFailure":false,"name":"first step","params":{"check":"contains","value":"content"},"timeout":0,"type":"assertCurrentUrl"}],"tags":["foo:bar","baz"],"type":"browser"}
-=======
       {"config":{"assertions":[],"request":{"body":"this is a body","headers":{"Accept":"application/json","X-Datadog-Trace-ID":"123456789"},"method":"GET","timeout":30,"url":"https://www.datadoghq.com"},"setCookie":"name=value","variables":[{"example":"597","name":"MY_PATTERN_VAR","pattern":"{{numeric(3)}}","type":"text"}]},"locations":["aws:eu-central-1"],"message":"Notify @datadog.user","name":"tf-TestAccDatadogSyntheticsBrowserTest_Basic-local-1619773529","options":{"device_ids":["laptop_large","mobile_small"],"min_location_failed":1,"monitor_options":{"renotify_interval":100},"noScreenshot":true,"retry":{"count":2,"interval":300},"tick_every":900},"status":"paused","steps":[{"allowFailure":false,"name":"first step","params":{"check":"contains","value":"content"},"timeout":0,"type":"assertCurrentUrl"}],"tags":["foo:bar","baz"],"type":"browser"}
->>>>>>> 154a3a6f
     form: {}
     headers:
       Accept:
@@ -17,52 +13,34 @@
       Dd-Operation-Id:
       - CreateSyntheticsBrowserTest
       User-Agent:
-<<<<<<< HEAD
-      - terraform-provider-datadog/dev (terraform 2.4.4; terraform-cli ) datadog-api-client-go/1.0.0-beta.19 (go go1.16.3; os darwin; arch amd64)
+      - terraform-provider-datadog/dev (terraform 1.16.0; terraform-cli 0.12.7-sdk) datadog-api-client-go/1.0.0-beta.21+dev (go go1.15.3; os darwin; arch amd64)
     url: https://api.datadoghq.com/api/v1/synthetics/tests/browser
     method: POST
   response:
-    body: '{"status":"paused","public_id":"e5g-w3z-awx","tags":["foo:bar","baz"],"org_id":321813,"locations":["aws:eu-central-1"],"message":"Notify @datadog.user","deleted_at":null,"name":"tf-TestAccDatadogSyntheticsBrowserTest_Basic-local-1618930401","monitor_id":34157594,"type":"browser","created_at":"2021-04-20T14:53:22.861741+00:00","modified_at":"2021-04-20T14:53:22.861741+00:00","steps":[{"name":"first step","allowFailure":false,"params":{"check":"contains","value":"content"},"timeout":0,"type":"assertCurrentUrl"}],"config":{"variables":[{"pattern":"{{numeric(3)}}","type":"text","example":"597","name":"MY_PATTERN_VAR"}],"request":{"body":"this is a body","headers":{"Accept":"application/json","X-Datadog-Trace-ID":"123456789"},"url":"https://www.datadoghq.com","timeout":30,"method":"GET"},"assertions":[]},"options":{"retry":{"count":2,"interval":300},"min_location_failed":1,"monitor_options":{"notify_audit":false,"locked":false,"include_tags":true,"new_host_delay":300,"notify_no_data":false,"renotify_interval":100},"noScreenshot":true,"device_ids":["laptop_large","mobile_small"],"tick_every":900}}'
-=======
-      - terraform-provider-datadog/dev (terraform 1.16.0; terraform-cli 0.12.7-sdk) datadog-api-client-go/1.0.0-beta.21+dev (go go1.15.3; os darwin; arch amd64)
-    url: https://api.datadoghq.com/api/v1/synthetics/tests/browser
-    method: POST
-  response:
     body: '{"status":"paused","public_id":"s9m-fzi-7m5","tags":["foo:bar","baz"],"org_id":321813,"locations":["aws:eu-central-1"],"message":"Notify @datadog.user","deleted_at":null,"name":"tf-TestAccDatadogSyntheticsBrowserTest_Basic-local-1619773529","monitor_id":34728717,"type":"browser","created_at":"2021-04-30T09:05:30.475235+00:00","modified_at":"2021-04-30T09:05:30.475235+00:00","steps":[{"name":"first step","allowFailure":false,"params":{"check":"contains","value":"content"},"timeout":0,"type":"assertCurrentUrl"}],"config":{"variables":[{"pattern":"{{numeric(3)}}","type":"text","example":"597","name":"MY_PATTERN_VAR"}],"setCookie":"name=value","request":{"body":"this is a body","headers":{"Accept":"application/json","X-Datadog-Trace-ID":"123456789"},"url":"https://www.datadoghq.com","timeout":30,"method":"GET"},"assertions":[]},"options":{"retry":{"count":2,"interval":300},"min_location_failed":1,"monitor_options":{"notify_audit":false,"locked":false,"include_tags":true,"new_host_delay":300,"notify_no_data":false,"renotify_interval":100},"noScreenshot":true,"device_ids":["laptop_large","mobile_small"],"tick_every":900}}'
->>>>>>> 154a3a6f
-    headers:
-      Cache-Control:
-      - no-cache
-      Connection:
-      - keep-alive
-      Content-Security-Policy:
-      - frame-ancestors 'self'; report-uri https://api.datadoghq.com/csp-report
-      Content-Type:
-      - application/json
-      Date:
-<<<<<<< HEAD
-      - Tue, 20 Apr 2021 14:53:22 GMT
-=======
+    headers:
+      Cache-Control:
+      - no-cache
+      Connection:
+      - keep-alive
+      Content-Security-Policy:
+      - frame-ancestors 'self'; report-uri https://api.datadoghq.com/csp-report
+      Content-Type:
+      - application/json
+      Date:
       - Fri, 30 Apr 2021 09:05:30 GMT
->>>>>>> 154a3a6f
-      Pragma:
-      - no-cache
-      Strict-Transport-Security:
-      - max-age=15724800;
-      Vary:
-      - Accept-Encoding
-      X-Content-Type-Options:
-      - nosniff
-      X-Dd-Debug:
-<<<<<<< HEAD
-      - twvpGlmuom5y6A0pjGtXzTf554cmwJgTcCZ71fK4H/RDi+v5ehBK0zQiRcTJQG5C
-      X-Dd-Version:
-      - "35.4351688"
-=======
+      Pragma:
+      - no-cache
+      Strict-Transport-Security:
+      - max-age=15724800;
+      Vary:
+      - Accept-Encoding
+      X-Content-Type-Options:
+      - nosniff
+      X-Dd-Debug:
       - nLnnBNvlCFDECRnZvzDb0z4sAO35G+IMidcAs8vrCKyjvsKWE8Yd9S3n6OjZ1qRN
       X-Dd-Version:
       - "35.4429435"
->>>>>>> 154a3a6f
       X-Frame-Options:
       - SAMEORIGIN
       X-Ratelimit-Limit:
@@ -70,15 +48,9 @@
       X-Ratelimit-Period:
       - "60"
       X-Ratelimit-Remaining:
-<<<<<<< HEAD
-      - "111"
-      X-Ratelimit-Reset:
-      - "38"
-=======
       - "119"
       X-Ratelimit-Reset:
       - "31"
->>>>>>> 154a3a6f
     status: 200 OK
     code: 200
     duration: ""
@@ -91,68 +63,44 @@
       Dd-Operation-Id:
       - GetTest
       User-Agent:
-<<<<<<< HEAD
-      - terraform-provider-datadog/dev (terraform 2.4.4; terraform-cli ) datadog-api-client-go/1.0.0-beta.19 (go go1.16.3; os darwin; arch amd64)
-    url: https://api.datadoghq.com/api/v1/synthetics/tests/e5g-w3z-awx
-    method: GET
-  response:
-    body: '{"status":"paused","public_id":"e5g-w3z-awx","tags":["foo:bar","baz"],"locations":["aws:eu-central-1"],"message":"Notify @datadog.user","name":"tf-TestAccDatadogSyntheticsBrowserTest_Basic-local-1618930401","monitor_id":34157594,"type":"browser","config":{"variables":[{"pattern":"{{numeric(3)}}","type":"text","example":"597","name":"MY_PATTERN_VAR"}],"request":{"body":"this is a body","headers":{"Accept":"application/json","X-Datadog-Trace-ID":"123456789"},"url":"https://www.datadoghq.com","timeout":30,"method":"GET"},"assertions":[]},"options":{"retry":{"count":2,"interval":300},"min_location_failed":1,"monitor_options":{"notify_audit":false,"locked":false,"include_tags":true,"new_host_delay":300,"notify_no_data":false,"renotify_interval":100},"noScreenshot":true,"device_ids":["laptop_large","mobile_small"],"tick_every":900}}'
-=======
       - terraform-provider-datadog/dev (terraform 1.16.0; terraform-cli 0.12.7-sdk) datadog-api-client-go/1.0.0-beta.21+dev (go go1.15.3; os darwin; arch amd64)
     url: https://api.datadoghq.com/api/v1/synthetics/tests/s9m-fzi-7m5
     method: GET
   response:
     body: '{"status":"paused","public_id":"s9m-fzi-7m5","tags":["foo:bar","baz"],"locations":["aws:eu-central-1"],"message":"Notify @datadog.user","name":"tf-TestAccDatadogSyntheticsBrowserTest_Basic-local-1619773529","monitor_id":34728717,"type":"browser","config":{"variables":[{"pattern":"{{numeric(3)}}","type":"text","example":"597","name":"MY_PATTERN_VAR"}],"setCookie":"name=value","request":{"body":"this is a body","headers":{"Accept":"application/json","X-Datadog-Trace-ID":"123456789"},"url":"https://www.datadoghq.com","timeout":30,"method":"GET"},"assertions":[]},"options":{"retry":{"count":2,"interval":300},"min_location_failed":1,"monitor_options":{"notify_audit":false,"locked":false,"include_tags":true,"new_host_delay":300,"notify_no_data":false,"renotify_interval":100},"noScreenshot":true,"device_ids":["laptop_large","mobile_small"],"tick_every":900}}'
->>>>>>> 154a3a6f
-    headers:
-      Cache-Control:
-      - no-cache
-      Connection:
-      - keep-alive
-      Content-Security-Policy:
-      - frame-ancestors 'self'; report-uri https://api.datadoghq.com/csp-report
-      Content-Type:
-      - application/json
-      Date:
-<<<<<<< HEAD
-      - Tue, 20 Apr 2021 14:53:22 GMT
-=======
+    headers:
+      Cache-Control:
+      - no-cache
+      Connection:
+      - keep-alive
+      Content-Security-Policy:
+      - frame-ancestors 'self'; report-uri https://api.datadoghq.com/csp-report
+      Content-Type:
+      - application/json
+      Date:
       - Fri, 30 Apr 2021 09:05:30 GMT
->>>>>>> 154a3a6f
-      Pragma:
-      - no-cache
-      Strict-Transport-Security:
-      - max-age=15724800;
-      Vary:
-      - Accept-Encoding
-      X-Content-Type-Options:
-      - nosniff
-      X-Dd-Debug:
-<<<<<<< HEAD
-      - gYZcaADwbKcv7Hm19HJx6WsLoKuOijDWAt2viPeCfWqUgyKY+9e1xZdmMJeXV3YV
-      X-Dd-Version:
-      - "35.4351688"
-=======
+      Pragma:
+      - no-cache
+      Strict-Transport-Security:
+      - max-age=15724800;
+      Vary:
+      - Accept-Encoding
+      X-Content-Type-Options:
+      - nosniff
+      X-Dd-Debug:
       - S1wfaMZOKGT/IoMw6fqAwAwGWo2vQ44sjF3YzuETnQfxZO2T5eJbs0aX3UKb9Dwu
       X-Dd-Version:
       - "35.4429435"
->>>>>>> 154a3a6f
-      X-Frame-Options:
-      - SAMEORIGIN
-      X-Ratelimit-Limit:
-      - "1000"
-      X-Ratelimit-Period:
-      - "60"
-      X-Ratelimit-Remaining:
-<<<<<<< HEAD
-      - "944"
-      X-Ratelimit-Reset:
-      - "38"
-=======
+      X-Frame-Options:
+      - SAMEORIGIN
+      X-Ratelimit-Limit:
+      - "1000"
+      X-Ratelimit-Period:
+      - "60"
+      X-Ratelimit-Remaining:
       - "999"
       X-Ratelimit-Reset:
       - "30"
->>>>>>> 154a3a6f
     status: 200 OK
     code: 200
     duration: ""
@@ -165,13 +113,6 @@
       Dd-Operation-Id:
       - GetBrowserTest
       User-Agent:
-<<<<<<< HEAD
-      - terraform-provider-datadog/dev (terraform 2.4.4; terraform-cli ) datadog-api-client-go/1.0.0-beta.19 (go go1.16.3; os darwin; arch amd64)
-    url: https://api.datadoghq.com/api/v1/synthetics/tests/browser/e5g-w3z-awx
-    method: GET
-  response:
-    body: '{"status":"paused","public_id":"e5g-w3z-awx","tags":["foo:bar","baz"],"locations":["aws:eu-central-1"],"message":"Notify @datadog.user","name":"tf-TestAccDatadogSyntheticsBrowserTest_Basic-local-1618930401","monitor_id":34157594,"type":"browser","steps":[{"name":"first step","allowFailure":false,"params":{"check":"contains","value":"content"},"timeout":0,"type":"assertCurrentUrl"}],"config":{"variables":[{"pattern":"{{numeric(3)}}","type":"text","example":"597","name":"MY_PATTERN_VAR"}],"request":{"body":"this is a body","headers":{"Accept":"application/json","X-Datadog-Trace-ID":"123456789"},"url":"https://www.datadoghq.com","timeout":30,"method":"GET"},"assertions":[]},"options":{"retry":{"count":2,"interval":300},"min_location_failed":1,"monitor_options":{"notify_audit":false,"locked":false,"include_tags":true,"new_host_delay":300,"notify_no_data":false,"renotify_interval":100},"noScreenshot":true,"device_ids":["laptop_large","mobile_small"],"tick_every":900}}'
-=======
       - terraform-provider-datadog/dev (terraform 1.16.0; terraform-cli 0.12.7-sdk) datadog-api-client-go/1.0.0-beta.21+dev (go go1.15.3; os darwin; arch amd64)
     url: https://api.datadoghq.com/api/v1/synthetics/tests/browser/s9m-fzi-7m5
     method: GET
@@ -227,56 +168,39 @@
     method: GET
   response:
     body: '{"status":"paused","public_id":"s9m-fzi-7m5","tags":["foo:bar","baz"],"locations":["aws:eu-central-1"],"message":"Notify @datadog.user","name":"tf-TestAccDatadogSyntheticsBrowserTest_Basic-local-1619773529","monitor_id":34728717,"type":"browser","config":{"variables":[{"pattern":"{{numeric(3)}}","type":"text","example":"597","name":"MY_PATTERN_VAR"}],"setCookie":"name=value","request":{"body":"this is a body","headers":{"Accept":"application/json","X-Datadog-Trace-ID":"123456789"},"url":"https://www.datadoghq.com","timeout":30,"method":"GET"},"assertions":[]},"options":{"retry":{"count":2,"interval":300},"min_location_failed":1,"monitor_options":{"notify_audit":false,"locked":false,"include_tags":true,"new_host_delay":300,"notify_no_data":false,"renotify_interval":100},"noScreenshot":true,"device_ids":["laptop_large","mobile_small"],"tick_every":900}}'
->>>>>>> 154a3a6f
-    headers:
-      Cache-Control:
-      - no-cache
-      Connection:
-      - keep-alive
-      Content-Security-Policy:
-      - frame-ancestors 'self'; report-uri https://api.datadoghq.com/csp-report
-      Content-Type:
-      - application/json
-      Date:
-<<<<<<< HEAD
-      - Tue, 20 Apr 2021 14:53:23 GMT
-=======
+    headers:
+      Cache-Control:
+      - no-cache
+      Connection:
+      - keep-alive
+      Content-Security-Policy:
+      - frame-ancestors 'self'; report-uri https://api.datadoghq.com/csp-report
+      Content-Type:
+      - application/json
+      Date:
       - Fri, 30 Apr 2021 09:05:30 GMT
->>>>>>> 154a3a6f
-      Pragma:
-      - no-cache
-      Strict-Transport-Security:
-      - max-age=15724800;
-      Vary:
-      - Accept-Encoding
-      X-Content-Type-Options:
-      - nosniff
-      X-Dd-Debug:
-<<<<<<< HEAD
-      - S1wfaMZOKGT/IoMw6fqAwAwGWo2vQ44sjF3YzuETnQfxZO2T5eJbs0aX3UKb9Dwu
-      X-Dd-Version:
-      - "35.4351688"
-=======
+      Pragma:
+      - no-cache
+      Strict-Transport-Security:
+      - max-age=15724800;
+      Vary:
+      - Accept-Encoding
+      X-Content-Type-Options:
+      - nosniff
+      X-Dd-Debug:
       - L3ULR3HwCWYmEqCWGz2Yob3chcH4pjowBacBXkncP7o+/uPqKt9yGEYf/g1AJPzQ
       X-Dd-Version:
       - "35.4429435"
->>>>>>> 154a3a6f
-      X-Frame-Options:
-      - SAMEORIGIN
-      X-Ratelimit-Limit:
-      - "1000"
-      X-Ratelimit-Period:
-      - "60"
-      X-Ratelimit-Remaining:
-<<<<<<< HEAD
-      - "942"
-      X-Ratelimit-Reset:
-      - "37"
-=======
+      X-Frame-Options:
+      - SAMEORIGIN
+      X-Ratelimit-Limit:
+      - "1000"
+      X-Ratelimit-Period:
+      - "60"
+      X-Ratelimit-Remaining:
       - "997"
       X-Ratelimit-Reset:
       - "30"
->>>>>>> 154a3a6f
     status: 200 OK
     code: 200
     duration: ""
@@ -289,68 +213,94 @@
       Dd-Operation-Id:
       - GetTest
       User-Agent:
-<<<<<<< HEAD
-      - terraform-provider-datadog/dev (terraform 2.4.4; terraform-cli ) datadog-api-client-go/1.0.0-beta.19 (go go1.16.3; os darwin; arch amd64)
-    url: https://api.datadoghq.com/api/v1/synthetics/tests/e5g-w3z-awx
-    method: GET
-  response:
-    body: '{"status":"paused","public_id":"e5g-w3z-awx","tags":["foo:bar","baz"],"locations":["aws:eu-central-1"],"message":"Notify @datadog.user","name":"tf-TestAccDatadogSyntheticsBrowserTest_Basic-local-1618930401","monitor_id":34157594,"type":"browser","config":{"variables":[{"pattern":"{{numeric(3)}}","type":"text","example":"597","name":"MY_PATTERN_VAR"}],"request":{"body":"this is a body","headers":{"Accept":"application/json","X-Datadog-Trace-ID":"123456789"},"url":"https://www.datadoghq.com","timeout":30,"method":"GET"},"assertions":[]},"options":{"retry":{"count":2,"interval":300},"min_location_failed":1,"monitor_options":{"notify_audit":false,"locked":false,"include_tags":true,"new_host_delay":300,"notify_no_data":false,"renotify_interval":100},"noScreenshot":true,"device_ids":["laptop_large","mobile_small"],"tick_every":900}}'
-=======
       - terraform-provider-datadog/dev (terraform 1.16.0; terraform-cli 0.12.7-sdk) datadog-api-client-go/1.0.0-beta.21+dev (go go1.15.3; os darwin; arch amd64)
     url: https://api.datadoghq.com/api/v1/synthetics/tests/s9m-fzi-7m5
     method: GET
   response:
     body: '{"status":"paused","public_id":"s9m-fzi-7m5","tags":["foo:bar","baz"],"locations":["aws:eu-central-1"],"message":"Notify @datadog.user","name":"tf-TestAccDatadogSyntheticsBrowserTest_Basic-local-1619773529","monitor_id":34728717,"type":"browser","config":{"variables":[{"pattern":"{{numeric(3)}}","type":"text","example":"597","name":"MY_PATTERN_VAR"}],"setCookie":"name=value","request":{"body":"this is a body","headers":{"Accept":"application/json","X-Datadog-Trace-ID":"123456789"},"url":"https://www.datadoghq.com","timeout":30,"method":"GET"},"assertions":[]},"options":{"retry":{"count":2,"interval":300},"min_location_failed":1,"monitor_options":{"notify_audit":false,"locked":false,"include_tags":true,"new_host_delay":300,"notify_no_data":false,"renotify_interval":100},"noScreenshot":true,"device_ids":["laptop_large","mobile_small"],"tick_every":900}}'
->>>>>>> 154a3a6f
-    headers:
-      Cache-Control:
-      - no-cache
-      Connection:
-      - keep-alive
-      Content-Security-Policy:
-      - frame-ancestors 'self'; report-uri https://api.datadoghq.com/csp-report
-      Content-Type:
-      - application/json
-      Date:
-<<<<<<< HEAD
-      - Tue, 20 Apr 2021 14:53:23 GMT
-=======
+    headers:
+      Cache-Control:
+      - no-cache
+      Connection:
+      - keep-alive
+      Content-Security-Policy:
+      - frame-ancestors 'self'; report-uri https://api.datadoghq.com/csp-report
+      Content-Type:
+      - application/json
+      Date:
       - Fri, 30 Apr 2021 09:05:31 GMT
->>>>>>> 154a3a6f
-      Pragma:
-      - no-cache
-      Strict-Transport-Security:
-      - max-age=15724800;
-      Vary:
-      - Accept-Encoding
-      X-Content-Type-Options:
-      - nosniff
-      X-Dd-Debug:
-<<<<<<< HEAD
-      - PhosSd3Ch1B6B0DXI71steKUi7XhPDttnPiIP1NdXTw0VJNWpoUnYyBmODS5ne3q
-      X-Dd-Version:
-      - "35.4351688"
-=======
+      Pragma:
+      - no-cache
+      Strict-Transport-Security:
+      - max-age=15724800;
+      Vary:
+      - Accept-Encoding
+      X-Content-Type-Options:
+      - nosniff
+      X-Dd-Debug:
       - bgHykj7A9bfZx0Y5ZO3swhhp5tGUSNJHqFWR868+qg087CYrDOd5hQslC+noiEtH
       X-Dd-Version:
       - "35.4429435"
->>>>>>> 154a3a6f
-      X-Frame-Options:
-      - SAMEORIGIN
-      X-Ratelimit-Limit:
-      - "1000"
-      X-Ratelimit-Period:
-      - "60"
-      X-Ratelimit-Remaining:
-<<<<<<< HEAD
-      - "937"
-      X-Ratelimit-Reset:
-      - "37"
-=======
+      X-Frame-Options:
+      - SAMEORIGIN
+      X-Ratelimit-Limit:
+      - "1000"
+      X-Ratelimit-Period:
+      - "60"
+      X-Ratelimit-Remaining:
       - "996"
       X-Ratelimit-Reset:
       - "29"
->>>>>>> 154a3a6f
+    status: 200 OK
+    code: 200
+    duration: ""
+- request:
+    body: ""
+    form: {}
+    headers:
+      Accept:
+      - application/json
+      Dd-Operation-Id:
+      - GetBrowserTest
+      User-Agent:
+      - terraform-provider-datadog/dev (terraform 1.16.0; terraform-cli 0.12.7-sdk) datadog-api-client-go/1.0.0-beta.21+dev (go go1.15.3; os darwin; arch amd64)
+    url: https://api.datadoghq.com/api/v1/synthetics/tests/browser/s9m-fzi-7m5
+    method: GET
+  response:
+    body: '{"status":"paused","public_id":"s9m-fzi-7m5","tags":["foo:bar","baz"],"locations":["aws:eu-central-1"],"message":"Notify @datadog.user","name":"tf-TestAccDatadogSyntheticsBrowserTest_Basic-local-1619773529","monitor_id":34728717,"type":"browser","steps":[{"name":"first step","allowFailure":false,"params":{"check":"contains","value":"content"},"timeout":0,"type":"assertCurrentUrl"}],"config":{"variables":[{"pattern":"{{numeric(3)}}","type":"text","example":"597","name":"MY_PATTERN_VAR"}],"setCookie":"name=value","request":{"body":"this is a body","headers":{"Accept":"application/json","X-Datadog-Trace-ID":"123456789"},"url":"https://www.datadoghq.com","timeout":30,"method":"GET"},"assertions":[]},"options":{"retry":{"count":2,"interval":300},"min_location_failed":1,"monitor_options":{"notify_audit":false,"locked":false,"include_tags":true,"new_host_delay":300,"notify_no_data":false,"renotify_interval":100},"noScreenshot":true,"device_ids":["laptop_large","mobile_small"],"tick_every":900}}'
+    headers:
+      Cache-Control:
+      - no-cache
+      Connection:
+      - keep-alive
+      Content-Security-Policy:
+      - frame-ancestors 'self'; report-uri https://api.datadoghq.com/csp-report
+      Content-Type:
+      - application/json
+      Date:
+      - Fri, 30 Apr 2021 09:05:31 GMT
+      Pragma:
+      - no-cache
+      Strict-Transport-Security:
+      - max-age=15724800;
+      Vary:
+      - Accept-Encoding
+      X-Content-Type-Options:
+      - nosniff
+      X-Dd-Debug:
+      - l8RQo2maZqJf6GFThBbKNE6dvthz6njusVtau3dPXJWL2RLFoN81H+BLPB/1xgs1
+      X-Dd-Version:
+      - "35.4429435"
+      X-Frame-Options:
+      - SAMEORIGIN
+      X-Ratelimit-Limit:
+      - "1000"
+      X-Ratelimit-Period:
+      - "60"
+      X-Ratelimit-Remaining:
+      - "995"
+      X-Ratelimit-Reset:
+      - "29"
     status: 200 OK
     code: 200
     duration: ""
@@ -363,13 +313,56 @@
       Dd-Operation-Id:
       - GetTest
       User-Agent:
-<<<<<<< HEAD
-      - terraform-provider-datadog/dev (terraform 2.4.4; terraform-cli 0.14.7) datadog-api-client-go/1.0.0-beta.19 (go go1.16.3; os darwin; arch amd64)
-    url: https://api.datadoghq.com/api/v1/synthetics/tests/e5g-w3z-awx
-    method: GET
-  response:
-    body: '{"status":"paused","public_id":"e5g-w3z-awx","tags":["foo:bar","baz"],"locations":["aws:eu-central-1"],"message":"Notify @datadog.user","name":"tf-TestAccDatadogSyntheticsBrowserTest_Basic-local-1618930401","monitor_id":34157594,"type":"browser","config":{"variables":[{"pattern":"{{numeric(3)}}","type":"text","example":"597","name":"MY_PATTERN_VAR"}],"request":{"body":"this is a body","headers":{"Accept":"application/json","X-Datadog-Trace-ID":"123456789"},"url":"https://www.datadoghq.com","timeout":30,"method":"GET"},"assertions":[]},"options":{"retry":{"count":2,"interval":300},"min_location_failed":1,"monitor_options":{"notify_audit":false,"locked":false,"include_tags":true,"new_host_delay":300,"notify_no_data":false,"renotify_interval":100},"noScreenshot":true,"device_ids":["laptop_large","mobile_small"],"tick_every":900}}'
-=======
+      - terraform-provider-datadog/dev (terraform 1.16.0; terraform-cli 0.12.7-sdk) datadog-api-client-go/1.0.0-beta.21+dev (go go1.15.3; os darwin; arch amd64)
+    url: https://api.datadoghq.com/api/v1/synthetics/tests/s9m-fzi-7m5
+    method: GET
+  response:
+    body: '{"status":"paused","public_id":"s9m-fzi-7m5","tags":["foo:bar","baz"],"locations":["aws:eu-central-1"],"message":"Notify @datadog.user","name":"tf-TestAccDatadogSyntheticsBrowserTest_Basic-local-1619773529","monitor_id":34728717,"type":"browser","config":{"variables":[{"pattern":"{{numeric(3)}}","type":"text","example":"597","name":"MY_PATTERN_VAR"}],"setCookie":"name=value","request":{"body":"this is a body","headers":{"Accept":"application/json","X-Datadog-Trace-ID":"123456789"},"url":"https://www.datadoghq.com","timeout":30,"method":"GET"},"assertions":[]},"options":{"retry":{"count":2,"interval":300},"min_location_failed":1,"monitor_options":{"notify_audit":false,"locked":false,"include_tags":true,"new_host_delay":300,"notify_no_data":false,"renotify_interval":100},"noScreenshot":true,"device_ids":["laptop_large","mobile_small"],"tick_every":900}}'
+    headers:
+      Cache-Control:
+      - no-cache
+      Connection:
+      - keep-alive
+      Content-Security-Policy:
+      - frame-ancestors 'self'; report-uri https://api.datadoghq.com/csp-report
+      Content-Type:
+      - application/json
+      Date:
+      - Fri, 30 Apr 2021 09:05:31 GMT
+      Pragma:
+      - no-cache
+      Strict-Transport-Security:
+      - max-age=15724800;
+      Vary:
+      - Accept-Encoding
+      X-Content-Type-Options:
+      - nosniff
+      X-Dd-Debug:
+      - 2328yjLSqI4XmR1pVqrPRR/SFcQsbafjEpPmZx7/3PfxUK1nJQQsX+wrMelyVyj+
+      X-Dd-Version:
+      - "35.4429435"
+      X-Frame-Options:
+      - SAMEORIGIN
+      X-Ratelimit-Limit:
+      - "1000"
+      X-Ratelimit-Period:
+      - "60"
+      X-Ratelimit-Remaining:
+      - "994"
+      X-Ratelimit-Reset:
+      - "29"
+    status: 200 OK
+    code: 200
+    duration: ""
+- request:
+    body: ""
+    form: {}
+    headers:
+      Accept:
+      - application/json
+      Dd-Operation-Id:
+      - GetBrowserTest
+      User-Agent:
       - terraform-provider-datadog/dev (terraform 1.16.0; terraform-cli 0.12.7-sdk) datadog-api-client-go/1.0.0-beta.21+dev (go go1.15.3; os darwin; arch amd64)
     url: https://api.datadoghq.com/api/v1/synthetics/tests/browser/s9m-fzi-7m5
     method: GET
@@ -395,170 +388,25 @@
       X-Content-Type-Options:
       - nosniff
       X-Dd-Debug:
-      - l8RQo2maZqJf6GFThBbKNE6dvthz6njusVtau3dPXJWL2RLFoN81H+BLPB/1xgs1
-      X-Dd-Version:
-      - "35.4429435"
-      X-Frame-Options:
-      - SAMEORIGIN
-      X-Ratelimit-Limit:
-      - "1000"
-      X-Ratelimit-Period:
-      - "60"
-      X-Ratelimit-Remaining:
-      - "995"
+      - l4HFlaRP3QwYSqoGKhzbYfv7zgkK63HIRR7YkyVYZspq0lGjjTBwoK8V/alf+XYt
+      X-Dd-Version:
+      - "35.4429435"
+      X-Frame-Options:
+      - SAMEORIGIN
+      X-Ratelimit-Limit:
+      - "1000"
+      X-Ratelimit-Period:
+      - "60"
+      X-Ratelimit-Remaining:
+      - "993"
       X-Ratelimit-Reset:
       - "29"
     status: 200 OK
     code: 200
     duration: ""
 - request:
-    body: ""
-    form: {}
-    headers:
-      Accept:
-      - application/json
-      Dd-Operation-Id:
-      - GetTest
-      User-Agent:
-      - terraform-provider-datadog/dev (terraform 1.16.0; terraform-cli 0.12.7-sdk) datadog-api-client-go/1.0.0-beta.21+dev (go go1.15.3; os darwin; arch amd64)
-    url: https://api.datadoghq.com/api/v1/synthetics/tests/s9m-fzi-7m5
-    method: GET
-  response:
-    body: '{"status":"paused","public_id":"s9m-fzi-7m5","tags":["foo:bar","baz"],"locations":["aws:eu-central-1"],"message":"Notify @datadog.user","name":"tf-TestAccDatadogSyntheticsBrowserTest_Basic-local-1619773529","monitor_id":34728717,"type":"browser","config":{"variables":[{"pattern":"{{numeric(3)}}","type":"text","example":"597","name":"MY_PATTERN_VAR"}],"setCookie":"name=value","request":{"body":"this is a body","headers":{"Accept":"application/json","X-Datadog-Trace-ID":"123456789"},"url":"https://www.datadoghq.com","timeout":30,"method":"GET"},"assertions":[]},"options":{"retry":{"count":2,"interval":300},"min_location_failed":1,"monitor_options":{"notify_audit":false,"locked":false,"include_tags":true,"new_host_delay":300,"notify_no_data":false,"renotify_interval":100},"noScreenshot":true,"device_ids":["laptop_large","mobile_small"],"tick_every":900}}'
->>>>>>> 154a3a6f
-    headers:
-      Cache-Control:
-      - no-cache
-      Connection:
-      - keep-alive
-      Content-Security-Policy:
-      - frame-ancestors 'self'; report-uri https://api.datadoghq.com/csp-report
-      Content-Type:
-      - application/json
-      Date:
-<<<<<<< HEAD
-      - Tue, 20 Apr 2021 14:53:24 GMT
-=======
-      - Fri, 30 Apr 2021 09:05:31 GMT
->>>>>>> 154a3a6f
-      Pragma:
-      - no-cache
-      Strict-Transport-Security:
-      - max-age=15724800;
-      Vary:
-      - Accept-Encoding
-      X-Content-Type-Options:
-      - nosniff
-      X-Dd-Debug:
-<<<<<<< HEAD
-      - F5gm0Rce1/Abr9/0Fw8HAqWfiz0FdiH8er/AXnN6lOn3L6KyGgbsLCwgPlob1No8
-      X-Dd-Version:
-      - "35.4351688"
-=======
-      - 2328yjLSqI4XmR1pVqrPRR/SFcQsbafjEpPmZx7/3PfxUK1nJQQsX+wrMelyVyj+
-      X-Dd-Version:
-      - "35.4429435"
->>>>>>> 154a3a6f
-      X-Frame-Options:
-      - SAMEORIGIN
-      X-Ratelimit-Limit:
-      - "1000"
-      X-Ratelimit-Period:
-      - "60"
-      X-Ratelimit-Remaining:
-<<<<<<< HEAD
-      - "927"
-      X-Ratelimit-Reset:
-      - "36"
-=======
-      - "994"
-      X-Ratelimit-Reset:
-      - "29"
->>>>>>> 154a3a6f
-    status: 200 OK
-    code: 200
-    duration: ""
-- request:
-    body: ""
-    form: {}
-    headers:
-      Accept:
-      - application/json
-      Dd-Operation-Id:
-      - GetBrowserTest
-      User-Agent:
-<<<<<<< HEAD
-      - terraform-provider-datadog/dev (terraform 2.4.4; terraform-cli 0.14.7) datadog-api-client-go/1.0.0-beta.19 (go go1.16.3; os darwin; arch amd64)
-    url: https://api.datadoghq.com/api/v1/synthetics/tests/browser/e5g-w3z-awx
-    method: GET
-  response:
-    body: '{"status":"paused","public_id":"e5g-w3z-awx","tags":["foo:bar","baz"],"locations":["aws:eu-central-1"],"message":"Notify @datadog.user","name":"tf-TestAccDatadogSyntheticsBrowserTest_Basic-local-1618930401","monitor_id":34157594,"type":"browser","steps":[{"name":"first step","allowFailure":false,"params":{"check":"contains","value":"content"},"timeout":0,"type":"assertCurrentUrl"}],"config":{"variables":[{"pattern":"{{numeric(3)}}","type":"text","example":"597","name":"MY_PATTERN_VAR"}],"request":{"body":"this is a body","headers":{"Accept":"application/json","X-Datadog-Trace-ID":"123456789"},"url":"https://www.datadoghq.com","timeout":30,"method":"GET"},"assertions":[]},"options":{"retry":{"count":2,"interval":300},"min_location_failed":1,"monitor_options":{"notify_audit":false,"locked":false,"include_tags":true,"new_host_delay":300,"notify_no_data":false,"renotify_interval":100},"noScreenshot":true,"device_ids":["laptop_large","mobile_small"],"tick_every":900}}'
-=======
-      - terraform-provider-datadog/dev (terraform 1.16.0; terraform-cli 0.12.7-sdk) datadog-api-client-go/1.0.0-beta.21+dev (go go1.15.3; os darwin; arch amd64)
-    url: https://api.datadoghq.com/api/v1/synthetics/tests/browser/s9m-fzi-7m5
-    method: GET
-  response:
-    body: '{"status":"paused","public_id":"s9m-fzi-7m5","tags":["foo:bar","baz"],"locations":["aws:eu-central-1"],"message":"Notify @datadog.user","name":"tf-TestAccDatadogSyntheticsBrowserTest_Basic-local-1619773529","monitor_id":34728717,"type":"browser","steps":[{"name":"first step","allowFailure":false,"params":{"check":"contains","value":"content"},"timeout":0,"type":"assertCurrentUrl"}],"config":{"variables":[{"pattern":"{{numeric(3)}}","type":"text","example":"597","name":"MY_PATTERN_VAR"}],"setCookie":"name=value","request":{"body":"this is a body","headers":{"Accept":"application/json","X-Datadog-Trace-ID":"123456789"},"url":"https://www.datadoghq.com","timeout":30,"method":"GET"},"assertions":[]},"options":{"retry":{"count":2,"interval":300},"min_location_failed":1,"monitor_options":{"notify_audit":false,"locked":false,"include_tags":true,"new_host_delay":300,"notify_no_data":false,"renotify_interval":100},"noScreenshot":true,"device_ids":["laptop_large","mobile_small"],"tick_every":900}}'
->>>>>>> 154a3a6f
-    headers:
-      Cache-Control:
-      - no-cache
-      Connection:
-      - keep-alive
-      Content-Security-Policy:
-      - frame-ancestors 'self'; report-uri https://api.datadoghq.com/csp-report
-      Content-Type:
-      - application/json
-      Date:
-<<<<<<< HEAD
-      - Tue, 20 Apr 2021 14:53:24 GMT
-=======
-      - Fri, 30 Apr 2021 09:05:31 GMT
->>>>>>> 154a3a6f
-      Pragma:
-      - no-cache
-      Strict-Transport-Security:
-      - max-age=15724800;
-      Vary:
-      - Accept-Encoding
-      X-Content-Type-Options:
-      - nosniff
-      X-Dd-Debug:
-<<<<<<< HEAD
-      - SY1h8ScsWq+kYmtbh63ltMLFAZsQjqfrgvdfAoRX+9TzT1sgMBRYaFRwfWWRRe9a
-      X-Dd-Version:
-      - "35.4351688"
-=======
-      - l4HFlaRP3QwYSqoGKhzbYfv7zgkK63HIRR7YkyVYZspq0lGjjTBwoK8V/alf+XYt
-      X-Dd-Version:
-      - "35.4429435"
->>>>>>> 154a3a6f
-      X-Frame-Options:
-      - SAMEORIGIN
-      X-Ratelimit-Limit:
-      - "1000"
-      X-Ratelimit-Period:
-      - "60"
-      X-Ratelimit-Remaining:
-<<<<<<< HEAD
-      - "925"
-      X-Ratelimit-Reset:
-      - "36"
-=======
-      - "993"
-      X-Ratelimit-Reset:
-      - "29"
->>>>>>> 154a3a6f
-    status: 200 OK
-    code: 200
-    duration: ""
-- request:
     body: |
-<<<<<<< HEAD
-      {"public_ids":["e5g-w3z-awx"]}
-=======
       {"public_ids":["s9m-fzi-7m5"]}
->>>>>>> 154a3a6f
     form: {}
     headers:
       Accept:
@@ -568,52 +416,34 @@
       Dd-Operation-Id:
       - DeleteTests
       User-Agent:
-<<<<<<< HEAD
-      - terraform-provider-datadog/dev (terraform 2.4.4; terraform-cli ) datadog-api-client-go/1.0.0-beta.19 (go go1.16.3; os darwin; arch amd64)
+      - terraform-provider-datadog/dev (terraform 1.16.0; terraform-cli 0.12.7-sdk) datadog-api-client-go/1.0.0-beta.21+dev (go go1.15.3; os darwin; arch amd64)
     url: https://api.datadoghq.com/api/v1/synthetics/tests/delete
     method: POST
   response:
-    body: '{"deleted_tests":[{"deleted_at":"2021-04-20T14:53:26.179059+00:00","public_id":"e5g-w3z-awx"}]}'
-=======
-      - terraform-provider-datadog/dev (terraform 1.16.0; terraform-cli 0.12.7-sdk) datadog-api-client-go/1.0.0-beta.21+dev (go go1.15.3; os darwin; arch amd64)
-    url: https://api.datadoghq.com/api/v1/synthetics/tests/delete
-    method: POST
-  response:
     body: '{"deleted_tests":[{"deleted_at":"2021-04-30T09:05:32.231125+00:00","public_id":"s9m-fzi-7m5"}]}'
->>>>>>> 154a3a6f
-    headers:
-      Cache-Control:
-      - no-cache
-      Connection:
-      - keep-alive
-      Content-Security-Policy:
-      - frame-ancestors 'self'; report-uri https://api.datadoghq.com/csp-report
-      Content-Type:
-      - application/json
-      Date:
-<<<<<<< HEAD
-      - Tue, 20 Apr 2021 14:53:26 GMT
-=======
+    headers:
+      Cache-Control:
+      - no-cache
+      Connection:
+      - keep-alive
+      Content-Security-Policy:
+      - frame-ancestors 'self'; report-uri https://api.datadoghq.com/csp-report
+      Content-Type:
+      - application/json
+      Date:
       - Fri, 30 Apr 2021 09:05:32 GMT
->>>>>>> 154a3a6f
-      Pragma:
-      - no-cache
-      Strict-Transport-Security:
-      - max-age=15724800;
-      Vary:
-      - Accept-Encoding
-      X-Content-Type-Options:
-      - nosniff
-      X-Dd-Debug:
-<<<<<<< HEAD
-      - 5gfwVh/5HZ+AnGd/Di93w3NEWC6KMHT9KzmHEiRJmNdOjBtAsbOcgVFyqEChw71h
-      X-Dd-Version:
-      - "35.4351688"
-=======
+      Pragma:
+      - no-cache
+      Strict-Transport-Security:
+      - max-age=15724800;
+      Vary:
+      - Accept-Encoding
+      X-Content-Type-Options:
+      - nosniff
+      X-Dd-Debug:
       - gYZcaADwbKcv7Hm19HJx6WsLoKuOijDWAt2viPeCfWqUgyKY+9e1xZdmMJeXV3YV
       X-Dd-Version:
       - "35.4429435"
->>>>>>> 154a3a6f
       X-Frame-Options:
       - SAMEORIGIN
       X-Ratelimit-Limit:
@@ -621,15 +451,9 @@
       X-Ratelimit-Period:
       - "60"
       X-Ratelimit-Remaining:
-<<<<<<< HEAD
-      - "113"
-      X-Ratelimit-Reset:
-      - "35"
-=======
       - "119"
       X-Ratelimit-Reset:
       - "28"
->>>>>>> 154a3a6f
     status: 200 OK
     code: 200
     duration: ""
@@ -642,13 +466,8 @@
       Dd-Operation-Id:
       - GetTest
       User-Agent:
-<<<<<<< HEAD
-      - terraform-provider-datadog/dev (terraform 2.4.4; terraform-cli ) datadog-api-client-go/1.0.0-beta.19 (go go1.16.3; os darwin; arch amd64)
-    url: https://api.datadoghq.com/api/v1/synthetics/tests/e5g-w3z-awx
-=======
       - terraform-provider-datadog/dev (terraform 1.16.0; terraform-cli 0.12.7-sdk) datadog-api-client-go/1.0.0-beta.21+dev (go go1.15.3; os darwin; arch amd64)
     url: https://api.datadoghq.com/api/v1/synthetics/tests/s9m-fzi-7m5
->>>>>>> 154a3a6f
     method: GET
   response:
     body: '{"errors": ["Synthetics test not found"]}'
@@ -662,41 +481,27 @@
       Content-Type:
       - application/json
       Date:
-<<<<<<< HEAD
-      - Tue, 20 Apr 2021 14:53:26 GMT
-=======
       - Fri, 30 Apr 2021 09:05:33 GMT
->>>>>>> 154a3a6f
-      Pragma:
-      - no-cache
-      Strict-Transport-Security:
-      - max-age=15724800;
-      Vary:
-      - Accept-Encoding
-      X-Content-Type-Options:
-      - nosniff
-      X-Dd-Version:
-<<<<<<< HEAD
-      - "35.4351688"
-=======
-      - "35.4429435"
->>>>>>> 154a3a6f
-      X-Frame-Options:
-      - SAMEORIGIN
-      X-Ratelimit-Limit:
-      - "1000"
-      X-Ratelimit-Period:
-      - "60"
-      X-Ratelimit-Remaining:
-<<<<<<< HEAD
-      - "909"
-      X-Ratelimit-Reset:
-      - "34"
-=======
+      Pragma:
+      - no-cache
+      Strict-Transport-Security:
+      - max-age=15724800;
+      Vary:
+      - Accept-Encoding
+      X-Content-Type-Options:
+      - nosniff
+      X-Dd-Version:
+      - "35.4429435"
+      X-Frame-Options:
+      - SAMEORIGIN
+      X-Ratelimit-Limit:
+      - "1000"
+      X-Ratelimit-Period:
+      - "60"
+      X-Ratelimit-Remaining:
       - "992"
       X-Ratelimit-Reset:
       - "27"
->>>>>>> 154a3a6f
     status: 404 Not Found
     code: 404
     duration: ""
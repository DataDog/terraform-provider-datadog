--- conflicted
+++ resolved
@@ -3,11 +3,7 @@
 interactions:
 - request:
     body: |
-<<<<<<< HEAD
-      {"description":"Created using the Datadog provider in Terraform","id":"","is_read_only":true,"layout_type":"ordered","notify_list":[],"template_variable_presets":[],"template_variables":[],"title":"tf-TestAccDatadogDashboardScatterplot-local-1621914580","widgets":[{"definition":{"color_by_groups":["app"],"custom_links":[{"label":"Test Custom Link label","link":"https://app.datadoghq.com/dashboard/lists"},{"is_hidden":true,"link":"https://app.datadoghq.com/dashboard/lists","override_label":"logs"}],"requests":{"x":{"aggregator":"avg","q":"avg:system.cpu.user{account:prod} by {service, team, app}"},"y":{"aggregator":"avg","q":"avg:system.mem.used{env:prod} by {service, team, app}"}},"time":{"live_span":"15m"},"title":"system.mem.used and system.cpu.user by service,team,app colored by app","title_align":"right","title_size":"16","type":"scatterplot","xaxis":{"include_zero":false,"label":"cpu (%)","max":"100","min":"0","scale":"log"},"yaxis":{"include_zero":false,"label":"mem (Gib)","min":"1","scale":"log"}}},{"definition":{"color_by_groups":["app"],"custom_links":[{"label":"Test Custom Link label","link":"https://app.datadoghq.com/dashboard/lists"}],"requests":{"x":{"aggregator":"avg","q":"avg:system.cpu.user{account:prod} by {service, team, app}"},"y":{"aggregator":"avg","q":"avg:system.mem.used{env:prod} by {service, team, app}"}},"time":{"live_span":"15m"},"title":"system.mem.used and system.cpu.user by service,team,app colored by app","title_align":"right","title_size":"16","type":"scatterplot","xaxis":{"include_zero":false,"label":"cpu (%)","max":"100","min":"0","scale":"log"},"yaxis":{"include_zero":false,"label":"mem (Gib)","min":"1","scale":"log"}}}]}
-=======
       {"description":"Created using the Datadog provider in Terraform","id":"","is_read_only":true,"layout_type":"ordered","notify_list":[],"template_variable_presets":[],"template_variables":[],"title":"tf-TestAccDatadogDashboardScatterplot-local-1615587288","widgets":[{"definition":{"color_by_groups":["app"],"custom_links":[{"label":"Test Custom Link label","link":"https://app.datadoghq.com/dashboard/lists"}],"requests":{"x":{"aggregator":"avg","q":"avg:system.cpu.user{account:prod} by {service, team, app}"},"y":{"aggregator":"avg","q":"avg:system.mem.used{env:prod} by {service, team, app}"}},"time":{"live_span":"15m"},"title":"system.mem.used and system.cpu.user by service,team,app colored by app","title_align":"right","title_size":"16","type":"scatterplot","xaxis":{"include_zero":false,"label":"cpu (%)","max":"100","min":"0","scale":"log"},"yaxis":{"include_zero":false,"label":"mem (Gib)","min":"1","scale":"log"}}}]}
->>>>>>> 9d146fb7
     form: {}
     headers:
       Accept:
@@ -17,274 +13,160 @@
       Dd-Operation-Id:
       - CreateDashboard
       User-Agent:
-<<<<<<< HEAD
-      - terraform-provider-datadog/dev (terraform 1.16.0; terraform-cli 0.12.7-sdk) datadog-api-client-go/1.0.0-beta.22 (go go1.16.3; os darwin; arch amd64)
+      - terraform-provider-datadog/dev (terraform 2.4.4; terraform-cli 0.14.7) datadog-api-client-go/1.0.0-beta.16 (go go1.15.3; os darwin; arch amd64)
     url: https://api.datadoghq.com/api/v1/dashboard
     method: POST
   response:
-    body: '{"notify_list":[],"description":"Created using the Datadog provider in Terraform","restricted_roles":["043a2842-e140-11e8-bb04-7fd10177666e","08604de8-1dca-11eb-800c-9f5f55ff734d","1302282c-b93b-11eb-a436-da7ad0900002","16169788-28e4-11eb-832c-fb84162ef3eb","17d73994-7531-11eb-94b9-da7ad0900002","284d8b66-93f9-11eb-9c37-da7ad0900002","4de53192-9946-11eb-9cee-da7ad0900002","62cbc476-5c16-11eb-8e98-0388ea7a41f8","657de3a2-29f8-11eb-83b5-6b8ebfb2f184","6bf314be-5c16-11eb-8e98-2356ea436065","7a83f306-96ca-11eb-9c74-da7ad0900002","9b3ab170-b768-11eb-a45a-da7ad0900002","e82bf27a-986c-11eb-9cba-da7ad0900002","f257ba30-dbb2-11ea-a5ff-5fd1d308318a"],"author_name":"Qin Chen","template_variable_presets":[],"template_variables":[],"is_read_only":true,"id":"yg4-aa9-uk9","title":"tf-TestAccDatadogDashboardScatterplot-local-1621914580","url":"/dashboard/yg4-aa9-uk9/tf-testaccdatadogdashboardscatterplot-local-1621914580","created_at":"2021-05-25T03:49:41.803634+00:00","modified_at":"2021-05-25T03:49:41.803634+00:00","author_handle":"qin.chen@datadoghq.com","widgets":[{"definition":{"custom_links":[{"link":"https://app.datadoghq.com/dashboard/lists","label":"Test Custom Link label"},{"override_label":"logs","is_hidden":true,"link":"https://app.datadoghq.com/dashboard/lists"}],"title_size":"16","yaxis":{"include_zero":false,"scale":"log","min":"1","label":"mem (Gib)"},"title_align":"right","color_by_groups":["app"],"xaxis":{"include_zero":false,"max":"100","min":"0","scale":"log","label":"cpu (%)"},"time":{"live_span":"15m"},"title":"system.mem.used and system.cpu.user by service,team,app colored by app","requests":{"y":{"q":"avg:system.mem.used{env:prod} by {service, team, app}","aggregator":"avg"},"x":{"q":"avg:system.cpu.user{account:prod} by {service, team, app}","aggregator":"avg"}},"type":"scatterplot"},"id":5672003303239465},{"definition":{"custom_links":[{"link":"https://app.datadoghq.com/dashboard/lists","label":"Test Custom Link label"}],"title_size":"16","yaxis":{"include_zero":false,"scale":"log","min":"1","label":"mem (Gib)"},"title_align":"right","color_by_groups":["app"],"xaxis":{"include_zero":false,"max":"100","min":"0","scale":"log","label":"cpu (%)"},"time":{"live_span":"15m"},"title":"system.mem.used and system.cpu.user by service,team,app colored by app","requests":{"y":{"q":"avg:system.mem.used{env:prod} by {service, team, app}","aggregator":"avg"},"x":{"q":"avg:system.cpu.user{account:prod} by {service, team, app}","aggregator":"avg"}},"type":"scatterplot"},"id":2717168088746988}],"layout_type":"ordered"}'
-=======
-      - terraform-provider-datadog/dev (terraform 2.4.4; terraform-cli 0.14.7) datadog-api-client-go/1.0.0-beta.16 (go go1.15.3; os darwin; arch amd64)
-    url: https://api.datadoghq.com/api/v1/dashboard
-    method: POST
-  response:
-    body: '{"notify_list":[],"description":"Created using the Datadog provider in Terraform","author_name":null,"template_variable_presets":[],"template_variables":[],"is_read_only":true,"id":"m89-wx4-dqc","title":"tf-TestAccDatadogDashboardScatterplot-local-1615587288","url":"/dashboard/m89-wx4-dqc/tf-testaccdatadogdashboardscatterplot-local-1615587288","created_at":"2021-03-12T22:14:51.954759+00:00","modified_at":"2021-03-12T22:14:51.954759+00:00","author_handle":"frog@datadoghq.com","widgets":[{"definition":{"custom_links":[{"link":"https://app.datadoghq.com/dashboard/lists","label":"Test Custom Link label"}],"title_size":"16","yaxis":{"include_zero":false,"scale":"log","min":"1","label":"mem (Gib)"},"title_align":"right","color_by_groups":["app"],"xaxis":{"include_zero":false,"max":"100","min":"0","scale":"log","label":"cpu (%)"},"time":{"live_span":"15m"},"title":"system.mem.used and system.cpu.user by service,team,app colored by app","requests":{"y":{"q":"avg:system.mem.used{env:prod} by {service, team, app}","aggregator":"avg"},"x":{"q":"avg:system.cpu.user{account:prod} by {service, team, app}","aggregator":"avg"}},"type":"scatterplot"},"id":6760094181408537}],"layout_type":"ordered"}'
->>>>>>> 9d146fb7
-    headers:
-      Cache-Control:
-      - no-cache
-      Connection:
-      - keep-alive
-      Content-Security-Policy:
-      - frame-ancestors 'self'; report-uri https://api.datadoghq.com/csp-report
-      Content-Type:
-      - application/json
-      Date:
-<<<<<<< HEAD
-      - Tue, 25 May 2021 03:49:41 GMT
-=======
+    body: '{"notify_list":[],"description":"Created using the Datadog provider in Terraform","author_name":null,"template_variable_presets":[],"template_variables":[],"is_read_only":true,"id":"m89-wx4-dqc","title":"tf-TestAccDatadogDashboardScatterplot-local-1615587288","url":"/dashboard/m89-wx4-dqc/tf-testaccdatadogdashboardscatterplot-local-1615587288","created_at":"2021-03-12T22:14:51.954759+00:00","modified_at":"2021-03-12T22:14:51.954759+00:00","author_handle":"frog@datadoghq.com","widgets":[{"definition":{"custom_links":[{"link":"https://app.datadoghq.com/dashboard/lists","label":"Test Custom Link label"}],"title_size":"16","yaxis":{"include_zero":false,"scale":"log","min":"1","label":"mem (Gib)"},"title_align":"right","color_by_groups":["app"],"xaxis":{"include_zero":false,"max":"100","min":"0","scale":"log","label":"cpu (%)"},"time":{"live_span":"15m"},"title":"system.mem.used and system.cpu.user by service,team,app colored by app","requests":{"y":{"q":"avg:system.mem.used{env:prod} by {service, team, app}","aggregator":"avg"},"x":{"q":"avg:system.cpu.user{account:prod} by {service, team, app}","aggregator":"avg"}},"type":"scatterplot"},"id":6760094181408537}],"layout_type":"ordered"}'
+    headers:
+      Cache-Control:
+      - no-cache
+      Connection:
+      - keep-alive
+      Content-Security-Policy:
+      - frame-ancestors 'self'; report-uri https://api.datadoghq.com/csp-report
+      Content-Type:
+      - application/json
+      Date:
       - Fri, 12 Mar 2021 22:14:55 GMT
->>>>>>> 9d146fb7
-      Pragma:
-      - no-cache
-      Strict-Transport-Security:
-      - max-age=15724800;
-      Vary:
-      - Accept-Encoding
-      X-Content-Type-Options:
-      - nosniff
-      X-Dd-Debug:
-<<<<<<< HEAD
-      - PhosSd3Ch1B6B0DXI71steKUi7XhPDttnPiIP1NdXTw0VJNWpoUnYyBmODS5ne3q
-      X-Dd-Version:
-      - "35.4598224"
-=======
+      Pragma:
+      - no-cache
+      Strict-Transport-Security:
+      - max-age=15724800;
+      Vary:
+      - Accept-Encoding
+      X-Content-Type-Options:
+      - nosniff
+      X-Dd-Debug:
       - mNzaoDhdDKO7t4QSrAe5X7pHd0bJND187D+vRbwoluXouE2m1UaQQX0RGCvRpLVE
       X-Dd-Version:
       - "35.4088130"
->>>>>>> 9d146fb7
-      X-Frame-Options:
-      - SAMEORIGIN
-    status: 200 OK
-    code: 200
-    duration: ""
-- request:
-    body: ""
-    form: {}
-    headers:
-      Accept:
-      - application/json
-      Dd-Operation-Id:
-      - GetDashboard
-      User-Agent:
-<<<<<<< HEAD
-      - terraform-provider-datadog/dev (terraform 1.16.0; terraform-cli 0.12.7-sdk) datadog-api-client-go/1.0.0-beta.22 (go go1.16.3; os darwin; arch amd64)
-    url: https://api.datadoghq.com/api/v1/dashboard/yg4-aa9-uk9
-    method: GET
-  response:
-    body: '{"notify_list":[],"description":"Created using the Datadog provider in Terraform","restricted_roles":["284d8b66-93f9-11eb-9c37-da7ad0900002","043a2842-e140-11e8-bb04-7fd10177666e","657de3a2-29f8-11eb-83b5-6b8ebfb2f184","e82bf27a-986c-11eb-9cba-da7ad0900002","f257ba30-dbb2-11ea-a5ff-5fd1d308318a","6bf314be-5c16-11eb-8e98-2356ea436065","62cbc476-5c16-11eb-8e98-0388ea7a41f8","08604de8-1dca-11eb-800c-9f5f55ff734d","9b3ab170-b768-11eb-a45a-da7ad0900002","7a83f306-96ca-11eb-9c74-da7ad0900002","16169788-28e4-11eb-832c-fb84162ef3eb","4de53192-9946-11eb-9cee-da7ad0900002","1302282c-b93b-11eb-a436-da7ad0900002","17d73994-7531-11eb-94b9-da7ad0900002"],"author_name":"Qin Chen","template_variable_presets":[],"template_variables":[],"is_read_only":true,"id":"yg4-aa9-uk9","title":"tf-TestAccDatadogDashboardScatterplot-local-1621914580","url":"/dashboard/yg4-aa9-uk9/tf-testaccdatadogdashboardscatterplot-local-1621914580","created_at":"2021-05-25T03:49:41.803634+00:00","modified_at":"2021-05-25T03:49:41.803634+00:00","author_handle":"qin.chen@datadoghq.com","widgets":[{"definition":{"custom_links":[{"link":"https://app.datadoghq.com/dashboard/lists","label":"Test Custom Link label"},{"override_label":"logs","is_hidden":true,"link":"https://app.datadoghq.com/dashboard/lists"}],"title_size":"16","yaxis":{"include_zero":false,"scale":"log","min":"1","label":"mem (Gib)"},"title_align":"right","color_by_groups":["app"],"xaxis":{"include_zero":false,"max":"100","min":"0","scale":"log","label":"cpu (%)"},"time":{"live_span":"15m"},"title":"system.mem.used and system.cpu.user by service,team,app colored by app","requests":{"y":{"q":"avg:system.mem.used{env:prod} by {service, team, app}","aggregator":"avg"},"x":{"q":"avg:system.cpu.user{account:prod} by {service, team, app}","aggregator":"avg"}},"type":"scatterplot"},"id":5672003303239465},{"definition":{"custom_links":[{"link":"https://app.datadoghq.com/dashboard/lists","label":"Test Custom Link label"}],"title_size":"16","yaxis":{"include_zero":false,"scale":"log","min":"1","label":"mem (Gib)"},"title_align":"right","color_by_groups":["app"],"xaxis":{"include_zero":false,"max":"100","min":"0","scale":"log","label":"cpu (%)"},"time":{"live_span":"15m"},"title":"system.mem.used and system.cpu.user by service,team,app colored by app","requests":{"y":{"q":"avg:system.mem.used{env:prod} by {service, team, app}","aggregator":"avg"},"x":{"q":"avg:system.cpu.user{account:prod} by {service, team, app}","aggregator":"avg"}},"type":"scatterplot"},"id":2717168088746988}],"layout_type":"ordered"}'
-=======
-      - terraform-provider-datadog/dev (terraform 2.4.4; terraform-cli 0.14.7) datadog-api-client-go/1.0.0-beta.16 (go go1.15.3; os darwin; arch amd64)
-    url: https://api.datadoghq.com/api/v1/dashboard/m89-wx4-dqc
-    method: GET
-  response:
-    body: '{"notify_list":[],"description":"Created using the Datadog provider in Terraform","author_name":null,"template_variable_presets":[],"template_variables":[],"is_read_only":true,"id":"m89-wx4-dqc","title":"tf-TestAccDatadogDashboardScatterplot-local-1615587288","url":"/dashboard/m89-wx4-dqc/tf-testaccdatadogdashboardscatterplot-local-1615587288","created_at":"2021-03-12T22:14:51.954759+00:00","modified_at":"2021-03-12T22:14:51.954759+00:00","author_handle":"frog@datadoghq.com","widgets":[{"definition":{"custom_links":[{"link":"https://app.datadoghq.com/dashboard/lists","label":"Test Custom Link label"}],"title_size":"16","yaxis":{"include_zero":false,"scale":"log","min":"1","label":"mem (Gib)"},"title_align":"right","color_by_groups":["app"],"xaxis":{"include_zero":false,"max":"100","min":"0","scale":"log","label":"cpu (%)"},"time":{"live_span":"15m"},"title":"system.mem.used and system.cpu.user by service,team,app colored by app","requests":{"y":{"q":"avg:system.mem.used{env:prod} by {service, team, app}","aggregator":"avg"},"x":{"q":"avg:system.cpu.user{account:prod} by {service, team, app}","aggregator":"avg"}},"type":"scatterplot"},"id":6760094181408537}],"layout_type":"ordered"}'
->>>>>>> 9d146fb7
-    headers:
-      Cache-Control:
-      - no-cache
-      Connection:
-      - keep-alive
-      Content-Security-Policy:
-      - frame-ancestors 'self'; report-uri https://api.datadoghq.com/csp-report
-      Content-Type:
-      - application/json
-      Date:
-<<<<<<< HEAD
-      - Tue, 25 May 2021 03:49:42 GMT
-=======
+      X-Frame-Options:
+      - SAMEORIGIN
+    status: 200 OK
+    code: 200
+    duration: ""
+- request:
+    body: ""
+    form: {}
+    headers:
+      Accept:
+      - application/json
+      Dd-Operation-Id:
+      - GetDashboard
+      User-Agent:
+      - terraform-provider-datadog/dev (terraform 2.4.4; terraform-cli 0.14.7) datadog-api-client-go/1.0.0-beta.16 (go go1.15.3; os darwin; arch amd64)
+    url: https://api.datadoghq.com/api/v1/dashboard/m89-wx4-dqc
+    method: GET
+  response:
+    body: '{"notify_list":[],"description":"Created using the Datadog provider in Terraform","author_name":null,"template_variable_presets":[],"template_variables":[],"is_read_only":true,"id":"m89-wx4-dqc","title":"tf-TestAccDatadogDashboardScatterplot-local-1615587288","url":"/dashboard/m89-wx4-dqc/tf-testaccdatadogdashboardscatterplot-local-1615587288","created_at":"2021-03-12T22:14:51.954759+00:00","modified_at":"2021-03-12T22:14:51.954759+00:00","author_handle":"frog@datadoghq.com","widgets":[{"definition":{"custom_links":[{"link":"https://app.datadoghq.com/dashboard/lists","label":"Test Custom Link label"}],"title_size":"16","yaxis":{"include_zero":false,"scale":"log","min":"1","label":"mem (Gib)"},"title_align":"right","color_by_groups":["app"],"xaxis":{"include_zero":false,"max":"100","min":"0","scale":"log","label":"cpu (%)"},"time":{"live_span":"15m"},"title":"system.mem.used and system.cpu.user by service,team,app colored by app","requests":{"y":{"q":"avg:system.mem.used{env:prod} by {service, team, app}","aggregator":"avg"},"x":{"q":"avg:system.cpu.user{account:prod} by {service, team, app}","aggregator":"avg"}},"type":"scatterplot"},"id":6760094181408537}],"layout_type":"ordered"}'
+    headers:
+      Cache-Control:
+      - no-cache
+      Connection:
+      - keep-alive
+      Content-Security-Policy:
+      - frame-ancestors 'self'; report-uri https://api.datadoghq.com/csp-report
+      Content-Type:
+      - application/json
+      Date:
       - Fri, 12 Mar 2021 22:14:55 GMT
->>>>>>> 9d146fb7
-      Pragma:
-      - no-cache
-      Strict-Transport-Security:
-      - max-age=15724800;
-      Vary:
-      - Accept-Encoding
-      X-Content-Type-Options:
-      - nosniff
-      X-Dd-Debug:
-<<<<<<< HEAD
-      - l8RQo2maZqJf6GFThBbKNE6dvthz6njusVtau3dPXJWL2RLFoN81H+BLPB/1xgs1
-      X-Dd-Version:
-      - "35.4598224"
-=======
+      Pragma:
+      - no-cache
+      Strict-Transport-Security:
+      - max-age=15724800;
+      Vary:
+      - Accept-Encoding
+      X-Content-Type-Options:
+      - nosniff
+      X-Dd-Debug:
       - fIO2C4qGDheGHy4YbS+r3a3CXbh4cbRo7roILOimQyiHGjQdOat0cIpWCkupM1uX
       X-Dd-Version:
       - "35.4088130"
->>>>>>> 9d146fb7
-      X-Frame-Options:
-      - SAMEORIGIN
-    status: 200 OK
-    code: 200
-    duration: ""
-- request:
-    body: ""
-    form: {}
-    headers:
-      Accept:
-      - application/json
-      Dd-Operation-Id:
-      - GetDashboard
-      User-Agent:
-<<<<<<< HEAD
-      - terraform-provider-datadog/dev (terraform 1.16.0; terraform-cli 0.12.7-sdk) datadog-api-client-go/1.0.0-beta.22 (go go1.16.3; os darwin; arch amd64)
-    url: https://api.datadoghq.com/api/v1/dashboard/yg4-aa9-uk9
-    method: GET
-  response:
-    body: '{"notify_list":[],"description":"Created using the Datadog provider in Terraform","restricted_roles":["284d8b66-93f9-11eb-9c37-da7ad0900002","043a2842-e140-11e8-bb04-7fd10177666e","657de3a2-29f8-11eb-83b5-6b8ebfb2f184","e82bf27a-986c-11eb-9cba-da7ad0900002","f257ba30-dbb2-11ea-a5ff-5fd1d308318a","6bf314be-5c16-11eb-8e98-2356ea436065","62cbc476-5c16-11eb-8e98-0388ea7a41f8","08604de8-1dca-11eb-800c-9f5f55ff734d","9b3ab170-b768-11eb-a45a-da7ad0900002","7a83f306-96ca-11eb-9c74-da7ad0900002","16169788-28e4-11eb-832c-fb84162ef3eb","4de53192-9946-11eb-9cee-da7ad0900002","1302282c-b93b-11eb-a436-da7ad0900002","17d73994-7531-11eb-94b9-da7ad0900002"],"author_name":"Qin Chen","template_variable_presets":[],"template_variables":[],"is_read_only":true,"id":"yg4-aa9-uk9","title":"tf-TestAccDatadogDashboardScatterplot-local-1621914580","url":"/dashboard/yg4-aa9-uk9/tf-testaccdatadogdashboardscatterplot-local-1621914580","created_at":"2021-05-25T03:49:41.803634+00:00","modified_at":"2021-05-25T03:49:41.803634+00:00","author_handle":"qin.chen@datadoghq.com","widgets":[{"definition":{"custom_links":[{"link":"https://app.datadoghq.com/dashboard/lists","label":"Test Custom Link label"},{"override_label":"logs","is_hidden":true,"link":"https://app.datadoghq.com/dashboard/lists"}],"title_size":"16","yaxis":{"include_zero":false,"scale":"log","min":"1","label":"mem (Gib)"},"title_align":"right","color_by_groups":["app"],"xaxis":{"include_zero":false,"max":"100","min":"0","scale":"log","label":"cpu (%)"},"time":{"live_span":"15m"},"title":"system.mem.used and system.cpu.user by service,team,app colored by app","requests":{"y":{"q":"avg:system.mem.used{env:prod} by {service, team, app}","aggregator":"avg"},"x":{"q":"avg:system.cpu.user{account:prod} by {service, team, app}","aggregator":"avg"}},"type":"scatterplot"},"id":5672003303239465},{"definition":{"custom_links":[{"link":"https://app.datadoghq.com/dashboard/lists","label":"Test Custom Link label"}],"title_size":"16","yaxis":{"include_zero":false,"scale":"log","min":"1","label":"mem (Gib)"},"title_align":"right","color_by_groups":["app"],"xaxis":{"include_zero":false,"max":"100","min":"0","scale":"log","label":"cpu (%)"},"time":{"live_span":"15m"},"title":"system.mem.used and system.cpu.user by service,team,app colored by app","requests":{"y":{"q":"avg:system.mem.used{env:prod} by {service, team, app}","aggregator":"avg"},"x":{"q":"avg:system.cpu.user{account:prod} by {service, team, app}","aggregator":"avg"}},"type":"scatterplot"},"id":2717168088746988}],"layout_type":"ordered"}'
-=======
-      - terraform-provider-datadog/dev (terraform 2.4.4; terraform-cli 0.14.7) datadog-api-client-go/1.0.0-beta.16 (go go1.15.3; os darwin; arch amd64)
-    url: https://api.datadoghq.com/api/v1/dashboard/m89-wx4-dqc
-    method: GET
-  response:
-    body: '{"notify_list":[],"description":"Created using the Datadog provider in Terraform","author_name":null,"template_variable_presets":[],"template_variables":[],"is_read_only":true,"id":"m89-wx4-dqc","title":"tf-TestAccDatadogDashboardScatterplot-local-1615587288","url":"/dashboard/m89-wx4-dqc/tf-testaccdatadogdashboardscatterplot-local-1615587288","created_at":"2021-03-12T22:14:51.954759+00:00","modified_at":"2021-03-12T22:14:51.954759+00:00","author_handle":"frog@datadoghq.com","widgets":[{"definition":{"custom_links":[{"link":"https://app.datadoghq.com/dashboard/lists","label":"Test Custom Link label"}],"title_size":"16","yaxis":{"include_zero":false,"scale":"log","min":"1","label":"mem (Gib)"},"title_align":"right","color_by_groups":["app"],"xaxis":{"include_zero":false,"max":"100","min":"0","scale":"log","label":"cpu (%)"},"time":{"live_span":"15m"},"title":"system.mem.used and system.cpu.user by service,team,app colored by app","requests":{"y":{"q":"avg:system.mem.used{env:prod} by {service, team, app}","aggregator":"avg"},"x":{"q":"avg:system.cpu.user{account:prod} by {service, team, app}","aggregator":"avg"}},"type":"scatterplot"},"id":6760094181408537}],"layout_type":"ordered"}'
->>>>>>> 9d146fb7
-    headers:
-      Cache-Control:
-      - no-cache
-      Connection:
-      - keep-alive
-      Content-Security-Policy:
-      - frame-ancestors 'self'; report-uri https://api.datadoghq.com/csp-report
-      Content-Type:
-      - application/json
-      Date:
-<<<<<<< HEAD
-      - Tue, 25 May 2021 03:49:42 GMT
-=======
+      X-Frame-Options:
+      - SAMEORIGIN
+    status: 200 OK
+    code: 200
+    duration: ""
+- request:
+    body: ""
+    form: {}
+    headers:
+      Accept:
+      - application/json
+      Dd-Operation-Id:
+      - GetDashboard
+      User-Agent:
+      - terraform-provider-datadog/dev (terraform 2.4.4; terraform-cli 0.14.7) datadog-api-client-go/1.0.0-beta.16 (go go1.15.3; os darwin; arch amd64)
+    url: https://api.datadoghq.com/api/v1/dashboard/m89-wx4-dqc
+    method: GET
+  response:
+    body: '{"notify_list":[],"description":"Created using the Datadog provider in Terraform","author_name":null,"template_variable_presets":[],"template_variables":[],"is_read_only":true,"id":"m89-wx4-dqc","title":"tf-TestAccDatadogDashboardScatterplot-local-1615587288","url":"/dashboard/m89-wx4-dqc/tf-testaccdatadogdashboardscatterplot-local-1615587288","created_at":"2021-03-12T22:14:51.954759+00:00","modified_at":"2021-03-12T22:14:51.954759+00:00","author_handle":"frog@datadoghq.com","widgets":[{"definition":{"custom_links":[{"link":"https://app.datadoghq.com/dashboard/lists","label":"Test Custom Link label"}],"title_size":"16","yaxis":{"include_zero":false,"scale":"log","min":"1","label":"mem (Gib)"},"title_align":"right","color_by_groups":["app"],"xaxis":{"include_zero":false,"max":"100","min":"0","scale":"log","label":"cpu (%)"},"time":{"live_span":"15m"},"title":"system.mem.used and system.cpu.user by service,team,app colored by app","requests":{"y":{"q":"avg:system.mem.used{env:prod} by {service, team, app}","aggregator":"avg"},"x":{"q":"avg:system.cpu.user{account:prod} by {service, team, app}","aggregator":"avg"}},"type":"scatterplot"},"id":6760094181408537}],"layout_type":"ordered"}'
+    headers:
+      Cache-Control:
+      - no-cache
+      Connection:
+      - keep-alive
+      Content-Security-Policy:
+      - frame-ancestors 'self'; report-uri https://api.datadoghq.com/csp-report
+      Content-Type:
+      - application/json
+      Date:
       - Fri, 12 Mar 2021 22:14:55 GMT
->>>>>>> 9d146fb7
-      Pragma:
-      - no-cache
-      Strict-Transport-Security:
-      - max-age=15724800;
-      Vary:
-      - Accept-Encoding
-      X-Content-Type-Options:
-      - nosniff
-      X-Dd-Debug:
-<<<<<<< HEAD
-      - Um4CoU685QqAscnxhS5BD+goWu2yX1Jd4zCfGzSsEvPPIm1qURZaF8dlLl/OEY4I
-      X-Dd-Version:
-      - "35.4598224"
-=======
+      Pragma:
+      - no-cache
+      Strict-Transport-Security:
+      - max-age=15724800;
+      Vary:
+      - Accept-Encoding
+      X-Content-Type-Options:
+      - nosniff
+      X-Dd-Debug:
       - 25u1gDlL724DHllbjFT4BhOLorBTilh+aah2uWAUEjFC/+rjczJdiyWrV/HwLwe/
       X-Dd-Version:
       - "35.4088130"
->>>>>>> 9d146fb7
-      X-Frame-Options:
-      - SAMEORIGIN
-    status: 200 OK
-    code: 200
-    duration: ""
-- request:
-    body: ""
-    form: {}
-    headers:
-      Accept:
-      - application/json
-      Dd-Operation-Id:
-      - GetDashboard
-      User-Agent:
-<<<<<<< HEAD
-      - terraform-provider-datadog/dev (terraform 1.16.0; terraform-cli 0.12.7-sdk) datadog-api-client-go/1.0.0-beta.22 (go go1.16.3; os darwin; arch amd64)
-    url: https://api.datadoghq.com/api/v1/dashboard/yg4-aa9-uk9
-    method: GET
-  response:
-    body: '{"notify_list":[],"description":"Created using the Datadog provider in Terraform","restricted_roles":["284d8b66-93f9-11eb-9c37-da7ad0900002","043a2842-e140-11e8-bb04-7fd10177666e","657de3a2-29f8-11eb-83b5-6b8ebfb2f184","e82bf27a-986c-11eb-9cba-da7ad0900002","f257ba30-dbb2-11ea-a5ff-5fd1d308318a","6bf314be-5c16-11eb-8e98-2356ea436065","62cbc476-5c16-11eb-8e98-0388ea7a41f8","08604de8-1dca-11eb-800c-9f5f55ff734d","9b3ab170-b768-11eb-a45a-da7ad0900002","7a83f306-96ca-11eb-9c74-da7ad0900002","16169788-28e4-11eb-832c-fb84162ef3eb","4de53192-9946-11eb-9cee-da7ad0900002","1302282c-b93b-11eb-a436-da7ad0900002","17d73994-7531-11eb-94b9-da7ad0900002"],"author_name":"Qin Chen","template_variable_presets":[],"template_variables":[],"is_read_only":true,"id":"yg4-aa9-uk9","title":"tf-TestAccDatadogDashboardScatterplot-local-1621914580","url":"/dashboard/yg4-aa9-uk9/tf-testaccdatadogdashboardscatterplot-local-1621914580","created_at":"2021-05-25T03:49:41.803634+00:00","modified_at":"2021-05-25T03:49:41.803634+00:00","author_handle":"qin.chen@datadoghq.com","widgets":[{"definition":{"custom_links":[{"link":"https://app.datadoghq.com/dashboard/lists","label":"Test Custom Link label"},{"override_label":"logs","is_hidden":true,"link":"https://app.datadoghq.com/dashboard/lists"}],"title_size":"16","yaxis":{"include_zero":false,"scale":"log","min":"1","label":"mem (Gib)"},"title_align":"right","color_by_groups":["app"],"xaxis":{"include_zero":false,"max":"100","min":"0","scale":"log","label":"cpu (%)"},"time":{"live_span":"15m"},"title":"system.mem.used and system.cpu.user by service,team,app colored by app","requests":{"y":{"q":"avg:system.mem.used{env:prod} by {service, team, app}","aggregator":"avg"},"x":{"q":"avg:system.cpu.user{account:prod} by {service, team, app}","aggregator":"avg"}},"type":"scatterplot"},"id":5672003303239465},{"definition":{"custom_links":[{"link":"https://app.datadoghq.com/dashboard/lists","label":"Test Custom Link label"}],"title_size":"16","yaxis":{"include_zero":false,"scale":"log","min":"1","label":"mem (Gib)"},"title_align":"right","color_by_groups":["app"],"xaxis":{"include_zero":false,"max":"100","min":"0","scale":"log","label":"cpu (%)"},"time":{"live_span":"15m"},"title":"system.mem.used and system.cpu.user by service,team,app colored by app","requests":{"y":{"q":"avg:system.mem.used{env:prod} by {service, team, app}","aggregator":"avg"},"x":{"q":"avg:system.cpu.user{account:prod} by {service, team, app}","aggregator":"avg"}},"type":"scatterplot"},"id":2717168088746988}],"layout_type":"ordered"}'
-=======
+      X-Frame-Options:
+      - SAMEORIGIN
+    status: 200 OK
+    code: 200
+    duration: ""
+- request:
+    body: ""
+    form: {}
+    headers:
+      Accept:
+      - application/json
+      Dd-Operation-Id:
+      - GetDashboard
+      User-Agent:
       - terraform-provider-datadog/dev (terraform 2.4.4; terraform-cli ) datadog-api-client-go/1.0.0-beta.16 (go go1.15.3; os darwin; arch amd64)
     url: https://api.datadoghq.com/api/v1/dashboard/m89-wx4-dqc
     method: GET
   response:
     body: '{"notify_list":[],"description":"Created using the Datadog provider in Terraform","author_name":null,"template_variable_presets":[],"template_variables":[],"is_read_only":true,"id":"m89-wx4-dqc","title":"tf-TestAccDatadogDashboardScatterplot-local-1615587288","url":"/dashboard/m89-wx4-dqc/tf-testaccdatadogdashboardscatterplot-local-1615587288","created_at":"2021-03-12T22:14:51.954759+00:00","modified_at":"2021-03-12T22:14:51.954759+00:00","author_handle":"frog@datadoghq.com","widgets":[{"definition":{"custom_links":[{"link":"https://app.datadoghq.com/dashboard/lists","label":"Test Custom Link label"}],"title_size":"16","yaxis":{"include_zero":false,"scale":"log","min":"1","label":"mem (Gib)"},"title_align":"right","color_by_groups":["app"],"xaxis":{"include_zero":false,"max":"100","min":"0","scale":"log","label":"cpu (%)"},"time":{"live_span":"15m"},"title":"system.mem.used and system.cpu.user by service,team,app colored by app","requests":{"y":{"q":"avg:system.mem.used{env:prod} by {service, team, app}","aggregator":"avg"},"x":{"q":"avg:system.cpu.user{account:prod} by {service, team, app}","aggregator":"avg"}},"type":"scatterplot"},"id":6760094181408537}],"layout_type":"ordered"}'
->>>>>>> 9d146fb7
-    headers:
-      Cache-Control:
-      - no-cache
-      Connection:
-      - keep-alive
-      Content-Security-Policy:
-      - frame-ancestors 'self'; report-uri https://api.datadoghq.com/csp-report
-      Content-Type:
-      - application/json
-      Date:
-<<<<<<< HEAD
-      - Tue, 25 May 2021 03:49:42 GMT
-=======
+    headers:
+      Cache-Control:
+      - no-cache
+      Connection:
+      - keep-alive
+      Content-Security-Policy:
+      - frame-ancestors 'self'; report-uri https://api.datadoghq.com/csp-report
+      Content-Type:
+      - application/json
+      Date:
       - Fri, 12 Mar 2021 22:14:56 GMT
->>>>>>> 9d146fb7
-      Pragma:
-      - no-cache
-      Strict-Transport-Security:
-      - max-age=15724800;
-      Vary:
-      - Accept-Encoding
-      X-Content-Type-Options:
-      - nosniff
-      X-Dd-Debug:
-<<<<<<< HEAD
-      - L3ULR3HwCWYmEqCWGz2Yob3chcH4pjowBacBXkncP7o+/uPqKt9yGEYf/g1AJPzQ
-      X-Dd-Version:
-      - "35.4598224"
-      X-Frame-Options:
-      - SAMEORIGIN
-    status: 200 OK
-    code: 200
-    duration: ""
-- request:
-    body: ""
-    form: {}
-    headers:
-      Accept:
-      - application/json
-      Dd-Operation-Id:
-      - GetDashboard
-      User-Agent:
-      - terraform-provider-datadog/dev (terraform 1.16.0; terraform-cli 0.12.7-sdk) datadog-api-client-go/1.0.0-beta.22 (go go1.16.3; os darwin; arch amd64)
-    url: https://api.datadoghq.com/api/v1/dashboard/yg4-aa9-uk9
-    method: GET
-  response:
-    body: '{"notify_list":[],"description":"Created using the Datadog provider in Terraform","restricted_roles":["284d8b66-93f9-11eb-9c37-da7ad0900002","043a2842-e140-11e8-bb04-7fd10177666e","657de3a2-29f8-11eb-83b5-6b8ebfb2f184","e82bf27a-986c-11eb-9cba-da7ad0900002","f257ba30-dbb2-11ea-a5ff-5fd1d308318a","6bf314be-5c16-11eb-8e98-2356ea436065","62cbc476-5c16-11eb-8e98-0388ea7a41f8","08604de8-1dca-11eb-800c-9f5f55ff734d","9b3ab170-b768-11eb-a45a-da7ad0900002","7a83f306-96ca-11eb-9c74-da7ad0900002","16169788-28e4-11eb-832c-fb84162ef3eb","4de53192-9946-11eb-9cee-da7ad0900002","1302282c-b93b-11eb-a436-da7ad0900002","17d73994-7531-11eb-94b9-da7ad0900002"],"author_name":"Qin Chen","template_variable_presets":[],"template_variables":[],"is_read_only":true,"id":"yg4-aa9-uk9","title":"tf-TestAccDatadogDashboardScatterplot-local-1621914580","url":"/dashboard/yg4-aa9-uk9/tf-testaccdatadogdashboardscatterplot-local-1621914580","created_at":"2021-05-25T03:49:41.803634+00:00","modified_at":"2021-05-25T03:49:41.803634+00:00","author_handle":"qin.chen@datadoghq.com","widgets":[{"definition":{"custom_links":[{"link":"https://app.datadoghq.com/dashboard/lists","label":"Test Custom Link label"},{"override_label":"logs","is_hidden":true,"link":"https://app.datadoghq.com/dashboard/lists"}],"title_size":"16","yaxis":{"include_zero":false,"scale":"log","min":"1","label":"mem (Gib)"},"title_align":"right","color_by_groups":["app"],"xaxis":{"include_zero":false,"max":"100","min":"0","scale":"log","label":"cpu (%)"},"time":{"live_span":"15m"},"title":"system.mem.used and system.cpu.user by service,team,app colored by app","requests":{"y":{"q":"avg:system.mem.used{env:prod} by {service, team, app}","aggregator":"avg"},"x":{"q":"avg:system.cpu.user{account:prod} by {service, team, app}","aggregator":"avg"}},"type":"scatterplot"},"id":5672003303239465},{"definition":{"custom_links":[{"link":"https://app.datadoghq.com/dashboard/lists","label":"Test Custom Link label"}],"title_size":"16","yaxis":{"include_zero":false,"scale":"log","min":"1","label":"mem (Gib)"},"title_align":"right","color_by_groups":["app"],"xaxis":{"include_zero":false,"max":"100","min":"0","scale":"log","label":"cpu (%)"},"time":{"live_span":"15m"},"title":"system.mem.used and system.cpu.user by service,team,app colored by app","requests":{"y":{"q":"avg:system.mem.used{env:prod} by {service, team, app}","aggregator":"avg"},"x":{"q":"avg:system.cpu.user{account:prod} by {service, team, app}","aggregator":"avg"}},"type":"scatterplot"},"id":2717168088746988}],"layout_type":"ordered"}'
-    headers:
-      Cache-Control:
-      - no-cache
-      Connection:
-      - keep-alive
-      Content-Security-Policy:
-      - frame-ancestors 'self'; report-uri https://api.datadoghq.com/csp-report
-      Content-Type:
-      - application/json
-      Date:
-      - Tue, 25 May 2021 03:49:43 GMT
-      Pragma:
-      - no-cache
-      Strict-Transport-Security:
-      - max-age=15724800;
-      Vary:
-      - Accept-Encoding
-      X-Content-Type-Options:
-      - nosniff
-      X-Dd-Debug:
-      - EFjE6I+AUQmTiNqZcuE1nqoFeAjWD0Xtzy3edDrinkwlU/Wzr/2Dbl5kWk3qLVaQ
-      X-Dd-Version:
-      - "35.4598224"
-=======
+      Pragma:
+      - no-cache
+      Strict-Transport-Security:
+      - max-age=15724800;
+      Vary:
+      - Accept-Encoding
+      X-Content-Type-Options:
+      - nosniff
+      X-Dd-Debug:
       - 2328yjLSqI4XmR1pVqrPRR/SFcQsbafjEpPmZx7/3PfxUK1nJQQsX+wrMelyVyj+
       X-Dd-Version:
       - "35.4088130"
->>>>>>> 9d146fb7
       X-Frame-Options:
       - SAMEORIGIN
     status: 200 OK
@@ -299,108 +181,74 @@
       Dd-Operation-Id:
       - DeleteDashboard
       User-Agent:
-<<<<<<< HEAD
-      - terraform-provider-datadog/dev (terraform 1.16.0; terraform-cli 0.12.7-sdk) datadog-api-client-go/1.0.0-beta.22 (go go1.16.3; os darwin; arch amd64)
-    url: https://api.datadoghq.com/api/v1/dashboard/yg4-aa9-uk9
+      - terraform-provider-datadog/dev (terraform 2.4.4; terraform-cli 0.14.7) datadog-api-client-go/1.0.0-beta.16 (go go1.15.3; os darwin; arch amd64)
+    url: https://api.datadoghq.com/api/v1/dashboard/m89-wx4-dqc
     method: DELETE
   response:
-    body: '{"deleted_dashboard_id":"yg4-aa9-uk9"}'
-=======
-      - terraform-provider-datadog/dev (terraform 2.4.4; terraform-cli 0.14.7) datadog-api-client-go/1.0.0-beta.16 (go go1.15.3; os darwin; arch amd64)
-    url: https://api.datadoghq.com/api/v1/dashboard/m89-wx4-dqc
-    method: DELETE
-  response:
     body: '{"deleted_dashboard_id":"m89-wx4-dqc"}'
->>>>>>> 9d146fb7
-    headers:
-      Cache-Control:
-      - no-cache
-      Connection:
-      - keep-alive
-      Content-Security-Policy:
-      - frame-ancestors 'self'; report-uri https://api.datadoghq.com/csp-report
-      Content-Type:
-      - application/json
-      Date:
-<<<<<<< HEAD
-      - Tue, 25 May 2021 03:49:43 GMT
-=======
+    headers:
+      Cache-Control:
+      - no-cache
+      Connection:
+      - keep-alive
+      Content-Security-Policy:
+      - frame-ancestors 'self'; report-uri https://api.datadoghq.com/csp-report
+      Content-Type:
+      - application/json
+      Date:
       - Fri, 12 Mar 2021 22:14:58 GMT
->>>>>>> 9d146fb7
-      Pragma:
-      - no-cache
-      Strict-Transport-Security:
-      - max-age=15724800;
-      Vary:
-      - Accept-Encoding
-      X-Content-Type-Options:
-      - nosniff
-      X-Dd-Debug:
-<<<<<<< HEAD
-      - dCmL/3rURV6BPeaqeP3Rxigq41m5CAb17XjrRE42uZ01zpr07HVhbL5/3TWMkvgu
-      X-Dd-Version:
-      - "35.4598224"
-=======
+      Pragma:
+      - no-cache
+      Strict-Transport-Security:
+      - max-age=15724800;
+      Vary:
+      - Accept-Encoding
+      X-Content-Type-Options:
+      - nosniff
+      X-Dd-Debug:
       - fIO2C4qGDheGHy4YbS+r3a3CXbh4cbRo7roILOimQyiHGjQdOat0cIpWCkupM1uX
       X-Dd-Version:
       - "35.4088130"
->>>>>>> 9d146fb7
-      X-Frame-Options:
-      - SAMEORIGIN
-    status: 200 OK
-    code: 200
-    duration: ""
-- request:
-    body: ""
-    form: {}
-    headers:
-      Accept:
-      - application/json
-      Dd-Operation-Id:
-      - GetDashboard
-      User-Agent:
-<<<<<<< HEAD
-      - terraform-provider-datadog/dev (terraform 1.16.0; terraform-cli 0.12.7-sdk) datadog-api-client-go/1.0.0-beta.22 (go go1.16.3; os darwin; arch amd64)
-    url: https://api.datadoghq.com/api/v1/dashboard/yg4-aa9-uk9
-    method: GET
-  response:
-    body: '{"errors": ["Dashboard with ID yg4-aa9-uk9 not found"]}'
-=======
+      X-Frame-Options:
+      - SAMEORIGIN
+    status: 200 OK
+    code: 200
+    duration: ""
+- request:
+    body: ""
+    form: {}
+    headers:
+      Accept:
+      - application/json
+      Dd-Operation-Id:
+      - GetDashboard
+      User-Agent:
       - terraform-provider-datadog/dev (terraform 2.4.4; terraform-cli 0.14.7) datadog-api-client-go/1.0.0-beta.16 (go go1.15.3; os darwin; arch amd64)
     url: https://api.datadoghq.com/api/v1/dashboard/m89-wx4-dqc
     method: GET
   response:
     body: '{"errors": ["Dashboard with ID m89-wx4-dqc not found"]}'
->>>>>>> 9d146fb7
-    headers:
-      Cache-Control:
-      - no-cache
-      Connection:
-      - keep-alive
-      Content-Security-Policy:
-      - frame-ancestors 'self'; report-uri https://api.datadoghq.com/csp-report
-      Content-Type:
-      - application/json
-      Date:
-<<<<<<< HEAD
-      - Tue, 25 May 2021 03:49:43 GMT
-=======
+    headers:
+      Cache-Control:
+      - no-cache
+      Connection:
+      - keep-alive
+      Content-Security-Policy:
+      - frame-ancestors 'self'; report-uri https://api.datadoghq.com/csp-report
+      Content-Type:
+      - application/json
+      Date:
       - Fri, 12 Mar 2021 22:14:58 GMT
->>>>>>> 9d146fb7
-      Pragma:
-      - no-cache
-      Strict-Transport-Security:
-      - max-age=15724800;
-      Vary:
-      - Accept-Encoding
-      X-Content-Type-Options:
-      - nosniff
-      X-Dd-Version:
-<<<<<<< HEAD
-      - "35.4598224"
-=======
-      - "35.4088130"
->>>>>>> 9d146fb7
+      Pragma:
+      - no-cache
+      Strict-Transport-Security:
+      - max-age=15724800;
+      Vary:
+      - Accept-Encoding
+      X-Content-Type-Options:
+      - nosniff
+      X-Dd-Version:
+      - "35.4088130"
       X-Frame-Options:
       - SAMEORIGIN
     status: 404 Not Found

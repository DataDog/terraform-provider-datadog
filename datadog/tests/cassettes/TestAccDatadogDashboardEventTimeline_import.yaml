--- conflicted
+++ resolved
@@ -3,11 +3,7 @@
 interactions:
 - request:
     body: |
-<<<<<<< HEAD
-      {"description":"Created using the Datadog provider in Terraform","id":"","is_read_only":true,"layout_type":"free","notify_list":[],"template_variable_presets":[],"template_variables":[],"title":"tf-TestAccDatadogDashboardEventTimeline_import-local-1615587200","widgets":[{"definition":{"query":"status:error","tags_execution":"and","time":{"live_span":"1h"},"title":"Widget Title","title_align":"right","title_size":"16","type":"event_timeline"},"layout":{"height":43,"width":32,"x":5,"y":5}}]}
-=======
       {"description":"Created using the Datadog provider in Terraform","id":"","is_read_only":true,"layout_type":"free","notify_list":[],"template_variable_presets":[],"template_variables":[],"title":"tf-TestAccDatadogDashboardEventTimeline_import-local-1620975588","widgets":[{"definition":{"query":"status:error","tags_execution":"and","time":{"live_span":"1h"},"title":"Widget Title","title_align":"right","title_size":"16","type":"event_timeline"},"layout":{"height":43,"is_column_break":false,"width":32,"x":5,"y":5}}]}
->>>>>>> 154a3a6f
     form: {}
     headers:
       Accept:
@@ -17,228 +13,157 @@
       Dd-Operation-Id:
       - CreateDashboard
       User-Agent:
-<<<<<<< HEAD
-      - terraform-provider-datadog/dev (terraform 2.4.4; terraform-cli 0.14.7) datadog-api-client-go/1.0.0-beta.16 (go go1.15.3; os darwin; arch amd64)
+      - terraform-provider-datadog/dev (terraform 1.16.0; terraform-cli 0.12.7-sdk) datadog-api-client-go/1.0.0-beta.21 (go go1.15.7; os darwin; arch amd64)
     url: https://api.datadoghq.com/api/v1/dashboard
     method: POST
   response:
-    body: '{"notify_list":[],"description":"Created using the Datadog provider in Terraform","author_name":null,"template_variable_presets":[],"template_variables":[],"is_read_only":true,"id":"9uq-cig-f9h","title":"tf-TestAccDatadogDashboardEventTimeline_import-local-1615587200","url":"/dashboard/9uq-cig-f9h/tf-testaccdatadogdashboardeventtimelineimport-local-1615587200","created_at":"2021-03-12T22:13:22.217966+00:00","modified_at":"2021-03-12T22:13:22.217966+00:00","author_handle":"frog@datadoghq.com","widgets":[{"definition":{"title_size":"16","title":"Widget Title","title_align":"right","tags_execution":"and","time":{"live_span":"1h"},"query":"status:error","type":"event_timeline"},"layout":{"y":5,"width":32,"x":5,"height":43},"id":2772211821036298}],"layout_type":"free"}'
-=======
-      - terraform-provider-datadog/dev (terraform 1.16.0; terraform-cli 0.12.7-sdk) datadog-api-client-go/1.0.0-beta.21 (go go1.15.7; os darwin; arch amd64)
-    url: https://api.datadoghq.com/api/v1/dashboard
-    method: POST
-  response:
-    body: '{"notify_list":[],"description":"Created using the Datadog provider in Terraform","author_name":null,"template_variable_presets":[],"template_variables":[],"is_read_only":true,"id":"gxd-d9a-8xn","title":"tf-TestAccDatadogDashboardEventTimeline_import-local-1620975588","url":"/dashboard/gxd-d9a-8xn/tf-testaccdatadogdashboardeventtimelineimport-local-1620975588","created_at":"2021-05-14T06:59:49.857029+00:00","modified_at":"2021-05-14T06:59:49.857029+00:00","author_handle":"frog@datadoghq.com","widgets":[{"definition":{"title_size":"16","title":"Widget Title","title_align":"right","tags_execution":"and","time":{"live_span":"1h"},"query":"status:error","type":"event_timeline"},"layout":{"y":5,"width":32,"is_column_break":false,"x":5,"height":43},"id":2255818669073060}],"layout_type":"free"}'
->>>>>>> 154a3a6f
-    headers:
-      Cache-Control:
-      - no-cache
-      Connection:
-      - keep-alive
-      Content-Security-Policy:
-      - frame-ancestors 'self'; report-uri https://api.datadoghq.com/csp-report
-      Content-Type:
-      - application/json
-      Date:
-<<<<<<< HEAD
-      - Fri, 12 Mar 2021 22:13:24 GMT
-=======
+    body: '{"notify_list":[],"description":"Created using the Datadog provider in Terraform","author_name":null,"template_variable_presets":[],"template_variables":[],"is_read_only":true,"id":"gxd-d9a-8xn","title":"tf-TestAccDatadogDashboardEventTimeline_import-local-1620975588","url":"/dashboard/gxd-d9a-8xn/tf-testaccdatadogdashboardeventtimelineimport-local-1620975588","created_at":"2021-05-14T06:59:49.857029+00:00","modified_at":"2021-05-14T06:59:49.857029+00:00","author_handle":"frog@datadoghq.com","widgets":[{"definition":{"title_size":"16","title":"Widget Title","title_align":"right","tags_execution":"and","time":{"live_span":"1h"},"query":"status:error","type":"event_timeline"},"layout":{"y":5,"width":32,"is_column_break":false,"x":5,"height":43},"id":2255818669073060}],"layout_type":"free"}'
+    headers:
+      Cache-Control:
+      - no-cache
+      Connection:
+      - keep-alive
+      Content-Security-Policy:
+      - frame-ancestors 'self'; report-uri https://api.datadoghq.com/csp-report
+      Content-Type:
+      - application/json
+      Date:
       - Fri, 14 May 2021 06:59:53 GMT
->>>>>>> 154a3a6f
-      Pragma:
-      - no-cache
-      Strict-Transport-Security:
-      - max-age=15724800;
-      Vary:
-      - Accept-Encoding
-      X-Content-Type-Options:
-      - nosniff
-      X-Dd-Debug:
-<<<<<<< HEAD
-      - /L+SFFO+m1pPY+hRCpk5325fvfrNl0KmiquUNJolBN/5hu3HIwflqjZSbJ6NxDFG
-      X-Dd-Version:
-      - "35.4088130"
-=======
+      Pragma:
+      - no-cache
+      Strict-Transport-Security:
+      - max-age=15724800;
+      Vary:
+      - Accept-Encoding
+      X-Content-Type-Options:
+      - nosniff
+      X-Dd-Debug:
       - S1wfaMZOKGT/IoMw6fqAwAwGWo2vQ44sjF3YzuETnQfxZO2T5eJbs0aX3UKb9Dwu
       X-Dd-Version:
       - "35.4528823"
->>>>>>> 154a3a6f
-      X-Frame-Options:
-      - SAMEORIGIN
-    status: 200 OK
-    code: 200
-    duration: ""
-- request:
-    body: ""
-    form: {}
-    headers:
-      Accept:
-      - application/json
-      Dd-Operation-Id:
-      - GetDashboard
-      User-Agent:
-<<<<<<< HEAD
-      - terraform-provider-datadog/dev (terraform 2.4.4; terraform-cli 0.14.7) datadog-api-client-go/1.0.0-beta.16 (go go1.15.3; os darwin; arch amd64)
-    url: https://api.datadoghq.com/api/v1/dashboard/9uq-cig-f9h
-    method: GET
-  response:
-    body: '{"notify_list":[],"description":"Created using the Datadog provider in Terraform","author_name":null,"template_variable_presets":[],"template_variables":[],"is_read_only":true,"id":"9uq-cig-f9h","title":"tf-TestAccDatadogDashboardEventTimeline_import-local-1615587200","url":"/dashboard/9uq-cig-f9h/tf-testaccdatadogdashboardeventtimelineimport-local-1615587200","created_at":"2021-03-12T22:13:22.217966+00:00","modified_at":"2021-03-12T22:13:22.217966+00:00","author_handle":"frog@datadoghq.com","widgets":[{"definition":{"title_size":"16","title":"Widget Title","title_align":"right","tags_execution":"and","time":{"live_span":"1h"},"query":"status:error","type":"event_timeline"},"layout":{"y":5,"width":32,"x":5,"height":43},"id":2772211821036298}],"layout_type":"free"}'
-=======
-      - terraform-provider-datadog/dev (terraform 1.16.0; terraform-cli 0.12.7-sdk) datadog-api-client-go/1.0.0-beta.21 (go go1.15.7; os darwin; arch amd64)
-    url: https://api.datadoghq.com/api/v1/dashboard/gxd-d9a-8xn
-    method: GET
-  response:
-    body: '{"notify_list":[],"description":"Created using the Datadog provider in Terraform","author_name":null,"template_variable_presets":[],"template_variables":[],"is_read_only":true,"id":"gxd-d9a-8xn","title":"tf-TestAccDatadogDashboardEventTimeline_import-local-1620975588","url":"/dashboard/gxd-d9a-8xn/tf-testaccdatadogdashboardeventtimelineimport-local-1620975588","created_at":"2021-05-14T06:59:49.857029+00:00","modified_at":"2021-05-14T06:59:49.857029+00:00","author_handle":"frog@datadoghq.com","widgets":[{"definition":{"title_size":"16","title":"Widget Title","title_align":"right","tags_execution":"and","time":{"live_span":"1h"},"query":"status:error","type":"event_timeline"},"layout":{"y":5,"width":32,"is_column_break":false,"x":5,"height":43},"id":2255818669073060}],"layout_type":"free"}'
->>>>>>> 154a3a6f
-    headers:
-      Cache-Control:
-      - no-cache
-      Connection:
-      - keep-alive
-      Content-Security-Policy:
-      - frame-ancestors 'self'; report-uri https://api.datadoghq.com/csp-report
-      Content-Type:
-      - application/json
-      Date:
-<<<<<<< HEAD
-      - Fri, 12 Mar 2021 22:13:24 GMT
-=======
+      X-Frame-Options:
+      - SAMEORIGIN
+    status: 200 OK
+    code: 200
+    duration: ""
+- request:
+    body: ""
+    form: {}
+    headers:
+      Accept:
+      - application/json
+      Dd-Operation-Id:
+      - GetDashboard
+      User-Agent:
+      - terraform-provider-datadog/dev (terraform 1.16.0; terraform-cli 0.12.7-sdk) datadog-api-client-go/1.0.0-beta.21 (go go1.15.7; os darwin; arch amd64)
+    url: https://api.datadoghq.com/api/v1/dashboard/gxd-d9a-8xn
+    method: GET
+  response:
+    body: '{"notify_list":[],"description":"Created using the Datadog provider in Terraform","author_name":null,"template_variable_presets":[],"template_variables":[],"is_read_only":true,"id":"gxd-d9a-8xn","title":"tf-TestAccDatadogDashboardEventTimeline_import-local-1620975588","url":"/dashboard/gxd-d9a-8xn/tf-testaccdatadogdashboardeventtimelineimport-local-1620975588","created_at":"2021-05-14T06:59:49.857029+00:00","modified_at":"2021-05-14T06:59:49.857029+00:00","author_handle":"frog@datadoghq.com","widgets":[{"definition":{"title_size":"16","title":"Widget Title","title_align":"right","tags_execution":"and","time":{"live_span":"1h"},"query":"status:error","type":"event_timeline"},"layout":{"y":5,"width":32,"is_column_break":false,"x":5,"height":43},"id":2255818669073060}],"layout_type":"free"}'
+    headers:
+      Cache-Control:
+      - no-cache
+      Connection:
+      - keep-alive
+      Content-Security-Policy:
+      - frame-ancestors 'self'; report-uri https://api.datadoghq.com/csp-report
+      Content-Type:
+      - application/json
+      Date:
       - Fri, 14 May 2021 06:59:53 GMT
->>>>>>> 154a3a6f
-      Pragma:
-      - no-cache
-      Strict-Transport-Security:
-      - max-age=15724800;
-      Vary:
-      - Accept-Encoding
-      X-Content-Type-Options:
-      - nosniff
-      X-Dd-Debug:
-<<<<<<< HEAD
-      - twvpGlmuom5y6A0pjGtXzTf554cmwJgTcCZ71fK4H/RDi+v5ehBK0zQiRcTJQG5C
-      X-Dd-Version:
-      - "35.4088130"
-=======
+      Pragma:
+      - no-cache
+      Strict-Transport-Security:
+      - max-age=15724800;
+      Vary:
+      - Accept-Encoding
+      X-Content-Type-Options:
+      - nosniff
+      X-Dd-Debug:
       - tpRCH6w417YjBovRJ8VmtuXmNONVYiRp2c8d2AxjPdGBn8PCtgG4vAztrx3qUZAN
       X-Dd-Version:
       - "35.4528823"
->>>>>>> 154a3a6f
-      X-Frame-Options:
-      - SAMEORIGIN
-    status: 200 OK
-    code: 200
-    duration: ""
-- request:
-    body: ""
-    form: {}
-    headers:
-      Accept:
-      - application/json
-      Dd-Operation-Id:
-      - GetDashboard
-      User-Agent:
-<<<<<<< HEAD
-      - terraform-provider-datadog/dev (terraform 2.4.4; terraform-cli 0.14.7) datadog-api-client-go/1.0.0-beta.16 (go go1.15.3; os darwin; arch amd64)
-    url: https://api.datadoghq.com/api/v1/dashboard/9uq-cig-f9h
-    method: GET
-  response:
-    body: '{"notify_list":[],"description":"Created using the Datadog provider in Terraform","author_name":null,"template_variable_presets":[],"template_variables":[],"is_read_only":true,"id":"9uq-cig-f9h","title":"tf-TestAccDatadogDashboardEventTimeline_import-local-1615587200","url":"/dashboard/9uq-cig-f9h/tf-testaccdatadogdashboardeventtimelineimport-local-1615587200","created_at":"2021-03-12T22:13:22.217966+00:00","modified_at":"2021-03-12T22:13:22.217966+00:00","author_handle":"frog@datadoghq.com","widgets":[{"definition":{"title_size":"16","title":"Widget Title","title_align":"right","tags_execution":"and","time":{"live_span":"1h"},"query":"status:error","type":"event_timeline"},"layout":{"y":5,"width":32,"x":5,"height":43},"id":2772211821036298}],"layout_type":"free"}'
-=======
-      - terraform-provider-datadog/dev (terraform 1.16.0; terraform-cli 0.12.7-sdk) datadog-api-client-go/1.0.0-beta.21 (go go1.15.7; os darwin; arch amd64)
-    url: https://api.datadoghq.com/api/v1/dashboard/gxd-d9a-8xn
-    method: GET
-  response:
-    body: '{"notify_list":[],"description":"Created using the Datadog provider in Terraform","author_name":null,"template_variable_presets":[],"template_variables":[],"is_read_only":true,"id":"gxd-d9a-8xn","title":"tf-TestAccDatadogDashboardEventTimeline_import-local-1620975588","url":"/dashboard/gxd-d9a-8xn/tf-testaccdatadogdashboardeventtimelineimport-local-1620975588","created_at":"2021-05-14T06:59:49.857029+00:00","modified_at":"2021-05-14T06:59:49.857029+00:00","author_handle":"frog@datadoghq.com","widgets":[{"definition":{"title_size":"16","title":"Widget Title","title_align":"right","tags_execution":"and","time":{"live_span":"1h"},"query":"status:error","type":"event_timeline"},"layout":{"y":5,"width":32,"is_column_break":false,"x":5,"height":43},"id":2255818669073060}],"layout_type":"free"}'
->>>>>>> 154a3a6f
-    headers:
-      Cache-Control:
-      - no-cache
-      Connection:
-      - keep-alive
-      Content-Security-Policy:
-      - frame-ancestors 'self'; report-uri https://api.datadoghq.com/csp-report
-      Content-Type:
-      - application/json
-      Date:
-<<<<<<< HEAD
-      - Fri, 12 Mar 2021 22:13:26 GMT
-=======
+      X-Frame-Options:
+      - SAMEORIGIN
+    status: 200 OK
+    code: 200
+    duration: ""
+- request:
+    body: ""
+    form: {}
+    headers:
+      Accept:
+      - application/json
+      Dd-Operation-Id:
+      - GetDashboard
+      User-Agent:
+      - terraform-provider-datadog/dev (terraform 1.16.0; terraform-cli 0.12.7-sdk) datadog-api-client-go/1.0.0-beta.21 (go go1.15.7; os darwin; arch amd64)
+    url: https://api.datadoghq.com/api/v1/dashboard/gxd-d9a-8xn
+    method: GET
+  response:
+    body: '{"notify_list":[],"description":"Created using the Datadog provider in Terraform","author_name":null,"template_variable_presets":[],"template_variables":[],"is_read_only":true,"id":"gxd-d9a-8xn","title":"tf-TestAccDatadogDashboardEventTimeline_import-local-1620975588","url":"/dashboard/gxd-d9a-8xn/tf-testaccdatadogdashboardeventtimelineimport-local-1620975588","created_at":"2021-05-14T06:59:49.857029+00:00","modified_at":"2021-05-14T06:59:49.857029+00:00","author_handle":"frog@datadoghq.com","widgets":[{"definition":{"title_size":"16","title":"Widget Title","title_align":"right","tags_execution":"and","time":{"live_span":"1h"},"query":"status:error","type":"event_timeline"},"layout":{"y":5,"width":32,"is_column_break":false,"x":5,"height":43},"id":2255818669073060}],"layout_type":"free"}'
+    headers:
+      Cache-Control:
+      - no-cache
+      Connection:
+      - keep-alive
+      Content-Security-Policy:
+      - frame-ancestors 'self'; report-uri https://api.datadoghq.com/csp-report
+      Content-Type:
+      - application/json
+      Date:
       - Fri, 14 May 2021 06:59:54 GMT
->>>>>>> 154a3a6f
-      Pragma:
-      - no-cache
-      Strict-Transport-Security:
-      - max-age=15724800;
-      Vary:
-      - Accept-Encoding
-      X-Content-Type-Options:
-      - nosniff
-      X-Dd-Debug:
-<<<<<<< HEAD
-      - 5gfwVh/5HZ+AnGd/Di93w3NEWC6KMHT9KzmHEiRJmNdOjBtAsbOcgVFyqEChw71h
-      X-Dd-Version:
-      - "35.4088130"
-=======
+      Pragma:
+      - no-cache
+      Strict-Transport-Security:
+      - max-age=15724800;
+      Vary:
+      - Accept-Encoding
+      X-Content-Type-Options:
+      - nosniff
+      X-Dd-Debug:
       - tpRCH6w417YjBovRJ8VmtuXmNONVYiRp2c8d2AxjPdGBn8PCtgG4vAztrx3qUZAN
       X-Dd-Version:
       - "35.4528823"
->>>>>>> 154a3a6f
-      X-Frame-Options:
-      - SAMEORIGIN
-    status: 200 OK
-    code: 200
-    duration: ""
-- request:
-    body: ""
-    form: {}
-    headers:
-      Accept:
-      - application/json
-      Dd-Operation-Id:
-      - GetDashboard
-      User-Agent:
-<<<<<<< HEAD
-      - terraform-provider-datadog/dev (terraform 2.4.4; terraform-cli 0.14.7) datadog-api-client-go/1.0.0-beta.16 (go go1.15.3; os darwin; arch amd64)
-    url: https://api.datadoghq.com/api/v1/dashboard/9uq-cig-f9h
-    method: GET
-  response:
-    body: '{"notify_list":[],"description":"Created using the Datadog provider in Terraform","author_name":null,"template_variable_presets":[],"template_variables":[],"is_read_only":true,"id":"9uq-cig-f9h","title":"tf-TestAccDatadogDashboardEventTimeline_import-local-1615587200","url":"/dashboard/9uq-cig-f9h/tf-testaccdatadogdashboardeventtimelineimport-local-1615587200","created_at":"2021-03-12T22:13:22.217966+00:00","modified_at":"2021-03-12T22:13:22.217966+00:00","author_handle":"frog@datadoghq.com","widgets":[{"definition":{"title_size":"16","title":"Widget Title","title_align":"right","tags_execution":"and","time":{"live_span":"1h"},"query":"status:error","type":"event_timeline"},"layout":{"y":5,"width":32,"x":5,"height":43},"id":2772211821036298}],"layout_type":"free"}'
-=======
-      - terraform-provider-datadog/dev (terraform 1.16.0; terraform-cli 0.12.7-sdk) datadog-api-client-go/1.0.0-beta.21 (go go1.15.7; os darwin; arch amd64)
-    url: https://api.datadoghq.com/api/v1/dashboard/gxd-d9a-8xn
-    method: GET
-  response:
-    body: '{"notify_list":[],"description":"Created using the Datadog provider in Terraform","author_name":null,"template_variable_presets":[],"template_variables":[],"is_read_only":true,"id":"gxd-d9a-8xn","title":"tf-TestAccDatadogDashboardEventTimeline_import-local-1620975588","url":"/dashboard/gxd-d9a-8xn/tf-testaccdatadogdashboardeventtimelineimport-local-1620975588","created_at":"2021-05-14T06:59:49.857029+00:00","modified_at":"2021-05-14T06:59:49.857029+00:00","author_handle":"frog@datadoghq.com","widgets":[{"definition":{"title_size":"16","title":"Widget Title","title_align":"right","tags_execution":"and","time":{"live_span":"1h"},"query":"status:error","type":"event_timeline"},"layout":{"y":5,"width":32,"is_column_break":false,"x":5,"height":43},"id":2255818669073060}],"layout_type":"free"}'
->>>>>>> 154a3a6f
-    headers:
-      Cache-Control:
-      - no-cache
-      Connection:
-      - keep-alive
-      Content-Security-Policy:
-      - frame-ancestors 'self'; report-uri https://api.datadoghq.com/csp-report
-      Content-Type:
-      - application/json
-      Date:
-<<<<<<< HEAD
-      - Fri, 12 Mar 2021 22:13:29 GMT
-=======
+      X-Frame-Options:
+      - SAMEORIGIN
+    status: 200 OK
+    code: 200
+    duration: ""
+- request:
+    body: ""
+    form: {}
+    headers:
+      Accept:
+      - application/json
+      Dd-Operation-Id:
+      - GetDashboard
+      User-Agent:
+      - terraform-provider-datadog/dev (terraform 1.16.0; terraform-cli 0.12.7-sdk) datadog-api-client-go/1.0.0-beta.21 (go go1.15.7; os darwin; arch amd64)
+    url: https://api.datadoghq.com/api/v1/dashboard/gxd-d9a-8xn
+    method: GET
+  response:
+    body: '{"notify_list":[],"description":"Created using the Datadog provider in Terraform","author_name":null,"template_variable_presets":[],"template_variables":[],"is_read_only":true,"id":"gxd-d9a-8xn","title":"tf-TestAccDatadogDashboardEventTimeline_import-local-1620975588","url":"/dashboard/gxd-d9a-8xn/tf-testaccdatadogdashboardeventtimelineimport-local-1620975588","created_at":"2021-05-14T06:59:49.857029+00:00","modified_at":"2021-05-14T06:59:49.857029+00:00","author_handle":"frog@datadoghq.com","widgets":[{"definition":{"title_size":"16","title":"Widget Title","title_align":"right","tags_execution":"and","time":{"live_span":"1h"},"query":"status:error","type":"event_timeline"},"layout":{"y":5,"width":32,"is_column_break":false,"x":5,"height":43},"id":2255818669073060}],"layout_type":"free"}'
+    headers:
+      Cache-Control:
+      - no-cache
+      Connection:
+      - keep-alive
+      Content-Security-Policy:
+      - frame-ancestors 'self'; report-uri https://api.datadoghq.com/csp-report
+      Content-Type:
+      - application/json
+      Date:
       - Fri, 14 May 2021 06:59:54 GMT
->>>>>>> 154a3a6f
-      Pragma:
-      - no-cache
-      Strict-Transport-Security:
-      - max-age=15724800;
-      Vary:
-      - Accept-Encoding
-      X-Content-Type-Options:
-      - nosniff
-      X-Dd-Debug:
-<<<<<<< HEAD
-      - tpRCH6w417YjBovRJ8VmtuXmNONVYiRp2c8d2AxjPdGBn8PCtgG4vAztrx3qUZAN
-      X-Dd-Version:
-      - "35.4088130"
-=======
+      Pragma:
+      - no-cache
+      Strict-Transport-Security:
+      - max-age=15724800;
+      Vary:
+      - Accept-Encoding
+      X-Content-Type-Options:
+      - nosniff
+      X-Dd-Debug:
       - L3ULR3HwCWYmEqCWGz2Yob3chcH4pjowBacBXkncP7o+/uPqKt9yGEYf/g1AJPzQ
       X-Dd-Version:
       - "35.4528823"
@@ -326,7 +251,6 @@
       - 25u1gDlL724DHllbjFT4BhOLorBTilh+aah2uWAUEjFC/+rjczJdiyWrV/HwLwe/
       X-Dd-Version:
       - "35.4528823"
->>>>>>> 154a3a6f
       X-Frame-Options:
       - SAMEORIGIN
     status: 200 OK
@@ -341,108 +265,74 @@
       Dd-Operation-Id:
       - DeleteDashboard
       User-Agent:
-<<<<<<< HEAD
-      - terraform-provider-datadog/dev (terraform 2.4.4; terraform-cli ) datadog-api-client-go/1.0.0-beta.16 (go go1.15.3; os darwin; arch amd64)
-    url: https://api.datadoghq.com/api/v1/dashboard/9uq-cig-f9h
+      - terraform-provider-datadog/dev (terraform 1.16.0; terraform-cli 0.12.7-sdk) datadog-api-client-go/1.0.0-beta.21 (go go1.15.7; os darwin; arch amd64)
+    url: https://api.datadoghq.com/api/v1/dashboard/gxd-d9a-8xn
     method: DELETE
   response:
-    body: '{"deleted_dashboard_id":"9uq-cig-f9h"}'
-=======
-      - terraform-provider-datadog/dev (terraform 1.16.0; terraform-cli 0.12.7-sdk) datadog-api-client-go/1.0.0-beta.21 (go go1.15.7; os darwin; arch amd64)
-    url: https://api.datadoghq.com/api/v1/dashboard/gxd-d9a-8xn
-    method: DELETE
-  response:
     body: '{"deleted_dashboard_id":"gxd-d9a-8xn"}'
->>>>>>> 154a3a6f
-    headers:
-      Cache-Control:
-      - no-cache
-      Connection:
-      - keep-alive
-      Content-Security-Policy:
-      - frame-ancestors 'self'; report-uri https://api.datadoghq.com/csp-report
-      Content-Type:
-      - application/json
-      Date:
-<<<<<<< HEAD
-      - Fri, 12 Mar 2021 22:13:29 GMT
-=======
+    headers:
+      Cache-Control:
+      - no-cache
+      Connection:
+      - keep-alive
+      Content-Security-Policy:
+      - frame-ancestors 'self'; report-uri https://api.datadoghq.com/csp-report
+      Content-Type:
+      - application/json
+      Date:
       - Fri, 14 May 2021 06:59:55 GMT
->>>>>>> 154a3a6f
-      Pragma:
-      - no-cache
-      Strict-Transport-Security:
-      - max-age=15724800;
-      Vary:
-      - Accept-Encoding
-      X-Content-Type-Options:
-      - nosniff
-      X-Dd-Debug:
-<<<<<<< HEAD
-      - bgHykj7A9bfZx0Y5ZO3swhhp5tGUSNJHqFWR868+qg087CYrDOd5hQslC+noiEtH
-      X-Dd-Version:
-      - "35.4088130"
-=======
+      Pragma:
+      - no-cache
+      Strict-Transport-Security:
+      - max-age=15724800;
+      Vary:
+      - Accept-Encoding
+      X-Content-Type-Options:
+      - nosniff
+      X-Dd-Debug:
       - mNzaoDhdDKO7t4QSrAe5X7pHd0bJND187D+vRbwoluXouE2m1UaQQX0RGCvRpLVE
       X-Dd-Version:
       - "35.4528823"
->>>>>>> 154a3a6f
-      X-Frame-Options:
-      - SAMEORIGIN
-    status: 200 OK
-    code: 200
-    duration: ""
-- request:
-    body: ""
-    form: {}
-    headers:
-      Accept:
-      - application/json
-      Dd-Operation-Id:
-      - GetDashboard
-      User-Agent:
-<<<<<<< HEAD
-      - terraform-provider-datadog/dev (terraform 2.4.4; terraform-cli ) datadog-api-client-go/1.0.0-beta.16 (go go1.15.3; os darwin; arch amd64)
-    url: https://api.datadoghq.com/api/v1/dashboard/9uq-cig-f9h
-    method: GET
-  response:
-    body: '{"errors": ["Dashboard with ID 9uq-cig-f9h not found"]}'
-=======
+      X-Frame-Options:
+      - SAMEORIGIN
+    status: 200 OK
+    code: 200
+    duration: ""
+- request:
+    body: ""
+    form: {}
+    headers:
+      Accept:
+      - application/json
+      Dd-Operation-Id:
+      - GetDashboard
+      User-Agent:
       - terraform-provider-datadog/dev (terraform 1.16.0; terraform-cli 0.12.7-sdk) datadog-api-client-go/1.0.0-beta.21 (go go1.15.7; os darwin; arch amd64)
     url: https://api.datadoghq.com/api/v1/dashboard/gxd-d9a-8xn
     method: GET
   response:
     body: '{"errors": ["Dashboard with ID gxd-d9a-8xn not found"]}'
->>>>>>> 154a3a6f
-    headers:
-      Cache-Control:
-      - no-cache
-      Connection:
-      - keep-alive
-      Content-Security-Policy:
-      - frame-ancestors 'self'; report-uri https://api.datadoghq.com/csp-report
-      Content-Type:
-      - application/json
-      Date:
-<<<<<<< HEAD
-      - Fri, 12 Mar 2021 22:13:30 GMT
-=======
+    headers:
+      Cache-Control:
+      - no-cache
+      Connection:
+      - keep-alive
+      Content-Security-Policy:
+      - frame-ancestors 'self'; report-uri https://api.datadoghq.com/csp-report
+      Content-Type:
+      - application/json
+      Date:
       - Fri, 14 May 2021 06:59:55 GMT
->>>>>>> 154a3a6f
-      Pragma:
-      - no-cache
-      Strict-Transport-Security:
-      - max-age=15724800;
-      Vary:
-      - Accept-Encoding
-      X-Content-Type-Options:
-      - nosniff
-      X-Dd-Version:
-<<<<<<< HEAD
-      - "35.4088130"
-=======
-      - "35.4528823"
->>>>>>> 154a3a6f
+      Pragma:
+      - no-cache
+      Strict-Transport-Security:
+      - max-age=15724800;
+      Vary:
+      - Accept-Encoding
+      X-Content-Type-Options:
+      - nosniff
+      X-Dd-Version:
+      - "35.4528823"
       X-Frame-Options:
       - SAMEORIGIN
     status: 404 Not Found

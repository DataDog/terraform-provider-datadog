--- conflicted
+++ resolved
@@ -1,4 +1,3 @@
----
 version: 2
 interactions:
     - id: 0
@@ -6,22 +5,14 @@
         proto: HTTP/1.1
         proto_major: 1
         proto_minor: 1
-<<<<<<< HEAD
-        content_length: 389
-=======
         content_length: 386
->>>>>>> 19c91894
-        transfer_encoding: []
-        trailer: {}
-        host: api.datadoghq.com
-        remote_addr: ""
-        request_uri: ""
-        body: |
-<<<<<<< HEAD
-            {"message":"test","name":"tf-TestAccDatadogMonitor_ComposeWithSyntheticsTest-local-1720031109","options":{"include_tags":true,"new_host_delay":300,"no_data_timeframe":10,"notify_no_data":false,"require_full_window":true,"thresholds":{"critical":100}},"priority":null,"query":"avg(last_5m):max:system.load.1{*} by {host} \u003e 100","restricted_roles":null,"tags":[],"type":"metric alert"}
-=======
-            {"message":"test","name":"tf-TestAccDatadogMonitor_ComposeWithSyntheticsTest-local-1720040581","options":{"include_tags":true,"new_host_delay":300,"no_data_timeframe":10,"notify_no_data":false,"require_full_window":true,"thresholds":{"critical":100}},"priority":0,"query":"avg(last_5m):max:system.load.1{*} by {host} \u003e 100","restricted_roles":null,"tags":[],"type":"metric alert"}
->>>>>>> 19c91894
+        transfer_encoding: []
+        trailer: {}
+        host: api.datadoghq.com
+        remote_addr: ""
+        request_uri: ""
+        body: |
+            {"message":"test","name":"tf-TestAccDatadogMonitor_ComposeWithSyntheticsTest-local-1720040581","options":{"include_tags":true,"new_host_delay":300,"no_data_timeframe":10,"notify_no_data":false,"require_full_window":true,"thresholds":{"critical":100}},"priority":null,"query":"avg(last_5m):max:system.load.1{*} by {host} \u003e 100","restricted_roles":null,"tags":[],"type":"metric alert"}
         form: {}
         headers:
             Accept:
@@ -45,32 +36,20 @@
                 - application/json
         status: 200 OK
         code: 200
-<<<<<<< HEAD
-        duration: 130.948ms
-=======
         duration: 114.304333ms
->>>>>>> 19c91894
     - id: 1
       request:
         proto: HTTP/1.1
         proto_major: 1
         proto_minor: 1
-<<<<<<< HEAD
-        content_length: 389
-=======
         content_length: 386
->>>>>>> 19c91894
-        transfer_encoding: []
-        trailer: {}
-        host: api.datadoghq.com
-        remote_addr: ""
-        request_uri: ""
-        body: |
-<<<<<<< HEAD
-            {"message":"test","name":"tf-TestAccDatadogMonitor_ComposeWithSyntheticsTest-local-1720031109","options":{"include_tags":true,"new_host_delay":300,"no_data_timeframe":10,"notify_no_data":false,"require_full_window":true,"thresholds":{"critical":100}},"priority":null,"query":"avg(last_5m):max:system.load.1{*} by {host} \u003e 100","restricted_roles":null,"tags":[],"type":"metric alert"}
-=======
-            {"message":"test","name":"tf-TestAccDatadogMonitor_ComposeWithSyntheticsTest-local-1720040581","options":{"include_tags":true,"new_host_delay":300,"no_data_timeframe":10,"notify_no_data":false,"require_full_window":true,"thresholds":{"critical":100}},"priority":0,"query":"avg(last_5m):max:system.load.1{*} by {host} \u003e 100","restricted_roles":null,"tags":[],"type":"metric alert"}
->>>>>>> 19c91894
+        transfer_encoding: []
+        trailer: {}
+        host: api.datadoghq.com
+        remote_addr: ""
+        request_uri: ""
+        body: |
+            {"message":"test","name":"tf-TestAccDatadogMonitor_ComposeWithSyntheticsTest-local-1720040581","options":{"include_tags":true,"new_host_delay":300,"no_data_timeframe":10,"notify_no_data":false,"require_full_window":true,"thresholds":{"critical":100}},"priority":null,"query":"avg(last_5m):max:system.load.1{*} by {host} \u003e 100","restricted_roles":null,"tags":[],"type":"metric alert"}
         form: {}
         headers:
             Accept:
@@ -94,32 +73,20 @@
                 - application/json
         status: 200 OK
         code: 200
-<<<<<<< HEAD
-        duration: 127.6155ms
-=======
         duration: 100.71625ms
->>>>>>> 19c91894
     - id: 2
       request:
         proto: HTTP/1.1
         proto_major: 1
         proto_minor: 1
-<<<<<<< HEAD
-        content_length: 389
-=======
         content_length: 386
->>>>>>> 19c91894
-        transfer_encoding: []
-        trailer: {}
-        host: api.datadoghq.com
-        remote_addr: ""
-        request_uri: ""
-        body: |
-<<<<<<< HEAD
-            {"message":"test","name":"tf-TestAccDatadogMonitor_ComposeWithSyntheticsTest-local-1720031109","options":{"include_tags":true,"new_host_delay":300,"no_data_timeframe":10,"notify_no_data":false,"require_full_window":true,"thresholds":{"critical":100}},"priority":null,"query":"avg(last_5m):max:system.load.1{*} by {host} \u003e 100","restricted_roles":null,"tags":[],"type":"metric alert"}
-=======
-            {"message":"test","name":"tf-TestAccDatadogMonitor_ComposeWithSyntheticsTest-local-1720040581","options":{"include_tags":true,"new_host_delay":300,"no_data_timeframe":10,"notify_no_data":false,"require_full_window":true,"thresholds":{"critical":100}},"priority":0,"query":"avg(last_5m):max:system.load.1{*} by {host} \u003e 100","restricted_roles":null,"tags":[],"type":"metric alert"}
->>>>>>> 19c91894
+        transfer_encoding: []
+        trailer: {}
+        host: api.datadoghq.com
+        remote_addr: ""
+        request_uri: ""
+        body: |
+            {"message":"test","name":"tf-TestAccDatadogMonitor_ComposeWithSyntheticsTest-local-1720040581","options":{"include_tags":true,"new_host_delay":300,"no_data_timeframe":10,"notify_no_data":false,"require_full_window":true,"thresholds":{"critical":100}},"priority":null,"query":"avg(last_5m):max:system.load.1{*} by {host} \u003e 100","restricted_roles":null,"tags":[],"type":"metric alert"}
         form: {}
         headers:
             Accept:
@@ -143,32 +110,20 @@
                 - application/json
         status: 200 OK
         code: 200
-<<<<<<< HEAD
-        duration: 69.716375ms
-=======
         duration: 241.459583ms
->>>>>>> 19c91894
     - id: 3
       request:
         proto: HTTP/1.1
         proto_major: 1
         proto_minor: 1
-<<<<<<< HEAD
-        content_length: 366
-=======
         content_length: 363
->>>>>>> 19c91894
-        transfer_encoding: []
-        trailer: {}
-        host: api.datadoghq.com
-        remote_addr: ""
-        request_uri: ""
-        body: |
-<<<<<<< HEAD
-            {"message":"test","name":"tf-TestAccDatadogMonitor_ComposeWithSyntheticsTest-local-1720031109","options":{"include_tags":true,"new_host_delay":300,"notify_no_data":false,"require_full_window":true,"thresholds":{"critical":100}},"priority":null,"query":"avg(last_5m):max:system.load.1{*} by {host} \u003e 100","restricted_roles":null,"tags":[],"type":"metric alert"}
-=======
-            {"message":"test","name":"tf-TestAccDatadogMonitor_ComposeWithSyntheticsTest-local-1720040581","options":{"include_tags":true,"new_host_delay":300,"notify_no_data":false,"require_full_window":true,"thresholds":{"critical":100}},"priority":0,"query":"avg(last_5m):max:system.load.1{*} by {host} \u003e 100","restricted_roles":null,"tags":[],"type":"metric alert"}
->>>>>>> 19c91894
+        transfer_encoding: []
+        trailer: {}
+        host: api.datadoghq.com
+        remote_addr: ""
+        request_uri: ""
+        body: |
+            {"message":"test","name":"tf-TestAccDatadogMonitor_ComposeWithSyntheticsTest-local-1720040581","options":{"include_tags":true,"new_host_delay":300,"notify_no_data":false,"require_full_window":true,"thresholds":{"critical":100}},"priority":null,"query":"avg(last_5m):max:system.load.1{*} by {host} \u003e 100","restricted_roles":null,"tags":[],"type":"metric alert"}
         form: {}
         headers:
             Accept:
@@ -187,42 +142,26 @@
         content_length: -1
         uncompressed: true
         body: |
-<<<<<<< HEAD
-            {"id":148510308,"org_id":321813,"type":"metric alert","name":"tf-TestAccDatadogMonitor_ComposeWithSyntheticsTest-local-1720031109","message":"test","tags":[],"query":"avg(last_5m):max:system.load.1{*} by {host} > 100","options":{"include_tags":true,"new_host_delay":300,"notify_no_data":false,"require_full_window":true,"thresholds":{"critical":100.0},"notify_audit":false,"silenced":{}},"multi":true,"created_at":1720031111000,"created":"2024-07-03T18:25:11.307359+00:00","modified":"2024-07-03T18:25:11.307359+00:00","deleted":null,"restricted_roles":null,"priority":null,"restriction_policy":null,"overall_state_modified":null,"overall_state":"No Data","creator":{"name":null,"handle":"frog@datadoghq.com","email":"frog@datadoghq.com","id":1445416}}
-=======
             {"id":148530986,"org_id":321813,"type":"metric alert","name":"tf-TestAccDatadogMonitor_ComposeWithSyntheticsTest-local-1720040581","message":"test","tags":[],"query":"avg(last_5m):max:system.load.1{*} by {host} > 100","options":{"include_tags":true,"new_host_delay":300,"notify_no_data":false,"require_full_window":true,"thresholds":{"critical":100.0},"notify_audit":false,"silenced":{}},"multi":true,"created_at":1720040583000,"created":"2024-07-03T21:03:03.666629+00:00","modified":"2024-07-03T21:03:03.666629+00:00","deleted":null,"restricted_roles":null,"priority":null,"restriction_policy":null,"overall_state_modified":null,"overall_state":"No Data","creator":{"name":null,"handle":"frog@datadoghq.com","email":"frog@datadoghq.com","id":1445416}}
->>>>>>> 19c91894
-        headers:
-            Content-Type:
-                - application/json
-        status: 200 OK
-        code: 200
-<<<<<<< HEAD
-        duration: 116.610708ms
-=======
+        headers:
+            Content-Type:
+                - application/json
+        status: 200 OK
+        code: 200
         duration: 132.992042ms
->>>>>>> 19c91894
     - id: 4
       request:
         proto: HTTP/1.1
         proto_major: 1
         proto_minor: 1
-<<<<<<< HEAD
-        content_length: 479
-=======
         content_length: 499
->>>>>>> 19c91894
-        transfer_encoding: []
-        trailer: {}
-        host: api.datadoghq.com
-        remote_addr: ""
-        request_uri: ""
-        body: |
-<<<<<<< HEAD
-            {"config":{"assertions":[{"operator":"isNot","target":500,"type":"statusCode"}],"configVariables":[],"request":{"method":"GET","timeout":60,"url":"https://docs.datadoghq.com"}},"locations":["aws:eu-central-1"],"message":"Notify @pagerduty","name":"tf-TestAccDatadogMonitor_ComposeWithSyntheticsTest-local-1720031109","options":{"min_failure_duration":10,"min_location_failed":1,"tick_every":900},"status":"live","subtype":"http","tags":["foo:bar","foo","env:test"],"type":"api"}
-=======
+        transfer_encoding: []
+        trailer: {}
+        host: api.datadoghq.com
+        remote_addr: ""
+        request_uri: ""
+        body: |
             {"config":{"assertions":[{"operator":"isNot","target":500,"type":"statusCode"}],"configVariables":[],"request":{"method":"GET","timeout":60,"url":"https://docs.datadoghq.com"}},"locations":["aws:eu-central-1"],"message":"Notify @pagerduty","name":"tf-TestAccDatadogMonitor_ComposeWithSyntheticsTest-local-1720040581","options":{"httpVersion":"any","min_failure_duration":10,"min_location_failed":1,"tick_every":900},"status":"live","subtype":"http","tags":["foo:bar","foo","env:test"],"type":"api"}
->>>>>>> 19c91894
         form: {}
         headers:
             Accept:
@@ -241,21 +180,13 @@
         content_length: -1
         uncompressed: true
         body: |
-<<<<<<< HEAD
-            {"public_id":"3ax-ypa-yk6","name":"tf-TestAccDatadogMonitor_ComposeWithSyntheticsTest-local-1720031109","status":"live","type":"api","tags":["foo:bar","foo","env:test"],"created_at":"2024-07-03T18:25:11.425918+00:00","modified_at":"2024-07-03T18:25:11.425918+00:00","config":{"assertions":[{"operator":"isNot","target":500,"type":"statusCode"}],"configVariables":[],"request":{"method":"GET","timeout":60,"url":"https://docs.datadoghq.com"}},"message":"Notify @pagerduty","options":{"min_failure_duration":10,"min_location_failed":1,"tick_every":900},"locations":["aws:eu-central-1"],"subtype":"http","created_by":{"name":null,"handle":"frog@datadoghq.com","email":"frog@datadoghq.com"},"deleted_at":null,"monitor_id":148510309,"org_id":321813,"modified_by":{"name":null,"handle":"frog@datadoghq.com","email":"frog@datadoghq.com"}}
-=======
             {"public_id":"r5s-hib-7px","name":"tf-TestAccDatadogMonitor_ComposeWithSyntheticsTest-local-1720040581","status":"live","type":"api","tags":["foo:bar","foo","env:test"],"created_at":"2024-07-03T21:03:03.628276+00:00","modified_at":"2024-07-03T21:03:03.628276+00:00","config":{"assertions":[{"operator":"isNot","target":500,"type":"statusCode"}],"configVariables":[],"request":{"method":"GET","timeout":60,"url":"https://docs.datadoghq.com"}},"message":"Notify @pagerduty","options":{"httpVersion":"any","min_failure_duration":10,"min_location_failed":1,"tick_every":900},"locations":["aws:eu-central-1"],"subtype":"http","created_by":{"name":null,"handle":"frog@datadoghq.com","email":"frog@datadoghq.com"},"deleted_at":null,"monitor_id":148530985,"org_id":321813,"modified_by":{"name":null,"handle":"frog@datadoghq.com","email":"frog@datadoghq.com"}}
->>>>>>> 19c91894
-        headers:
-            Content-Type:
-                - application/json
-        status: 200 OK
-        code: 200
-<<<<<<< HEAD
-        duration: 314.929541ms
-=======
+        headers:
+            Content-Type:
+                - application/json
+        status: 200 OK
+        code: 200
         duration: 886.461042ms
->>>>>>> 19c91894
     - id: 5
       request:
         proto: HTTP/1.1
@@ -272,11 +203,7 @@
         headers:
             Accept:
                 - application/json
-<<<<<<< HEAD
-        url: https://api.datadoghq.com/api/v1/synthetics/tests/api/3ax-ypa-yk6
-=======
         url: https://api.datadoghq.com/api/v1/synthetics/tests/api/r5s-hib-7px
->>>>>>> 19c91894
         method: GET
       response:
         proto: HTTP/1.1
@@ -288,42 +215,26 @@
         content_length: -1
         uncompressed: true
         body: |
-<<<<<<< HEAD
-            {"public_id":"3ax-ypa-yk6","name":"tf-TestAccDatadogMonitor_ComposeWithSyntheticsTest-local-1720031109","status":"live","type":"api","tags":["foo:bar","foo","env:test"],"created_at":"2024-07-03T18:25:11.425918+00:00","modified_at":"2024-07-03T18:25:11.425918+00:00","config":{"assertions":[{"operator":"isNot","target":500,"type":"statusCode"}],"configVariables":[],"request":{"method":"GET","timeout":60,"url":"https://docs.datadoghq.com"}},"message":"Notify @pagerduty","options":{"min_failure_duration":10,"min_location_failed":1,"tick_every":900},"locations":["aws:eu-central-1"],"subtype":"http","monitor_id":148510309,"creator":{"name":null,"handle":"frog@datadoghq.com","email":"frog@datadoghq.com"}}
-=======
             {"public_id":"r5s-hib-7px","name":"tf-TestAccDatadogMonitor_ComposeWithSyntheticsTest-local-1720040581","status":"live","type":"api","tags":["foo:bar","foo","env:test"],"created_at":"2024-07-03T21:03:03.628276+00:00","modified_at":"2024-07-03T21:03:03.628276+00:00","config":{"assertions":[{"operator":"isNot","target":500,"type":"statusCode"}],"configVariables":[],"request":{"method":"GET","timeout":60,"url":"https://docs.datadoghq.com"}},"message":"Notify @pagerduty","options":{"httpVersion":"any","min_failure_duration":10,"min_location_failed":1,"tick_every":900},"locations":["aws:eu-central-1"],"subtype":"http","monitor_id":148530985,"creator":{"name":null,"handle":"frog@datadoghq.com","email":"frog@datadoghq.com"}}
->>>>>>> 19c91894
-        headers:
-            Content-Type:
-                - application/json
-        status: 200 OK
-        code: 200
-<<<<<<< HEAD
-        duration: 80.646375ms
-=======
+        headers:
+            Content-Type:
+                - application/json
+        status: 200 OK
+        code: 200
         duration: 88.624208ms
->>>>>>> 19c91894
     - id: 6
       request:
         proto: HTTP/1.1
         proto_major: 1
         proto_minor: 1
-<<<<<<< HEAD
-        content_length: 350
-=======
         content_length: 347
->>>>>>> 19c91894
-        transfer_encoding: []
-        trailer: {}
-        host: api.datadoghq.com
-        remote_addr: ""
-        request_uri: ""
-        body: |
-<<<<<<< HEAD
-            {"message":"test","name":"tf-TestAccDatadogMonitor_ComposeWithSyntheticsTest-local-1720031109-composite","options":{"include_tags":true,"new_host_delay":300,"no_data_timeframe":10,"notify_no_data":false,"require_full_window":true,"thresholds":{}},"priority":null,"query":"148510308 || 148510309","restricted_roles":null,"tags":[],"type":"composite"}
-=======
-            {"message":"test","name":"tf-TestAccDatadogMonitor_ComposeWithSyntheticsTest-local-1720040581-composite","options":{"include_tags":true,"new_host_delay":300,"no_data_timeframe":10,"notify_no_data":false,"require_full_window":true,"thresholds":{}},"priority":0,"query":"148530986 || 148530985","restricted_roles":null,"tags":[],"type":"composite"}
->>>>>>> 19c91894
+        transfer_encoding: []
+        trailer: {}
+        host: api.datadoghq.com
+        remote_addr: ""
+        request_uri: ""
+        body: |
+            {"message":"test","name":"tf-TestAccDatadogMonitor_ComposeWithSyntheticsTest-local-1720040581-composite","options":{"include_tags":true,"new_host_delay":300,"no_data_timeframe":10,"notify_no_data":false,"require_full_window":true,"thresholds":{}},"priority":null,"query":"148530986 || 148530985","restricted_roles":null,"tags":[],"type":"composite"}
         form: {}
         headers:
             Accept:
@@ -347,32 +258,20 @@
                 - application/json
         status: 200 OK
         code: 200
-<<<<<<< HEAD
-        duration: 65.100625ms
-=======
         duration: 62.939625ms
->>>>>>> 19c91894
     - id: 7
       request:
         proto: HTTP/1.1
         proto_major: 1
         proto_minor: 1
-<<<<<<< HEAD
-        content_length: 327
-=======
         content_length: 324
->>>>>>> 19c91894
-        transfer_encoding: []
-        trailer: {}
-        host: api.datadoghq.com
-        remote_addr: ""
-        request_uri: ""
-        body: |
-<<<<<<< HEAD
-            {"message":"test","name":"tf-TestAccDatadogMonitor_ComposeWithSyntheticsTest-local-1720031109-composite","options":{"include_tags":true,"new_host_delay":300,"notify_no_data":false,"require_full_window":true,"thresholds":{}},"priority":null,"query":"148510308 || 148510309","restricted_roles":null,"tags":[],"type":"composite"}
-=======
-            {"message":"test","name":"tf-TestAccDatadogMonitor_ComposeWithSyntheticsTest-local-1720040581-composite","options":{"include_tags":true,"new_host_delay":300,"notify_no_data":false,"require_full_window":true,"thresholds":{}},"priority":0,"query":"148530986 || 148530985","restricted_roles":null,"tags":[],"type":"composite"}
->>>>>>> 19c91894
+        transfer_encoding: []
+        trailer: {}
+        host: api.datadoghq.com
+        remote_addr: ""
+        request_uri: ""
+        body: |
+            {"message":"test","name":"tf-TestAccDatadogMonitor_ComposeWithSyntheticsTest-local-1720040581-composite","options":{"include_tags":true,"new_host_delay":300,"notify_no_data":false,"require_full_window":true,"thresholds":{}},"priority":null,"query":"148530986 || 148530985","restricted_roles":null,"tags":[],"type":"composite"}
         form: {}
         headers:
             Accept:
@@ -391,127 +290,87 @@
         content_length: -1
         uncompressed: true
         body: |
-<<<<<<< HEAD
-            {"id":148510310,"org_id":321813,"type":"composite","name":"tf-TestAccDatadogMonitor_ComposeWithSyntheticsTest-local-1720031109-composite","message":"test","tags":[],"query":"148510308 || 148510309","options":{"include_tags":true,"new_host_delay":300,"notify_no_data":false,"require_full_window":true,"notify_audit":false,"silenced":{}},"multi":false,"created_at":1720031111000,"created":"2024-07-03T18:25:11.762823+00:00","modified":"2024-07-03T18:25:11.762823+00:00","deleted":null,"restricted_roles":null,"priority":null,"restriction_policy":null,"overall_state_modified":null,"overall_state":"No Data","creator":{"name":null,"handle":"frog@datadoghq.com","email":"frog@datadoghq.com","id":1445416}}
-=======
             {"id":148530987,"org_id":321813,"type":"composite","name":"tf-TestAccDatadogMonitor_ComposeWithSyntheticsTest-local-1720040581-composite","message":"test","tags":[],"query":"148530986 || 148530985","options":{"include_tags":true,"new_host_delay":300,"notify_no_data":false,"require_full_window":true,"notify_audit":false,"silenced":{}},"multi":false,"created_at":1720040584000,"created":"2024-07-03T21:03:04.513625+00:00","modified":"2024-07-03T21:03:04.513625+00:00","deleted":null,"restricted_roles":null,"priority":null,"restriction_policy":null,"overall_state_modified":null,"overall_state":"No Data","creator":{"name":null,"handle":"frog@datadoghq.com","email":"frog@datadoghq.com","id":1445416}}
->>>>>>> 19c91894
-        headers:
-            Content-Type:
-                - application/json
-        status: 200 OK
-        code: 200
-<<<<<<< HEAD
-        duration: 119.438334ms
-=======
+        headers:
+            Content-Type:
+                - application/json
+        status: 200 OK
+        code: 200
         duration: 126.039ms
->>>>>>> 19c91894
     - id: 8
       request:
         proto: HTTP/1.1
         proto_major: 1
         proto_minor: 1
-<<<<<<< HEAD
-        content_length: 389
-=======
         content_length: 386
->>>>>>> 19c91894
-        transfer_encoding: []
-        trailer: {}
-        host: api.datadoghq.com
-        remote_addr: ""
-        request_uri: ""
-        body: |
-<<<<<<< HEAD
-            {"message":"test","name":"tf-TestAccDatadogMonitor_ComposeWithSyntheticsTest-local-1720031109","options":{"include_tags":true,"new_host_delay":300,"no_data_timeframe":10,"notify_no_data":false,"require_full_window":true,"thresholds":{"critical":100}},"priority":null,"query":"avg(last_5m):max:system.load.1{*} by {host} \u003e 100","restricted_roles":null,"tags":[],"type":"metric alert"}
-=======
-            {"message":"test","name":"tf-TestAccDatadogMonitor_ComposeWithSyntheticsTest-local-1720040581","options":{"include_tags":true,"new_host_delay":300,"no_data_timeframe":10,"notify_no_data":false,"require_full_window":true,"thresholds":{"critical":100}},"priority":0,"query":"avg(last_5m):max:system.load.1{*} by {host} \u003e 100","restricted_roles":null,"tags":[],"type":"metric alert"}
->>>>>>> 19c91894
-        form: {}
-        headers:
-            Accept:
-                - application/json
-            Content-Type:
-                - application/json
-<<<<<<< HEAD
-        url: https://api.datadoghq.com/api/v1/monitor/148510308/validate
-=======
+        transfer_encoding: []
+        trailer: {}
+        host: api.datadoghq.com
+        remote_addr: ""
+        request_uri: ""
+        body: |
+            {"message":"test","name":"tf-TestAccDatadogMonitor_ComposeWithSyntheticsTest-local-1720040581","options":{"include_tags":true,"new_host_delay":300,"no_data_timeframe":10,"notify_no_data":false,"require_full_window":true,"thresholds":{"critical":100}},"priority":null,"query":"avg(last_5m):max:system.load.1{*} by {host} \u003e 100","restricted_roles":null,"tags":[],"type":"metric alert"}
+        form: {}
+        headers:
+            Accept:
+                - application/json
+            Content-Type:
+                - application/json
         url: https://api.datadoghq.com/api/v1/monitor/148530986/validate
->>>>>>> 19c91894
-        method: POST
-      response:
-        proto: HTTP/1.1
-        proto_major: 1
-        proto_minor: 1
-        transfer_encoding: []
-        trailer: {}
-        content_length: 3
-        uncompressed: false
-        body: |
-            {}
-        headers:
-            Content-Type:
-                - application/json
-        status: 200 OK
-        code: 200
-<<<<<<< HEAD
-        duration: 72.886458ms
-=======
+        method: POST
+      response:
+        proto: HTTP/1.1
+        proto_major: 1
+        proto_minor: 1
+        transfer_encoding: []
+        trailer: {}
+        content_length: 3
+        uncompressed: false
+        body: |
+            {}
+        headers:
+            Content-Type:
+                - application/json
+        status: 200 OK
+        code: 200
         duration: 82.012375ms
->>>>>>> 19c91894
     - id: 9
       request:
         proto: HTTP/1.1
         proto_major: 1
         proto_minor: 1
-<<<<<<< HEAD
-        content_length: 350
-=======
         content_length: 347
->>>>>>> 19c91894
-        transfer_encoding: []
-        trailer: {}
-        host: api.datadoghq.com
-        remote_addr: ""
-        request_uri: ""
-        body: |
-<<<<<<< HEAD
-            {"message":"test","name":"tf-TestAccDatadogMonitor_ComposeWithSyntheticsTest-local-1720031109-composite","options":{"include_tags":true,"new_host_delay":300,"no_data_timeframe":10,"notify_no_data":false,"require_full_window":true,"thresholds":{}},"priority":null,"query":"148510308 || 148510309","restricted_roles":null,"tags":[],"type":"composite"}
-=======
-            {"message":"test","name":"tf-TestAccDatadogMonitor_ComposeWithSyntheticsTest-local-1720040581-composite","options":{"include_tags":true,"new_host_delay":300,"no_data_timeframe":10,"notify_no_data":false,"require_full_window":true,"thresholds":{}},"priority":0,"query":"148530986 || 148530985","restricted_roles":null,"tags":[],"type":"composite"}
->>>>>>> 19c91894
-        form: {}
-        headers:
-            Accept:
-                - application/json
-            Content-Type:
-                - application/json
-<<<<<<< HEAD
-        url: https://api.datadoghq.com/api/v1/monitor/148510310/validate
-=======
+        transfer_encoding: []
+        trailer: {}
+        host: api.datadoghq.com
+        remote_addr: ""
+        request_uri: ""
+        body: |
+            {"message":"test","name":"tf-TestAccDatadogMonitor_ComposeWithSyntheticsTest-local-1720040581-composite","options":{"include_tags":true,"new_host_delay":300,"no_data_timeframe":10,"notify_no_data":false,"require_full_window":true,"thresholds":{}},"priority":null,"query":"148530986 || 148530985","restricted_roles":null,"tags":[],"type":"composite"}
+        form: {}
+        headers:
+            Accept:
+                - application/json
+            Content-Type:
+                - application/json
         url: https://api.datadoghq.com/api/v1/monitor/148530987/validate
->>>>>>> 19c91894
-        method: POST
-      response:
-        proto: HTTP/1.1
-        proto_major: 1
-        proto_minor: 1
-        transfer_encoding: []
-        trailer: {}
-        content_length: 3
-        uncompressed: false
-        body: |
-            {}
-        headers:
-            Content-Type:
-                - application/json
-        status: 200 OK
-        code: 200
-<<<<<<< HEAD
-        duration: 55.767ms
-=======
+        method: POST
+      response:
+        proto: HTTP/1.1
+        proto_major: 1
+        proto_minor: 1
+        transfer_encoding: []
+        trailer: {}
+        content_length: 3
+        uncompressed: false
+        body: |
+            {}
+        headers:
+            Content-Type:
+                - application/json
+        status: 200 OK
+        code: 200
         duration: 78.263667ms
->>>>>>> 19c91894
     - id: 10
       request:
         proto: HTTP/1.1
@@ -528,11 +387,7 @@
         headers:
             Accept:
                 - application/json
-<<<<<<< HEAD
-        url: https://api.datadoghq.com/api/v1/synthetics/tests/3ax-ypa-yk6
-=======
         url: https://api.datadoghq.com/api/v1/monitor/148530986
->>>>>>> 19c91894
         method: GET
       response:
         proto: HTTP/1.1
@@ -544,21 +399,13 @@
         content_length: -1
         uncompressed: true
         body: |
-<<<<<<< HEAD
-            {"public_id":"3ax-ypa-yk6","name":"tf-TestAccDatadogMonitor_ComposeWithSyntheticsTest-local-1720031109","status":"live","type":"api","tags":["foo:bar","foo","env:test"],"created_at":"2024-07-03T18:25:11.425918+00:00","modified_at":"2024-07-03T18:25:11.425918+00:00","config":{"assertions":[{"operator":"isNot","target":500,"type":"statusCode"}],"configVariables":[],"request":{"method":"GET","timeout":60,"url":"https://docs.datadoghq.com"}},"message":"Notify @pagerduty","options":{"min_failure_duration":10,"min_location_failed":1,"tick_every":900},"locations":["aws:eu-central-1"],"subtype":"http","monitor_id":148510309,"creator":{"name":null,"handle":"frog@datadoghq.com","email":"frog@datadoghq.com"}}
-=======
             {"id":148530986,"org_id":321813,"type":"metric alert","name":"tf-TestAccDatadogMonitor_ComposeWithSyntheticsTest-local-1720040581","message":"test","tags":[],"query":"avg(last_5m):max:system.load.1{*} by {host} > 100","options":{"include_tags":true,"new_host_delay":300,"notify_no_data":false,"require_full_window":true,"thresholds":{"critical":100.0},"notify_audit":false,"silenced":{}},"multi":true,"created_at":1720040583000,"created":"2024-07-03T21:03:03.666629+00:00","modified":"2024-07-03T21:03:03.666629+00:00","deleted":null,"restricted_roles":null,"priority":null,"overall_state_modified":"2024-07-03T21:03:05+00:00","overall_state":"OK","creator":{"name":null,"email":"frog@datadoghq.com","handle":"frog@datadoghq.com","id":1445416}}
->>>>>>> 19c91894
-        headers:
-            Content-Type:
-                - application/json
-        status: 200 OK
-        code: 200
-<<<<<<< HEAD
-        duration: 79.717667ms
-=======
+        headers:
+            Content-Type:
+                - application/json
+        status: 200 OK
+        code: 200
         duration: 100.101042ms
->>>>>>> 19c91894
     - id: 11
       request:
         proto: HTTP/1.1
@@ -575,11 +422,7 @@
         headers:
             Accept:
                 - application/json
-<<<<<<< HEAD
-        url: https://api.datadoghq.com/api/v1/monitor/148510308
-=======
         url: https://api.datadoghq.com/api/v1/synthetics/tests/r5s-hib-7px
->>>>>>> 19c91894
         method: GET
       response:
         proto: HTTP/1.1
@@ -591,74 +434,50 @@
         content_length: -1
         uncompressed: true
         body: |
-<<<<<<< HEAD
-            {"id":148510308,"org_id":321813,"type":"metric alert","name":"tf-TestAccDatadogMonitor_ComposeWithSyntheticsTest-local-1720031109","message":"test","tags":[],"query":"avg(last_5m):max:system.load.1{*} by {host} > 100","options":{"include_tags":true,"new_host_delay":300,"notify_no_data":false,"require_full_window":true,"thresholds":{"critical":100.0},"notify_audit":false,"silenced":{}},"multi":true,"created_at":1720031111000,"created":"2024-07-03T18:25:11.307359+00:00","modified":"2024-07-03T18:25:11.307359+00:00","deleted":null,"restricted_roles":null,"priority":null,"overall_state_modified":null,"overall_state":"No Data","creator":{"name":null,"email":"frog@datadoghq.com","handle":"frog@datadoghq.com","id":1445416}}
-=======
             {"public_id":"r5s-hib-7px","name":"tf-TestAccDatadogMonitor_ComposeWithSyntheticsTest-local-1720040581","status":"live","type":"api","tags":["foo:bar","foo","env:test"],"created_at":"2024-07-03T21:03:03.628276+00:00","modified_at":"2024-07-03T21:03:03.628276+00:00","config":{"assertions":[{"operator":"isNot","target":500,"type":"statusCode"}],"configVariables":[],"request":{"method":"GET","timeout":60,"url":"https://docs.datadoghq.com"}},"message":"Notify @pagerduty","options":{"httpVersion":"any","min_failure_duration":10,"min_location_failed":1,"tick_every":900},"locations":["aws:eu-central-1"],"subtype":"http","monitor_id":148530985,"creator":{"name":null,"handle":"frog@datadoghq.com","email":"frog@datadoghq.com"}}
->>>>>>> 19c91894
-        headers:
-            Content-Type:
-                - application/json
-        status: 200 OK
-        code: 200
-<<<<<<< HEAD
-        duration: 92.254167ms
-=======
+        headers:
+            Content-Type:
+                - application/json
+        status: 200 OK
+        code: 200
         duration: 98.232917ms
->>>>>>> 19c91894
     - id: 12
       request:
         proto: HTTP/1.1
         proto_major: 1
         proto_minor: 1
-<<<<<<< HEAD
-        content_length: 389
-=======
         content_length: 386
->>>>>>> 19c91894
-        transfer_encoding: []
-        trailer: {}
-        host: api.datadoghq.com
-        remote_addr: ""
-        request_uri: ""
-        body: |
-<<<<<<< HEAD
-            {"message":"test","name":"tf-TestAccDatadogMonitor_ComposeWithSyntheticsTest-local-1720031109","options":{"include_tags":true,"new_host_delay":300,"no_data_timeframe":10,"notify_no_data":false,"require_full_window":true,"thresholds":{"critical":100}},"priority":null,"query":"avg(last_5m):max:system.load.1{*} by {host} \u003e 100","restricted_roles":null,"tags":[],"type":"metric alert"}
-=======
-            {"message":"test","name":"tf-TestAccDatadogMonitor_ComposeWithSyntheticsTest-local-1720040581","options":{"include_tags":true,"new_host_delay":300,"no_data_timeframe":10,"notify_no_data":false,"require_full_window":true,"thresholds":{"critical":100}},"priority":0,"query":"avg(last_5m):max:system.load.1{*} by {host} \u003e 100","restricted_roles":null,"tags":[],"type":"metric alert"}
->>>>>>> 19c91894
-        form: {}
-        headers:
-            Accept:
-                - application/json
-            Content-Type:
-                - application/json
-<<<<<<< HEAD
-        url: https://api.datadoghq.com/api/v1/monitor/148510308/validate
-=======
+        transfer_encoding: []
+        trailer: {}
+        host: api.datadoghq.com
+        remote_addr: ""
+        request_uri: ""
+        body: |
+            {"message":"test","name":"tf-TestAccDatadogMonitor_ComposeWithSyntheticsTest-local-1720040581","options":{"include_tags":true,"new_host_delay":300,"no_data_timeframe":10,"notify_no_data":false,"require_full_window":true,"thresholds":{"critical":100}},"priority":null,"query":"avg(last_5m):max:system.load.1{*} by {host} \u003e 100","restricted_roles":null,"tags":[],"type":"metric alert"}
+        form: {}
+        headers:
+            Accept:
+                - application/json
+            Content-Type:
+                - application/json
         url: https://api.datadoghq.com/api/v1/monitor/148530986/validate
->>>>>>> 19c91894
-        method: POST
-      response:
-        proto: HTTP/1.1
-        proto_major: 1
-        proto_minor: 1
-        transfer_encoding: []
-        trailer: {}
-        content_length: 3
-        uncompressed: false
-        body: |
-            {}
-        headers:
-            Content-Type:
-                - application/json
-        status: 200 OK
-        code: 200
-<<<<<<< HEAD
-        duration: 68.195333ms
-=======
+        method: POST
+      response:
+        proto: HTTP/1.1
+        proto_major: 1
+        proto_minor: 1
+        transfer_encoding: []
+        trailer: {}
+        content_length: 3
+        uncompressed: false
+        body: |
+            {}
+        headers:
+            Content-Type:
+                - application/json
+        status: 200 OK
+        code: 200
         duration: 83.168292ms
->>>>>>> 19c91894
     - id: 13
       request:
         proto: HTTP/1.1
@@ -675,11 +494,7 @@
         headers:
             Accept:
                 - application/json
-<<<<<<< HEAD
-        url: https://api.datadoghq.com/api/v1/synthetics/tests/api/3ax-ypa-yk6
-=======
         url: https://api.datadoghq.com/api/v1/synthetics/tests/api/r5s-hib-7px
->>>>>>> 19c91894
         method: GET
       response:
         proto: HTTP/1.1
@@ -691,21 +506,13 @@
         content_length: -1
         uncompressed: true
         body: |
-<<<<<<< HEAD
-            {"public_id":"3ax-ypa-yk6","name":"tf-TestAccDatadogMonitor_ComposeWithSyntheticsTest-local-1720031109","status":"live","type":"api","tags":["foo:bar","foo","env:test"],"created_at":"2024-07-03T18:25:11.425918+00:00","modified_at":"2024-07-03T18:25:11.425918+00:00","config":{"assertions":[{"operator":"isNot","target":500,"type":"statusCode"}],"configVariables":[],"request":{"method":"GET","timeout":60,"url":"https://docs.datadoghq.com"}},"message":"Notify @pagerduty","options":{"min_failure_duration":10,"min_location_failed":1,"tick_every":900},"locations":["aws:eu-central-1"],"subtype":"http","monitor_id":148510309,"creator":{"name":null,"handle":"frog@datadoghq.com","email":"frog@datadoghq.com"}}
-=======
             {"public_id":"r5s-hib-7px","name":"tf-TestAccDatadogMonitor_ComposeWithSyntheticsTest-local-1720040581","status":"live","type":"api","tags":["foo:bar","foo","env:test"],"created_at":"2024-07-03T21:03:03.628276+00:00","modified_at":"2024-07-03T21:03:03.628276+00:00","config":{"assertions":[{"operator":"isNot","target":500,"type":"statusCode"}],"configVariables":[],"request":{"method":"GET","timeout":60,"url":"https://docs.datadoghq.com"}},"message":"Notify @pagerduty","options":{"httpVersion":"any","min_failure_duration":10,"min_location_failed":1,"tick_every":900},"locations":["aws:eu-central-1"],"subtype":"http","monitor_id":148530985,"creator":{"name":null,"handle":"frog@datadoghq.com","email":"frog@datadoghq.com"}}
->>>>>>> 19c91894
-        headers:
-            Content-Type:
-                - application/json
-        status: 200 OK
-        code: 200
-<<<<<<< HEAD
-        duration: 91.692208ms
-=======
+        headers:
+            Content-Type:
+                - application/json
+        status: 200 OK
+        code: 200
         duration: 88.457916ms
->>>>>>> 19c91894
     - id: 14
       request:
         proto: HTTP/1.1
@@ -722,11 +529,7 @@
         headers:
             Accept:
                 - application/json
-<<<<<<< HEAD
-        url: https://api.datadoghq.com/api/v1/monitor/148510310
-=======
         url: https://api.datadoghq.com/api/v1/monitor/148530987
->>>>>>> 19c91894
         method: GET
       response:
         proto: HTTP/1.1
@@ -738,180 +541,124 @@
         content_length: -1
         uncompressed: true
         body: |
-<<<<<<< HEAD
-            {"id":148510310,"org_id":321813,"type":"composite","name":"tf-TestAccDatadogMonitor_ComposeWithSyntheticsTest-local-1720031109-composite","message":"test","tags":[],"query":"148510308 || 148510309","options":{"include_tags":true,"new_host_delay":300,"notify_no_data":false,"require_full_window":true,"notify_audit":false,"silenced":{}},"multi":false,"created_at":1720031111000,"created":"2024-07-03T18:25:11.762823+00:00","modified":"2024-07-03T18:25:11.762823+00:00","deleted":null,"restricted_roles":null,"priority":null,"overall_state_modified":null,"overall_state":"No Data","creator":{"name":null,"email":"frog@datadoghq.com","handle":"frog@datadoghq.com","id":1445416}}
-=======
             {"id":148530987,"org_id":321813,"type":"composite","name":"tf-TestAccDatadogMonitor_ComposeWithSyntheticsTest-local-1720040581-composite","message":"test","tags":[],"query":"148530986 || 148530985","options":{"include_tags":true,"new_host_delay":300,"notify_no_data":false,"require_full_window":true,"notify_audit":false,"silenced":{}},"multi":false,"created_at":1720040584000,"created":"2024-07-03T21:03:04.513625+00:00","modified":"2024-07-03T21:03:04.513625+00:00","deleted":null,"restricted_roles":null,"priority":null,"overall_state_modified":null,"overall_state":"No Data","creator":{"name":null,"email":"frog@datadoghq.com","handle":"frog@datadoghq.com","id":1445416}}
->>>>>>> 19c91894
-        headers:
-            Content-Type:
-                - application/json
-        status: 200 OK
-        code: 200
-<<<<<<< HEAD
-        duration: 90.332958ms
-=======
+        headers:
+            Content-Type:
+                - application/json
+        status: 200 OK
+        code: 200
         duration: 143.426708ms
->>>>>>> 19c91894
     - id: 15
       request:
         proto: HTTP/1.1
         proto_major: 1
         proto_minor: 1
-<<<<<<< HEAD
-        content_length: 350
-=======
         content_length: 347
->>>>>>> 19c91894
-        transfer_encoding: []
-        trailer: {}
-        host: api.datadoghq.com
-        remote_addr: ""
-        request_uri: ""
-        body: |
-<<<<<<< HEAD
-            {"message":"test","name":"tf-TestAccDatadogMonitor_ComposeWithSyntheticsTest-local-1720031109-composite","options":{"include_tags":true,"new_host_delay":300,"no_data_timeframe":10,"notify_no_data":false,"require_full_window":true,"thresholds":{}},"priority":null,"query":"148510308 || 148510309","restricted_roles":null,"tags":[],"type":"composite"}
-=======
-            {"message":"test","name":"tf-TestAccDatadogMonitor_ComposeWithSyntheticsTest-local-1720040581-composite","options":{"include_tags":true,"new_host_delay":300,"no_data_timeframe":10,"notify_no_data":false,"require_full_window":true,"thresholds":{}},"priority":0,"query":"148530986 || 148530985","restricted_roles":null,"tags":[],"type":"composite"}
->>>>>>> 19c91894
-        form: {}
-        headers:
-            Accept:
-                - application/json
-            Content-Type:
-                - application/json
-<<<<<<< HEAD
-        url: https://api.datadoghq.com/api/v1/monitor/148510310/validate
-=======
+        transfer_encoding: []
+        trailer: {}
+        host: api.datadoghq.com
+        remote_addr: ""
+        request_uri: ""
+        body: |
+            {"message":"test","name":"tf-TestAccDatadogMonitor_ComposeWithSyntheticsTest-local-1720040581-composite","options":{"include_tags":true,"new_host_delay":300,"no_data_timeframe":10,"notify_no_data":false,"require_full_window":true,"thresholds":{}},"priority":null,"query":"148530986 || 148530985","restricted_roles":null,"tags":[],"type":"composite"}
+        form: {}
+        headers:
+            Accept:
+                - application/json
+            Content-Type:
+                - application/json
         url: https://api.datadoghq.com/api/v1/monitor/148530987/validate
->>>>>>> 19c91894
-        method: POST
-      response:
-        proto: HTTP/1.1
-        proto_major: 1
-        proto_minor: 1
-        transfer_encoding: []
-        trailer: {}
-        content_length: 3
-        uncompressed: false
-        body: |
-            {}
-        headers:
-            Content-Type:
-                - application/json
-        status: 200 OK
-        code: 200
-<<<<<<< HEAD
-        duration: 63.974334ms
-=======
+        method: POST
+      response:
+        proto: HTTP/1.1
+        proto_major: 1
+        proto_minor: 1
+        transfer_encoding: []
+        trailer: {}
+        content_length: 3
+        uncompressed: false
+        body: |
+            {}
+        headers:
+            Content-Type:
+                - application/json
+        status: 200 OK
+        code: 200
         duration: 77.949708ms
->>>>>>> 19c91894
     - id: 16
       request:
         proto: HTTP/1.1
         proto_major: 1
         proto_minor: 1
-<<<<<<< HEAD
-        content_length: 389
-=======
         content_length: 386
->>>>>>> 19c91894
-        transfer_encoding: []
-        trailer: {}
-        host: api.datadoghq.com
-        remote_addr: ""
-        request_uri: ""
-        body: |
-<<<<<<< HEAD
-            {"message":"test","name":"tf-TestAccDatadogMonitor_ComposeWithSyntheticsTest-local-1720031109","options":{"include_tags":true,"new_host_delay":300,"no_data_timeframe":10,"notify_no_data":false,"require_full_window":true,"thresholds":{"critical":100}},"priority":null,"query":"avg(last_5m):max:system.load.1{*} by {host} \u003e 100","restricted_roles":null,"tags":[],"type":"metric alert"}
-=======
-            {"message":"test","name":"tf-TestAccDatadogMonitor_ComposeWithSyntheticsTest-local-1720040581","options":{"include_tags":true,"new_host_delay":300,"no_data_timeframe":10,"notify_no_data":false,"require_full_window":true,"thresholds":{"critical":100}},"priority":0,"query":"avg(last_5m):max:system.load.1{*} by {host} \u003e 100","restricted_roles":null,"tags":[],"type":"metric alert"}
->>>>>>> 19c91894
-        form: {}
-        headers:
-            Accept:
-                - application/json
-            Content-Type:
-                - application/json
-<<<<<<< HEAD
-        url: https://api.datadoghq.com/api/v1/monitor/148510308/validate
-=======
+        transfer_encoding: []
+        trailer: {}
+        host: api.datadoghq.com
+        remote_addr: ""
+        request_uri: ""
+        body: |
+            {"message":"test","name":"tf-TestAccDatadogMonitor_ComposeWithSyntheticsTest-local-1720040581","options":{"include_tags":true,"new_host_delay":300,"no_data_timeframe":10,"notify_no_data":false,"require_full_window":true,"thresholds":{"critical":100}},"priority":null,"query":"avg(last_5m):max:system.load.1{*} by {host} \u003e 100","restricted_roles":null,"tags":[],"type":"metric alert"}
+        form: {}
+        headers:
+            Accept:
+                - application/json
+            Content-Type:
+                - application/json
         url: https://api.datadoghq.com/api/v1/monitor/148530986/validate
->>>>>>> 19c91894
-        method: POST
-      response:
-        proto: HTTP/1.1
-        proto_major: 1
-        proto_minor: 1
-        transfer_encoding: []
-        trailer: {}
-        content_length: 3
-        uncompressed: false
-        body: |
-            {}
-        headers:
-            Content-Type:
-                - application/json
-        status: 200 OK
-        code: 200
-<<<<<<< HEAD
-        duration: 64.474125ms
-=======
+        method: POST
+      response:
+        proto: HTTP/1.1
+        proto_major: 1
+        proto_minor: 1
+        transfer_encoding: []
+        trailer: {}
+        content_length: 3
+        uncompressed: false
+        body: |
+            {}
+        headers:
+            Content-Type:
+                - application/json
+        status: 200 OK
+        code: 200
         duration: 60.720916ms
->>>>>>> 19c91894
     - id: 17
       request:
         proto: HTTP/1.1
         proto_major: 1
         proto_minor: 1
-<<<<<<< HEAD
-        content_length: 350
-=======
         content_length: 347
->>>>>>> 19c91894
-        transfer_encoding: []
-        trailer: {}
-        host: api.datadoghq.com
-        remote_addr: ""
-        request_uri: ""
-        body: |
-<<<<<<< HEAD
-            {"message":"test","name":"tf-TestAccDatadogMonitor_ComposeWithSyntheticsTest-local-1720031109-composite","options":{"include_tags":true,"new_host_delay":300,"no_data_timeframe":10,"notify_no_data":false,"require_full_window":true,"thresholds":{}},"priority":null,"query":"148510308 || 148510309","restricted_roles":null,"tags":[],"type":"composite"}
-=======
-            {"message":"test","name":"tf-TestAccDatadogMonitor_ComposeWithSyntheticsTest-local-1720040581-composite","options":{"include_tags":true,"new_host_delay":300,"no_data_timeframe":10,"notify_no_data":false,"require_full_window":true,"thresholds":{}},"priority":0,"query":"148530986 || 148530985","restricted_roles":null,"tags":[],"type":"composite"}
->>>>>>> 19c91894
-        form: {}
-        headers:
-            Accept:
-                - application/json
-            Content-Type:
-                - application/json
-<<<<<<< HEAD
-        url: https://api.datadoghq.com/api/v1/monitor/148510310/validate
-=======
+        transfer_encoding: []
+        trailer: {}
+        host: api.datadoghq.com
+        remote_addr: ""
+        request_uri: ""
+        body: |
+            {"message":"test","name":"tf-TestAccDatadogMonitor_ComposeWithSyntheticsTest-local-1720040581-composite","options":{"include_tags":true,"new_host_delay":300,"no_data_timeframe":10,"notify_no_data":false,"require_full_window":true,"thresholds":{}},"priority":null,"query":"148530986 || 148530985","restricted_roles":null,"tags":[],"type":"composite"}
+        form: {}
+        headers:
+            Accept:
+                - application/json
+            Content-Type:
+                - application/json
         url: https://api.datadoghq.com/api/v1/monitor/148530987/validate
->>>>>>> 19c91894
-        method: POST
-      response:
-        proto: HTTP/1.1
-        proto_major: 1
-        proto_minor: 1
-        transfer_encoding: []
-        trailer: {}
-        content_length: 3
-        uncompressed: false
-        body: |
-            {}
-        headers:
-            Content-Type:
-                - application/json
-        status: 200 OK
-        code: 200
-<<<<<<< HEAD
-        duration: 67.393208ms
-=======
+        method: POST
+      response:
+        proto: HTTP/1.1
+        proto_major: 1
+        proto_minor: 1
+        transfer_encoding: []
+        trailer: {}
+        content_length: 3
+        uncompressed: false
+        body: |
+            {}
+        headers:
+            Content-Type:
+                - application/json
+        status: 200 OK
+        code: 200
         duration: 77.876208ms
->>>>>>> 19c91894
     - id: 18
       request:
         proto: HTTP/1.1
@@ -928,11 +675,7 @@
         headers:
             Accept:
                 - application/json
-<<<<<<< HEAD
-        url: https://api.datadoghq.com/api/v1/monitor/148510310
-=======
         url: https://api.datadoghq.com/api/v1/monitor/148530987
->>>>>>> 19c91894
         method: DELETE
       response:
         proto: HTTP/1.1
@@ -944,21 +687,13 @@
         content_length: -1
         uncompressed: true
         body: |
-<<<<<<< HEAD
-            {"deleted_monitor_id":148510310}
-=======
             {"deleted_monitor_id":148530987}
->>>>>>> 19c91894
-        headers:
-            Content-Type:
-                - application/json
-        status: 200 OK
-        code: 200
-<<<<<<< HEAD
-        duration: 168.64625ms
-=======
+        headers:
+            Content-Type:
+                - application/json
+        status: 200 OK
+        code: 200
         duration: 176.865625ms
->>>>>>> 19c91894
     - id: 19
       request:
         proto: HTTP/1.1
@@ -975,11 +710,7 @@
         headers:
             Accept:
                 - application/json
-<<<<<<< HEAD
-        url: https://api.datadoghq.com/api/v1/monitor/148510308
-=======
         url: https://api.datadoghq.com/api/v1/monitor/148530986
->>>>>>> 19c91894
         method: DELETE
       response:
         proto: HTTP/1.1
@@ -991,21 +722,13 @@
         content_length: -1
         uncompressed: true
         body: |
-<<<<<<< HEAD
-            {"deleted_monitor_id":148510308}
-=======
             {"deleted_monitor_id":148530986}
->>>>>>> 19c91894
-        headers:
-            Content-Type:
-                - application/json
-        status: 200 OK
-        code: 200
-<<<<<<< HEAD
-        duration: 162.658667ms
-=======
+        headers:
+            Content-Type:
+                - application/json
+        status: 200 OK
+        code: 200
         duration: 168.75875ms
->>>>>>> 19c91894
     - id: 20
       request:
         proto: HTTP/1.1
@@ -1018,11 +741,7 @@
         remote_addr: ""
         request_uri: ""
         body: |
-<<<<<<< HEAD
-            {"public_ids":["3ax-ypa-yk6"]}
-=======
             {"public_ids":["r5s-hib-7px"]}
->>>>>>> 19c91894
         form: {}
         headers:
             Accept:
@@ -1041,21 +760,13 @@
         content_length: -1
         uncompressed: true
         body: |
-<<<<<<< HEAD
-            {"deleted_tests":[{"public_id":"3ax-ypa-yk6","deleted_at":"2024-07-03T18:25:14.321355+00:00"}]}
-=======
             {"deleted_tests":[{"public_id":"r5s-hib-7px","deleted_at":"2024-07-03T21:03:07.345701+00:00"}]}
->>>>>>> 19c91894
-        headers:
-            Content-Type:
-                - application/json
-        status: 200 OK
-        code: 200
-<<<<<<< HEAD
-        duration: 1.355051333s
-=======
+        headers:
+            Content-Type:
+                - application/json
+        status: 200 OK
+        code: 200
         duration: 464.64575ms
->>>>>>> 19c91894
     - id: 21
       request:
         proto: HTTP/1.1
@@ -1072,11 +783,7 @@
         headers:
             Accept:
                 - application/json
-<<<<<<< HEAD
-        url: https://api.datadoghq.com/api/v1/monitor/148510310
-=======
         url: https://api.datadoghq.com/api/v1/monitor/148530986
->>>>>>> 19c91894
         method: GET
       response:
         proto: HTTP/1.1
@@ -1093,11 +800,7 @@
                 - application/json
         status: 404 Not Found
         code: 404
-<<<<<<< HEAD
-        duration: 96.69475ms
-=======
         duration: 83.699292ms
->>>>>>> 19c91894
     - id: 22
       request:
         proto: HTTP/1.1
@@ -1114,11 +817,7 @@
         headers:
             Accept:
                 - application/json
-<<<<<<< HEAD
-        url: https://api.datadoghq.com/api/v1/monitor/148510308
-=======
         url: https://api.datadoghq.com/api/v1/monitor/148530987
->>>>>>> 19c91894
         method: GET
       response:
         proto: HTTP/1.1
@@ -1135,8 +834,4 @@
                 - application/json
         status: 404 Not Found
         code: 404
-<<<<<<< HEAD
-        duration: 69.030625ms
-=======
-        duration: 82.230292ms
->>>>>>> 19c91894
+        duration: 82.230292ms
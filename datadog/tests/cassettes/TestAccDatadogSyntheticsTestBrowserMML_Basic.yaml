---
version: 1
interactions:
- request:
    body: |
<<<<<<< HEAD
      {"config":{"assertions":[],"configVariables":[],"request":{"body":"this is a body","headers":{"Accept":"application/json","X-Datadog-Trace-ID":"123456789"},"method":"GET","timeout":30,"url":"https://www.datadoghq.com"},"variables":[]},"locations":["aws:eu-central-1"],"message":"Notify @datadog.user","name":"tf-TestAccDatadogSyntheticsTestBrowserMML_Basic-local-1615587136","options":{"device_ids":["laptop_large"],"min_location_failed":1,"monitor_options":{"renotify_interval":100},"retry":{"count":2,"interval":300},"tick_every":900},"status":"paused","steps":[{"allowFailure":false,"name":"click step","params":{"element":{"multiLocator":{"ab":"/*[local-name()=\"html\"][1]/*[local-name()=\"body\"][1]/*[local-name()=\"nav\"][1]/*[local-name()=\"div\"][1]/*[local-name()=\"div\"][1]/*[local-name()=\"a\"][1]/*[local-name()=\"div\"][1]/*[local-name()=\"div\"][1]/*[local-name()=\"img\"][1]","at":"/descendant::*[@src=\"https://imgix.datadoghq.com/img/dd_logo_n_70x75.png\"]","cl":"/descendant::*[contains(concat('''', normalize-space(@class), '' ''), \" dog \")]/*[local-name()=\"img\"][1]","clt":"/descendant::*[contains(concat('''', normalize-space(@class), '' ''), \" dog \")]/*[local-name()=\"img\"][1]","co":"","ro":"//*[@src=\"https://imgix.datadoghq.com/img/dd_logo_n_70x75.png\"]"},"targetOuterHTML":"img height=\"75\" src=\"https://imgix.datadoghq.com/img/dd_logo_n_70x75.png...","url":"https://www.datadoghq.com/"}},"timeout":0,"type":"click"}],"tags":["foo:bar","baz"],"type":"browser"}
=======
      {"config":{"assertions":[],"request":{"body":"this is a body","headers":{"Accept":"application/json","X-Datadog-Trace-ID":"123456789"},"method":"GET","timeout":30,"url":"https://www.datadoghq.com"},"variables":[]},"locations":["aws:eu-central-1"],"message":"Notify @datadog.user","name":"tf-TestAccDatadogSyntheticsTestBrowserMML_Basic-local-1617357584","options":{"device_ids":["laptop_large"],"min_location_failed":1,"monitor_options":{"renotify_interval":100},"retry":{"count":2,"interval":300},"tick_every":900},"status":"paused","steps":[{"allowFailure":false,"name":"click step","params":{"element":{"multiLocator":{"ab":"/*[local-name()=\"html\"][1]/*[local-name()=\"body\"][1]/*[local-name()=\"nav\"][1]/*[local-name()=\"div\"][1]/*[local-name()=\"div\"][1]/*[local-name()=\"a\"][1]/*[local-name()=\"div\"][1]/*[local-name()=\"div\"][1]/*[local-name()=\"img\"][1]","at":"/descendant::*[@src=\"https://imgix.datadoghq.com/img/dd_logo_n_70x75.png\"]","cl":"/descendant::*[contains(concat('''', normalize-space(@class), '' ''), \" dog \")]/*[local-name()=\"img\"][1]","clt":"/descendant::*[contains(concat('''', normalize-space(@class), '' ''), \" dog \")]/*[local-name()=\"img\"][1]","co":"","ro":"//*[@src=\"https://imgix.datadoghq.com/img/dd_logo_n_70x75.png\"]"},"targetOuterHTML":"img height=\"75\" src=\"https://imgix.datadoghq.com/img/dd_logo_n_70x75.png...","url":"https://www.datadoghq.com/"}},"timeout":0,"type":"click"}],"tags":["foo:bar","baz"],"type":"browser"}
>>>>>>> 0a47a8f2
    form: {}
    headers:
      Accept:
      - application/json
      Content-Type:
      - application/json
      Dd-Operation-Id:
      - CreateSyntheticsBrowserTest
      User-Agent:
<<<<<<< HEAD
      - terraform-provider-datadog/dev (terraform 2.4.4; terraform-cli ) datadog-api-client-go/1.0.0-beta.16 (go go1.15.3; os darwin; arch amd64)
    url: https://api.datadoghq.com/api/v1/synthetics/tests
    method: POST
  response:
    body: '{"status":"paused","public_id":"nu8-k5v-cm6","tags":["foo:bar","baz"],"org_id":321813,"locations":["aws:eu-central-1"],"message":"Notify @datadog.user","deleted_at":null,"name":"tf-TestAccDatadogSyntheticsTestBrowserMML_Basic-local-1615587136","monitor_id":32039162,"type":"browser","created_at":"2021-03-12T22:12:18.052023+00:00","modified_at":"2021-03-12T22:12:18.052023+00:00","steps":[{"name":"click step","allowFailure":false,"params":{"element":{"targetOuterHTML":"img height=\"75\" src=\"https://imgix.datadoghq.com/img/dd_logo_n_70x75.png...","url":"https://www.datadoghq.com/","multiLocator":{"ab":"/*[local-name()=\"html\"][1]/*[local-name()=\"body\"][1]/*[local-name()=\"nav\"][1]/*[local-name()=\"div\"][1]/*[local-name()=\"div\"][1]/*[local-name()=\"a\"][1]/*[local-name()=\"div\"][1]/*[local-name()=\"div\"][1]/*[local-name()=\"img\"][1]","co":"","cl":"/descendant::*[contains(concat('''''''', normalize-space(@class), '''' ''''), \" dog \")]/*[local-name()=\"img\"][1]","at":"/descendant::*[@src=\"https://imgix.datadoghq.com/img/dd_logo_n_70x75.png\"]","clt":"/descendant::*[contains(concat('''''''', normalize-space(@class), '''' ''''), \" dog \")]/*[local-name()=\"img\"][1]","ro":"//*[@src=\"https://imgix.datadoghq.com/img/dd_logo_n_70x75.png\"]"}}},"timeout":0,"type":"click"}],"config":{"variables":[],"request":{"body":"this is a body","headers":{"Accept":"application/json","X-Datadog-Trace-ID":"123456789"},"url":"https://www.datadoghq.com","timeout":30,"method":"GET"},"assertions":[],"configVariables":[]},"options":{"retry":{"count":2,"interval":300},"monitor_options":{"notify_audit":false,"locked":false,"include_tags":true,"new_host_delay":300,"notify_no_data":false,"renotify_interval":100},"device_ids":["laptop_large"],"min_location_failed":1,"tick_every":900}}'
=======
      - terraform-provider-datadog/dev (terraform 1.16.0; terraform-cli 0.12.7-sdk) datadog-api-client-go/1.0.0-beta.19+dev (go go1.15.3; os darwin; arch amd64)
    url: https://api.datadoghq.com/api/v1/synthetics/tests/browser
    method: POST
  response:
    body: '{"status":"paused","public_id":"9nr-cmr-3jg","tags":["foo:bar","baz"],"org_id":321813,"locations":["aws:eu-central-1"],"message":"Notify @datadog.user","deleted_at":null,"name":"tf-TestAccDatadogSyntheticsTestBrowserMML_Basic-local-1617357584","monitor_id":33240583,"type":"browser","created_at":"2021-04-02T09:59:45.492841+00:00","modified_at":"2021-04-02T09:59:45.492841+00:00","steps":[{"name":"click step","allowFailure":false,"params":{"element":{"targetOuterHTML":"img height=\"75\" src=\"https://imgix.datadoghq.com/img/dd_logo_n_70x75.png...","url":"https://www.datadoghq.com/","multiLocator":{"ab":"/*[local-name()=\"html\"][1]/*[local-name()=\"body\"][1]/*[local-name()=\"nav\"][1]/*[local-name()=\"div\"][1]/*[local-name()=\"div\"][1]/*[local-name()=\"a\"][1]/*[local-name()=\"div\"][1]/*[local-name()=\"div\"][1]/*[local-name()=\"img\"][1]","co":"","cl":"/descendant::*[contains(concat('''''''', normalize-space(@class), '''' ''''), \" dog \")]/*[local-name()=\"img\"][1]","at":"/descendant::*[@src=\"https://imgix.datadoghq.com/img/dd_logo_n_70x75.png\"]","clt":"/descendant::*[contains(concat('''''''', normalize-space(@class), '''' ''''), \" dog \")]/*[local-name()=\"img\"][1]","ro":"//*[@src=\"https://imgix.datadoghq.com/img/dd_logo_n_70x75.png\"]"}}},"timeout":0,"type":"click"}],"config":{"variables":[],"request":{"body":"this is a body","headers":{"Accept":"application/json","X-Datadog-Trace-ID":"123456789"},"url":"https://www.datadoghq.com","timeout":30,"method":"GET"},"assertions":[]},"options":{"retry":{"count":2,"interval":300},"monitor_options":{"notify_audit":false,"locked":false,"include_tags":true,"new_host_delay":300,"notify_no_data":false,"renotify_interval":100},"device_ids":["laptop_large"],"min_location_failed":1,"tick_every":900}}'
>>>>>>> 0a47a8f2
    headers:
      Cache-Control:
      - no-cache
      Connection:
      - keep-alive
      Content-Security-Policy:
      - frame-ancestors 'self'; report-uri https://api.datadoghq.com/csp-report
      Content-Type:
      - application/json
      Date:
<<<<<<< HEAD
      - Fri, 12 Mar 2021 22:12:18 GMT
=======
      - Fri, 02 Apr 2021 09:59:45 GMT
>>>>>>> 0a47a8f2
      Pragma:
      - no-cache
      Strict-Transport-Security:
      - max-age=15724800;
      Vary:
      - Accept-Encoding
      X-Content-Type-Options:
      - nosniff
      X-Dd-Debug:
<<<<<<< HEAD
      - vdJ3/nHEY1ioXQ6pQrBVvsQK1s4yyc+wufBMPSoXql71qZVuP/xMdtNo6DafhOAk
      X-Dd-Version:
      - "35.4088130"
=======
      - 5gfwVh/5HZ+AnGd/Di93w3NEWC6KMHT9KzmHEiRJmNdOjBtAsbOcgVFyqEChw71h
      X-Dd-Version:
      - "35.4225992"
      X-Frame-Options:
      - SAMEORIGIN
      X-Ratelimit-Limit:
      - "120"
      X-Ratelimit-Period:
      - "60"
      X-Ratelimit-Remaining:
      - "119"
      X-Ratelimit-Reset:
      - "15"
    status: 200 OK
    code: 200
    duration: ""
- request:
    body: ""
    form: {}
    headers:
      Accept:
      - application/json
      Dd-Operation-Id:
      - GetTest
      User-Agent:
      - terraform-provider-datadog/dev (terraform 1.16.0; terraform-cli 0.12.7-sdk) datadog-api-client-go/1.0.0-beta.19+dev (go go1.15.3; os darwin; arch amd64)
    url: https://api.datadoghq.com/api/v1/synthetics/tests/9nr-cmr-3jg
    method: GET
  response:
    body: '{"status":"paused","public_id":"9nr-cmr-3jg","tags":["foo:bar","baz"],"locations":["aws:eu-central-1"],"message":"Notify @datadog.user","name":"tf-TestAccDatadogSyntheticsTestBrowserMML_Basic-local-1617357584","monitor_id":33240583,"type":"browser","config":{"variables":[],"request":{"body":"this is a body","headers":{"Accept":"application/json","X-Datadog-Trace-ID":"123456789"},"url":"https://www.datadoghq.com","timeout":30,"method":"GET"},"assertions":[]},"options":{"retry":{"count":2,"interval":300},"monitor_options":{"notify_audit":false,"locked":false,"include_tags":true,"new_host_delay":300,"notify_no_data":false,"renotify_interval":100},"device_ids":["laptop_large"],"min_location_failed":1,"tick_every":900}}'
    headers:
      Cache-Control:
      - no-cache
      Connection:
      - keep-alive
      Content-Security-Policy:
      - frame-ancestors 'self'; report-uri https://api.datadoghq.com/csp-report
      Content-Type:
      - application/json
      Date:
      - Fri, 02 Apr 2021 09:59:45 GMT
      Pragma:
      - no-cache
      Strict-Transport-Security:
      - max-age=15724800;
      Vary:
      - Accept-Encoding
      X-Content-Type-Options:
      - nosniff
      X-Dd-Debug:
      - PhosSd3Ch1B6B0DXI71steKUi7XhPDttnPiIP1NdXTw0VJNWpoUnYyBmODS5ne3q
      X-Dd-Version:
      - "35.4225992"
      X-Frame-Options:
      - SAMEORIGIN
      X-Ratelimit-Limit:
      - "1000"
      X-Ratelimit-Period:
      - "60"
      X-Ratelimit-Remaining:
      - "999"
      X-Ratelimit-Reset:
      - "15"
    status: 200 OK
    code: 200
    duration: ""
- request:
    body: ""
    form: {}
    headers:
      Accept:
      - application/json
      Dd-Operation-Id:
      - GetBrowserTest
      User-Agent:
      - terraform-provider-datadog/dev (terraform 1.16.0; terraform-cli 0.12.7-sdk) datadog-api-client-go/1.0.0-beta.19+dev (go go1.15.3; os darwin; arch amd64)
    url: https://api.datadoghq.com/api/v1/synthetics/tests/browser/9nr-cmr-3jg
    method: GET
  response:
    body: '{"status":"paused","public_id":"9nr-cmr-3jg","tags":["foo:bar","baz"],"locations":["aws:eu-central-1"],"message":"Notify @datadog.user","name":"tf-TestAccDatadogSyntheticsTestBrowserMML_Basic-local-1617357584","monitor_id":33240583,"type":"browser","steps":[{"name":"click step","allowFailure":false,"params":{"element":{"targetOuterHTML":"img height=\"75\" src=\"https://imgix.datadoghq.com/img/dd_logo_n_70x75.png...","url":"https://www.datadoghq.com/","multiLocator":{"ab":"/*[local-name()=\"html\"][1]/*[local-name()=\"body\"][1]/*[local-name()=\"nav\"][1]/*[local-name()=\"div\"][1]/*[local-name()=\"div\"][1]/*[local-name()=\"a\"][1]/*[local-name()=\"div\"][1]/*[local-name()=\"div\"][1]/*[local-name()=\"img\"][1]","co":"","cl":"/descendant::*[contains(concat('''''''', normalize-space(@class), '''' ''''), \" dog \")]/*[local-name()=\"img\"][1]","at":"/descendant::*[@src=\"https://imgix.datadoghq.com/img/dd_logo_n_70x75.png\"]","clt":"/descendant::*[contains(concat('''''''', normalize-space(@class), '''' ''''), \" dog \")]/*[local-name()=\"img\"][1]","ro":"//*[@src=\"https://imgix.datadoghq.com/img/dd_logo_n_70x75.png\"]"}}},"timeout":0,"type":"click"}],"config":{"variables":[],"request":{"body":"this is a body","headers":{"Accept":"application/json","X-Datadog-Trace-ID":"123456789"},"url":"https://www.datadoghq.com","timeout":30,"method":"GET"},"assertions":[]},"options":{"retry":{"count":2,"interval":300},"monitor_options":{"notify_audit":false,"locked":false,"include_tags":true,"new_host_delay":300,"notify_no_data":false,"renotify_interval":100},"device_ids":["laptop_large"],"min_location_failed":1,"tick_every":900}}'
    headers:
      Cache-Control:
      - no-cache
      Connection:
      - keep-alive
      Content-Security-Policy:
      - frame-ancestors 'self'; report-uri https://api.datadoghq.com/csp-report
      Content-Type:
      - application/json
      Date:
      - Fri, 02 Apr 2021 09:59:45 GMT
      Pragma:
      - no-cache
      Strict-Transport-Security:
      - max-age=15724800;
      Vary:
      - Accept-Encoding
      X-Content-Type-Options:
      - nosniff
      X-Dd-Debug:
      - PhosSd3Ch1B6B0DXI71steKUi7XhPDttnPiIP1NdXTw0VJNWpoUnYyBmODS5ne3q
      X-Dd-Version:
      - "35.4225992"
      X-Frame-Options:
      - SAMEORIGIN
      X-Ratelimit-Limit:
      - "1000"
      X-Ratelimit-Period:
      - "60"
      X-Ratelimit-Remaining:
      - "998"
      X-Ratelimit-Reset:
      - "15"
    status: 200 OK
    code: 200
    duration: ""
- request:
    body: ""
    form: {}
    headers:
      Accept:
      - application/json
      Dd-Operation-Id:
      - GetTest
      User-Agent:
      - terraform-provider-datadog/dev (terraform 1.16.0; terraform-cli 0.12.7-sdk) datadog-api-client-go/1.0.0-beta.19+dev (go go1.15.3; os darwin; arch amd64)
    url: https://api.datadoghq.com/api/v1/synthetics/tests/9nr-cmr-3jg
    method: GET
  response:
    body: '{"status":"paused","public_id":"9nr-cmr-3jg","tags":["foo:bar","baz"],"locations":["aws:eu-central-1"],"message":"Notify @datadog.user","name":"tf-TestAccDatadogSyntheticsTestBrowserMML_Basic-local-1617357584","monitor_id":33240583,"type":"browser","config":{"variables":[],"request":{"body":"this is a body","headers":{"Accept":"application/json","X-Datadog-Trace-ID":"123456789"},"url":"https://www.datadoghq.com","timeout":30,"method":"GET"},"assertions":[]},"options":{"retry":{"count":2,"interval":300},"monitor_options":{"notify_audit":false,"locked":false,"include_tags":true,"new_host_delay":300,"notify_no_data":false,"renotify_interval":100},"device_ids":["laptop_large"],"min_location_failed":1,"tick_every":900}}'
    headers:
      Cache-Control:
      - no-cache
      Connection:
      - keep-alive
      Content-Security-Policy:
      - frame-ancestors 'self'; report-uri https://api.datadoghq.com/csp-report
      Content-Type:
      - application/json
      Date:
      - Fri, 02 Apr 2021 09:59:45 GMT
      Pragma:
      - no-cache
      Strict-Transport-Security:
      - max-age=15724800;
      Vary:
      - Accept-Encoding
      X-Content-Type-Options:
      - nosniff
      X-Dd-Debug:
      - F5gm0Rce1/Abr9/0Fw8HAqWfiz0FdiH8er/AXnN6lOn3L6KyGgbsLCwgPlob1No8
      X-Dd-Version:
      - "35.4225992"
      X-Frame-Options:
      - SAMEORIGIN
      X-Ratelimit-Limit:
      - "1000"
      X-Ratelimit-Period:
      - "60"
      X-Ratelimit-Remaining:
      - "997"
      X-Ratelimit-Reset:
      - "15"
    status: 200 OK
    code: 200
    duration: ""
- request:
    body: ""
    form: {}
    headers:
      Accept:
      - application/json
      Dd-Operation-Id:
      - GetTest
      User-Agent:
      - terraform-provider-datadog/dev (terraform 1.16.0; terraform-cli 0.12.7-sdk) datadog-api-client-go/1.0.0-beta.19+dev (go go1.15.3; os darwin; arch amd64)
    url: https://api.datadoghq.com/api/v1/synthetics/tests/9nr-cmr-3jg
    method: GET
  response:
    body: '{"status":"paused","public_id":"9nr-cmr-3jg","tags":["foo:bar","baz"],"locations":["aws:eu-central-1"],"message":"Notify @datadog.user","name":"tf-TestAccDatadogSyntheticsTestBrowserMML_Basic-local-1617357584","monitor_id":33240583,"type":"browser","config":{"variables":[],"request":{"body":"this is a body","headers":{"Accept":"application/json","X-Datadog-Trace-ID":"123456789"},"url":"https://www.datadoghq.com","timeout":30,"method":"GET"},"assertions":[]},"options":{"retry":{"count":2,"interval":300},"monitor_options":{"notify_audit":false,"locked":false,"include_tags":true,"new_host_delay":300,"notify_no_data":false,"renotify_interval":100},"device_ids":["laptop_large"],"min_location_failed":1,"tick_every":900}}'
    headers:
      Cache-Control:
      - no-cache
      Connection:
      - keep-alive
      Content-Security-Policy:
      - frame-ancestors 'self'; report-uri https://api.datadoghq.com/csp-report
      Content-Type:
      - application/json
      Date:
      - Fri, 02 Apr 2021 09:59:46 GMT
      Pragma:
      - no-cache
      Strict-Transport-Security:
      - max-age=15724800;
      Vary:
      - Accept-Encoding
      X-Content-Type-Options:
      - nosniff
      X-Dd-Debug:
      - B1nwy/pPNqX+q4pQT22cdp1QCexE35IF8qwSHy0Nf7IW0Y881qtn4tXN1lpmzaKc
      X-Dd-Version:
      - "35.4225992"
      X-Frame-Options:
      - SAMEORIGIN
      X-Ratelimit-Limit:
      - "1000"
      X-Ratelimit-Period:
      - "60"
      X-Ratelimit-Remaining:
      - "996"
      X-Ratelimit-Reset:
      - "14"
    status: 200 OK
    code: 200
    duration: ""
- request:
    body: ""
    form: {}
    headers:
      Accept:
      - application/json
      Dd-Operation-Id:
      - GetBrowserTest
      User-Agent:
      - terraform-provider-datadog/dev (terraform 1.16.0; terraform-cli 0.12.7-sdk) datadog-api-client-go/1.0.0-beta.19+dev (go go1.15.3; os darwin; arch amd64)
    url: https://api.datadoghq.com/api/v1/synthetics/tests/browser/9nr-cmr-3jg
    method: GET
  response:
    body: '{"status":"paused","public_id":"9nr-cmr-3jg","tags":["foo:bar","baz"],"locations":["aws:eu-central-1"],"message":"Notify @datadog.user","name":"tf-TestAccDatadogSyntheticsTestBrowserMML_Basic-local-1617357584","monitor_id":33240583,"type":"browser","steps":[{"name":"click step","allowFailure":false,"params":{"element":{"targetOuterHTML":"img height=\"75\" src=\"https://imgix.datadoghq.com/img/dd_logo_n_70x75.png...","url":"https://www.datadoghq.com/","multiLocator":{"ab":"/*[local-name()=\"html\"][1]/*[local-name()=\"body\"][1]/*[local-name()=\"nav\"][1]/*[local-name()=\"div\"][1]/*[local-name()=\"div\"][1]/*[local-name()=\"a\"][1]/*[local-name()=\"div\"][1]/*[local-name()=\"div\"][1]/*[local-name()=\"img\"][1]","co":"","cl":"/descendant::*[contains(concat('''''''', normalize-space(@class), '''' ''''), \" dog \")]/*[local-name()=\"img\"][1]","at":"/descendant::*[@src=\"https://imgix.datadoghq.com/img/dd_logo_n_70x75.png\"]","clt":"/descendant::*[contains(concat('''''''', normalize-space(@class), '''' ''''), \" dog \")]/*[local-name()=\"img\"][1]","ro":"//*[@src=\"https://imgix.datadoghq.com/img/dd_logo_n_70x75.png\"]"}}},"timeout":0,"type":"click"}],"config":{"variables":[],"request":{"body":"this is a body","headers":{"Accept":"application/json","X-Datadog-Trace-ID":"123456789"},"url":"https://www.datadoghq.com","timeout":30,"method":"GET"},"assertions":[]},"options":{"retry":{"count":2,"interval":300},"monitor_options":{"notify_audit":false,"locked":false,"include_tags":true,"new_host_delay":300,"notify_no_data":false,"renotify_interval":100},"device_ids":["laptop_large"],"min_location_failed":1,"tick_every":900}}'
    headers:
      Cache-Control:
      - no-cache
      Connection:
      - keep-alive
      Content-Security-Policy:
      - frame-ancestors 'self'; report-uri https://api.datadoghq.com/csp-report
      Content-Type:
      - application/json
      Date:
      - Fri, 02 Apr 2021 09:59:46 GMT
      Pragma:
      - no-cache
      Strict-Transport-Security:
      - max-age=15724800;
      Vary:
      - Accept-Encoding
      X-Content-Type-Options:
      - nosniff
      X-Dd-Debug:
      - 5gfwVh/5HZ+AnGd/Di93w3NEWC6KMHT9KzmHEiRJmNdOjBtAsbOcgVFyqEChw71h
      X-Dd-Version:
      - "35.4225992"
      X-Frame-Options:
      - SAMEORIGIN
      X-Ratelimit-Limit:
      - "1000"
      X-Ratelimit-Period:
      - "60"
      X-Ratelimit-Remaining:
      - "995"
      X-Ratelimit-Reset:
      - "14"
    status: 200 OK
    code: 200
    duration: ""
- request:
    body: ""
    form: {}
    headers:
      Accept:
      - application/json
      Dd-Operation-Id:
      - GetTest
      User-Agent:
      - terraform-provider-datadog/dev (terraform 1.16.0; terraform-cli 0.12.7-sdk) datadog-api-client-go/1.0.0-beta.19+dev (go go1.15.3; os darwin; arch amd64)
    url: https://api.datadoghq.com/api/v1/synthetics/tests/9nr-cmr-3jg
    method: GET
  response:
    body: '{"status":"paused","public_id":"9nr-cmr-3jg","tags":["foo:bar","baz"],"locations":["aws:eu-central-1"],"message":"Notify @datadog.user","name":"tf-TestAccDatadogSyntheticsTestBrowserMML_Basic-local-1617357584","monitor_id":33240583,"type":"browser","config":{"variables":[],"request":{"body":"this is a body","headers":{"Accept":"application/json","X-Datadog-Trace-ID":"123456789"},"url":"https://www.datadoghq.com","timeout":30,"method":"GET"},"assertions":[]},"options":{"retry":{"count":2,"interval":300},"monitor_options":{"notify_audit":false,"locked":false,"include_tags":true,"new_host_delay":300,"notify_no_data":false,"renotify_interval":100},"device_ids":["laptop_large"],"min_location_failed":1,"tick_every":900}}'
    headers:
      Cache-Control:
      - no-cache
      Connection:
      - keep-alive
      Content-Security-Policy:
      - frame-ancestors 'self'; report-uri https://api.datadoghq.com/csp-report
      Content-Type:
      - application/json
      Date:
      - Fri, 02 Apr 2021 09:59:46 GMT
      Pragma:
      - no-cache
      Strict-Transport-Security:
      - max-age=15724800;
      Vary:
      - Accept-Encoding
      X-Content-Type-Options:
      - nosniff
      X-Dd-Debug:
      - F5gm0Rce1/Abr9/0Fw8HAqWfiz0FdiH8er/AXnN6lOn3L6KyGgbsLCwgPlob1No8
      X-Dd-Version:
      - "35.4225992"
      X-Frame-Options:
      - SAMEORIGIN
      X-Ratelimit-Limit:
      - "1000"
      X-Ratelimit-Period:
      - "60"
      X-Ratelimit-Remaining:
      - "994"
      X-Ratelimit-Reset:
      - "14"
    status: 200 OK
    code: 200
    duration: ""
- request:
    body: ""
    form: {}
    headers:
      Accept:
      - application/json
      Dd-Operation-Id:
      - GetBrowserTest
      User-Agent:
      - terraform-provider-datadog/dev (terraform 1.16.0; terraform-cli 0.12.7-sdk) datadog-api-client-go/1.0.0-beta.19+dev (go go1.15.3; os darwin; arch amd64)
    url: https://api.datadoghq.com/api/v1/synthetics/tests/browser/9nr-cmr-3jg
    method: GET
  response:
    body: '{"status":"paused","public_id":"9nr-cmr-3jg","tags":["foo:bar","baz"],"locations":["aws:eu-central-1"],"message":"Notify @datadog.user","name":"tf-TestAccDatadogSyntheticsTestBrowserMML_Basic-local-1617357584","monitor_id":33240583,"type":"browser","steps":[{"name":"click step","allowFailure":false,"params":{"element":{"targetOuterHTML":"img height=\"75\" src=\"https://imgix.datadoghq.com/img/dd_logo_n_70x75.png...","url":"https://www.datadoghq.com/","multiLocator":{"ab":"/*[local-name()=\"html\"][1]/*[local-name()=\"body\"][1]/*[local-name()=\"nav\"][1]/*[local-name()=\"div\"][1]/*[local-name()=\"div\"][1]/*[local-name()=\"a\"][1]/*[local-name()=\"div\"][1]/*[local-name()=\"div\"][1]/*[local-name()=\"img\"][1]","co":"","cl":"/descendant::*[contains(concat('''''''', normalize-space(@class), '''' ''''), \" dog \")]/*[local-name()=\"img\"][1]","at":"/descendant::*[@src=\"https://imgix.datadoghq.com/img/dd_logo_n_70x75.png\"]","clt":"/descendant::*[contains(concat('''''''', normalize-space(@class), '''' ''''), \" dog \")]/*[local-name()=\"img\"][1]","ro":"//*[@src=\"https://imgix.datadoghq.com/img/dd_logo_n_70x75.png\"]"}}},"timeout":0,"type":"click"}],"config":{"variables":[],"request":{"body":"this is a body","headers":{"Accept":"application/json","X-Datadog-Trace-ID":"123456789"},"url":"https://www.datadoghq.com","timeout":30,"method":"GET"},"assertions":[]},"options":{"retry":{"count":2,"interval":300},"monitor_options":{"notify_audit":false,"locked":false,"include_tags":true,"new_host_delay":300,"notify_no_data":false,"renotify_interval":100},"device_ids":["laptop_large"],"min_location_failed":1,"tick_every":900}}'
    headers:
      Cache-Control:
      - no-cache
      Connection:
      - keep-alive
      Content-Security-Policy:
      - frame-ancestors 'self'; report-uri https://api.datadoghq.com/csp-report
      Content-Type:
      - application/json
      Date:
      - Fri, 02 Apr 2021 09:59:46 GMT
      Pragma:
      - no-cache
      Strict-Transport-Security:
      - max-age=15724800;
      Vary:
      - Accept-Encoding
      X-Content-Type-Options:
      - nosniff
      X-Dd-Debug:
      - nLnnBNvlCFDECRnZvzDb0z4sAO35G+IMidcAs8vrCKyjvsKWE8Yd9S3n6OjZ1qRN
      X-Dd-Version:
      - "35.4225992"
>>>>>>> 0a47a8f2
      X-Frame-Options:
      - SAMEORIGIN
      X-Ratelimit-Limit:
      - "1000"
      X-Ratelimit-Period:
      - "60"
      X-Ratelimit-Remaining:
<<<<<<< HEAD
      - "117"
      X-Ratelimit-Reset:
      - "43"
=======
      - "993"
      X-Ratelimit-Reset:
      - "14"
>>>>>>> 0a47a8f2
    status: 200 OK
    code: 200
    duration: ""
- request:
    body: ""
    form: {}
    headers:
      Accept:
      - application/json
      Dd-Operation-Id:
      - GetTest
      User-Agent:
<<<<<<< HEAD
      - terraform-provider-datadog/dev (terraform 2.4.4; terraform-cli ) datadog-api-client-go/1.0.0-beta.16 (go go1.15.3; os darwin; arch amd64)
    url: https://api.datadoghq.com/api/v1/synthetics/tests/browser/nu8-k5v-cm6
    method: GET
  response:
    body: '{"status":"paused","public_id":"nu8-k5v-cm6","tags":["foo:bar","baz"],"locations":["aws:eu-central-1"],"message":"Notify @datadog.user","name":"tf-TestAccDatadogSyntheticsTestBrowserMML_Basic-local-1615587136","monitor_id":32039162,"type":"browser","steps":[{"name":"click step","allowFailure":false,"params":{"element":{"targetOuterHTML":"img height=\"75\" src=\"https://imgix.datadoghq.com/img/dd_logo_n_70x75.png...","url":"https://www.datadoghq.com/","multiLocator":{"ab":"/*[local-name()=\"html\"][1]/*[local-name()=\"body\"][1]/*[local-name()=\"nav\"][1]/*[local-name()=\"div\"][1]/*[local-name()=\"div\"][1]/*[local-name()=\"a\"][1]/*[local-name()=\"div\"][1]/*[local-name()=\"div\"][1]/*[local-name()=\"img\"][1]","co":"","cl":"/descendant::*[contains(concat('''''''', normalize-space(@class), '''' ''''), \" dog \")]/*[local-name()=\"img\"][1]","at":"/descendant::*[@src=\"https://imgix.datadoghq.com/img/dd_logo_n_70x75.png\"]","clt":"/descendant::*[contains(concat('''''''', normalize-space(@class), '''' ''''), \" dog \")]/*[local-name()=\"img\"][1]","ro":"//*[@src=\"https://imgix.datadoghq.com/img/dd_logo_n_70x75.png\"]"}}},"timeout":0,"type":"click"}],"config":{"variables":[],"request":{"body":"this is a body","headers":{"Accept":"application/json","X-Datadog-Trace-ID":"123456789"},"url":"https://www.datadoghq.com","timeout":30,"method":"GET"},"assertions":[],"configVariables":[]},"options":{"retry":{"count":2,"interval":300},"monitor_options":{"notify_audit":false,"locked":false,"include_tags":true,"new_host_delay":300,"notify_no_data":false,"renotify_interval":100},"device_ids":["laptop_large"],"min_location_failed":1,"tick_every":900}}'
=======
      - terraform-provider-datadog/dev (terraform 1.16.0; terraform-cli 0.12.7-sdk) datadog-api-client-go/1.0.0-beta.19+dev (go go1.15.3; os darwin; arch amd64)
    url: https://api.datadoghq.com/api/v1/synthetics/tests/9nr-cmr-3jg
    method: GET
  response:
    body: '{"status":"paused","public_id":"9nr-cmr-3jg","tags":["foo:bar","baz"],"locations":["aws:eu-central-1"],"message":"Notify @datadog.user","name":"tf-TestAccDatadogSyntheticsTestBrowserMML_Basic-local-1617357584","monitor_id":33240583,"type":"browser","config":{"variables":[],"request":{"body":"this is a body","headers":{"Accept":"application/json","X-Datadog-Trace-ID":"123456789"},"url":"https://www.datadoghq.com","timeout":30,"method":"GET"},"assertions":[]},"options":{"retry":{"count":2,"interval":300},"monitor_options":{"notify_audit":false,"locked":false,"include_tags":true,"new_host_delay":300,"notify_no_data":false,"renotify_interval":100},"device_ids":["laptop_large"],"min_location_failed":1,"tick_every":900}}'
>>>>>>> 0a47a8f2
    headers:
      Cache-Control:
      - no-cache
      Connection:
      - keep-alive
      Content-Security-Policy:
      - frame-ancestors 'self'; report-uri https://api.datadoghq.com/csp-report
      Content-Type:
      - application/json
      Date:
<<<<<<< HEAD
      - Fri, 12 Mar 2021 22:12:18 GMT
=======
      - Fri, 02 Apr 2021 09:59:47 GMT
>>>>>>> 0a47a8f2
      Pragma:
      - no-cache
      Strict-Transport-Security:
      - max-age=15724800;
      Vary:
      - Accept-Encoding
      X-Content-Type-Options:
      - nosniff
      X-Dd-Debug:
<<<<<<< HEAD
      - dCmL/3rURV6BPeaqeP3Rxigq41m5CAb17XjrRE42uZ01zpr07HVhbL5/3TWMkvgu
      X-Dd-Version:
      - "35.4088130"
=======
      - SY1h8ScsWq+kYmtbh63ltMLFAZsQjqfrgvdfAoRX+9TzT1sgMBRYaFRwfWWRRe9a
      X-Dd-Version:
      - "35.4225992"
>>>>>>> 0a47a8f2
      X-Frame-Options:
      - SAMEORIGIN
      X-Ratelimit-Limit:
      - "1000"
      X-Ratelimit-Period:
      - "60"
      X-Ratelimit-Remaining:
<<<<<<< HEAD
      - "987"
      X-Ratelimit-Reset:
      - "42"
=======
      - "992"
      X-Ratelimit-Reset:
      - "13"
>>>>>>> 0a47a8f2
    status: 200 OK
    code: 200
    duration: ""
- request:
    body: ""
    form: {}
    headers:
      Accept:
      - application/json
      Dd-Operation-Id:
      - GetBrowserTest
      User-Agent:
<<<<<<< HEAD
      - terraform-provider-datadog/dev (terraform 2.4.4; terraform-cli ) datadog-api-client-go/1.0.0-beta.16 (go go1.15.3; os darwin; arch amd64)
    url: https://api.datadoghq.com/api/v1/synthetics/tests/nu8-k5v-cm6
    method: GET
  response:
    body: '{"status":"paused","public_id":"nu8-k5v-cm6","tags":["foo:bar","baz"],"locations":["aws:eu-central-1"],"message":"Notify @datadog.user","name":"tf-TestAccDatadogSyntheticsTestBrowserMML_Basic-local-1615587136","monitor_id":32039162,"type":"browser","config":{"variables":[],"request":{"body":"this is a body","headers":{"Accept":"application/json","X-Datadog-Trace-ID":"123456789"},"url":"https://www.datadoghq.com","timeout":30,"method":"GET"},"assertions":[],"configVariables":[]},"options":{"retry":{"count":2,"interval":300},"monitor_options":{"notify_audit":false,"locked":false,"include_tags":true,"new_host_delay":300,"notify_no_data":false,"renotify_interval":100},"device_ids":["laptop_large"],"min_location_failed":1,"tick_every":900}}'
=======
      - terraform-provider-datadog/dev (terraform 1.16.0; terraform-cli 0.12.7-sdk) datadog-api-client-go/1.0.0-beta.19+dev (go go1.15.3; os darwin; arch amd64)
    url: https://api.datadoghq.com/api/v1/synthetics/tests/browser/9nr-cmr-3jg
    method: GET
  response:
    body: '{"status":"paused","public_id":"9nr-cmr-3jg","tags":["foo:bar","baz"],"locations":["aws:eu-central-1"],"message":"Notify @datadog.user","name":"tf-TestAccDatadogSyntheticsTestBrowserMML_Basic-local-1617357584","monitor_id":33240583,"type":"browser","steps":[{"name":"click step","allowFailure":false,"params":{"element":{"targetOuterHTML":"img height=\"75\" src=\"https://imgix.datadoghq.com/img/dd_logo_n_70x75.png...","url":"https://www.datadoghq.com/","multiLocator":{"ab":"/*[local-name()=\"html\"][1]/*[local-name()=\"body\"][1]/*[local-name()=\"nav\"][1]/*[local-name()=\"div\"][1]/*[local-name()=\"div\"][1]/*[local-name()=\"a\"][1]/*[local-name()=\"div\"][1]/*[local-name()=\"div\"][1]/*[local-name()=\"img\"][1]","co":"","cl":"/descendant::*[contains(concat('''''''', normalize-space(@class), '''' ''''), \" dog \")]/*[local-name()=\"img\"][1]","at":"/descendant::*[@src=\"https://imgix.datadoghq.com/img/dd_logo_n_70x75.png\"]","clt":"/descendant::*[contains(concat('''''''', normalize-space(@class), '''' ''''), \" dog \")]/*[local-name()=\"img\"][1]","ro":"//*[@src=\"https://imgix.datadoghq.com/img/dd_logo_n_70x75.png\"]"}}},"timeout":0,"type":"click"}],"config":{"variables":[],"request":{"body":"this is a body","headers":{"Accept":"application/json","X-Datadog-Trace-ID":"123456789"},"url":"https://www.datadoghq.com","timeout":30,"method":"GET"},"assertions":[]},"options":{"retry":{"count":2,"interval":300},"monitor_options":{"notify_audit":false,"locked":false,"include_tags":true,"new_host_delay":300,"notify_no_data":false,"renotify_interval":100},"device_ids":["laptop_large"],"min_location_failed":1,"tick_every":900}}'
>>>>>>> 0a47a8f2
    headers:
      Cache-Control:
      - no-cache
      Connection:
      - keep-alive
      Content-Security-Policy:
      - frame-ancestors 'self'; report-uri https://api.datadoghq.com/csp-report
      Content-Type:
      - application/json
      Date:
<<<<<<< HEAD
      - Fri, 12 Mar 2021 22:12:18 GMT
=======
      - Fri, 02 Apr 2021 09:59:47 GMT
>>>>>>> 0a47a8f2
      Pragma:
      - no-cache
      Strict-Transport-Security:
      - max-age=15724800;
      Vary:
      - Accept-Encoding
      X-Content-Type-Options:
      - nosniff
      X-Dd-Debug:
<<<<<<< HEAD
      - 5gfwVh/5HZ+AnGd/Di93w3NEWC6KMHT9KzmHEiRJmNdOjBtAsbOcgVFyqEChw71h
      X-Dd-Version:
      - "35.4088130"
=======
      - Um4CoU685QqAscnxhS5BD+goWu2yX1Jd4zCfGzSsEvPPIm1qURZaF8dlLl/OEY4I
      X-Dd-Version:
      - "35.4225992"
>>>>>>> 0a47a8f2
      X-Frame-Options:
      - SAMEORIGIN
      X-Ratelimit-Limit:
      - "1000"
      X-Ratelimit-Period:
      - "60"
      X-Ratelimit-Remaining:
<<<<<<< HEAD
      - "984"
      X-Ratelimit-Reset:
      - "42"
=======
      - "991"
      X-Ratelimit-Reset:
      - "13"
    status: 200 OK
    code: 200
    duration: ""
- request:
    body: |
      {"config":{"assertions":[],"request":{"body":"this is a body","headers":{"Accept":"application/json","X-Datadog-Trace-ID":"123456789"},"method":"GET","timeout":30,"url":"https://www.datadoghq.com"},"variables":[]},"locations":["aws:eu-central-1"],"message":"Notify @datadog.user","name":"tf-TestAccDatadogSyntheticsTestBrowserMML_Basic-local-1617357584","options":{"device_ids":["laptop_large"],"min_location_failed":1,"monitor_options":{"renotify_interval":100},"retry":{"count":2,"interval":300},"tick_every":900},"status":"paused","steps":[{"name":"click step","params":{"element":{"multiLocator":{"ab":"/*[local-name()=\"html\"][1]/*[local-name()=\"body\"][1]/*[local-name()=\"nav\"][1]/*[local-name()=\"div\"][1]/*[local-name()=\"div\"][1]/*[local-name()=\"a\"][1]/*[local-name()=\"div\"][1]/*[local-name()=\"div\"][1]/*[local-name()=\"img\"][1]","at":"/descendant::*[@src=\"https://imgix.datadoghq.com/img/dd_logo_n_70x75.png\"]","cl":"/descendant::*[contains(concat('''', normalize-space(@class), '' ''), \" dog \")]/*[local-name()=\"img\"][1]","clt":"/descendant::*[contains(concat('''', normalize-space(@class), '' ''), \" dog \")]/*[local-name()=\"img\"][1]","co":"","ro":"//*[@src=\"https://imgix.datadoghq.com/img/dd_logo_n_70x75.png\"]"},"targetOuterHTML":"img height=\"75\" src=\"https://imgix.datadoghq.com/img/dd_logo_n_70x75.png...","url":"https://www.datadoghq.com/updated"}},"type":"click"}],"tags":["foo:bar","baz"],"type":"browser"}
    form: {}
    headers:
      Accept:
      - application/json
      Content-Type:
      - application/json
      Dd-Operation-Id:
      - UpdateBrowserTest
      User-Agent:
      - terraform-provider-datadog/dev (terraform 1.16.0; terraform-cli 0.12.7-sdk) datadog-api-client-go/1.0.0-beta.19+dev (go go1.15.3; os darwin; arch amd64)
    url: https://api.datadoghq.com/api/v1/synthetics/tests/browser/9nr-cmr-3jg
    method: PUT
  response:
    body: '{"status":"paused","public_id":"9nr-cmr-3jg","tags":["foo:bar","baz"],"org_id":321813,"locations":["aws:eu-central-1"],"message":"Notify @datadog.user","deleted_at":null,"name":"tf-TestAccDatadogSyntheticsTestBrowserMML_Basic-local-1617357584","monitor_id":33240583,"type":"browser","created_at":"2021-04-02T09:59:45.492841+00:00","modified_at":"2021-04-02T09:59:47.448547+00:00","steps":[{"name":"click step","params":{"element":{"targetOuterHTML":"img height=\"75\" src=\"https://imgix.datadoghq.com/img/dd_logo_n_70x75.png...","url":"https://www.datadoghq.com/updated","multiLocator":{"ab":"/*[local-name()=\"html\"][1]/*[local-name()=\"body\"][1]/*[local-name()=\"nav\"][1]/*[local-name()=\"div\"][1]/*[local-name()=\"div\"][1]/*[local-name()=\"a\"][1]/*[local-name()=\"div\"][1]/*[local-name()=\"div\"][1]/*[local-name()=\"img\"][1]","co":"","cl":"/descendant::*[contains(concat('''''''', normalize-space(@class), '''' ''''), \" dog \")]/*[local-name()=\"img\"][1]","at":"/descendant::*[@src=\"https://imgix.datadoghq.com/img/dd_logo_n_70x75.png\"]","clt":"/descendant::*[contains(concat('''''''', normalize-space(@class), '''' ''''), \" dog \")]/*[local-name()=\"img\"][1]","ro":"//*[@src=\"https://imgix.datadoghq.com/img/dd_logo_n_70x75.png\"]"}}},"type":"click"}],"config":{"variables":[],"request":{"body":"this is a body","headers":{"Accept":"application/json","X-Datadog-Trace-ID":"123456789"},"url":"https://www.datadoghq.com","timeout":30,"method":"GET"},"assertions":[]},"options":{"retry":{"count":2,"interval":300},"monitor_options":{"notify_audit":false,"locked":false,"include_tags":true,"new_host_delay":300,"notify_no_data":false,"renotify_interval":100},"device_ids":["laptop_large"],"min_location_failed":1,"tick_every":900}}'
    headers:
      Cache-Control:
      - no-cache
      Connection:
      - keep-alive
      Content-Security-Policy:
      - frame-ancestors 'self'; report-uri https://api.datadoghq.com/csp-report
      Content-Type:
      - application/json
      Date:
      - Fri, 02 Apr 2021 09:59:47 GMT
      Pragma:
      - no-cache
      Strict-Transport-Security:
      - max-age=15724800;
      Vary:
      - Accept-Encoding
      X-Content-Type-Options:
      - nosniff
      X-Dd-Debug:
      - 2328yjLSqI4XmR1pVqrPRR/SFcQsbafjEpPmZx7/3PfxUK1nJQQsX+wrMelyVyj+
      X-Dd-Version:
      - "35.4225992"
      X-Frame-Options:
      - SAMEORIGIN
      X-Ratelimit-Limit:
      - "500"
      X-Ratelimit-Period:
      - "60"
      X-Ratelimit-Remaining:
      - "499"
      X-Ratelimit-Reset:
      - "13"
>>>>>>> 0a47a8f2
    status: 200 OK
    code: 200
    duration: ""
- request:
    body: ""
    form: {}
    headers:
      Accept:
      - application/json
      Dd-Operation-Id:
      - GetTest
      User-Agent:
<<<<<<< HEAD
      - terraform-provider-datadog/dev (terraform 2.4.4; terraform-cli 0.14.7) datadog-api-client-go/1.0.0-beta.16 (go go1.15.3; os darwin; arch amd64)
    url: https://api.datadoghq.com/api/v1/synthetics/tests/browser/nu8-k5v-cm6
    method: GET
  response:
    body: '{"status":"paused","public_id":"nu8-k5v-cm6","tags":["foo:bar","baz"],"locations":["aws:eu-central-1"],"message":"Notify @datadog.user","name":"tf-TestAccDatadogSyntheticsTestBrowserMML_Basic-local-1615587136","monitor_id":32039162,"type":"browser","steps":[{"name":"click step","allowFailure":false,"params":{"element":{"targetOuterHTML":"img height=\"75\" src=\"https://imgix.datadoghq.com/img/dd_logo_n_70x75.png...","url":"https://www.datadoghq.com/","multiLocator":{"ab":"/*[local-name()=\"html\"][1]/*[local-name()=\"body\"][1]/*[local-name()=\"nav\"][1]/*[local-name()=\"div\"][1]/*[local-name()=\"div\"][1]/*[local-name()=\"a\"][1]/*[local-name()=\"div\"][1]/*[local-name()=\"div\"][1]/*[local-name()=\"img\"][1]","co":"","cl":"/descendant::*[contains(concat('''''''', normalize-space(@class), '''' ''''), \" dog \")]/*[local-name()=\"img\"][1]","at":"/descendant::*[@src=\"https://imgix.datadoghq.com/img/dd_logo_n_70x75.png\"]","clt":"/descendant::*[contains(concat('''''''', normalize-space(@class), '''' ''''), \" dog \")]/*[local-name()=\"img\"][1]","ro":"//*[@src=\"https://imgix.datadoghq.com/img/dd_logo_n_70x75.png\"]"}}},"timeout":0,"type":"click"}],"config":{"variables":[],"request":{"body":"this is a body","headers":{"Accept":"application/json","X-Datadog-Trace-ID":"123456789"},"url":"https://www.datadoghq.com","timeout":30,"method":"GET"},"assertions":[],"configVariables":[]},"options":{"retry":{"count":2,"interval":300},"monitor_options":{"notify_audit":false,"locked":false,"include_tags":true,"new_host_delay":300,"notify_no_data":false,"renotify_interval":100},"device_ids":["laptop_large"],"min_location_failed":1,"tick_every":900}}'
=======
      - terraform-provider-datadog/dev (terraform 1.16.0; terraform-cli 0.12.7-sdk) datadog-api-client-go/1.0.0-beta.19+dev (go go1.15.3; os darwin; arch amd64)
    url: https://api.datadoghq.com/api/v1/synthetics/tests/9nr-cmr-3jg
    method: GET
  response:
    body: '{"status":"paused","public_id":"9nr-cmr-3jg","tags":["foo:bar","baz"],"locations":["aws:eu-central-1"],"message":"Notify @datadog.user","name":"tf-TestAccDatadogSyntheticsTestBrowserMML_Basic-local-1617357584","monitor_id":33240583,"type":"browser","config":{"variables":[],"request":{"body":"this is a body","headers":{"Accept":"application/json","X-Datadog-Trace-ID":"123456789"},"url":"https://www.datadoghq.com","timeout":30,"method":"GET"},"assertions":[]},"options":{"retry":{"count":2,"interval":300},"monitor_options":{"renotify_interval":100},"device_ids":["laptop_large"],"min_location_failed":1,"tick_every":900}}'
>>>>>>> 0a47a8f2
    headers:
      Cache-Control:
      - no-cache
      Connection:
      - keep-alive
      Content-Security-Policy:
      - frame-ancestors 'self'; report-uri https://api.datadoghq.com/csp-report
      Content-Type:
      - application/json
      Date:
<<<<<<< HEAD
      - Fri, 12 Mar 2021 22:12:19 GMT
=======
      - Fri, 02 Apr 2021 09:59:47 GMT
>>>>>>> 0a47a8f2
      Pragma:
      - no-cache
      Strict-Transport-Security:
      - max-age=15724800;
      Vary:
      - Accept-Encoding
      X-Content-Type-Options:
      - nosniff
      X-Dd-Debug:
<<<<<<< HEAD
      - gYZcaADwbKcv7Hm19HJx6WsLoKuOijDWAt2viPeCfWqUgyKY+9e1xZdmMJeXV3YV
      X-Dd-Version:
      - "35.4088130"
=======
      - bgHykj7A9bfZx0Y5ZO3swhhp5tGUSNJHqFWR868+qg087CYrDOd5hQslC+noiEtH
      X-Dd-Version:
      - "35.4225992"
>>>>>>> 0a47a8f2
      X-Frame-Options:
      - SAMEORIGIN
      X-Ratelimit-Limit:
      - "1000"
      X-Ratelimit-Period:
      - "60"
      X-Ratelimit-Remaining:
<<<<<<< HEAD
      - "979"
      X-Ratelimit-Reset:
      - "41"
=======
      - "990"
      X-Ratelimit-Reset:
      - "13"
>>>>>>> 0a47a8f2
    status: 200 OK
    code: 200
    duration: ""
- request:
    body: ""
    form: {}
    headers:
      Accept:
      - application/json
      Dd-Operation-Id:
      - GetBrowserTest
      User-Agent:
<<<<<<< HEAD
      - terraform-provider-datadog/dev (terraform 2.4.4; terraform-cli 0.14.7) datadog-api-client-go/1.0.0-beta.16 (go go1.15.3; os darwin; arch amd64)
    url: https://api.datadoghq.com/api/v1/synthetics/tests/browser/nu8-k5v-cm6
    method: GET
  response:
    body: '{"status":"paused","public_id":"nu8-k5v-cm6","tags":["foo:bar","baz"],"locations":["aws:eu-central-1"],"message":"Notify @datadog.user","name":"tf-TestAccDatadogSyntheticsTestBrowserMML_Basic-local-1615587136","monitor_id":32039162,"type":"browser","steps":[{"name":"click step","allowFailure":false,"params":{"element":{"targetOuterHTML":"img height=\"75\" src=\"https://imgix.datadoghq.com/img/dd_logo_n_70x75.png...","url":"https://www.datadoghq.com/","multiLocator":{"ab":"/*[local-name()=\"html\"][1]/*[local-name()=\"body\"][1]/*[local-name()=\"nav\"][1]/*[local-name()=\"div\"][1]/*[local-name()=\"div\"][1]/*[local-name()=\"a\"][1]/*[local-name()=\"div\"][1]/*[local-name()=\"div\"][1]/*[local-name()=\"img\"][1]","co":"","cl":"/descendant::*[contains(concat('''''''', normalize-space(@class), '''' ''''), \" dog \")]/*[local-name()=\"img\"][1]","at":"/descendant::*[@src=\"https://imgix.datadoghq.com/img/dd_logo_n_70x75.png\"]","clt":"/descendant::*[contains(concat('''''''', normalize-space(@class), '''' ''''), \" dog \")]/*[local-name()=\"img\"][1]","ro":"//*[@src=\"https://imgix.datadoghq.com/img/dd_logo_n_70x75.png\"]"}}},"timeout":0,"type":"click"}],"config":{"variables":[],"request":{"body":"this is a body","headers":{"Accept":"application/json","X-Datadog-Trace-ID":"123456789"},"url":"https://www.datadoghq.com","timeout":30,"method":"GET"},"assertions":[],"configVariables":[]},"options":{"retry":{"count":2,"interval":300},"monitor_options":{"notify_audit":false,"locked":false,"include_tags":true,"new_host_delay":300,"notify_no_data":false,"renotify_interval":100},"device_ids":["laptop_large"],"min_location_failed":1,"tick_every":900}}'
=======
      - terraform-provider-datadog/dev (terraform 1.16.0; terraform-cli 0.12.7-sdk) datadog-api-client-go/1.0.0-beta.19+dev (go go1.15.3; os darwin; arch amd64)
    url: https://api.datadoghq.com/api/v1/synthetics/tests/browser/9nr-cmr-3jg
    method: GET
  response:
    body: '{"status":"paused","public_id":"9nr-cmr-3jg","tags":["foo:bar","baz"],"locations":["aws:eu-central-1"],"message":"Notify @datadog.user","name":"tf-TestAccDatadogSyntheticsTestBrowserMML_Basic-local-1617357584","monitor_id":33240583,"type":"browser","steps":[{"name":"click step","params":{"element":{"targetOuterHTML":"img height=\"75\" src=\"https://imgix.datadoghq.com/img/dd_logo_n_70x75.png...","url":"https://www.datadoghq.com/updated","multiLocator":{"ab":"/*[local-name()=\"html\"][1]/*[local-name()=\"body\"][1]/*[local-name()=\"nav\"][1]/*[local-name()=\"div\"][1]/*[local-name()=\"div\"][1]/*[local-name()=\"a\"][1]/*[local-name()=\"div\"][1]/*[local-name()=\"div\"][1]/*[local-name()=\"img\"][1]","co":"","cl":"/descendant::*[contains(concat('''''''', normalize-space(@class), '''' ''''), \" dog \")]/*[local-name()=\"img\"][1]","at":"/descendant::*[@src=\"https://imgix.datadoghq.com/img/dd_logo_n_70x75.png\"]","clt":"/descendant::*[contains(concat('''''''', normalize-space(@class), '''' ''''), \" dog \")]/*[local-name()=\"img\"][1]","ro":"//*[@src=\"https://imgix.datadoghq.com/img/dd_logo_n_70x75.png\"]"}}},"type":"click"}],"config":{"variables":[],"request":{"body":"this is a body","headers":{"Accept":"application/json","X-Datadog-Trace-ID":"123456789"},"url":"https://www.datadoghq.com","timeout":30,"method":"GET"},"assertions":[]},"options":{"retry":{"count":2,"interval":300},"monitor_options":{"renotify_interval":100},"device_ids":["laptop_large"],"min_location_failed":1,"tick_every":900}}'
>>>>>>> 0a47a8f2
    headers:
      Cache-Control:
      - no-cache
      Connection:
      - keep-alive
      Content-Security-Policy:
      - frame-ancestors 'self'; report-uri https://api.datadoghq.com/csp-report
      Content-Type:
      - application/json
      Date:
<<<<<<< HEAD
      - Fri, 12 Mar 2021 22:12:20 GMT
=======
      - Fri, 02 Apr 2021 09:59:47 GMT
>>>>>>> 0a47a8f2
      Pragma:
      - no-cache
      Strict-Transport-Security:
      - max-age=15724800;
      Vary:
      - Accept-Encoding
      X-Content-Type-Options:
      - nosniff
      X-Dd-Debug:
<<<<<<< HEAD
      - 5gfwVh/5HZ+AnGd/Di93w3NEWC6KMHT9KzmHEiRJmNdOjBtAsbOcgVFyqEChw71h
      X-Dd-Version:
      - "35.4088130"
=======
      - dCmL/3rURV6BPeaqeP3Rxigq41m5CAb17XjrRE42uZ01zpr07HVhbL5/3TWMkvgu
      X-Dd-Version:
      - "35.4225992"
>>>>>>> 0a47a8f2
      X-Frame-Options:
      - SAMEORIGIN
      X-Ratelimit-Limit:
      - "1000"
      X-Ratelimit-Period:
      - "60"
      X-Ratelimit-Remaining:
<<<<<<< HEAD
      - "972"
      X-Ratelimit-Reset:
      - "40"
=======
      - "989"
      X-Ratelimit-Reset:
      - "13"
>>>>>>> 0a47a8f2
    status: 200 OK
    code: 200
    duration: ""
- request:
    body: ""
    form: {}
    headers:
      Accept:
      - application/json
      Dd-Operation-Id:
      - GetTest
      User-Agent:
<<<<<<< HEAD
      - terraform-provider-datadog/dev (terraform 2.4.4; terraform-cli ) datadog-api-client-go/1.0.0-beta.16 (go go1.15.3; os darwin; arch amd64)
    url: https://api.datadoghq.com/api/v1/synthetics/tests/nu8-k5v-cm6
    method: GET
  response:
    body: '{"status":"paused","public_id":"nu8-k5v-cm6","tags":["foo:bar","baz"],"locations":["aws:eu-central-1"],"message":"Notify @datadog.user","name":"tf-TestAccDatadogSyntheticsTestBrowserMML_Basic-local-1615587136","monitor_id":32039162,"type":"browser","config":{"variables":[],"request":{"body":"this is a body","headers":{"Accept":"application/json","X-Datadog-Trace-ID":"123456789"},"url":"https://www.datadoghq.com","timeout":30,"method":"GET"},"assertions":[],"configVariables":[]},"options":{"retry":{"count":2,"interval":300},"monitor_options":{"notify_audit":false,"locked":false,"include_tags":true,"new_host_delay":300,"notify_no_data":false,"renotify_interval":100},"device_ids":["laptop_large"],"min_location_failed":1,"tick_every":900}}'
=======
      - terraform-provider-datadog/dev (terraform 1.16.0; terraform-cli 0.12.7-sdk) datadog-api-client-go/1.0.0-beta.19+dev (go go1.15.3; os darwin; arch amd64)
    url: https://api.datadoghq.com/api/v1/synthetics/tests/9nr-cmr-3jg
    method: GET
  response:
    body: '{"status":"paused","public_id":"9nr-cmr-3jg","tags":["foo:bar","baz"],"locations":["aws:eu-central-1"],"message":"Notify @datadog.user","name":"tf-TestAccDatadogSyntheticsTestBrowserMML_Basic-local-1617357584","monitor_id":33240583,"type":"browser","config":{"variables":[],"request":{"body":"this is a body","headers":{"Accept":"application/json","X-Datadog-Trace-ID":"123456789"},"url":"https://www.datadoghq.com","timeout":30,"method":"GET"},"assertions":[]},"options":{"retry":{"count":2,"interval":300},"monitor_options":{"renotify_interval":100},"device_ids":["laptop_large"],"min_location_failed":1,"tick_every":900}}'
>>>>>>> 0a47a8f2
    headers:
      Cache-Control:
      - no-cache
      Connection:
      - keep-alive
      Content-Security-Policy:
      - frame-ancestors 'self'; report-uri https://api.datadoghq.com/csp-report
      Content-Type:
      - application/json
      Date:
<<<<<<< HEAD
      - Fri, 12 Mar 2021 22:12:21 GMT
=======
      - Fri, 02 Apr 2021 09:59:48 GMT
>>>>>>> 0a47a8f2
      Pragma:
      - no-cache
      Strict-Transport-Security:
      - max-age=15724800;
      Vary:
      - Accept-Encoding
      X-Content-Type-Options:
      - nosniff
      X-Dd-Debug:
<<<<<<< HEAD
      - bgHykj7A9bfZx0Y5ZO3swhhp5tGUSNJHqFWR868+qg087CYrDOd5hQslC+noiEtH
      X-Dd-Version:
      - "35.4088130"
=======
      - SY1h8ScsWq+kYmtbh63ltMLFAZsQjqfrgvdfAoRX+9TzT1sgMBRYaFRwfWWRRe9a
      X-Dd-Version:
      - "35.4225992"
>>>>>>> 0a47a8f2
      X-Frame-Options:
      - SAMEORIGIN
      X-Ratelimit-Limit:
      - "1000"
      X-Ratelimit-Period:
      - "60"
      X-Ratelimit-Remaining:
<<<<<<< HEAD
      - "968"
      X-Ratelimit-Reset:
      - "39"
=======
      - "988"
      X-Ratelimit-Reset:
      - "12"
>>>>>>> 0a47a8f2
    status: 200 OK
    code: 200
    duration: ""
- request:
    body: ""
    form: {}
    headers:
      Accept:
      - application/json
      Dd-Operation-Id:
      - GetBrowserTest
      User-Agent:
<<<<<<< HEAD
      - terraform-provider-datadog/dev (terraform 2.4.4; terraform-cli ) datadog-api-client-go/1.0.0-beta.16 (go go1.15.3; os darwin; arch amd64)
    url: https://api.datadoghq.com/api/v1/synthetics/tests/browser/nu8-k5v-cm6
    method: GET
  response:
    body: '{"status":"paused","public_id":"nu8-k5v-cm6","tags":["foo:bar","baz"],"locations":["aws:eu-central-1"],"message":"Notify @datadog.user","name":"tf-TestAccDatadogSyntheticsTestBrowserMML_Basic-local-1615587136","monitor_id":32039162,"type":"browser","steps":[{"name":"click step","allowFailure":false,"params":{"element":{"targetOuterHTML":"img height=\"75\" src=\"https://imgix.datadoghq.com/img/dd_logo_n_70x75.png...","url":"https://www.datadoghq.com/","multiLocator":{"ab":"/*[local-name()=\"html\"][1]/*[local-name()=\"body\"][1]/*[local-name()=\"nav\"][1]/*[local-name()=\"div\"][1]/*[local-name()=\"div\"][1]/*[local-name()=\"a\"][1]/*[local-name()=\"div\"][1]/*[local-name()=\"div\"][1]/*[local-name()=\"img\"][1]","co":"","cl":"/descendant::*[contains(concat('''''''', normalize-space(@class), '''' ''''), \" dog \")]/*[local-name()=\"img\"][1]","at":"/descendant::*[@src=\"https://imgix.datadoghq.com/img/dd_logo_n_70x75.png\"]","clt":"/descendant::*[contains(concat('''''''', normalize-space(@class), '''' ''''), \" dog \")]/*[local-name()=\"img\"][1]","ro":"//*[@src=\"https://imgix.datadoghq.com/img/dd_logo_n_70x75.png\"]"}}},"timeout":0,"type":"click"}],"config":{"variables":[],"request":{"body":"this is a body","headers":{"Accept":"application/json","X-Datadog-Trace-ID":"123456789"},"url":"https://www.datadoghq.com","timeout":30,"method":"GET"},"assertions":[],"configVariables":[]},"options":{"retry":{"count":2,"interval":300},"monitor_options":{"notify_audit":false,"locked":false,"include_tags":true,"new_host_delay":300,"notify_no_data":false,"renotify_interval":100},"device_ids":["laptop_large"],"min_location_failed":1,"tick_every":900}}'
=======
      - terraform-provider-datadog/dev (terraform 1.16.0; terraform-cli 0.12.7-sdk) datadog-api-client-go/1.0.0-beta.19+dev (go go1.15.3; os darwin; arch amd64)
    url: https://api.datadoghq.com/api/v1/synthetics/tests/browser/9nr-cmr-3jg
    method: GET
  response:
    body: '{"status":"paused","public_id":"9nr-cmr-3jg","tags":["foo:bar","baz"],"locations":["aws:eu-central-1"],"message":"Notify @datadog.user","name":"tf-TestAccDatadogSyntheticsTestBrowserMML_Basic-local-1617357584","monitor_id":33240583,"type":"browser","steps":[{"name":"click step","params":{"element":{"targetOuterHTML":"img height=\"75\" src=\"https://imgix.datadoghq.com/img/dd_logo_n_70x75.png...","url":"https://www.datadoghq.com/updated","multiLocator":{"ab":"/*[local-name()=\"html\"][1]/*[local-name()=\"body\"][1]/*[local-name()=\"nav\"][1]/*[local-name()=\"div\"][1]/*[local-name()=\"div\"][1]/*[local-name()=\"a\"][1]/*[local-name()=\"div\"][1]/*[local-name()=\"div\"][1]/*[local-name()=\"img\"][1]","co":"","cl":"/descendant::*[contains(concat('''''''', normalize-space(@class), '''' ''''), \" dog \")]/*[local-name()=\"img\"][1]","at":"/descendant::*[@src=\"https://imgix.datadoghq.com/img/dd_logo_n_70x75.png\"]","clt":"/descendant::*[contains(concat('''''''', normalize-space(@class), '''' ''''), \" dog \")]/*[local-name()=\"img\"][1]","ro":"//*[@src=\"https://imgix.datadoghq.com/img/dd_logo_n_70x75.png\"]"}}},"type":"click"}],"config":{"variables":[],"request":{"body":"this is a body","headers":{"Accept":"application/json","X-Datadog-Trace-ID":"123456789"},"url":"https://www.datadoghq.com","timeout":30,"method":"GET"},"assertions":[]},"options":{"retry":{"count":2,"interval":300},"monitor_options":{"renotify_interval":100},"device_ids":["laptop_large"],"min_location_failed":1,"tick_every":900}}'
>>>>>>> 0a47a8f2
    headers:
      Cache-Control:
      - no-cache
      Connection:
      - keep-alive
      Content-Security-Policy:
      - frame-ancestors 'self'; report-uri https://api.datadoghq.com/csp-report
      Content-Type:
      - application/json
      Date:
<<<<<<< HEAD
      - Fri, 12 Mar 2021 22:12:22 GMT
=======
      - Fri, 02 Apr 2021 09:59:48 GMT
>>>>>>> 0a47a8f2
      Pragma:
      - no-cache
      Strict-Transport-Security:
      - max-age=15724800;
      Vary:
      - Accept-Encoding
      X-Content-Type-Options:
      - nosniff
      X-Dd-Debug:
<<<<<<< HEAD
      - tpRCH6w417YjBovRJ8VmtuXmNONVYiRp2c8d2AxjPdGBn8PCtgG4vAztrx3qUZAN
      X-Dd-Version:
      - "35.4088130"
=======
      - l4HFlaRP3QwYSqoGKhzbYfv7zgkK63HIRR7YkyVYZspq0lGjjTBwoK8V/alf+XYt
      X-Dd-Version:
      - "35.4225992"
>>>>>>> 0a47a8f2
      X-Frame-Options:
      - SAMEORIGIN
      X-Ratelimit-Limit:
      - "1000"
      X-Ratelimit-Period:
      - "60"
      X-Ratelimit-Remaining:
<<<<<<< HEAD
      - "966"
      X-Ratelimit-Reset:
      - "39"
=======
      - "987"
      X-Ratelimit-Reset:
      - "12"
>>>>>>> 0a47a8f2
    status: 200 OK
    code: 200
    duration: ""
- request:
    body: |
<<<<<<< HEAD
      {"config":{"assertions":[],"configVariables":[],"request":{"body":"this is a body","headers":{"Accept":"application/json","X-Datadog-Trace-ID":"123456789"},"method":"GET","timeout":30,"url":"https://www.datadoghq.com"},"variables":[]},"locations":["aws:eu-central-1"],"message":"Notify @datadog.user","name":"tf-TestAccDatadogSyntheticsTestBrowserMML_Basic-local-1615587136","options":{"device_ids":["laptop_large"],"min_location_failed":1,"monitor_options":{"renotify_interval":100},"retry":{"count":2,"interval":300},"tick_every":900},"status":"paused","steps":[{"name":"click step","params":{"element":{"multiLocator":{"ab":"/*[local-name()=\"html\"][1]/*[local-name()=\"body\"][1]/*[local-name()=\"nav\"][1]/*[local-name()=\"div\"][1]/*[local-name()=\"div\"][1]/*[local-name()=\"a\"][1]/*[local-name()=\"div\"][1]/*[local-name()=\"div\"][1]/*[local-name()=\"img\"][1]","at":"/descendant::*[@src=\"https://imgix.datadoghq.com/img/dd_logo_n_70x75.png\"]","cl":"/descendant::*[contains(concat('''', normalize-space(@class), '' ''), \" dog \")]/*[local-name()=\"img\"][1]","clt":"/descendant::*[contains(concat('''', normalize-space(@class), '' ''), \" dog \")]/*[local-name()=\"img\"][1]","co":"","ro":"//*[@src=\"https://imgix.datadoghq.com/img/dd_logo_n_70x75.png\"]"},"targetOuterHTML":"img height=\"75\" src=\"https://imgix.datadoghq.com/img/dd_logo_n_70x75.png...","url":"https://www.datadoghq.com/updated"}},"type":"click"}],"tags":["foo:bar","baz"],"type":"browser"}
=======
      {"config":{"assertions":[],"request":{"body":"this is a body","headers":{"Accept":"application/json","X-Datadog-Trace-ID":"123456789"},"method":"GET","timeout":30,"url":"https://www.datadoghq.com"},"variables":[]},"locations":["aws:eu-central-1"],"message":"Notify @datadog.user","name":"tf-TestAccDatadogSyntheticsTestBrowserMML_Basic-local-1617357584-updated","options":{"device_ids":["laptop_large"],"min_location_failed":1,"monitor_options":{"renotify_interval":100},"retry":{"count":2,"interval":300},"tick_every":900},"status":"paused","steps":[{"allowFailure":false,"name":"click step","params":{"element":{"multiLocator":{"ab":"/*[local-name()=\"html\"][1]/*[local-name()=\"body\"][1]/*[local-name()=\"nav\"][1]/*[local-name()=\"div\"][1]/*[local-name()=\"div\"][1]/*[local-name()=\"a\"][1]/*[local-name()=\"div\"][1]/*[local-name()=\"div\"][1]/*[local-name()=\"img\"][1]","at":"/descendant::*[@src=\"https://imgix.datadoghq.com/img/dd_logo_n_70x75.png\"]","cl":"/descendant::*[contains(concat('''', normalize-space(@class), '' ''), \" dog \")]/*[local-name()=\"img\"][1]","clt":"/descendant::*[contains(concat('''', normalize-space(@class), '' ''), \" dog \")]/*[local-name()=\"img\"][1]","co":"","ro":"//*[@src=\"https://imgix.datadoghq.com/img/dd_logo_n_70x75.png\"]"},"targetOuterHTML":"img height=\"75\" src=\"https://imgix.datadoghq.com/img/dd_logo_n_70x75.png...","url":"https://www.datadoghq.com/updated"}},"timeout":0,"type":"click"}],"tags":["foo:bar","baz"],"type":"browser"}
>>>>>>> 0a47a8f2
    form: {}
    headers:
      Accept:
      - application/json
      Content-Type:
      - application/json
      Dd-Operation-Id:
      - UpdateBrowserTest
      User-Agent:
<<<<<<< HEAD
      - terraform-provider-datadog/dev (terraform 2.4.4; terraform-cli ) datadog-api-client-go/1.0.0-beta.16 (go go1.15.3; os darwin; arch amd64)
    url: https://api.datadoghq.com/api/v1/synthetics/tests/nu8-k5v-cm6
    method: PUT
  response:
    body: '{"status":"paused","public_id":"nu8-k5v-cm6","tags":["foo:bar","baz"],"org_id":321813,"locations":["aws:eu-central-1"],"message":"Notify @datadog.user","deleted_at":null,"name":"tf-TestAccDatadogSyntheticsTestBrowserMML_Basic-local-1615587136","monitor_id":32039162,"type":"browser","created_at":"2021-03-12T22:12:18.052023+00:00","modified_at":"2021-03-12T22:12:22.164639+00:00","steps":[{"name":"click step","params":{"element":{"targetOuterHTML":"img height=\"75\" src=\"https://imgix.datadoghq.com/img/dd_logo_n_70x75.png...","url":"https://www.datadoghq.com/updated","multiLocator":{"ab":"/*[local-name()=\"html\"][1]/*[local-name()=\"body\"][1]/*[local-name()=\"nav\"][1]/*[local-name()=\"div\"][1]/*[local-name()=\"div\"][1]/*[local-name()=\"a\"][1]/*[local-name()=\"div\"][1]/*[local-name()=\"div\"][1]/*[local-name()=\"img\"][1]","co":"","cl":"/descendant::*[contains(concat('''''''', normalize-space(@class), '''' ''''), \" dog \")]/*[local-name()=\"img\"][1]","at":"/descendant::*[@src=\"https://imgix.datadoghq.com/img/dd_logo_n_70x75.png\"]","clt":"/descendant::*[contains(concat('''''''', normalize-space(@class), '''' ''''), \" dog \")]/*[local-name()=\"img\"][1]","ro":"//*[@src=\"https://imgix.datadoghq.com/img/dd_logo_n_70x75.png\"]"}}},"type":"click"}],"config":{"variables":[],"request":{"body":"this is a body","headers":{"Accept":"application/json","X-Datadog-Trace-ID":"123456789"},"url":"https://www.datadoghq.com","timeout":30,"method":"GET"},"assertions":[],"configVariables":[]},"options":{"retry":{"count":2,"interval":300},"monitor_options":{"notify_audit":false,"locked":false,"include_tags":true,"new_host_delay":300,"notify_no_data":false,"renotify_interval":100},"device_ids":["laptop_large"],"min_location_failed":1,"tick_every":900}}'
=======
      - terraform-provider-datadog/dev (terraform 1.16.0; terraform-cli 0.12.7-sdk) datadog-api-client-go/1.0.0-beta.19+dev (go go1.15.3; os darwin; arch amd64)
    url: https://api.datadoghq.com/api/v1/synthetics/tests/browser/9nr-cmr-3jg
    method: PUT
  response:
    body: '{"status":"paused","public_id":"9nr-cmr-3jg","tags":["foo:bar","baz"],"org_id":321813,"locations":["aws:eu-central-1"],"message":"Notify @datadog.user","deleted_at":null,"name":"tf-TestAccDatadogSyntheticsTestBrowserMML_Basic-local-1617357584-updated","monitor_id":33240583,"type":"browser","created_at":"2021-04-02T09:59:45.492841+00:00","modified_at":"2021-04-02T09:59:48.819318+00:00","steps":[{"name":"click step","allowFailure":false,"params":{"element":{"targetOuterHTML":"img height=\"75\" src=\"https://imgix.datadoghq.com/img/dd_logo_n_70x75.png...","url":"https://www.datadoghq.com/updated","multiLocator":{"ab":"/*[local-name()=\"html\"][1]/*[local-name()=\"body\"][1]/*[local-name()=\"nav\"][1]/*[local-name()=\"div\"][1]/*[local-name()=\"div\"][1]/*[local-name()=\"a\"][1]/*[local-name()=\"div\"][1]/*[local-name()=\"div\"][1]/*[local-name()=\"img\"][1]","co":"","cl":"/descendant::*[contains(concat('''''''', normalize-space(@class), '''' ''''), \" dog \")]/*[local-name()=\"img\"][1]","at":"/descendant::*[@src=\"https://imgix.datadoghq.com/img/dd_logo_n_70x75.png\"]","clt":"/descendant::*[contains(concat('''''''', normalize-space(@class), '''' ''''), \" dog \")]/*[local-name()=\"img\"][1]","ro":"//*[@src=\"https://imgix.datadoghq.com/img/dd_logo_n_70x75.png\"]"}}},"timeout":0,"type":"click"}],"config":{"variables":[],"request":{"body":"this is a body","headers":{"Accept":"application/json","X-Datadog-Trace-ID":"123456789"},"url":"https://www.datadoghq.com","timeout":30,"method":"GET"},"assertions":[]},"options":{"retry":{"count":2,"interval":300},"monitor_options":{"notify_audit":false,"locked":false,"include_tags":true,"new_host_delay":300,"notify_no_data":false,"renotify_interval":100},"device_ids":["laptop_large"],"min_location_failed":1,"tick_every":900}}'
>>>>>>> 0a47a8f2
    headers:
      Cache-Control:
      - no-cache
      Connection:
      - keep-alive
      Content-Security-Policy:
      - frame-ancestors 'self'; report-uri https://api.datadoghq.com/csp-report
      Content-Type:
      - application/json
      Date:
<<<<<<< HEAD
      - Fri, 12 Mar 2021 22:12:22 GMT
=======
      - Fri, 02 Apr 2021 09:59:48 GMT
>>>>>>> 0a47a8f2
      Pragma:
      - no-cache
      Strict-Transport-Security:
      - max-age=15724800;
      Vary:
      - Accept-Encoding
      X-Content-Type-Options:
      - nosniff
      X-Dd-Debug:
<<<<<<< HEAD
      - 25u1gDlL724DHllbjFT4BhOLorBTilh+aah2uWAUEjFC/+rjczJdiyWrV/HwLwe/
      X-Dd-Version:
      - "35.4088130"
=======
      - PhosSd3Ch1B6B0DXI71steKUi7XhPDttnPiIP1NdXTw0VJNWpoUnYyBmODS5ne3q
      X-Dd-Version:
      - "35.4225992"
>>>>>>> 0a47a8f2
      X-Frame-Options:
      - SAMEORIGIN
      X-Ratelimit-Limit:
      - "500"
      X-Ratelimit-Period:
      - "60"
      X-Ratelimit-Remaining:
      - "498"
      X-Ratelimit-Reset:
<<<<<<< HEAD
      - "38"
=======
      - "12"
>>>>>>> 0a47a8f2
    status: 200 OK
    code: 200
    duration: ""
- request:
    body: ""
    form: {}
    headers:
      Accept:
      - application/json
      Dd-Operation-Id:
      - GetTest
      User-Agent:
<<<<<<< HEAD
      - terraform-provider-datadog/dev (terraform 2.4.4; terraform-cli 0.14.7) datadog-api-client-go/1.0.0-beta.16 (go go1.15.3; os darwin; arch amd64)
    url: https://api.datadoghq.com/api/v1/synthetics/tests/browser/nu8-k5v-cm6
    method: GET
  response:
    body: '{"status":"paused","public_id":"nu8-k5v-cm6","tags":["foo:bar","baz"],"locations":["aws:eu-central-1"],"message":"Notify @datadog.user","name":"tf-TestAccDatadogSyntheticsTestBrowserMML_Basic-local-1615587136","monitor_id":32039162,"type":"browser","steps":[{"name":"click step","params":{"element":{"targetOuterHTML":"img height=\"75\" src=\"https://imgix.datadoghq.com/img/dd_logo_n_70x75.png...","url":"https://www.datadoghq.com/updated","multiLocator":{"ab":"/*[local-name()=\"html\"][1]/*[local-name()=\"body\"][1]/*[local-name()=\"nav\"][1]/*[local-name()=\"div\"][1]/*[local-name()=\"div\"][1]/*[local-name()=\"a\"][1]/*[local-name()=\"div\"][1]/*[local-name()=\"div\"][1]/*[local-name()=\"img\"][1]","co":"","cl":"/descendant::*[contains(concat('''''''', normalize-space(@class), '''' ''''), \" dog \")]/*[local-name()=\"img\"][1]","at":"/descendant::*[@src=\"https://imgix.datadoghq.com/img/dd_logo_n_70x75.png\"]","clt":"/descendant::*[contains(concat('''''''', normalize-space(@class), '''' ''''), \" dog \")]/*[local-name()=\"img\"][1]","ro":"//*[@src=\"https://imgix.datadoghq.com/img/dd_logo_n_70x75.png\"]"}}},"type":"click"}],"config":{"variables":[],"request":{"body":"this is a body","headers":{"Accept":"application/json","X-Datadog-Trace-ID":"123456789"},"url":"https://www.datadoghq.com","timeout":30,"method":"GET"},"assertions":[],"configVariables":[]},"options":{"retry":{"count":2,"interval":300},"monitor_options":{"renotify_interval":100},"device_ids":["laptop_large"],"min_location_failed":1,"tick_every":900}}'
=======
      - terraform-provider-datadog/dev (terraform 1.16.0; terraform-cli 0.12.7-sdk) datadog-api-client-go/1.0.0-beta.19+dev (go go1.15.3; os darwin; arch amd64)
    url: https://api.datadoghq.com/api/v1/synthetics/tests/9nr-cmr-3jg
    method: GET
  response:
    body: '{"status":"paused","public_id":"9nr-cmr-3jg","tags":["foo:bar","baz"],"locations":["aws:eu-central-1"],"message":"Notify @datadog.user","name":"tf-TestAccDatadogSyntheticsTestBrowserMML_Basic-local-1617357584-updated","monitor_id":33240583,"type":"browser","config":{"variables":[],"request":{"body":"this is a body","headers":{"Accept":"application/json","X-Datadog-Trace-ID":"123456789"},"url":"https://www.datadoghq.com","timeout":30,"method":"GET"},"assertions":[]},"options":{"retry":{"count":2,"interval":300},"monitor_options":{"renotify_interval":100},"device_ids":["laptop_large"],"min_location_failed":1,"tick_every":900}}'
>>>>>>> 0a47a8f2
    headers:
      Cache-Control:
      - no-cache
      Connection:
      - keep-alive
      Content-Security-Policy:
      - frame-ancestors 'self'; report-uri https://api.datadoghq.com/csp-report
      Content-Type:
      - application/json
      Date:
<<<<<<< HEAD
      - Fri, 12 Mar 2021 22:12:23 GMT
=======
      - Fri, 02 Apr 2021 09:59:49 GMT
>>>>>>> 0a47a8f2
      Pragma:
      - no-cache
      Strict-Transport-Security:
      - max-age=15724800;
      Vary:
      - Accept-Encoding
      X-Content-Type-Options:
      - nosniff
      X-Dd-Debug:
<<<<<<< HEAD
      - PhosSd3Ch1B6B0DXI71steKUi7XhPDttnPiIP1NdXTw0VJNWpoUnYyBmODS5ne3q
      X-Dd-Version:
      - "35.4088130"
=======
      - LcgNasIYBRkNppmD6mCKE9J6iv0eEjosuuHR5V5zw2fWbR54i39C8dhdK8zDq/40
      X-Dd-Version:
      - "35.4225992"
>>>>>>> 0a47a8f2
      X-Frame-Options:
      - SAMEORIGIN
      X-Ratelimit-Limit:
      - "1000"
      X-Ratelimit-Period:
      - "60"
      X-Ratelimit-Remaining:
<<<<<<< HEAD
      - "965"
      X-Ratelimit-Reset:
      - "37"
=======
      - "986"
      X-Ratelimit-Reset:
      - "11"
>>>>>>> 0a47a8f2
    status: 200 OK
    code: 200
    duration: ""
- request:
    body: ""
    form: {}
    headers:
      Accept:
      - application/json
      Dd-Operation-Id:
      - GetBrowserTest
      User-Agent:
<<<<<<< HEAD
      - terraform-provider-datadog/dev (terraform 2.4.4; terraform-cli ) datadog-api-client-go/1.0.0-beta.16 (go go1.15.3; os darwin; arch amd64)
    url: https://api.datadoghq.com/api/v1/synthetics/tests/browser/nu8-k5v-cm6
    method: GET
  response:
    body: '{"status":"paused","public_id":"nu8-k5v-cm6","tags":["foo:bar","baz"],"locations":["aws:eu-central-1"],"message":"Notify @datadog.user","name":"tf-TestAccDatadogSyntheticsTestBrowserMML_Basic-local-1615587136","monitor_id":32039162,"type":"browser","steps":[{"name":"click step","params":{"element":{"targetOuterHTML":"img height=\"75\" src=\"https://imgix.datadoghq.com/img/dd_logo_n_70x75.png...","url":"https://www.datadoghq.com/updated","multiLocator":{"ab":"/*[local-name()=\"html\"][1]/*[local-name()=\"body\"][1]/*[local-name()=\"nav\"][1]/*[local-name()=\"div\"][1]/*[local-name()=\"div\"][1]/*[local-name()=\"a\"][1]/*[local-name()=\"div\"][1]/*[local-name()=\"div\"][1]/*[local-name()=\"img\"][1]","co":"","cl":"/descendant::*[contains(concat('''''''', normalize-space(@class), '''' ''''), \" dog \")]/*[local-name()=\"img\"][1]","at":"/descendant::*[@src=\"https://imgix.datadoghq.com/img/dd_logo_n_70x75.png\"]","clt":"/descendant::*[contains(concat('''''''', normalize-space(@class), '''' ''''), \" dog \")]/*[local-name()=\"img\"][1]","ro":"//*[@src=\"https://imgix.datadoghq.com/img/dd_logo_n_70x75.png\"]"}}},"type":"click"}],"config":{"variables":[],"request":{"body":"this is a body","headers":{"Accept":"application/json","X-Datadog-Trace-ID":"123456789"},"url":"https://www.datadoghq.com","timeout":30,"method":"GET"},"assertions":[],"configVariables":[]},"options":{"retry":{"count":2,"interval":300},"monitor_options":{"renotify_interval":100},"device_ids":["laptop_large"],"min_location_failed":1,"tick_every":900}}'
=======
      - terraform-provider-datadog/dev (terraform 1.16.0; terraform-cli 0.12.7-sdk) datadog-api-client-go/1.0.0-beta.19+dev (go go1.15.3; os darwin; arch amd64)
    url: https://api.datadoghq.com/api/v1/synthetics/tests/browser/9nr-cmr-3jg
    method: GET
  response:
    body: '{"status":"paused","public_id":"9nr-cmr-3jg","tags":["foo:bar","baz"],"locations":["aws:eu-central-1"],"message":"Notify @datadog.user","name":"tf-TestAccDatadogSyntheticsTestBrowserMML_Basic-local-1617357584-updated","monitor_id":33240583,"type":"browser","steps":[{"name":"click step","allowFailure":false,"params":{"element":{"targetOuterHTML":"img height=\"75\" src=\"https://imgix.datadoghq.com/img/dd_logo_n_70x75.png...","url":"https://www.datadoghq.com/updated","multiLocator":{"ab":"/*[local-name()=\"html\"][1]/*[local-name()=\"body\"][1]/*[local-name()=\"nav\"][1]/*[local-name()=\"div\"][1]/*[local-name()=\"div\"][1]/*[local-name()=\"a\"][1]/*[local-name()=\"div\"][1]/*[local-name()=\"div\"][1]/*[local-name()=\"img\"][1]","co":"","cl":"/descendant::*[contains(concat('''''''', normalize-space(@class), '''' ''''), \" dog \")]/*[local-name()=\"img\"][1]","at":"/descendant::*[@src=\"https://imgix.datadoghq.com/img/dd_logo_n_70x75.png\"]","clt":"/descendant::*[contains(concat('''''''', normalize-space(@class), '''' ''''), \" dog \")]/*[local-name()=\"img\"][1]","ro":"//*[@src=\"https://imgix.datadoghq.com/img/dd_logo_n_70x75.png\"]"}}},"timeout":0,"type":"click"}],"config":{"variables":[],"request":{"body":"this is a body","headers":{"Accept":"application/json","X-Datadog-Trace-ID":"123456789"},"url":"https://www.datadoghq.com","timeout":30,"method":"GET"},"assertions":[]},"options":{"retry":{"count":2,"interval":300},"monitor_options":{"renotify_interval":100},"device_ids":["laptop_large"],"min_location_failed":1,"tick_every":900}}'
>>>>>>> 0a47a8f2
    headers:
      Cache-Control:
      - no-cache
      Connection:
      - keep-alive
      Content-Security-Policy:
      - frame-ancestors 'self'; report-uri https://api.datadoghq.com/csp-report
      Content-Type:
      - application/json
      Date:
<<<<<<< HEAD
      - Fri, 12 Mar 2021 22:12:24 GMT
=======
      - Fri, 02 Apr 2021 09:59:49 GMT
>>>>>>> 0a47a8f2
      Pragma:
      - no-cache
      Strict-Transport-Security:
      - max-age=15724800;
      Vary:
      - Accept-Encoding
      X-Content-Type-Options:
      - nosniff
      X-Dd-Debug:
<<<<<<< HEAD
      - l8RQo2maZqJf6GFThBbKNE6dvthz6njusVtau3dPXJWL2RLFoN81H+BLPB/1xgs1
      X-Dd-Version:
      - "35.4088130"
=======
      - HbtaOKlJ6OCrx9tMXO6ivMTrEM+g0c93HDp08trmOmgdHozC5J+vn10F0H4WPjCU
      X-Dd-Version:
      - "35.4225992"
>>>>>>> 0a47a8f2
      X-Frame-Options:
      - SAMEORIGIN
      X-Ratelimit-Limit:
      - "1000"
      X-Ratelimit-Period:
      - "60"
      X-Ratelimit-Remaining:
<<<<<<< HEAD
      - "961"
      X-Ratelimit-Reset:
      - "36"
=======
      - "985"
      X-Ratelimit-Reset:
      - "11"
>>>>>>> 0a47a8f2
    status: 200 OK
    code: 200
    duration: ""
- request:
<<<<<<< HEAD
    body: |
      {"config":{"assertions":[],"configVariables":[],"request":{"body":"this is a body","headers":{"Accept":"application/json","X-Datadog-Trace-ID":"123456789"},"method":"GET","timeout":30,"url":"https://www.datadoghq.com"},"variables":[]},"locations":["aws:eu-central-1"],"message":"Notify @datadog.user","name":"tf-TestAccDatadogSyntheticsTestBrowserMML_Basic-local-1615587136-updated","options":{"device_ids":["laptop_large"],"min_location_failed":1,"monitor_options":{"renotify_interval":100},"retry":{"count":2,"interval":300},"tick_every":900},"status":"paused","steps":[{"allowFailure":false,"name":"click step","params":{"element":{"multiLocator":{"ab":"/*[local-name()=\"html\"][1]/*[local-name()=\"body\"][1]/*[local-name()=\"nav\"][1]/*[local-name()=\"div\"][1]/*[local-name()=\"div\"][1]/*[local-name()=\"a\"][1]/*[local-name()=\"div\"][1]/*[local-name()=\"div\"][1]/*[local-name()=\"img\"][1]","at":"/descendant::*[@src=\"https://imgix.datadoghq.com/img/dd_logo_n_70x75.png\"]","cl":"/descendant::*[contains(concat('''', normalize-space(@class), '' ''), \" dog \")]/*[local-name()=\"img\"][1]","clt":"/descendant::*[contains(concat('''', normalize-space(@class), '' ''), \" dog \")]/*[local-name()=\"img\"][1]","co":"","ro":"//*[@src=\"https://imgix.datadoghq.com/img/dd_logo_n_70x75.png\"]"},"targetOuterHTML":"img height=\"75\" src=\"https://imgix.datadoghq.com/img/dd_logo_n_70x75.png...","url":"https://www.datadoghq.com/updated"}},"timeout":0,"type":"click"}],"tags":["foo:bar","baz"],"type":"browser"}
=======
    body: ""
>>>>>>> 0a47a8f2
    form: {}
    headers:
      Accept:
      - application/json
      Dd-Operation-Id:
      - GetTest
      User-Agent:
<<<<<<< HEAD
      - terraform-provider-datadog/dev (terraform 2.4.4; terraform-cli ) datadog-api-client-go/1.0.0-beta.16 (go go1.15.3; os darwin; arch amd64)
    url: https://api.datadoghq.com/api/v1/synthetics/tests/nu8-k5v-cm6
    method: PUT
  response:
    body: '{"status":"paused","public_id":"nu8-k5v-cm6","tags":["foo:bar","baz"],"org_id":321813,"locations":["aws:eu-central-1"],"message":"Notify @datadog.user","deleted_at":null,"name":"tf-TestAccDatadogSyntheticsTestBrowserMML_Basic-local-1615587136-updated","monitor_id":32039162,"type":"browser","created_at":"2021-03-12T22:12:18.052023+00:00","modified_at":"2021-03-12T22:12:25.103373+00:00","steps":[{"name":"click step","allowFailure":false,"params":{"element":{"targetOuterHTML":"img height=\"75\" src=\"https://imgix.datadoghq.com/img/dd_logo_n_70x75.png...","url":"https://www.datadoghq.com/updated","multiLocator":{"ab":"/*[local-name()=\"html\"][1]/*[local-name()=\"body\"][1]/*[local-name()=\"nav\"][1]/*[local-name()=\"div\"][1]/*[local-name()=\"div\"][1]/*[local-name()=\"a\"][1]/*[local-name()=\"div\"][1]/*[local-name()=\"div\"][1]/*[local-name()=\"img\"][1]","co":"","cl":"/descendant::*[contains(concat('''''''', normalize-space(@class), '''' ''''), \" dog \")]/*[local-name()=\"img\"][1]","at":"/descendant::*[@src=\"https://imgix.datadoghq.com/img/dd_logo_n_70x75.png\"]","clt":"/descendant::*[contains(concat('''''''', normalize-space(@class), '''' ''''), \" dog \")]/*[local-name()=\"img\"][1]","ro":"//*[@src=\"https://imgix.datadoghq.com/img/dd_logo_n_70x75.png\"]"}}},"timeout":0,"type":"click"}],"config":{"variables":[],"request":{"body":"this is a body","headers":{"Accept":"application/json","X-Datadog-Trace-ID":"123456789"},"url":"https://www.datadoghq.com","timeout":30,"method":"GET"},"assertions":[],"configVariables":[]},"options":{"retry":{"count":2,"interval":300},"monitor_options":{"notify_audit":false,"locked":false,"include_tags":true,"new_host_delay":300,"notify_no_data":false,"renotify_interval":100},"device_ids":["laptop_large"],"min_location_failed":1,"tick_every":900}}'
=======
      - terraform-provider-datadog/dev (terraform 1.16.0; terraform-cli 0.12.7-sdk) datadog-api-client-go/1.0.0-beta.19+dev (go go1.15.3; os darwin; arch amd64)
    url: https://api.datadoghq.com/api/v1/synthetics/tests/9nr-cmr-3jg
    method: GET
  response:
    body: '{"status":"paused","public_id":"9nr-cmr-3jg","tags":["foo:bar","baz"],"locations":["aws:eu-central-1"],"message":"Notify @datadog.user","name":"tf-TestAccDatadogSyntheticsTestBrowserMML_Basic-local-1617357584-updated","monitor_id":33240583,"type":"browser","config":{"variables":[],"request":{"body":"this is a body","headers":{"Accept":"application/json","X-Datadog-Trace-ID":"123456789"},"url":"https://www.datadoghq.com","timeout":30,"method":"GET"},"assertions":[]},"options":{"retry":{"count":2,"interval":300},"monitor_options":{"renotify_interval":100},"device_ids":["laptop_large"],"min_location_failed":1,"tick_every":900}}'
>>>>>>> 0a47a8f2
    headers:
      Cache-Control:
      - no-cache
      Connection:
      - keep-alive
      Content-Security-Policy:
      - frame-ancestors 'self'; report-uri https://api.datadoghq.com/csp-report
      Content-Type:
      - application/json
      Date:
<<<<<<< HEAD
      - Fri, 12 Mar 2021 22:12:25 GMT
=======
      - Fri, 02 Apr 2021 09:59:49 GMT
>>>>>>> 0a47a8f2
      Pragma:
      - no-cache
      Strict-Transport-Security:
      - max-age=15724800;
      Vary:
      - Accept-Encoding
      X-Content-Type-Options:
      - nosniff
      X-Dd-Debug:
<<<<<<< HEAD
      - dCmL/3rURV6BPeaqeP3Rxigq41m5CAb17XjrRE42uZ01zpr07HVhbL5/3TWMkvgu
      X-Dd-Version:
      - "35.4088130"
=======
      - LcgNasIYBRkNppmD6mCKE9J6iv0eEjosuuHR5V5zw2fWbR54i39C8dhdK8zDq/40
      X-Dd-Version:
      - "35.4225992"
>>>>>>> 0a47a8f2
      X-Frame-Options:
      - SAMEORIGIN
      X-Ratelimit-Limit:
      - "1000"
      X-Ratelimit-Period:
      - "60"
      X-Ratelimit-Remaining:
<<<<<<< HEAD
      - "496"
      X-Ratelimit-Reset:
      - "36"
=======
      - "984"
      X-Ratelimit-Reset:
      - "11"
>>>>>>> 0a47a8f2
    status: 200 OK
    code: 200
    duration: ""
- request:
    body: ""
    form: {}
    headers:
      Accept:
      - application/json
      Dd-Operation-Id:
      - GetTest
      User-Agent:
<<<<<<< HEAD
      - terraform-provider-datadog/dev (terraform 2.4.4; terraform-cli ) datadog-api-client-go/1.0.0-beta.16 (go go1.15.3; os darwin; arch amd64)
    url: https://api.datadoghq.com/api/v1/synthetics/tests/browser/nu8-k5v-cm6
    method: GET
  response:
    body: '{"status":"paused","public_id":"nu8-k5v-cm6","tags":["foo:bar","baz"],"locations":["aws:eu-central-1"],"message":"Notify @datadog.user","name":"tf-TestAccDatadogSyntheticsTestBrowserMML_Basic-local-1615587136-updated","monitor_id":32039162,"type":"browser","steps":[{"name":"click step","allowFailure":false,"params":{"element":{"targetOuterHTML":"img height=\"75\" src=\"https://imgix.datadoghq.com/img/dd_logo_n_70x75.png...","url":"https://www.datadoghq.com/updated","multiLocator":{"ab":"/*[local-name()=\"html\"][1]/*[local-name()=\"body\"][1]/*[local-name()=\"nav\"][1]/*[local-name()=\"div\"][1]/*[local-name()=\"div\"][1]/*[local-name()=\"a\"][1]/*[local-name()=\"div\"][1]/*[local-name()=\"div\"][1]/*[local-name()=\"img\"][1]","co":"","cl":"/descendant::*[contains(concat('''''''', normalize-space(@class), '''' ''''), \" dog \")]/*[local-name()=\"img\"][1]","at":"/descendant::*[@src=\"https://imgix.datadoghq.com/img/dd_logo_n_70x75.png\"]","clt":"/descendant::*[contains(concat('''''''', normalize-space(@class), '''' ''''), \" dog \")]/*[local-name()=\"img\"][1]","ro":"//*[@src=\"https://imgix.datadoghq.com/img/dd_logo_n_70x75.png\"]"}}},"timeout":0,"type":"click"}],"config":{"variables":[],"request":{"body":"this is a body","headers":{"Accept":"application/json","X-Datadog-Trace-ID":"123456789"},"url":"https://www.datadoghq.com","timeout":30,"method":"GET"},"assertions":[],"configVariables":[]},"options":{"retry":{"count":2,"interval":300},"monitor_options":{"renotify_interval":100},"device_ids":["laptop_large"],"min_location_failed":1,"tick_every":900}}'
=======
      - terraform-provider-datadog/dev (terraform 1.16.0; terraform-cli 0.12.7-sdk) datadog-api-client-go/1.0.0-beta.19+dev (go go1.15.3; os darwin; arch amd64)
    url: https://api.datadoghq.com/api/v1/synthetics/tests/9nr-cmr-3jg
    method: GET
  response:
    body: '{"status":"paused","public_id":"9nr-cmr-3jg","tags":["foo:bar","baz"],"locations":["aws:eu-central-1"],"message":"Notify @datadog.user","name":"tf-TestAccDatadogSyntheticsTestBrowserMML_Basic-local-1617357584-updated","monitor_id":33240583,"type":"browser","config":{"variables":[],"request":{"body":"this is a body","headers":{"Accept":"application/json","X-Datadog-Trace-ID":"123456789"},"url":"https://www.datadoghq.com","timeout":30,"method":"GET"},"assertions":[]},"options":{"retry":{"count":2,"interval":300},"monitor_options":{"renotify_interval":100},"device_ids":["laptop_large"],"min_location_failed":1,"tick_every":900}}'
>>>>>>> 0a47a8f2
    headers:
      Cache-Control:
      - no-cache
      Connection:
      - keep-alive
      Content-Security-Policy:
      - frame-ancestors 'self'; report-uri https://api.datadoghq.com/csp-report
      Content-Type:
      - application/json
      Date:
<<<<<<< HEAD
      - Fri, 12 Mar 2021 22:12:25 GMT
=======
      - Fri, 02 Apr 2021 09:59:49 GMT
>>>>>>> 0a47a8f2
      Pragma:
      - no-cache
      Strict-Transport-Security:
      - max-age=15724800;
      Vary:
      - Accept-Encoding
      X-Content-Type-Options:
      - nosniff
      X-Dd-Debug:
      - SY1h8ScsWq+kYmtbh63ltMLFAZsQjqfrgvdfAoRX+9TzT1sgMBRYaFRwfWWRRe9a
      X-Dd-Version:
<<<<<<< HEAD
      - "35.4088130"
=======
      - "35.4225992"
>>>>>>> 0a47a8f2
      X-Frame-Options:
      - SAMEORIGIN
      X-Ratelimit-Limit:
      - "1000"
      X-Ratelimit-Period:
      - "60"
      X-Ratelimit-Remaining:
<<<<<<< HEAD
      - "957"
      X-Ratelimit-Reset:
      - "35"
=======
      - "983"
      X-Ratelimit-Reset:
      - "11"
>>>>>>> 0a47a8f2
    status: 200 OK
    code: 200
    duration: ""
- request:
    body: ""
    form: {}
    headers:
      Accept:
      - application/json
      Dd-Operation-Id:
      - GetBrowserTest
      User-Agent:
<<<<<<< HEAD
      - terraform-provider-datadog/dev (terraform 2.4.4; terraform-cli ) datadog-api-client-go/1.0.0-beta.16 (go go1.15.3; os darwin; arch amd64)
    url: https://api.datadoghq.com/api/v1/synthetics/tests/nu8-k5v-cm6
    method: GET
  response:
    body: '{"status":"paused","public_id":"nu8-k5v-cm6","tags":["foo:bar","baz"],"locations":["aws:eu-central-1"],"message":"Notify @datadog.user","name":"tf-TestAccDatadogSyntheticsTestBrowserMML_Basic-local-1615587136-updated","monitor_id":32039162,"type":"browser","config":{"variables":[],"request":{"body":"this is a body","headers":{"Accept":"application/json","X-Datadog-Trace-ID":"123456789"},"url":"https://www.datadoghq.com","timeout":30,"method":"GET"},"assertions":[],"configVariables":[]},"options":{"retry":{"count":2,"interval":300},"monitor_options":{"renotify_interval":100},"device_ids":["laptop_large"],"min_location_failed":1,"tick_every":900}}'
=======
      - terraform-provider-datadog/dev (terraform 1.16.0; terraform-cli 0.12.7-sdk) datadog-api-client-go/1.0.0-beta.19+dev (go go1.15.3; os darwin; arch amd64)
    url: https://api.datadoghq.com/api/v1/synthetics/tests/browser/9nr-cmr-3jg
    method: GET
  response:
    body: '{"status":"paused","public_id":"9nr-cmr-3jg","tags":["foo:bar","baz"],"locations":["aws:eu-central-1"],"message":"Notify @datadog.user","name":"tf-TestAccDatadogSyntheticsTestBrowserMML_Basic-local-1617357584-updated","monitor_id":33240583,"type":"browser","steps":[{"name":"click step","allowFailure":false,"params":{"element":{"targetOuterHTML":"img height=\"75\" src=\"https://imgix.datadoghq.com/img/dd_logo_n_70x75.png...","url":"https://www.datadoghq.com/updated","multiLocator":{"ab":"/*[local-name()=\"html\"][1]/*[local-name()=\"body\"][1]/*[local-name()=\"nav\"][1]/*[local-name()=\"div\"][1]/*[local-name()=\"div\"][1]/*[local-name()=\"a\"][1]/*[local-name()=\"div\"][1]/*[local-name()=\"div\"][1]/*[local-name()=\"img\"][1]","co":"","cl":"/descendant::*[contains(concat('''''''', normalize-space(@class), '''' ''''), \" dog \")]/*[local-name()=\"img\"][1]","at":"/descendant::*[@src=\"https://imgix.datadoghq.com/img/dd_logo_n_70x75.png\"]","clt":"/descendant::*[contains(concat('''''''', normalize-space(@class), '''' ''''), \" dog \")]/*[local-name()=\"img\"][1]","ro":"//*[@src=\"https://imgix.datadoghq.com/img/dd_logo_n_70x75.png\"]"}}},"timeout":0,"type":"click"}],"config":{"variables":[],"request":{"body":"this is a body","headers":{"Accept":"application/json","X-Datadog-Trace-ID":"123456789"},"url":"https://www.datadoghq.com","timeout":30,"method":"GET"},"assertions":[]},"options":{"retry":{"count":2,"interval":300},"monitor_options":{"renotify_interval":100},"device_ids":["laptop_large"],"min_location_failed":1,"tick_every":900}}'
>>>>>>> 0a47a8f2
    headers:
      Cache-Control:
      - no-cache
      Connection:
      - keep-alive
      Content-Security-Policy:
      - frame-ancestors 'self'; report-uri https://api.datadoghq.com/csp-report
      Content-Type:
      - application/json
      Date:
<<<<<<< HEAD
      - Fri, 12 Mar 2021 22:12:26 GMT
=======
      - Fri, 02 Apr 2021 09:59:49 GMT
>>>>>>> 0a47a8f2
      Pragma:
      - no-cache
      Strict-Transport-Security:
      - max-age=15724800;
      Vary:
      - Accept-Encoding
      X-Content-Type-Options:
      - nosniff
      X-Dd-Debug:
<<<<<<< HEAD
      - Wjq53IVIwnB4SiR238oOYgHFMq/ZYP0LQ/Dv8C2fFLBwTje/dWJHu6pI6vIOK1zG
      X-Dd-Version:
      - "35.4088130"
=======
      - PhosSd3Ch1B6B0DXI71steKUi7XhPDttnPiIP1NdXTw0VJNWpoUnYyBmODS5ne3q
      X-Dd-Version:
      - "35.4225992"
>>>>>>> 0a47a8f2
      X-Frame-Options:
      - SAMEORIGIN
      X-Ratelimit-Limit:
      - "1000"
      X-Ratelimit-Period:
      - "60"
      X-Ratelimit-Remaining:
<<<<<<< HEAD
      - "956"
      X-Ratelimit-Reset:
      - "35"
=======
      - "982"
      X-Ratelimit-Reset:
      - "11"
>>>>>>> 0a47a8f2
    status: 200 OK
    code: 200
    duration: ""
- request:
    body: ""
    form: {}
    headers:
      Accept:
      - application/json
      Dd-Operation-Id:
      - GetTest
      User-Agent:
<<<<<<< HEAD
      - terraform-provider-datadog/dev (terraform 2.4.4; terraform-cli 0.14.7) datadog-api-client-go/1.0.0-beta.16 (go go1.15.3; os darwin; arch amd64)
    url: https://api.datadoghq.com/api/v1/synthetics/tests/browser/nu8-k5v-cm6
    method: GET
  response:
    body: '{"status":"paused","public_id":"nu8-k5v-cm6","tags":["foo:bar","baz"],"locations":["aws:eu-central-1"],"message":"Notify @datadog.user","name":"tf-TestAccDatadogSyntheticsTestBrowserMML_Basic-local-1615587136-updated","monitor_id":32039162,"type":"browser","steps":[{"name":"click step","allowFailure":false,"params":{"element":{"targetOuterHTML":"img height=\"75\" src=\"https://imgix.datadoghq.com/img/dd_logo_n_70x75.png...","url":"https://www.datadoghq.com/updated","multiLocator":{"ab":"/*[local-name()=\"html\"][1]/*[local-name()=\"body\"][1]/*[local-name()=\"nav\"][1]/*[local-name()=\"div\"][1]/*[local-name()=\"div\"][1]/*[local-name()=\"a\"][1]/*[local-name()=\"div\"][1]/*[local-name()=\"div\"][1]/*[local-name()=\"img\"][1]","co":"","cl":"/descendant::*[contains(concat('''''''', normalize-space(@class), '''' ''''), \" dog \")]/*[local-name()=\"img\"][1]","at":"/descendant::*[@src=\"https://imgix.datadoghq.com/img/dd_logo_n_70x75.png\"]","clt":"/descendant::*[contains(concat('''''''', normalize-space(@class), '''' ''''), \" dog \")]/*[local-name()=\"img\"][1]","ro":"//*[@src=\"https://imgix.datadoghq.com/img/dd_logo_n_70x75.png\"]"}}},"timeout":0,"type":"click"}],"config":{"variables":[],"request":{"body":"this is a body","headers":{"Accept":"application/json","X-Datadog-Trace-ID":"123456789"},"url":"https://www.datadoghq.com","timeout":30,"method":"GET"},"assertions":[],"configVariables":[]},"options":{"retry":{"count":2,"interval":300},"monitor_options":{"renotify_interval":100},"device_ids":["laptop_large"],"min_location_failed":1,"tick_every":900}}'
=======
      - terraform-provider-datadog/dev (terraform 1.16.0; terraform-cli 0.12.7-sdk) datadog-api-client-go/1.0.0-beta.19+dev (go go1.15.3; os darwin; arch amd64)
    url: https://api.datadoghq.com/api/v1/synthetics/tests/9nr-cmr-3jg
    method: GET
  response:
    body: '{"status":"paused","public_id":"9nr-cmr-3jg","tags":["foo:bar","baz"],"locations":["aws:eu-central-1"],"message":"Notify @datadog.user","name":"tf-TestAccDatadogSyntheticsTestBrowserMML_Basic-local-1617357584-updated","monitor_id":33240583,"type":"browser","config":{"variables":[],"request":{"body":"this is a body","headers":{"Accept":"application/json","X-Datadog-Trace-ID":"123456789"},"url":"https://www.datadoghq.com","timeout":30,"method":"GET"},"assertions":[]},"options":{"retry":{"count":2,"interval":300},"monitor_options":{"renotify_interval":100},"device_ids":["laptop_large"],"min_location_failed":1,"tick_every":900}}'
>>>>>>> 0a47a8f2
    headers:
      Cache-Control:
      - no-cache
      Connection:
      - keep-alive
      Content-Security-Policy:
      - frame-ancestors 'self'; report-uri https://api.datadoghq.com/csp-report
      Content-Type:
      - application/json
      Date:
<<<<<<< HEAD
      - Fri, 12 Mar 2021 22:12:26 GMT
=======
      - Fri, 02 Apr 2021 09:59:49 GMT
>>>>>>> 0a47a8f2
      Pragma:
      - no-cache
      Strict-Transport-Security:
      - max-age=15724800;
      Vary:
      - Accept-Encoding
      X-Content-Type-Options:
      - nosniff
      X-Dd-Debug:
<<<<<<< HEAD
      - S1wfaMZOKGT/IoMw6fqAwAwGWo2vQ44sjF3YzuETnQfxZO2T5eJbs0aX3UKb9Dwu
      X-Dd-Version:
      - "35.4088130"
=======
      - dPySkcOzIZtKyMKDAAzuysY3gNGGj6RtYogGuSb76E8mPvoqzREyRp6lPYm91hQU
      X-Dd-Version:
      - "35.4225992"
>>>>>>> 0a47a8f2
      X-Frame-Options:
      - SAMEORIGIN
      X-Ratelimit-Limit:
      - "1000"
      X-Ratelimit-Period:
      - "60"
      X-Ratelimit-Remaining:
<<<<<<< HEAD
      - "954"
      X-Ratelimit-Reset:
      - "34"
=======
      - "981"
      X-Ratelimit-Reset:
      - "11"
>>>>>>> 0a47a8f2
    status: 200 OK
    code: 200
    duration: ""
- request:
    body: ""
    form: {}
    headers:
      Accept:
      - application/json
      Dd-Operation-Id:
      - GetBrowserTest
      User-Agent:
<<<<<<< HEAD
      - terraform-provider-datadog/dev (terraform 2.4.4; terraform-cli ) datadog-api-client-go/1.0.0-beta.16 (go go1.15.3; os darwin; arch amd64)
    url: https://api.datadoghq.com/api/v1/synthetics/tests/browser/nu8-k5v-cm6
    method: GET
  response:
    body: '{"status":"paused","public_id":"nu8-k5v-cm6","tags":["foo:bar","baz"],"locations":["aws:eu-central-1"],"message":"Notify @datadog.user","name":"tf-TestAccDatadogSyntheticsTestBrowserMML_Basic-local-1615587136-updated","monitor_id":32039162,"type":"browser","steps":[{"name":"click step","allowFailure":false,"params":{"element":{"targetOuterHTML":"img height=\"75\" src=\"https://imgix.datadoghq.com/img/dd_logo_n_70x75.png...","url":"https://www.datadoghq.com/updated","multiLocator":{"ab":"/*[local-name()=\"html\"][1]/*[local-name()=\"body\"][1]/*[local-name()=\"nav\"][1]/*[local-name()=\"div\"][1]/*[local-name()=\"div\"][1]/*[local-name()=\"a\"][1]/*[local-name()=\"div\"][1]/*[local-name()=\"div\"][1]/*[local-name()=\"img\"][1]","co":"","cl":"/descendant::*[contains(concat('''''''', normalize-space(@class), '''' ''''), \" dog \")]/*[local-name()=\"img\"][1]","at":"/descendant::*[@src=\"https://imgix.datadoghq.com/img/dd_logo_n_70x75.png\"]","clt":"/descendant::*[contains(concat('''''''', normalize-space(@class), '''' ''''), \" dog \")]/*[local-name()=\"img\"][1]","ro":"//*[@src=\"https://imgix.datadoghq.com/img/dd_logo_n_70x75.png\"]"}}},"timeout":0,"type":"click"}],"config":{"variables":[],"request":{"body":"this is a body","headers":{"Accept":"application/json","X-Datadog-Trace-ID":"123456789"},"url":"https://www.datadoghq.com","timeout":30,"method":"GET"},"assertions":[],"configVariables":[]},"options":{"retry":{"count":2,"interval":300},"monitor_options":{"renotify_interval":100},"device_ids":["laptop_large"],"min_location_failed":1,"tick_every":900}}'
=======
      - terraform-provider-datadog/dev (terraform 1.16.0; terraform-cli 0.12.7-sdk) datadog-api-client-go/1.0.0-beta.19+dev (go go1.15.3; os darwin; arch amd64)
    url: https://api.datadoghq.com/api/v1/synthetics/tests/browser/9nr-cmr-3jg
    method: GET
  response:
    body: '{"status":"paused","public_id":"9nr-cmr-3jg","tags":["foo:bar","baz"],"locations":["aws:eu-central-1"],"message":"Notify @datadog.user","name":"tf-TestAccDatadogSyntheticsTestBrowserMML_Basic-local-1617357584-updated","monitor_id":33240583,"type":"browser","steps":[{"name":"click step","allowFailure":false,"params":{"element":{"targetOuterHTML":"img height=\"75\" src=\"https://imgix.datadoghq.com/img/dd_logo_n_70x75.png...","url":"https://www.datadoghq.com/updated","multiLocator":{"ab":"/*[local-name()=\"html\"][1]/*[local-name()=\"body\"][1]/*[local-name()=\"nav\"][1]/*[local-name()=\"div\"][1]/*[local-name()=\"div\"][1]/*[local-name()=\"a\"][1]/*[local-name()=\"div\"][1]/*[local-name()=\"div\"][1]/*[local-name()=\"img\"][1]","co":"","cl":"/descendant::*[contains(concat('''''''', normalize-space(@class), '''' ''''), \" dog \")]/*[local-name()=\"img\"][1]","at":"/descendant::*[@src=\"https://imgix.datadoghq.com/img/dd_logo_n_70x75.png\"]","clt":"/descendant::*[contains(concat('''''''', normalize-space(@class), '''' ''''), \" dog \")]/*[local-name()=\"img\"][1]","ro":"//*[@src=\"https://imgix.datadoghq.com/img/dd_logo_n_70x75.png\"]"}}},"timeout":0,"type":"click"}],"config":{"variables":[],"request":{"body":"this is a body","headers":{"Accept":"application/json","X-Datadog-Trace-ID":"123456789"},"url":"https://www.datadoghq.com","timeout":30,"method":"GET"},"assertions":[]},"options":{"retry":{"count":2,"interval":300},"monitor_options":{"renotify_interval":100},"device_ids":["laptop_large"],"min_location_failed":1,"tick_every":900}}'
>>>>>>> 0a47a8f2
    headers:
      Cache-Control:
      - no-cache
      Connection:
      - keep-alive
      Content-Security-Policy:
      - frame-ancestors 'self'; report-uri https://api.datadoghq.com/csp-report
      Content-Type:
      - application/json
      Date:
<<<<<<< HEAD
      - Fri, 12 Mar 2021 22:12:28 GMT
=======
      - Fri, 02 Apr 2021 09:59:50 GMT
>>>>>>> 0a47a8f2
      Pragma:
      - no-cache
      Strict-Transport-Security:
      - max-age=15724800;
      Vary:
      - Accept-Encoding
      X-Content-Type-Options:
      - nosniff
      X-Dd-Debug:
<<<<<<< HEAD
      - gYZcaADwbKcv7Hm19HJx6WsLoKuOijDWAt2viPeCfWqUgyKY+9e1xZdmMJeXV3YV
      X-Dd-Version:
      - "35.4088130"
=======
      - B1nwy/pPNqX+q4pQT22cdp1QCexE35IF8qwSHy0Nf7IW0Y881qtn4tXN1lpmzaKc
      X-Dd-Version:
      - "35.4225992"
>>>>>>> 0a47a8f2
      X-Frame-Options:
      - SAMEORIGIN
      X-Ratelimit-Limit:
      - "1000"
      X-Ratelimit-Period:
      - "60"
      X-Ratelimit-Remaining:
<<<<<<< HEAD
      - "952"
      X-Ratelimit-Reset:
      - "33"
=======
      - "980"
      X-Ratelimit-Reset:
      - "10"
>>>>>>> 0a47a8f2
    status: 200 OK
    code: 200
    duration: ""
- request:
    body: |
<<<<<<< HEAD
      {"config":{"assertions":[],"configVariables":[],"request":{"method":"GET","url":"https://www.datadoghq.com"},"variables":[]},"locations":["aws:eu-central-1"],"message":"Notify @datadog.user","name":"tf-TestAccDatadogSyntheticsTestBrowserMML_Basic-local-1615587136-updated","options":{"device_ids":["laptop_large"],"min_location_failed":1,"tick_every":900},"status":"paused","steps":[{"allowFailure":false,"name":"click step","params":{"element":{"multiLocator":{"ab":"/*[local-name()=\"html\"][1]/*[local-name()=\"body\"][1]/*[local-name()=\"nav\"][1]/*[local-name()=\"div\"][1]/*[local-name()=\"div\"][1]/*[local-name()=\"a\"][1]/*[local-name()=\"div\"][1]/*[local-name()=\"div\"][1]/*[local-name()=\"img\"][1]","at":"/descendant::*[@src=\"https://imgix.datadoghq.com/img/dd_logo_n_70x75.png\"]","cl":"/descendant::*[contains(concat('''', normalize-space(@class), '' ''), \" dog \")]/*[local-name()=\"img\"][1]","clt":"/descendant::*[contains(concat('''', normalize-space(@class), '' ''), \" dog \")]/*[local-name()=\"img\"][1]","co":"","ro":"//*[@src=\"https://imgix.datadoghq.com/img/dd_logo_n_70x75.png\"]"},"targetOuterHTML":"img height=\"75\" src=\"https://imgix.datadoghq.com/img/dd_logo_n_70x75.png...","url":"https://www.datadoghq.com/config-updated"}},"timeout":0,"type":"click"}],"tags":["foo:bar","baz"],"type":"browser"}
=======
      {"config":{"assertions":[],"request":{"method":"GET","url":"https://www.datadoghq.com"},"variables":[]},"locations":["aws:eu-central-1"],"message":"Notify @datadog.user","name":"tf-TestAccDatadogSyntheticsTestBrowserMML_Basic-local-1617357584-updated","options":{"device_ids":["laptop_large"],"min_location_failed":1,"tick_every":900},"status":"paused","steps":[{"allowFailure":false,"name":"click step","params":{"element":{"multiLocator":{"ab":"/*[local-name()=\"html\"][1]/*[local-name()=\"body\"][1]/*[local-name()=\"nav\"][1]/*[local-name()=\"div\"][1]/*[local-name()=\"div\"][1]/*[local-name()=\"a\"][1]/*[local-name()=\"div\"][1]/*[local-name()=\"div\"][1]/*[local-name()=\"img\"][1]","at":"/descendant::*[@src=\"https://imgix.datadoghq.com/img/dd_logo_n_70x75.png\"]","cl":"/descendant::*[contains(concat('''', normalize-space(@class), '' ''), \" dog \")]/*[local-name()=\"img\"][1]","clt":"/descendant::*[contains(concat('''', normalize-space(@class), '' ''), \" dog \")]/*[local-name()=\"img\"][1]","co":"","ro":"//*[@src=\"https://imgix.datadoghq.com/img/dd_logo_n_70x75.png\"]"},"targetOuterHTML":"img height=\"75\" src=\"https://imgix.datadoghq.com/img/dd_logo_n_70x75.png...","url":"https://www.datadoghq.com/config-updated"}},"timeout":0,"type":"click"}],"tags":["foo:bar","baz"],"type":"browser"}
>>>>>>> 0a47a8f2
    form: {}
    headers:
      Accept:
      - application/json
      Content-Type:
      - application/json
      Dd-Operation-Id:
      - UpdateBrowserTest
      User-Agent:
<<<<<<< HEAD
      - terraform-provider-datadog/dev (terraform 2.4.4; terraform-cli 0.14.7) datadog-api-client-go/1.0.0-beta.16 (go go1.15.3; os darwin; arch amd64)
    url: https://api.datadoghq.com/api/v1/synthetics/tests/nu8-k5v-cm6
    method: PUT
  response:
    body: '{"status":"paused","public_id":"nu8-k5v-cm6","tags":["foo:bar","baz"],"org_id":321813,"locations":["aws:eu-central-1"],"message":"Notify @datadog.user","deleted_at":null,"name":"tf-TestAccDatadogSyntheticsTestBrowserMML_Basic-local-1615587136-updated","monitor_id":32039162,"type":"browser","created_at":"2021-03-12T22:12:18.052023+00:00","modified_at":"2021-03-12T22:12:28.855163+00:00","steps":[{"name":"click step","allowFailure":false,"params":{"element":{"targetOuterHTML":"img height=\"75\" src=\"https://imgix.datadoghq.com/img/dd_logo_n_70x75.png...","url":"https://www.datadoghq.com/config-updated","multiLocator":{"ab":"/*[local-name()=\"html\"][1]/*[local-name()=\"body\"][1]/*[local-name()=\"nav\"][1]/*[local-name()=\"div\"][1]/*[local-name()=\"div\"][1]/*[local-name()=\"a\"][1]/*[local-name()=\"div\"][1]/*[local-name()=\"div\"][1]/*[local-name()=\"img\"][1]","co":"","cl":"/descendant::*[contains(concat('''''''', normalize-space(@class), '''' ''''), \" dog \")]/*[local-name()=\"img\"][1]","at":"/descendant::*[@src=\"https://imgix.datadoghq.com/img/dd_logo_n_70x75.png\"]","clt":"/descendant::*[contains(concat('''''''', normalize-space(@class), '''' ''''), \" dog \")]/*[local-name()=\"img\"][1]","ro":"//*[@src=\"https://imgix.datadoghq.com/img/dd_logo_n_70x75.png\"]"}}},"timeout":0,"type":"click"}],"config":{"variables":[],"request":{"url":"https://www.datadoghq.com","method":"GET"},"assertions":[],"configVariables":[]},"options":{"device_ids":["laptop_large"],"min_location_failed":1,"tick_every":900}}'
=======
      - terraform-provider-datadog/dev (terraform 1.16.0; terraform-cli 0.12.7-sdk) datadog-api-client-go/1.0.0-beta.19+dev (go go1.15.3; os darwin; arch amd64)
    url: https://api.datadoghq.com/api/v1/synthetics/tests/browser/9nr-cmr-3jg
    method: PUT
  response:
    body: '{"status":"paused","public_id":"9nr-cmr-3jg","tags":["foo:bar","baz"],"org_id":321813,"locations":["aws:eu-central-1"],"message":"Notify @datadog.user","deleted_at":null,"name":"tf-TestAccDatadogSyntheticsTestBrowserMML_Basic-local-1617357584-updated","monitor_id":33240583,"type":"browser","created_at":"2021-04-02T09:59:45.492841+00:00","modified_at":"2021-04-02T09:59:50.452231+00:00","steps":[{"name":"click step","allowFailure":false,"params":{"element":{"targetOuterHTML":"img height=\"75\" src=\"https://imgix.datadoghq.com/img/dd_logo_n_70x75.png...","url":"https://www.datadoghq.com/config-updated","multiLocator":{"ab":"/*[local-name()=\"html\"][1]/*[local-name()=\"body\"][1]/*[local-name()=\"nav\"][1]/*[local-name()=\"div\"][1]/*[local-name()=\"div\"][1]/*[local-name()=\"a\"][1]/*[local-name()=\"div\"][1]/*[local-name()=\"div\"][1]/*[local-name()=\"img\"][1]","co":"","cl":"/descendant::*[contains(concat('''''''', normalize-space(@class), '''' ''''), \" dog \")]/*[local-name()=\"img\"][1]","at":"/descendant::*[@src=\"https://imgix.datadoghq.com/img/dd_logo_n_70x75.png\"]","clt":"/descendant::*[contains(concat('''''''', normalize-space(@class), '''' ''''), \" dog \")]/*[local-name()=\"img\"][1]","ro":"//*[@src=\"https://imgix.datadoghq.com/img/dd_logo_n_70x75.png\"]"}}},"timeout":0,"type":"click"}],"config":{"variables":[],"request":{"url":"https://www.datadoghq.com","method":"GET"},"assertions":[]},"options":{"device_ids":["laptop_large"],"min_location_failed":1,"tick_every":900}}'
>>>>>>> 0a47a8f2
    headers:
      Cache-Control:
      - no-cache
      Connection:
      - keep-alive
      Content-Security-Policy:
      - frame-ancestors 'self'; report-uri https://api.datadoghq.com/csp-report
      Content-Type:
      - application/json
      Date:
<<<<<<< HEAD
      - Fri, 12 Mar 2021 22:12:29 GMT
=======
      - Fri, 02 Apr 2021 09:59:50 GMT
>>>>>>> 0a47a8f2
      Pragma:
      - no-cache
      Strict-Transport-Security:
      - max-age=15724800;
      Vary:
      - Accept-Encoding
      X-Content-Type-Options:
      - nosniff
      X-Dd-Debug:
<<<<<<< HEAD
      - SY1h8ScsWq+kYmtbh63ltMLFAZsQjqfrgvdfAoRX+9TzT1sgMBRYaFRwfWWRRe9a
      X-Dd-Version:
      - "35.4088130"
=======
      - PhosSd3Ch1B6B0DXI71steKUi7XhPDttnPiIP1NdXTw0VJNWpoUnYyBmODS5ne3q
      X-Dd-Version:
      - "35.4225992"
>>>>>>> 0a47a8f2
      X-Frame-Options:
      - SAMEORIGIN
      X-Ratelimit-Limit:
      - "500"
      X-Ratelimit-Period:
      - "60"
      X-Ratelimit-Remaining:
      - "495"
      X-Ratelimit-Reset:
<<<<<<< HEAD
      - "32"
=======
      - "10"
    status: 200 OK
    code: 200
    duration: ""
- request:
    body: ""
    form: {}
    headers:
      Accept:
      - application/json
      Dd-Operation-Id:
      - GetTest
      User-Agent:
      - terraform-provider-datadog/dev (terraform 1.16.0; terraform-cli 0.12.7-sdk) datadog-api-client-go/1.0.0-beta.19+dev (go go1.15.3; os darwin; arch amd64)
    url: https://api.datadoghq.com/api/v1/synthetics/tests/9nr-cmr-3jg
    method: GET
  response:
    body: '{"status":"paused","public_id":"9nr-cmr-3jg","tags":["foo:bar","baz"],"locations":["aws:eu-central-1"],"message":"Notify @datadog.user","name":"tf-TestAccDatadogSyntheticsTestBrowserMML_Basic-local-1617357584-updated","monitor_id":33240583,"type":"browser","config":{"variables":[],"request":{"url":"https://www.datadoghq.com","method":"GET"},"assertions":[]},"options":{"device_ids":["laptop_large"],"min_location_failed":1,"tick_every":900}}'
    headers:
      Cache-Control:
      - no-cache
      Connection:
      - keep-alive
      Content-Security-Policy:
      - frame-ancestors 'self'; report-uri https://api.datadoghq.com/csp-report
      Content-Type:
      - application/json
      Date:
      - Fri, 02 Apr 2021 09:59:50 GMT
      Pragma:
      - no-cache
      Strict-Transport-Security:
      - max-age=15724800;
      Vary:
      - Accept-Encoding
      X-Content-Type-Options:
      - nosniff
      X-Dd-Debug:
      - dCmL/3rURV6BPeaqeP3Rxigq41m5CAb17XjrRE42uZ01zpr07HVhbL5/3TWMkvgu
      X-Dd-Version:
      - "35.4225992"
      X-Frame-Options:
      - SAMEORIGIN
      X-Ratelimit-Limit:
      - "1000"
      X-Ratelimit-Period:
      - "60"
      X-Ratelimit-Remaining:
      - "979"
      X-Ratelimit-Reset:
      - "10"
>>>>>>> 0a47a8f2
    status: 200 OK
    code: 200
    duration: ""
- request:
    body: ""
    form: {}
    headers:
      Accept:
      - application/json
      Dd-Operation-Id:
      - GetBrowserTest
      User-Agent:
<<<<<<< HEAD
      - terraform-provider-datadog/dev (terraform 2.4.4; terraform-cli 0.14.7) datadog-api-client-go/1.0.0-beta.16 (go go1.15.3; os darwin; arch amd64)
    url: https://api.datadoghq.com/api/v1/synthetics/tests/browser/nu8-k5v-cm6
    method: GET
  response:
    body: '{"status":"paused","public_id":"nu8-k5v-cm6","tags":["foo:bar","baz"],"locations":["aws:eu-central-1"],"message":"Notify @datadog.user","name":"tf-TestAccDatadogSyntheticsTestBrowserMML_Basic-local-1615587136-updated","monitor_id":32039162,"type":"browser","steps":[{"name":"click step","allowFailure":false,"params":{"element":{"targetOuterHTML":"img height=\"75\" src=\"https://imgix.datadoghq.com/img/dd_logo_n_70x75.png...","url":"https://www.datadoghq.com/config-updated","multiLocator":{"ab":"/*[local-name()=\"html\"][1]/*[local-name()=\"body\"][1]/*[local-name()=\"nav\"][1]/*[local-name()=\"div\"][1]/*[local-name()=\"div\"][1]/*[local-name()=\"a\"][1]/*[local-name()=\"div\"][1]/*[local-name()=\"div\"][1]/*[local-name()=\"img\"][1]","co":"","cl":"/descendant::*[contains(concat('''''''', normalize-space(@class), '''' ''''), \" dog \")]/*[local-name()=\"img\"][1]","at":"/descendant::*[@src=\"https://imgix.datadoghq.com/img/dd_logo_n_70x75.png\"]","clt":"/descendant::*[contains(concat('''''''', normalize-space(@class), '''' ''''), \" dog \")]/*[local-name()=\"img\"][1]","ro":"//*[@src=\"https://imgix.datadoghq.com/img/dd_logo_n_70x75.png\"]"}}},"timeout":0,"type":"click"}],"config":{"variables":[],"request":{"url":"https://www.datadoghq.com","method":"GET"},"assertions":[],"configVariables":[]},"options":{"device_ids":["laptop_large"],"min_location_failed":1,"tick_every":900}}'
=======
      - terraform-provider-datadog/dev (terraform 1.16.0; terraform-cli 0.12.7-sdk) datadog-api-client-go/1.0.0-beta.19+dev (go go1.15.3; os darwin; arch amd64)
    url: https://api.datadoghq.com/api/v1/synthetics/tests/browser/9nr-cmr-3jg
    method: GET
  response:
    body: '{"status":"paused","public_id":"9nr-cmr-3jg","tags":["foo:bar","baz"],"locations":["aws:eu-central-1"],"message":"Notify @datadog.user","name":"tf-TestAccDatadogSyntheticsTestBrowserMML_Basic-local-1617357584-updated","monitor_id":33240583,"type":"browser","steps":[{"name":"click step","allowFailure":false,"params":{"element":{"targetOuterHTML":"img height=\"75\" src=\"https://imgix.datadoghq.com/img/dd_logo_n_70x75.png...","url":"https://www.datadoghq.com/config-updated","multiLocator":{"ab":"/*[local-name()=\"html\"][1]/*[local-name()=\"body\"][1]/*[local-name()=\"nav\"][1]/*[local-name()=\"div\"][1]/*[local-name()=\"div\"][1]/*[local-name()=\"a\"][1]/*[local-name()=\"div\"][1]/*[local-name()=\"div\"][1]/*[local-name()=\"img\"][1]","co":"","cl":"/descendant::*[contains(concat('''''''', normalize-space(@class), '''' ''''), \" dog \")]/*[local-name()=\"img\"][1]","at":"/descendant::*[@src=\"https://imgix.datadoghq.com/img/dd_logo_n_70x75.png\"]","clt":"/descendant::*[contains(concat('''''''', normalize-space(@class), '''' ''''), \" dog \")]/*[local-name()=\"img\"][1]","ro":"//*[@src=\"https://imgix.datadoghq.com/img/dd_logo_n_70x75.png\"]"}}},"timeout":0,"type":"click"}],"config":{"variables":[],"request":{"url":"https://www.datadoghq.com","method":"GET"},"assertions":[]},"options":{"device_ids":["laptop_large"],"min_location_failed":1,"tick_every":900}}'
>>>>>>> 0a47a8f2
    headers:
      Cache-Control:
      - no-cache
      Connection:
      - keep-alive
      Content-Security-Policy:
      - frame-ancestors 'self'; report-uri https://api.datadoghq.com/csp-report
      Content-Type:
      - application/json
      Date:
<<<<<<< HEAD
      - Fri, 12 Mar 2021 22:12:29 GMT
=======
      - Fri, 02 Apr 2021 09:59:50 GMT
>>>>>>> 0a47a8f2
      Pragma:
      - no-cache
      Strict-Transport-Security:
      - max-age=15724800;
      Vary:
      - Accept-Encoding
      X-Content-Type-Options:
      - nosniff
      X-Dd-Debug:
<<<<<<< HEAD
      - bgHykj7A9bfZx0Y5ZO3swhhp5tGUSNJHqFWR868+qg087CYrDOd5hQslC+noiEtH
      X-Dd-Version:
      - "35.4088130"
=======
      - vdJ3/nHEY1ioXQ6pQrBVvsQK1s4yyc+wufBMPSoXql71qZVuP/xMdtNo6DafhOAk
      X-Dd-Version:
      - "35.4225992"
>>>>>>> 0a47a8f2
      X-Frame-Options:
      - SAMEORIGIN
      X-Ratelimit-Limit:
      - "1000"
      X-Ratelimit-Period:
      - "60"
      X-Ratelimit-Remaining:
<<<<<<< HEAD
      - "951"
      X-Ratelimit-Reset:
      - "31"
=======
      - "978"
      X-Ratelimit-Reset:
      - "10"
>>>>>>> 0a47a8f2
    status: 200 OK
    code: 200
    duration: ""
- request:
    body: ""
    form: {}
    headers:
      Accept:
      - application/json
      Dd-Operation-Id:
      - GetTest
      User-Agent:
<<<<<<< HEAD
      - terraform-provider-datadog/dev (terraform 2.4.4; terraform-cli 0.14.7) datadog-api-client-go/1.0.0-beta.16 (go go1.15.3; os darwin; arch amd64)
    url: https://api.datadoghq.com/api/v1/synthetics/tests/nu8-k5v-cm6
    method: GET
  response:
    body: '{"status":"paused","public_id":"nu8-k5v-cm6","tags":["foo:bar","baz"],"locations":["aws:eu-central-1"],"message":"Notify @datadog.user","name":"tf-TestAccDatadogSyntheticsTestBrowserMML_Basic-local-1615587136-updated","monitor_id":32039162,"type":"browser","config":{"variables":[],"request":{"url":"https://www.datadoghq.com","method":"GET"},"assertions":[],"configVariables":[]},"options":{"device_ids":["laptop_large"],"min_location_failed":1,"tick_every":900}}'
=======
      - terraform-provider-datadog/dev (terraform 1.16.0; terraform-cli 0.12.7-sdk) datadog-api-client-go/1.0.0-beta.19+dev (go go1.15.3; os darwin; arch amd64)
    url: https://api.datadoghq.com/api/v1/synthetics/tests/9nr-cmr-3jg
    method: GET
  response:
    body: '{"status":"paused","public_id":"9nr-cmr-3jg","tags":["foo:bar","baz"],"locations":["aws:eu-central-1"],"message":"Notify @datadog.user","name":"tf-TestAccDatadogSyntheticsTestBrowserMML_Basic-local-1617357584-updated","monitor_id":33240583,"type":"browser","config":{"variables":[],"request":{"url":"https://www.datadoghq.com","method":"GET"},"assertions":[]},"options":{"device_ids":["laptop_large"],"min_location_failed":1,"tick_every":900}}'
    headers:
      Cache-Control:
      - no-cache
      Connection:
      - keep-alive
      Content-Security-Policy:
      - frame-ancestors 'self'; report-uri https://api.datadoghq.com/csp-report
      Content-Type:
      - application/json
      Date:
      - Fri, 02 Apr 2021 09:59:51 GMT
      Pragma:
      - no-cache
      Strict-Transport-Security:
      - max-age=15724800;
      Vary:
      - Accept-Encoding
      X-Content-Type-Options:
      - nosniff
      X-Dd-Debug:
      - dPySkcOzIZtKyMKDAAzuysY3gNGGj6RtYogGuSb76E8mPvoqzREyRp6lPYm91hQU
      X-Dd-Version:
      - "35.4225992"
      X-Frame-Options:
      - SAMEORIGIN
      X-Ratelimit-Limit:
      - "1000"
      X-Ratelimit-Period:
      - "60"
      X-Ratelimit-Remaining:
      - "977"
      X-Ratelimit-Reset:
      - "9"
    status: 200 OK
    code: 200
    duration: ""
- request:
    body: ""
    form: {}
    headers:
      Accept:
      - application/json
      Dd-Operation-Id:
      - GetTest
      User-Agent:
      - terraform-provider-datadog/dev (terraform 1.16.0; terraform-cli 0.12.7-sdk) datadog-api-client-go/1.0.0-beta.19+dev (go go1.15.3; os darwin; arch amd64)
    url: https://api.datadoghq.com/api/v1/synthetics/tests/9nr-cmr-3jg
    method: GET
  response:
    body: '{"status":"paused","public_id":"9nr-cmr-3jg","tags":["foo:bar","baz"],"locations":["aws:eu-central-1"],"message":"Notify @datadog.user","name":"tf-TestAccDatadogSyntheticsTestBrowserMML_Basic-local-1617357584-updated","monitor_id":33240583,"type":"browser","config":{"variables":[],"request":{"url":"https://www.datadoghq.com","method":"GET"},"assertions":[]},"options":{"device_ids":["laptop_large"],"min_location_failed":1,"tick_every":900}}'
    headers:
      Cache-Control:
      - no-cache
      Connection:
      - keep-alive
      Content-Security-Policy:
      - frame-ancestors 'self'; report-uri https://api.datadoghq.com/csp-report
      Content-Type:
      - application/json
      Date:
      - Fri, 02 Apr 2021 09:59:51 GMT
      Pragma:
      - no-cache
      Strict-Transport-Security:
      - max-age=15724800;
      Vary:
      - Accept-Encoding
      X-Content-Type-Options:
      - nosniff
      X-Dd-Debug:
      - L3ULR3HwCWYmEqCWGz2Yob3chcH4pjowBacBXkncP7o+/uPqKt9yGEYf/g1AJPzQ
      X-Dd-Version:
      - "35.4225992"
      X-Frame-Options:
      - SAMEORIGIN
      X-Ratelimit-Limit:
      - "1000"
      X-Ratelimit-Period:
      - "60"
      X-Ratelimit-Remaining:
      - "976"
      X-Ratelimit-Reset:
      - "9"
    status: 200 OK
    code: 200
    duration: ""
- request:
    body: ""
    form: {}
    headers:
      Accept:
      - application/json
      Dd-Operation-Id:
      - GetBrowserTest
      User-Agent:
      - terraform-provider-datadog/dev (terraform 1.16.0; terraform-cli 0.12.7-sdk) datadog-api-client-go/1.0.0-beta.19+dev (go go1.15.3; os darwin; arch amd64)
    url: https://api.datadoghq.com/api/v1/synthetics/tests/browser/9nr-cmr-3jg
    method: GET
  response:
    body: '{"status":"paused","public_id":"9nr-cmr-3jg","tags":["foo:bar","baz"],"locations":["aws:eu-central-1"],"message":"Notify @datadog.user","name":"tf-TestAccDatadogSyntheticsTestBrowserMML_Basic-local-1617357584-updated","monitor_id":33240583,"type":"browser","steps":[{"name":"click step","allowFailure":false,"params":{"element":{"targetOuterHTML":"img height=\"75\" src=\"https://imgix.datadoghq.com/img/dd_logo_n_70x75.png...","url":"https://www.datadoghq.com/config-updated","multiLocator":{"ab":"/*[local-name()=\"html\"][1]/*[local-name()=\"body\"][1]/*[local-name()=\"nav\"][1]/*[local-name()=\"div\"][1]/*[local-name()=\"div\"][1]/*[local-name()=\"a\"][1]/*[local-name()=\"div\"][1]/*[local-name()=\"div\"][1]/*[local-name()=\"img\"][1]","co":"","cl":"/descendant::*[contains(concat('''''''', normalize-space(@class), '''' ''''), \" dog \")]/*[local-name()=\"img\"][1]","at":"/descendant::*[@src=\"https://imgix.datadoghq.com/img/dd_logo_n_70x75.png\"]","clt":"/descendant::*[contains(concat('''''''', normalize-space(@class), '''' ''''), \" dog \")]/*[local-name()=\"img\"][1]","ro":"//*[@src=\"https://imgix.datadoghq.com/img/dd_logo_n_70x75.png\"]"}}},"timeout":0,"type":"click"}],"config":{"variables":[],"request":{"url":"https://www.datadoghq.com","method":"GET"},"assertions":[]},"options":{"device_ids":["laptop_large"],"min_location_failed":1,"tick_every":900}}'
>>>>>>> 0a47a8f2
    headers:
      Cache-Control:
      - no-cache
      Connection:
      - keep-alive
      Content-Security-Policy:
      - frame-ancestors 'self'; report-uri https://api.datadoghq.com/csp-report
      Content-Type:
      - application/json
      Date:
<<<<<<< HEAD
      - Fri, 12 Mar 2021 22:12:29 GMT
=======
      - Fri, 02 Apr 2021 09:59:51 GMT
>>>>>>> 0a47a8f2
      Pragma:
      - no-cache
      Strict-Transport-Security:
      - max-age=15724800;
      Vary:
      - Accept-Encoding
      X-Content-Type-Options:
      - nosniff
      X-Dd-Debug:
<<<<<<< HEAD
      - nLnnBNvlCFDECRnZvzDb0z4sAO35G+IMidcAs8vrCKyjvsKWE8Yd9S3n6OjZ1qRN
      X-Dd-Version:
      - "35.4088130"
=======
      - PhosSd3Ch1B6B0DXI71steKUi7XhPDttnPiIP1NdXTw0VJNWpoUnYyBmODS5ne3q
      X-Dd-Version:
      - "35.4225992"
>>>>>>> 0a47a8f2
      X-Frame-Options:
      - SAMEORIGIN
      X-Ratelimit-Limit:
      - "1000"
      X-Ratelimit-Period:
      - "60"
      X-Ratelimit-Remaining:
<<<<<<< HEAD
      - "950"
      X-Ratelimit-Reset:
      - "31"
=======
      - "975"
      X-Ratelimit-Reset:
      - "9"
    status: 200 OK
    code: 200
    duration: ""
- request:
    body: ""
    form: {}
    headers:
      Accept:
      - application/json
      Dd-Operation-Id:
      - GetTest
      User-Agent:
      - terraform-provider-datadog/dev (terraform 1.16.0; terraform-cli 0.12.7-sdk) datadog-api-client-go/1.0.0-beta.19+dev (go go1.15.3; os darwin; arch amd64)
    url: https://api.datadoghq.com/api/v1/synthetics/tests/9nr-cmr-3jg
    method: GET
  response:
    body: '{"status":"paused","public_id":"9nr-cmr-3jg","tags":["foo:bar","baz"],"locations":["aws:eu-central-1"],"message":"Notify @datadog.user","name":"tf-TestAccDatadogSyntheticsTestBrowserMML_Basic-local-1617357584-updated","monitor_id":33240583,"type":"browser","config":{"variables":[],"request":{"url":"https://www.datadoghq.com","method":"GET"},"assertions":[]},"options":{"device_ids":["laptop_large"],"min_location_failed":1,"tick_every":900}}'
    headers:
      Cache-Control:
      - no-cache
      Connection:
      - keep-alive
      Content-Security-Policy:
      - frame-ancestors 'self'; report-uri https://api.datadoghq.com/csp-report
      Content-Type:
      - application/json
      Date:
      - Fri, 02 Apr 2021 09:59:51 GMT
      Pragma:
      - no-cache
      Strict-Transport-Security:
      - max-age=15724800;
      Vary:
      - Accept-Encoding
      X-Content-Type-Options:
      - nosniff
      X-Dd-Debug:
      - LcgNasIYBRkNppmD6mCKE9J6iv0eEjosuuHR5V5zw2fWbR54i39C8dhdK8zDq/40
      X-Dd-Version:
      - "35.4225992"
      X-Frame-Options:
      - SAMEORIGIN
      X-Ratelimit-Limit:
      - "1000"
      X-Ratelimit-Period:
      - "60"
      X-Ratelimit-Remaining:
      - "974"
      X-Ratelimit-Reset:
      - "9"
>>>>>>> 0a47a8f2
    status: 200 OK
    code: 200
    duration: ""
- request:
    body: ""
    form: {}
    headers:
      Accept:
      - application/json
      Dd-Operation-Id:
      - GetBrowserTest
      User-Agent:
<<<<<<< HEAD
      - terraform-provider-datadog/dev (terraform 2.4.4; terraform-cli 0.14.7) datadog-api-client-go/1.0.0-beta.16 (go go1.15.3; os darwin; arch amd64)
    url: https://api.datadoghq.com/api/v1/synthetics/tests/browser/nu8-k5v-cm6
    method: GET
  response:
    body: '{"status":"paused","public_id":"nu8-k5v-cm6","tags":["foo:bar","baz"],"locations":["aws:eu-central-1"],"message":"Notify @datadog.user","name":"tf-TestAccDatadogSyntheticsTestBrowserMML_Basic-local-1615587136-updated","monitor_id":32039162,"type":"browser","steps":[{"name":"click step","allowFailure":false,"params":{"element":{"targetOuterHTML":"img height=\"75\" src=\"https://imgix.datadoghq.com/img/dd_logo_n_70x75.png...","url":"https://www.datadoghq.com/config-updated","multiLocator":{"ab":"/*[local-name()=\"html\"][1]/*[local-name()=\"body\"][1]/*[local-name()=\"nav\"][1]/*[local-name()=\"div\"][1]/*[local-name()=\"div\"][1]/*[local-name()=\"a\"][1]/*[local-name()=\"div\"][1]/*[local-name()=\"div\"][1]/*[local-name()=\"img\"][1]","co":"","cl":"/descendant::*[contains(concat('''''''', normalize-space(@class), '''' ''''), \" dog \")]/*[local-name()=\"img\"][1]","at":"/descendant::*[@src=\"https://imgix.datadoghq.com/img/dd_logo_n_70x75.png\"]","clt":"/descendant::*[contains(concat('''''''', normalize-space(@class), '''' ''''), \" dog \")]/*[local-name()=\"img\"][1]","ro":"//*[@src=\"https://imgix.datadoghq.com/img/dd_logo_n_70x75.png\"]"}}},"timeout":0,"type":"click"}],"config":{"variables":[],"request":{"url":"https://www.datadoghq.com","method":"GET"},"assertions":[],"configVariables":[]},"options":{"device_ids":["laptop_large"],"min_location_failed":1,"tick_every":900}}'
=======
      - terraform-provider-datadog/dev (terraform 1.16.0; terraform-cli 0.12.7-sdk) datadog-api-client-go/1.0.0-beta.19+dev (go go1.15.3; os darwin; arch amd64)
    url: https://api.datadoghq.com/api/v1/synthetics/tests/browser/9nr-cmr-3jg
    method: GET
  response:
    body: '{"status":"paused","public_id":"9nr-cmr-3jg","tags":["foo:bar","baz"],"locations":["aws:eu-central-1"],"message":"Notify @datadog.user","name":"tf-TestAccDatadogSyntheticsTestBrowserMML_Basic-local-1617357584-updated","monitor_id":33240583,"type":"browser","steps":[{"name":"click step","allowFailure":false,"params":{"element":{"targetOuterHTML":"img height=\"75\" src=\"https://imgix.datadoghq.com/img/dd_logo_n_70x75.png...","url":"https://www.datadoghq.com/config-updated","multiLocator":{"ab":"/*[local-name()=\"html\"][1]/*[local-name()=\"body\"][1]/*[local-name()=\"nav\"][1]/*[local-name()=\"div\"][1]/*[local-name()=\"div\"][1]/*[local-name()=\"a\"][1]/*[local-name()=\"div\"][1]/*[local-name()=\"div\"][1]/*[local-name()=\"img\"][1]","co":"","cl":"/descendant::*[contains(concat('''''''', normalize-space(@class), '''' ''''), \" dog \")]/*[local-name()=\"img\"][1]","at":"/descendant::*[@src=\"https://imgix.datadoghq.com/img/dd_logo_n_70x75.png\"]","clt":"/descendant::*[contains(concat('''''''', normalize-space(@class), '''' ''''), \" dog \")]/*[local-name()=\"img\"][1]","ro":"//*[@src=\"https://imgix.datadoghq.com/img/dd_logo_n_70x75.png\"]"}}},"timeout":0,"type":"click"}],"config":{"variables":[],"request":{"url":"https://www.datadoghq.com","method":"GET"},"assertions":[]},"options":{"device_ids":["laptop_large"],"min_location_failed":1,"tick_every":900}}'
>>>>>>> 0a47a8f2
    headers:
      Cache-Control:
      - no-cache
      Connection:
      - keep-alive
      Content-Security-Policy:
      - frame-ancestors 'self'; report-uri https://api.datadoghq.com/csp-report
      Content-Type:
      - application/json
      Date:
<<<<<<< HEAD
      - Fri, 12 Mar 2021 22:12:30 GMT
=======
      - Fri, 02 Apr 2021 09:59:51 GMT
>>>>>>> 0a47a8f2
      Pragma:
      - no-cache
      Strict-Transport-Security:
      - max-age=15724800;
      Vary:
      - Accept-Encoding
      X-Content-Type-Options:
      - nosniff
      X-Dd-Debug:
<<<<<<< HEAD
      - JpIJLwIH2nFlZOC+u71rq7aAOL43MLZN3MUsL+gpYHdZz5QLUOG8Jysf8kVK6tPU
      X-Dd-Version:
      - "35.4088130"
=======
      - B1nwy/pPNqX+q4pQT22cdp1QCexE35IF8qwSHy0Nf7IW0Y881qtn4tXN1lpmzaKc
      X-Dd-Version:
      - "35.4225992"
>>>>>>> 0a47a8f2
      X-Frame-Options:
      - SAMEORIGIN
      X-Ratelimit-Limit:
      - "1000"
      X-Ratelimit-Period:
      - "60"
      X-Ratelimit-Remaining:
<<<<<<< HEAD
      - "949"
      X-Ratelimit-Reset:
      - "30"
=======
      - "973"
      X-Ratelimit-Reset:
      - "9"
>>>>>>> 0a47a8f2
    status: 200 OK
    code: 200
    duration: ""
- request:
    body: |
<<<<<<< HEAD
      {"public_ids":["nu8-k5v-cm6"]}
=======
      {"public_ids":["9nr-cmr-3jg"]}
>>>>>>> 0a47a8f2
    form: {}
    headers:
      Accept:
      - application/json
      Content-Type:
      - application/json
      Dd-Operation-Id:
      - DeleteTests
      User-Agent:
<<<<<<< HEAD
      - terraform-provider-datadog/dev (terraform 2.4.4; terraform-cli 0.14.7) datadog-api-client-go/1.0.0-beta.16 (go go1.15.3; os darwin; arch amd64)
    url: https://api.datadoghq.com/api/v1/synthetics/tests/delete
    method: POST
  response:
    body: '{"deleted_tests":[{"deleted_at":"2021-03-12T22:12:31.559066+00:00","public_id":"nu8-k5v-cm6"}]}'
=======
      - terraform-provider-datadog/dev (terraform 1.16.0; terraform-cli 0.12.7-sdk) datadog-api-client-go/1.0.0-beta.19+dev (go go1.15.3; os darwin; arch amd64)
    url: https://api.datadoghq.com/api/v1/synthetics/tests/delete
    method: POST
  response:
    body: '{"deleted_tests":[{"deleted_at":"2021-04-02T09:59:52.325011+00:00","public_id":"9nr-cmr-3jg"}]}'
>>>>>>> 0a47a8f2
    headers:
      Cache-Control:
      - no-cache
      Connection:
      - keep-alive
      Content-Security-Policy:
      - frame-ancestors 'self'; report-uri https://api.datadoghq.com/csp-report
      Content-Type:
      - application/json
      Date:
<<<<<<< HEAD
      - Fri, 12 Mar 2021 22:12:31 GMT
=======
      - Fri, 02 Apr 2021 09:59:53 GMT
>>>>>>> 0a47a8f2
      Pragma:
      - no-cache
      Strict-Transport-Security:
      - max-age=15724800;
      Vary:
      - Accept-Encoding
      X-Content-Type-Options:
      - nosniff
      X-Dd-Debug:
<<<<<<< HEAD
      - F5gm0Rce1/Abr9/0Fw8HAqWfiz0FdiH8er/AXnN6lOn3L6KyGgbsLCwgPlob1No8
      X-Dd-Version:
      - "35.4088130"
=======
      - Um4CoU685QqAscnxhS5BD+goWu2yX1Jd4zCfGzSsEvPPIm1qURZaF8dlLl/OEY4I
      X-Dd-Version:
      - "35.4225992"
>>>>>>> 0a47a8f2
      X-Frame-Options:
      - SAMEORIGIN
      X-Ratelimit-Limit:
      - "120"
      X-Ratelimit-Period:
      - "60"
      X-Ratelimit-Remaining:
      - "112"
      X-Ratelimit-Reset:
<<<<<<< HEAD
      - "29"
=======
      - "9"
>>>>>>> 0a47a8f2
    status: 200 OK
    code: 200
    duration: ""
- request:
    body: ""
    form: {}
    headers:
      Accept:
      - application/json
      Dd-Operation-Id:
      - GetTest
      User-Agent:
<<<<<<< HEAD
      - terraform-provider-datadog/dev (terraform 2.4.4; terraform-cli 0.14.7) datadog-api-client-go/1.0.0-beta.16 (go go1.15.3; os darwin; arch amd64)
    url: https://api.datadoghq.com/api/v1/synthetics/tests/nu8-k5v-cm6
=======
      - terraform-provider-datadog/dev (terraform 1.16.0; terraform-cli 0.12.7-sdk) datadog-api-client-go/1.0.0-beta.19+dev (go go1.15.3; os darwin; arch amd64)
    url: https://api.datadoghq.com/api/v1/synthetics/tests/9nr-cmr-3jg
>>>>>>> 0a47a8f2
    method: GET
  response:
    body: '{"errors": ["Synthetics test not found"]}'
    headers:
      Cache-Control:
      - no-cache
      Connection:
      - keep-alive
      Content-Security-Policy:
      - frame-ancestors 'self'; report-uri https://api.datadoghq.com/csp-report
      Content-Type:
      - application/json
      Date:
<<<<<<< HEAD
      - Fri, 12 Mar 2021 22:12:32 GMT
=======
      - Fri, 02 Apr 2021 09:59:53 GMT
>>>>>>> 0a47a8f2
      Pragma:
      - no-cache
      Strict-Transport-Security:
      - max-age=15724800;
      Vary:
      - Accept-Encoding
      X-Content-Type-Options:
      - nosniff
      X-Dd-Version:
<<<<<<< HEAD
      - "35.4088130"
=======
      - "35.4225992"
>>>>>>> 0a47a8f2
      X-Frame-Options:
      - SAMEORIGIN
      X-Ratelimit-Limit:
      - "1000"
      X-Ratelimit-Period:
      - "60"
      X-Ratelimit-Remaining:
<<<<<<< HEAD
      - "948"
      X-Ratelimit-Reset:
      - "28"
=======
      - "972"
      X-Ratelimit-Reset:
      - "7"
>>>>>>> 0a47a8f2
    status: 404 Not Found
    code: 404
    duration: ""<|MERGE_RESOLUTION|>--- conflicted
+++ resolved
@@ -3,11 +3,7 @@
 interactions:
 - request:
     body: |
-<<<<<<< HEAD
-      {"config":{"assertions":[],"configVariables":[],"request":{"body":"this is a body","headers":{"Accept":"application/json","X-Datadog-Trace-ID":"123456789"},"method":"GET","timeout":30,"url":"https://www.datadoghq.com"},"variables":[]},"locations":["aws:eu-central-1"],"message":"Notify @datadog.user","name":"tf-TestAccDatadogSyntheticsTestBrowserMML_Basic-local-1615587136","options":{"device_ids":["laptop_large"],"min_location_failed":1,"monitor_options":{"renotify_interval":100},"retry":{"count":2,"interval":300},"tick_every":900},"status":"paused","steps":[{"allowFailure":false,"name":"click step","params":{"element":{"multiLocator":{"ab":"/*[local-name()=\"html\"][1]/*[local-name()=\"body\"][1]/*[local-name()=\"nav\"][1]/*[local-name()=\"div\"][1]/*[local-name()=\"div\"][1]/*[local-name()=\"a\"][1]/*[local-name()=\"div\"][1]/*[local-name()=\"div\"][1]/*[local-name()=\"img\"][1]","at":"/descendant::*[@src=\"https://imgix.datadoghq.com/img/dd_logo_n_70x75.png\"]","cl":"/descendant::*[contains(concat('''', normalize-space(@class), '' ''), \" dog \")]/*[local-name()=\"img\"][1]","clt":"/descendant::*[contains(concat('''', normalize-space(@class), '' ''), \" dog \")]/*[local-name()=\"img\"][1]","co":"","ro":"//*[@src=\"https://imgix.datadoghq.com/img/dd_logo_n_70x75.png\"]"},"targetOuterHTML":"img height=\"75\" src=\"https://imgix.datadoghq.com/img/dd_logo_n_70x75.png...","url":"https://www.datadoghq.com/"}},"timeout":0,"type":"click"}],"tags":["foo:bar","baz"],"type":"browser"}
-=======
-      {"config":{"assertions":[],"request":{"body":"this is a body","headers":{"Accept":"application/json","X-Datadog-Trace-ID":"123456789"},"method":"GET","timeout":30,"url":"https://www.datadoghq.com"},"variables":[]},"locations":["aws:eu-central-1"],"message":"Notify @datadog.user","name":"tf-TestAccDatadogSyntheticsTestBrowserMML_Basic-local-1617357584","options":{"device_ids":["laptop_large"],"min_location_failed":1,"monitor_options":{"renotify_interval":100},"retry":{"count":2,"interval":300},"tick_every":900},"status":"paused","steps":[{"allowFailure":false,"name":"click step","params":{"element":{"multiLocator":{"ab":"/*[local-name()=\"html\"][1]/*[local-name()=\"body\"][1]/*[local-name()=\"nav\"][1]/*[local-name()=\"div\"][1]/*[local-name()=\"div\"][1]/*[local-name()=\"a\"][1]/*[local-name()=\"div\"][1]/*[local-name()=\"div\"][1]/*[local-name()=\"img\"][1]","at":"/descendant::*[@src=\"https://imgix.datadoghq.com/img/dd_logo_n_70x75.png\"]","cl":"/descendant::*[contains(concat('''', normalize-space(@class), '' ''), \" dog \")]/*[local-name()=\"img\"][1]","clt":"/descendant::*[contains(concat('''', normalize-space(@class), '' ''), \" dog \")]/*[local-name()=\"img\"][1]","co":"","ro":"//*[@src=\"https://imgix.datadoghq.com/img/dd_logo_n_70x75.png\"]"},"targetOuterHTML":"img height=\"75\" src=\"https://imgix.datadoghq.com/img/dd_logo_n_70x75.png...","url":"https://www.datadoghq.com/"}},"timeout":0,"type":"click"}],"tags":["foo:bar","baz"],"type":"browser"}
->>>>>>> 0a47a8f2
+      {"config":{"assertions":[],"request":{"body":"this is a body","headers":{"Accept":"application/json","X-Datadog-Trace-ID":"123456789"},"method":"GET","timeout":30,"url":"https://www.datadoghq.com"},"variables":[]},"locations":["aws:eu-central-1"],"message":"Notify @datadog.user","name":"tf-TestAccDatadogSyntheticsTestBrowserMML_Basic-local-1618930395","options":{"device_ids":["laptop_large"],"min_location_failed":1,"monitor_options":{"renotify_interval":100},"retry":{"count":2,"interval":300},"tick_every":900},"status":"paused","steps":[{"allowFailure":false,"name":"click step","params":{"element":{"multiLocator":{"ab":"/*[local-name()=\"html\"][1]/*[local-name()=\"body\"][1]/*[local-name()=\"nav\"][1]/*[local-name()=\"div\"][1]/*[local-name()=\"div\"][1]/*[local-name()=\"a\"][1]/*[local-name()=\"div\"][1]/*[local-name()=\"div\"][1]/*[local-name()=\"img\"][1]","at":"/descendant::*[@src=\"https://imgix.datadoghq.com/img/dd_logo_n_70x75.png\"]","cl":"/descendant::*[contains(concat('''', normalize-space(@class), '' ''), \" dog \")]/*[local-name()=\"img\"][1]","clt":"/descendant::*[contains(concat('''', normalize-space(@class), '' ''), \" dog \")]/*[local-name()=\"img\"][1]","co":"","ro":"//*[@src=\"https://imgix.datadoghq.com/img/dd_logo_n_70x75.png\"]"},"targetOuterHTML":"img height=\"75\" src=\"https://imgix.datadoghq.com/img/dd_logo_n_70x75.png...","url":"https://www.datadoghq.com/"}},"timeout":0,"type":"click"}],"tags":["foo:bar","baz"],"type":"browser"}
     form: {}
     headers:
       Accept:
@@ -17,51 +13,34 @@
       Dd-Operation-Id:
       - CreateSyntheticsBrowserTest
       User-Agent:
-<<<<<<< HEAD
-      - terraform-provider-datadog/dev (terraform 2.4.4; terraform-cli ) datadog-api-client-go/1.0.0-beta.16 (go go1.15.3; os darwin; arch amd64)
-    url: https://api.datadoghq.com/api/v1/synthetics/tests
-    method: POST
-  response:
-    body: '{"status":"paused","public_id":"nu8-k5v-cm6","tags":["foo:bar","baz"],"org_id":321813,"locations":["aws:eu-central-1"],"message":"Notify @datadog.user","deleted_at":null,"name":"tf-TestAccDatadogSyntheticsTestBrowserMML_Basic-local-1615587136","monitor_id":32039162,"type":"browser","created_at":"2021-03-12T22:12:18.052023+00:00","modified_at":"2021-03-12T22:12:18.052023+00:00","steps":[{"name":"click step","allowFailure":false,"params":{"element":{"targetOuterHTML":"img height=\"75\" src=\"https://imgix.datadoghq.com/img/dd_logo_n_70x75.png...","url":"https://www.datadoghq.com/","multiLocator":{"ab":"/*[local-name()=\"html\"][1]/*[local-name()=\"body\"][1]/*[local-name()=\"nav\"][1]/*[local-name()=\"div\"][1]/*[local-name()=\"div\"][1]/*[local-name()=\"a\"][1]/*[local-name()=\"div\"][1]/*[local-name()=\"div\"][1]/*[local-name()=\"img\"][1]","co":"","cl":"/descendant::*[contains(concat('''''''', normalize-space(@class), '''' ''''), \" dog \")]/*[local-name()=\"img\"][1]","at":"/descendant::*[@src=\"https://imgix.datadoghq.com/img/dd_logo_n_70x75.png\"]","clt":"/descendant::*[contains(concat('''''''', normalize-space(@class), '''' ''''), \" dog \")]/*[local-name()=\"img\"][1]","ro":"//*[@src=\"https://imgix.datadoghq.com/img/dd_logo_n_70x75.png\"]"}}},"timeout":0,"type":"click"}],"config":{"variables":[],"request":{"body":"this is a body","headers":{"Accept":"application/json","X-Datadog-Trace-ID":"123456789"},"url":"https://www.datadoghq.com","timeout":30,"method":"GET"},"assertions":[],"configVariables":[]},"options":{"retry":{"count":2,"interval":300},"monitor_options":{"notify_audit":false,"locked":false,"include_tags":true,"new_host_delay":300,"notify_no_data":false,"renotify_interval":100},"device_ids":["laptop_large"],"min_location_failed":1,"tick_every":900}}'
-=======
-      - terraform-provider-datadog/dev (terraform 1.16.0; terraform-cli 0.12.7-sdk) datadog-api-client-go/1.0.0-beta.19+dev (go go1.15.3; os darwin; arch amd64)
+      - terraform-provider-datadog/dev (terraform 2.4.4; terraform-cli 0.14.7) datadog-api-client-go/1.0.0-beta.19 (go go1.16.3; os darwin; arch amd64)
     url: https://api.datadoghq.com/api/v1/synthetics/tests/browser
     method: POST
   response:
-    body: '{"status":"paused","public_id":"9nr-cmr-3jg","tags":["foo:bar","baz"],"org_id":321813,"locations":["aws:eu-central-1"],"message":"Notify @datadog.user","deleted_at":null,"name":"tf-TestAccDatadogSyntheticsTestBrowserMML_Basic-local-1617357584","monitor_id":33240583,"type":"browser","created_at":"2021-04-02T09:59:45.492841+00:00","modified_at":"2021-04-02T09:59:45.492841+00:00","steps":[{"name":"click step","allowFailure":false,"params":{"element":{"targetOuterHTML":"img height=\"75\" src=\"https://imgix.datadoghq.com/img/dd_logo_n_70x75.png...","url":"https://www.datadoghq.com/","multiLocator":{"ab":"/*[local-name()=\"html\"][1]/*[local-name()=\"body\"][1]/*[local-name()=\"nav\"][1]/*[local-name()=\"div\"][1]/*[local-name()=\"div\"][1]/*[local-name()=\"a\"][1]/*[local-name()=\"div\"][1]/*[local-name()=\"div\"][1]/*[local-name()=\"img\"][1]","co":"","cl":"/descendant::*[contains(concat('''''''', normalize-space(@class), '''' ''''), \" dog \")]/*[local-name()=\"img\"][1]","at":"/descendant::*[@src=\"https://imgix.datadoghq.com/img/dd_logo_n_70x75.png\"]","clt":"/descendant::*[contains(concat('''''''', normalize-space(@class), '''' ''''), \" dog \")]/*[local-name()=\"img\"][1]","ro":"//*[@src=\"https://imgix.datadoghq.com/img/dd_logo_n_70x75.png\"]"}}},"timeout":0,"type":"click"}],"config":{"variables":[],"request":{"body":"this is a body","headers":{"Accept":"application/json","X-Datadog-Trace-ID":"123456789"},"url":"https://www.datadoghq.com","timeout":30,"method":"GET"},"assertions":[]},"options":{"retry":{"count":2,"interval":300},"monitor_options":{"notify_audit":false,"locked":false,"include_tags":true,"new_host_delay":300,"notify_no_data":false,"renotify_interval":100},"device_ids":["laptop_large"],"min_location_failed":1,"tick_every":900}}'
->>>>>>> 0a47a8f2
-    headers:
-      Cache-Control:
-      - no-cache
-      Connection:
-      - keep-alive
-      Content-Security-Policy:
-      - frame-ancestors 'self'; report-uri https://api.datadoghq.com/csp-report
-      Content-Type:
-      - application/json
-      Date:
-<<<<<<< HEAD
-      - Fri, 12 Mar 2021 22:12:18 GMT
-=======
-      - Fri, 02 Apr 2021 09:59:45 GMT
->>>>>>> 0a47a8f2
-      Pragma:
-      - no-cache
-      Strict-Transport-Security:
-      - max-age=15724800;
-      Vary:
-      - Accept-Encoding
-      X-Content-Type-Options:
-      - nosniff
-      X-Dd-Debug:
-<<<<<<< HEAD
+    body: '{"status":"paused","public_id":"ibs-2xm-tjf","tags":["foo:bar","baz"],"org_id":321813,"locations":["aws:eu-central-1"],"message":"Notify @datadog.user","deleted_at":null,"name":"tf-TestAccDatadogSyntheticsTestBrowserMML_Basic-local-1618930395","monitor_id":34157585,"type":"browser","created_at":"2021-04-20T14:53:18.181623+00:00","modified_at":"2021-04-20T14:53:18.181623+00:00","steps":[{"name":"click step","allowFailure":false,"params":{"element":{"targetOuterHTML":"img height=\"75\" src=\"https://imgix.datadoghq.com/img/dd_logo_n_70x75.png...","url":"https://www.datadoghq.com/","multiLocator":{"ab":"/*[local-name()=\"html\"][1]/*[local-name()=\"body\"][1]/*[local-name()=\"nav\"][1]/*[local-name()=\"div\"][1]/*[local-name()=\"div\"][1]/*[local-name()=\"a\"][1]/*[local-name()=\"div\"][1]/*[local-name()=\"div\"][1]/*[local-name()=\"img\"][1]","co":"","cl":"/descendant::*[contains(concat('''''''', normalize-space(@class), '''' ''''), \" dog \")]/*[local-name()=\"img\"][1]","at":"/descendant::*[@src=\"https://imgix.datadoghq.com/img/dd_logo_n_70x75.png\"]","clt":"/descendant::*[contains(concat('''''''', normalize-space(@class), '''' ''''), \" dog \")]/*[local-name()=\"img\"][1]","ro":"//*[@src=\"https://imgix.datadoghq.com/img/dd_logo_n_70x75.png\"]"}}},"timeout":0,"type":"click"}],"config":{"variables":[],"request":{"body":"this is a body","headers":{"Accept":"application/json","X-Datadog-Trace-ID":"123456789"},"url":"https://www.datadoghq.com","timeout":30,"method":"GET"},"assertions":[]},"options":{"retry":{"count":2,"interval":300},"monitor_options":{"notify_audit":false,"locked":false,"include_tags":true,"new_host_delay":300,"notify_no_data":false,"renotify_interval":100},"device_ids":["laptop_large"],"min_location_failed":1,"tick_every":900}}'
+    headers:
+      Cache-Control:
+      - no-cache
+      Connection:
+      - keep-alive
+      Content-Security-Policy:
+      - frame-ancestors 'self'; report-uri https://api.datadoghq.com/csp-report
+      Content-Type:
+      - application/json
+      Date:
+      - Tue, 20 Apr 2021 14:53:18 GMT
+      Pragma:
+      - no-cache
+      Strict-Transport-Security:
+      - max-age=15724800;
+      Vary:
+      - Accept-Encoding
+      X-Content-Type-Options:
+      - nosniff
+      X-Dd-Debug:
       - vdJ3/nHEY1ioXQ6pQrBVvsQK1s4yyc+wufBMPSoXql71qZVuP/xMdtNo6DafhOAk
       X-Dd-Version:
-      - "35.4088130"
-=======
-      - 5gfwVh/5HZ+AnGd/Di93w3NEWC6KMHT9KzmHEiRJmNdOjBtAsbOcgVFyqEChw71h
-      X-Dd-Version:
-      - "35.4225992"
+      - "35.4351688"
       X-Frame-Options:
       - SAMEORIGIN
       X-Ratelimit-Limit:
@@ -71,7 +50,7 @@
       X-Ratelimit-Remaining:
       - "119"
       X-Ratelimit-Reset:
-      - "15"
+      - "43"
     status: 200 OK
     code: 200
     duration: ""
@@ -84,22 +63,372 @@
       Dd-Operation-Id:
       - GetTest
       User-Agent:
-      - terraform-provider-datadog/dev (terraform 1.16.0; terraform-cli 0.12.7-sdk) datadog-api-client-go/1.0.0-beta.19+dev (go go1.15.3; os darwin; arch amd64)
-    url: https://api.datadoghq.com/api/v1/synthetics/tests/9nr-cmr-3jg
-    method: GET
-  response:
-    body: '{"status":"paused","public_id":"9nr-cmr-3jg","tags":["foo:bar","baz"],"locations":["aws:eu-central-1"],"message":"Notify @datadog.user","name":"tf-TestAccDatadogSyntheticsTestBrowserMML_Basic-local-1617357584","monitor_id":33240583,"type":"browser","config":{"variables":[],"request":{"body":"this is a body","headers":{"Accept":"application/json","X-Datadog-Trace-ID":"123456789"},"url":"https://www.datadoghq.com","timeout":30,"method":"GET"},"assertions":[]},"options":{"retry":{"count":2,"interval":300},"monitor_options":{"notify_audit":false,"locked":false,"include_tags":true,"new_host_delay":300,"notify_no_data":false,"renotify_interval":100},"device_ids":["laptop_large"],"min_location_failed":1,"tick_every":900}}'
-    headers:
-      Cache-Control:
-      - no-cache
-      Connection:
-      - keep-alive
-      Content-Security-Policy:
-      - frame-ancestors 'self'; report-uri https://api.datadoghq.com/csp-report
-      Content-Type:
-      - application/json
-      Date:
-      - Fri, 02 Apr 2021 09:59:45 GMT
+      - terraform-provider-datadog/dev (terraform 2.4.4; terraform-cli 0.14.7) datadog-api-client-go/1.0.0-beta.19 (go go1.16.3; os darwin; arch amd64)
+    url: https://api.datadoghq.com/api/v1/synthetics/tests/ibs-2xm-tjf
+    method: GET
+  response:
+    body: '{"status":"paused","public_id":"ibs-2xm-tjf","tags":["foo:bar","baz"],"locations":["aws:eu-central-1"],"message":"Notify @datadog.user","name":"tf-TestAccDatadogSyntheticsTestBrowserMML_Basic-local-1618930395","monitor_id":34157585,"type":"browser","config":{"variables":[],"request":{"body":"this is a body","headers":{"Accept":"application/json","X-Datadog-Trace-ID":"123456789"},"url":"https://www.datadoghq.com","timeout":30,"method":"GET"},"assertions":[]},"options":{"retry":{"count":2,"interval":300},"monitor_options":{"notify_audit":false,"locked":false,"include_tags":true,"new_host_delay":300,"notify_no_data":false,"renotify_interval":100},"device_ids":["laptop_large"],"min_location_failed":1,"tick_every":900}}'
+    headers:
+      Cache-Control:
+      - no-cache
+      Connection:
+      - keep-alive
+      Content-Security-Policy:
+      - frame-ancestors 'self'; report-uri https://api.datadoghq.com/csp-report
+      Content-Type:
+      - application/json
+      Date:
+      - Tue, 20 Apr 2021 14:53:18 GMT
+      Pragma:
+      - no-cache
+      Strict-Transport-Security:
+      - max-age=15724800;
+      Vary:
+      - Accept-Encoding
+      X-Content-Type-Options:
+      - nosniff
+      X-Dd-Debug:
+      - bgHykj7A9bfZx0Y5ZO3swhhp5tGUSNJHqFWR868+qg087CYrDOd5hQslC+noiEtH
+      X-Dd-Version:
+      - "35.4351688"
+      X-Frame-Options:
+      - SAMEORIGIN
+      X-Ratelimit-Limit:
+      - "1000"
+      X-Ratelimit-Period:
+      - "60"
+      X-Ratelimit-Remaining:
+      - "998"
+      X-Ratelimit-Reset:
+      - "42"
+    status: 200 OK
+    code: 200
+    duration: ""
+- request:
+    body: ""
+    form: {}
+    headers:
+      Accept:
+      - application/json
+      Dd-Operation-Id:
+      - GetBrowserTest
+      User-Agent:
+      - terraform-provider-datadog/dev (terraform 2.4.4; terraform-cli 0.14.7) datadog-api-client-go/1.0.0-beta.19 (go go1.16.3; os darwin; arch amd64)
+    url: https://api.datadoghq.com/api/v1/synthetics/tests/browser/ibs-2xm-tjf
+    method: GET
+  response:
+    body: '{"status":"paused","public_id":"ibs-2xm-tjf","tags":["foo:bar","baz"],"locations":["aws:eu-central-1"],"message":"Notify @datadog.user","name":"tf-TestAccDatadogSyntheticsTestBrowserMML_Basic-local-1618930395","monitor_id":34157585,"type":"browser","steps":[{"name":"click step","allowFailure":false,"params":{"element":{"targetOuterHTML":"img height=\"75\" src=\"https://imgix.datadoghq.com/img/dd_logo_n_70x75.png...","url":"https://www.datadoghq.com/","multiLocator":{"ab":"/*[local-name()=\"html\"][1]/*[local-name()=\"body\"][1]/*[local-name()=\"nav\"][1]/*[local-name()=\"div\"][1]/*[local-name()=\"div\"][1]/*[local-name()=\"a\"][1]/*[local-name()=\"div\"][1]/*[local-name()=\"div\"][1]/*[local-name()=\"img\"][1]","co":"","cl":"/descendant::*[contains(concat('''''''', normalize-space(@class), '''' ''''), \" dog \")]/*[local-name()=\"img\"][1]","at":"/descendant::*[@src=\"https://imgix.datadoghq.com/img/dd_logo_n_70x75.png\"]","clt":"/descendant::*[contains(concat('''''''', normalize-space(@class), '''' ''''), \" dog \")]/*[local-name()=\"img\"][1]","ro":"//*[@src=\"https://imgix.datadoghq.com/img/dd_logo_n_70x75.png\"]"}}},"timeout":0,"type":"click"}],"config":{"variables":[],"request":{"body":"this is a body","headers":{"Accept":"application/json","X-Datadog-Trace-ID":"123456789"},"url":"https://www.datadoghq.com","timeout":30,"method":"GET"},"assertions":[]},"options":{"retry":{"count":2,"interval":300},"monitor_options":{"notify_audit":false,"locked":false,"include_tags":true,"new_host_delay":300,"notify_no_data":false,"renotify_interval":100},"device_ids":["laptop_large"],"min_location_failed":1,"tick_every":900}}'
+    headers:
+      Cache-Control:
+      - no-cache
+      Connection:
+      - keep-alive
+      Content-Security-Policy:
+      - frame-ancestors 'self'; report-uri https://api.datadoghq.com/csp-report
+      Content-Type:
+      - application/json
+      Date:
+      - Tue, 20 Apr 2021 14:53:18 GMT
+      Pragma:
+      - no-cache
+      Strict-Transport-Security:
+      - max-age=15724800;
+      Vary:
+      - Accept-Encoding
+      X-Content-Type-Options:
+      - nosniff
+      X-Dd-Debug:
+      - l8RQo2maZqJf6GFThBbKNE6dvthz6njusVtau3dPXJWL2RLFoN81H+BLPB/1xgs1
+      X-Dd-Version:
+      - "35.4351688"
+      X-Frame-Options:
+      - SAMEORIGIN
+      X-Ratelimit-Limit:
+      - "1000"
+      X-Ratelimit-Period:
+      - "60"
+      X-Ratelimit-Remaining:
+      - "993"
+      X-Ratelimit-Reset:
+      - "42"
+    status: 200 OK
+    code: 200
+    duration: ""
+- request:
+    body: ""
+    form: {}
+    headers:
+      Accept:
+      - application/json
+      Dd-Operation-Id:
+      - GetTest
+      User-Agent:
+      - terraform-provider-datadog/dev (terraform 2.4.4; terraform-cli 0.14.7) datadog-api-client-go/1.0.0-beta.19 (go go1.16.3; os darwin; arch amd64)
+    url: https://api.datadoghq.com/api/v1/synthetics/tests/ibs-2xm-tjf
+    method: GET
+  response:
+    body: '{"status":"paused","public_id":"ibs-2xm-tjf","tags":["foo:bar","baz"],"locations":["aws:eu-central-1"],"message":"Notify @datadog.user","name":"tf-TestAccDatadogSyntheticsTestBrowserMML_Basic-local-1618930395","monitor_id":34157585,"type":"browser","config":{"variables":[],"request":{"body":"this is a body","headers":{"Accept":"application/json","X-Datadog-Trace-ID":"123456789"},"url":"https://www.datadoghq.com","timeout":30,"method":"GET"},"assertions":[]},"options":{"retry":{"count":2,"interval":300},"monitor_options":{"notify_audit":false,"locked":false,"include_tags":true,"new_host_delay":300,"notify_no_data":false,"renotify_interval":100},"device_ids":["laptop_large"],"min_location_failed":1,"tick_every":900}}'
+    headers:
+      Cache-Control:
+      - no-cache
+      Connection:
+      - keep-alive
+      Content-Security-Policy:
+      - frame-ancestors 'self'; report-uri https://api.datadoghq.com/csp-report
+      Content-Type:
+      - application/json
+      Date:
+      - Tue, 20 Apr 2021 14:53:18 GMT
+      Pragma:
+      - no-cache
+      Strict-Transport-Security:
+      - max-age=15724800;
+      Vary:
+      - Accept-Encoding
+      X-Content-Type-Options:
+      - nosniff
+      X-Dd-Debug:
+      - L3ULR3HwCWYmEqCWGz2Yob3chcH4pjowBacBXkncP7o+/uPqKt9yGEYf/g1AJPzQ
+      X-Dd-Version:
+      - "35.4351688"
+      X-Frame-Options:
+      - SAMEORIGIN
+      X-Ratelimit-Limit:
+      - "1000"
+      X-Ratelimit-Period:
+      - "60"
+      X-Ratelimit-Remaining:
+      - "985"
+      X-Ratelimit-Reset:
+      - "42"
+    status: 200 OK
+    code: 200
+    duration: ""
+- request:
+    body: ""
+    form: {}
+    headers:
+      Accept:
+      - application/json
+      Dd-Operation-Id:
+      - GetTest
+      User-Agent:
+      - terraform-provider-datadog/dev (terraform 2.4.4; terraform-cli 0.14.7) datadog-api-client-go/1.0.0-beta.19 (go go1.16.3; os darwin; arch amd64)
+    url: https://api.datadoghq.com/api/v1/synthetics/tests/ibs-2xm-tjf
+    method: GET
+  response:
+    body: '{"status":"paused","public_id":"ibs-2xm-tjf","tags":["foo:bar","baz"],"locations":["aws:eu-central-1"],"message":"Notify @datadog.user","name":"tf-TestAccDatadogSyntheticsTestBrowserMML_Basic-local-1618930395","monitor_id":34157585,"type":"browser","config":{"variables":[],"request":{"body":"this is a body","headers":{"Accept":"application/json","X-Datadog-Trace-ID":"123456789"},"url":"https://www.datadoghq.com","timeout":30,"method":"GET"},"assertions":[]},"options":{"retry":{"count":2,"interval":300},"monitor_options":{"notify_audit":false,"locked":false,"include_tags":true,"new_host_delay":300,"notify_no_data":false,"renotify_interval":100},"device_ids":["laptop_large"],"min_location_failed":1,"tick_every":900}}'
+    headers:
+      Cache-Control:
+      - no-cache
+      Connection:
+      - keep-alive
+      Content-Security-Policy:
+      - frame-ancestors 'self'; report-uri https://api.datadoghq.com/csp-report
+      Content-Type:
+      - application/json
+      Date:
+      - Tue, 20 Apr 2021 14:53:19 GMT
+      Pragma:
+      - no-cache
+      Strict-Transport-Security:
+      - max-age=15724800;
+      Vary:
+      - Accept-Encoding
+      X-Content-Type-Options:
+      - nosniff
+      X-Dd-Debug:
+      - twvpGlmuom5y6A0pjGtXzTf554cmwJgTcCZ71fK4H/RDi+v5ehBK0zQiRcTJQG5C
+      X-Dd-Version:
+      - "35.4351688"
+      X-Frame-Options:
+      - SAMEORIGIN
+      X-Ratelimit-Limit:
+      - "1000"
+      X-Ratelimit-Period:
+      - "60"
+      X-Ratelimit-Remaining:
+      - "976"
+      X-Ratelimit-Reset:
+      - "41"
+    status: 200 OK
+    code: 200
+    duration: ""
+- request:
+    body: ""
+    form: {}
+    headers:
+      Accept:
+      - application/json
+      Dd-Operation-Id:
+      - GetBrowserTest
+      User-Agent:
+      - terraform-provider-datadog/dev (terraform 2.4.4; terraform-cli 0.14.7) datadog-api-client-go/1.0.0-beta.19 (go go1.16.3; os darwin; arch amd64)
+    url: https://api.datadoghq.com/api/v1/synthetics/tests/browser/ibs-2xm-tjf
+    method: GET
+  response:
+    body: '{"status":"paused","public_id":"ibs-2xm-tjf","tags":["foo:bar","baz"],"locations":["aws:eu-central-1"],"message":"Notify @datadog.user","name":"tf-TestAccDatadogSyntheticsTestBrowserMML_Basic-local-1618930395","monitor_id":34157585,"type":"browser","steps":[{"name":"click step","allowFailure":false,"params":{"element":{"targetOuterHTML":"img height=\"75\" src=\"https://imgix.datadoghq.com/img/dd_logo_n_70x75.png...","url":"https://www.datadoghq.com/","multiLocator":{"ab":"/*[local-name()=\"html\"][1]/*[local-name()=\"body\"][1]/*[local-name()=\"nav\"][1]/*[local-name()=\"div\"][1]/*[local-name()=\"div\"][1]/*[local-name()=\"a\"][1]/*[local-name()=\"div\"][1]/*[local-name()=\"div\"][1]/*[local-name()=\"img\"][1]","co":"","cl":"/descendant::*[contains(concat('''''''', normalize-space(@class), '''' ''''), \" dog \")]/*[local-name()=\"img\"][1]","at":"/descendant::*[@src=\"https://imgix.datadoghq.com/img/dd_logo_n_70x75.png\"]","clt":"/descendant::*[contains(concat('''''''', normalize-space(@class), '''' ''''), \" dog \")]/*[local-name()=\"img\"][1]","ro":"//*[@src=\"https://imgix.datadoghq.com/img/dd_logo_n_70x75.png\"]"}}},"timeout":0,"type":"click"}],"config":{"variables":[],"request":{"body":"this is a body","headers":{"Accept":"application/json","X-Datadog-Trace-ID":"123456789"},"url":"https://www.datadoghq.com","timeout":30,"method":"GET"},"assertions":[]},"options":{"retry":{"count":2,"interval":300},"monitor_options":{"notify_audit":false,"locked":false,"include_tags":true,"new_host_delay":300,"notify_no_data":false,"renotify_interval":100},"device_ids":["laptop_large"],"min_location_failed":1,"tick_every":900}}'
+    headers:
+      Cache-Control:
+      - no-cache
+      Connection:
+      - keep-alive
+      Content-Security-Policy:
+      - frame-ancestors 'self'; report-uri https://api.datadoghq.com/csp-report
+      Content-Type:
+      - application/json
+      Date:
+      - Tue, 20 Apr 2021 14:53:19 GMT
+      Pragma:
+      - no-cache
+      Strict-Transport-Security:
+      - max-age=15724800;
+      Vary:
+      - Accept-Encoding
+      X-Content-Type-Options:
+      - nosniff
+      X-Dd-Debug:
+      - Um4CoU685QqAscnxhS5BD+goWu2yX1Jd4zCfGzSsEvPPIm1qURZaF8dlLl/OEY4I
+      X-Dd-Version:
+      - "35.4351688"
+      X-Frame-Options:
+      - SAMEORIGIN
+      X-Ratelimit-Limit:
+      - "1000"
+      X-Ratelimit-Period:
+      - "60"
+      X-Ratelimit-Remaining:
+      - "973"
+      X-Ratelimit-Reset:
+      - "41"
+    status: 200 OK
+    code: 200
+    duration: ""
+- request:
+    body: ""
+    form: {}
+    headers:
+      Accept:
+      - application/json
+      Dd-Operation-Id:
+      - GetTest
+      User-Agent:
+      - terraform-provider-datadog/dev (terraform 2.4.4; terraform-cli 0.14.7) datadog-api-client-go/1.0.0-beta.19 (go go1.16.3; os darwin; arch amd64)
+    url: https://api.datadoghq.com/api/v1/synthetics/tests/ibs-2xm-tjf
+    method: GET
+  response:
+    body: '{"status":"paused","public_id":"ibs-2xm-tjf","tags":["foo:bar","baz"],"locations":["aws:eu-central-1"],"message":"Notify @datadog.user","name":"tf-TestAccDatadogSyntheticsTestBrowserMML_Basic-local-1618930395","monitor_id":34157585,"type":"browser","config":{"variables":[],"request":{"body":"this is a body","headers":{"Accept":"application/json","X-Datadog-Trace-ID":"123456789"},"url":"https://www.datadoghq.com","timeout":30,"method":"GET"},"assertions":[]},"options":{"retry":{"count":2,"interval":300},"monitor_options":{"notify_audit":false,"locked":false,"include_tags":true,"new_host_delay":300,"notify_no_data":false,"renotify_interval":100},"device_ids":["laptop_large"],"min_location_failed":1,"tick_every":900}}'
+    headers:
+      Cache-Control:
+      - no-cache
+      Connection:
+      - keep-alive
+      Content-Security-Policy:
+      - frame-ancestors 'self'; report-uri https://api.datadoghq.com/csp-report
+      Content-Type:
+      - application/json
+      Date:
+      - Tue, 20 Apr 2021 14:53:21 GMT
+      Pragma:
+      - no-cache
+      Strict-Transport-Security:
+      - max-age=15724800;
+      Vary:
+      - Accept-Encoding
+      X-Content-Type-Options:
+      - nosniff
+      X-Dd-Debug:
+      - bgHykj7A9bfZx0Y5ZO3swhhp5tGUSNJHqFWR868+qg087CYrDOd5hQslC+noiEtH
+      X-Dd-Version:
+      - "35.4351688"
+      X-Frame-Options:
+      - SAMEORIGIN
+      X-Ratelimit-Limit:
+      - "1000"
+      X-Ratelimit-Period:
+      - "60"
+      X-Ratelimit-Remaining:
+      - "960"
+      X-Ratelimit-Reset:
+      - "39"
+    status: 200 OK
+    code: 200
+    duration: ""
+- request:
+    body: ""
+    form: {}
+    headers:
+      Accept:
+      - application/json
+      Dd-Operation-Id:
+      - GetBrowserTest
+      User-Agent:
+      - terraform-provider-datadog/dev (terraform 2.4.4; terraform-cli 0.14.7) datadog-api-client-go/1.0.0-beta.19 (go go1.16.3; os darwin; arch amd64)
+    url: https://api.datadoghq.com/api/v1/synthetics/tests/browser/ibs-2xm-tjf
+    method: GET
+  response:
+    body: '{"status":"paused","public_id":"ibs-2xm-tjf","tags":["foo:bar","baz"],"locations":["aws:eu-central-1"],"message":"Notify @datadog.user","name":"tf-TestAccDatadogSyntheticsTestBrowserMML_Basic-local-1618930395","monitor_id":34157585,"type":"browser","steps":[{"name":"click step","allowFailure":false,"params":{"element":{"targetOuterHTML":"img height=\"75\" src=\"https://imgix.datadoghq.com/img/dd_logo_n_70x75.png...","url":"https://www.datadoghq.com/","multiLocator":{"ab":"/*[local-name()=\"html\"][1]/*[local-name()=\"body\"][1]/*[local-name()=\"nav\"][1]/*[local-name()=\"div\"][1]/*[local-name()=\"div\"][1]/*[local-name()=\"a\"][1]/*[local-name()=\"div\"][1]/*[local-name()=\"div\"][1]/*[local-name()=\"img\"][1]","co":"","cl":"/descendant::*[contains(concat('''''''', normalize-space(@class), '''' ''''), \" dog \")]/*[local-name()=\"img\"][1]","at":"/descendant::*[@src=\"https://imgix.datadoghq.com/img/dd_logo_n_70x75.png\"]","clt":"/descendant::*[contains(concat('''''''', normalize-space(@class), '''' ''''), \" dog \")]/*[local-name()=\"img\"][1]","ro":"//*[@src=\"https://imgix.datadoghq.com/img/dd_logo_n_70x75.png\"]"}}},"timeout":0,"type":"click"}],"config":{"variables":[],"request":{"body":"this is a body","headers":{"Accept":"application/json","X-Datadog-Trace-ID":"123456789"},"url":"https://www.datadoghq.com","timeout":30,"method":"GET"},"assertions":[]},"options":{"retry":{"count":2,"interval":300},"monitor_options":{"notify_audit":false,"locked":false,"include_tags":true,"new_host_delay":300,"notify_no_data":false,"renotify_interval":100},"device_ids":["laptop_large"],"min_location_failed":1,"tick_every":900}}'
+    headers:
+      Cache-Control:
+      - no-cache
+      Connection:
+      - keep-alive
+      Content-Security-Policy:
+      - frame-ancestors 'self'; report-uri https://api.datadoghq.com/csp-report
+      Content-Type:
+      - application/json
+      Date:
+      - Tue, 20 Apr 2021 14:53:21 GMT
+      Pragma:
+      - no-cache
+      Strict-Transport-Security:
+      - max-age=15724800;
+      Vary:
+      - Accept-Encoding
+      X-Content-Type-Options:
+      - nosniff
+      X-Dd-Debug:
+      - l8RQo2maZqJf6GFThBbKNE6dvthz6njusVtau3dPXJWL2RLFoN81H+BLPB/1xgs1
+      X-Dd-Version:
+      - "35.4351688"
+      X-Frame-Options:
+      - SAMEORIGIN
+      X-Ratelimit-Limit:
+      - "1000"
+      X-Ratelimit-Period:
+      - "60"
+      X-Ratelimit-Remaining:
+      - "958"
+      X-Ratelimit-Reset:
+      - "39"
+    status: 200 OK
+    code: 200
+    duration: ""
+- request:
+    body: ""
+    form: {}
+    headers:
+      Accept:
+      - application/json
+      Dd-Operation-Id:
+      - GetTest
+      User-Agent:
+      - terraform-provider-datadog/dev (terraform 2.4.4; terraform-cli 0.14.7) datadog-api-client-go/1.0.0-beta.19 (go go1.16.3; os darwin; arch amd64)
+    url: https://api.datadoghq.com/api/v1/synthetics/tests/ibs-2xm-tjf
+    method: GET
+  response:
+    body: '{"status":"paused","public_id":"ibs-2xm-tjf","tags":["foo:bar","baz"],"locations":["aws:eu-central-1"],"message":"Notify @datadog.user","name":"tf-TestAccDatadogSyntheticsTestBrowserMML_Basic-local-1618930395","monitor_id":34157585,"type":"browser","config":{"variables":[],"request":{"body":"this is a body","headers":{"Accept":"application/json","X-Datadog-Trace-ID":"123456789"},"url":"https://www.datadoghq.com","timeout":30,"method":"GET"},"assertions":[]},"options":{"retry":{"count":2,"interval":300},"monitor_options":{"notify_audit":false,"locked":false,"include_tags":true,"new_host_delay":300,"notify_no_data":false,"renotify_interval":100},"device_ids":["laptop_large"],"min_location_failed":1,"tick_every":900}}'
+    headers:
+      Cache-Control:
+      - no-cache
+      Connection:
+      - keep-alive
+      Content-Security-Policy:
+      - frame-ancestors 'self'; report-uri https://api.datadoghq.com/csp-report
+      Content-Type:
+      - application/json
+      Date:
+      - Tue, 20 Apr 2021 14:53:22 GMT
       Pragma:
       - no-cache
       Strict-Transport-Security:
@@ -111,17 +440,17 @@
       X-Dd-Debug:
       - PhosSd3Ch1B6B0DXI71steKUi7XhPDttnPiIP1NdXTw0VJNWpoUnYyBmODS5ne3q
       X-Dd-Version:
-      - "35.4225992"
-      X-Frame-Options:
-      - SAMEORIGIN
-      X-Ratelimit-Limit:
-      - "1000"
-      X-Ratelimit-Period:
-      - "60"
-      X-Ratelimit-Remaining:
-      - "999"
-      X-Ratelimit-Reset:
-      - "15"
+      - "35.4351688"
+      X-Frame-Options:
+      - SAMEORIGIN
+      X-Ratelimit-Limit:
+      - "1000"
+      X-Ratelimit-Period:
+      - "60"
+      X-Ratelimit-Remaining:
+      - "950"
+      X-Ratelimit-Reset:
+      - "38"
     status: 200 OK
     code: 200
     duration: ""
@@ -134,44 +463,97 @@
       Dd-Operation-Id:
       - GetBrowserTest
       User-Agent:
-      - terraform-provider-datadog/dev (terraform 1.16.0; terraform-cli 0.12.7-sdk) datadog-api-client-go/1.0.0-beta.19+dev (go go1.15.3; os darwin; arch amd64)
-    url: https://api.datadoghq.com/api/v1/synthetics/tests/browser/9nr-cmr-3jg
-    method: GET
-  response:
-    body: '{"status":"paused","public_id":"9nr-cmr-3jg","tags":["foo:bar","baz"],"locations":["aws:eu-central-1"],"message":"Notify @datadog.user","name":"tf-TestAccDatadogSyntheticsTestBrowserMML_Basic-local-1617357584","monitor_id":33240583,"type":"browser","steps":[{"name":"click step","allowFailure":false,"params":{"element":{"targetOuterHTML":"img height=\"75\" src=\"https://imgix.datadoghq.com/img/dd_logo_n_70x75.png...","url":"https://www.datadoghq.com/","multiLocator":{"ab":"/*[local-name()=\"html\"][1]/*[local-name()=\"body\"][1]/*[local-name()=\"nav\"][1]/*[local-name()=\"div\"][1]/*[local-name()=\"div\"][1]/*[local-name()=\"a\"][1]/*[local-name()=\"div\"][1]/*[local-name()=\"div\"][1]/*[local-name()=\"img\"][1]","co":"","cl":"/descendant::*[contains(concat('''''''', normalize-space(@class), '''' ''''), \" dog \")]/*[local-name()=\"img\"][1]","at":"/descendant::*[@src=\"https://imgix.datadoghq.com/img/dd_logo_n_70x75.png\"]","clt":"/descendant::*[contains(concat('''''''', normalize-space(@class), '''' ''''), \" dog \")]/*[local-name()=\"img\"][1]","ro":"//*[@src=\"https://imgix.datadoghq.com/img/dd_logo_n_70x75.png\"]"}}},"timeout":0,"type":"click"}],"config":{"variables":[],"request":{"body":"this is a body","headers":{"Accept":"application/json","X-Datadog-Trace-ID":"123456789"},"url":"https://www.datadoghq.com","timeout":30,"method":"GET"},"assertions":[]},"options":{"retry":{"count":2,"interval":300},"monitor_options":{"notify_audit":false,"locked":false,"include_tags":true,"new_host_delay":300,"notify_no_data":false,"renotify_interval":100},"device_ids":["laptop_large"],"min_location_failed":1,"tick_every":900}}'
-    headers:
-      Cache-Control:
-      - no-cache
-      Connection:
-      - keep-alive
-      Content-Security-Policy:
-      - frame-ancestors 'self'; report-uri https://api.datadoghq.com/csp-report
-      Content-Type:
-      - application/json
-      Date:
-      - Fri, 02 Apr 2021 09:59:45 GMT
-      Pragma:
-      - no-cache
-      Strict-Transport-Security:
-      - max-age=15724800;
-      Vary:
-      - Accept-Encoding
-      X-Content-Type-Options:
-      - nosniff
-      X-Dd-Debug:
-      - PhosSd3Ch1B6B0DXI71steKUi7XhPDttnPiIP1NdXTw0VJNWpoUnYyBmODS5ne3q
-      X-Dd-Version:
-      - "35.4225992"
-      X-Frame-Options:
-      - SAMEORIGIN
-      X-Ratelimit-Limit:
-      - "1000"
-      X-Ratelimit-Period:
-      - "60"
-      X-Ratelimit-Remaining:
-      - "998"
-      X-Ratelimit-Reset:
-      - "15"
+      - terraform-provider-datadog/dev (terraform 2.4.4; terraform-cli 0.14.7) datadog-api-client-go/1.0.0-beta.19 (go go1.16.3; os darwin; arch amd64)
+    url: https://api.datadoghq.com/api/v1/synthetics/tests/browser/ibs-2xm-tjf
+    method: GET
+  response:
+    body: '{"status":"paused","public_id":"ibs-2xm-tjf","tags":["foo:bar","baz"],"locations":["aws:eu-central-1"],"message":"Notify @datadog.user","name":"tf-TestAccDatadogSyntheticsTestBrowserMML_Basic-local-1618930395","monitor_id":34157585,"type":"browser","steps":[{"name":"click step","allowFailure":false,"params":{"element":{"targetOuterHTML":"img height=\"75\" src=\"https://imgix.datadoghq.com/img/dd_logo_n_70x75.png...","url":"https://www.datadoghq.com/","multiLocator":{"ab":"/*[local-name()=\"html\"][1]/*[local-name()=\"body\"][1]/*[local-name()=\"nav\"][1]/*[local-name()=\"div\"][1]/*[local-name()=\"div\"][1]/*[local-name()=\"a\"][1]/*[local-name()=\"div\"][1]/*[local-name()=\"div\"][1]/*[local-name()=\"img\"][1]","co":"","cl":"/descendant::*[contains(concat('''''''', normalize-space(@class), '''' ''''), \" dog \")]/*[local-name()=\"img\"][1]","at":"/descendant::*[@src=\"https://imgix.datadoghq.com/img/dd_logo_n_70x75.png\"]","clt":"/descendant::*[contains(concat('''''''', normalize-space(@class), '''' ''''), \" dog \")]/*[local-name()=\"img\"][1]","ro":"//*[@src=\"https://imgix.datadoghq.com/img/dd_logo_n_70x75.png\"]"}}},"timeout":0,"type":"click"}],"config":{"variables":[],"request":{"body":"this is a body","headers":{"Accept":"application/json","X-Datadog-Trace-ID":"123456789"},"url":"https://www.datadoghq.com","timeout":30,"method":"GET"},"assertions":[]},"options":{"retry":{"count":2,"interval":300},"monitor_options":{"notify_audit":false,"locked":false,"include_tags":true,"new_host_delay":300,"notify_no_data":false,"renotify_interval":100},"device_ids":["laptop_large"],"min_location_failed":1,"tick_every":900}}'
+    headers:
+      Cache-Control:
+      - no-cache
+      Connection:
+      - keep-alive
+      Content-Security-Policy:
+      - frame-ancestors 'self'; report-uri https://api.datadoghq.com/csp-report
+      Content-Type:
+      - application/json
+      Date:
+      - Tue, 20 Apr 2021 14:53:22 GMT
+      Pragma:
+      - no-cache
+      Strict-Transport-Security:
+      - max-age=15724800;
+      Vary:
+      - Accept-Encoding
+      X-Content-Type-Options:
+      - nosniff
+      X-Dd-Debug:
+      - dCmL/3rURV6BPeaqeP3Rxigq41m5CAb17XjrRE42uZ01zpr07HVhbL5/3TWMkvgu
+      X-Dd-Version:
+      - "35.4351688"
+      X-Frame-Options:
+      - SAMEORIGIN
+      X-Ratelimit-Limit:
+      - "1000"
+      X-Ratelimit-Period:
+      - "60"
+      X-Ratelimit-Remaining:
+      - "949"
+      X-Ratelimit-Reset:
+      - "38"
+    status: 200 OK
+    code: 200
+    duration: ""
+- request:
+    body: |
+      {"config":{"assertions":[],"request":{"body":"this is a body","headers":{"Accept":"application/json","X-Datadog-Trace-ID":"123456789"},"method":"GET","timeout":30,"url":"https://www.datadoghq.com"},"variables":[]},"locations":["aws:eu-central-1"],"message":"Notify @datadog.user","name":"tf-TestAccDatadogSyntheticsTestBrowserMML_Basic-local-1618930395","options":{"device_ids":["laptop_large"],"min_location_failed":1,"monitor_options":{"renotify_interval":100},"retry":{"count":2,"interval":300},"tick_every":900},"status":"paused","steps":[{"name":"click step","params":{"element":{"multiLocator":{"ab":"/*[local-name()=\"html\"][1]/*[local-name()=\"body\"][1]/*[local-name()=\"nav\"][1]/*[local-name()=\"div\"][1]/*[local-name()=\"div\"][1]/*[local-name()=\"a\"][1]/*[local-name()=\"div\"][1]/*[local-name()=\"div\"][1]/*[local-name()=\"img\"][1]","at":"/descendant::*[@src=\"https://imgix.datadoghq.com/img/dd_logo_n_70x75.png\"]","cl":"/descendant::*[contains(concat('''', normalize-space(@class), '' ''), \" dog \")]/*[local-name()=\"img\"][1]","clt":"/descendant::*[contains(concat('''', normalize-space(@class), '' ''), \" dog \")]/*[local-name()=\"img\"][1]","co":"","ro":"//*[@src=\"https://imgix.datadoghq.com/img/dd_logo_n_70x75.png\"]"},"targetOuterHTML":"img height=\"75\" src=\"https://imgix.datadoghq.com/img/dd_logo_n_70x75.png...","url":"https://www.datadoghq.com/updated"}},"type":"click"}],"tags":["foo:bar","baz"],"type":"browser"}
+    form: {}
+    headers:
+      Accept:
+      - application/json
+      Content-Type:
+      - application/json
+      Dd-Operation-Id:
+      - UpdateBrowserTest
+      User-Agent:
+      - terraform-provider-datadog/dev (terraform 2.4.4; terraform-cli 0.14.7) datadog-api-client-go/1.0.0-beta.19 (go go1.16.3; os darwin; arch amd64)
+    url: https://api.datadoghq.com/api/v1/synthetics/tests/browser/ibs-2xm-tjf
+    method: PUT
+  response:
+    body: '{"status":"paused","public_id":"ibs-2xm-tjf","tags":["foo:bar","baz"],"org_id":321813,"locations":["aws:eu-central-1"],"message":"Notify @datadog.user","deleted_at":null,"name":"tf-TestAccDatadogSyntheticsTestBrowserMML_Basic-local-1618930395","monitor_id":34157585,"type":"browser","created_at":"2021-04-20T14:53:18.181623+00:00","modified_at":"2021-04-20T14:53:22.669582+00:00","steps":[{"name":"click step","params":{"element":{"targetOuterHTML":"img height=\"75\" src=\"https://imgix.datadoghq.com/img/dd_logo_n_70x75.png...","url":"https://www.datadoghq.com/updated","multiLocator":{"ab":"/*[local-name()=\"html\"][1]/*[local-name()=\"body\"][1]/*[local-name()=\"nav\"][1]/*[local-name()=\"div\"][1]/*[local-name()=\"div\"][1]/*[local-name()=\"a\"][1]/*[local-name()=\"div\"][1]/*[local-name()=\"div\"][1]/*[local-name()=\"img\"][1]","co":"","cl":"/descendant::*[contains(concat('''''''', normalize-space(@class), '''' ''''), \" dog \")]/*[local-name()=\"img\"][1]","at":"/descendant::*[@src=\"https://imgix.datadoghq.com/img/dd_logo_n_70x75.png\"]","clt":"/descendant::*[contains(concat('''''''', normalize-space(@class), '''' ''''), \" dog \")]/*[local-name()=\"img\"][1]","ro":"//*[@src=\"https://imgix.datadoghq.com/img/dd_logo_n_70x75.png\"]"}}},"type":"click"}],"config":{"variables":[],"request":{"body":"this is a body","headers":{"Accept":"application/json","X-Datadog-Trace-ID":"123456789"},"url":"https://www.datadoghq.com","timeout":30,"method":"GET"},"assertions":[]},"options":{"retry":{"count":2,"interval":300},"monitor_options":{"notify_audit":false,"locked":false,"include_tags":true,"new_host_delay":300,"notify_no_data":false,"renotify_interval":100},"device_ids":["laptop_large"],"min_location_failed":1,"tick_every":900}}'
+    headers:
+      Cache-Control:
+      - no-cache
+      Connection:
+      - keep-alive
+      Content-Security-Policy:
+      - frame-ancestors 'self'; report-uri https://api.datadoghq.com/csp-report
+      Content-Type:
+      - application/json
+      Date:
+      - Tue, 20 Apr 2021 14:53:22 GMT
+      Pragma:
+      - no-cache
+      Strict-Transport-Security:
+      - max-age=15724800;
+      Vary:
+      - Accept-Encoding
+      X-Content-Type-Options:
+      - nosniff
+      X-Dd-Debug:
+      - nLnnBNvlCFDECRnZvzDb0z4sAO35G+IMidcAs8vrCKyjvsKWE8Yd9S3n6OjZ1qRN
+      X-Dd-Version:
+      - "35.4351688"
+      X-Frame-Options:
+      - SAMEORIGIN
+      X-Ratelimit-Limit:
+      - "500"
+      X-Ratelimit-Period:
+      - "60"
+      X-Ratelimit-Remaining:
+      - "497"
+      X-Ratelimit-Reset:
+      - "38"
     status: 200 OK
     code: 200
     duration: ""
@@ -184,22 +566,275 @@
       Dd-Operation-Id:
       - GetTest
       User-Agent:
-      - terraform-provider-datadog/dev (terraform 1.16.0; terraform-cli 0.12.7-sdk) datadog-api-client-go/1.0.0-beta.19+dev (go go1.15.3; os darwin; arch amd64)
-    url: https://api.datadoghq.com/api/v1/synthetics/tests/9nr-cmr-3jg
-    method: GET
-  response:
-    body: '{"status":"paused","public_id":"9nr-cmr-3jg","tags":["foo:bar","baz"],"locations":["aws:eu-central-1"],"message":"Notify @datadog.user","name":"tf-TestAccDatadogSyntheticsTestBrowserMML_Basic-local-1617357584","monitor_id":33240583,"type":"browser","config":{"variables":[],"request":{"body":"this is a body","headers":{"Accept":"application/json","X-Datadog-Trace-ID":"123456789"},"url":"https://www.datadoghq.com","timeout":30,"method":"GET"},"assertions":[]},"options":{"retry":{"count":2,"interval":300},"monitor_options":{"notify_audit":false,"locked":false,"include_tags":true,"new_host_delay":300,"notify_no_data":false,"renotify_interval":100},"device_ids":["laptop_large"],"min_location_failed":1,"tick_every":900}}'
-    headers:
-      Cache-Control:
-      - no-cache
-      Connection:
-      - keep-alive
-      Content-Security-Policy:
-      - frame-ancestors 'self'; report-uri https://api.datadoghq.com/csp-report
-      Content-Type:
-      - application/json
-      Date:
-      - Fri, 02 Apr 2021 09:59:45 GMT
+      - terraform-provider-datadog/dev (terraform 2.4.4; terraform-cli ) datadog-api-client-go/1.0.0-beta.19 (go go1.16.3; os darwin; arch amd64)
+    url: https://api.datadoghq.com/api/v1/synthetics/tests/ibs-2xm-tjf
+    method: GET
+  response:
+    body: '{"status":"paused","public_id":"ibs-2xm-tjf","tags":["foo:bar","baz"],"locations":["aws:eu-central-1"],"message":"Notify @datadog.user","name":"tf-TestAccDatadogSyntheticsTestBrowserMML_Basic-local-1618930395","monitor_id":34157585,"type":"browser","config":{"variables":[],"request":{"body":"this is a body","headers":{"Accept":"application/json","X-Datadog-Trace-ID":"123456789"},"url":"https://www.datadoghq.com","timeout":30,"method":"GET"},"assertions":[]},"options":{"retry":{"count":2,"interval":300},"monitor_options":{"renotify_interval":100},"device_ids":["laptop_large"],"min_location_failed":1,"tick_every":900}}'
+    headers:
+      Cache-Control:
+      - no-cache
+      Connection:
+      - keep-alive
+      Content-Security-Policy:
+      - frame-ancestors 'self'; report-uri https://api.datadoghq.com/csp-report
+      Content-Type:
+      - application/json
+      Date:
+      - Tue, 20 Apr 2021 14:53:23 GMT
+      Pragma:
+      - no-cache
+      Strict-Transport-Security:
+      - max-age=15724800;
+      Vary:
+      - Accept-Encoding
+      X-Content-Type-Options:
+      - nosniff
+      X-Dd-Debug:
+      - nLnnBNvlCFDECRnZvzDb0z4sAO35G+IMidcAs8vrCKyjvsKWE8Yd9S3n6OjZ1qRN
+      X-Dd-Version:
+      - "35.4351688"
+      X-Frame-Options:
+      - SAMEORIGIN
+      X-Ratelimit-Limit:
+      - "1000"
+      X-Ratelimit-Period:
+      - "60"
+      X-Ratelimit-Remaining:
+      - "936"
+      X-Ratelimit-Reset:
+      - "37"
+    status: 200 OK
+    code: 200
+    duration: ""
+- request:
+    body: ""
+    form: {}
+    headers:
+      Accept:
+      - application/json
+      Dd-Operation-Id:
+      - GetBrowserTest
+      User-Agent:
+      - terraform-provider-datadog/dev (terraform 2.4.4; terraform-cli ) datadog-api-client-go/1.0.0-beta.19 (go go1.16.3; os darwin; arch amd64)
+    url: https://api.datadoghq.com/api/v1/synthetics/tests/browser/ibs-2xm-tjf
+    method: GET
+  response:
+    body: '{"status":"paused","public_id":"ibs-2xm-tjf","tags":["foo:bar","baz"],"locations":["aws:eu-central-1"],"message":"Notify @datadog.user","name":"tf-TestAccDatadogSyntheticsTestBrowserMML_Basic-local-1618930395","monitor_id":34157585,"type":"browser","steps":[{"name":"click step","params":{"element":{"targetOuterHTML":"img height=\"75\" src=\"https://imgix.datadoghq.com/img/dd_logo_n_70x75.png...","url":"https://www.datadoghq.com/updated","multiLocator":{"ab":"/*[local-name()=\"html\"][1]/*[local-name()=\"body\"][1]/*[local-name()=\"nav\"][1]/*[local-name()=\"div\"][1]/*[local-name()=\"div\"][1]/*[local-name()=\"a\"][1]/*[local-name()=\"div\"][1]/*[local-name()=\"div\"][1]/*[local-name()=\"img\"][1]","co":"","cl":"/descendant::*[contains(concat('''''''', normalize-space(@class), '''' ''''), \" dog \")]/*[local-name()=\"img\"][1]","at":"/descendant::*[@src=\"https://imgix.datadoghq.com/img/dd_logo_n_70x75.png\"]","clt":"/descendant::*[contains(concat('''''''', normalize-space(@class), '''' ''''), \" dog \")]/*[local-name()=\"img\"][1]","ro":"//*[@src=\"https://imgix.datadoghq.com/img/dd_logo_n_70x75.png\"]"}}},"type":"click"}],"config":{"variables":[],"request":{"body":"this is a body","headers":{"Accept":"application/json","X-Datadog-Trace-ID":"123456789"},"url":"https://www.datadoghq.com","timeout":30,"method":"GET"},"assertions":[]},"options":{"retry":{"count":2,"interval":300},"monitor_options":{"renotify_interval":100},"device_ids":["laptop_large"],"min_location_failed":1,"tick_every":900}}'
+    headers:
+      Cache-Control:
+      - no-cache
+      Connection:
+      - keep-alive
+      Content-Security-Policy:
+      - frame-ancestors 'self'; report-uri https://api.datadoghq.com/csp-report
+      Content-Type:
+      - application/json
+      Date:
+      - Tue, 20 Apr 2021 14:53:23 GMT
+      Pragma:
+      - no-cache
+      Strict-Transport-Security:
+      - max-age=15724800;
+      Vary:
+      - Accept-Encoding
+      X-Content-Type-Options:
+      - nosniff
+      X-Dd-Debug:
+      - S1wfaMZOKGT/IoMw6fqAwAwGWo2vQ44sjF3YzuETnQfxZO2T5eJbs0aX3UKb9Dwu
+      X-Dd-Version:
+      - "35.4351688"
+      X-Frame-Options:
+      - SAMEORIGIN
+      X-Ratelimit-Limit:
+      - "1000"
+      X-Ratelimit-Period:
+      - "60"
+      X-Ratelimit-Remaining:
+      - "931"
+      X-Ratelimit-Reset:
+      - "37"
+    status: 200 OK
+    code: 200
+    duration: ""
+- request:
+    body: ""
+    form: {}
+    headers:
+      Accept:
+      - application/json
+      Dd-Operation-Id:
+      - GetTest
+      User-Agent:
+      - terraform-provider-datadog/dev (terraform 2.4.4; terraform-cli ) datadog-api-client-go/1.0.0-beta.19 (go go1.16.3; os darwin; arch amd64)
+    url: https://api.datadoghq.com/api/v1/synthetics/tests/ibs-2xm-tjf
+    method: GET
+  response:
+    body: '{"status":"paused","public_id":"ibs-2xm-tjf","tags":["foo:bar","baz"],"locations":["aws:eu-central-1"],"message":"Notify @datadog.user","name":"tf-TestAccDatadogSyntheticsTestBrowserMML_Basic-local-1618930395","monitor_id":34157585,"type":"browser","config":{"variables":[],"request":{"body":"this is a body","headers":{"Accept":"application/json","X-Datadog-Trace-ID":"123456789"},"url":"https://www.datadoghq.com","timeout":30,"method":"GET"},"assertions":[]},"options":{"retry":{"count":2,"interval":300},"monitor_options":{"renotify_interval":100},"device_ids":["laptop_large"],"min_location_failed":1,"tick_every":900}}'
+    headers:
+      Cache-Control:
+      - no-cache
+      Connection:
+      - keep-alive
+      Content-Security-Policy:
+      - frame-ancestors 'self'; report-uri https://api.datadoghq.com/csp-report
+      Content-Type:
+      - application/json
+      Date:
+      - Tue, 20 Apr 2021 14:53:25 GMT
+      Pragma:
+      - no-cache
+      Strict-Transport-Security:
+      - max-age=15724800;
+      Vary:
+      - Accept-Encoding
+      X-Content-Type-Options:
+      - nosniff
+      X-Dd-Debug:
+      - 25u1gDlL724DHllbjFT4BhOLorBTilh+aah2uWAUEjFC/+rjczJdiyWrV/HwLwe/
+      X-Dd-Version:
+      - "35.4351688"
+      X-Frame-Options:
+      - SAMEORIGIN
+      X-Ratelimit-Limit:
+      - "1000"
+      X-Ratelimit-Period:
+      - "60"
+      X-Ratelimit-Remaining:
+      - "918"
+      X-Ratelimit-Reset:
+      - "35"
+    status: 200 OK
+    code: 200
+    duration: ""
+- request:
+    body: ""
+    form: {}
+    headers:
+      Accept:
+      - application/json
+      Dd-Operation-Id:
+      - GetBrowserTest
+      User-Agent:
+      - terraform-provider-datadog/dev (terraform 2.4.4; terraform-cli ) datadog-api-client-go/1.0.0-beta.19 (go go1.16.3; os darwin; arch amd64)
+    url: https://api.datadoghq.com/api/v1/synthetics/tests/browser/ibs-2xm-tjf
+    method: GET
+  response:
+    body: '{"status":"paused","public_id":"ibs-2xm-tjf","tags":["foo:bar","baz"],"locations":["aws:eu-central-1"],"message":"Notify @datadog.user","name":"tf-TestAccDatadogSyntheticsTestBrowserMML_Basic-local-1618930395","monitor_id":34157585,"type":"browser","steps":[{"name":"click step","params":{"element":{"targetOuterHTML":"img height=\"75\" src=\"https://imgix.datadoghq.com/img/dd_logo_n_70x75.png...","url":"https://www.datadoghq.com/updated","multiLocator":{"ab":"/*[local-name()=\"html\"][1]/*[local-name()=\"body\"][1]/*[local-name()=\"nav\"][1]/*[local-name()=\"div\"][1]/*[local-name()=\"div\"][1]/*[local-name()=\"a\"][1]/*[local-name()=\"div\"][1]/*[local-name()=\"div\"][1]/*[local-name()=\"img\"][1]","co":"","cl":"/descendant::*[contains(concat('''''''', normalize-space(@class), '''' ''''), \" dog \")]/*[local-name()=\"img\"][1]","at":"/descendant::*[@src=\"https://imgix.datadoghq.com/img/dd_logo_n_70x75.png\"]","clt":"/descendant::*[contains(concat('''''''', normalize-space(@class), '''' ''''), \" dog \")]/*[local-name()=\"img\"][1]","ro":"//*[@src=\"https://imgix.datadoghq.com/img/dd_logo_n_70x75.png\"]"}}},"type":"click"}],"config":{"variables":[],"request":{"body":"this is a body","headers":{"Accept":"application/json","X-Datadog-Trace-ID":"123456789"},"url":"https://www.datadoghq.com","timeout":30,"method":"GET"},"assertions":[]},"options":{"retry":{"count":2,"interval":300},"monitor_options":{"renotify_interval":100},"device_ids":["laptop_large"],"min_location_failed":1,"tick_every":900}}'
+    headers:
+      Cache-Control:
+      - no-cache
+      Connection:
+      - keep-alive
+      Content-Security-Policy:
+      - frame-ancestors 'self'; report-uri https://api.datadoghq.com/csp-report
+      Content-Type:
+      - application/json
+      Date:
+      - Tue, 20 Apr 2021 14:53:25 GMT
+      Pragma:
+      - no-cache
+      Strict-Transport-Security:
+      - max-age=15724800;
+      Vary:
+      - Accept-Encoding
+      X-Content-Type-Options:
+      - nosniff
+      X-Dd-Debug:
+      - bgHykj7A9bfZx0Y5ZO3swhhp5tGUSNJHqFWR868+qg087CYrDOd5hQslC+noiEtH
+      X-Dd-Version:
+      - "35.4351688"
+      X-Frame-Options:
+      - SAMEORIGIN
+      X-Ratelimit-Limit:
+      - "1000"
+      X-Ratelimit-Period:
+      - "60"
+      X-Ratelimit-Remaining:
+      - "916"
+      X-Ratelimit-Reset:
+      - "35"
+    status: 200 OK
+    code: 200
+    duration: ""
+- request:
+    body: |
+      {"config":{"assertions":[],"request":{"body":"this is a body","headers":{"Accept":"application/json","X-Datadog-Trace-ID":"123456789"},"method":"GET","timeout":30,"url":"https://www.datadoghq.com"},"variables":[]},"locations":["aws:eu-central-1"],"message":"Notify @datadog.user","name":"tf-TestAccDatadogSyntheticsTestBrowserMML_Basic-local-1618930395-updated","options":{"device_ids":["laptop_large"],"min_location_failed":1,"monitor_options":{"renotify_interval":100},"retry":{"count":2,"interval":300},"tick_every":900},"status":"paused","steps":[{"allowFailure":false,"name":"click step","params":{"element":{"multiLocator":{"ab":"/*[local-name()=\"html\"][1]/*[local-name()=\"body\"][1]/*[local-name()=\"nav\"][1]/*[local-name()=\"div\"][1]/*[local-name()=\"div\"][1]/*[local-name()=\"a\"][1]/*[local-name()=\"div\"][1]/*[local-name()=\"div\"][1]/*[local-name()=\"img\"][1]","at":"/descendant::*[@src=\"https://imgix.datadoghq.com/img/dd_logo_n_70x75.png\"]","cl":"/descendant::*[contains(concat('''', normalize-space(@class), '' ''), \" dog \")]/*[local-name()=\"img\"][1]","clt":"/descendant::*[contains(concat('''', normalize-space(@class), '' ''), \" dog \")]/*[local-name()=\"img\"][1]","co":"","ro":"//*[@src=\"https://imgix.datadoghq.com/img/dd_logo_n_70x75.png\"]"},"targetOuterHTML":"img height=\"75\" src=\"https://imgix.datadoghq.com/img/dd_logo_n_70x75.png...","url":"https://www.datadoghq.com/updated"}},"timeout":0,"type":"click"}],"tags":["foo:bar","baz"],"type":"browser"}
+    form: {}
+    headers:
+      Accept:
+      - application/json
+      Content-Type:
+      - application/json
+      Dd-Operation-Id:
+      - UpdateBrowserTest
+      User-Agent:
+      - terraform-provider-datadog/dev (terraform 2.4.4; terraform-cli ) datadog-api-client-go/1.0.0-beta.19 (go go1.16.3; os darwin; arch amd64)
+    url: https://api.datadoghq.com/api/v1/synthetics/tests/browser/ibs-2xm-tjf
+    method: PUT
+  response:
+    body: '{"status":"paused","public_id":"ibs-2xm-tjf","tags":["foo:bar","baz"],"org_id":321813,"locations":["aws:eu-central-1"],"message":"Notify @datadog.user","deleted_at":null,"name":"tf-TestAccDatadogSyntheticsTestBrowserMML_Basic-local-1618930395-updated","monitor_id":34157585,"type":"browser","created_at":"2021-04-20T14:53:18.181623+00:00","modified_at":"2021-04-20T14:53:26.164631+00:00","steps":[{"name":"click step","allowFailure":false,"params":{"element":{"targetOuterHTML":"img height=\"75\" src=\"https://imgix.datadoghq.com/img/dd_logo_n_70x75.png...","url":"https://www.datadoghq.com/updated","multiLocator":{"ab":"/*[local-name()=\"html\"][1]/*[local-name()=\"body\"][1]/*[local-name()=\"nav\"][1]/*[local-name()=\"div\"][1]/*[local-name()=\"div\"][1]/*[local-name()=\"a\"][1]/*[local-name()=\"div\"][1]/*[local-name()=\"div\"][1]/*[local-name()=\"img\"][1]","co":"","cl":"/descendant::*[contains(concat('''''''', normalize-space(@class), '''' ''''), \" dog \")]/*[local-name()=\"img\"][1]","at":"/descendant::*[@src=\"https://imgix.datadoghq.com/img/dd_logo_n_70x75.png\"]","clt":"/descendant::*[contains(concat('''''''', normalize-space(@class), '''' ''''), \" dog \")]/*[local-name()=\"img\"][1]","ro":"//*[@src=\"https://imgix.datadoghq.com/img/dd_logo_n_70x75.png\"]"}}},"timeout":0,"type":"click"}],"config":{"variables":[],"request":{"body":"this is a body","headers":{"Accept":"application/json","X-Datadog-Trace-ID":"123456789"},"url":"https://www.datadoghq.com","timeout":30,"method":"GET"},"assertions":[]},"options":{"retry":{"count":2,"interval":300},"monitor_options":{"notify_audit":false,"locked":false,"include_tags":true,"new_host_delay":300,"notify_no_data":false,"renotify_interval":100},"device_ids":["laptop_large"],"min_location_failed":1,"tick_every":900}}'
+    headers:
+      Cache-Control:
+      - no-cache
+      Connection:
+      - keep-alive
+      Content-Security-Policy:
+      - frame-ancestors 'self'; report-uri https://api.datadoghq.com/csp-report
+      Content-Type:
+      - application/json
+      Date:
+      - Tue, 20 Apr 2021 14:53:27 GMT
+      Pragma:
+      - no-cache
+      Strict-Transport-Security:
+      - max-age=15724800;
+      Vary:
+      - Accept-Encoding
+      X-Content-Type-Options:
+      - nosniff
+      X-Dd-Debug:
+      - vdJ3/nHEY1ioXQ6pQrBVvsQK1s4yyc+wufBMPSoXql71qZVuP/xMdtNo6DafhOAk
+      X-Dd-Version:
+      - "35.4351688"
+      X-Frame-Options:
+      - SAMEORIGIN
+      X-Ratelimit-Limit:
+      - "500"
+      X-Ratelimit-Period:
+      - "60"
+      X-Ratelimit-Remaining:
+      - "495"
+      X-Ratelimit-Reset:
+      - "34"
+    status: 200 OK
+    code: 200
+    duration: ""
+- request:
+    body: ""
+    form: {}
+    headers:
+      Accept:
+      - application/json
+      Dd-Operation-Id:
+      - GetTest
+      User-Agent:
+      - terraform-provider-datadog/dev (terraform 2.4.4; terraform-cli ) datadog-api-client-go/1.0.0-beta.19 (go go1.16.3; os darwin; arch amd64)
+    url: https://api.datadoghq.com/api/v1/synthetics/tests/ibs-2xm-tjf
+    method: GET
+  response:
+    body: '{"status":"paused","public_id":"ibs-2xm-tjf","tags":["foo:bar","baz"],"locations":["aws:eu-central-1"],"message":"Notify @datadog.user","name":"tf-TestAccDatadogSyntheticsTestBrowserMML_Basic-local-1618930395-updated","monitor_id":34157585,"type":"browser","config":{"variables":[],"request":{"body":"this is a body","headers":{"Accept":"application/json","X-Datadog-Trace-ID":"123456789"},"url":"https://www.datadoghq.com","timeout":30,"method":"GET"},"assertions":[]},"options":{"retry":{"count":2,"interval":300},"monitor_options":{"renotify_interval":100},"device_ids":["laptop_large"],"min_location_failed":1,"tick_every":900}}'
+    headers:
+      Cache-Control:
+      - no-cache
+      Connection:
+      - keep-alive
+      Content-Security-Policy:
+      - frame-ancestors 'self'; report-uri https://api.datadoghq.com/csp-report
+      Content-Type:
+      - application/json
+      Date:
+      - Tue, 20 Apr 2021 14:53:27 GMT
       Pragma:
       - no-cache
       Strict-Transport-Security:
@@ -211,17 +846,67 @@
       X-Dd-Debug:
       - F5gm0Rce1/Abr9/0Fw8HAqWfiz0FdiH8er/AXnN6lOn3L6KyGgbsLCwgPlob1No8
       X-Dd-Version:
-      - "35.4225992"
-      X-Frame-Options:
-      - SAMEORIGIN
-      X-Ratelimit-Limit:
-      - "1000"
-      X-Ratelimit-Period:
-      - "60"
-      X-Ratelimit-Remaining:
-      - "997"
-      X-Ratelimit-Reset:
-      - "15"
+      - "35.4351688"
+      X-Frame-Options:
+      - SAMEORIGIN
+      X-Ratelimit-Limit:
+      - "1000"
+      X-Ratelimit-Period:
+      - "60"
+      X-Ratelimit-Remaining:
+      - "902"
+      X-Ratelimit-Reset:
+      - "33"
+    status: 200 OK
+    code: 200
+    duration: ""
+- request:
+    body: ""
+    form: {}
+    headers:
+      Accept:
+      - application/json
+      Dd-Operation-Id:
+      - GetBrowserTest
+      User-Agent:
+      - terraform-provider-datadog/dev (terraform 2.4.4; terraform-cli ) datadog-api-client-go/1.0.0-beta.19 (go go1.16.3; os darwin; arch amd64)
+    url: https://api.datadoghq.com/api/v1/synthetics/tests/browser/ibs-2xm-tjf
+    method: GET
+  response:
+    body: '{"status":"paused","public_id":"ibs-2xm-tjf","tags":["foo:bar","baz"],"locations":["aws:eu-central-1"],"message":"Notify @datadog.user","name":"tf-TestAccDatadogSyntheticsTestBrowserMML_Basic-local-1618930395-updated","monitor_id":34157585,"type":"browser","steps":[{"name":"click step","allowFailure":false,"params":{"element":{"targetOuterHTML":"img height=\"75\" src=\"https://imgix.datadoghq.com/img/dd_logo_n_70x75.png...","url":"https://www.datadoghq.com/updated","multiLocator":{"ab":"/*[local-name()=\"html\"][1]/*[local-name()=\"body\"][1]/*[local-name()=\"nav\"][1]/*[local-name()=\"div\"][1]/*[local-name()=\"div\"][1]/*[local-name()=\"a\"][1]/*[local-name()=\"div\"][1]/*[local-name()=\"div\"][1]/*[local-name()=\"img\"][1]","co":"","cl":"/descendant::*[contains(concat('''''''', normalize-space(@class), '''' ''''), \" dog \")]/*[local-name()=\"img\"][1]","at":"/descendant::*[@src=\"https://imgix.datadoghq.com/img/dd_logo_n_70x75.png\"]","clt":"/descendant::*[contains(concat('''''''', normalize-space(@class), '''' ''''), \" dog \")]/*[local-name()=\"img\"][1]","ro":"//*[@src=\"https://imgix.datadoghq.com/img/dd_logo_n_70x75.png\"]"}}},"timeout":0,"type":"click"}],"config":{"variables":[],"request":{"body":"this is a body","headers":{"Accept":"application/json","X-Datadog-Trace-ID":"123456789"},"url":"https://www.datadoghq.com","timeout":30,"method":"GET"},"assertions":[]},"options":{"retry":{"count":2,"interval":300},"monitor_options":{"renotify_interval":100},"device_ids":["laptop_large"],"min_location_failed":1,"tick_every":900}}'
+    headers:
+      Cache-Control:
+      - no-cache
+      Connection:
+      - keep-alive
+      Content-Security-Policy:
+      - frame-ancestors 'self'; report-uri https://api.datadoghq.com/csp-report
+      Content-Type:
+      - application/json
+      Date:
+      - Tue, 20 Apr 2021 14:53:27 GMT
+      Pragma:
+      - no-cache
+      Strict-Transport-Security:
+      - max-age=15724800;
+      Vary:
+      - Accept-Encoding
+      X-Content-Type-Options:
+      - nosniff
+      X-Dd-Debug:
+      - L3ULR3HwCWYmEqCWGz2Yob3chcH4pjowBacBXkncP7o+/uPqKt9yGEYf/g1AJPzQ
+      X-Dd-Version:
+      - "35.4351688"
+      X-Frame-Options:
+      - SAMEORIGIN
+      X-Ratelimit-Limit:
+      - "1000"
+      X-Ratelimit-Period:
+      - "60"
+      X-Ratelimit-Remaining:
+      - "900"
+      X-Ratelimit-Reset:
+      - "33"
     status: 200 OK
     code: 200
     duration: ""
@@ -234,22 +919,72 @@
       Dd-Operation-Id:
       - GetTest
       User-Agent:
-      - terraform-provider-datadog/dev (terraform 1.16.0; terraform-cli 0.12.7-sdk) datadog-api-client-go/1.0.0-beta.19+dev (go go1.15.3; os darwin; arch amd64)
-    url: https://api.datadoghq.com/api/v1/synthetics/tests/9nr-cmr-3jg
-    method: GET
-  response:
-    body: '{"status":"paused","public_id":"9nr-cmr-3jg","tags":["foo:bar","baz"],"locations":["aws:eu-central-1"],"message":"Notify @datadog.user","name":"tf-TestAccDatadogSyntheticsTestBrowserMML_Basic-local-1617357584","monitor_id":33240583,"type":"browser","config":{"variables":[],"request":{"body":"this is a body","headers":{"Accept":"application/json","X-Datadog-Trace-ID":"123456789"},"url":"https://www.datadoghq.com","timeout":30,"method":"GET"},"assertions":[]},"options":{"retry":{"count":2,"interval":300},"monitor_options":{"notify_audit":false,"locked":false,"include_tags":true,"new_host_delay":300,"notify_no_data":false,"renotify_interval":100},"device_ids":["laptop_large"],"min_location_failed":1,"tick_every":900}}'
-    headers:
-      Cache-Control:
-      - no-cache
-      Connection:
-      - keep-alive
-      Content-Security-Policy:
-      - frame-ancestors 'self'; report-uri https://api.datadoghq.com/csp-report
-      Content-Type:
-      - application/json
-      Date:
-      - Fri, 02 Apr 2021 09:59:46 GMT
+      - terraform-provider-datadog/dev (terraform 2.4.4; terraform-cli ) datadog-api-client-go/1.0.0-beta.19 (go go1.16.3; os darwin; arch amd64)
+    url: https://api.datadoghq.com/api/v1/synthetics/tests/ibs-2xm-tjf
+    method: GET
+  response:
+    body: '{"status":"paused","public_id":"ibs-2xm-tjf","tags":["foo:bar","baz"],"locations":["aws:eu-central-1"],"message":"Notify @datadog.user","name":"tf-TestAccDatadogSyntheticsTestBrowserMML_Basic-local-1618930395-updated","monitor_id":34157585,"type":"browser","config":{"variables":[],"request":{"body":"this is a body","headers":{"Accept":"application/json","X-Datadog-Trace-ID":"123456789"},"url":"https://www.datadoghq.com","timeout":30,"method":"GET"},"assertions":[]},"options":{"retry":{"count":2,"interval":300},"monitor_options":{"renotify_interval":100},"device_ids":["laptop_large"],"min_location_failed":1,"tick_every":900}}'
+    headers:
+      Cache-Control:
+      - no-cache
+      Connection:
+      - keep-alive
+      Content-Security-Policy:
+      - frame-ancestors 'self'; report-uri https://api.datadoghq.com/csp-report
+      Content-Type:
+      - application/json
+      Date:
+      - Tue, 20 Apr 2021 14:53:27 GMT
+      Pragma:
+      - no-cache
+      Strict-Transport-Security:
+      - max-age=15724800;
+      Vary:
+      - Accept-Encoding
+      X-Content-Type-Options:
+      - nosniff
+      X-Dd-Debug:
+      - F5gm0Rce1/Abr9/0Fw8HAqWfiz0FdiH8er/AXnN6lOn3L6KyGgbsLCwgPlob1No8
+      X-Dd-Version:
+      - "35.4351688"
+      X-Frame-Options:
+      - SAMEORIGIN
+      X-Ratelimit-Limit:
+      - "1000"
+      X-Ratelimit-Period:
+      - "60"
+      X-Ratelimit-Remaining:
+      - "898"
+      X-Ratelimit-Reset:
+      - "33"
+    status: 200 OK
+    code: 200
+    duration: ""
+- request:
+    body: ""
+    form: {}
+    headers:
+      Accept:
+      - application/json
+      Dd-Operation-Id:
+      - GetTest
+      User-Agent:
+      - terraform-provider-datadog/dev (terraform 2.4.4; terraform-cli ) datadog-api-client-go/1.0.0-beta.19 (go go1.16.3; os darwin; arch amd64)
+    url: https://api.datadoghq.com/api/v1/synthetics/tests/ibs-2xm-tjf
+    method: GET
+  response:
+    body: '{"status":"paused","public_id":"ibs-2xm-tjf","tags":["foo:bar","baz"],"locations":["aws:eu-central-1"],"message":"Notify @datadog.user","name":"tf-TestAccDatadogSyntheticsTestBrowserMML_Basic-local-1618930395-updated","monitor_id":34157585,"type":"browser","config":{"variables":[],"request":{"body":"this is a body","headers":{"Accept":"application/json","X-Datadog-Trace-ID":"123456789"},"url":"https://www.datadoghq.com","timeout":30,"method":"GET"},"assertions":[]},"options":{"retry":{"count":2,"interval":300},"monitor_options":{"renotify_interval":100},"device_ids":["laptop_large"],"min_location_failed":1,"tick_every":900}}'
+    headers:
+      Cache-Control:
+      - no-cache
+      Connection:
+      - keep-alive
+      Content-Security-Policy:
+      - frame-ancestors 'self'; report-uri https://api.datadoghq.com/csp-report
+      Content-Type:
+      - application/json
+      Date:
+      - Tue, 20 Apr 2021 14:53:28 GMT
       Pragma:
       - no-cache
       Strict-Transport-Security:
@@ -261,17 +996,17 @@
       X-Dd-Debug:
       - B1nwy/pPNqX+q4pQT22cdp1QCexE35IF8qwSHy0Nf7IW0Y881qtn4tXN1lpmzaKc
       X-Dd-Version:
-      - "35.4225992"
-      X-Frame-Options:
-      - SAMEORIGIN
-      X-Ratelimit-Limit:
-      - "1000"
-      X-Ratelimit-Period:
-      - "60"
-      X-Ratelimit-Remaining:
-      - "996"
-      X-Ratelimit-Reset:
-      - "14"
+      - "35.4351688"
+      X-Frame-Options:
+      - SAMEORIGIN
+      X-Ratelimit-Limit:
+      - "1000"
+      X-Ratelimit-Period:
+      - "60"
+      X-Ratelimit-Remaining:
+      - "886"
+      X-Ratelimit-Reset:
+      - "32"
     status: 200 OK
     code: 200
     duration: ""
@@ -284,44 +1019,44 @@
       Dd-Operation-Id:
       - GetBrowserTest
       User-Agent:
-      - terraform-provider-datadog/dev (terraform 1.16.0; terraform-cli 0.12.7-sdk) datadog-api-client-go/1.0.0-beta.19+dev (go go1.15.3; os darwin; arch amd64)
-    url: https://api.datadoghq.com/api/v1/synthetics/tests/browser/9nr-cmr-3jg
-    method: GET
-  response:
-    body: '{"status":"paused","public_id":"9nr-cmr-3jg","tags":["foo:bar","baz"],"locations":["aws:eu-central-1"],"message":"Notify @datadog.user","name":"tf-TestAccDatadogSyntheticsTestBrowserMML_Basic-local-1617357584","monitor_id":33240583,"type":"browser","steps":[{"name":"click step","allowFailure":false,"params":{"element":{"targetOuterHTML":"img height=\"75\" src=\"https://imgix.datadoghq.com/img/dd_logo_n_70x75.png...","url":"https://www.datadoghq.com/","multiLocator":{"ab":"/*[local-name()=\"html\"][1]/*[local-name()=\"body\"][1]/*[local-name()=\"nav\"][1]/*[local-name()=\"div\"][1]/*[local-name()=\"div\"][1]/*[local-name()=\"a\"][1]/*[local-name()=\"div\"][1]/*[local-name()=\"div\"][1]/*[local-name()=\"img\"][1]","co":"","cl":"/descendant::*[contains(concat('''''''', normalize-space(@class), '''' ''''), \" dog \")]/*[local-name()=\"img\"][1]","at":"/descendant::*[@src=\"https://imgix.datadoghq.com/img/dd_logo_n_70x75.png\"]","clt":"/descendant::*[contains(concat('''''''', normalize-space(@class), '''' ''''), \" dog \")]/*[local-name()=\"img\"][1]","ro":"//*[@src=\"https://imgix.datadoghq.com/img/dd_logo_n_70x75.png\"]"}}},"timeout":0,"type":"click"}],"config":{"variables":[],"request":{"body":"this is a body","headers":{"Accept":"application/json","X-Datadog-Trace-ID":"123456789"},"url":"https://www.datadoghq.com","timeout":30,"method":"GET"},"assertions":[]},"options":{"retry":{"count":2,"interval":300},"monitor_options":{"notify_audit":false,"locked":false,"include_tags":true,"new_host_delay":300,"notify_no_data":false,"renotify_interval":100},"device_ids":["laptop_large"],"min_location_failed":1,"tick_every":900}}'
-    headers:
-      Cache-Control:
-      - no-cache
-      Connection:
-      - keep-alive
-      Content-Security-Policy:
-      - frame-ancestors 'self'; report-uri https://api.datadoghq.com/csp-report
-      Content-Type:
-      - application/json
-      Date:
-      - Fri, 02 Apr 2021 09:59:46 GMT
-      Pragma:
-      - no-cache
-      Strict-Transport-Security:
-      - max-age=15724800;
-      Vary:
-      - Accept-Encoding
-      X-Content-Type-Options:
-      - nosniff
-      X-Dd-Debug:
-      - 5gfwVh/5HZ+AnGd/Di93w3NEWC6KMHT9KzmHEiRJmNdOjBtAsbOcgVFyqEChw71h
-      X-Dd-Version:
-      - "35.4225992"
-      X-Frame-Options:
-      - SAMEORIGIN
-      X-Ratelimit-Limit:
-      - "1000"
-      X-Ratelimit-Period:
-      - "60"
-      X-Ratelimit-Remaining:
-      - "995"
-      X-Ratelimit-Reset:
-      - "14"
+      - terraform-provider-datadog/dev (terraform 2.4.4; terraform-cli ) datadog-api-client-go/1.0.0-beta.19 (go go1.16.3; os darwin; arch amd64)
+    url: https://api.datadoghq.com/api/v1/synthetics/tests/browser/ibs-2xm-tjf
+    method: GET
+  response:
+    body: '{"status":"paused","public_id":"ibs-2xm-tjf","tags":["foo:bar","baz"],"locations":["aws:eu-central-1"],"message":"Notify @datadog.user","name":"tf-TestAccDatadogSyntheticsTestBrowserMML_Basic-local-1618930395-updated","monitor_id":34157585,"type":"browser","steps":[{"name":"click step","allowFailure":false,"params":{"element":{"targetOuterHTML":"img height=\"75\" src=\"https://imgix.datadoghq.com/img/dd_logo_n_70x75.png...","url":"https://www.datadoghq.com/updated","multiLocator":{"ab":"/*[local-name()=\"html\"][1]/*[local-name()=\"body\"][1]/*[local-name()=\"nav\"][1]/*[local-name()=\"div\"][1]/*[local-name()=\"div\"][1]/*[local-name()=\"a\"][1]/*[local-name()=\"div\"][1]/*[local-name()=\"div\"][1]/*[local-name()=\"img\"][1]","co":"","cl":"/descendant::*[contains(concat('''''''', normalize-space(@class), '''' ''''), \" dog \")]/*[local-name()=\"img\"][1]","at":"/descendant::*[@src=\"https://imgix.datadoghq.com/img/dd_logo_n_70x75.png\"]","clt":"/descendant::*[contains(concat('''''''', normalize-space(@class), '''' ''''), \" dog \")]/*[local-name()=\"img\"][1]","ro":"//*[@src=\"https://imgix.datadoghq.com/img/dd_logo_n_70x75.png\"]"}}},"timeout":0,"type":"click"}],"config":{"variables":[],"request":{"body":"this is a body","headers":{"Accept":"application/json","X-Datadog-Trace-ID":"123456789"},"url":"https://www.datadoghq.com","timeout":30,"method":"GET"},"assertions":[]},"options":{"retry":{"count":2,"interval":300},"monitor_options":{"renotify_interval":100},"device_ids":["laptop_large"],"min_location_failed":1,"tick_every":900}}'
+    headers:
+      Cache-Control:
+      - no-cache
+      Connection:
+      - keep-alive
+      Content-Security-Policy:
+      - frame-ancestors 'self'; report-uri https://api.datadoghq.com/csp-report
+      Content-Type:
+      - application/json
+      Date:
+      - Tue, 20 Apr 2021 14:53:28 GMT
+      Pragma:
+      - no-cache
+      Strict-Transport-Security:
+      - max-age=15724800;
+      Vary:
+      - Accept-Encoding
+      X-Content-Type-Options:
+      - nosniff
+      X-Dd-Debug:
+      - dPySkcOzIZtKyMKDAAzuysY3gNGGj6RtYogGuSb76E8mPvoqzREyRp6lPYm91hQU
+      X-Dd-Version:
+      - "35.4351688"
+      X-Frame-Options:
+      - SAMEORIGIN
+      X-Ratelimit-Limit:
+      - "1000"
+      X-Ratelimit-Period:
+      - "60"
+      X-Ratelimit-Remaining:
+      - "885"
+      X-Ratelimit-Reset:
+      - "32"
     status: 200 OK
     code: 200
     duration: ""
@@ -334,44 +1069,44 @@
       Dd-Operation-Id:
       - GetTest
       User-Agent:
-      - terraform-provider-datadog/dev (terraform 1.16.0; terraform-cli 0.12.7-sdk) datadog-api-client-go/1.0.0-beta.19+dev (go go1.15.3; os darwin; arch amd64)
-    url: https://api.datadoghq.com/api/v1/synthetics/tests/9nr-cmr-3jg
-    method: GET
-  response:
-    body: '{"status":"paused","public_id":"9nr-cmr-3jg","tags":["foo:bar","baz"],"locations":["aws:eu-central-1"],"message":"Notify @datadog.user","name":"tf-TestAccDatadogSyntheticsTestBrowserMML_Basic-local-1617357584","monitor_id":33240583,"type":"browser","config":{"variables":[],"request":{"body":"this is a body","headers":{"Accept":"application/json","X-Datadog-Trace-ID":"123456789"},"url":"https://www.datadoghq.com","timeout":30,"method":"GET"},"assertions":[]},"options":{"retry":{"count":2,"interval":300},"monitor_options":{"notify_audit":false,"locked":false,"include_tags":true,"new_host_delay":300,"notify_no_data":false,"renotify_interval":100},"device_ids":["laptop_large"],"min_location_failed":1,"tick_every":900}}'
-    headers:
-      Cache-Control:
-      - no-cache
-      Connection:
-      - keep-alive
-      Content-Security-Policy:
-      - frame-ancestors 'self'; report-uri https://api.datadoghq.com/csp-report
-      Content-Type:
-      - application/json
-      Date:
-      - Fri, 02 Apr 2021 09:59:46 GMT
-      Pragma:
-      - no-cache
-      Strict-Transport-Security:
-      - max-age=15724800;
-      Vary:
-      - Accept-Encoding
-      X-Content-Type-Options:
-      - nosniff
-      X-Dd-Debug:
-      - F5gm0Rce1/Abr9/0Fw8HAqWfiz0FdiH8er/AXnN6lOn3L6KyGgbsLCwgPlob1No8
-      X-Dd-Version:
-      - "35.4225992"
-      X-Frame-Options:
-      - SAMEORIGIN
-      X-Ratelimit-Limit:
-      - "1000"
-      X-Ratelimit-Period:
-      - "60"
-      X-Ratelimit-Remaining:
-      - "994"
-      X-Ratelimit-Reset:
-      - "14"
+      - terraform-provider-datadog/dev (terraform 2.4.4; terraform-cli 0.14.7) datadog-api-client-go/1.0.0-beta.19 (go go1.16.3; os darwin; arch amd64)
+    url: https://api.datadoghq.com/api/v1/synthetics/tests/ibs-2xm-tjf
+    method: GET
+  response:
+    body: '{"status":"paused","public_id":"ibs-2xm-tjf","tags":["foo:bar","baz"],"locations":["aws:eu-central-1"],"message":"Notify @datadog.user","name":"tf-TestAccDatadogSyntheticsTestBrowserMML_Basic-local-1618930395-updated","monitor_id":34157585,"type":"browser","config":{"variables":[],"request":{"body":"this is a body","headers":{"Accept":"application/json","X-Datadog-Trace-ID":"123456789"},"url":"https://www.datadoghq.com","timeout":30,"method":"GET"},"assertions":[]},"options":{"retry":{"count":2,"interval":300},"monitor_options":{"renotify_interval":100},"device_ids":["laptop_large"],"min_location_failed":1,"tick_every":900}}'
+    headers:
+      Cache-Control:
+      - no-cache
+      Connection:
+      - keep-alive
+      Content-Security-Policy:
+      - frame-ancestors 'self'; report-uri https://api.datadoghq.com/csp-report
+      Content-Type:
+      - application/json
+      Date:
+      - Tue, 20 Apr 2021 14:53:29 GMT
+      Pragma:
+      - no-cache
+      Strict-Transport-Security:
+      - max-age=15724800;
+      Vary:
+      - Accept-Encoding
+      X-Content-Type-Options:
+      - nosniff
+      X-Dd-Debug:
+      - mNzaoDhdDKO7t4QSrAe5X7pHd0bJND187D+vRbwoluXouE2m1UaQQX0RGCvRpLVE
+      X-Dd-Version:
+      - "35.4351688"
+      X-Frame-Options:
+      - SAMEORIGIN
+      X-Ratelimit-Limit:
+      - "1000"
+      X-Ratelimit-Period:
+      - "60"
+      X-Ratelimit-Remaining:
+      - "872"
+      X-Ratelimit-Reset:
+      - "31"
     status: 200 OK
     code: 200
     duration: ""
@@ -384,51 +1119,97 @@
       Dd-Operation-Id:
       - GetBrowserTest
       User-Agent:
-      - terraform-provider-datadog/dev (terraform 1.16.0; terraform-cli 0.12.7-sdk) datadog-api-client-go/1.0.0-beta.19+dev (go go1.15.3; os darwin; arch amd64)
-    url: https://api.datadoghq.com/api/v1/synthetics/tests/browser/9nr-cmr-3jg
-    method: GET
-  response:
-    body: '{"status":"paused","public_id":"9nr-cmr-3jg","tags":["foo:bar","baz"],"locations":["aws:eu-central-1"],"message":"Notify @datadog.user","name":"tf-TestAccDatadogSyntheticsTestBrowserMML_Basic-local-1617357584","monitor_id":33240583,"type":"browser","steps":[{"name":"click step","allowFailure":false,"params":{"element":{"targetOuterHTML":"img height=\"75\" src=\"https://imgix.datadoghq.com/img/dd_logo_n_70x75.png...","url":"https://www.datadoghq.com/","multiLocator":{"ab":"/*[local-name()=\"html\"][1]/*[local-name()=\"body\"][1]/*[local-name()=\"nav\"][1]/*[local-name()=\"div\"][1]/*[local-name()=\"div\"][1]/*[local-name()=\"a\"][1]/*[local-name()=\"div\"][1]/*[local-name()=\"div\"][1]/*[local-name()=\"img\"][1]","co":"","cl":"/descendant::*[contains(concat('''''''', normalize-space(@class), '''' ''''), \" dog \")]/*[local-name()=\"img\"][1]","at":"/descendant::*[@src=\"https://imgix.datadoghq.com/img/dd_logo_n_70x75.png\"]","clt":"/descendant::*[contains(concat('''''''', normalize-space(@class), '''' ''''), \" dog \")]/*[local-name()=\"img\"][1]","ro":"//*[@src=\"https://imgix.datadoghq.com/img/dd_logo_n_70x75.png\"]"}}},"timeout":0,"type":"click"}],"config":{"variables":[],"request":{"body":"this is a body","headers":{"Accept":"application/json","X-Datadog-Trace-ID":"123456789"},"url":"https://www.datadoghq.com","timeout":30,"method":"GET"},"assertions":[]},"options":{"retry":{"count":2,"interval":300},"monitor_options":{"notify_audit":false,"locked":false,"include_tags":true,"new_host_delay":300,"notify_no_data":false,"renotify_interval":100},"device_ids":["laptop_large"],"min_location_failed":1,"tick_every":900}}'
-    headers:
-      Cache-Control:
-      - no-cache
-      Connection:
-      - keep-alive
-      Content-Security-Policy:
-      - frame-ancestors 'self'; report-uri https://api.datadoghq.com/csp-report
-      Content-Type:
-      - application/json
-      Date:
-      - Fri, 02 Apr 2021 09:59:46 GMT
-      Pragma:
-      - no-cache
-      Strict-Transport-Security:
-      - max-age=15724800;
-      Vary:
-      - Accept-Encoding
-      X-Content-Type-Options:
-      - nosniff
-      X-Dd-Debug:
-      - nLnnBNvlCFDECRnZvzDb0z4sAO35G+IMidcAs8vrCKyjvsKWE8Yd9S3n6OjZ1qRN
-      X-Dd-Version:
-      - "35.4225992"
->>>>>>> 0a47a8f2
-      X-Frame-Options:
-      - SAMEORIGIN
-      X-Ratelimit-Limit:
-      - "1000"
-      X-Ratelimit-Period:
-      - "60"
-      X-Ratelimit-Remaining:
-<<<<<<< HEAD
-      - "117"
-      X-Ratelimit-Reset:
-      - "43"
-=======
-      - "993"
-      X-Ratelimit-Reset:
-      - "14"
->>>>>>> 0a47a8f2
+      - terraform-provider-datadog/dev (terraform 2.4.4; terraform-cli 0.14.7) datadog-api-client-go/1.0.0-beta.19 (go go1.16.3; os darwin; arch amd64)
+    url: https://api.datadoghq.com/api/v1/synthetics/tests/browser/ibs-2xm-tjf
+    method: GET
+  response:
+    body: '{"status":"paused","public_id":"ibs-2xm-tjf","tags":["foo:bar","baz"],"locations":["aws:eu-central-1"],"message":"Notify @datadog.user","name":"tf-TestAccDatadogSyntheticsTestBrowserMML_Basic-local-1618930395-updated","monitor_id":34157585,"type":"browser","steps":[{"name":"click step","allowFailure":false,"params":{"element":{"targetOuterHTML":"img height=\"75\" src=\"https://imgix.datadoghq.com/img/dd_logo_n_70x75.png...","url":"https://www.datadoghq.com/updated","multiLocator":{"ab":"/*[local-name()=\"html\"][1]/*[local-name()=\"body\"][1]/*[local-name()=\"nav\"][1]/*[local-name()=\"div\"][1]/*[local-name()=\"div\"][1]/*[local-name()=\"a\"][1]/*[local-name()=\"div\"][1]/*[local-name()=\"div\"][1]/*[local-name()=\"img\"][1]","co":"","cl":"/descendant::*[contains(concat('''''''', normalize-space(@class), '''' ''''), \" dog \")]/*[local-name()=\"img\"][1]","at":"/descendant::*[@src=\"https://imgix.datadoghq.com/img/dd_logo_n_70x75.png\"]","clt":"/descendant::*[contains(concat('''''''', normalize-space(@class), '''' ''''), \" dog \")]/*[local-name()=\"img\"][1]","ro":"//*[@src=\"https://imgix.datadoghq.com/img/dd_logo_n_70x75.png\"]"}}},"timeout":0,"type":"click"}],"config":{"variables":[],"request":{"body":"this is a body","headers":{"Accept":"application/json","X-Datadog-Trace-ID":"123456789"},"url":"https://www.datadoghq.com","timeout":30,"method":"GET"},"assertions":[]},"options":{"retry":{"count":2,"interval":300},"monitor_options":{"renotify_interval":100},"device_ids":["laptop_large"],"min_location_failed":1,"tick_every":900}}'
+    headers:
+      Cache-Control:
+      - no-cache
+      Connection:
+      - keep-alive
+      Content-Security-Policy:
+      - frame-ancestors 'self'; report-uri https://api.datadoghq.com/csp-report
+      Content-Type:
+      - application/json
+      Date:
+      - Tue, 20 Apr 2021 14:53:29 GMT
+      Pragma:
+      - no-cache
+      Strict-Transport-Security:
+      - max-age=15724800;
+      Vary:
+      - Accept-Encoding
+      X-Content-Type-Options:
+      - nosniff
+      X-Dd-Debug:
+      - Wjq53IVIwnB4SiR238oOYgHFMq/ZYP0LQ/Dv8C2fFLBwTje/dWJHu6pI6vIOK1zG
+      X-Dd-Version:
+      - "35.4351688"
+      X-Frame-Options:
+      - SAMEORIGIN
+      X-Ratelimit-Limit:
+      - "1000"
+      X-Ratelimit-Period:
+      - "60"
+      X-Ratelimit-Remaining:
+      - "871"
+      X-Ratelimit-Reset:
+      - "31"
+    status: 200 OK
+    code: 200
+    duration: ""
+- request:
+    body: |
+      {"config":{"assertions":[],"request":{"method":"GET","url":"https://www.datadoghq.com"},"variables":[]},"locations":["aws:eu-central-1"],"message":"Notify @datadog.user","name":"tf-TestAccDatadogSyntheticsTestBrowserMML_Basic-local-1618930395-updated","options":{"device_ids":["laptop_large"],"min_location_failed":1,"tick_every":900},"status":"paused","steps":[{"allowFailure":false,"name":"click step","params":{"element":{"multiLocator":{"ab":"/*[local-name()=\"html\"][1]/*[local-name()=\"body\"][1]/*[local-name()=\"nav\"][1]/*[local-name()=\"div\"][1]/*[local-name()=\"div\"][1]/*[local-name()=\"a\"][1]/*[local-name()=\"div\"][1]/*[local-name()=\"div\"][1]/*[local-name()=\"img\"][1]","at":"/descendant::*[@src=\"https://imgix.datadoghq.com/img/dd_logo_n_70x75.png\"]","cl":"/descendant::*[contains(concat('''', normalize-space(@class), '' ''), \" dog \")]/*[local-name()=\"img\"][1]","clt":"/descendant::*[contains(concat('''', normalize-space(@class), '' ''), \" dog \")]/*[local-name()=\"img\"][1]","co":"","ro":"//*[@src=\"https://imgix.datadoghq.com/img/dd_logo_n_70x75.png\"]"},"targetOuterHTML":"img height=\"75\" src=\"https://imgix.datadoghq.com/img/dd_logo_n_70x75.png...","url":"https://www.datadoghq.com/config-updated"}},"timeout":0,"type":"click"}],"tags":["foo:bar","baz"],"type":"browser"}
+    form: {}
+    headers:
+      Accept:
+      - application/json
+      Content-Type:
+      - application/json
+      Dd-Operation-Id:
+      - UpdateBrowserTest
+      User-Agent:
+      - terraform-provider-datadog/dev (terraform 2.4.4; terraform-cli ) datadog-api-client-go/1.0.0-beta.19 (go go1.16.3; os darwin; arch amd64)
+    url: https://api.datadoghq.com/api/v1/synthetics/tests/browser/ibs-2xm-tjf
+    method: PUT
+  response:
+    body: '{"status":"paused","public_id":"ibs-2xm-tjf","tags":["foo:bar","baz"],"org_id":321813,"locations":["aws:eu-central-1"],"message":"Notify @datadog.user","deleted_at":null,"name":"tf-TestAccDatadogSyntheticsTestBrowserMML_Basic-local-1618930395-updated","monitor_id":34157585,"type":"browser","created_at":"2021-04-20T14:53:18.181623+00:00","modified_at":"2021-04-20T14:53:30.835353+00:00","steps":[{"name":"click step","allowFailure":false,"params":{"element":{"targetOuterHTML":"img height=\"75\" src=\"https://imgix.datadoghq.com/img/dd_logo_n_70x75.png...","url":"https://www.datadoghq.com/config-updated","multiLocator":{"ab":"/*[local-name()=\"html\"][1]/*[local-name()=\"body\"][1]/*[local-name()=\"nav\"][1]/*[local-name()=\"div\"][1]/*[local-name()=\"div\"][1]/*[local-name()=\"a\"][1]/*[local-name()=\"div\"][1]/*[local-name()=\"div\"][1]/*[local-name()=\"img\"][1]","co":"","cl":"/descendant::*[contains(concat('''''''', normalize-space(@class), '''' ''''), \" dog \")]/*[local-name()=\"img\"][1]","at":"/descendant::*[@src=\"https://imgix.datadoghq.com/img/dd_logo_n_70x75.png\"]","clt":"/descendant::*[contains(concat('''''''', normalize-space(@class), '''' ''''), \" dog \")]/*[local-name()=\"img\"][1]","ro":"//*[@src=\"https://imgix.datadoghq.com/img/dd_logo_n_70x75.png\"]"}}},"timeout":0,"type":"click"}],"config":{"variables":[],"request":{"url":"https://www.datadoghq.com","method":"GET"},"assertions":[]},"options":{"device_ids":["laptop_large"],"min_location_failed":1,"tick_every":900}}'
+    headers:
+      Cache-Control:
+      - no-cache
+      Connection:
+      - keep-alive
+      Content-Security-Policy:
+      - frame-ancestors 'self'; report-uri https://api.datadoghq.com/csp-report
+      Content-Type:
+      - application/json
+      Date:
+      - Tue, 20 Apr 2021 14:53:31 GMT
+      Pragma:
+      - no-cache
+      Strict-Transport-Security:
+      - max-age=15724800;
+      Vary:
+      - Accept-Encoding
+      X-Content-Type-Options:
+      - nosniff
+      X-Dd-Debug:
+      - gYZcaADwbKcv7Hm19HJx6WsLoKuOijDWAt2viPeCfWqUgyKY+9e1xZdmMJeXV3YV
+      X-Dd-Version:
+      - "35.4351688"
+      X-Frame-Options:
+      - SAMEORIGIN
+      X-Ratelimit-Limit:
+      - "500"
+      X-Ratelimit-Period:
+      - "60"
+      X-Ratelimit-Remaining:
+      - "493"
+      X-Ratelimit-Reset:
+      - "30"
     status: 200 OK
     code: 200
     duration: ""
@@ -441,68 +1222,44 @@
       Dd-Operation-Id:
       - GetTest
       User-Agent:
-<<<<<<< HEAD
-      - terraform-provider-datadog/dev (terraform 2.4.4; terraform-cli ) datadog-api-client-go/1.0.0-beta.16 (go go1.15.3; os darwin; arch amd64)
-    url: https://api.datadoghq.com/api/v1/synthetics/tests/browser/nu8-k5v-cm6
-    method: GET
-  response:
-    body: '{"status":"paused","public_id":"nu8-k5v-cm6","tags":["foo:bar","baz"],"locations":["aws:eu-central-1"],"message":"Notify @datadog.user","name":"tf-TestAccDatadogSyntheticsTestBrowserMML_Basic-local-1615587136","monitor_id":32039162,"type":"browser","steps":[{"name":"click step","allowFailure":false,"params":{"element":{"targetOuterHTML":"img height=\"75\" src=\"https://imgix.datadoghq.com/img/dd_logo_n_70x75.png...","url":"https://www.datadoghq.com/","multiLocator":{"ab":"/*[local-name()=\"html\"][1]/*[local-name()=\"body\"][1]/*[local-name()=\"nav\"][1]/*[local-name()=\"div\"][1]/*[local-name()=\"div\"][1]/*[local-name()=\"a\"][1]/*[local-name()=\"div\"][1]/*[local-name()=\"div\"][1]/*[local-name()=\"img\"][1]","co":"","cl":"/descendant::*[contains(concat('''''''', normalize-space(@class), '''' ''''), \" dog \")]/*[local-name()=\"img\"][1]","at":"/descendant::*[@src=\"https://imgix.datadoghq.com/img/dd_logo_n_70x75.png\"]","clt":"/descendant::*[contains(concat('''''''', normalize-space(@class), '''' ''''), \" dog \")]/*[local-name()=\"img\"][1]","ro":"//*[@src=\"https://imgix.datadoghq.com/img/dd_logo_n_70x75.png\"]"}}},"timeout":0,"type":"click"}],"config":{"variables":[],"request":{"body":"this is a body","headers":{"Accept":"application/json","X-Datadog-Trace-ID":"123456789"},"url":"https://www.datadoghq.com","timeout":30,"method":"GET"},"assertions":[],"configVariables":[]},"options":{"retry":{"count":2,"interval":300},"monitor_options":{"notify_audit":false,"locked":false,"include_tags":true,"new_host_delay":300,"notify_no_data":false,"renotify_interval":100},"device_ids":["laptop_large"],"min_location_failed":1,"tick_every":900}}'
-=======
-      - terraform-provider-datadog/dev (terraform 1.16.0; terraform-cli 0.12.7-sdk) datadog-api-client-go/1.0.0-beta.19+dev (go go1.15.3; os darwin; arch amd64)
-    url: https://api.datadoghq.com/api/v1/synthetics/tests/9nr-cmr-3jg
-    method: GET
-  response:
-    body: '{"status":"paused","public_id":"9nr-cmr-3jg","tags":["foo:bar","baz"],"locations":["aws:eu-central-1"],"message":"Notify @datadog.user","name":"tf-TestAccDatadogSyntheticsTestBrowserMML_Basic-local-1617357584","monitor_id":33240583,"type":"browser","config":{"variables":[],"request":{"body":"this is a body","headers":{"Accept":"application/json","X-Datadog-Trace-ID":"123456789"},"url":"https://www.datadoghq.com","timeout":30,"method":"GET"},"assertions":[]},"options":{"retry":{"count":2,"interval":300},"monitor_options":{"notify_audit":false,"locked":false,"include_tags":true,"new_host_delay":300,"notify_no_data":false,"renotify_interval":100},"device_ids":["laptop_large"],"min_location_failed":1,"tick_every":900}}'
->>>>>>> 0a47a8f2
-    headers:
-      Cache-Control:
-      - no-cache
-      Connection:
-      - keep-alive
-      Content-Security-Policy:
-      - frame-ancestors 'self'; report-uri https://api.datadoghq.com/csp-report
-      Content-Type:
-      - application/json
-      Date:
-<<<<<<< HEAD
-      - Fri, 12 Mar 2021 22:12:18 GMT
-=======
-      - Fri, 02 Apr 2021 09:59:47 GMT
->>>>>>> 0a47a8f2
-      Pragma:
-      - no-cache
-      Strict-Transport-Security:
-      - max-age=15724800;
-      Vary:
-      - Accept-Encoding
-      X-Content-Type-Options:
-      - nosniff
-      X-Dd-Debug:
-<<<<<<< HEAD
-      - dCmL/3rURV6BPeaqeP3Rxigq41m5CAb17XjrRE42uZ01zpr07HVhbL5/3TWMkvgu
-      X-Dd-Version:
-      - "35.4088130"
-=======
-      - SY1h8ScsWq+kYmtbh63ltMLFAZsQjqfrgvdfAoRX+9TzT1sgMBRYaFRwfWWRRe9a
-      X-Dd-Version:
-      - "35.4225992"
->>>>>>> 0a47a8f2
-      X-Frame-Options:
-      - SAMEORIGIN
-      X-Ratelimit-Limit:
-      - "1000"
-      X-Ratelimit-Period:
-      - "60"
-      X-Ratelimit-Remaining:
-<<<<<<< HEAD
-      - "987"
-      X-Ratelimit-Reset:
-      - "42"
-=======
-      - "992"
-      X-Ratelimit-Reset:
-      - "13"
->>>>>>> 0a47a8f2
+      - terraform-provider-datadog/dev (terraform 2.4.4; terraform-cli ) datadog-api-client-go/1.0.0-beta.19 (go go1.16.3; os darwin; arch amd64)
+    url: https://api.datadoghq.com/api/v1/synthetics/tests/ibs-2xm-tjf
+    method: GET
+  response:
+    body: '{"status":"paused","public_id":"ibs-2xm-tjf","tags":["foo:bar","baz"],"locations":["aws:eu-central-1"],"message":"Notify @datadog.user","name":"tf-TestAccDatadogSyntheticsTestBrowserMML_Basic-local-1618930395-updated","monitor_id":34157585,"type":"browser","config":{"variables":[],"request":{"url":"https://www.datadoghq.com","method":"GET"},"assertions":[]},"options":{"device_ids":["laptop_large"],"min_location_failed":1,"tick_every":900}}'
+    headers:
+      Cache-Control:
+      - no-cache
+      Connection:
+      - keep-alive
+      Content-Security-Policy:
+      - frame-ancestors 'self'; report-uri https://api.datadoghq.com/csp-report
+      Content-Type:
+      - application/json
+      Date:
+      - Tue, 20 Apr 2021 14:53:31 GMT
+      Pragma:
+      - no-cache
+      Strict-Transport-Security:
+      - max-age=15724800;
+      Vary:
+      - Accept-Encoding
+      X-Content-Type-Options:
+      - nosniff
+      X-Dd-Debug:
+      - dPySkcOzIZtKyMKDAAzuysY3gNGGj6RtYogGuSb76E8mPvoqzREyRp6lPYm91hQU
+      X-Dd-Version:
+      - "35.4351688"
+      X-Frame-Options:
+      - SAMEORIGIN
+      X-Ratelimit-Limit:
+      - "1000"
+      X-Ratelimit-Period:
+      - "60"
+      X-Ratelimit-Remaining:
+      - "854"
+      X-Ratelimit-Reset:
+      - "29"
     status: 200 OK
     code: 200
     duration: ""
@@ -515,1528 +1272,200 @@
       Dd-Operation-Id:
       - GetBrowserTest
       User-Agent:
-<<<<<<< HEAD
-      - terraform-provider-datadog/dev (terraform 2.4.4; terraform-cli ) datadog-api-client-go/1.0.0-beta.16 (go go1.15.3; os darwin; arch amd64)
-    url: https://api.datadoghq.com/api/v1/synthetics/tests/nu8-k5v-cm6
-    method: GET
-  response:
-    body: '{"status":"paused","public_id":"nu8-k5v-cm6","tags":["foo:bar","baz"],"locations":["aws:eu-central-1"],"message":"Notify @datadog.user","name":"tf-TestAccDatadogSyntheticsTestBrowserMML_Basic-local-1615587136","monitor_id":32039162,"type":"browser","config":{"variables":[],"request":{"body":"this is a body","headers":{"Accept":"application/json","X-Datadog-Trace-ID":"123456789"},"url":"https://www.datadoghq.com","timeout":30,"method":"GET"},"assertions":[],"configVariables":[]},"options":{"retry":{"count":2,"interval":300},"monitor_options":{"notify_audit":false,"locked":false,"include_tags":true,"new_host_delay":300,"notify_no_data":false,"renotify_interval":100},"device_ids":["laptop_large"],"min_location_failed":1,"tick_every":900}}'
-=======
-      - terraform-provider-datadog/dev (terraform 1.16.0; terraform-cli 0.12.7-sdk) datadog-api-client-go/1.0.0-beta.19+dev (go go1.15.3; os darwin; arch amd64)
-    url: https://api.datadoghq.com/api/v1/synthetics/tests/browser/9nr-cmr-3jg
-    method: GET
-  response:
-    body: '{"status":"paused","public_id":"9nr-cmr-3jg","tags":["foo:bar","baz"],"locations":["aws:eu-central-1"],"message":"Notify @datadog.user","name":"tf-TestAccDatadogSyntheticsTestBrowserMML_Basic-local-1617357584","monitor_id":33240583,"type":"browser","steps":[{"name":"click step","allowFailure":false,"params":{"element":{"targetOuterHTML":"img height=\"75\" src=\"https://imgix.datadoghq.com/img/dd_logo_n_70x75.png...","url":"https://www.datadoghq.com/","multiLocator":{"ab":"/*[local-name()=\"html\"][1]/*[local-name()=\"body\"][1]/*[local-name()=\"nav\"][1]/*[local-name()=\"div\"][1]/*[local-name()=\"div\"][1]/*[local-name()=\"a\"][1]/*[local-name()=\"div\"][1]/*[local-name()=\"div\"][1]/*[local-name()=\"img\"][1]","co":"","cl":"/descendant::*[contains(concat('''''''', normalize-space(@class), '''' ''''), \" dog \")]/*[local-name()=\"img\"][1]","at":"/descendant::*[@src=\"https://imgix.datadoghq.com/img/dd_logo_n_70x75.png\"]","clt":"/descendant::*[contains(concat('''''''', normalize-space(@class), '''' ''''), \" dog \")]/*[local-name()=\"img\"][1]","ro":"//*[@src=\"https://imgix.datadoghq.com/img/dd_logo_n_70x75.png\"]"}}},"timeout":0,"type":"click"}],"config":{"variables":[],"request":{"body":"this is a body","headers":{"Accept":"application/json","X-Datadog-Trace-ID":"123456789"},"url":"https://www.datadoghq.com","timeout":30,"method":"GET"},"assertions":[]},"options":{"retry":{"count":2,"interval":300},"monitor_options":{"notify_audit":false,"locked":false,"include_tags":true,"new_host_delay":300,"notify_no_data":false,"renotify_interval":100},"device_ids":["laptop_large"],"min_location_failed":1,"tick_every":900}}'
->>>>>>> 0a47a8f2
-    headers:
-      Cache-Control:
-      - no-cache
-      Connection:
-      - keep-alive
-      Content-Security-Policy:
-      - frame-ancestors 'self'; report-uri https://api.datadoghq.com/csp-report
-      Content-Type:
-      - application/json
-      Date:
-<<<<<<< HEAD
-      - Fri, 12 Mar 2021 22:12:18 GMT
-=======
-      - Fri, 02 Apr 2021 09:59:47 GMT
->>>>>>> 0a47a8f2
-      Pragma:
-      - no-cache
-      Strict-Transport-Security:
-      - max-age=15724800;
-      Vary:
-      - Accept-Encoding
-      X-Content-Type-Options:
-      - nosniff
-      X-Dd-Debug:
-<<<<<<< HEAD
-      - 5gfwVh/5HZ+AnGd/Di93w3NEWC6KMHT9KzmHEiRJmNdOjBtAsbOcgVFyqEChw71h
-      X-Dd-Version:
-      - "35.4088130"
-=======
-      - Um4CoU685QqAscnxhS5BD+goWu2yX1Jd4zCfGzSsEvPPIm1qURZaF8dlLl/OEY4I
-      X-Dd-Version:
-      - "35.4225992"
->>>>>>> 0a47a8f2
-      X-Frame-Options:
-      - SAMEORIGIN
-      X-Ratelimit-Limit:
-      - "1000"
-      X-Ratelimit-Period:
-      - "60"
-      X-Ratelimit-Remaining:
-<<<<<<< HEAD
-      - "984"
-      X-Ratelimit-Reset:
-      - "42"
-=======
-      - "991"
-      X-Ratelimit-Reset:
-      - "13"
+      - terraform-provider-datadog/dev (terraform 2.4.4; terraform-cli ) datadog-api-client-go/1.0.0-beta.19 (go go1.16.3; os darwin; arch amd64)
+    url: https://api.datadoghq.com/api/v1/synthetics/tests/browser/ibs-2xm-tjf
+    method: GET
+  response:
+    body: '{"status":"paused","public_id":"ibs-2xm-tjf","tags":["foo:bar","baz"],"locations":["aws:eu-central-1"],"message":"Notify @datadog.user","name":"tf-TestAccDatadogSyntheticsTestBrowserMML_Basic-local-1618930395-updated","monitor_id":34157585,"type":"browser","steps":[{"name":"click step","allowFailure":false,"params":{"element":{"targetOuterHTML":"img height=\"75\" src=\"https://imgix.datadoghq.com/img/dd_logo_n_70x75.png...","url":"https://www.datadoghq.com/config-updated","multiLocator":{"ab":"/*[local-name()=\"html\"][1]/*[local-name()=\"body\"][1]/*[local-name()=\"nav\"][1]/*[local-name()=\"div\"][1]/*[local-name()=\"div\"][1]/*[local-name()=\"a\"][1]/*[local-name()=\"div\"][1]/*[local-name()=\"div\"][1]/*[local-name()=\"img\"][1]","co":"","cl":"/descendant::*[contains(concat('''''''', normalize-space(@class), '''' ''''), \" dog \")]/*[local-name()=\"img\"][1]","at":"/descendant::*[@src=\"https://imgix.datadoghq.com/img/dd_logo_n_70x75.png\"]","clt":"/descendant::*[contains(concat('''''''', normalize-space(@class), '''' ''''), \" dog \")]/*[local-name()=\"img\"][1]","ro":"//*[@src=\"https://imgix.datadoghq.com/img/dd_logo_n_70x75.png\"]"}}},"timeout":0,"type":"click"}],"config":{"variables":[],"request":{"url":"https://www.datadoghq.com","method":"GET"},"assertions":[]},"options":{"device_ids":["laptop_large"],"min_location_failed":1,"tick_every":900}}'
+    headers:
+      Cache-Control:
+      - no-cache
+      Connection:
+      - keep-alive
+      Content-Security-Policy:
+      - frame-ancestors 'self'; report-uri https://api.datadoghq.com/csp-report
+      Content-Type:
+      - application/json
+      Date:
+      - Tue, 20 Apr 2021 14:53:31 GMT
+      Pragma:
+      - no-cache
+      Strict-Transport-Security:
+      - max-age=15724800;
+      Vary:
+      - Accept-Encoding
+      X-Content-Type-Options:
+      - nosniff
+      X-Dd-Debug:
+      - L3ULR3HwCWYmEqCWGz2Yob3chcH4pjowBacBXkncP7o+/uPqKt9yGEYf/g1AJPzQ
+      X-Dd-Version:
+      - "35.4351688"
+      X-Frame-Options:
+      - SAMEORIGIN
+      X-Ratelimit-Limit:
+      - "1000"
+      X-Ratelimit-Period:
+      - "60"
+      X-Ratelimit-Remaining:
+      - "850"
+      X-Ratelimit-Reset:
+      - "29"
+    status: 200 OK
+    code: 200
+    duration: ""
+- request:
+    body: ""
+    form: {}
+    headers:
+      Accept:
+      - application/json
+      Dd-Operation-Id:
+      - GetTest
+      User-Agent:
+      - terraform-provider-datadog/dev (terraform 2.4.4; terraform-cli ) datadog-api-client-go/1.0.0-beta.19 (go go1.16.3; os darwin; arch amd64)
+    url: https://api.datadoghq.com/api/v1/synthetics/tests/ibs-2xm-tjf
+    method: GET
+  response:
+    body: '{"status":"paused","public_id":"ibs-2xm-tjf","tags":["foo:bar","baz"],"locations":["aws:eu-central-1"],"message":"Notify @datadog.user","name":"tf-TestAccDatadogSyntheticsTestBrowserMML_Basic-local-1618930395-updated","monitor_id":34157585,"type":"browser","config":{"variables":[],"request":{"url":"https://www.datadoghq.com","method":"GET"},"assertions":[]},"options":{"device_ids":["laptop_large"],"min_location_failed":1,"tick_every":900}}'
+    headers:
+      Cache-Control:
+      - no-cache
+      Connection:
+      - keep-alive
+      Content-Security-Policy:
+      - frame-ancestors 'self'; report-uri https://api.datadoghq.com/csp-report
+      Content-Type:
+      - application/json
+      Date:
+      - Tue, 20 Apr 2021 14:53:32 GMT
+      Pragma:
+      - no-cache
+      Strict-Transport-Security:
+      - max-age=15724800;
+      Vary:
+      - Accept-Encoding
+      X-Content-Type-Options:
+      - nosniff
+      X-Dd-Debug:
+      - S1wfaMZOKGT/IoMw6fqAwAwGWo2vQ44sjF3YzuETnQfxZO2T5eJbs0aX3UKb9Dwu
+      X-Dd-Version:
+      - "35.4351688"
+      X-Frame-Options:
+      - SAMEORIGIN
+      X-Ratelimit-Limit:
+      - "1000"
+      X-Ratelimit-Period:
+      - "60"
+      X-Ratelimit-Remaining:
+      - "845"
+      X-Ratelimit-Reset:
+      - "28"
+    status: 200 OK
+    code: 200
+    duration: ""
+- request:
+    body: ""
+    form: {}
+    headers:
+      Accept:
+      - application/json
+      Dd-Operation-Id:
+      - GetTest
+      User-Agent:
+      - terraform-provider-datadog/dev (terraform 2.4.4; terraform-cli ) datadog-api-client-go/1.0.0-beta.19 (go go1.16.3; os darwin; arch amd64)
+    url: https://api.datadoghq.com/api/v1/synthetics/tests/ibs-2xm-tjf
+    method: GET
+  response:
+    body: '{"status":"paused","public_id":"ibs-2xm-tjf","tags":["foo:bar","baz"],"locations":["aws:eu-central-1"],"message":"Notify @datadog.user","name":"tf-TestAccDatadogSyntheticsTestBrowserMML_Basic-local-1618930395-updated","monitor_id":34157585,"type":"browser","config":{"variables":[],"request":{"url":"https://www.datadoghq.com","method":"GET"},"assertions":[]},"options":{"device_ids":["laptop_large"],"min_location_failed":1,"tick_every":900}}'
+    headers:
+      Cache-Control:
+      - no-cache
+      Connection:
+      - keep-alive
+      Content-Security-Policy:
+      - frame-ancestors 'self'; report-uri https://api.datadoghq.com/csp-report
+      Content-Type:
+      - application/json
+      Date:
+      - Tue, 20 Apr 2021 14:53:33 GMT
+      Pragma:
+      - no-cache
+      Strict-Transport-Security:
+      - max-age=15724800;
+      Vary:
+      - Accept-Encoding
+      X-Content-Type-Options:
+      - nosniff
+      X-Dd-Debug:
+      - dPySkcOzIZtKyMKDAAzuysY3gNGGj6RtYogGuSb76E8mPvoqzREyRp6lPYm91hQU
+      X-Dd-Version:
+      - "35.4351688"
+      X-Frame-Options:
+      - SAMEORIGIN
+      X-Ratelimit-Limit:
+      - "1000"
+      X-Ratelimit-Period:
+      - "60"
+      X-Ratelimit-Remaining:
+      - "839"
+      X-Ratelimit-Reset:
+      - "27"
+    status: 200 OK
+    code: 200
+    duration: ""
+- request:
+    body: ""
+    form: {}
+    headers:
+      Accept:
+      - application/json
+      Dd-Operation-Id:
+      - GetBrowserTest
+      User-Agent:
+      - terraform-provider-datadog/dev (terraform 2.4.4; terraform-cli ) datadog-api-client-go/1.0.0-beta.19 (go go1.16.3; os darwin; arch amd64)
+    url: https://api.datadoghq.com/api/v1/synthetics/tests/browser/ibs-2xm-tjf
+    method: GET
+  response:
+    body: '{"status":"paused","public_id":"ibs-2xm-tjf","tags":["foo:bar","baz"],"locations":["aws:eu-central-1"],"message":"Notify @datadog.user","name":"tf-TestAccDatadogSyntheticsTestBrowserMML_Basic-local-1618930395-updated","monitor_id":34157585,"type":"browser","steps":[{"name":"click step","allowFailure":false,"params":{"element":{"targetOuterHTML":"img height=\"75\" src=\"https://imgix.datadoghq.com/img/dd_logo_n_70x75.png...","url":"https://www.datadoghq.com/config-updated","multiLocator":{"ab":"/*[local-name()=\"html\"][1]/*[local-name()=\"body\"][1]/*[local-name()=\"nav\"][1]/*[local-name()=\"div\"][1]/*[local-name()=\"div\"][1]/*[local-name()=\"a\"][1]/*[local-name()=\"div\"][1]/*[local-name()=\"div\"][1]/*[local-name()=\"img\"][1]","co":"","cl":"/descendant::*[contains(concat('''''''', normalize-space(@class), '''' ''''), \" dog \")]/*[local-name()=\"img\"][1]","at":"/descendant::*[@src=\"https://imgix.datadoghq.com/img/dd_logo_n_70x75.png\"]","clt":"/descendant::*[contains(concat('''''''', normalize-space(@class), '''' ''''), \" dog \")]/*[local-name()=\"img\"][1]","ro":"//*[@src=\"https://imgix.datadoghq.com/img/dd_logo_n_70x75.png\"]"}}},"timeout":0,"type":"click"}],"config":{"variables":[],"request":{"url":"https://www.datadoghq.com","method":"GET"},"assertions":[]},"options":{"device_ids":["laptop_large"],"min_location_failed":1,"tick_every":900}}'
+    headers:
+      Cache-Control:
+      - no-cache
+      Connection:
+      - keep-alive
+      Content-Security-Policy:
+      - frame-ancestors 'self'; report-uri https://api.datadoghq.com/csp-report
+      Content-Type:
+      - application/json
+      Date:
+      - Tue, 20 Apr 2021 14:53:33 GMT
+      Pragma:
+      - no-cache
+      Strict-Transport-Security:
+      - max-age=15724800;
+      Vary:
+      - Accept-Encoding
+      X-Content-Type-Options:
+      - nosniff
+      X-Dd-Debug:
+      - Wjq53IVIwnB4SiR238oOYgHFMq/ZYP0LQ/Dv8C2fFLBwTje/dWJHu6pI6vIOK1zG
+      X-Dd-Version:
+      - "35.4351688"
+      X-Frame-Options:
+      - SAMEORIGIN
+      X-Ratelimit-Limit:
+      - "1000"
+      X-Ratelimit-Period:
+      - "60"
+      X-Ratelimit-Remaining:
+      - "837"
+      X-Ratelimit-Reset:
+      - "27"
     status: 200 OK
     code: 200
     duration: ""
 - request:
     body: |
-      {"config":{"assertions":[],"request":{"body":"this is a body","headers":{"Accept":"application/json","X-Datadog-Trace-ID":"123456789"},"method":"GET","timeout":30,"url":"https://www.datadoghq.com"},"variables":[]},"locations":["aws:eu-central-1"],"message":"Notify @datadog.user","name":"tf-TestAccDatadogSyntheticsTestBrowserMML_Basic-local-1617357584","options":{"device_ids":["laptop_large"],"min_location_failed":1,"monitor_options":{"renotify_interval":100},"retry":{"count":2,"interval":300},"tick_every":900},"status":"paused","steps":[{"name":"click step","params":{"element":{"multiLocator":{"ab":"/*[local-name()=\"html\"][1]/*[local-name()=\"body\"][1]/*[local-name()=\"nav\"][1]/*[local-name()=\"div\"][1]/*[local-name()=\"div\"][1]/*[local-name()=\"a\"][1]/*[local-name()=\"div\"][1]/*[local-name()=\"div\"][1]/*[local-name()=\"img\"][1]","at":"/descendant::*[@src=\"https://imgix.datadoghq.com/img/dd_logo_n_70x75.png\"]","cl":"/descendant::*[contains(concat('''', normalize-space(@class), '' ''), \" dog \")]/*[local-name()=\"img\"][1]","clt":"/descendant::*[contains(concat('''', normalize-space(@class), '' ''), \" dog \")]/*[local-name()=\"img\"][1]","co":"","ro":"//*[@src=\"https://imgix.datadoghq.com/img/dd_logo_n_70x75.png\"]"},"targetOuterHTML":"img height=\"75\" src=\"https://imgix.datadoghq.com/img/dd_logo_n_70x75.png...","url":"https://www.datadoghq.com/updated"}},"type":"click"}],"tags":["foo:bar","baz"],"type":"browser"}
-    form: {}
-    headers:
-      Accept:
-      - application/json
-      Content-Type:
-      - application/json
-      Dd-Operation-Id:
-      - UpdateBrowserTest
-      User-Agent:
-      - terraform-provider-datadog/dev (terraform 1.16.0; terraform-cli 0.12.7-sdk) datadog-api-client-go/1.0.0-beta.19+dev (go go1.15.3; os darwin; arch amd64)
-    url: https://api.datadoghq.com/api/v1/synthetics/tests/browser/9nr-cmr-3jg
-    method: PUT
-  response:
-    body: '{"status":"paused","public_id":"9nr-cmr-3jg","tags":["foo:bar","baz"],"org_id":321813,"locations":["aws:eu-central-1"],"message":"Notify @datadog.user","deleted_at":null,"name":"tf-TestAccDatadogSyntheticsTestBrowserMML_Basic-local-1617357584","monitor_id":33240583,"type":"browser","created_at":"2021-04-02T09:59:45.492841+00:00","modified_at":"2021-04-02T09:59:47.448547+00:00","steps":[{"name":"click step","params":{"element":{"targetOuterHTML":"img height=\"75\" src=\"https://imgix.datadoghq.com/img/dd_logo_n_70x75.png...","url":"https://www.datadoghq.com/updated","multiLocator":{"ab":"/*[local-name()=\"html\"][1]/*[local-name()=\"body\"][1]/*[local-name()=\"nav\"][1]/*[local-name()=\"div\"][1]/*[local-name()=\"div\"][1]/*[local-name()=\"a\"][1]/*[local-name()=\"div\"][1]/*[local-name()=\"div\"][1]/*[local-name()=\"img\"][1]","co":"","cl":"/descendant::*[contains(concat('''''''', normalize-space(@class), '''' ''''), \" dog \")]/*[local-name()=\"img\"][1]","at":"/descendant::*[@src=\"https://imgix.datadoghq.com/img/dd_logo_n_70x75.png\"]","clt":"/descendant::*[contains(concat('''''''', normalize-space(@class), '''' ''''), \" dog \")]/*[local-name()=\"img\"][1]","ro":"//*[@src=\"https://imgix.datadoghq.com/img/dd_logo_n_70x75.png\"]"}}},"type":"click"}],"config":{"variables":[],"request":{"body":"this is a body","headers":{"Accept":"application/json","X-Datadog-Trace-ID":"123456789"},"url":"https://www.datadoghq.com","timeout":30,"method":"GET"},"assertions":[]},"options":{"retry":{"count":2,"interval":300},"monitor_options":{"notify_audit":false,"locked":false,"include_tags":true,"new_host_delay":300,"notify_no_data":false,"renotify_interval":100},"device_ids":["laptop_large"],"min_location_failed":1,"tick_every":900}}'
-    headers:
-      Cache-Control:
-      - no-cache
-      Connection:
-      - keep-alive
-      Content-Security-Policy:
-      - frame-ancestors 'self'; report-uri https://api.datadoghq.com/csp-report
-      Content-Type:
-      - application/json
-      Date:
-      - Fri, 02 Apr 2021 09:59:47 GMT
-      Pragma:
-      - no-cache
-      Strict-Transport-Security:
-      - max-age=15724800;
-      Vary:
-      - Accept-Encoding
-      X-Content-Type-Options:
-      - nosniff
-      X-Dd-Debug:
-      - 2328yjLSqI4XmR1pVqrPRR/SFcQsbafjEpPmZx7/3PfxUK1nJQQsX+wrMelyVyj+
-      X-Dd-Version:
-      - "35.4225992"
-      X-Frame-Options:
-      - SAMEORIGIN
-      X-Ratelimit-Limit:
-      - "500"
-      X-Ratelimit-Period:
-      - "60"
-      X-Ratelimit-Remaining:
-      - "499"
-      X-Ratelimit-Reset:
-      - "13"
->>>>>>> 0a47a8f2
-    status: 200 OK
-    code: 200
-    duration: ""
-- request:
-    body: ""
-    form: {}
-    headers:
-      Accept:
-      - application/json
-      Dd-Operation-Id:
-      - GetTest
-      User-Agent:
-<<<<<<< HEAD
-      - terraform-provider-datadog/dev (terraform 2.4.4; terraform-cli 0.14.7) datadog-api-client-go/1.0.0-beta.16 (go go1.15.3; os darwin; arch amd64)
-    url: https://api.datadoghq.com/api/v1/synthetics/tests/browser/nu8-k5v-cm6
-    method: GET
-  response:
-    body: '{"status":"paused","public_id":"nu8-k5v-cm6","tags":["foo:bar","baz"],"locations":["aws:eu-central-1"],"message":"Notify @datadog.user","name":"tf-TestAccDatadogSyntheticsTestBrowserMML_Basic-local-1615587136","monitor_id":32039162,"type":"browser","steps":[{"name":"click step","allowFailure":false,"params":{"element":{"targetOuterHTML":"img height=\"75\" src=\"https://imgix.datadoghq.com/img/dd_logo_n_70x75.png...","url":"https://www.datadoghq.com/","multiLocator":{"ab":"/*[local-name()=\"html\"][1]/*[local-name()=\"body\"][1]/*[local-name()=\"nav\"][1]/*[local-name()=\"div\"][1]/*[local-name()=\"div\"][1]/*[local-name()=\"a\"][1]/*[local-name()=\"div\"][1]/*[local-name()=\"div\"][1]/*[local-name()=\"img\"][1]","co":"","cl":"/descendant::*[contains(concat('''''''', normalize-space(@class), '''' ''''), \" dog \")]/*[local-name()=\"img\"][1]","at":"/descendant::*[@src=\"https://imgix.datadoghq.com/img/dd_logo_n_70x75.png\"]","clt":"/descendant::*[contains(concat('''''''', normalize-space(@class), '''' ''''), \" dog \")]/*[local-name()=\"img\"][1]","ro":"//*[@src=\"https://imgix.datadoghq.com/img/dd_logo_n_70x75.png\"]"}}},"timeout":0,"type":"click"}],"config":{"variables":[],"request":{"body":"this is a body","headers":{"Accept":"application/json","X-Datadog-Trace-ID":"123456789"},"url":"https://www.datadoghq.com","timeout":30,"method":"GET"},"assertions":[],"configVariables":[]},"options":{"retry":{"count":2,"interval":300},"monitor_options":{"notify_audit":false,"locked":false,"include_tags":true,"new_host_delay":300,"notify_no_data":false,"renotify_interval":100},"device_ids":["laptop_large"],"min_location_failed":1,"tick_every":900}}'
-=======
-      - terraform-provider-datadog/dev (terraform 1.16.0; terraform-cli 0.12.7-sdk) datadog-api-client-go/1.0.0-beta.19+dev (go go1.15.3; os darwin; arch amd64)
-    url: https://api.datadoghq.com/api/v1/synthetics/tests/9nr-cmr-3jg
-    method: GET
-  response:
-    body: '{"status":"paused","public_id":"9nr-cmr-3jg","tags":["foo:bar","baz"],"locations":["aws:eu-central-1"],"message":"Notify @datadog.user","name":"tf-TestAccDatadogSyntheticsTestBrowserMML_Basic-local-1617357584","monitor_id":33240583,"type":"browser","config":{"variables":[],"request":{"body":"this is a body","headers":{"Accept":"application/json","X-Datadog-Trace-ID":"123456789"},"url":"https://www.datadoghq.com","timeout":30,"method":"GET"},"assertions":[]},"options":{"retry":{"count":2,"interval":300},"monitor_options":{"renotify_interval":100},"device_ids":["laptop_large"],"min_location_failed":1,"tick_every":900}}'
->>>>>>> 0a47a8f2
-    headers:
-      Cache-Control:
-      - no-cache
-      Connection:
-      - keep-alive
-      Content-Security-Policy:
-      - frame-ancestors 'self'; report-uri https://api.datadoghq.com/csp-report
-      Content-Type:
-      - application/json
-      Date:
-<<<<<<< HEAD
-      - Fri, 12 Mar 2021 22:12:19 GMT
-=======
-      - Fri, 02 Apr 2021 09:59:47 GMT
->>>>>>> 0a47a8f2
-      Pragma:
-      - no-cache
-      Strict-Transport-Security:
-      - max-age=15724800;
-      Vary:
-      - Accept-Encoding
-      X-Content-Type-Options:
-      - nosniff
-      X-Dd-Debug:
-<<<<<<< HEAD
-      - gYZcaADwbKcv7Hm19HJx6WsLoKuOijDWAt2viPeCfWqUgyKY+9e1xZdmMJeXV3YV
-      X-Dd-Version:
-      - "35.4088130"
-=======
-      - bgHykj7A9bfZx0Y5ZO3swhhp5tGUSNJHqFWR868+qg087CYrDOd5hQslC+noiEtH
-      X-Dd-Version:
-      - "35.4225992"
->>>>>>> 0a47a8f2
-      X-Frame-Options:
-      - SAMEORIGIN
-      X-Ratelimit-Limit:
-      - "1000"
-      X-Ratelimit-Period:
-      - "60"
-      X-Ratelimit-Remaining:
-<<<<<<< HEAD
-      - "979"
-      X-Ratelimit-Reset:
-      - "41"
-=======
-      - "990"
-      X-Ratelimit-Reset:
-      - "13"
->>>>>>> 0a47a8f2
-    status: 200 OK
-    code: 200
-    duration: ""
-- request:
-    body: ""
-    form: {}
-    headers:
-      Accept:
-      - application/json
-      Dd-Operation-Id:
-      - GetBrowserTest
-      User-Agent:
-<<<<<<< HEAD
-      - terraform-provider-datadog/dev (terraform 2.4.4; terraform-cli 0.14.7) datadog-api-client-go/1.0.0-beta.16 (go go1.15.3; os darwin; arch amd64)
-    url: https://api.datadoghq.com/api/v1/synthetics/tests/browser/nu8-k5v-cm6
-    method: GET
-  response:
-    body: '{"status":"paused","public_id":"nu8-k5v-cm6","tags":["foo:bar","baz"],"locations":["aws:eu-central-1"],"message":"Notify @datadog.user","name":"tf-TestAccDatadogSyntheticsTestBrowserMML_Basic-local-1615587136","monitor_id":32039162,"type":"browser","steps":[{"name":"click step","allowFailure":false,"params":{"element":{"targetOuterHTML":"img height=\"75\" src=\"https://imgix.datadoghq.com/img/dd_logo_n_70x75.png...","url":"https://www.datadoghq.com/","multiLocator":{"ab":"/*[local-name()=\"html\"][1]/*[local-name()=\"body\"][1]/*[local-name()=\"nav\"][1]/*[local-name()=\"div\"][1]/*[local-name()=\"div\"][1]/*[local-name()=\"a\"][1]/*[local-name()=\"div\"][1]/*[local-name()=\"div\"][1]/*[local-name()=\"img\"][1]","co":"","cl":"/descendant::*[contains(concat('''''''', normalize-space(@class), '''' ''''), \" dog \")]/*[local-name()=\"img\"][1]","at":"/descendant::*[@src=\"https://imgix.datadoghq.com/img/dd_logo_n_70x75.png\"]","clt":"/descendant::*[contains(concat('''''''', normalize-space(@class), '''' ''''), \" dog \")]/*[local-name()=\"img\"][1]","ro":"//*[@src=\"https://imgix.datadoghq.com/img/dd_logo_n_70x75.png\"]"}}},"timeout":0,"type":"click"}],"config":{"variables":[],"request":{"body":"this is a body","headers":{"Accept":"application/json","X-Datadog-Trace-ID":"123456789"},"url":"https://www.datadoghq.com","timeout":30,"method":"GET"},"assertions":[],"configVariables":[]},"options":{"retry":{"count":2,"interval":300},"monitor_options":{"notify_audit":false,"locked":false,"include_tags":true,"new_host_delay":300,"notify_no_data":false,"renotify_interval":100},"device_ids":["laptop_large"],"min_location_failed":1,"tick_every":900}}'
-=======
-      - terraform-provider-datadog/dev (terraform 1.16.0; terraform-cli 0.12.7-sdk) datadog-api-client-go/1.0.0-beta.19+dev (go go1.15.3; os darwin; arch amd64)
-    url: https://api.datadoghq.com/api/v1/synthetics/tests/browser/9nr-cmr-3jg
-    method: GET
-  response:
-    body: '{"status":"paused","public_id":"9nr-cmr-3jg","tags":["foo:bar","baz"],"locations":["aws:eu-central-1"],"message":"Notify @datadog.user","name":"tf-TestAccDatadogSyntheticsTestBrowserMML_Basic-local-1617357584","monitor_id":33240583,"type":"browser","steps":[{"name":"click step","params":{"element":{"targetOuterHTML":"img height=\"75\" src=\"https://imgix.datadoghq.com/img/dd_logo_n_70x75.png...","url":"https://www.datadoghq.com/updated","multiLocator":{"ab":"/*[local-name()=\"html\"][1]/*[local-name()=\"body\"][1]/*[local-name()=\"nav\"][1]/*[local-name()=\"div\"][1]/*[local-name()=\"div\"][1]/*[local-name()=\"a\"][1]/*[local-name()=\"div\"][1]/*[local-name()=\"div\"][1]/*[local-name()=\"img\"][1]","co":"","cl":"/descendant::*[contains(concat('''''''', normalize-space(@class), '''' ''''), \" dog \")]/*[local-name()=\"img\"][1]","at":"/descendant::*[@src=\"https://imgix.datadoghq.com/img/dd_logo_n_70x75.png\"]","clt":"/descendant::*[contains(concat('''''''', normalize-space(@class), '''' ''''), \" dog \")]/*[local-name()=\"img\"][1]","ro":"//*[@src=\"https://imgix.datadoghq.com/img/dd_logo_n_70x75.png\"]"}}},"type":"click"}],"config":{"variables":[],"request":{"body":"this is a body","headers":{"Accept":"application/json","X-Datadog-Trace-ID":"123456789"},"url":"https://www.datadoghq.com","timeout":30,"method":"GET"},"assertions":[]},"options":{"retry":{"count":2,"interval":300},"monitor_options":{"renotify_interval":100},"device_ids":["laptop_large"],"min_location_failed":1,"tick_every":900}}'
->>>>>>> 0a47a8f2
-    headers:
-      Cache-Control:
-      - no-cache
-      Connection:
-      - keep-alive
-      Content-Security-Policy:
-      - frame-ancestors 'self'; report-uri https://api.datadoghq.com/csp-report
-      Content-Type:
-      - application/json
-      Date:
-<<<<<<< HEAD
-      - Fri, 12 Mar 2021 22:12:20 GMT
-=======
-      - Fri, 02 Apr 2021 09:59:47 GMT
->>>>>>> 0a47a8f2
-      Pragma:
-      - no-cache
-      Strict-Transport-Security:
-      - max-age=15724800;
-      Vary:
-      - Accept-Encoding
-      X-Content-Type-Options:
-      - nosniff
-      X-Dd-Debug:
-<<<<<<< HEAD
-      - 5gfwVh/5HZ+AnGd/Di93w3NEWC6KMHT9KzmHEiRJmNdOjBtAsbOcgVFyqEChw71h
-      X-Dd-Version:
-      - "35.4088130"
-=======
-      - dCmL/3rURV6BPeaqeP3Rxigq41m5CAb17XjrRE42uZ01zpr07HVhbL5/3TWMkvgu
-      X-Dd-Version:
-      - "35.4225992"
->>>>>>> 0a47a8f2
-      X-Frame-Options:
-      - SAMEORIGIN
-      X-Ratelimit-Limit:
-      - "1000"
-      X-Ratelimit-Period:
-      - "60"
-      X-Ratelimit-Remaining:
-<<<<<<< HEAD
-      - "972"
-      X-Ratelimit-Reset:
-      - "40"
-=======
-      - "989"
-      X-Ratelimit-Reset:
-      - "13"
->>>>>>> 0a47a8f2
-    status: 200 OK
-    code: 200
-    duration: ""
-- request:
-    body: ""
-    form: {}
-    headers:
-      Accept:
-      - application/json
-      Dd-Operation-Id:
-      - GetTest
-      User-Agent:
-<<<<<<< HEAD
-      - terraform-provider-datadog/dev (terraform 2.4.4; terraform-cli ) datadog-api-client-go/1.0.0-beta.16 (go go1.15.3; os darwin; arch amd64)
-    url: https://api.datadoghq.com/api/v1/synthetics/tests/nu8-k5v-cm6
-    method: GET
-  response:
-    body: '{"status":"paused","public_id":"nu8-k5v-cm6","tags":["foo:bar","baz"],"locations":["aws:eu-central-1"],"message":"Notify @datadog.user","name":"tf-TestAccDatadogSyntheticsTestBrowserMML_Basic-local-1615587136","monitor_id":32039162,"type":"browser","config":{"variables":[],"request":{"body":"this is a body","headers":{"Accept":"application/json","X-Datadog-Trace-ID":"123456789"},"url":"https://www.datadoghq.com","timeout":30,"method":"GET"},"assertions":[],"configVariables":[]},"options":{"retry":{"count":2,"interval":300},"monitor_options":{"notify_audit":false,"locked":false,"include_tags":true,"new_host_delay":300,"notify_no_data":false,"renotify_interval":100},"device_ids":["laptop_large"],"min_location_failed":1,"tick_every":900}}'
-=======
-      - terraform-provider-datadog/dev (terraform 1.16.0; terraform-cli 0.12.7-sdk) datadog-api-client-go/1.0.0-beta.19+dev (go go1.15.3; os darwin; arch amd64)
-    url: https://api.datadoghq.com/api/v1/synthetics/tests/9nr-cmr-3jg
-    method: GET
-  response:
-    body: '{"status":"paused","public_id":"9nr-cmr-3jg","tags":["foo:bar","baz"],"locations":["aws:eu-central-1"],"message":"Notify @datadog.user","name":"tf-TestAccDatadogSyntheticsTestBrowserMML_Basic-local-1617357584","monitor_id":33240583,"type":"browser","config":{"variables":[],"request":{"body":"this is a body","headers":{"Accept":"application/json","X-Datadog-Trace-ID":"123456789"},"url":"https://www.datadoghq.com","timeout":30,"method":"GET"},"assertions":[]},"options":{"retry":{"count":2,"interval":300},"monitor_options":{"renotify_interval":100},"device_ids":["laptop_large"],"min_location_failed":1,"tick_every":900}}'
->>>>>>> 0a47a8f2
-    headers:
-      Cache-Control:
-      - no-cache
-      Connection:
-      - keep-alive
-      Content-Security-Policy:
-      - frame-ancestors 'self'; report-uri https://api.datadoghq.com/csp-report
-      Content-Type:
-      - application/json
-      Date:
-<<<<<<< HEAD
-      - Fri, 12 Mar 2021 22:12:21 GMT
-=======
-      - Fri, 02 Apr 2021 09:59:48 GMT
->>>>>>> 0a47a8f2
-      Pragma:
-      - no-cache
-      Strict-Transport-Security:
-      - max-age=15724800;
-      Vary:
-      - Accept-Encoding
-      X-Content-Type-Options:
-      - nosniff
-      X-Dd-Debug:
-<<<<<<< HEAD
-      - bgHykj7A9bfZx0Y5ZO3swhhp5tGUSNJHqFWR868+qg087CYrDOd5hQslC+noiEtH
-      X-Dd-Version:
-      - "35.4088130"
-=======
-      - SY1h8ScsWq+kYmtbh63ltMLFAZsQjqfrgvdfAoRX+9TzT1sgMBRYaFRwfWWRRe9a
-      X-Dd-Version:
-      - "35.4225992"
->>>>>>> 0a47a8f2
-      X-Frame-Options:
-      - SAMEORIGIN
-      X-Ratelimit-Limit:
-      - "1000"
-      X-Ratelimit-Period:
-      - "60"
-      X-Ratelimit-Remaining:
-<<<<<<< HEAD
-      - "968"
-      X-Ratelimit-Reset:
-      - "39"
-=======
-      - "988"
-      X-Ratelimit-Reset:
-      - "12"
->>>>>>> 0a47a8f2
-    status: 200 OK
-    code: 200
-    duration: ""
-- request:
-    body: ""
-    form: {}
-    headers:
-      Accept:
-      - application/json
-      Dd-Operation-Id:
-      - GetBrowserTest
-      User-Agent:
-<<<<<<< HEAD
-      - terraform-provider-datadog/dev (terraform 2.4.4; terraform-cli ) datadog-api-client-go/1.0.0-beta.16 (go go1.15.3; os darwin; arch amd64)
-    url: https://api.datadoghq.com/api/v1/synthetics/tests/browser/nu8-k5v-cm6
-    method: GET
-  response:
-    body: '{"status":"paused","public_id":"nu8-k5v-cm6","tags":["foo:bar","baz"],"locations":["aws:eu-central-1"],"message":"Notify @datadog.user","name":"tf-TestAccDatadogSyntheticsTestBrowserMML_Basic-local-1615587136","monitor_id":32039162,"type":"browser","steps":[{"name":"click step","allowFailure":false,"params":{"element":{"targetOuterHTML":"img height=\"75\" src=\"https://imgix.datadoghq.com/img/dd_logo_n_70x75.png...","url":"https://www.datadoghq.com/","multiLocator":{"ab":"/*[local-name()=\"html\"][1]/*[local-name()=\"body\"][1]/*[local-name()=\"nav\"][1]/*[local-name()=\"div\"][1]/*[local-name()=\"div\"][1]/*[local-name()=\"a\"][1]/*[local-name()=\"div\"][1]/*[local-name()=\"div\"][1]/*[local-name()=\"img\"][1]","co":"","cl":"/descendant::*[contains(concat('''''''', normalize-space(@class), '''' ''''), \" dog \")]/*[local-name()=\"img\"][1]","at":"/descendant::*[@src=\"https://imgix.datadoghq.com/img/dd_logo_n_70x75.png\"]","clt":"/descendant::*[contains(concat('''''''', normalize-space(@class), '''' ''''), \" dog \")]/*[local-name()=\"img\"][1]","ro":"//*[@src=\"https://imgix.datadoghq.com/img/dd_logo_n_70x75.png\"]"}}},"timeout":0,"type":"click"}],"config":{"variables":[],"request":{"body":"this is a body","headers":{"Accept":"application/json","X-Datadog-Trace-ID":"123456789"},"url":"https://www.datadoghq.com","timeout":30,"method":"GET"},"assertions":[],"configVariables":[]},"options":{"retry":{"count":2,"interval":300},"monitor_options":{"notify_audit":false,"locked":false,"include_tags":true,"new_host_delay":300,"notify_no_data":false,"renotify_interval":100},"device_ids":["laptop_large"],"min_location_failed":1,"tick_every":900}}'
-=======
-      - terraform-provider-datadog/dev (terraform 1.16.0; terraform-cli 0.12.7-sdk) datadog-api-client-go/1.0.0-beta.19+dev (go go1.15.3; os darwin; arch amd64)
-    url: https://api.datadoghq.com/api/v1/synthetics/tests/browser/9nr-cmr-3jg
-    method: GET
-  response:
-    body: '{"status":"paused","public_id":"9nr-cmr-3jg","tags":["foo:bar","baz"],"locations":["aws:eu-central-1"],"message":"Notify @datadog.user","name":"tf-TestAccDatadogSyntheticsTestBrowserMML_Basic-local-1617357584","monitor_id":33240583,"type":"browser","steps":[{"name":"click step","params":{"element":{"targetOuterHTML":"img height=\"75\" src=\"https://imgix.datadoghq.com/img/dd_logo_n_70x75.png...","url":"https://www.datadoghq.com/updated","multiLocator":{"ab":"/*[local-name()=\"html\"][1]/*[local-name()=\"body\"][1]/*[local-name()=\"nav\"][1]/*[local-name()=\"div\"][1]/*[local-name()=\"div\"][1]/*[local-name()=\"a\"][1]/*[local-name()=\"div\"][1]/*[local-name()=\"div\"][1]/*[local-name()=\"img\"][1]","co":"","cl":"/descendant::*[contains(concat('''''''', normalize-space(@class), '''' ''''), \" dog \")]/*[local-name()=\"img\"][1]","at":"/descendant::*[@src=\"https://imgix.datadoghq.com/img/dd_logo_n_70x75.png\"]","clt":"/descendant::*[contains(concat('''''''', normalize-space(@class), '''' ''''), \" dog \")]/*[local-name()=\"img\"][1]","ro":"//*[@src=\"https://imgix.datadoghq.com/img/dd_logo_n_70x75.png\"]"}}},"type":"click"}],"config":{"variables":[],"request":{"body":"this is a body","headers":{"Accept":"application/json","X-Datadog-Trace-ID":"123456789"},"url":"https://www.datadoghq.com","timeout":30,"method":"GET"},"assertions":[]},"options":{"retry":{"count":2,"interval":300},"monitor_options":{"renotify_interval":100},"device_ids":["laptop_large"],"min_location_failed":1,"tick_every":900}}'
->>>>>>> 0a47a8f2
-    headers:
-      Cache-Control:
-      - no-cache
-      Connection:
-      - keep-alive
-      Content-Security-Policy:
-      - frame-ancestors 'self'; report-uri https://api.datadoghq.com/csp-report
-      Content-Type:
-      - application/json
-      Date:
-<<<<<<< HEAD
-      - Fri, 12 Mar 2021 22:12:22 GMT
-=======
-      - Fri, 02 Apr 2021 09:59:48 GMT
->>>>>>> 0a47a8f2
-      Pragma:
-      - no-cache
-      Strict-Transport-Security:
-      - max-age=15724800;
-      Vary:
-      - Accept-Encoding
-      X-Content-Type-Options:
-      - nosniff
-      X-Dd-Debug:
-<<<<<<< HEAD
-      - tpRCH6w417YjBovRJ8VmtuXmNONVYiRp2c8d2AxjPdGBn8PCtgG4vAztrx3qUZAN
-      X-Dd-Version:
-      - "35.4088130"
-=======
-      - l4HFlaRP3QwYSqoGKhzbYfv7zgkK63HIRR7YkyVYZspq0lGjjTBwoK8V/alf+XYt
-      X-Dd-Version:
-      - "35.4225992"
->>>>>>> 0a47a8f2
-      X-Frame-Options:
-      - SAMEORIGIN
-      X-Ratelimit-Limit:
-      - "1000"
-      X-Ratelimit-Period:
-      - "60"
-      X-Ratelimit-Remaining:
-<<<<<<< HEAD
-      - "966"
-      X-Ratelimit-Reset:
-      - "39"
-=======
-      - "987"
-      X-Ratelimit-Reset:
-      - "12"
->>>>>>> 0a47a8f2
-    status: 200 OK
-    code: 200
-    duration: ""
-- request:
-    body: |
-<<<<<<< HEAD
-      {"config":{"assertions":[],"configVariables":[],"request":{"body":"this is a body","headers":{"Accept":"application/json","X-Datadog-Trace-ID":"123456789"},"method":"GET","timeout":30,"url":"https://www.datadoghq.com"},"variables":[]},"locations":["aws:eu-central-1"],"message":"Notify @datadog.user","name":"tf-TestAccDatadogSyntheticsTestBrowserMML_Basic-local-1615587136","options":{"device_ids":["laptop_large"],"min_location_failed":1,"monitor_options":{"renotify_interval":100},"retry":{"count":2,"interval":300},"tick_every":900},"status":"paused","steps":[{"name":"click step","params":{"element":{"multiLocator":{"ab":"/*[local-name()=\"html\"][1]/*[local-name()=\"body\"][1]/*[local-name()=\"nav\"][1]/*[local-name()=\"div\"][1]/*[local-name()=\"div\"][1]/*[local-name()=\"a\"][1]/*[local-name()=\"div\"][1]/*[local-name()=\"div\"][1]/*[local-name()=\"img\"][1]","at":"/descendant::*[@src=\"https://imgix.datadoghq.com/img/dd_logo_n_70x75.png\"]","cl":"/descendant::*[contains(concat('''', normalize-space(@class), '' ''), \" dog \")]/*[local-name()=\"img\"][1]","clt":"/descendant::*[contains(concat('''', normalize-space(@class), '' ''), \" dog \")]/*[local-name()=\"img\"][1]","co":"","ro":"//*[@src=\"https://imgix.datadoghq.com/img/dd_logo_n_70x75.png\"]"},"targetOuterHTML":"img height=\"75\" src=\"https://imgix.datadoghq.com/img/dd_logo_n_70x75.png...","url":"https://www.datadoghq.com/updated"}},"type":"click"}],"tags":["foo:bar","baz"],"type":"browser"}
-=======
-      {"config":{"assertions":[],"request":{"body":"this is a body","headers":{"Accept":"application/json","X-Datadog-Trace-ID":"123456789"},"method":"GET","timeout":30,"url":"https://www.datadoghq.com"},"variables":[]},"locations":["aws:eu-central-1"],"message":"Notify @datadog.user","name":"tf-TestAccDatadogSyntheticsTestBrowserMML_Basic-local-1617357584-updated","options":{"device_ids":["laptop_large"],"min_location_failed":1,"monitor_options":{"renotify_interval":100},"retry":{"count":2,"interval":300},"tick_every":900},"status":"paused","steps":[{"allowFailure":false,"name":"click step","params":{"element":{"multiLocator":{"ab":"/*[local-name()=\"html\"][1]/*[local-name()=\"body\"][1]/*[local-name()=\"nav\"][1]/*[local-name()=\"div\"][1]/*[local-name()=\"div\"][1]/*[local-name()=\"a\"][1]/*[local-name()=\"div\"][1]/*[local-name()=\"div\"][1]/*[local-name()=\"img\"][1]","at":"/descendant::*[@src=\"https://imgix.datadoghq.com/img/dd_logo_n_70x75.png\"]","cl":"/descendant::*[contains(concat('''', normalize-space(@class), '' ''), \" dog \")]/*[local-name()=\"img\"][1]","clt":"/descendant::*[contains(concat('''', normalize-space(@class), '' ''), \" dog \")]/*[local-name()=\"img\"][1]","co":"","ro":"//*[@src=\"https://imgix.datadoghq.com/img/dd_logo_n_70x75.png\"]"},"targetOuterHTML":"img height=\"75\" src=\"https://imgix.datadoghq.com/img/dd_logo_n_70x75.png...","url":"https://www.datadoghq.com/updated"}},"timeout":0,"type":"click"}],"tags":["foo:bar","baz"],"type":"browser"}
->>>>>>> 0a47a8f2
-    form: {}
-    headers:
-      Accept:
-      - application/json
-      Content-Type:
-      - application/json
-      Dd-Operation-Id:
-      - UpdateBrowserTest
-      User-Agent:
-<<<<<<< HEAD
-      - terraform-provider-datadog/dev (terraform 2.4.4; terraform-cli ) datadog-api-client-go/1.0.0-beta.16 (go go1.15.3; os darwin; arch amd64)
-    url: https://api.datadoghq.com/api/v1/synthetics/tests/nu8-k5v-cm6
-    method: PUT
-  response:
-    body: '{"status":"paused","public_id":"nu8-k5v-cm6","tags":["foo:bar","baz"],"org_id":321813,"locations":["aws:eu-central-1"],"message":"Notify @datadog.user","deleted_at":null,"name":"tf-TestAccDatadogSyntheticsTestBrowserMML_Basic-local-1615587136","monitor_id":32039162,"type":"browser","created_at":"2021-03-12T22:12:18.052023+00:00","modified_at":"2021-03-12T22:12:22.164639+00:00","steps":[{"name":"click step","params":{"element":{"targetOuterHTML":"img height=\"75\" src=\"https://imgix.datadoghq.com/img/dd_logo_n_70x75.png...","url":"https://www.datadoghq.com/updated","multiLocator":{"ab":"/*[local-name()=\"html\"][1]/*[local-name()=\"body\"][1]/*[local-name()=\"nav\"][1]/*[local-name()=\"div\"][1]/*[local-name()=\"div\"][1]/*[local-name()=\"a\"][1]/*[local-name()=\"div\"][1]/*[local-name()=\"div\"][1]/*[local-name()=\"img\"][1]","co":"","cl":"/descendant::*[contains(concat('''''''', normalize-space(@class), '''' ''''), \" dog \")]/*[local-name()=\"img\"][1]","at":"/descendant::*[@src=\"https://imgix.datadoghq.com/img/dd_logo_n_70x75.png\"]","clt":"/descendant::*[contains(concat('''''''', normalize-space(@class), '''' ''''), \" dog \")]/*[local-name()=\"img\"][1]","ro":"//*[@src=\"https://imgix.datadoghq.com/img/dd_logo_n_70x75.png\"]"}}},"type":"click"}],"config":{"variables":[],"request":{"body":"this is a body","headers":{"Accept":"application/json","X-Datadog-Trace-ID":"123456789"},"url":"https://www.datadoghq.com","timeout":30,"method":"GET"},"assertions":[],"configVariables":[]},"options":{"retry":{"count":2,"interval":300},"monitor_options":{"notify_audit":false,"locked":false,"include_tags":true,"new_host_delay":300,"notify_no_data":false,"renotify_interval":100},"device_ids":["laptop_large"],"min_location_failed":1,"tick_every":900}}'
-=======
-      - terraform-provider-datadog/dev (terraform 1.16.0; terraform-cli 0.12.7-sdk) datadog-api-client-go/1.0.0-beta.19+dev (go go1.15.3; os darwin; arch amd64)
-    url: https://api.datadoghq.com/api/v1/synthetics/tests/browser/9nr-cmr-3jg
-    method: PUT
-  response:
-    body: '{"status":"paused","public_id":"9nr-cmr-3jg","tags":["foo:bar","baz"],"org_id":321813,"locations":["aws:eu-central-1"],"message":"Notify @datadog.user","deleted_at":null,"name":"tf-TestAccDatadogSyntheticsTestBrowserMML_Basic-local-1617357584-updated","monitor_id":33240583,"type":"browser","created_at":"2021-04-02T09:59:45.492841+00:00","modified_at":"2021-04-02T09:59:48.819318+00:00","steps":[{"name":"click step","allowFailure":false,"params":{"element":{"targetOuterHTML":"img height=\"75\" src=\"https://imgix.datadoghq.com/img/dd_logo_n_70x75.png...","url":"https://www.datadoghq.com/updated","multiLocator":{"ab":"/*[local-name()=\"html\"][1]/*[local-name()=\"body\"][1]/*[local-name()=\"nav\"][1]/*[local-name()=\"div\"][1]/*[local-name()=\"div\"][1]/*[local-name()=\"a\"][1]/*[local-name()=\"div\"][1]/*[local-name()=\"div\"][1]/*[local-name()=\"img\"][1]","co":"","cl":"/descendant::*[contains(concat('''''''', normalize-space(@class), '''' ''''), \" dog \")]/*[local-name()=\"img\"][1]","at":"/descendant::*[@src=\"https://imgix.datadoghq.com/img/dd_logo_n_70x75.png\"]","clt":"/descendant::*[contains(concat('''''''', normalize-space(@class), '''' ''''), \" dog \")]/*[local-name()=\"img\"][1]","ro":"//*[@src=\"https://imgix.datadoghq.com/img/dd_logo_n_70x75.png\"]"}}},"timeout":0,"type":"click"}],"config":{"variables":[],"request":{"body":"this is a body","headers":{"Accept":"application/json","X-Datadog-Trace-ID":"123456789"},"url":"https://www.datadoghq.com","timeout":30,"method":"GET"},"assertions":[]},"options":{"retry":{"count":2,"interval":300},"monitor_options":{"notify_audit":false,"locked":false,"include_tags":true,"new_host_delay":300,"notify_no_data":false,"renotify_interval":100},"device_ids":["laptop_large"],"min_location_failed":1,"tick_every":900}}'
->>>>>>> 0a47a8f2
-    headers:
-      Cache-Control:
-      - no-cache
-      Connection:
-      - keep-alive
-      Content-Security-Policy:
-      - frame-ancestors 'self'; report-uri https://api.datadoghq.com/csp-report
-      Content-Type:
-      - application/json
-      Date:
-<<<<<<< HEAD
-      - Fri, 12 Mar 2021 22:12:22 GMT
-=======
-      - Fri, 02 Apr 2021 09:59:48 GMT
->>>>>>> 0a47a8f2
-      Pragma:
-      - no-cache
-      Strict-Transport-Security:
-      - max-age=15724800;
-      Vary:
-      - Accept-Encoding
-      X-Content-Type-Options:
-      - nosniff
-      X-Dd-Debug:
-<<<<<<< HEAD
-      - 25u1gDlL724DHllbjFT4BhOLorBTilh+aah2uWAUEjFC/+rjczJdiyWrV/HwLwe/
-      X-Dd-Version:
-      - "35.4088130"
-=======
-      - PhosSd3Ch1B6B0DXI71steKUi7XhPDttnPiIP1NdXTw0VJNWpoUnYyBmODS5ne3q
-      X-Dd-Version:
-      - "35.4225992"
->>>>>>> 0a47a8f2
-      X-Frame-Options:
-      - SAMEORIGIN
-      X-Ratelimit-Limit:
-      - "500"
-      X-Ratelimit-Period:
-      - "60"
-      X-Ratelimit-Remaining:
-      - "498"
-      X-Ratelimit-Reset:
-<<<<<<< HEAD
-      - "38"
-=======
-      - "12"
->>>>>>> 0a47a8f2
-    status: 200 OK
-    code: 200
-    duration: ""
-- request:
-    body: ""
-    form: {}
-    headers:
-      Accept:
-      - application/json
-      Dd-Operation-Id:
-      - GetTest
-      User-Agent:
-<<<<<<< HEAD
-      - terraform-provider-datadog/dev (terraform 2.4.4; terraform-cli 0.14.7) datadog-api-client-go/1.0.0-beta.16 (go go1.15.3; os darwin; arch amd64)
-    url: https://api.datadoghq.com/api/v1/synthetics/tests/browser/nu8-k5v-cm6
-    method: GET
-  response:
-    body: '{"status":"paused","public_id":"nu8-k5v-cm6","tags":["foo:bar","baz"],"locations":["aws:eu-central-1"],"message":"Notify @datadog.user","name":"tf-TestAccDatadogSyntheticsTestBrowserMML_Basic-local-1615587136","monitor_id":32039162,"type":"browser","steps":[{"name":"click step","params":{"element":{"targetOuterHTML":"img height=\"75\" src=\"https://imgix.datadoghq.com/img/dd_logo_n_70x75.png...","url":"https://www.datadoghq.com/updated","multiLocator":{"ab":"/*[local-name()=\"html\"][1]/*[local-name()=\"body\"][1]/*[local-name()=\"nav\"][1]/*[local-name()=\"div\"][1]/*[local-name()=\"div\"][1]/*[local-name()=\"a\"][1]/*[local-name()=\"div\"][1]/*[local-name()=\"div\"][1]/*[local-name()=\"img\"][1]","co":"","cl":"/descendant::*[contains(concat('''''''', normalize-space(@class), '''' ''''), \" dog \")]/*[local-name()=\"img\"][1]","at":"/descendant::*[@src=\"https://imgix.datadoghq.com/img/dd_logo_n_70x75.png\"]","clt":"/descendant::*[contains(concat('''''''', normalize-space(@class), '''' ''''), \" dog \")]/*[local-name()=\"img\"][1]","ro":"//*[@src=\"https://imgix.datadoghq.com/img/dd_logo_n_70x75.png\"]"}}},"type":"click"}],"config":{"variables":[],"request":{"body":"this is a body","headers":{"Accept":"application/json","X-Datadog-Trace-ID":"123456789"},"url":"https://www.datadoghq.com","timeout":30,"method":"GET"},"assertions":[],"configVariables":[]},"options":{"retry":{"count":2,"interval":300},"monitor_options":{"renotify_interval":100},"device_ids":["laptop_large"],"min_location_failed":1,"tick_every":900}}'
-=======
-      - terraform-provider-datadog/dev (terraform 1.16.0; terraform-cli 0.12.7-sdk) datadog-api-client-go/1.0.0-beta.19+dev (go go1.15.3; os darwin; arch amd64)
-    url: https://api.datadoghq.com/api/v1/synthetics/tests/9nr-cmr-3jg
-    method: GET
-  response:
-    body: '{"status":"paused","public_id":"9nr-cmr-3jg","tags":["foo:bar","baz"],"locations":["aws:eu-central-1"],"message":"Notify @datadog.user","name":"tf-TestAccDatadogSyntheticsTestBrowserMML_Basic-local-1617357584-updated","monitor_id":33240583,"type":"browser","config":{"variables":[],"request":{"body":"this is a body","headers":{"Accept":"application/json","X-Datadog-Trace-ID":"123456789"},"url":"https://www.datadoghq.com","timeout":30,"method":"GET"},"assertions":[]},"options":{"retry":{"count":2,"interval":300},"monitor_options":{"renotify_interval":100},"device_ids":["laptop_large"],"min_location_failed":1,"tick_every":900}}'
->>>>>>> 0a47a8f2
-    headers:
-      Cache-Control:
-      - no-cache
-      Connection:
-      - keep-alive
-      Content-Security-Policy:
-      - frame-ancestors 'self'; report-uri https://api.datadoghq.com/csp-report
-      Content-Type:
-      - application/json
-      Date:
-<<<<<<< HEAD
-      - Fri, 12 Mar 2021 22:12:23 GMT
-=======
-      - Fri, 02 Apr 2021 09:59:49 GMT
->>>>>>> 0a47a8f2
-      Pragma:
-      - no-cache
-      Strict-Transport-Security:
-      - max-age=15724800;
-      Vary:
-      - Accept-Encoding
-      X-Content-Type-Options:
-      - nosniff
-      X-Dd-Debug:
-<<<<<<< HEAD
-      - PhosSd3Ch1B6B0DXI71steKUi7XhPDttnPiIP1NdXTw0VJNWpoUnYyBmODS5ne3q
-      X-Dd-Version:
-      - "35.4088130"
-=======
-      - LcgNasIYBRkNppmD6mCKE9J6iv0eEjosuuHR5V5zw2fWbR54i39C8dhdK8zDq/40
-      X-Dd-Version:
-      - "35.4225992"
->>>>>>> 0a47a8f2
-      X-Frame-Options:
-      - SAMEORIGIN
-      X-Ratelimit-Limit:
-      - "1000"
-      X-Ratelimit-Period:
-      - "60"
-      X-Ratelimit-Remaining:
-<<<<<<< HEAD
-      - "965"
-      X-Ratelimit-Reset:
-      - "37"
-=======
-      - "986"
-      X-Ratelimit-Reset:
-      - "11"
->>>>>>> 0a47a8f2
-    status: 200 OK
-    code: 200
-    duration: ""
-- request:
-    body: ""
-    form: {}
-    headers:
-      Accept:
-      - application/json
-      Dd-Operation-Id:
-      - GetBrowserTest
-      User-Agent:
-<<<<<<< HEAD
-      - terraform-provider-datadog/dev (terraform 2.4.4; terraform-cli ) datadog-api-client-go/1.0.0-beta.16 (go go1.15.3; os darwin; arch amd64)
-    url: https://api.datadoghq.com/api/v1/synthetics/tests/browser/nu8-k5v-cm6
-    method: GET
-  response:
-    body: '{"status":"paused","public_id":"nu8-k5v-cm6","tags":["foo:bar","baz"],"locations":["aws:eu-central-1"],"message":"Notify @datadog.user","name":"tf-TestAccDatadogSyntheticsTestBrowserMML_Basic-local-1615587136","monitor_id":32039162,"type":"browser","steps":[{"name":"click step","params":{"element":{"targetOuterHTML":"img height=\"75\" src=\"https://imgix.datadoghq.com/img/dd_logo_n_70x75.png...","url":"https://www.datadoghq.com/updated","multiLocator":{"ab":"/*[local-name()=\"html\"][1]/*[local-name()=\"body\"][1]/*[local-name()=\"nav\"][1]/*[local-name()=\"div\"][1]/*[local-name()=\"div\"][1]/*[local-name()=\"a\"][1]/*[local-name()=\"div\"][1]/*[local-name()=\"div\"][1]/*[local-name()=\"img\"][1]","co":"","cl":"/descendant::*[contains(concat('''''''', normalize-space(@class), '''' ''''), \" dog \")]/*[local-name()=\"img\"][1]","at":"/descendant::*[@src=\"https://imgix.datadoghq.com/img/dd_logo_n_70x75.png\"]","clt":"/descendant::*[contains(concat('''''''', normalize-space(@class), '''' ''''), \" dog \")]/*[local-name()=\"img\"][1]","ro":"//*[@src=\"https://imgix.datadoghq.com/img/dd_logo_n_70x75.png\"]"}}},"type":"click"}],"config":{"variables":[],"request":{"body":"this is a body","headers":{"Accept":"application/json","X-Datadog-Trace-ID":"123456789"},"url":"https://www.datadoghq.com","timeout":30,"method":"GET"},"assertions":[],"configVariables":[]},"options":{"retry":{"count":2,"interval":300},"monitor_options":{"renotify_interval":100},"device_ids":["laptop_large"],"min_location_failed":1,"tick_every":900}}'
-=======
-      - terraform-provider-datadog/dev (terraform 1.16.0; terraform-cli 0.12.7-sdk) datadog-api-client-go/1.0.0-beta.19+dev (go go1.15.3; os darwin; arch amd64)
-    url: https://api.datadoghq.com/api/v1/synthetics/tests/browser/9nr-cmr-3jg
-    method: GET
-  response:
-    body: '{"status":"paused","public_id":"9nr-cmr-3jg","tags":["foo:bar","baz"],"locations":["aws:eu-central-1"],"message":"Notify @datadog.user","name":"tf-TestAccDatadogSyntheticsTestBrowserMML_Basic-local-1617357584-updated","monitor_id":33240583,"type":"browser","steps":[{"name":"click step","allowFailure":false,"params":{"element":{"targetOuterHTML":"img height=\"75\" src=\"https://imgix.datadoghq.com/img/dd_logo_n_70x75.png...","url":"https://www.datadoghq.com/updated","multiLocator":{"ab":"/*[local-name()=\"html\"][1]/*[local-name()=\"body\"][1]/*[local-name()=\"nav\"][1]/*[local-name()=\"div\"][1]/*[local-name()=\"div\"][1]/*[local-name()=\"a\"][1]/*[local-name()=\"div\"][1]/*[local-name()=\"div\"][1]/*[local-name()=\"img\"][1]","co":"","cl":"/descendant::*[contains(concat('''''''', normalize-space(@class), '''' ''''), \" dog \")]/*[local-name()=\"img\"][1]","at":"/descendant::*[@src=\"https://imgix.datadoghq.com/img/dd_logo_n_70x75.png\"]","clt":"/descendant::*[contains(concat('''''''', normalize-space(@class), '''' ''''), \" dog \")]/*[local-name()=\"img\"][1]","ro":"//*[@src=\"https://imgix.datadoghq.com/img/dd_logo_n_70x75.png\"]"}}},"timeout":0,"type":"click"}],"config":{"variables":[],"request":{"body":"this is a body","headers":{"Accept":"application/json","X-Datadog-Trace-ID":"123456789"},"url":"https://www.datadoghq.com","timeout":30,"method":"GET"},"assertions":[]},"options":{"retry":{"count":2,"interval":300},"monitor_options":{"renotify_interval":100},"device_ids":["laptop_large"],"min_location_failed":1,"tick_every":900}}'
->>>>>>> 0a47a8f2
-    headers:
-      Cache-Control:
-      - no-cache
-      Connection:
-      - keep-alive
-      Content-Security-Policy:
-      - frame-ancestors 'self'; report-uri https://api.datadoghq.com/csp-report
-      Content-Type:
-      - application/json
-      Date:
-<<<<<<< HEAD
-      - Fri, 12 Mar 2021 22:12:24 GMT
-=======
-      - Fri, 02 Apr 2021 09:59:49 GMT
->>>>>>> 0a47a8f2
-      Pragma:
-      - no-cache
-      Strict-Transport-Security:
-      - max-age=15724800;
-      Vary:
-      - Accept-Encoding
-      X-Content-Type-Options:
-      - nosniff
-      X-Dd-Debug:
-<<<<<<< HEAD
-      - l8RQo2maZqJf6GFThBbKNE6dvthz6njusVtau3dPXJWL2RLFoN81H+BLPB/1xgs1
-      X-Dd-Version:
-      - "35.4088130"
-=======
-      - HbtaOKlJ6OCrx9tMXO6ivMTrEM+g0c93HDp08trmOmgdHozC5J+vn10F0H4WPjCU
-      X-Dd-Version:
-      - "35.4225992"
->>>>>>> 0a47a8f2
-      X-Frame-Options:
-      - SAMEORIGIN
-      X-Ratelimit-Limit:
-      - "1000"
-      X-Ratelimit-Period:
-      - "60"
-      X-Ratelimit-Remaining:
-<<<<<<< HEAD
-      - "961"
-      X-Ratelimit-Reset:
-      - "36"
-=======
-      - "985"
-      X-Ratelimit-Reset:
-      - "11"
->>>>>>> 0a47a8f2
-    status: 200 OK
-    code: 200
-    duration: ""
-- request:
-<<<<<<< HEAD
-    body: |
-      {"config":{"assertions":[],"configVariables":[],"request":{"body":"this is a body","headers":{"Accept":"application/json","X-Datadog-Trace-ID":"123456789"},"method":"GET","timeout":30,"url":"https://www.datadoghq.com"},"variables":[]},"locations":["aws:eu-central-1"],"message":"Notify @datadog.user","name":"tf-TestAccDatadogSyntheticsTestBrowserMML_Basic-local-1615587136-updated","options":{"device_ids":["laptop_large"],"min_location_failed":1,"monitor_options":{"renotify_interval":100},"retry":{"count":2,"interval":300},"tick_every":900},"status":"paused","steps":[{"allowFailure":false,"name":"click step","params":{"element":{"multiLocator":{"ab":"/*[local-name()=\"html\"][1]/*[local-name()=\"body\"][1]/*[local-name()=\"nav\"][1]/*[local-name()=\"div\"][1]/*[local-name()=\"div\"][1]/*[local-name()=\"a\"][1]/*[local-name()=\"div\"][1]/*[local-name()=\"div\"][1]/*[local-name()=\"img\"][1]","at":"/descendant::*[@src=\"https://imgix.datadoghq.com/img/dd_logo_n_70x75.png\"]","cl":"/descendant::*[contains(concat('''', normalize-space(@class), '' ''), \" dog \")]/*[local-name()=\"img\"][1]","clt":"/descendant::*[contains(concat('''', normalize-space(@class), '' ''), \" dog \")]/*[local-name()=\"img\"][1]","co":"","ro":"//*[@src=\"https://imgix.datadoghq.com/img/dd_logo_n_70x75.png\"]"},"targetOuterHTML":"img height=\"75\" src=\"https://imgix.datadoghq.com/img/dd_logo_n_70x75.png...","url":"https://www.datadoghq.com/updated"}},"timeout":0,"type":"click"}],"tags":["foo:bar","baz"],"type":"browser"}
-=======
-    body: ""
->>>>>>> 0a47a8f2
-    form: {}
-    headers:
-      Accept:
-      - application/json
-      Dd-Operation-Id:
-      - GetTest
-      User-Agent:
-<<<<<<< HEAD
-      - terraform-provider-datadog/dev (terraform 2.4.4; terraform-cli ) datadog-api-client-go/1.0.0-beta.16 (go go1.15.3; os darwin; arch amd64)
-    url: https://api.datadoghq.com/api/v1/synthetics/tests/nu8-k5v-cm6
-    method: PUT
-  response:
-    body: '{"status":"paused","public_id":"nu8-k5v-cm6","tags":["foo:bar","baz"],"org_id":321813,"locations":["aws:eu-central-1"],"message":"Notify @datadog.user","deleted_at":null,"name":"tf-TestAccDatadogSyntheticsTestBrowserMML_Basic-local-1615587136-updated","monitor_id":32039162,"type":"browser","created_at":"2021-03-12T22:12:18.052023+00:00","modified_at":"2021-03-12T22:12:25.103373+00:00","steps":[{"name":"click step","allowFailure":false,"params":{"element":{"targetOuterHTML":"img height=\"75\" src=\"https://imgix.datadoghq.com/img/dd_logo_n_70x75.png...","url":"https://www.datadoghq.com/updated","multiLocator":{"ab":"/*[local-name()=\"html\"][1]/*[local-name()=\"body\"][1]/*[local-name()=\"nav\"][1]/*[local-name()=\"div\"][1]/*[local-name()=\"div\"][1]/*[local-name()=\"a\"][1]/*[local-name()=\"div\"][1]/*[local-name()=\"div\"][1]/*[local-name()=\"img\"][1]","co":"","cl":"/descendant::*[contains(concat('''''''', normalize-space(@class), '''' ''''), \" dog \")]/*[local-name()=\"img\"][1]","at":"/descendant::*[@src=\"https://imgix.datadoghq.com/img/dd_logo_n_70x75.png\"]","clt":"/descendant::*[contains(concat('''''''', normalize-space(@class), '''' ''''), \" dog \")]/*[local-name()=\"img\"][1]","ro":"//*[@src=\"https://imgix.datadoghq.com/img/dd_logo_n_70x75.png\"]"}}},"timeout":0,"type":"click"}],"config":{"variables":[],"request":{"body":"this is a body","headers":{"Accept":"application/json","X-Datadog-Trace-ID":"123456789"},"url":"https://www.datadoghq.com","timeout":30,"method":"GET"},"assertions":[],"configVariables":[]},"options":{"retry":{"count":2,"interval":300},"monitor_options":{"notify_audit":false,"locked":false,"include_tags":true,"new_host_delay":300,"notify_no_data":false,"renotify_interval":100},"device_ids":["laptop_large"],"min_location_failed":1,"tick_every":900}}'
-=======
-      - terraform-provider-datadog/dev (terraform 1.16.0; terraform-cli 0.12.7-sdk) datadog-api-client-go/1.0.0-beta.19+dev (go go1.15.3; os darwin; arch amd64)
-    url: https://api.datadoghq.com/api/v1/synthetics/tests/9nr-cmr-3jg
-    method: GET
-  response:
-    body: '{"status":"paused","public_id":"9nr-cmr-3jg","tags":["foo:bar","baz"],"locations":["aws:eu-central-1"],"message":"Notify @datadog.user","name":"tf-TestAccDatadogSyntheticsTestBrowserMML_Basic-local-1617357584-updated","monitor_id":33240583,"type":"browser","config":{"variables":[],"request":{"body":"this is a body","headers":{"Accept":"application/json","X-Datadog-Trace-ID":"123456789"},"url":"https://www.datadoghq.com","timeout":30,"method":"GET"},"assertions":[]},"options":{"retry":{"count":2,"interval":300},"monitor_options":{"renotify_interval":100},"device_ids":["laptop_large"],"min_location_failed":1,"tick_every":900}}'
->>>>>>> 0a47a8f2
-    headers:
-      Cache-Control:
-      - no-cache
-      Connection:
-      - keep-alive
-      Content-Security-Policy:
-      - frame-ancestors 'self'; report-uri https://api.datadoghq.com/csp-report
-      Content-Type:
-      - application/json
-      Date:
-<<<<<<< HEAD
-      - Fri, 12 Mar 2021 22:12:25 GMT
-=======
-      - Fri, 02 Apr 2021 09:59:49 GMT
->>>>>>> 0a47a8f2
-      Pragma:
-      - no-cache
-      Strict-Transport-Security:
-      - max-age=15724800;
-      Vary:
-      - Accept-Encoding
-      X-Content-Type-Options:
-      - nosniff
-      X-Dd-Debug:
-<<<<<<< HEAD
-      - dCmL/3rURV6BPeaqeP3Rxigq41m5CAb17XjrRE42uZ01zpr07HVhbL5/3TWMkvgu
-      X-Dd-Version:
-      - "35.4088130"
-=======
-      - LcgNasIYBRkNppmD6mCKE9J6iv0eEjosuuHR5V5zw2fWbR54i39C8dhdK8zDq/40
-      X-Dd-Version:
-      - "35.4225992"
->>>>>>> 0a47a8f2
-      X-Frame-Options:
-      - SAMEORIGIN
-      X-Ratelimit-Limit:
-      - "1000"
-      X-Ratelimit-Period:
-      - "60"
-      X-Ratelimit-Remaining:
-<<<<<<< HEAD
-      - "496"
-      X-Ratelimit-Reset:
-      - "36"
-=======
-      - "984"
-      X-Ratelimit-Reset:
-      - "11"
->>>>>>> 0a47a8f2
-    status: 200 OK
-    code: 200
-    duration: ""
-- request:
-    body: ""
-    form: {}
-    headers:
-      Accept:
-      - application/json
-      Dd-Operation-Id:
-      - GetTest
-      User-Agent:
-<<<<<<< HEAD
-      - terraform-provider-datadog/dev (terraform 2.4.4; terraform-cli ) datadog-api-client-go/1.0.0-beta.16 (go go1.15.3; os darwin; arch amd64)
-    url: https://api.datadoghq.com/api/v1/synthetics/tests/browser/nu8-k5v-cm6
-    method: GET
-  response:
-    body: '{"status":"paused","public_id":"nu8-k5v-cm6","tags":["foo:bar","baz"],"locations":["aws:eu-central-1"],"message":"Notify @datadog.user","name":"tf-TestAccDatadogSyntheticsTestBrowserMML_Basic-local-1615587136-updated","monitor_id":32039162,"type":"browser","steps":[{"name":"click step","allowFailure":false,"params":{"element":{"targetOuterHTML":"img height=\"75\" src=\"https://imgix.datadoghq.com/img/dd_logo_n_70x75.png...","url":"https://www.datadoghq.com/updated","multiLocator":{"ab":"/*[local-name()=\"html\"][1]/*[local-name()=\"body\"][1]/*[local-name()=\"nav\"][1]/*[local-name()=\"div\"][1]/*[local-name()=\"div\"][1]/*[local-name()=\"a\"][1]/*[local-name()=\"div\"][1]/*[local-name()=\"div\"][1]/*[local-name()=\"img\"][1]","co":"","cl":"/descendant::*[contains(concat('''''''', normalize-space(@class), '''' ''''), \" dog \")]/*[local-name()=\"img\"][1]","at":"/descendant::*[@src=\"https://imgix.datadoghq.com/img/dd_logo_n_70x75.png\"]","clt":"/descendant::*[contains(concat('''''''', normalize-space(@class), '''' ''''), \" dog \")]/*[local-name()=\"img\"][1]","ro":"//*[@src=\"https://imgix.datadoghq.com/img/dd_logo_n_70x75.png\"]"}}},"timeout":0,"type":"click"}],"config":{"variables":[],"request":{"body":"this is a body","headers":{"Accept":"application/json","X-Datadog-Trace-ID":"123456789"},"url":"https://www.datadoghq.com","timeout":30,"method":"GET"},"assertions":[],"configVariables":[]},"options":{"retry":{"count":2,"interval":300},"monitor_options":{"renotify_interval":100},"device_ids":["laptop_large"],"min_location_failed":1,"tick_every":900}}'
-=======
-      - terraform-provider-datadog/dev (terraform 1.16.0; terraform-cli 0.12.7-sdk) datadog-api-client-go/1.0.0-beta.19+dev (go go1.15.3; os darwin; arch amd64)
-    url: https://api.datadoghq.com/api/v1/synthetics/tests/9nr-cmr-3jg
-    method: GET
-  response:
-    body: '{"status":"paused","public_id":"9nr-cmr-3jg","tags":["foo:bar","baz"],"locations":["aws:eu-central-1"],"message":"Notify @datadog.user","name":"tf-TestAccDatadogSyntheticsTestBrowserMML_Basic-local-1617357584-updated","monitor_id":33240583,"type":"browser","config":{"variables":[],"request":{"body":"this is a body","headers":{"Accept":"application/json","X-Datadog-Trace-ID":"123456789"},"url":"https://www.datadoghq.com","timeout":30,"method":"GET"},"assertions":[]},"options":{"retry":{"count":2,"interval":300},"monitor_options":{"renotify_interval":100},"device_ids":["laptop_large"],"min_location_failed":1,"tick_every":900}}'
->>>>>>> 0a47a8f2
-    headers:
-      Cache-Control:
-      - no-cache
-      Connection:
-      - keep-alive
-      Content-Security-Policy:
-      - frame-ancestors 'self'; report-uri https://api.datadoghq.com/csp-report
-      Content-Type:
-      - application/json
-      Date:
-<<<<<<< HEAD
-      - Fri, 12 Mar 2021 22:12:25 GMT
-=======
-      - Fri, 02 Apr 2021 09:59:49 GMT
->>>>>>> 0a47a8f2
-      Pragma:
-      - no-cache
-      Strict-Transport-Security:
-      - max-age=15724800;
-      Vary:
-      - Accept-Encoding
-      X-Content-Type-Options:
-      - nosniff
-      X-Dd-Debug:
-      - SY1h8ScsWq+kYmtbh63ltMLFAZsQjqfrgvdfAoRX+9TzT1sgMBRYaFRwfWWRRe9a
-      X-Dd-Version:
-<<<<<<< HEAD
-      - "35.4088130"
-=======
-      - "35.4225992"
->>>>>>> 0a47a8f2
-      X-Frame-Options:
-      - SAMEORIGIN
-      X-Ratelimit-Limit:
-      - "1000"
-      X-Ratelimit-Period:
-      - "60"
-      X-Ratelimit-Remaining:
-<<<<<<< HEAD
-      - "957"
-      X-Ratelimit-Reset:
-      - "35"
-=======
-      - "983"
-      X-Ratelimit-Reset:
-      - "11"
->>>>>>> 0a47a8f2
-    status: 200 OK
-    code: 200
-    duration: ""
-- request:
-    body: ""
-    form: {}
-    headers:
-      Accept:
-      - application/json
-      Dd-Operation-Id:
-      - GetBrowserTest
-      User-Agent:
-<<<<<<< HEAD
-      - terraform-provider-datadog/dev (terraform 2.4.4; terraform-cli ) datadog-api-client-go/1.0.0-beta.16 (go go1.15.3; os darwin; arch amd64)
-    url: https://api.datadoghq.com/api/v1/synthetics/tests/nu8-k5v-cm6
-    method: GET
-  response:
-    body: '{"status":"paused","public_id":"nu8-k5v-cm6","tags":["foo:bar","baz"],"locations":["aws:eu-central-1"],"message":"Notify @datadog.user","name":"tf-TestAccDatadogSyntheticsTestBrowserMML_Basic-local-1615587136-updated","monitor_id":32039162,"type":"browser","config":{"variables":[],"request":{"body":"this is a body","headers":{"Accept":"application/json","X-Datadog-Trace-ID":"123456789"},"url":"https://www.datadoghq.com","timeout":30,"method":"GET"},"assertions":[],"configVariables":[]},"options":{"retry":{"count":2,"interval":300},"monitor_options":{"renotify_interval":100},"device_ids":["laptop_large"],"min_location_failed":1,"tick_every":900}}'
-=======
-      - terraform-provider-datadog/dev (terraform 1.16.0; terraform-cli 0.12.7-sdk) datadog-api-client-go/1.0.0-beta.19+dev (go go1.15.3; os darwin; arch amd64)
-    url: https://api.datadoghq.com/api/v1/synthetics/tests/browser/9nr-cmr-3jg
-    method: GET
-  response:
-    body: '{"status":"paused","public_id":"9nr-cmr-3jg","tags":["foo:bar","baz"],"locations":["aws:eu-central-1"],"message":"Notify @datadog.user","name":"tf-TestAccDatadogSyntheticsTestBrowserMML_Basic-local-1617357584-updated","monitor_id":33240583,"type":"browser","steps":[{"name":"click step","allowFailure":false,"params":{"element":{"targetOuterHTML":"img height=\"75\" src=\"https://imgix.datadoghq.com/img/dd_logo_n_70x75.png...","url":"https://www.datadoghq.com/updated","multiLocator":{"ab":"/*[local-name()=\"html\"][1]/*[local-name()=\"body\"][1]/*[local-name()=\"nav\"][1]/*[local-name()=\"div\"][1]/*[local-name()=\"div\"][1]/*[local-name()=\"a\"][1]/*[local-name()=\"div\"][1]/*[local-name()=\"div\"][1]/*[local-name()=\"img\"][1]","co":"","cl":"/descendant::*[contains(concat('''''''', normalize-space(@class), '''' ''''), \" dog \")]/*[local-name()=\"img\"][1]","at":"/descendant::*[@src=\"https://imgix.datadoghq.com/img/dd_logo_n_70x75.png\"]","clt":"/descendant::*[contains(concat('''''''', normalize-space(@class), '''' ''''), \" dog \")]/*[local-name()=\"img\"][1]","ro":"//*[@src=\"https://imgix.datadoghq.com/img/dd_logo_n_70x75.png\"]"}}},"timeout":0,"type":"click"}],"config":{"variables":[],"request":{"body":"this is a body","headers":{"Accept":"application/json","X-Datadog-Trace-ID":"123456789"},"url":"https://www.datadoghq.com","timeout":30,"method":"GET"},"assertions":[]},"options":{"retry":{"count":2,"interval":300},"monitor_options":{"renotify_interval":100},"device_ids":["laptop_large"],"min_location_failed":1,"tick_every":900}}'
->>>>>>> 0a47a8f2
-    headers:
-      Cache-Control:
-      - no-cache
-      Connection:
-      - keep-alive
-      Content-Security-Policy:
-      - frame-ancestors 'self'; report-uri https://api.datadoghq.com/csp-report
-      Content-Type:
-      - application/json
-      Date:
-<<<<<<< HEAD
-      - Fri, 12 Mar 2021 22:12:26 GMT
-=======
-      - Fri, 02 Apr 2021 09:59:49 GMT
->>>>>>> 0a47a8f2
-      Pragma:
-      - no-cache
-      Strict-Transport-Security:
-      - max-age=15724800;
-      Vary:
-      - Accept-Encoding
-      X-Content-Type-Options:
-      - nosniff
-      X-Dd-Debug:
-<<<<<<< HEAD
-      - Wjq53IVIwnB4SiR238oOYgHFMq/ZYP0LQ/Dv8C2fFLBwTje/dWJHu6pI6vIOK1zG
-      X-Dd-Version:
-      - "35.4088130"
-=======
-      - PhosSd3Ch1B6B0DXI71steKUi7XhPDttnPiIP1NdXTw0VJNWpoUnYyBmODS5ne3q
-      X-Dd-Version:
-      - "35.4225992"
->>>>>>> 0a47a8f2
-      X-Frame-Options:
-      - SAMEORIGIN
-      X-Ratelimit-Limit:
-      - "1000"
-      X-Ratelimit-Period:
-      - "60"
-      X-Ratelimit-Remaining:
-<<<<<<< HEAD
-      - "956"
-      X-Ratelimit-Reset:
-      - "35"
-=======
-      - "982"
-      X-Ratelimit-Reset:
-      - "11"
->>>>>>> 0a47a8f2
-    status: 200 OK
-    code: 200
-    duration: ""
-- request:
-    body: ""
-    form: {}
-    headers:
-      Accept:
-      - application/json
-      Dd-Operation-Id:
-      - GetTest
-      User-Agent:
-<<<<<<< HEAD
-      - terraform-provider-datadog/dev (terraform 2.4.4; terraform-cli 0.14.7) datadog-api-client-go/1.0.0-beta.16 (go go1.15.3; os darwin; arch amd64)
-    url: https://api.datadoghq.com/api/v1/synthetics/tests/browser/nu8-k5v-cm6
-    method: GET
-  response:
-    body: '{"status":"paused","public_id":"nu8-k5v-cm6","tags":["foo:bar","baz"],"locations":["aws:eu-central-1"],"message":"Notify @datadog.user","name":"tf-TestAccDatadogSyntheticsTestBrowserMML_Basic-local-1615587136-updated","monitor_id":32039162,"type":"browser","steps":[{"name":"click step","allowFailure":false,"params":{"element":{"targetOuterHTML":"img height=\"75\" src=\"https://imgix.datadoghq.com/img/dd_logo_n_70x75.png...","url":"https://www.datadoghq.com/updated","multiLocator":{"ab":"/*[local-name()=\"html\"][1]/*[local-name()=\"body\"][1]/*[local-name()=\"nav\"][1]/*[local-name()=\"div\"][1]/*[local-name()=\"div\"][1]/*[local-name()=\"a\"][1]/*[local-name()=\"div\"][1]/*[local-name()=\"div\"][1]/*[local-name()=\"img\"][1]","co":"","cl":"/descendant::*[contains(concat('''''''', normalize-space(@class), '''' ''''), \" dog \")]/*[local-name()=\"img\"][1]","at":"/descendant::*[@src=\"https://imgix.datadoghq.com/img/dd_logo_n_70x75.png\"]","clt":"/descendant::*[contains(concat('''''''', normalize-space(@class), '''' ''''), \" dog \")]/*[local-name()=\"img\"][1]","ro":"//*[@src=\"https://imgix.datadoghq.com/img/dd_logo_n_70x75.png\"]"}}},"timeout":0,"type":"click"}],"config":{"variables":[],"request":{"body":"this is a body","headers":{"Accept":"application/json","X-Datadog-Trace-ID":"123456789"},"url":"https://www.datadoghq.com","timeout":30,"method":"GET"},"assertions":[],"configVariables":[]},"options":{"retry":{"count":2,"interval":300},"monitor_options":{"renotify_interval":100},"device_ids":["laptop_large"],"min_location_failed":1,"tick_every":900}}'
-=======
-      - terraform-provider-datadog/dev (terraform 1.16.0; terraform-cli 0.12.7-sdk) datadog-api-client-go/1.0.0-beta.19+dev (go go1.15.3; os darwin; arch amd64)
-    url: https://api.datadoghq.com/api/v1/synthetics/tests/9nr-cmr-3jg
-    method: GET
-  response:
-    body: '{"status":"paused","public_id":"9nr-cmr-3jg","tags":["foo:bar","baz"],"locations":["aws:eu-central-1"],"message":"Notify @datadog.user","name":"tf-TestAccDatadogSyntheticsTestBrowserMML_Basic-local-1617357584-updated","monitor_id":33240583,"type":"browser","config":{"variables":[],"request":{"body":"this is a body","headers":{"Accept":"application/json","X-Datadog-Trace-ID":"123456789"},"url":"https://www.datadoghq.com","timeout":30,"method":"GET"},"assertions":[]},"options":{"retry":{"count":2,"interval":300},"monitor_options":{"renotify_interval":100},"device_ids":["laptop_large"],"min_location_failed":1,"tick_every":900}}'
->>>>>>> 0a47a8f2
-    headers:
-      Cache-Control:
-      - no-cache
-      Connection:
-      - keep-alive
-      Content-Security-Policy:
-      - frame-ancestors 'self'; report-uri https://api.datadoghq.com/csp-report
-      Content-Type:
-      - application/json
-      Date:
-<<<<<<< HEAD
-      - Fri, 12 Mar 2021 22:12:26 GMT
-=======
-      - Fri, 02 Apr 2021 09:59:49 GMT
->>>>>>> 0a47a8f2
-      Pragma:
-      - no-cache
-      Strict-Transport-Security:
-      - max-age=15724800;
-      Vary:
-      - Accept-Encoding
-      X-Content-Type-Options:
-      - nosniff
-      X-Dd-Debug:
-<<<<<<< HEAD
-      - S1wfaMZOKGT/IoMw6fqAwAwGWo2vQ44sjF3YzuETnQfxZO2T5eJbs0aX3UKb9Dwu
-      X-Dd-Version:
-      - "35.4088130"
-=======
-      - dPySkcOzIZtKyMKDAAzuysY3gNGGj6RtYogGuSb76E8mPvoqzREyRp6lPYm91hQU
-      X-Dd-Version:
-      - "35.4225992"
->>>>>>> 0a47a8f2
-      X-Frame-Options:
-      - SAMEORIGIN
-      X-Ratelimit-Limit:
-      - "1000"
-      X-Ratelimit-Period:
-      - "60"
-      X-Ratelimit-Remaining:
-<<<<<<< HEAD
-      - "954"
-      X-Ratelimit-Reset:
-      - "34"
-=======
-      - "981"
-      X-Ratelimit-Reset:
-      - "11"
->>>>>>> 0a47a8f2
-    status: 200 OK
-    code: 200
-    duration: ""
-- request:
-    body: ""
-    form: {}
-    headers:
-      Accept:
-      - application/json
-      Dd-Operation-Id:
-      - GetBrowserTest
-      User-Agent:
-<<<<<<< HEAD
-      - terraform-provider-datadog/dev (terraform 2.4.4; terraform-cli ) datadog-api-client-go/1.0.0-beta.16 (go go1.15.3; os darwin; arch amd64)
-    url: https://api.datadoghq.com/api/v1/synthetics/tests/browser/nu8-k5v-cm6
-    method: GET
-  response:
-    body: '{"status":"paused","public_id":"nu8-k5v-cm6","tags":["foo:bar","baz"],"locations":["aws:eu-central-1"],"message":"Notify @datadog.user","name":"tf-TestAccDatadogSyntheticsTestBrowserMML_Basic-local-1615587136-updated","monitor_id":32039162,"type":"browser","steps":[{"name":"click step","allowFailure":false,"params":{"element":{"targetOuterHTML":"img height=\"75\" src=\"https://imgix.datadoghq.com/img/dd_logo_n_70x75.png...","url":"https://www.datadoghq.com/updated","multiLocator":{"ab":"/*[local-name()=\"html\"][1]/*[local-name()=\"body\"][1]/*[local-name()=\"nav\"][1]/*[local-name()=\"div\"][1]/*[local-name()=\"div\"][1]/*[local-name()=\"a\"][1]/*[local-name()=\"div\"][1]/*[local-name()=\"div\"][1]/*[local-name()=\"img\"][1]","co":"","cl":"/descendant::*[contains(concat('''''''', normalize-space(@class), '''' ''''), \" dog \")]/*[local-name()=\"img\"][1]","at":"/descendant::*[@src=\"https://imgix.datadoghq.com/img/dd_logo_n_70x75.png\"]","clt":"/descendant::*[contains(concat('''''''', normalize-space(@class), '''' ''''), \" dog \")]/*[local-name()=\"img\"][1]","ro":"//*[@src=\"https://imgix.datadoghq.com/img/dd_logo_n_70x75.png\"]"}}},"timeout":0,"type":"click"}],"config":{"variables":[],"request":{"body":"this is a body","headers":{"Accept":"application/json","X-Datadog-Trace-ID":"123456789"},"url":"https://www.datadoghq.com","timeout":30,"method":"GET"},"assertions":[],"configVariables":[]},"options":{"retry":{"count":2,"interval":300},"monitor_options":{"renotify_interval":100},"device_ids":["laptop_large"],"min_location_failed":1,"tick_every":900}}'
-=======
-      - terraform-provider-datadog/dev (terraform 1.16.0; terraform-cli 0.12.7-sdk) datadog-api-client-go/1.0.0-beta.19+dev (go go1.15.3; os darwin; arch amd64)
-    url: https://api.datadoghq.com/api/v1/synthetics/tests/browser/9nr-cmr-3jg
-    method: GET
-  response:
-    body: '{"status":"paused","public_id":"9nr-cmr-3jg","tags":["foo:bar","baz"],"locations":["aws:eu-central-1"],"message":"Notify @datadog.user","name":"tf-TestAccDatadogSyntheticsTestBrowserMML_Basic-local-1617357584-updated","monitor_id":33240583,"type":"browser","steps":[{"name":"click step","allowFailure":false,"params":{"element":{"targetOuterHTML":"img height=\"75\" src=\"https://imgix.datadoghq.com/img/dd_logo_n_70x75.png...","url":"https://www.datadoghq.com/updated","multiLocator":{"ab":"/*[local-name()=\"html\"][1]/*[local-name()=\"body\"][1]/*[local-name()=\"nav\"][1]/*[local-name()=\"div\"][1]/*[local-name()=\"div\"][1]/*[local-name()=\"a\"][1]/*[local-name()=\"div\"][1]/*[local-name()=\"div\"][1]/*[local-name()=\"img\"][1]","co":"","cl":"/descendant::*[contains(concat('''''''', normalize-space(@class), '''' ''''), \" dog \")]/*[local-name()=\"img\"][1]","at":"/descendant::*[@src=\"https://imgix.datadoghq.com/img/dd_logo_n_70x75.png\"]","clt":"/descendant::*[contains(concat('''''''', normalize-space(@class), '''' ''''), \" dog \")]/*[local-name()=\"img\"][1]","ro":"//*[@src=\"https://imgix.datadoghq.com/img/dd_logo_n_70x75.png\"]"}}},"timeout":0,"type":"click"}],"config":{"variables":[],"request":{"body":"this is a body","headers":{"Accept":"application/json","X-Datadog-Trace-ID":"123456789"},"url":"https://www.datadoghq.com","timeout":30,"method":"GET"},"assertions":[]},"options":{"retry":{"count":2,"interval":300},"monitor_options":{"renotify_interval":100},"device_ids":["laptop_large"],"min_location_failed":1,"tick_every":900}}'
->>>>>>> 0a47a8f2
-    headers:
-      Cache-Control:
-      - no-cache
-      Connection:
-      - keep-alive
-      Content-Security-Policy:
-      - frame-ancestors 'self'; report-uri https://api.datadoghq.com/csp-report
-      Content-Type:
-      - application/json
-      Date:
-<<<<<<< HEAD
-      - Fri, 12 Mar 2021 22:12:28 GMT
-=======
-      - Fri, 02 Apr 2021 09:59:50 GMT
->>>>>>> 0a47a8f2
-      Pragma:
-      - no-cache
-      Strict-Transport-Security:
-      - max-age=15724800;
-      Vary:
-      - Accept-Encoding
-      X-Content-Type-Options:
-      - nosniff
-      X-Dd-Debug:
-<<<<<<< HEAD
-      - gYZcaADwbKcv7Hm19HJx6WsLoKuOijDWAt2viPeCfWqUgyKY+9e1xZdmMJeXV3YV
-      X-Dd-Version:
-      - "35.4088130"
-=======
-      - B1nwy/pPNqX+q4pQT22cdp1QCexE35IF8qwSHy0Nf7IW0Y881qtn4tXN1lpmzaKc
-      X-Dd-Version:
-      - "35.4225992"
->>>>>>> 0a47a8f2
-      X-Frame-Options:
-      - SAMEORIGIN
-      X-Ratelimit-Limit:
-      - "1000"
-      X-Ratelimit-Period:
-      - "60"
-      X-Ratelimit-Remaining:
-<<<<<<< HEAD
-      - "952"
-      X-Ratelimit-Reset:
-      - "33"
-=======
-      - "980"
-      X-Ratelimit-Reset:
-      - "10"
->>>>>>> 0a47a8f2
-    status: 200 OK
-    code: 200
-    duration: ""
-- request:
-    body: |
-<<<<<<< HEAD
-      {"config":{"assertions":[],"configVariables":[],"request":{"method":"GET","url":"https://www.datadoghq.com"},"variables":[]},"locations":["aws:eu-central-1"],"message":"Notify @datadog.user","name":"tf-TestAccDatadogSyntheticsTestBrowserMML_Basic-local-1615587136-updated","options":{"device_ids":["laptop_large"],"min_location_failed":1,"tick_every":900},"status":"paused","steps":[{"allowFailure":false,"name":"click step","params":{"element":{"multiLocator":{"ab":"/*[local-name()=\"html\"][1]/*[local-name()=\"body\"][1]/*[local-name()=\"nav\"][1]/*[local-name()=\"div\"][1]/*[local-name()=\"div\"][1]/*[local-name()=\"a\"][1]/*[local-name()=\"div\"][1]/*[local-name()=\"div\"][1]/*[local-name()=\"img\"][1]","at":"/descendant::*[@src=\"https://imgix.datadoghq.com/img/dd_logo_n_70x75.png\"]","cl":"/descendant::*[contains(concat('''', normalize-space(@class), '' ''), \" dog \")]/*[local-name()=\"img\"][1]","clt":"/descendant::*[contains(concat('''', normalize-space(@class), '' ''), \" dog \")]/*[local-name()=\"img\"][1]","co":"","ro":"//*[@src=\"https://imgix.datadoghq.com/img/dd_logo_n_70x75.png\"]"},"targetOuterHTML":"img height=\"75\" src=\"https://imgix.datadoghq.com/img/dd_logo_n_70x75.png...","url":"https://www.datadoghq.com/config-updated"}},"timeout":0,"type":"click"}],"tags":["foo:bar","baz"],"type":"browser"}
-=======
-      {"config":{"assertions":[],"request":{"method":"GET","url":"https://www.datadoghq.com"},"variables":[]},"locations":["aws:eu-central-1"],"message":"Notify @datadog.user","name":"tf-TestAccDatadogSyntheticsTestBrowserMML_Basic-local-1617357584-updated","options":{"device_ids":["laptop_large"],"min_location_failed":1,"tick_every":900},"status":"paused","steps":[{"allowFailure":false,"name":"click step","params":{"element":{"multiLocator":{"ab":"/*[local-name()=\"html\"][1]/*[local-name()=\"body\"][1]/*[local-name()=\"nav\"][1]/*[local-name()=\"div\"][1]/*[local-name()=\"div\"][1]/*[local-name()=\"a\"][1]/*[local-name()=\"div\"][1]/*[local-name()=\"div\"][1]/*[local-name()=\"img\"][1]","at":"/descendant::*[@src=\"https://imgix.datadoghq.com/img/dd_logo_n_70x75.png\"]","cl":"/descendant::*[contains(concat('''', normalize-space(@class), '' ''), \" dog \")]/*[local-name()=\"img\"][1]","clt":"/descendant::*[contains(concat('''', normalize-space(@class), '' ''), \" dog \")]/*[local-name()=\"img\"][1]","co":"","ro":"//*[@src=\"https://imgix.datadoghq.com/img/dd_logo_n_70x75.png\"]"},"targetOuterHTML":"img height=\"75\" src=\"https://imgix.datadoghq.com/img/dd_logo_n_70x75.png...","url":"https://www.datadoghq.com/config-updated"}},"timeout":0,"type":"click"}],"tags":["foo:bar","baz"],"type":"browser"}
->>>>>>> 0a47a8f2
-    form: {}
-    headers:
-      Accept:
-      - application/json
-      Content-Type:
-      - application/json
-      Dd-Operation-Id:
-      - UpdateBrowserTest
-      User-Agent:
-<<<<<<< HEAD
-      - terraform-provider-datadog/dev (terraform 2.4.4; terraform-cli 0.14.7) datadog-api-client-go/1.0.0-beta.16 (go go1.15.3; os darwin; arch amd64)
-    url: https://api.datadoghq.com/api/v1/synthetics/tests/nu8-k5v-cm6
-    method: PUT
-  response:
-    body: '{"status":"paused","public_id":"nu8-k5v-cm6","tags":["foo:bar","baz"],"org_id":321813,"locations":["aws:eu-central-1"],"message":"Notify @datadog.user","deleted_at":null,"name":"tf-TestAccDatadogSyntheticsTestBrowserMML_Basic-local-1615587136-updated","monitor_id":32039162,"type":"browser","created_at":"2021-03-12T22:12:18.052023+00:00","modified_at":"2021-03-12T22:12:28.855163+00:00","steps":[{"name":"click step","allowFailure":false,"params":{"element":{"targetOuterHTML":"img height=\"75\" src=\"https://imgix.datadoghq.com/img/dd_logo_n_70x75.png...","url":"https://www.datadoghq.com/config-updated","multiLocator":{"ab":"/*[local-name()=\"html\"][1]/*[local-name()=\"body\"][1]/*[local-name()=\"nav\"][1]/*[local-name()=\"div\"][1]/*[local-name()=\"div\"][1]/*[local-name()=\"a\"][1]/*[local-name()=\"div\"][1]/*[local-name()=\"div\"][1]/*[local-name()=\"img\"][1]","co":"","cl":"/descendant::*[contains(concat('''''''', normalize-space(@class), '''' ''''), \" dog \")]/*[local-name()=\"img\"][1]","at":"/descendant::*[@src=\"https://imgix.datadoghq.com/img/dd_logo_n_70x75.png\"]","clt":"/descendant::*[contains(concat('''''''', normalize-space(@class), '''' ''''), \" dog \")]/*[local-name()=\"img\"][1]","ro":"//*[@src=\"https://imgix.datadoghq.com/img/dd_logo_n_70x75.png\"]"}}},"timeout":0,"type":"click"}],"config":{"variables":[],"request":{"url":"https://www.datadoghq.com","method":"GET"},"assertions":[],"configVariables":[]},"options":{"device_ids":["laptop_large"],"min_location_failed":1,"tick_every":900}}'
-=======
-      - terraform-provider-datadog/dev (terraform 1.16.0; terraform-cli 0.12.7-sdk) datadog-api-client-go/1.0.0-beta.19+dev (go go1.15.3; os darwin; arch amd64)
-    url: https://api.datadoghq.com/api/v1/synthetics/tests/browser/9nr-cmr-3jg
-    method: PUT
-  response:
-    body: '{"status":"paused","public_id":"9nr-cmr-3jg","tags":["foo:bar","baz"],"org_id":321813,"locations":["aws:eu-central-1"],"message":"Notify @datadog.user","deleted_at":null,"name":"tf-TestAccDatadogSyntheticsTestBrowserMML_Basic-local-1617357584-updated","monitor_id":33240583,"type":"browser","created_at":"2021-04-02T09:59:45.492841+00:00","modified_at":"2021-04-02T09:59:50.452231+00:00","steps":[{"name":"click step","allowFailure":false,"params":{"element":{"targetOuterHTML":"img height=\"75\" src=\"https://imgix.datadoghq.com/img/dd_logo_n_70x75.png...","url":"https://www.datadoghq.com/config-updated","multiLocator":{"ab":"/*[local-name()=\"html\"][1]/*[local-name()=\"body\"][1]/*[local-name()=\"nav\"][1]/*[local-name()=\"div\"][1]/*[local-name()=\"div\"][1]/*[local-name()=\"a\"][1]/*[local-name()=\"div\"][1]/*[local-name()=\"div\"][1]/*[local-name()=\"img\"][1]","co":"","cl":"/descendant::*[contains(concat('''''''', normalize-space(@class), '''' ''''), \" dog \")]/*[local-name()=\"img\"][1]","at":"/descendant::*[@src=\"https://imgix.datadoghq.com/img/dd_logo_n_70x75.png\"]","clt":"/descendant::*[contains(concat('''''''', normalize-space(@class), '''' ''''), \" dog \")]/*[local-name()=\"img\"][1]","ro":"//*[@src=\"https://imgix.datadoghq.com/img/dd_logo_n_70x75.png\"]"}}},"timeout":0,"type":"click"}],"config":{"variables":[],"request":{"url":"https://www.datadoghq.com","method":"GET"},"assertions":[]},"options":{"device_ids":["laptop_large"],"min_location_failed":1,"tick_every":900}}'
->>>>>>> 0a47a8f2
-    headers:
-      Cache-Control:
-      - no-cache
-      Connection:
-      - keep-alive
-      Content-Security-Policy:
-      - frame-ancestors 'self'; report-uri https://api.datadoghq.com/csp-report
-      Content-Type:
-      - application/json
-      Date:
-<<<<<<< HEAD
-      - Fri, 12 Mar 2021 22:12:29 GMT
-=======
-      - Fri, 02 Apr 2021 09:59:50 GMT
->>>>>>> 0a47a8f2
-      Pragma:
-      - no-cache
-      Strict-Transport-Security:
-      - max-age=15724800;
-      Vary:
-      - Accept-Encoding
-      X-Content-Type-Options:
-      - nosniff
-      X-Dd-Debug:
-<<<<<<< HEAD
-      - SY1h8ScsWq+kYmtbh63ltMLFAZsQjqfrgvdfAoRX+9TzT1sgMBRYaFRwfWWRRe9a
-      X-Dd-Version:
-      - "35.4088130"
-=======
-      - PhosSd3Ch1B6B0DXI71steKUi7XhPDttnPiIP1NdXTw0VJNWpoUnYyBmODS5ne3q
-      X-Dd-Version:
-      - "35.4225992"
->>>>>>> 0a47a8f2
-      X-Frame-Options:
-      - SAMEORIGIN
-      X-Ratelimit-Limit:
-      - "500"
-      X-Ratelimit-Period:
-      - "60"
-      X-Ratelimit-Remaining:
-      - "495"
-      X-Ratelimit-Reset:
-<<<<<<< HEAD
-      - "32"
-=======
-      - "10"
-    status: 200 OK
-    code: 200
-    duration: ""
-- request:
-    body: ""
-    form: {}
-    headers:
-      Accept:
-      - application/json
-      Dd-Operation-Id:
-      - GetTest
-      User-Agent:
-      - terraform-provider-datadog/dev (terraform 1.16.0; terraform-cli 0.12.7-sdk) datadog-api-client-go/1.0.0-beta.19+dev (go go1.15.3; os darwin; arch amd64)
-    url: https://api.datadoghq.com/api/v1/synthetics/tests/9nr-cmr-3jg
-    method: GET
-  response:
-    body: '{"status":"paused","public_id":"9nr-cmr-3jg","tags":["foo:bar","baz"],"locations":["aws:eu-central-1"],"message":"Notify @datadog.user","name":"tf-TestAccDatadogSyntheticsTestBrowserMML_Basic-local-1617357584-updated","monitor_id":33240583,"type":"browser","config":{"variables":[],"request":{"url":"https://www.datadoghq.com","method":"GET"},"assertions":[]},"options":{"device_ids":["laptop_large"],"min_location_failed":1,"tick_every":900}}'
-    headers:
-      Cache-Control:
-      - no-cache
-      Connection:
-      - keep-alive
-      Content-Security-Policy:
-      - frame-ancestors 'self'; report-uri https://api.datadoghq.com/csp-report
-      Content-Type:
-      - application/json
-      Date:
-      - Fri, 02 Apr 2021 09:59:50 GMT
-      Pragma:
-      - no-cache
-      Strict-Transport-Security:
-      - max-age=15724800;
-      Vary:
-      - Accept-Encoding
-      X-Content-Type-Options:
-      - nosniff
-      X-Dd-Debug:
-      - dCmL/3rURV6BPeaqeP3Rxigq41m5CAb17XjrRE42uZ01zpr07HVhbL5/3TWMkvgu
-      X-Dd-Version:
-      - "35.4225992"
-      X-Frame-Options:
-      - SAMEORIGIN
-      X-Ratelimit-Limit:
-      - "1000"
-      X-Ratelimit-Period:
-      - "60"
-      X-Ratelimit-Remaining:
-      - "979"
-      X-Ratelimit-Reset:
-      - "10"
->>>>>>> 0a47a8f2
-    status: 200 OK
-    code: 200
-    duration: ""
-- request:
-    body: ""
-    form: {}
-    headers:
-      Accept:
-      - application/json
-      Dd-Operation-Id:
-      - GetBrowserTest
-      User-Agent:
-<<<<<<< HEAD
-      - terraform-provider-datadog/dev (terraform 2.4.4; terraform-cli 0.14.7) datadog-api-client-go/1.0.0-beta.16 (go go1.15.3; os darwin; arch amd64)
-    url: https://api.datadoghq.com/api/v1/synthetics/tests/browser/nu8-k5v-cm6
-    method: GET
-  response:
-    body: '{"status":"paused","public_id":"nu8-k5v-cm6","tags":["foo:bar","baz"],"locations":["aws:eu-central-1"],"message":"Notify @datadog.user","name":"tf-TestAccDatadogSyntheticsTestBrowserMML_Basic-local-1615587136-updated","monitor_id":32039162,"type":"browser","steps":[{"name":"click step","allowFailure":false,"params":{"element":{"targetOuterHTML":"img height=\"75\" src=\"https://imgix.datadoghq.com/img/dd_logo_n_70x75.png...","url":"https://www.datadoghq.com/config-updated","multiLocator":{"ab":"/*[local-name()=\"html\"][1]/*[local-name()=\"body\"][1]/*[local-name()=\"nav\"][1]/*[local-name()=\"div\"][1]/*[local-name()=\"div\"][1]/*[local-name()=\"a\"][1]/*[local-name()=\"div\"][1]/*[local-name()=\"div\"][1]/*[local-name()=\"img\"][1]","co":"","cl":"/descendant::*[contains(concat('''''''', normalize-space(@class), '''' ''''), \" dog \")]/*[local-name()=\"img\"][1]","at":"/descendant::*[@src=\"https://imgix.datadoghq.com/img/dd_logo_n_70x75.png\"]","clt":"/descendant::*[contains(concat('''''''', normalize-space(@class), '''' ''''), \" dog \")]/*[local-name()=\"img\"][1]","ro":"//*[@src=\"https://imgix.datadoghq.com/img/dd_logo_n_70x75.png\"]"}}},"timeout":0,"type":"click"}],"config":{"variables":[],"request":{"url":"https://www.datadoghq.com","method":"GET"},"assertions":[],"configVariables":[]},"options":{"device_ids":["laptop_large"],"min_location_failed":1,"tick_every":900}}'
-=======
-      - terraform-provider-datadog/dev (terraform 1.16.0; terraform-cli 0.12.7-sdk) datadog-api-client-go/1.0.0-beta.19+dev (go go1.15.3; os darwin; arch amd64)
-    url: https://api.datadoghq.com/api/v1/synthetics/tests/browser/9nr-cmr-3jg
-    method: GET
-  response:
-    body: '{"status":"paused","public_id":"9nr-cmr-3jg","tags":["foo:bar","baz"],"locations":["aws:eu-central-1"],"message":"Notify @datadog.user","name":"tf-TestAccDatadogSyntheticsTestBrowserMML_Basic-local-1617357584-updated","monitor_id":33240583,"type":"browser","steps":[{"name":"click step","allowFailure":false,"params":{"element":{"targetOuterHTML":"img height=\"75\" src=\"https://imgix.datadoghq.com/img/dd_logo_n_70x75.png...","url":"https://www.datadoghq.com/config-updated","multiLocator":{"ab":"/*[local-name()=\"html\"][1]/*[local-name()=\"body\"][1]/*[local-name()=\"nav\"][1]/*[local-name()=\"div\"][1]/*[local-name()=\"div\"][1]/*[local-name()=\"a\"][1]/*[local-name()=\"div\"][1]/*[local-name()=\"div\"][1]/*[local-name()=\"img\"][1]","co":"","cl":"/descendant::*[contains(concat('''''''', normalize-space(@class), '''' ''''), \" dog \")]/*[local-name()=\"img\"][1]","at":"/descendant::*[@src=\"https://imgix.datadoghq.com/img/dd_logo_n_70x75.png\"]","clt":"/descendant::*[contains(concat('''''''', normalize-space(@class), '''' ''''), \" dog \")]/*[local-name()=\"img\"][1]","ro":"//*[@src=\"https://imgix.datadoghq.com/img/dd_logo_n_70x75.png\"]"}}},"timeout":0,"type":"click"}],"config":{"variables":[],"request":{"url":"https://www.datadoghq.com","method":"GET"},"assertions":[]},"options":{"device_ids":["laptop_large"],"min_location_failed":1,"tick_every":900}}'
->>>>>>> 0a47a8f2
-    headers:
-      Cache-Control:
-      - no-cache
-      Connection:
-      - keep-alive
-      Content-Security-Policy:
-      - frame-ancestors 'self'; report-uri https://api.datadoghq.com/csp-report
-      Content-Type:
-      - application/json
-      Date:
-<<<<<<< HEAD
-      - Fri, 12 Mar 2021 22:12:29 GMT
-=======
-      - Fri, 02 Apr 2021 09:59:50 GMT
->>>>>>> 0a47a8f2
-      Pragma:
-      - no-cache
-      Strict-Transport-Security:
-      - max-age=15724800;
-      Vary:
-      - Accept-Encoding
-      X-Content-Type-Options:
-      - nosniff
-      X-Dd-Debug:
-<<<<<<< HEAD
-      - bgHykj7A9bfZx0Y5ZO3swhhp5tGUSNJHqFWR868+qg087CYrDOd5hQslC+noiEtH
-      X-Dd-Version:
-      - "35.4088130"
-=======
-      - vdJ3/nHEY1ioXQ6pQrBVvsQK1s4yyc+wufBMPSoXql71qZVuP/xMdtNo6DafhOAk
-      X-Dd-Version:
-      - "35.4225992"
->>>>>>> 0a47a8f2
-      X-Frame-Options:
-      - SAMEORIGIN
-      X-Ratelimit-Limit:
-      - "1000"
-      X-Ratelimit-Period:
-      - "60"
-      X-Ratelimit-Remaining:
-<<<<<<< HEAD
-      - "951"
-      X-Ratelimit-Reset:
-      - "31"
-=======
-      - "978"
-      X-Ratelimit-Reset:
-      - "10"
->>>>>>> 0a47a8f2
-    status: 200 OK
-    code: 200
-    duration: ""
-- request:
-    body: ""
-    form: {}
-    headers:
-      Accept:
-      - application/json
-      Dd-Operation-Id:
-      - GetTest
-      User-Agent:
-<<<<<<< HEAD
-      - terraform-provider-datadog/dev (terraform 2.4.4; terraform-cli 0.14.7) datadog-api-client-go/1.0.0-beta.16 (go go1.15.3; os darwin; arch amd64)
-    url: https://api.datadoghq.com/api/v1/synthetics/tests/nu8-k5v-cm6
-    method: GET
-  response:
-    body: '{"status":"paused","public_id":"nu8-k5v-cm6","tags":["foo:bar","baz"],"locations":["aws:eu-central-1"],"message":"Notify @datadog.user","name":"tf-TestAccDatadogSyntheticsTestBrowserMML_Basic-local-1615587136-updated","monitor_id":32039162,"type":"browser","config":{"variables":[],"request":{"url":"https://www.datadoghq.com","method":"GET"},"assertions":[],"configVariables":[]},"options":{"device_ids":["laptop_large"],"min_location_failed":1,"tick_every":900}}'
-=======
-      - terraform-provider-datadog/dev (terraform 1.16.0; terraform-cli 0.12.7-sdk) datadog-api-client-go/1.0.0-beta.19+dev (go go1.15.3; os darwin; arch amd64)
-    url: https://api.datadoghq.com/api/v1/synthetics/tests/9nr-cmr-3jg
-    method: GET
-  response:
-    body: '{"status":"paused","public_id":"9nr-cmr-3jg","tags":["foo:bar","baz"],"locations":["aws:eu-central-1"],"message":"Notify @datadog.user","name":"tf-TestAccDatadogSyntheticsTestBrowserMML_Basic-local-1617357584-updated","monitor_id":33240583,"type":"browser","config":{"variables":[],"request":{"url":"https://www.datadoghq.com","method":"GET"},"assertions":[]},"options":{"device_ids":["laptop_large"],"min_location_failed":1,"tick_every":900}}'
-    headers:
-      Cache-Control:
-      - no-cache
-      Connection:
-      - keep-alive
-      Content-Security-Policy:
-      - frame-ancestors 'self'; report-uri https://api.datadoghq.com/csp-report
-      Content-Type:
-      - application/json
-      Date:
-      - Fri, 02 Apr 2021 09:59:51 GMT
-      Pragma:
-      - no-cache
-      Strict-Transport-Security:
-      - max-age=15724800;
-      Vary:
-      - Accept-Encoding
-      X-Content-Type-Options:
-      - nosniff
-      X-Dd-Debug:
-      - dPySkcOzIZtKyMKDAAzuysY3gNGGj6RtYogGuSb76E8mPvoqzREyRp6lPYm91hQU
-      X-Dd-Version:
-      - "35.4225992"
-      X-Frame-Options:
-      - SAMEORIGIN
-      X-Ratelimit-Limit:
-      - "1000"
-      X-Ratelimit-Period:
-      - "60"
-      X-Ratelimit-Remaining:
-      - "977"
-      X-Ratelimit-Reset:
-      - "9"
-    status: 200 OK
-    code: 200
-    duration: ""
-- request:
-    body: ""
-    form: {}
-    headers:
-      Accept:
-      - application/json
-      Dd-Operation-Id:
-      - GetTest
-      User-Agent:
-      - terraform-provider-datadog/dev (terraform 1.16.0; terraform-cli 0.12.7-sdk) datadog-api-client-go/1.0.0-beta.19+dev (go go1.15.3; os darwin; arch amd64)
-    url: https://api.datadoghq.com/api/v1/synthetics/tests/9nr-cmr-3jg
-    method: GET
-  response:
-    body: '{"status":"paused","public_id":"9nr-cmr-3jg","tags":["foo:bar","baz"],"locations":["aws:eu-central-1"],"message":"Notify @datadog.user","name":"tf-TestAccDatadogSyntheticsTestBrowserMML_Basic-local-1617357584-updated","monitor_id":33240583,"type":"browser","config":{"variables":[],"request":{"url":"https://www.datadoghq.com","method":"GET"},"assertions":[]},"options":{"device_ids":["laptop_large"],"min_location_failed":1,"tick_every":900}}'
-    headers:
-      Cache-Control:
-      - no-cache
-      Connection:
-      - keep-alive
-      Content-Security-Policy:
-      - frame-ancestors 'self'; report-uri https://api.datadoghq.com/csp-report
-      Content-Type:
-      - application/json
-      Date:
-      - Fri, 02 Apr 2021 09:59:51 GMT
-      Pragma:
-      - no-cache
-      Strict-Transport-Security:
-      - max-age=15724800;
-      Vary:
-      - Accept-Encoding
-      X-Content-Type-Options:
-      - nosniff
-      X-Dd-Debug:
-      - L3ULR3HwCWYmEqCWGz2Yob3chcH4pjowBacBXkncP7o+/uPqKt9yGEYf/g1AJPzQ
-      X-Dd-Version:
-      - "35.4225992"
-      X-Frame-Options:
-      - SAMEORIGIN
-      X-Ratelimit-Limit:
-      - "1000"
-      X-Ratelimit-Period:
-      - "60"
-      X-Ratelimit-Remaining:
-      - "976"
-      X-Ratelimit-Reset:
-      - "9"
-    status: 200 OK
-    code: 200
-    duration: ""
-- request:
-    body: ""
-    form: {}
-    headers:
-      Accept:
-      - application/json
-      Dd-Operation-Id:
-      - GetBrowserTest
-      User-Agent:
-      - terraform-provider-datadog/dev (terraform 1.16.0; terraform-cli 0.12.7-sdk) datadog-api-client-go/1.0.0-beta.19+dev (go go1.15.3; os darwin; arch amd64)
-    url: https://api.datadoghq.com/api/v1/synthetics/tests/browser/9nr-cmr-3jg
-    method: GET
-  response:
-    body: '{"status":"paused","public_id":"9nr-cmr-3jg","tags":["foo:bar","baz"],"locations":["aws:eu-central-1"],"message":"Notify @datadog.user","name":"tf-TestAccDatadogSyntheticsTestBrowserMML_Basic-local-1617357584-updated","monitor_id":33240583,"type":"browser","steps":[{"name":"click step","allowFailure":false,"params":{"element":{"targetOuterHTML":"img height=\"75\" src=\"https://imgix.datadoghq.com/img/dd_logo_n_70x75.png...","url":"https://www.datadoghq.com/config-updated","multiLocator":{"ab":"/*[local-name()=\"html\"][1]/*[local-name()=\"body\"][1]/*[local-name()=\"nav\"][1]/*[local-name()=\"div\"][1]/*[local-name()=\"div\"][1]/*[local-name()=\"a\"][1]/*[local-name()=\"div\"][1]/*[local-name()=\"div\"][1]/*[local-name()=\"img\"][1]","co":"","cl":"/descendant::*[contains(concat('''''''', normalize-space(@class), '''' ''''), \" dog \")]/*[local-name()=\"img\"][1]","at":"/descendant::*[@src=\"https://imgix.datadoghq.com/img/dd_logo_n_70x75.png\"]","clt":"/descendant::*[contains(concat('''''''', normalize-space(@class), '''' ''''), \" dog \")]/*[local-name()=\"img\"][1]","ro":"//*[@src=\"https://imgix.datadoghq.com/img/dd_logo_n_70x75.png\"]"}}},"timeout":0,"type":"click"}],"config":{"variables":[],"request":{"url":"https://www.datadoghq.com","method":"GET"},"assertions":[]},"options":{"device_ids":["laptop_large"],"min_location_failed":1,"tick_every":900}}'
->>>>>>> 0a47a8f2
-    headers:
-      Cache-Control:
-      - no-cache
-      Connection:
-      - keep-alive
-      Content-Security-Policy:
-      - frame-ancestors 'self'; report-uri https://api.datadoghq.com/csp-report
-      Content-Type:
-      - application/json
-      Date:
-<<<<<<< HEAD
-      - Fri, 12 Mar 2021 22:12:29 GMT
-=======
-      - Fri, 02 Apr 2021 09:59:51 GMT
->>>>>>> 0a47a8f2
-      Pragma:
-      - no-cache
-      Strict-Transport-Security:
-      - max-age=15724800;
-      Vary:
-      - Accept-Encoding
-      X-Content-Type-Options:
-      - nosniff
-      X-Dd-Debug:
-<<<<<<< HEAD
-      - nLnnBNvlCFDECRnZvzDb0z4sAO35G+IMidcAs8vrCKyjvsKWE8Yd9S3n6OjZ1qRN
-      X-Dd-Version:
-      - "35.4088130"
-=======
-      - PhosSd3Ch1B6B0DXI71steKUi7XhPDttnPiIP1NdXTw0VJNWpoUnYyBmODS5ne3q
-      X-Dd-Version:
-      - "35.4225992"
->>>>>>> 0a47a8f2
-      X-Frame-Options:
-      - SAMEORIGIN
-      X-Ratelimit-Limit:
-      - "1000"
-      X-Ratelimit-Period:
-      - "60"
-      X-Ratelimit-Remaining:
-<<<<<<< HEAD
-      - "950"
-      X-Ratelimit-Reset:
-      - "31"
-=======
-      - "975"
-      X-Ratelimit-Reset:
-      - "9"
-    status: 200 OK
-    code: 200
-    duration: ""
-- request:
-    body: ""
-    form: {}
-    headers:
-      Accept:
-      - application/json
-      Dd-Operation-Id:
-      - GetTest
-      User-Agent:
-      - terraform-provider-datadog/dev (terraform 1.16.0; terraform-cli 0.12.7-sdk) datadog-api-client-go/1.0.0-beta.19+dev (go go1.15.3; os darwin; arch amd64)
-    url: https://api.datadoghq.com/api/v1/synthetics/tests/9nr-cmr-3jg
-    method: GET
-  response:
-    body: '{"status":"paused","public_id":"9nr-cmr-3jg","tags":["foo:bar","baz"],"locations":["aws:eu-central-1"],"message":"Notify @datadog.user","name":"tf-TestAccDatadogSyntheticsTestBrowserMML_Basic-local-1617357584-updated","monitor_id":33240583,"type":"browser","config":{"variables":[],"request":{"url":"https://www.datadoghq.com","method":"GET"},"assertions":[]},"options":{"device_ids":["laptop_large"],"min_location_failed":1,"tick_every":900}}'
-    headers:
-      Cache-Control:
-      - no-cache
-      Connection:
-      - keep-alive
-      Content-Security-Policy:
-      - frame-ancestors 'self'; report-uri https://api.datadoghq.com/csp-report
-      Content-Type:
-      - application/json
-      Date:
-      - Fri, 02 Apr 2021 09:59:51 GMT
-      Pragma:
-      - no-cache
-      Strict-Transport-Security:
-      - max-age=15724800;
-      Vary:
-      - Accept-Encoding
-      X-Content-Type-Options:
-      - nosniff
-      X-Dd-Debug:
-      - LcgNasIYBRkNppmD6mCKE9J6iv0eEjosuuHR5V5zw2fWbR54i39C8dhdK8zDq/40
-      X-Dd-Version:
-      - "35.4225992"
-      X-Frame-Options:
-      - SAMEORIGIN
-      X-Ratelimit-Limit:
-      - "1000"
-      X-Ratelimit-Period:
-      - "60"
-      X-Ratelimit-Remaining:
-      - "974"
-      X-Ratelimit-Reset:
-      - "9"
->>>>>>> 0a47a8f2
-    status: 200 OK
-    code: 200
-    duration: ""
-- request:
-    body: ""
-    form: {}
-    headers:
-      Accept:
-      - application/json
-      Dd-Operation-Id:
-      - GetBrowserTest
-      User-Agent:
-<<<<<<< HEAD
-      - terraform-provider-datadog/dev (terraform 2.4.4; terraform-cli 0.14.7) datadog-api-client-go/1.0.0-beta.16 (go go1.15.3; os darwin; arch amd64)
-    url: https://api.datadoghq.com/api/v1/synthetics/tests/browser/nu8-k5v-cm6
-    method: GET
-  response:
-    body: '{"status":"paused","public_id":"nu8-k5v-cm6","tags":["foo:bar","baz"],"locations":["aws:eu-central-1"],"message":"Notify @datadog.user","name":"tf-TestAccDatadogSyntheticsTestBrowserMML_Basic-local-1615587136-updated","monitor_id":32039162,"type":"browser","steps":[{"name":"click step","allowFailure":false,"params":{"element":{"targetOuterHTML":"img height=\"75\" src=\"https://imgix.datadoghq.com/img/dd_logo_n_70x75.png...","url":"https://www.datadoghq.com/config-updated","multiLocator":{"ab":"/*[local-name()=\"html\"][1]/*[local-name()=\"body\"][1]/*[local-name()=\"nav\"][1]/*[local-name()=\"div\"][1]/*[local-name()=\"div\"][1]/*[local-name()=\"a\"][1]/*[local-name()=\"div\"][1]/*[local-name()=\"div\"][1]/*[local-name()=\"img\"][1]","co":"","cl":"/descendant::*[contains(concat('''''''', normalize-space(@class), '''' ''''), \" dog \")]/*[local-name()=\"img\"][1]","at":"/descendant::*[@src=\"https://imgix.datadoghq.com/img/dd_logo_n_70x75.png\"]","clt":"/descendant::*[contains(concat('''''''', normalize-space(@class), '''' ''''), \" dog \")]/*[local-name()=\"img\"][1]","ro":"//*[@src=\"https://imgix.datadoghq.com/img/dd_logo_n_70x75.png\"]"}}},"timeout":0,"type":"click"}],"config":{"variables":[],"request":{"url":"https://www.datadoghq.com","method":"GET"},"assertions":[],"configVariables":[]},"options":{"device_ids":["laptop_large"],"min_location_failed":1,"tick_every":900}}'
-=======
-      - terraform-provider-datadog/dev (terraform 1.16.0; terraform-cli 0.12.7-sdk) datadog-api-client-go/1.0.0-beta.19+dev (go go1.15.3; os darwin; arch amd64)
-    url: https://api.datadoghq.com/api/v1/synthetics/tests/browser/9nr-cmr-3jg
-    method: GET
-  response:
-    body: '{"status":"paused","public_id":"9nr-cmr-3jg","tags":["foo:bar","baz"],"locations":["aws:eu-central-1"],"message":"Notify @datadog.user","name":"tf-TestAccDatadogSyntheticsTestBrowserMML_Basic-local-1617357584-updated","monitor_id":33240583,"type":"browser","steps":[{"name":"click step","allowFailure":false,"params":{"element":{"targetOuterHTML":"img height=\"75\" src=\"https://imgix.datadoghq.com/img/dd_logo_n_70x75.png...","url":"https://www.datadoghq.com/config-updated","multiLocator":{"ab":"/*[local-name()=\"html\"][1]/*[local-name()=\"body\"][1]/*[local-name()=\"nav\"][1]/*[local-name()=\"div\"][1]/*[local-name()=\"div\"][1]/*[local-name()=\"a\"][1]/*[local-name()=\"div\"][1]/*[local-name()=\"div\"][1]/*[local-name()=\"img\"][1]","co":"","cl":"/descendant::*[contains(concat('''''''', normalize-space(@class), '''' ''''), \" dog \")]/*[local-name()=\"img\"][1]","at":"/descendant::*[@src=\"https://imgix.datadoghq.com/img/dd_logo_n_70x75.png\"]","clt":"/descendant::*[contains(concat('''''''', normalize-space(@class), '''' ''''), \" dog \")]/*[local-name()=\"img\"][1]","ro":"//*[@src=\"https://imgix.datadoghq.com/img/dd_logo_n_70x75.png\"]"}}},"timeout":0,"type":"click"}],"config":{"variables":[],"request":{"url":"https://www.datadoghq.com","method":"GET"},"assertions":[]},"options":{"device_ids":["laptop_large"],"min_location_failed":1,"tick_every":900}}'
->>>>>>> 0a47a8f2
-    headers:
-      Cache-Control:
-      - no-cache
-      Connection:
-      - keep-alive
-      Content-Security-Policy:
-      - frame-ancestors 'self'; report-uri https://api.datadoghq.com/csp-report
-      Content-Type:
-      - application/json
-      Date:
-<<<<<<< HEAD
-      - Fri, 12 Mar 2021 22:12:30 GMT
-=======
-      - Fri, 02 Apr 2021 09:59:51 GMT
->>>>>>> 0a47a8f2
-      Pragma:
-      - no-cache
-      Strict-Transport-Security:
-      - max-age=15724800;
-      Vary:
-      - Accept-Encoding
-      X-Content-Type-Options:
-      - nosniff
-      X-Dd-Debug:
-<<<<<<< HEAD
-      - JpIJLwIH2nFlZOC+u71rq7aAOL43MLZN3MUsL+gpYHdZz5QLUOG8Jysf8kVK6tPU
-      X-Dd-Version:
-      - "35.4088130"
-=======
-      - B1nwy/pPNqX+q4pQT22cdp1QCexE35IF8qwSHy0Nf7IW0Y881qtn4tXN1lpmzaKc
-      X-Dd-Version:
-      - "35.4225992"
->>>>>>> 0a47a8f2
-      X-Frame-Options:
-      - SAMEORIGIN
-      X-Ratelimit-Limit:
-      - "1000"
-      X-Ratelimit-Period:
-      - "60"
-      X-Ratelimit-Remaining:
-<<<<<<< HEAD
-      - "949"
-      X-Ratelimit-Reset:
-      - "30"
-=======
-      - "973"
-      X-Ratelimit-Reset:
-      - "9"
->>>>>>> 0a47a8f2
-    status: 200 OK
-    code: 200
-    duration: ""
-- request:
-    body: |
-<<<<<<< HEAD
-      {"public_ids":["nu8-k5v-cm6"]}
-=======
-      {"public_ids":["9nr-cmr-3jg"]}
->>>>>>> 0a47a8f2
+      {"public_ids":["ibs-2xm-tjf"]}
     form: {}
     headers:
       Accept:
@@ -2046,52 +1475,34 @@
       Dd-Operation-Id:
       - DeleteTests
       User-Agent:
-<<<<<<< HEAD
-      - terraform-provider-datadog/dev (terraform 2.4.4; terraform-cli 0.14.7) datadog-api-client-go/1.0.0-beta.16 (go go1.15.3; os darwin; arch amd64)
+      - terraform-provider-datadog/dev (terraform 2.4.4; terraform-cli 0.14.7) datadog-api-client-go/1.0.0-beta.19 (go go1.16.3; os darwin; arch amd64)
     url: https://api.datadoghq.com/api/v1/synthetics/tests/delete
     method: POST
   response:
-    body: '{"deleted_tests":[{"deleted_at":"2021-03-12T22:12:31.559066+00:00","public_id":"nu8-k5v-cm6"}]}'
-=======
-      - terraform-provider-datadog/dev (terraform 1.16.0; terraform-cli 0.12.7-sdk) datadog-api-client-go/1.0.0-beta.19+dev (go go1.15.3; os darwin; arch amd64)
-    url: https://api.datadoghq.com/api/v1/synthetics/tests/delete
-    method: POST
-  response:
-    body: '{"deleted_tests":[{"deleted_at":"2021-04-02T09:59:52.325011+00:00","public_id":"9nr-cmr-3jg"}]}'
->>>>>>> 0a47a8f2
-    headers:
-      Cache-Control:
-      - no-cache
-      Connection:
-      - keep-alive
-      Content-Security-Policy:
-      - frame-ancestors 'self'; report-uri https://api.datadoghq.com/csp-report
-      Content-Type:
-      - application/json
-      Date:
-<<<<<<< HEAD
-      - Fri, 12 Mar 2021 22:12:31 GMT
-=======
-      - Fri, 02 Apr 2021 09:59:53 GMT
->>>>>>> 0a47a8f2
-      Pragma:
-      - no-cache
-      Strict-Transport-Security:
-      - max-age=15724800;
-      Vary:
-      - Accept-Encoding
-      X-Content-Type-Options:
-      - nosniff
-      X-Dd-Debug:
-<<<<<<< HEAD
+    body: '{"deleted_tests":[{"deleted_at":"2021-04-20T14:53:35.051036+00:00","public_id":"ibs-2xm-tjf"}]}'
+    headers:
+      Cache-Control:
+      - no-cache
+      Connection:
+      - keep-alive
+      Content-Security-Policy:
+      - frame-ancestors 'self'; report-uri https://api.datadoghq.com/csp-report
+      Content-Type:
+      - application/json
+      Date:
+      - Tue, 20 Apr 2021 14:53:35 GMT
+      Pragma:
+      - no-cache
+      Strict-Transport-Security:
+      - max-age=15724800;
+      Vary:
+      - Accept-Encoding
+      X-Content-Type-Options:
+      - nosniff
+      X-Dd-Debug:
       - F5gm0Rce1/Abr9/0Fw8HAqWfiz0FdiH8er/AXnN6lOn3L6KyGgbsLCwgPlob1No8
       X-Dd-Version:
-      - "35.4088130"
-=======
-      - Um4CoU685QqAscnxhS5BD+goWu2yX1Jd4zCfGzSsEvPPIm1qURZaF8dlLl/OEY4I
-      X-Dd-Version:
-      - "35.4225992"
->>>>>>> 0a47a8f2
+      - "35.4351688"
       X-Frame-Options:
       - SAMEORIGIN
       X-Ratelimit-Limit:
@@ -2099,13 +1510,9 @@
       X-Ratelimit-Period:
       - "60"
       X-Ratelimit-Remaining:
-      - "112"
-      X-Ratelimit-Reset:
-<<<<<<< HEAD
-      - "29"
-=======
-      - "9"
->>>>>>> 0a47a8f2
+      - "104"
+      X-Ratelimit-Reset:
+      - "26"
     status: 200 OK
     code: 200
     duration: ""
@@ -2118,13 +1525,8 @@
       Dd-Operation-Id:
       - GetTest
       User-Agent:
-<<<<<<< HEAD
-      - terraform-provider-datadog/dev (terraform 2.4.4; terraform-cli 0.14.7) datadog-api-client-go/1.0.0-beta.16 (go go1.15.3; os darwin; arch amd64)
-    url: https://api.datadoghq.com/api/v1/synthetics/tests/nu8-k5v-cm6
-=======
-      - terraform-provider-datadog/dev (terraform 1.16.0; terraform-cli 0.12.7-sdk) datadog-api-client-go/1.0.0-beta.19+dev (go go1.15.3; os darwin; arch amd64)
-    url: https://api.datadoghq.com/api/v1/synthetics/tests/9nr-cmr-3jg
->>>>>>> 0a47a8f2
+      - terraform-provider-datadog/dev (terraform 2.4.4; terraform-cli 0.14.7) datadog-api-client-go/1.0.0-beta.19 (go go1.16.3; os darwin; arch amd64)
+    url: https://api.datadoghq.com/api/v1/synthetics/tests/ibs-2xm-tjf
     method: GET
   response:
     body: '{"errors": ["Synthetics test not found"]}'
@@ -2138,41 +1540,27 @@
       Content-Type:
       - application/json
       Date:
-<<<<<<< HEAD
-      - Fri, 12 Mar 2021 22:12:32 GMT
-=======
-      - Fri, 02 Apr 2021 09:59:53 GMT
->>>>>>> 0a47a8f2
-      Pragma:
-      - no-cache
-      Strict-Transport-Security:
-      - max-age=15724800;
-      Vary:
-      - Accept-Encoding
-      X-Content-Type-Options:
-      - nosniff
-      X-Dd-Version:
-<<<<<<< HEAD
-      - "35.4088130"
-=======
-      - "35.4225992"
->>>>>>> 0a47a8f2
-      X-Frame-Options:
-      - SAMEORIGIN
-      X-Ratelimit-Limit:
-      - "1000"
-      X-Ratelimit-Period:
-      - "60"
-      X-Ratelimit-Remaining:
-<<<<<<< HEAD
-      - "948"
-      X-Ratelimit-Reset:
-      - "28"
-=======
-      - "972"
-      X-Ratelimit-Reset:
-      - "7"
->>>>>>> 0a47a8f2
+      - Tue, 20 Apr 2021 14:53:35 GMT
+      Pragma:
+      - no-cache
+      Strict-Transport-Security:
+      - max-age=15724800;
+      Vary:
+      - Accept-Encoding
+      X-Content-Type-Options:
+      - nosniff
+      X-Dd-Version:
+      - "35.4351688"
+      X-Frame-Options:
+      - SAMEORIGIN
+      X-Ratelimit-Limit:
+      - "1000"
+      X-Ratelimit-Period:
+      - "60"
+      X-Ratelimit-Remaining:
+      - "817"
+      X-Ratelimit-Reset:
+      - "25"
     status: 404 Not Found
     code: 404
     duration: ""
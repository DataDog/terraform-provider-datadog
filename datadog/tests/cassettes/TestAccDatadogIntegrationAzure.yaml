--- conflicted
+++ resolved
@@ -3,21 +3,13 @@
 interactions:
 - request:
     body: |
-<<<<<<< HEAD
-      {"automute":false,"client_id":"testc7f6-1234-5678-9101-3fcbf464test","client_secret":"testingx./Sw*g/Y33t..R1cH+hScMDt","host_filters":"foo:bar,buzz:lightyear","tenant_name":"tf-TestAccDatadogIntegrationAzure-local-1635796023"}
-=======
-      {"client_id":"testc7f6-1234-5678-9101-3fcbf464test","client_secret":"testingx./Sw*g/Y33t..R1cH+hScMDt","host_filters":"foo:bar,buzz:lightyear","tenant_name":"tf-TestAccDatadogIntegrationAzure-local-1635452773"}
->>>>>>> ef8cffb7
-    form: {}
-    headers:
-      Accept:
-      - application/json
-      Content-Length:
-<<<<<<< HEAD
+      {"automute":false,"client_id":"testc7f6-1234-5678-9101-3fcbf123test","client_secret":"testingx./Sw*g/Y33t..R1cH+hScMDt","host_filters":"foo:bar,buzz:lightyear","tenant_name":"tf-TestAccDatadogIntegrationAzure-local-1636467980"}
+    form: {}
+    headers:
+      Accept:
+      - application/json
+      Content-Length:
       - "228"
-=======
-      - "211"
->>>>>>> ef8cffb7
       Content-Type:
       - application/json
       Dd-Operation-Id:
@@ -40,54 +32,55 @@
       Content-Type:
       - application/json
       Date:
-<<<<<<< HEAD
-      - Mon, 01 Nov 2021 19:47:06 GMT
-=======
-      - Thu, 28 Oct 2021 20:26:16 GMT
-      Pragma:
-      - no-cache
-      Strict-Transport-Security:
-      - max-age=15724800;
-      X-Content-Type-Options:
-      - nosniff
-      X-Frame-Options:
-      - SAMEORIGIN
-    status: 200 OK
-    code: 200
-    duration: ""
-- request:
-    body: ""
-    form: {}
-    headers:
-      Accept:
-      - application/json
-      Dd-Operation-Id:
-      - ListAzureIntegration
-      User-Agent:
-      - terraform-provider-datadog/dev (terraform 2.7.0; terraform-cli 0.14.7) datadog-api-client-go/1.5.1+dev (go go1.17; os darwin; arch amd64)
-    url: https://api.datadoghq.com/api/v1/integration/azure
-    method: GET
-  response:
-    body: '[{"errors":["Invalid credentials. Datadog could not authenticate with Azure."],"warnings":[],"tenant_name":"tf-TestAccDatadogIntegrationAzure-local-1635451360","automute":false,"client_id":"testc7f6-1234-5678-9101-3fcbf123test","host_filters":"foo:bar,buzz:lightyear"},{"errors":["Invalid credentials. Datadog could not authenticate with Azure."],"warnings":[],"tenant_name":"tf-TestAccDatadogIntegrationAzure-local-1635451549","automute":false,"client_id":"testc7f6-1234-5678-9101-3fcbf123test","host_filters":"foo:bar,buzz:lightyear"},{"errors":["Invalid credentials. Datadog could not authenticate with Azure."],"warnings":[],"tenant_name":"tf-TestAccDatadogIntegrationAzure-local-1635451660","automute":false,"client_id":"testc7f6-1234-5678-9101-3fcbf123test","host_filters":"foo:bar,buzz:lightyear"},{"errors":["Invalid credentials. Datadog could not authenticate with Azure."],"warnings":[],"tenant_name":"tf-TestAccDatadogIntegrationAzure-local-1635452319","automute":false,"client_id":"testc7f6-1234-5678-9101-3fcbf123test","host_filters":"foo:bar,buzz:lightyear"},{"errors":[],"warnings":[],"tenant_name":"tf-TestAccDatadogIntegrationAzure-local-1635452663","automute":false,"client_id":"testc7f6-1234-5678-9101-3fcbf123test","host_filters":"foo:bar,buzz:lightyear"},{"errors":["Invalid credentials. Datadog could not authenticate with Azure."],"warnings":[],"tenant_name":"tf-TestAccDatadogIntegrationAzure-local-1635451549","automute":false,"client_id":"testc7f6-1234-5678-9101-3fcbf464test","host_filters":"foo:bar,buzz:lightyear"},{"errors":[],"warnings":[],"tenant_name":"tf-TestAccDatadogIntegrationAzure-local-1635452773","automute":false,"client_id":"testc7f6-1234-5678-9101-3fcbf464test","host_filters":"foo:bar,buzz:lightyear"},{"errors":["Invalid credentials. Datadog could not authenticate with Azure."],"warnings":[],"tenant_name":"tf-TestAccDatadogLogsArchiveAzure_basic-62270-1620302653","automute":false,"client_id":"testc7f6-1234-5678-9101-3fcbf464test","host_filters":""},{"errors":["Invalid credentials. Datadog could not authenticate with Azure."],"warnings":[],"tenant_name":"tf-TestAccDatadogLogsArchiveAzure_basic-73061-1629707067","automute":false,"client_id":"testc7f6-1234-5678-9101-3fcbf464test","host_filters":""},{"errors":["Invalid credentials. Datadog could not authenticate with Azure."],"warnings":[],"tenant_name":"tf-TestAccDatadogLogsArchiveAzure_basicDeprecated-62270-1620302652","automute":false,"client_id":"testc7f6-1234-5678-9101-3fcbf464test","host_filters":""}]'
-    headers:
-      Cache-Control:
-      - no-cache
-      Connection:
-      - keep-alive
-      Content-Security-Policy:
-      - frame-ancestors 'self'; report-uri https://api.datadoghq.com/csp-report
-      Content-Type:
-      - application/json
-      Date:
-      - Thu, 28 Oct 2021 20:26:16 GMT
-      Pragma:
-      - no-cache
-      Strict-Transport-Security:
-      - max-age=15724800;
-      Vary:
-      - Accept-Encoding
-      X-Content-Type-Options:
-      - nosniff
+      - Tue, 09 Nov 2021 14:26:24 GMT
+      Pragma:
+      - no-cache
+      Strict-Transport-Security:
+      - max-age=15724800;
+      X-Content-Type-Options:
+      - nosniff
+      X-Envoy-Upstream-Service-Time:
+      - "1353"
+      X-Frame-Options:
+      - SAMEORIGIN
+    status: 200 OK
+    code: 200
+    duration: ""
+- request:
+    body: ""
+    form: {}
+    headers:
+      Accept:
+      - application/json
+      Dd-Operation-Id:
+      - ListAzureIntegration
+      User-Agent:
+      - terraform-provider-datadog/dev (terraform 2.7.0; terraform-cli 0.14.7) datadog-api-client-go/1.5.1+dev (go go1.17; os darwin; arch amd64)
+    url: https://api.datadoghq.com/api/v1/integration/azure
+    method: GET
+  response:
+    body: '[{"errors":[],"warnings":[],"tenant_name":"tf-TestAccDatadogIntegrationAzure-local-1636467980","automute":false,"client_id":"testc7f6-1234-5678-9101-3fcbf123test","host_filters":"foo:bar,buzz:lightyear"},{"errors":["Invalid credentials. Datadog could not authenticate with Azure."],"warnings":[],"tenant_name":"tf-TestAccDatadogLogsArchiveAzure_basic-80208-1636035966","automute":false,"client_id":"testc7f6-1234-5678-9101-3fcbf464test","host_filters":""},{"errors":["Invalid credentials. Datadog could not authenticate with Azure."],"warnings":[],"tenant_name":"tf-TestAccDatadogLogsArchiveAzure_basic-80608-1636466533","automute":false,"client_id":"testc7f6-1234-5678-9101-3fcbf464test","host_filters":""}]'
+    headers:
+      Cache-Control:
+      - no-cache
+      Connection:
+      - keep-alive
+      Content-Security-Policy:
+      - frame-ancestors 'self'; report-uri https://api.datadoghq.com/csp-report
+      Content-Type:
+      - application/json
+      Date:
+      - Tue, 09 Nov 2021 14:26:24 GMT
+      Pragma:
+      - no-cache
+      Strict-Transport-Security:
+      - max-age=15724800;
+      Vary:
+      - Accept-Encoding
+      X-Content-Type-Options:
+      - nosniff
+      X-Envoy-Upstream-Service-Time:
+      - "191"
       X-Frame-Options:
       - SAMEORIGIN
     status: 200 OK
@@ -95,13 +88,13 @@
     duration: ""
 - request:
     body: |
-      {"client_id":"testc7f6-1234-5678-9101-3fcbf123test","client_secret":"testingx./Sw*g/Y33t..R1cH+hScMDt","host_filters":"foo:bar,buzz:lightyear","tenant_name":"tf-TestAccDatadogIntegrationAzure-local-1635452773"}
-    form: {}
-    headers:
-      Accept:
-      - application/json
-      Content-Length:
-      - "211"
+      {"automute":false,"client_id":"testc7f6-1234-5678-9101-3fcbf464test","client_secret":"testingx./Sw*g/Y33t..R1cH+hScMDt","host_filters":"foo:bar,buzz:lightyear","tenant_name":"tf-TestAccDatadogIntegrationAzure-local-1636467980"}
+    form: {}
+    headers:
+      Accept:
+      - application/json
+      Content-Length:
+      - "228"
       Content-Type:
       - application/json
       Dd-Operation-Id:
@@ -124,268 +117,241 @@
       Content-Type:
       - application/json
       Date:
-      - Thu, 28 Oct 2021 20:26:18 GMT
-      Pragma:
-      - no-cache
-      Strict-Transport-Security:
-      - max-age=15724800;
-      X-Content-Type-Options:
-      - nosniff
-      X-Frame-Options:
-      - SAMEORIGIN
-    status: 200 OK
-    code: 200
-    duration: ""
-- request:
-    body: ""
-    form: {}
-    headers:
-      Accept:
-      - application/json
-      Dd-Operation-Id:
-      - ListAzureIntegration
-      User-Agent:
-      - terraform-provider-datadog/dev (terraform 2.7.0; terraform-cli 0.14.7) datadog-api-client-go/1.5.1+dev (go go1.17; os darwin; arch amd64)
-    url: https://api.datadoghq.com/api/v1/integration/azure
-    method: GET
-  response:
-    body: '[{"errors":["Invalid credentials. Datadog could not authenticate with Azure."],"warnings":[],"tenant_name":"tf-TestAccDatadogIntegrationAzure-local-1635451360","automute":false,"client_id":"testc7f6-1234-5678-9101-3fcbf123test","host_filters":"foo:bar,buzz:lightyear"},{"errors":["Invalid credentials. Datadog could not authenticate with Azure."],"warnings":[],"tenant_name":"tf-TestAccDatadogIntegrationAzure-local-1635451549","automute":false,"client_id":"testc7f6-1234-5678-9101-3fcbf123test","host_filters":"foo:bar,buzz:lightyear"},{"errors":["Invalid credentials. Datadog could not authenticate with Azure."],"warnings":[],"tenant_name":"tf-TestAccDatadogIntegrationAzure-local-1635451660","automute":false,"client_id":"testc7f6-1234-5678-9101-3fcbf123test","host_filters":"foo:bar,buzz:lightyear"},{"errors":["Invalid credentials. Datadog could not authenticate with Azure."],"warnings":[],"tenant_name":"tf-TestAccDatadogIntegrationAzure-local-1635452319","automute":false,"client_id":"testc7f6-1234-5678-9101-3fcbf123test","host_filters":"foo:bar,buzz:lightyear"},{"errors":[],"warnings":[],"tenant_name":"tf-TestAccDatadogIntegrationAzure-local-1635452663","automute":false,"client_id":"testc7f6-1234-5678-9101-3fcbf123test","host_filters":"foo:bar,buzz:lightyear"},{"errors":[],"warnings":[],"tenant_name":"tf-TestAccDatadogIntegrationAzure-local-1635452773","automute":false,"client_id":"testc7f6-1234-5678-9101-3fcbf123test","host_filters":"foo:bar,buzz:lightyear"},{"errors":["Invalid credentials. Datadog could not authenticate with Azure."],"warnings":[],"tenant_name":"tf-TestAccDatadogIntegrationAzure-local-1635451549","automute":false,"client_id":"testc7f6-1234-5678-9101-3fcbf464test","host_filters":"foo:bar,buzz:lightyear"},{"errors":[],"warnings":[],"tenant_name":"tf-TestAccDatadogIntegrationAzure-local-1635452773","automute":false,"client_id":"testc7f6-1234-5678-9101-3fcbf464test","host_filters":"foo:bar,buzz:lightyear"},{"errors":["Invalid credentials. Datadog could not authenticate with Azure."],"warnings":[],"tenant_name":"tf-TestAccDatadogLogsArchiveAzure_basic-62270-1620302653","automute":false,"client_id":"testc7f6-1234-5678-9101-3fcbf464test","host_filters":""},{"errors":["Invalid credentials. Datadog could not authenticate with Azure."],"warnings":[],"tenant_name":"tf-TestAccDatadogLogsArchiveAzure_basic-73061-1629707067","automute":false,"client_id":"testc7f6-1234-5678-9101-3fcbf464test","host_filters":""},{"errors":["Invalid credentials. Datadog could not authenticate with Azure."],"warnings":[],"tenant_name":"tf-TestAccDatadogLogsArchiveAzure_basicDeprecated-62270-1620302652","automute":false,"client_id":"testc7f6-1234-5678-9101-3fcbf464test","host_filters":""}]'
-    headers:
-      Cache-Control:
-      - no-cache
-      Connection:
-      - keep-alive
-      Content-Security-Policy:
-      - frame-ancestors 'self'; report-uri https://api.datadoghq.com/csp-report
-      Content-Type:
-      - application/json
-      Date:
-      - Thu, 28 Oct 2021 20:26:19 GMT
->>>>>>> ef8cffb7
-      Pragma:
-      - no-cache
-      Strict-Transport-Security:
-      - max-age=15724800;
-      Vary:
-      - Accept-Encoding
-      X-Content-Type-Options:
-      - nosniff
-      X-Frame-Options:
-      - SAMEORIGIN
-    status: 200 OK
-    code: 200
-    duration: ""
-- request:
-    body: ""
-    form: {}
-    headers:
-      Accept:
-      - application/json
-      Dd-Operation-Id:
-      - ListAzureIntegration
-      User-Agent:
-      - terraform-provider-datadog/dev (terraform 2.7.0; terraform-cli 0.14.7) datadog-api-client-go/1.5.1+dev (go go1.17; os darwin; arch amd64)
-    url: https://api.datadoghq.com/api/v1/integration/azure
-    method: GET
-  response:
-<<<<<<< HEAD
-    body: '[{"errors":[],"warnings":[],"tenant_name":"tf-TestAccDatadogIntegrationAzure-local-1635796023","automute":false,"client_id":"testc7f6-1234-5678-9101-3fcbf464test","host_filters":"foo:bar,buzz:lightyear"}]'
-=======
-    body: '[{"errors":["Invalid credentials. Datadog could not authenticate with Azure."],"warnings":[],"tenant_name":"tf-TestAccDatadogIntegrationAzure-local-1635451360","automute":false,"client_id":"testc7f6-1234-5678-9101-3fcbf123test","host_filters":"foo:bar,buzz:lightyear"},{"errors":["Invalid credentials. Datadog could not authenticate with Azure."],"warnings":[],"tenant_name":"tf-TestAccDatadogIntegrationAzure-local-1635451549","automute":false,"client_id":"testc7f6-1234-5678-9101-3fcbf123test","host_filters":"foo:bar,buzz:lightyear"},{"errors":["Invalid credentials. Datadog could not authenticate with Azure."],"warnings":[],"tenant_name":"tf-TestAccDatadogIntegrationAzure-local-1635451660","automute":false,"client_id":"testc7f6-1234-5678-9101-3fcbf123test","host_filters":"foo:bar,buzz:lightyear"},{"errors":["Invalid credentials. Datadog could not authenticate with Azure."],"warnings":[],"tenant_name":"tf-TestAccDatadogIntegrationAzure-local-1635452319","automute":false,"client_id":"testc7f6-1234-5678-9101-3fcbf123test","host_filters":"foo:bar,buzz:lightyear"},{"errors":[],"warnings":[],"tenant_name":"tf-TestAccDatadogIntegrationAzure-local-1635452663","automute":false,"client_id":"testc7f6-1234-5678-9101-3fcbf123test","host_filters":"foo:bar,buzz:lightyear"},{"errors":[],"warnings":[],"tenant_name":"tf-TestAccDatadogIntegrationAzure-local-1635452773","automute":false,"client_id":"testc7f6-1234-5678-9101-3fcbf123test","host_filters":"foo:bar,buzz:lightyear"},{"errors":["Invalid credentials. Datadog could not authenticate with Azure."],"warnings":[],"tenant_name":"tf-TestAccDatadogIntegrationAzure-local-1635451549","automute":false,"client_id":"testc7f6-1234-5678-9101-3fcbf464test","host_filters":"foo:bar,buzz:lightyear"},{"errors":[],"warnings":[],"tenant_name":"tf-TestAccDatadogIntegrationAzure-local-1635452773","automute":false,"client_id":"testc7f6-1234-5678-9101-3fcbf464test","host_filters":"foo:bar,buzz:lightyear"},{"errors":["Invalid credentials. Datadog could not authenticate with Azure."],"warnings":[],"tenant_name":"tf-TestAccDatadogLogsArchiveAzure_basic-62270-1620302653","automute":false,"client_id":"testc7f6-1234-5678-9101-3fcbf464test","host_filters":""},{"errors":["Invalid credentials. Datadog could not authenticate with Azure."],"warnings":[],"tenant_name":"tf-TestAccDatadogLogsArchiveAzure_basic-73061-1629707067","automute":false,"client_id":"testc7f6-1234-5678-9101-3fcbf464test","host_filters":""},{"errors":["Invalid credentials. Datadog could not authenticate with Azure."],"warnings":[],"tenant_name":"tf-TestAccDatadogLogsArchiveAzure_basicDeprecated-62270-1620302652","automute":false,"client_id":"testc7f6-1234-5678-9101-3fcbf464test","host_filters":""}]'
->>>>>>> ef8cffb7
-    headers:
-      Cache-Control:
-      - no-cache
-      Connection:
-      - keep-alive
-      Content-Security-Policy:
-      - frame-ancestors 'self'; report-uri https://api.datadoghq.com/csp-report
-      Content-Type:
-      - application/json
-      Date:
-<<<<<<< HEAD
-      - Mon, 01 Nov 2021 19:47:06 GMT
-=======
-      - Thu, 28 Oct 2021 20:26:19 GMT
->>>>>>> ef8cffb7
-      Pragma:
-      - no-cache
-      Strict-Transport-Security:
-      - max-age=15724800;
-      Vary:
-      - Accept-Encoding
-      X-Content-Type-Options:
-      - nosniff
-      X-Frame-Options:
-      - SAMEORIGIN
-    status: 200 OK
-    code: 200
-    duration: ""
-- request:
-    body: ""
-    form: {}
-    headers:
-      Accept:
-      - application/json
-      Dd-Operation-Id:
-      - ListAzureIntegration
-      User-Agent:
-      - terraform-provider-datadog/dev (terraform 2.7.0; terraform-cli 0.14.7) datadog-api-client-go/1.5.1+dev (go go1.17; os darwin; arch amd64)
-    url: https://api.datadoghq.com/api/v1/integration/azure
-    method: GET
-  response:
-<<<<<<< HEAD
-    body: '[{"errors":[],"warnings":[],"tenant_name":"tf-TestAccDatadogIntegrationAzure-local-1635796023","automute":false,"client_id":"testc7f6-1234-5678-9101-3fcbf464test","host_filters":"foo:bar,buzz:lightyear"}]'
-=======
-    body: '[{"errors":["Invalid credentials. Datadog could not authenticate with Azure."],"warnings":[],"tenant_name":"tf-TestAccDatadogIntegrationAzure-local-1635451360","automute":false,"client_id":"testc7f6-1234-5678-9101-3fcbf123test","host_filters":"foo:bar,buzz:lightyear"},{"errors":["Invalid credentials. Datadog could not authenticate with Azure."],"warnings":[],"tenant_name":"tf-TestAccDatadogIntegrationAzure-local-1635451549","automute":false,"client_id":"testc7f6-1234-5678-9101-3fcbf123test","host_filters":"foo:bar,buzz:lightyear"},{"errors":["Invalid credentials. Datadog could not authenticate with Azure."],"warnings":[],"tenant_name":"tf-TestAccDatadogIntegrationAzure-local-1635451660","automute":false,"client_id":"testc7f6-1234-5678-9101-3fcbf123test","host_filters":"foo:bar,buzz:lightyear"},{"errors":["Invalid credentials. Datadog could not authenticate with Azure."],"warnings":[],"tenant_name":"tf-TestAccDatadogIntegrationAzure-local-1635452319","automute":false,"client_id":"testc7f6-1234-5678-9101-3fcbf123test","host_filters":"foo:bar,buzz:lightyear"},{"errors":[],"warnings":[],"tenant_name":"tf-TestAccDatadogIntegrationAzure-local-1635452663","automute":false,"client_id":"testc7f6-1234-5678-9101-3fcbf123test","host_filters":"foo:bar,buzz:lightyear"},{"errors":[],"warnings":[],"tenant_name":"tf-TestAccDatadogIntegrationAzure-local-1635452773","automute":false,"client_id":"testc7f6-1234-5678-9101-3fcbf123test","host_filters":"foo:bar,buzz:lightyear"},{"errors":["Invalid credentials. Datadog could not authenticate with Azure."],"warnings":[],"tenant_name":"tf-TestAccDatadogIntegrationAzure-local-1635451549","automute":false,"client_id":"testc7f6-1234-5678-9101-3fcbf464test","host_filters":"foo:bar,buzz:lightyear"},{"errors":[],"warnings":[],"tenant_name":"tf-TestAccDatadogIntegrationAzure-local-1635452773","automute":false,"client_id":"testc7f6-1234-5678-9101-3fcbf464test","host_filters":"foo:bar,buzz:lightyear"},{"errors":["Invalid credentials. Datadog could not authenticate with Azure."],"warnings":[],"tenant_name":"tf-TestAccDatadogLogsArchiveAzure_basic-62270-1620302653","automute":false,"client_id":"testc7f6-1234-5678-9101-3fcbf464test","host_filters":""},{"errors":["Invalid credentials. Datadog could not authenticate with Azure."],"warnings":[],"tenant_name":"tf-TestAccDatadogLogsArchiveAzure_basic-73061-1629707067","automute":false,"client_id":"testc7f6-1234-5678-9101-3fcbf464test","host_filters":""},{"errors":["Invalid credentials. Datadog could not authenticate with Azure."],"warnings":[],"tenant_name":"tf-TestAccDatadogLogsArchiveAzure_basicDeprecated-62270-1620302652","automute":false,"client_id":"testc7f6-1234-5678-9101-3fcbf464test","host_filters":""}]'
->>>>>>> ef8cffb7
-    headers:
-      Cache-Control:
-      - no-cache
-      Connection:
-      - keep-alive
-      Content-Security-Policy:
-      - frame-ancestors 'self'; report-uri https://api.datadoghq.com/csp-report
-      Content-Type:
-      - application/json
-      Date:
-<<<<<<< HEAD
-      - Mon, 01 Nov 2021 19:47:06 GMT
-=======
-      - Thu, 28 Oct 2021 20:26:19 GMT
->>>>>>> ef8cffb7
-      Pragma:
-      - no-cache
-      Strict-Transport-Security:
-      - max-age=15724800;
-      Vary:
-      - Accept-Encoding
-      X-Content-Type-Options:
-      - nosniff
-      X-Frame-Options:
-      - SAMEORIGIN
-    status: 200 OK
-    code: 200
-    duration: ""
-- request:
-    body: ""
-    form: {}
-    headers:
-      Accept:
-      - application/json
-      Dd-Operation-Id:
-      - ListAzureIntegration
-      User-Agent:
-      - terraform-provider-datadog/dev (terraform 2.7.0; terraform-cli 0.14.7) datadog-api-client-go/1.5.1+dev (go go1.17; os darwin; arch amd64)
-    url: https://api.datadoghq.com/api/v1/integration/azure
-    method: GET
-  response:
-<<<<<<< HEAD
-    body: '[{"errors":[],"warnings":[],"tenant_name":"tf-TestAccDatadogIntegrationAzure-local-1635796023","automute":false,"client_id":"testc7f6-1234-5678-9101-3fcbf464test","host_filters":"foo:bar,buzz:lightyear"}]'
-=======
-    body: '[{"errors":["Invalid credentials. Datadog could not authenticate with Azure."],"warnings":[],"tenant_name":"tf-TestAccDatadogIntegrationAzure-local-1635451360","automute":false,"client_id":"testc7f6-1234-5678-9101-3fcbf123test","host_filters":"foo:bar,buzz:lightyear"},{"errors":["Invalid credentials. Datadog could not authenticate with Azure."],"warnings":[],"tenant_name":"tf-TestAccDatadogIntegrationAzure-local-1635451549","automute":false,"client_id":"testc7f6-1234-5678-9101-3fcbf123test","host_filters":"foo:bar,buzz:lightyear"},{"errors":["Invalid credentials. Datadog could not authenticate with Azure."],"warnings":[],"tenant_name":"tf-TestAccDatadogIntegrationAzure-local-1635451660","automute":false,"client_id":"testc7f6-1234-5678-9101-3fcbf123test","host_filters":"foo:bar,buzz:lightyear"},{"errors":["Invalid credentials. Datadog could not authenticate with Azure."],"warnings":[],"tenant_name":"tf-TestAccDatadogIntegrationAzure-local-1635452319","automute":false,"client_id":"testc7f6-1234-5678-9101-3fcbf123test","host_filters":"foo:bar,buzz:lightyear"},{"errors":[],"warnings":[],"tenant_name":"tf-TestAccDatadogIntegrationAzure-local-1635452663","automute":false,"client_id":"testc7f6-1234-5678-9101-3fcbf123test","host_filters":"foo:bar,buzz:lightyear"},{"errors":[],"warnings":[],"tenant_name":"tf-TestAccDatadogIntegrationAzure-local-1635452773","automute":false,"client_id":"testc7f6-1234-5678-9101-3fcbf123test","host_filters":"foo:bar,buzz:lightyear"},{"errors":["Invalid credentials. Datadog could not authenticate with Azure."],"warnings":[],"tenant_name":"tf-TestAccDatadogIntegrationAzure-local-1635451549","automute":false,"client_id":"testc7f6-1234-5678-9101-3fcbf464test","host_filters":"foo:bar,buzz:lightyear"},{"errors":[],"warnings":[],"tenant_name":"tf-TestAccDatadogIntegrationAzure-local-1635452773","automute":false,"client_id":"testc7f6-1234-5678-9101-3fcbf464test","host_filters":"foo:bar,buzz:lightyear"},{"errors":["Invalid credentials. Datadog could not authenticate with Azure."],"warnings":[],"tenant_name":"tf-TestAccDatadogLogsArchiveAzure_basic-62270-1620302653","automute":false,"client_id":"testc7f6-1234-5678-9101-3fcbf464test","host_filters":""},{"errors":["Invalid credentials. Datadog could not authenticate with Azure."],"warnings":[],"tenant_name":"tf-TestAccDatadogLogsArchiveAzure_basic-73061-1629707067","automute":false,"client_id":"testc7f6-1234-5678-9101-3fcbf464test","host_filters":""},{"errors":["Invalid credentials. Datadog could not authenticate with Azure."],"warnings":[],"tenant_name":"tf-TestAccDatadogLogsArchiveAzure_basicDeprecated-62270-1620302652","automute":false,"client_id":"testc7f6-1234-5678-9101-3fcbf464test","host_filters":""}]'
->>>>>>> ef8cffb7
-    headers:
-      Cache-Control:
-      - no-cache
-      Connection:
-      - keep-alive
-      Content-Security-Policy:
-      - frame-ancestors 'self'; report-uri https://api.datadoghq.com/csp-report
-      Content-Type:
-      - application/json
-      Date:
-<<<<<<< HEAD
-      - Mon, 01 Nov 2021 19:47:07 GMT
-=======
-      - Thu, 28 Oct 2021 20:26:20 GMT
->>>>>>> ef8cffb7
-      Pragma:
-      - no-cache
-      Strict-Transport-Security:
-      - max-age=15724800;
-      Vary:
-      - Accept-Encoding
-      X-Content-Type-Options:
-      - nosniff
-      X-Frame-Options:
-      - SAMEORIGIN
-    status: 200 OK
-    code: 200
-    duration: ""
-- request:
-    body: ""
-    form: {}
-    headers:
-      Accept:
-      - application/json
-      Dd-Operation-Id:
-      - ListAzureIntegration
-      User-Agent:
-      - terraform-provider-datadog/dev (terraform 2.7.0; terraform-cli 0.14.7) datadog-api-client-go/1.5.1+dev (go go1.17; os darwin; arch amd64)
-    url: https://api.datadoghq.com/api/v1/integration/azure
-    method: GET
-  response:
-<<<<<<< HEAD
-    body: '[{"errors":[],"warnings":[],"tenant_name":"tf-TestAccDatadogIntegrationAzure-local-1635796023","automute":false,"client_id":"testc7f6-1234-5678-9101-3fcbf464test","host_filters":"foo:bar,buzz:lightyear"}]'
-=======
-    body: '[{"errors":["Invalid credentials. Datadog could not authenticate with Azure."],"warnings":[],"tenant_name":"tf-TestAccDatadogIntegrationAzure-local-1635451360","automute":false,"client_id":"testc7f6-1234-5678-9101-3fcbf123test","host_filters":"foo:bar,buzz:lightyear"},{"errors":["Invalid credentials. Datadog could not authenticate with Azure."],"warnings":[],"tenant_name":"tf-TestAccDatadogIntegrationAzure-local-1635451549","automute":false,"client_id":"testc7f6-1234-5678-9101-3fcbf123test","host_filters":"foo:bar,buzz:lightyear"},{"errors":["Invalid credentials. Datadog could not authenticate with Azure."],"warnings":[],"tenant_name":"tf-TestAccDatadogIntegrationAzure-local-1635451660","automute":false,"client_id":"testc7f6-1234-5678-9101-3fcbf123test","host_filters":"foo:bar,buzz:lightyear"},{"errors":["Invalid credentials. Datadog could not authenticate with Azure."],"warnings":[],"tenant_name":"tf-TestAccDatadogIntegrationAzure-local-1635452319","automute":false,"client_id":"testc7f6-1234-5678-9101-3fcbf123test","host_filters":"foo:bar,buzz:lightyear"},{"errors":[],"warnings":[],"tenant_name":"tf-TestAccDatadogIntegrationAzure-local-1635452663","automute":false,"client_id":"testc7f6-1234-5678-9101-3fcbf123test","host_filters":"foo:bar,buzz:lightyear"},{"errors":[],"warnings":[],"tenant_name":"tf-TestAccDatadogIntegrationAzure-local-1635452773","automute":false,"client_id":"testc7f6-1234-5678-9101-3fcbf123test","host_filters":"foo:bar,buzz:lightyear"},{"errors":["Invalid credentials. Datadog could not authenticate with Azure."],"warnings":[],"tenant_name":"tf-TestAccDatadogIntegrationAzure-local-1635451549","automute":false,"client_id":"testc7f6-1234-5678-9101-3fcbf464test","host_filters":"foo:bar,buzz:lightyear"},{"errors":[],"warnings":[],"tenant_name":"tf-TestAccDatadogIntegrationAzure-local-1635452773","automute":false,"client_id":"testc7f6-1234-5678-9101-3fcbf464test","host_filters":"foo:bar,buzz:lightyear"},{"errors":["Invalid credentials. Datadog could not authenticate with Azure."],"warnings":[],"tenant_name":"tf-TestAccDatadogLogsArchiveAzure_basic-62270-1620302653","automute":false,"client_id":"testc7f6-1234-5678-9101-3fcbf464test","host_filters":""},{"errors":["Invalid credentials. Datadog could not authenticate with Azure."],"warnings":[],"tenant_name":"tf-TestAccDatadogLogsArchiveAzure_basic-73061-1629707067","automute":false,"client_id":"testc7f6-1234-5678-9101-3fcbf464test","host_filters":""},{"errors":["Invalid credentials. Datadog could not authenticate with Azure."],"warnings":[],"tenant_name":"tf-TestAccDatadogLogsArchiveAzure_basicDeprecated-62270-1620302652","automute":false,"client_id":"testc7f6-1234-5678-9101-3fcbf464test","host_filters":""}]'
->>>>>>> ef8cffb7
-    headers:
-      Cache-Control:
-      - no-cache
-      Connection:
-      - keep-alive
-      Content-Security-Policy:
-      - frame-ancestors 'self'; report-uri https://api.datadoghq.com/csp-report
-      Content-Type:
-      - application/json
-      Date:
-<<<<<<< HEAD
-      - Mon, 01 Nov 2021 19:47:07 GMT
-=======
-      - Thu, 28 Oct 2021 20:26:20 GMT
->>>>>>> ef8cffb7
-      Pragma:
-      - no-cache
-      Strict-Transport-Security:
-      - max-age=15724800;
-      Vary:
-      - Accept-Encoding
-      X-Content-Type-Options:
-      - nosniff
-<<<<<<< HEAD
-=======
-      X-Frame-Options:
-      - SAMEORIGIN
-    status: 200 OK
-    code: 200
-    duration: ""
-- request:
-    body: ""
-    form: {}
-    headers:
-      Accept:
-      - application/json
-      Dd-Operation-Id:
-      - ListAzureIntegration
-      User-Agent:
-      - terraform-provider-datadog/dev (terraform 2.7.0; terraform-cli 0.14.7) datadog-api-client-go/1.5.1+dev (go go1.17; os darwin; arch amd64)
-    url: https://api.datadoghq.com/api/v1/integration/azure
-    method: GET
-  response:
-    body: '[{"errors":["Invalid credentials. Datadog could not authenticate with Azure."],"warnings":[],"tenant_name":"tf-TestAccDatadogIntegrationAzure-local-1635451360","automute":false,"client_id":"testc7f6-1234-5678-9101-3fcbf123test","host_filters":"foo:bar,buzz:lightyear"},{"errors":["Invalid credentials. Datadog could not authenticate with Azure."],"warnings":[],"tenant_name":"tf-TestAccDatadogIntegrationAzure-local-1635451549","automute":false,"client_id":"testc7f6-1234-5678-9101-3fcbf123test","host_filters":"foo:bar,buzz:lightyear"},{"errors":["Invalid credentials. Datadog could not authenticate with Azure."],"warnings":[],"tenant_name":"tf-TestAccDatadogIntegrationAzure-local-1635451660","automute":false,"client_id":"testc7f6-1234-5678-9101-3fcbf123test","host_filters":"foo:bar,buzz:lightyear"},{"errors":["Invalid credentials. Datadog could not authenticate with Azure."],"warnings":[],"tenant_name":"tf-TestAccDatadogIntegrationAzure-local-1635452319","automute":false,"client_id":"testc7f6-1234-5678-9101-3fcbf123test","host_filters":"foo:bar,buzz:lightyear"},{"errors":[],"warnings":[],"tenant_name":"tf-TestAccDatadogIntegrationAzure-local-1635452663","automute":false,"client_id":"testc7f6-1234-5678-9101-3fcbf123test","host_filters":"foo:bar,buzz:lightyear"},{"errors":[],"warnings":[],"tenant_name":"tf-TestAccDatadogIntegrationAzure-local-1635452773","automute":false,"client_id":"testc7f6-1234-5678-9101-3fcbf123test","host_filters":"foo:bar,buzz:lightyear"},{"errors":["Invalid credentials. Datadog could not authenticate with Azure."],"warnings":[],"tenant_name":"tf-TestAccDatadogIntegrationAzure-local-1635451549","automute":false,"client_id":"testc7f6-1234-5678-9101-3fcbf464test","host_filters":"foo:bar,buzz:lightyear"},{"errors":[],"warnings":[],"tenant_name":"tf-TestAccDatadogIntegrationAzure-local-1635452773","automute":false,"client_id":"testc7f6-1234-5678-9101-3fcbf464test","host_filters":"foo:bar,buzz:lightyear"},{"errors":["Invalid credentials. Datadog could not authenticate with Azure."],"warnings":[],"tenant_name":"tf-TestAccDatadogLogsArchiveAzure_basic-62270-1620302653","automute":false,"client_id":"testc7f6-1234-5678-9101-3fcbf464test","host_filters":""},{"errors":["Invalid credentials. Datadog could not authenticate with Azure."],"warnings":[],"tenant_name":"tf-TestAccDatadogLogsArchiveAzure_basic-73061-1629707067","automute":false,"client_id":"testc7f6-1234-5678-9101-3fcbf464test","host_filters":""},{"errors":["Invalid credentials. Datadog could not authenticate with Azure."],"warnings":[],"tenant_name":"tf-TestAccDatadogLogsArchiveAzure_basicDeprecated-62270-1620302652","automute":false,"client_id":"testc7f6-1234-5678-9101-3fcbf464test","host_filters":""}]'
-    headers:
-      Cache-Control:
-      - no-cache
-      Connection:
-      - keep-alive
-      Content-Security-Policy:
-      - frame-ancestors 'self'; report-uri https://api.datadoghq.com/csp-report
-      Content-Type:
-      - application/json
-      Date:
-      - Thu, 28 Oct 2021 20:26:20 GMT
+      - Tue, 09 Nov 2021 14:26:25 GMT
+      Pragma:
+      - no-cache
+      Strict-Transport-Security:
+      - max-age=15724800;
+      X-Content-Type-Options:
+      - nosniff
+      X-Frame-Options:
+      - SAMEORIGIN
+    status: 200 OK
+    code: 200
+    duration: ""
+- request:
+    body: ""
+    form: {}
+    headers:
+      Accept:
+      - application/json
+      Dd-Operation-Id:
+      - ListAzureIntegration
+      User-Agent:
+      - terraform-provider-datadog/dev (terraform 2.7.0; terraform-cli 0.14.7) datadog-api-client-go/1.5.1+dev (go go1.17; os darwin; arch amd64)
+    url: https://api.datadoghq.com/api/v1/integration/azure
+    method: GET
+  response:
+    body: '[{"errors":[],"warnings":[],"tenant_name":"tf-TestAccDatadogIntegrationAzure-local-1636467980","automute":false,"client_id":"testc7f6-1234-5678-9101-3fcbf123test","host_filters":"foo:bar,buzz:lightyear"},{"errors":[],"warnings":[],"tenant_name":"tf-TestAccDatadogIntegrationAzure-local-1636467980","automute":false,"client_id":"testc7f6-1234-5678-9101-3fcbf464test","host_filters":"foo:bar,buzz:lightyear"},{"errors":["Invalid credentials. Datadog could not authenticate with Azure."],"warnings":[],"tenant_name":"tf-TestAccDatadogLogsArchiveAzure_basic-80208-1636035966","automute":false,"client_id":"testc7f6-1234-5678-9101-3fcbf464test","host_filters":""},{"errors":["Invalid credentials. Datadog could not authenticate with Azure."],"warnings":[],"tenant_name":"tf-TestAccDatadogLogsArchiveAzure_basic-80608-1636466533","automute":false,"client_id":"testc7f6-1234-5678-9101-3fcbf464test","host_filters":""}]'
+    headers:
+      Cache-Control:
+      - no-cache
+      Connection:
+      - keep-alive
+      Content-Security-Policy:
+      - frame-ancestors 'self'; report-uri https://api.datadoghq.com/csp-report
+      Content-Type:
+      - application/json
+      Date:
+      - Tue, 09 Nov 2021 14:26:25 GMT
+      Pragma:
+      - no-cache
+      Strict-Transport-Security:
+      - max-age=15724800;
+      Vary:
+      - Accept-Encoding
+      X-Content-Type-Options:
+      - nosniff
+      X-Envoy-Upstream-Service-Time:
+      - "268"
+      X-Frame-Options:
+      - SAMEORIGIN
+    status: 200 OK
+    code: 200
+    duration: ""
+- request:
+    body: ""
+    form: {}
+    headers:
+      Accept:
+      - application/json
+      Dd-Operation-Id:
+      - ListAzureIntegration
+      User-Agent:
+      - terraform-provider-datadog/dev (terraform 2.7.0; terraform-cli 0.14.7) datadog-api-client-go/1.5.1+dev (go go1.17; os darwin; arch amd64)
+    url: https://api.datadoghq.com/api/v1/integration/azure
+    method: GET
+  response:
+    body: '[{"errors":[],"warnings":[],"tenant_name":"tf-TestAccDatadogIntegrationAzure-local-1636467980","automute":false,"client_id":"testc7f6-1234-5678-9101-3fcbf123test","host_filters":"foo:bar,buzz:lightyear"},{"errors":[],"warnings":[],"tenant_name":"tf-TestAccDatadogIntegrationAzure-local-1636467980","automute":false,"client_id":"testc7f6-1234-5678-9101-3fcbf464test","host_filters":"foo:bar,buzz:lightyear"},{"errors":["Invalid credentials. Datadog could not authenticate with Azure."],"warnings":[],"tenant_name":"tf-TestAccDatadogLogsArchiveAzure_basic-80208-1636035966","automute":false,"client_id":"testc7f6-1234-5678-9101-3fcbf464test","host_filters":""},{"errors":["Invalid credentials. Datadog could not authenticate with Azure."],"warnings":[],"tenant_name":"tf-TestAccDatadogLogsArchiveAzure_basic-80608-1636466533","automute":false,"client_id":"testc7f6-1234-5678-9101-3fcbf464test","host_filters":""}]'
+    headers:
+      Cache-Control:
+      - no-cache
+      Connection:
+      - keep-alive
+      Content-Security-Policy:
+      - frame-ancestors 'self'; report-uri https://api.datadoghq.com/csp-report
+      Content-Type:
+      - application/json
+      Date:
+      - Tue, 09 Nov 2021 14:26:26 GMT
+      Pragma:
+      - no-cache
+      Strict-Transport-Security:
+      - max-age=15724800;
+      Vary:
+      - Accept-Encoding
+      X-Content-Type-Options:
+      - nosniff
+      X-Envoy-Upstream-Service-Time:
+      - "239"
+      X-Frame-Options:
+      - SAMEORIGIN
+    status: 200 OK
+    code: 200
+    duration: ""
+- request:
+    body: ""
+    form: {}
+    headers:
+      Accept:
+      - application/json
+      Dd-Operation-Id:
+      - ListAzureIntegration
+      User-Agent:
+      - terraform-provider-datadog/dev (terraform 2.7.0; terraform-cli 0.14.7) datadog-api-client-go/1.5.1+dev (go go1.17; os darwin; arch amd64)
+    url: https://api.datadoghq.com/api/v1/integration/azure
+    method: GET
+  response:
+    body: '[{"errors":[],"warnings":[],"tenant_name":"tf-TestAccDatadogIntegrationAzure-local-1636467980","automute":false,"client_id":"testc7f6-1234-5678-9101-3fcbf123test","host_filters":"foo:bar,buzz:lightyear"},{"errors":[],"warnings":[],"tenant_name":"tf-TestAccDatadogIntegrationAzure-local-1636467980","automute":false,"client_id":"testc7f6-1234-5678-9101-3fcbf464test","host_filters":"foo:bar,buzz:lightyear"},{"errors":["Invalid credentials. Datadog could not authenticate with Azure."],"warnings":[],"tenant_name":"tf-TestAccDatadogLogsArchiveAzure_basic-80208-1636035966","automute":false,"client_id":"testc7f6-1234-5678-9101-3fcbf464test","host_filters":""},{"errors":["Invalid credentials. Datadog could not authenticate with Azure."],"warnings":[],"tenant_name":"tf-TestAccDatadogLogsArchiveAzure_basic-80608-1636466533","automute":false,"client_id":"testc7f6-1234-5678-9101-3fcbf464test","host_filters":""}]'
+    headers:
+      Cache-Control:
+      - no-cache
+      Connection:
+      - keep-alive
+      Content-Security-Policy:
+      - frame-ancestors 'self'; report-uri https://api.datadoghq.com/csp-report
+      Content-Type:
+      - application/json
+      Date:
+      - Tue, 09 Nov 2021 14:26:26 GMT
+      Pragma:
+      - no-cache
+      Strict-Transport-Security:
+      - max-age=15724800;
+      Vary:
+      - Accept-Encoding
+      X-Content-Type-Options:
+      - nosniff
+      X-Frame-Options:
+      - SAMEORIGIN
+    status: 200 OK
+    code: 200
+    duration: ""
+- request:
+    body: ""
+    form: {}
+    headers:
+      Accept:
+      - application/json
+      Dd-Operation-Id:
+      - ListAzureIntegration
+      User-Agent:
+      - terraform-provider-datadog/dev (terraform 2.7.0; terraform-cli 0.14.7) datadog-api-client-go/1.5.1+dev (go go1.17; os darwin; arch amd64)
+    url: https://api.datadoghq.com/api/v1/integration/azure
+    method: GET
+  response:
+    body: '[{"errors":[],"warnings":[],"tenant_name":"tf-TestAccDatadogIntegrationAzure-local-1636467980","automute":false,"client_id":"testc7f6-1234-5678-9101-3fcbf123test","host_filters":"foo:bar,buzz:lightyear"},{"errors":[],"warnings":[],"tenant_name":"tf-TestAccDatadogIntegrationAzure-local-1636467980","automute":false,"client_id":"testc7f6-1234-5678-9101-3fcbf464test","host_filters":"foo:bar,buzz:lightyear"},{"errors":["Invalid credentials. Datadog could not authenticate with Azure."],"warnings":[],"tenant_name":"tf-TestAccDatadogLogsArchiveAzure_basic-80208-1636035966","automute":false,"client_id":"testc7f6-1234-5678-9101-3fcbf464test","host_filters":""},{"errors":["Invalid credentials. Datadog could not authenticate with Azure."],"warnings":[],"tenant_name":"tf-TestAccDatadogLogsArchiveAzure_basic-80608-1636466533","automute":false,"client_id":"testc7f6-1234-5678-9101-3fcbf464test","host_filters":""}]'
+    headers:
+      Cache-Control:
+      - no-cache
+      Connection:
+      - keep-alive
+      Content-Security-Policy:
+      - frame-ancestors 'self'; report-uri https://api.datadoghq.com/csp-report
+      Content-Type:
+      - application/json
+      Date:
+      - Tue, 09 Nov 2021 14:26:27 GMT
+      Pragma:
+      - no-cache
+      Strict-Transport-Security:
+      - max-age=15724800;
+      Vary:
+      - Accept-Encoding
+      X-Content-Type-Options:
+      - nosniff
+      X-Envoy-Upstream-Service-Time:
+      - "190"
+      X-Frame-Options:
+      - SAMEORIGIN
+    status: 200 OK
+    code: 200
+    duration: ""
+- request:
+    body: ""
+    form: {}
+    headers:
+      Accept:
+      - application/json
+      Dd-Operation-Id:
+      - ListAzureIntegration
+      User-Agent:
+      - terraform-provider-datadog/dev (terraform 2.7.0; terraform-cli 0.14.7) datadog-api-client-go/1.5.1+dev (go go1.17; os darwin; arch amd64)
+    url: https://api.datadoghq.com/api/v1/integration/azure
+    method: GET
+  response:
+    body: '[{"errors":[],"warnings":[],"tenant_name":"tf-TestAccDatadogIntegrationAzure-local-1636467980","automute":false,"client_id":"testc7f6-1234-5678-9101-3fcbf123test","host_filters":"foo:bar,buzz:lightyear"},{"errors":[],"warnings":[],"tenant_name":"tf-TestAccDatadogIntegrationAzure-local-1636467980","automute":false,"client_id":"testc7f6-1234-5678-9101-3fcbf464test","host_filters":"foo:bar,buzz:lightyear"},{"errors":["Invalid credentials. Datadog could not authenticate with Azure."],"warnings":[],"tenant_name":"tf-TestAccDatadogLogsArchiveAzure_basic-80208-1636035966","automute":false,"client_id":"testc7f6-1234-5678-9101-3fcbf464test","host_filters":""},{"errors":["Invalid credentials. Datadog could not authenticate with Azure."],"warnings":[],"tenant_name":"tf-TestAccDatadogLogsArchiveAzure_basic-80608-1636466533","automute":false,"client_id":"testc7f6-1234-5678-9101-3fcbf464test","host_filters":""}]'
+    headers:
+      Cache-Control:
+      - no-cache
+      Connection:
+      - keep-alive
+      Content-Security-Policy:
+      - frame-ancestors 'self'; report-uri https://api.datadoghq.com/csp-report
+      Content-Type:
+      - application/json
+      Date:
+      - Tue, 09 Nov 2021 14:26:27 GMT
+      Pragma:
+      - no-cache
+      Strict-Transport-Security:
+      - max-age=15724800;
+      Vary:
+      - Accept-Encoding
+      X-Content-Type-Options:
+      - nosniff
+      X-Envoy-Upstream-Service-Time:
+      - "66"
+      X-Frame-Options:
+      - SAMEORIGIN
+    status: 200 OK
+    code: 200
+    duration: ""
+- request:
+    body: ""
+    form: {}
+    headers:
+      Accept:
+      - application/json
+      Dd-Operation-Id:
+      - ListAzureIntegration
+      User-Agent:
+      - terraform-provider-datadog/dev (terraform 2.7.0; terraform-cli 0.14.7) datadog-api-client-go/1.5.1+dev (go go1.17; os darwin; arch amd64)
+    url: https://api.datadoghq.com/api/v1/integration/azure
+    method: GET
+  response:
+    body: '[{"errors":[],"warnings":[],"tenant_name":"tf-TestAccDatadogIntegrationAzure-local-1636467980","automute":false,"client_id":"testc7f6-1234-5678-9101-3fcbf123test","host_filters":"foo:bar,buzz:lightyear"},{"errors":[],"warnings":[],"tenant_name":"tf-TestAccDatadogIntegrationAzure-local-1636467980","automute":false,"client_id":"testc7f6-1234-5678-9101-3fcbf464test","host_filters":"foo:bar,buzz:lightyear"},{"errors":["Invalid credentials. Datadog could not authenticate with Azure."],"warnings":[],"tenant_name":"tf-TestAccDatadogLogsArchiveAzure_basic-80208-1636035966","automute":false,"client_id":"testc7f6-1234-5678-9101-3fcbf464test","host_filters":""},{"errors":["Invalid credentials. Datadog could not authenticate with Azure."],"warnings":[],"tenant_name":"tf-TestAccDatadogLogsArchiveAzure_basic-80608-1636466533","automute":false,"client_id":"testc7f6-1234-5678-9101-3fcbf464test","host_filters":""}]'
+    headers:
+      Cache-Control:
+      - no-cache
+      Connection:
+      - keep-alive
+      Content-Security-Policy:
+      - frame-ancestors 'self'; report-uri https://api.datadoghq.com/csp-report
+      Content-Type:
+      - application/json
+      Date:
+      - Tue, 09 Nov 2021 14:26:27 GMT
       Pragma:
       - no-cache
       Strict-Transport-Security:
@@ -401,13 +367,13 @@
     duration: ""
 - request:
     body: |
-      {"client_id":"testc7f6-1234-5678-9101-3fcbf123test","client_secret":"testingx./Sw*g/Y33t..R1cH+hScMDt","host_filters":"foo:bar,buzz:lightyear","tenant_name":"tf-TestAccDatadogIntegrationAzure-local-1635452773"}
-    form: {}
-    headers:
-      Accept:
-      - application/json
-      Content-Length:
-      - "211"
+      {"automute":false,"client_id":"testc7f6-1234-5678-9101-3fcbf123test","client_secret":"testingx./Sw*g/Y33t..R1cH+hScMDt","host_filters":"foo:bar,buzz:lightyear","tenant_name":"tf-TestAccDatadogIntegrationAzure-local-1636467980"}
+    form: {}
+    headers:
+      Accept:
+      - application/json
+      Content-Length:
+      - "228"
       Content-Type:
       - application/json
       Dd-Operation-Id:
@@ -430,14 +396,15 @@
       Content-Type:
       - application/json
       Date:
-      - Thu, 28 Oct 2021 20:26:21 GMT
-      Pragma:
-      - no-cache
-      Strict-Transport-Security:
-      - max-age=15724800;
-      X-Content-Type-Options:
-      - nosniff
->>>>>>> ef8cffb7
+      - Tue, 09 Nov 2021 14:26:28 GMT
+      Pragma:
+      - no-cache
+      Strict-Transport-Security:
+      - max-age=15724800;
+      X-Content-Type-Options:
+      - nosniff
+      X-Envoy-Upstream-Service-Time:
+      - "207"
       X-Frame-Options:
       - SAMEORIGIN
     status: 200 OK
@@ -445,21 +412,13 @@
     duration: ""
 - request:
     body: |
-<<<<<<< HEAD
-      {"automute":true,"client_id":"testc7f6-1234-5678-9101-3fcbf464test","client_secret":"testingx./Sw*g/Y33t..R1cH+hScMDt","host_filters":"","new_client_id":"testc7f6-1234-5678-9101-3fcbf464test","new_tenant_name":"tf-TestAccDatadogIntegrationAzure-local-1635796023","tenant_name":"tf-TestAccDatadogIntegrationAzure-local-1635796023"}
-=======
-      {"client_id":"testc7f6-1234-5678-9101-3fcbf464test","client_secret":"testingx./Sw*g/Y33t..R1cH+hScMDt","host_filters":"","new_client_id":"testc7f6-1234-5678-9101-3fcbf464test","new_tenant_name":"tf-TestAccDatadogIntegrationAzure-local-1635452773","tenant_name":"tf-TestAccDatadogIntegrationAzure-local-1635452773"}
->>>>>>> ef8cffb7
-    form: {}
-    headers:
-      Accept:
-      - application/json
-      Content-Length:
-<<<<<<< HEAD
+      {"automute":true,"client_id":"testc7f6-1234-5678-9101-3fcbf464test","client_secret":"testingx./Sw*g/Y33t..R1cH+hScMDt","host_filters":"","new_client_id":"testc7f6-1234-5678-9101-3fcbf464test","new_tenant_name":"tf-TestAccDatadogIntegrationAzure-local-1636467980","tenant_name":"tf-TestAccDatadogIntegrationAzure-local-1636467980"}
+    form: {}
+    headers:
+      Accept:
+      - application/json
+      Content-Length:
       - "331"
-=======
-      - "315"
->>>>>>> ef8cffb7
       Content-Type:
       - application/json
       Dd-Operation-Id:
@@ -482,160 +441,135 @@
       Content-Type:
       - application/json
       Date:
-<<<<<<< HEAD
-      - Mon, 01 Nov 2021 19:47:09 GMT
-=======
-      - Thu, 28 Oct 2021 20:26:23 GMT
->>>>>>> ef8cffb7
-      Pragma:
-      - no-cache
-      Strict-Transport-Security:
-      - max-age=15724800;
-      X-Content-Type-Options:
-      - nosniff
-      X-Frame-Options:
-      - SAMEORIGIN
-    status: 200 OK
-    code: 200
-    duration: ""
-- request:
-    body: ""
-    form: {}
-    headers:
-      Accept:
-      - application/json
-      Dd-Operation-Id:
-      - ListAzureIntegration
-      User-Agent:
-      - terraform-provider-datadog/dev (terraform 2.7.0; terraform-cli 0.14.7) datadog-api-client-go/1.5.1+dev (go go1.17; os darwin; arch amd64)
-    url: https://api.datadoghq.com/api/v1/integration/azure
-    method: GET
-  response:
-<<<<<<< HEAD
-    body: '[{"errors":[],"warnings":[],"tenant_name":"tf-TestAccDatadogIntegrationAzure-local-1635796023","automute":true,"client_id":"testc7f6-1234-5678-9101-3fcbf464test","host_filters":""}]'
-=======
-    body: '[{"errors":["Invalid credentials. Datadog could not authenticate with Azure."],"warnings":[],"tenant_name":"tf-TestAccDatadogIntegrationAzure-local-1635451360","automute":false,"client_id":"testc7f6-1234-5678-9101-3fcbf123test","host_filters":"foo:bar,buzz:lightyear"},{"errors":["Invalid credentials. Datadog could not authenticate with Azure."],"warnings":[],"tenant_name":"tf-TestAccDatadogIntegrationAzure-local-1635451549","automute":false,"client_id":"testc7f6-1234-5678-9101-3fcbf123test","host_filters":"foo:bar,buzz:lightyear"},{"errors":["Invalid credentials. Datadog could not authenticate with Azure."],"warnings":[],"tenant_name":"tf-TestAccDatadogIntegrationAzure-local-1635451660","automute":false,"client_id":"testc7f6-1234-5678-9101-3fcbf123test","host_filters":"foo:bar,buzz:lightyear"},{"errors":["Invalid credentials. Datadog could not authenticate with Azure."],"warnings":[],"tenant_name":"tf-TestAccDatadogIntegrationAzure-local-1635452319","automute":false,"client_id":"testc7f6-1234-5678-9101-3fcbf123test","host_filters":"foo:bar,buzz:lightyear"},{"errors":[],"warnings":[],"tenant_name":"tf-TestAccDatadogIntegrationAzure-local-1635452663","automute":false,"client_id":"testc7f6-1234-5678-9101-3fcbf123test","host_filters":"foo:bar,buzz:lightyear"},{"errors":["Invalid credentials. Datadog could not authenticate with Azure."],"warnings":[],"tenant_name":"tf-TestAccDatadogIntegrationAzure-local-1635451549","automute":false,"client_id":"testc7f6-1234-5678-9101-3fcbf464test","host_filters":"foo:bar,buzz:lightyear"},{"errors":[],"warnings":[],"tenant_name":"tf-TestAccDatadogIntegrationAzure-local-1635452773","automute":false,"client_id":"testc7f6-1234-5678-9101-3fcbf464test","host_filters":""},{"errors":["Invalid credentials. Datadog could not authenticate with Azure."],"warnings":[],"tenant_name":"tf-TestAccDatadogLogsArchiveAzure_basic-62270-1620302653","automute":false,"client_id":"testc7f6-1234-5678-9101-3fcbf464test","host_filters":""},{"errors":["Invalid credentials. Datadog could not authenticate with Azure."],"warnings":[],"tenant_name":"tf-TestAccDatadogLogsArchiveAzure_basic-73061-1629707067","automute":false,"client_id":"testc7f6-1234-5678-9101-3fcbf464test","host_filters":""},{"errors":["Invalid credentials. Datadog could not authenticate with Azure."],"warnings":[],"tenant_name":"tf-TestAccDatadogLogsArchiveAzure_basicDeprecated-62270-1620302652","automute":false,"client_id":"testc7f6-1234-5678-9101-3fcbf464test","host_filters":""}]'
->>>>>>> ef8cffb7
-    headers:
-      Cache-Control:
-      - no-cache
-      Connection:
-      - keep-alive
-      Content-Security-Policy:
-      - frame-ancestors 'self'; report-uri https://api.datadoghq.com/csp-report
-      Content-Type:
-      - application/json
-      Date:
-<<<<<<< HEAD
-      - Mon, 01 Nov 2021 19:47:09 GMT
-=======
-      - Thu, 28 Oct 2021 20:26:23 GMT
->>>>>>> ef8cffb7
-      Pragma:
-      - no-cache
-      Strict-Transport-Security:
-      - max-age=15724800;
-      Vary:
-      - Accept-Encoding
-      X-Content-Type-Options:
-      - nosniff
-      X-Frame-Options:
-      - SAMEORIGIN
-    status: 200 OK
-    code: 200
-    duration: ""
-- request:
-    body: ""
-    form: {}
-    headers:
-      Accept:
-      - application/json
-      Dd-Operation-Id:
-      - ListAzureIntegration
-      User-Agent:
-      - terraform-provider-datadog/dev (terraform 2.7.0; terraform-cli 0.14.7) datadog-api-client-go/1.5.1+dev (go go1.17; os darwin; arch amd64)
-    url: https://api.datadoghq.com/api/v1/integration/azure
-    method: GET
-  response:
-<<<<<<< HEAD
-    body: '[{"errors":[],"warnings":[],"tenant_name":"tf-TestAccDatadogIntegrationAzure-local-1635796023","automute":true,"client_id":"testc7f6-1234-5678-9101-3fcbf464test","host_filters":""}]'
-=======
-    body: '[{"errors":["Invalid credentials. Datadog could not authenticate with Azure."],"warnings":[],"tenant_name":"tf-TestAccDatadogIntegrationAzure-local-1635451360","automute":false,"client_id":"testc7f6-1234-5678-9101-3fcbf123test","host_filters":"foo:bar,buzz:lightyear"},{"errors":["Invalid credentials. Datadog could not authenticate with Azure."],"warnings":[],"tenant_name":"tf-TestAccDatadogIntegrationAzure-local-1635451549","automute":false,"client_id":"testc7f6-1234-5678-9101-3fcbf123test","host_filters":"foo:bar,buzz:lightyear"},{"errors":["Invalid credentials. Datadog could not authenticate with Azure."],"warnings":[],"tenant_name":"tf-TestAccDatadogIntegrationAzure-local-1635451660","automute":false,"client_id":"testc7f6-1234-5678-9101-3fcbf123test","host_filters":"foo:bar,buzz:lightyear"},{"errors":["Invalid credentials. Datadog could not authenticate with Azure."],"warnings":[],"tenant_name":"tf-TestAccDatadogIntegrationAzure-local-1635452319","automute":false,"client_id":"testc7f6-1234-5678-9101-3fcbf123test","host_filters":"foo:bar,buzz:lightyear"},{"errors":[],"warnings":[],"tenant_name":"tf-TestAccDatadogIntegrationAzure-local-1635452663","automute":false,"client_id":"testc7f6-1234-5678-9101-3fcbf123test","host_filters":"foo:bar,buzz:lightyear"},{"errors":["Invalid credentials. Datadog could not authenticate with Azure."],"warnings":[],"tenant_name":"tf-TestAccDatadogIntegrationAzure-local-1635451549","automute":false,"client_id":"testc7f6-1234-5678-9101-3fcbf464test","host_filters":"foo:bar,buzz:lightyear"},{"errors":[],"warnings":[],"tenant_name":"tf-TestAccDatadogIntegrationAzure-local-1635452773","automute":false,"client_id":"testc7f6-1234-5678-9101-3fcbf464test","host_filters":""},{"errors":["Invalid credentials. Datadog could not authenticate with Azure."],"warnings":[],"tenant_name":"tf-TestAccDatadogLogsArchiveAzure_basic-62270-1620302653","automute":false,"client_id":"testc7f6-1234-5678-9101-3fcbf464test","host_filters":""},{"errors":["Invalid credentials. Datadog could not authenticate with Azure."],"warnings":[],"tenant_name":"tf-TestAccDatadogLogsArchiveAzure_basic-73061-1629707067","automute":false,"client_id":"testc7f6-1234-5678-9101-3fcbf464test","host_filters":""},{"errors":["Invalid credentials. Datadog could not authenticate with Azure."],"warnings":[],"tenant_name":"tf-TestAccDatadogLogsArchiveAzure_basicDeprecated-62270-1620302652","automute":false,"client_id":"testc7f6-1234-5678-9101-3fcbf464test","host_filters":""}]'
->>>>>>> ef8cffb7
-    headers:
-      Cache-Control:
-      - no-cache
-      Connection:
-      - keep-alive
-      Content-Security-Policy:
-      - frame-ancestors 'self'; report-uri https://api.datadoghq.com/csp-report
-      Content-Type:
-      - application/json
-      Date:
-<<<<<<< HEAD
-      - Mon, 01 Nov 2021 19:47:10 GMT
-=======
-      - Thu, 28 Oct 2021 20:26:23 GMT
->>>>>>> ef8cffb7
-      Pragma:
-      - no-cache
-      Strict-Transport-Security:
-      - max-age=15724800;
-      Vary:
-      - Accept-Encoding
-      X-Content-Type-Options:
-      - nosniff
-      X-Frame-Options:
-      - SAMEORIGIN
-    status: 200 OK
-    code: 200
-    duration: ""
-- request:
-    body: ""
-    form: {}
-    headers:
-      Accept:
-      - application/json
-      Dd-Operation-Id:
-      - ListAzureIntegration
-      User-Agent:
-      - terraform-provider-datadog/dev (terraform 2.7.0; terraform-cli 0.14.7) datadog-api-client-go/1.5.1+dev (go go1.17; os darwin; arch amd64)
-    url: https://api.datadoghq.com/api/v1/integration/azure
-    method: GET
-  response:
-<<<<<<< HEAD
-    body: '[{"errors":[],"warnings":[],"tenant_name":"tf-TestAccDatadogIntegrationAzure-local-1635796023","automute":true,"client_id":"testc7f6-1234-5678-9101-3fcbf464test","host_filters":""}]'
-=======
-    body: '[{"errors":["Invalid credentials. Datadog could not authenticate with Azure."],"warnings":[],"tenant_name":"tf-TestAccDatadogIntegrationAzure-local-1635451360","automute":false,"client_id":"testc7f6-1234-5678-9101-3fcbf123test","host_filters":"foo:bar,buzz:lightyear"},{"errors":["Invalid credentials. Datadog could not authenticate with Azure."],"warnings":[],"tenant_name":"tf-TestAccDatadogIntegrationAzure-local-1635451549","automute":false,"client_id":"testc7f6-1234-5678-9101-3fcbf123test","host_filters":"foo:bar,buzz:lightyear"},{"errors":["Invalid credentials. Datadog could not authenticate with Azure."],"warnings":[],"tenant_name":"tf-TestAccDatadogIntegrationAzure-local-1635451660","automute":false,"client_id":"testc7f6-1234-5678-9101-3fcbf123test","host_filters":"foo:bar,buzz:lightyear"},{"errors":["Invalid credentials. Datadog could not authenticate with Azure."],"warnings":[],"tenant_name":"tf-TestAccDatadogIntegrationAzure-local-1635452319","automute":false,"client_id":"testc7f6-1234-5678-9101-3fcbf123test","host_filters":"foo:bar,buzz:lightyear"},{"errors":[],"warnings":[],"tenant_name":"tf-TestAccDatadogIntegrationAzure-local-1635452663","automute":false,"client_id":"testc7f6-1234-5678-9101-3fcbf123test","host_filters":"foo:bar,buzz:lightyear"},{"errors":["Invalid credentials. Datadog could not authenticate with Azure."],"warnings":[],"tenant_name":"tf-TestAccDatadogIntegrationAzure-local-1635451549","automute":false,"client_id":"testc7f6-1234-5678-9101-3fcbf464test","host_filters":"foo:bar,buzz:lightyear"},{"errors":[],"warnings":[],"tenant_name":"tf-TestAccDatadogIntegrationAzure-local-1635452773","automute":false,"client_id":"testc7f6-1234-5678-9101-3fcbf464test","host_filters":""},{"errors":["Invalid credentials. Datadog could not authenticate with Azure."],"warnings":[],"tenant_name":"tf-TestAccDatadogLogsArchiveAzure_basic-62270-1620302653","automute":false,"client_id":"testc7f6-1234-5678-9101-3fcbf464test","host_filters":""},{"errors":["Invalid credentials. Datadog could not authenticate with Azure."],"warnings":[],"tenant_name":"tf-TestAccDatadogLogsArchiveAzure_basic-73061-1629707067","automute":false,"client_id":"testc7f6-1234-5678-9101-3fcbf464test","host_filters":""},{"errors":["Invalid credentials. Datadog could not authenticate with Azure."],"warnings":[],"tenant_name":"tf-TestAccDatadogLogsArchiveAzure_basicDeprecated-62270-1620302652","automute":false,"client_id":"testc7f6-1234-5678-9101-3fcbf464test","host_filters":""}]'
->>>>>>> ef8cffb7
-    headers:
-      Cache-Control:
-      - no-cache
-      Connection:
-      - keep-alive
-      Content-Security-Policy:
-      - frame-ancestors 'self'; report-uri https://api.datadoghq.com/csp-report
-      Content-Type:
-      - application/json
-      Date:
-<<<<<<< HEAD
-      - Mon, 01 Nov 2021 19:47:10 GMT
-=======
-      - Thu, 28 Oct 2021 20:26:24 GMT
->>>>>>> ef8cffb7
-      Pragma:
-      - no-cache
-      Strict-Transport-Security:
-      - max-age=15724800;
-      Vary:
-      - Accept-Encoding
-      X-Content-Type-Options:
-      - nosniff
-<<<<<<< HEAD
-      X-Envoy-Upstream-Service-Time:
-      - "188"
-=======
->>>>>>> ef8cffb7
+      - Tue, 09 Nov 2021 14:26:29 GMT
+      Pragma:
+      - no-cache
+      Strict-Transport-Security:
+      - max-age=15724800;
+      X-Content-Type-Options:
+      - nosniff
+      X-Envoy-Upstream-Service-Time:
+      - "1179"
+      X-Frame-Options:
+      - SAMEORIGIN
+    status: 200 OK
+    code: 200
+    duration: ""
+- request:
+    body: ""
+    form: {}
+    headers:
+      Accept:
+      - application/json
+      Dd-Operation-Id:
+      - ListAzureIntegration
+      User-Agent:
+      - terraform-provider-datadog/dev (terraform 2.7.0; terraform-cli 0.14.7) datadog-api-client-go/1.5.1+dev (go go1.17; os darwin; arch amd64)
+    url: https://api.datadoghq.com/api/v1/integration/azure
+    method: GET
+  response:
+    body: '[{"errors":[],"warnings":[],"tenant_name":"tf-TestAccDatadogIntegrationAzure-local-1636467980","automute":true,"client_id":"testc7f6-1234-5678-9101-3fcbf464test","host_filters":""},{"errors":["Invalid credentials. Datadog could not authenticate with Azure."],"warnings":[],"tenant_name":"tf-TestAccDatadogLogsArchiveAzure_basic-80208-1636035966","automute":false,"client_id":"testc7f6-1234-5678-9101-3fcbf464test","host_filters":""},{"errors":["Invalid credentials. Datadog could not authenticate with Azure."],"warnings":[],"tenant_name":"tf-TestAccDatadogLogsArchiveAzure_basic-80608-1636466533","automute":false,"client_id":"testc7f6-1234-5678-9101-3fcbf464test","host_filters":""}]'
+    headers:
+      Cache-Control:
+      - no-cache
+      Connection:
+      - keep-alive
+      Content-Security-Policy:
+      - frame-ancestors 'self'; report-uri https://api.datadoghq.com/csp-report
+      Content-Type:
+      - application/json
+      Date:
+      - Tue, 09 Nov 2021 14:26:29 GMT
+      Pragma:
+      - no-cache
+      Strict-Transport-Security:
+      - max-age=15724800;
+      Vary:
+      - Accept-Encoding
+      X-Content-Type-Options:
+      - nosniff
+      X-Envoy-Upstream-Service-Time:
+      - "58"
+      X-Frame-Options:
+      - SAMEORIGIN
+    status: 200 OK
+    code: 200
+    duration: ""
+- request:
+    body: ""
+    form: {}
+    headers:
+      Accept:
+      - application/json
+      Dd-Operation-Id:
+      - ListAzureIntegration
+      User-Agent:
+      - terraform-provider-datadog/dev (terraform 2.7.0; terraform-cli 0.14.7) datadog-api-client-go/1.5.1+dev (go go1.17; os darwin; arch amd64)
+    url: https://api.datadoghq.com/api/v1/integration/azure
+    method: GET
+  response:
+    body: '[{"errors":[],"warnings":[],"tenant_name":"tf-TestAccDatadogIntegrationAzure-local-1636467980","automute":true,"client_id":"testc7f6-1234-5678-9101-3fcbf464test","host_filters":""},{"errors":["Invalid credentials. Datadog could not authenticate with Azure."],"warnings":[],"tenant_name":"tf-TestAccDatadogLogsArchiveAzure_basic-80208-1636035966","automute":false,"client_id":"testc7f6-1234-5678-9101-3fcbf464test","host_filters":""},{"errors":["Invalid credentials. Datadog could not authenticate with Azure."],"warnings":[],"tenant_name":"tf-TestAccDatadogLogsArchiveAzure_basic-80608-1636466533","automute":false,"client_id":"testc7f6-1234-5678-9101-3fcbf464test","host_filters":""}]'
+    headers:
+      Cache-Control:
+      - no-cache
+      Connection:
+      - keep-alive
+      Content-Security-Policy:
+      - frame-ancestors 'self'; report-uri https://api.datadoghq.com/csp-report
+      Content-Type:
+      - application/json
+      Date:
+      - Tue, 09 Nov 2021 14:26:29 GMT
+      Pragma:
+      - no-cache
+      Strict-Transport-Security:
+      - max-age=15724800;
+      Vary:
+      - Accept-Encoding
+      X-Content-Type-Options:
+      - nosniff
+      X-Envoy-Upstream-Service-Time:
+      - "70"
+      X-Frame-Options:
+      - SAMEORIGIN
+    status: 200 OK
+    code: 200
+    duration: ""
+- request:
+    body: ""
+    form: {}
+    headers:
+      Accept:
+      - application/json
+      Dd-Operation-Id:
+      - ListAzureIntegration
+      User-Agent:
+      - terraform-provider-datadog/dev (terraform 2.7.0; terraform-cli 0.14.7) datadog-api-client-go/1.5.1+dev (go go1.17; os darwin; arch amd64)
+    url: https://api.datadoghq.com/api/v1/integration/azure
+    method: GET
+  response:
+    body: '[{"errors":[],"warnings":[],"tenant_name":"tf-TestAccDatadogIntegrationAzure-local-1636467980","automute":true,"client_id":"testc7f6-1234-5678-9101-3fcbf464test","host_filters":""},{"errors":["Invalid credentials. Datadog could not authenticate with Azure."],"warnings":[],"tenant_name":"tf-TestAccDatadogLogsArchiveAzure_basic-80208-1636035966","automute":false,"client_id":"testc7f6-1234-5678-9101-3fcbf464test","host_filters":""},{"errors":["Invalid credentials. Datadog could not authenticate with Azure."],"warnings":[],"tenant_name":"tf-TestAccDatadogLogsArchiveAzure_basic-80608-1636466533","automute":false,"client_id":"testc7f6-1234-5678-9101-3fcbf464test","host_filters":""}]'
+    headers:
+      Cache-Control:
+      - no-cache
+      Connection:
+      - keep-alive
+      Content-Security-Policy:
+      - frame-ancestors 'self'; report-uri https://api.datadoghq.com/csp-report
+      Content-Type:
+      - application/json
+      Date:
+      - Tue, 09 Nov 2021 14:26:30 GMT
+      Pragma:
+      - no-cache
+      Strict-Transport-Security:
+      - max-age=15724800;
+      Vary:
+      - Accept-Encoding
+      X-Content-Type-Options:
+      - nosniff
+      X-Envoy-Upstream-Service-Time:
+      - "63"
       X-Frame-Options:
       - SAMEORIGIN
     status: 200 OK
@@ -643,21 +577,13 @@
     duration: ""
 - request:
     body: |
-<<<<<<< HEAD
-      {"automute":true,"client_id":"testc7f6-1234-5678-9101-3fcbf464test","client_secret":"testingx./Sw*g/Y33t..R1cH+hScMDt","host_filters":"","tenant_name":"tf-TestAccDatadogIntegrationAzure-local-1635796023"}
-=======
-      {"client_id":"testc7f6-1234-5678-9101-3fcbf464test","client_secret":"testingx./Sw*g/Y33t..R1cH+hScMDt","host_filters":"","tenant_name":"tf-TestAccDatadogIntegrationAzure-local-1635452773"}
->>>>>>> ef8cffb7
-    form: {}
-    headers:
-      Accept:
-      - application/json
-      Content-Length:
-<<<<<<< HEAD
+      {"automute":true,"client_id":"testc7f6-1234-5678-9101-3fcbf464test","client_secret":"testingx./Sw*g/Y33t..R1cH+hScMDt","host_filters":"","tenant_name":"tf-TestAccDatadogIntegrationAzure-local-1636467980"}
+    form: {}
+    headers:
+      Accept:
+      - application/json
+      Content-Length:
       - "205"
-=======
-      - "189"
->>>>>>> ef8cffb7
       Content-Type:
       - application/json
       Dd-Operation-Id:
@@ -680,65 +606,55 @@
       Content-Type:
       - application/json
       Date:
-<<<<<<< HEAD
-      - Mon, 01 Nov 2021 19:47:12 GMT
-=======
-      - Thu, 28 Oct 2021 20:26:24 GMT
->>>>>>> ef8cffb7
-      Pragma:
-      - no-cache
-      Strict-Transport-Security:
-      - max-age=15724800;
-      X-Content-Type-Options:
-      - nosniff
-      X-Frame-Options:
-      - SAMEORIGIN
-    status: 200 OK
-    code: 200
-    duration: ""
-- request:
-    body: ""
-    form: {}
-    headers:
-      Accept:
-      - application/json
-      Dd-Operation-Id:
-      - ListAzureIntegration
-      User-Agent:
-      - terraform-provider-datadog/dev (terraform 2.7.0; terraform-cli 0.14.7) datadog-api-client-go/1.5.1+dev (go go1.17; os darwin; arch amd64)
-    url: https://api.datadoghq.com/api/v1/integration/azure
-    method: GET
-  response:
-<<<<<<< HEAD
-    body: '{"errors": ["Azure Integration not yet installed. Please install before performing this action."]}'
-=======
-    body: '[{"errors":["Invalid credentials. Datadog could not authenticate with Azure."],"warnings":[],"tenant_name":"tf-TestAccDatadogIntegrationAzure-local-1635451360","automute":false,"client_id":"testc7f6-1234-5678-9101-3fcbf123test","host_filters":"foo:bar,buzz:lightyear"},{"errors":["Invalid credentials. Datadog could not authenticate with Azure."],"warnings":[],"tenant_name":"tf-TestAccDatadogIntegrationAzure-local-1635451549","automute":false,"client_id":"testc7f6-1234-5678-9101-3fcbf123test","host_filters":"foo:bar,buzz:lightyear"},{"errors":["Invalid credentials. Datadog could not authenticate with Azure."],"warnings":[],"tenant_name":"tf-TestAccDatadogIntegrationAzure-local-1635451660","automute":false,"client_id":"testc7f6-1234-5678-9101-3fcbf123test","host_filters":"foo:bar,buzz:lightyear"},{"errors":["Invalid credentials. Datadog could not authenticate with Azure."],"warnings":[],"tenant_name":"tf-TestAccDatadogIntegrationAzure-local-1635452319","automute":false,"client_id":"testc7f6-1234-5678-9101-3fcbf123test","host_filters":"foo:bar,buzz:lightyear"},{"errors":[],"warnings":[],"tenant_name":"tf-TestAccDatadogIntegrationAzure-local-1635452663","automute":false,"client_id":"testc7f6-1234-5678-9101-3fcbf123test","host_filters":"foo:bar,buzz:lightyear"},{"errors":["Invalid credentials. Datadog could not authenticate with Azure."],"warnings":[],"tenant_name":"tf-TestAccDatadogIntegrationAzure-local-1635451549","automute":false,"client_id":"testc7f6-1234-5678-9101-3fcbf464test","host_filters":"foo:bar,buzz:lightyear"},{"errors":["Invalid credentials. Datadog could not authenticate with Azure."],"warnings":[],"tenant_name":"tf-TestAccDatadogLogsArchiveAzure_basic-62270-1620302653","automute":false,"client_id":"testc7f6-1234-5678-9101-3fcbf464test","host_filters":""},{"errors":["Invalid credentials. Datadog could not authenticate with Azure."],"warnings":[],"tenant_name":"tf-TestAccDatadogLogsArchiveAzure_basic-73061-1629707067","automute":false,"client_id":"testc7f6-1234-5678-9101-3fcbf464test","host_filters":""},{"errors":["Invalid credentials. Datadog could not authenticate with Azure."],"warnings":[],"tenant_name":"tf-TestAccDatadogLogsArchiveAzure_basicDeprecated-62270-1620302652","automute":false,"client_id":"testc7f6-1234-5678-9101-3fcbf464test","host_filters":""}]'
->>>>>>> ef8cffb7
-    headers:
-      Cache-Control:
-      - no-cache
-      Connection:
-      - keep-alive
-      Content-Length:
-      - "98"
-      Content-Security-Policy:
-      - frame-ancestors 'self'; report-uri https://api.datadoghq.com/csp-report
-      Content-Type:
-      - application/json
-      Date:
-<<<<<<< HEAD
-      - Mon, 01 Nov 2021 19:47:12 GMT
-=======
-      - Thu, 28 Oct 2021 20:26:24 GMT
->>>>>>> ef8cffb7
-      Pragma:
-      - no-cache
-      Strict-Transport-Security:
-      - max-age=15724800;
-      X-Content-Type-Options:
-      - nosniff
-      X-Frame-Options:
-      - SAMEORIGIN
-    status: 400 Bad Request
-    code: 400
+      - Tue, 09 Nov 2021 14:26:31 GMT
+      Pragma:
+      - no-cache
+      Strict-Transport-Security:
+      - max-age=15724800;
+      X-Content-Type-Options:
+      - nosniff
+      X-Frame-Options:
+      - SAMEORIGIN
+    status: 200 OK
+    code: 200
+    duration: ""
+- request:
+    body: ""
+    form: {}
+    headers:
+      Accept:
+      - application/json
+      Dd-Operation-Id:
+      - ListAzureIntegration
+      User-Agent:
+      - terraform-provider-datadog/dev (terraform 2.7.0; terraform-cli 0.14.7) datadog-api-client-go/1.5.1+dev (go go1.17; os darwin; arch amd64)
+    url: https://api.datadoghq.com/api/v1/integration/azure
+    method: GET
+  response:
+    body: '[{"errors":["Invalid credentials. Datadog could not authenticate with Azure."],"warnings":[],"tenant_name":"tf-TestAccDatadogLogsArchiveAzure_basic-80208-1636035966","automute":false,"client_id":"testc7f6-1234-5678-9101-3fcbf464test","host_filters":""},{"errors":["Invalid credentials. Datadog could not authenticate with Azure."],"warnings":[],"tenant_name":"tf-TestAccDatadogLogsArchiveAzure_basic-80608-1636466533","automute":false,"client_id":"testc7f6-1234-5678-9101-3fcbf464test","host_filters":""}]'
+    headers:
+      Cache-Control:
+      - no-cache
+      Connection:
+      - keep-alive
+      Content-Security-Policy:
+      - frame-ancestors 'self'; report-uri https://api.datadoghq.com/csp-report
+      Content-Type:
+      - application/json
+      Date:
+      - Tue, 09 Nov 2021 14:26:31 GMT
+      Pragma:
+      - no-cache
+      Strict-Transport-Security:
+      - max-age=15724800;
+      Vary:
+      - Accept-Encoding
+      X-Content-Type-Options:
+      - nosniff
+      X-Envoy-Upstream-Service-Time:
+      - "194"
+      X-Frame-Options:
+      - SAMEORIGIN
+    status: 200 OK
+    code: 200
     duration: ""
--- conflicted
+++ resolved
@@ -3,11 +3,7 @@
 interactions:
 - request:
     body: |
-<<<<<<< HEAD
-      {"config":{"assertions":[{"operator":"contains","property":"content-type","target":"application/json","type":"header"},{"operator":"is","target":200,"type":"statusCode"},{"operator":"lessThan","target":2000,"type":"responseTime"},{"operator":"doesNotContain","target":"terraform","type":"body"}],"configVariables":[{"example":"123","name":"VARIABLE_NAME","pattern":"{{numeric(3)}}","type":"text"}],"request":{"body":"this is a body","headers":{"Accept":"application/json","X-Datadog-Trace-ID":"1234566789"},"method":"GET","timeout":30,"url":"https://www.datadoghq.com"}},"locations":["aws:eu-central-1"],"message":"Notify @datadog.user","name":"tf-TestAccDatadogSyntheticsAPITest_BasicDeprecated-local-1617184106","options":{"allow_insecure":true,"follow_redirects":true,"min_failure_duration":0,"min_location_failed":1,"retry":{"count":1},"tick_every":60},"status":"paused","subtype":"http","tags":["foo:bar","baz"],"type":"api"}
-=======
-      {"config":{"assertions":[{"operator":"contains","property":"content-type","target":"application/json","type":"header"},{"operator":"is","target":200,"type":"statusCode"},{"operator":"lessThan","target":2000,"type":"responseTime"},{"operator":"doesNotContain","target":"terraform","type":"body"}],"configVariables":[{"example":"123","name":"VARIABLE_NAME","pattern":"{{numeric(3)}}","type":"text"}],"request":{"body":"this is a body","headers":{"Accept":"application/json","X-Datadog-Trace-ID":"1234566789"},"method":"GET","timeout":30,"url":"https://www.datadoghq.com"},"variables":[]},"locations":["aws:eu-central-1"],"message":"Notify @datadog.user","name":"tf-TestAccDatadogSyntheticsAPITest_BasicDeprecated-local-1617183094","options":{"allow_insecure":true,"follow_redirects":true,"min_failure_duration":0,"min_location_failed":1,"retry":{"count":1},"tick_every":60},"status":"paused","subtype":"http","tags":["foo:bar","baz"],"type":"api"}
->>>>>>> 14ccad13
+      {"config":{"assertions":[{"operator":"contains","property":"content-type","target":"application/json","type":"header"},{"operator":"is","target":200,"type":"statusCode"},{"operator":"lessThan","target":2000,"type":"responseTime"},{"operator":"doesNotContain","target":"terraform","type":"body"}],"configVariables":[{"example":"123","name":"VARIABLE_NAME","pattern":"{{numeric(3)}}","type":"text"}],"request":{"body":"this is a body","headers":{"Accept":"application/json","X-Datadog-Trace-ID":"1234566789"},"method":"GET","timeout":30,"url":"https://www.datadoghq.com"}},"locations":["aws:eu-central-1"],"message":"Notify @datadog.user","name":"tf-TestAccDatadogSyntheticsAPITest_BasicDeprecated-local-1617196292","options":{"allow_insecure":true,"follow_redirects":true,"min_failure_duration":0,"min_location_failed":1,"retry":{"count":1},"tick_every":60},"status":"paused","subtype":"http","tags":["foo:bar","baz"],"type":"api"}
     form: {}
     headers:
       Accept:
@@ -18,50 +14,33 @@
       - CreateSyntheticsAPITest
       User-Agent:
       - terraform-provider-datadog/dev (terraform 1.16.0; terraform-cli 0.12.7-sdk) datadog-api-client-go/1.0.0-beta.19+dev (go go1.15.3; os darwin; arch amd64)
-<<<<<<< HEAD
     url: https://api.datadoghq.com/api/v1/synthetics/tests/api
     method: POST
   response:
-    body: '{"status":"paused","public_id":"vh4-w3u-v96","tags":["foo:bar","baz"],"org_id":321813,"locations":["aws:eu-central-1"],"message":"Notify @datadog.user","deleted_at":null,"name":"tf-TestAccDatadogSyntheticsAPITest_BasicDeprecated-local-1617184106","monitor_id":33123864,"type":"api","created_at":"2021-03-31T09:48:27.246439+00:00","modified_at":"2021-03-31T09:48:27.246439+00:00","subtype":"http","config":{"request":{"body":"this is a body","headers":{"Accept":"application/json","X-Datadog-Trace-ID":"1234566789"},"url":"https://www.datadoghq.com","timeout":30,"method":"GET"},"assertions":[{"operator":"contains","property":"content-type","type":"header","target":"application/json"},{"operator":"is","type":"statusCode","target":200},{"operator":"lessThan","type":"responseTime","target":2000},{"operator":"doesNotContain","type":"body","target":"terraform"}],"configVariables":[{"pattern":"{{numeric(3)}}","type":"text","example":"123","name":"VARIABLE_NAME"}]},"options":{"retry":{"count":1},"min_location_failed":1,"allow_insecure":true,"follow_redirects":true,"min_failure_duration":0,"tick_every":60}}'
-=======
-    url: https://api.datadoghq.com/api/v1/synthetics/tests
-    method: POST
-  response:
-    body: '{"status":"paused","public_id":"9kh-hmv-xub","tags":["foo:bar","baz"],"org_id":321813,"locations":["aws:eu-central-1"],"message":"Notify @datadog.user","deleted_at":null,"name":"tf-TestAccDatadogSyntheticsAPITest_BasicDeprecated-local-1617183094","monitor_id":33123266,"type":"api","created_at":"2021-03-31T09:31:34.762274+00:00","modified_at":"2021-03-31T09:31:34.762274+00:00","subtype":"http","config":{"variables":[],"request":{"body":"this is a body","headers":{"Accept":"application/json","X-Datadog-Trace-ID":"1234566789"},"url":"https://www.datadoghq.com","timeout":30,"method":"GET"},"assertions":[{"operator":"contains","property":"content-type","type":"header","target":"application/json"},{"operator":"is","type":"statusCode","target":200},{"operator":"lessThan","type":"responseTime","target":2000},{"operator":"doesNotContain","type":"body","target":"terraform"}],"configVariables":[{"pattern":"{{numeric(3)}}","type":"text","example":"123","name":"VARIABLE_NAME"}]},"options":{"retry":{"count":1},"min_location_failed":1,"allow_insecure":true,"follow_redirects":true,"min_failure_duration":0,"tick_every":60}}'
->>>>>>> 14ccad13
-    headers:
-      Cache-Control:
-      - no-cache
-      Connection:
-      - keep-alive
-      Content-Security-Policy:
-      - frame-ancestors 'self'; report-uri https://api.datadoghq.com/csp-report
-      Content-Type:
-      - application/json
-      Date:
-<<<<<<< HEAD
-      - Wed, 31 Mar 2021 09:48:27 GMT
-=======
-      - Wed, 31 Mar 2021 09:31:34 GMT
->>>>>>> 14ccad13
-      Pragma:
-      - no-cache
-      Strict-Transport-Security:
-      - max-age=15724800;
-      Vary:
-      - Accept-Encoding
-      X-Content-Type-Options:
-      - nosniff
-      X-Dd-Debug:
-<<<<<<< HEAD
-      - B1nwy/pPNqX+q4pQT22cdp1QCexE35IF8qwSHy0Nf7IW0Y881qtn4tXN1lpmzaKc
-      X-Dd-Version:
-      - "35.4207470"
-=======
-      - mNzaoDhdDKO7t4QSrAe5X7pHd0bJND187D+vRbwoluXouE2m1UaQQX0RGCvRpLVE
-      X-Dd-Version:
-      - "35.4206674"
->>>>>>> 14ccad13
+    body: '{"status":"paused","public_id":"wxc-iy9-n3i","tags":["foo:bar","baz"],"org_id":321813,"locations":["aws:eu-central-1"],"message":"Notify @datadog.user","deleted_at":null,"name":"tf-TestAccDatadogSyntheticsAPITest_BasicDeprecated-local-1617196292","monitor_id":33131310,"type":"api","created_at":"2021-03-31T13:11:33.364014+00:00","modified_at":"2021-03-31T13:11:33.364014+00:00","subtype":"http","config":{"request":{"body":"this is a body","headers":{"Accept":"application/json","X-Datadog-Trace-ID":"1234566789"},"url":"https://www.datadoghq.com","timeout":30,"method":"GET"},"assertions":[{"operator":"contains","property":"content-type","type":"header","target":"application/json"},{"operator":"is","type":"statusCode","target":200},{"operator":"lessThan","type":"responseTime","target":2000},{"operator":"doesNotContain","type":"body","target":"terraform"}],"configVariables":[{"pattern":"{{numeric(3)}}","type":"text","example":"123","name":"VARIABLE_NAME"}]},"options":{"retry":{"count":1},"min_location_failed":1,"allow_insecure":true,"follow_redirects":true,"min_failure_duration":0,"tick_every":60}}'
+    headers:
+      Cache-Control:
+      - no-cache
+      Connection:
+      - keep-alive
+      Content-Security-Policy:
+      - frame-ancestors 'self'; report-uri https://api.datadoghq.com/csp-report
+      Content-Type:
+      - application/json
+      Date:
+      - Wed, 31 Mar 2021 13:11:33 GMT
+      Pragma:
+      - no-cache
+      Strict-Transport-Security:
+      - max-age=15724800;
+      Vary:
+      - Accept-Encoding
+      X-Content-Type-Options:
+      - nosniff
+      X-Dd-Debug:
+      - dPySkcOzIZtKyMKDAAzuysY3gNGGj6RtYogGuSb76E8mPvoqzREyRp6lPYm91hQU
+      X-Dd-Version:
+      - "35.4208607"
       X-Frame-Options:
       - SAMEORIGIN
       X-Ratelimit-Limit:
@@ -69,15 +48,259 @@
       X-Ratelimit-Period:
       - "60"
       X-Ratelimit-Remaining:
-<<<<<<< HEAD
-      - "107"
-      X-Ratelimit-Reset:
-      - "33"
-=======
-      - "106"
+      - "116"
+      X-Ratelimit-Reset:
+      - "27"
+    status: 200 OK
+    code: 200
+    duration: ""
+- request:
+    body: ""
+    form: {}
+    headers:
+      Accept:
+      - application/json
+      Dd-Operation-Id:
+      - GetTest
+      User-Agent:
+      - terraform-provider-datadog/dev (terraform 1.16.0; terraform-cli 0.12.7-sdk) datadog-api-client-go/1.0.0-beta.19+dev (go go1.15.3; os darwin; arch amd64)
+    url: https://api.datadoghq.com/api/v1/synthetics/tests/wxc-iy9-n3i
+    method: GET
+  response:
+    body: '{"status":"paused","public_id":"wxc-iy9-n3i","tags":["foo:bar","baz"],"locations":["aws:eu-central-1"],"message":"Notify @datadog.user","name":"tf-TestAccDatadogSyntheticsAPITest_BasicDeprecated-local-1617196292","monitor_id":33131310,"type":"api","subtype":"http","config":{"request":{"body":"this is a body","headers":{"Accept":"application/json","X-Datadog-Trace-ID":"1234566789"},"url":"https://www.datadoghq.com","timeout":30,"method":"GET"},"assertions":[{"operator":"contains","property":"content-type","type":"header","target":"application/json"},{"operator":"is","type":"statusCode","target":200},{"operator":"lessThan","type":"responseTime","target":2000},{"operator":"doesNotContain","type":"body","target":"terraform"}],"configVariables":[{"pattern":"{{numeric(3)}}","type":"text","example":"123","name":"VARIABLE_NAME"}]},"options":{"retry":{"count":1},"min_location_failed":1,"allow_insecure":true,"follow_redirects":true,"min_failure_duration":0,"tick_every":60}}'
+    headers:
+      Cache-Control:
+      - no-cache
+      Connection:
+      - keep-alive
+      Content-Security-Policy:
+      - frame-ancestors 'self'; report-uri https://api.datadoghq.com/csp-report
+      Content-Type:
+      - application/json
+      Date:
+      - Wed, 31 Mar 2021 13:11:33 GMT
+      Pragma:
+      - no-cache
+      Strict-Transport-Security:
+      - max-age=15724800;
+      Vary:
+      - Accept-Encoding
+      X-Content-Type-Options:
+      - nosniff
+      X-Dd-Debug:
+      - Um4CoU685QqAscnxhS5BD+goWu2yX1Jd4zCfGzSsEvPPIm1qURZaF8dlLl/OEY4I
+      X-Dd-Version:
+      - "35.4208607"
+      X-Frame-Options:
+      - SAMEORIGIN
+      X-Ratelimit-Limit:
+      - "1000"
+      X-Ratelimit-Period:
+      - "60"
+      X-Ratelimit-Remaining:
+      - "975"
+      X-Ratelimit-Reset:
+      - "27"
+    status: 200 OK
+    code: 200
+    duration: ""
+- request:
+    body: ""
+    form: {}
+    headers:
+      Accept:
+      - application/json
+      Dd-Operation-Id:
+      - GetAPITest
+      User-Agent:
+      - terraform-provider-datadog/dev (terraform 1.16.0; terraform-cli 0.12.7-sdk) datadog-api-client-go/1.0.0-beta.19+dev (go go1.15.3; os darwin; arch amd64)
+    url: https://api.datadoghq.com/api/v1/synthetics/tests/api/wxc-iy9-n3i
+    method: GET
+  response:
+    body: '{"status":"paused","public_id":"wxc-iy9-n3i","tags":["foo:bar","baz"],"locations":["aws:eu-central-1"],"message":"Notify @datadog.user","name":"tf-TestAccDatadogSyntheticsAPITest_BasicDeprecated-local-1617196292","monitor_id":33131310,"type":"api","subtype":"http","config":{"request":{"body":"this is a body","headers":{"Accept":"application/json","X-Datadog-Trace-ID":"1234566789"},"url":"https://www.datadoghq.com","timeout":30,"method":"GET"},"assertions":[{"operator":"contains","property":"content-type","type":"header","target":"application/json"},{"operator":"is","type":"statusCode","target":200},{"operator":"lessThan","type":"responseTime","target":2000},{"operator":"doesNotContain","type":"body","target":"terraform"}],"configVariables":[{"pattern":"{{numeric(3)}}","type":"text","example":"123","name":"VARIABLE_NAME"}]},"options":{"retry":{"count":1},"min_location_failed":1,"allow_insecure":true,"follow_redirects":true,"min_failure_duration":0,"tick_every":60}}'
+    headers:
+      Cache-Control:
+      - no-cache
+      Connection:
+      - keep-alive
+      Content-Security-Policy:
+      - frame-ancestors 'self'; report-uri https://api.datadoghq.com/csp-report
+      Content-Type:
+      - application/json
+      Date:
+      - Wed, 31 Mar 2021 13:11:33 GMT
+      Pragma:
+      - no-cache
+      Strict-Transport-Security:
+      - max-age=15724800;
+      Vary:
+      - Accept-Encoding
+      X-Content-Type-Options:
+      - nosniff
+      X-Dd-Debug:
+      - 5gfwVh/5HZ+AnGd/Di93w3NEWC6KMHT9KzmHEiRJmNdOjBtAsbOcgVFyqEChw71h
+      X-Dd-Version:
+      - "35.4208607"
+      X-Frame-Options:
+      - SAMEORIGIN
+      X-Ratelimit-Limit:
+      - "1000"
+      X-Ratelimit-Period:
+      - "60"
+      X-Ratelimit-Remaining:
+      - "974"
+      X-Ratelimit-Reset:
+      - "27"
+    status: 200 OK
+    code: 200
+    duration: ""
+- request:
+    body: ""
+    form: {}
+    headers:
+      Accept:
+      - application/json
+      Dd-Operation-Id:
+      - GetTest
+      User-Agent:
+      - terraform-provider-datadog/dev (terraform 1.16.0; terraform-cli 0.12.7-sdk) datadog-api-client-go/1.0.0-beta.19+dev (go go1.15.3; os darwin; arch amd64)
+    url: https://api.datadoghq.com/api/v1/synthetics/tests/wxc-iy9-n3i
+    method: GET
+  response:
+    body: '{"status":"paused","public_id":"wxc-iy9-n3i","tags":["foo:bar","baz"],"locations":["aws:eu-central-1"],"message":"Notify @datadog.user","name":"tf-TestAccDatadogSyntheticsAPITest_BasicDeprecated-local-1617196292","monitor_id":33131310,"type":"api","subtype":"http","config":{"request":{"body":"this is a body","headers":{"Accept":"application/json","X-Datadog-Trace-ID":"1234566789"},"url":"https://www.datadoghq.com","timeout":30,"method":"GET"},"assertions":[{"operator":"contains","property":"content-type","type":"header","target":"application/json"},{"operator":"is","type":"statusCode","target":200},{"operator":"lessThan","type":"responseTime","target":2000},{"operator":"doesNotContain","type":"body","target":"terraform"}],"configVariables":[{"pattern":"{{numeric(3)}}","type":"text","example":"123","name":"VARIABLE_NAME"}]},"options":{"retry":{"count":1},"min_location_failed":1,"allow_insecure":true,"follow_redirects":true,"min_failure_duration":0,"tick_every":60}}'
+    headers:
+      Cache-Control:
+      - no-cache
+      Connection:
+      - keep-alive
+      Content-Security-Policy:
+      - frame-ancestors 'self'; report-uri https://api.datadoghq.com/csp-report
+      Content-Type:
+      - application/json
+      Date:
+      - Wed, 31 Mar 2021 13:11:33 GMT
+      Pragma:
+      - no-cache
+      Strict-Transport-Security:
+      - max-age=15724800;
+      Vary:
+      - Accept-Encoding
+      X-Content-Type-Options:
+      - nosniff
+      X-Dd-Debug:
+      - Wjq53IVIwnB4SiR238oOYgHFMq/ZYP0LQ/Dv8C2fFLBwTje/dWJHu6pI6vIOK1zG
+      X-Dd-Version:
+      - "35.4208607"
+      X-Frame-Options:
+      - SAMEORIGIN
+      X-Ratelimit-Limit:
+      - "1000"
+      X-Ratelimit-Period:
+      - "60"
+      X-Ratelimit-Remaining:
+      - "973"
+      X-Ratelimit-Reset:
+      - "27"
+    status: 200 OK
+    code: 200
+    duration: ""
+- request:
+    body: ""
+    form: {}
+    headers:
+      Accept:
+      - application/json
+      Dd-Operation-Id:
+      - GetTest
+      User-Agent:
+      - terraform-provider-datadog/dev (terraform 1.16.0; terraform-cli 0.12.7-sdk) datadog-api-client-go/1.0.0-beta.19+dev (go go1.15.3; os darwin; arch amd64)
+    url: https://api.datadoghq.com/api/v1/synthetics/tests/wxc-iy9-n3i
+    method: GET
+  response:
+    body: '{"status":"paused","public_id":"wxc-iy9-n3i","tags":["foo:bar","baz"],"locations":["aws:eu-central-1"],"message":"Notify @datadog.user","name":"tf-TestAccDatadogSyntheticsAPITest_BasicDeprecated-local-1617196292","monitor_id":33131310,"type":"api","subtype":"http","config":{"request":{"body":"this is a body","headers":{"Accept":"application/json","X-Datadog-Trace-ID":"1234566789"},"url":"https://www.datadoghq.com","timeout":30,"method":"GET"},"assertions":[{"operator":"contains","property":"content-type","type":"header","target":"application/json"},{"operator":"is","type":"statusCode","target":200},{"operator":"lessThan","type":"responseTime","target":2000},{"operator":"doesNotContain","type":"body","target":"terraform"}],"configVariables":[{"pattern":"{{numeric(3)}}","type":"text","example":"123","name":"VARIABLE_NAME"}]},"options":{"retry":{"count":1},"min_location_failed":1,"allow_insecure":true,"follow_redirects":true,"min_failure_duration":0,"tick_every":60}}'
+    headers:
+      Cache-Control:
+      - no-cache
+      Connection:
+      - keep-alive
+      Content-Security-Policy:
+      - frame-ancestors 'self'; report-uri https://api.datadoghq.com/csp-report
+      Content-Type:
+      - application/json
+      Date:
+      - Wed, 31 Mar 2021 13:11:34 GMT
+      Pragma:
+      - no-cache
+      Strict-Transport-Security:
+      - max-age=15724800;
+      Vary:
+      - Accept-Encoding
+      X-Content-Type-Options:
+      - nosniff
+      X-Dd-Debug:
+      - LcgNasIYBRkNppmD6mCKE9J6iv0eEjosuuHR5V5zw2fWbR54i39C8dhdK8zDq/40
+      X-Dd-Version:
+      - "35.4208607"
+      X-Frame-Options:
+      - SAMEORIGIN
+      X-Ratelimit-Limit:
+      - "1000"
+      X-Ratelimit-Period:
+      - "60"
+      X-Ratelimit-Remaining:
+      - "972"
       X-Ratelimit-Reset:
       - "26"
->>>>>>> 14ccad13
+    status: 200 OK
+    code: 200
+    duration: ""
+- request:
+    body: ""
+    form: {}
+    headers:
+      Accept:
+      - application/json
+      Dd-Operation-Id:
+      - GetAPITest
+      User-Agent:
+      - terraform-provider-datadog/dev (terraform 1.16.0; terraform-cli 0.12.7-sdk) datadog-api-client-go/1.0.0-beta.19+dev (go go1.15.3; os darwin; arch amd64)
+    url: https://api.datadoghq.com/api/v1/synthetics/tests/api/wxc-iy9-n3i
+    method: GET
+  response:
+    body: '{"status":"paused","public_id":"wxc-iy9-n3i","tags":["foo:bar","baz"],"locations":["aws:eu-central-1"],"message":"Notify @datadog.user","name":"tf-TestAccDatadogSyntheticsAPITest_BasicDeprecated-local-1617196292","monitor_id":33131310,"type":"api","subtype":"http","config":{"request":{"body":"this is a body","headers":{"Accept":"application/json","X-Datadog-Trace-ID":"1234566789"},"url":"https://www.datadoghq.com","timeout":30,"method":"GET"},"assertions":[{"operator":"contains","property":"content-type","type":"header","target":"application/json"},{"operator":"is","type":"statusCode","target":200},{"operator":"lessThan","type":"responseTime","target":2000},{"operator":"doesNotContain","type":"body","target":"terraform"}],"configVariables":[{"pattern":"{{numeric(3)}}","type":"text","example":"123","name":"VARIABLE_NAME"}]},"options":{"retry":{"count":1},"min_location_failed":1,"allow_insecure":true,"follow_redirects":true,"min_failure_duration":0,"tick_every":60}}'
+    headers:
+      Cache-Control:
+      - no-cache
+      Connection:
+      - keep-alive
+      Content-Security-Policy:
+      - frame-ancestors 'self'; report-uri https://api.datadoghq.com/csp-report
+      Content-Type:
+      - application/json
+      Date:
+      - Wed, 31 Mar 2021 13:11:34 GMT
+      Pragma:
+      - no-cache
+      Strict-Transport-Security:
+      - max-age=15724800;
+      Vary:
+      - Accept-Encoding
+      X-Content-Type-Options:
+      - nosniff
+      X-Dd-Debug:
+      - bgHykj7A9bfZx0Y5ZO3swhhp5tGUSNJHqFWR868+qg087CYrDOd5hQslC+noiEtH
+      X-Dd-Version:
+      - "35.4208607"
+      X-Frame-Options:
+      - SAMEORIGIN
+      X-Ratelimit-Limit:
+      - "1000"
+      X-Ratelimit-Period:
+      - "60"
+      X-Ratelimit-Remaining:
+      - "971"
+      X-Ratelimit-Reset:
+      - "26"
     status: 200 OK
     code: 200
     duration: ""
@@ -91,55 +314,43 @@
       - GetTest
       User-Agent:
       - terraform-provider-datadog/dev (terraform 1.16.0; terraform-cli 0.12.7-sdk) datadog-api-client-go/1.0.0-beta.19+dev (go go1.15.3; os darwin; arch amd64)
-<<<<<<< HEAD
-    url: https://api.datadoghq.com/api/v1/synthetics/tests/vh4-w3u-v96
-    method: GET
-  response:
-    body: '{"status":"paused","public_id":"vh4-w3u-v96","tags":["foo:bar","baz"],"locations":["aws:eu-central-1"],"message":"Notify @datadog.user","name":"tf-TestAccDatadogSyntheticsAPITest_BasicDeprecated-local-1617184106","monitor_id":33123864,"type":"api","subtype":"http","config":{"request":{"body":"this is a body","headers":{"Accept":"application/json","X-Datadog-Trace-ID":"1234566789"},"url":"https://www.datadoghq.com","timeout":30,"method":"GET"},"assertions":[{"operator":"contains","property":"content-type","type":"header","target":"application/json"},{"operator":"is","type":"statusCode","target":200},{"operator":"lessThan","type":"responseTime","target":2000},{"operator":"doesNotContain","type":"body","target":"terraform"}],"configVariables":[{"pattern":"{{numeric(3)}}","type":"text","example":"123","name":"VARIABLE_NAME"}]},"options":{"retry":{"count":1},"min_location_failed":1,"allow_insecure":true,"follow_redirects":true,"min_failure_duration":0,"tick_every":60}}'
-=======
-    url: https://api.datadoghq.com/api/v1/synthetics/tests/9kh-hmv-xub
-    method: GET
-  response:
-    body: '{"status":"paused","public_id":"9kh-hmv-xub","tags":["foo:bar","baz"],"locations":["aws:eu-central-1"],"message":"Notify @datadog.user","name":"tf-TestAccDatadogSyntheticsAPITest_BasicDeprecated-local-1617183094","monitor_id":33123266,"type":"api","subtype":"http","config":{"variables":[],"request":{"body":"this is a body","headers":{"Accept":"application/json","X-Datadog-Trace-ID":"1234566789"},"url":"https://www.datadoghq.com","timeout":30,"method":"GET"},"assertions":[{"operator":"contains","property":"content-type","type":"header","target":"application/json"},{"operator":"is","type":"statusCode","target":200},{"operator":"lessThan","type":"responseTime","target":2000},{"operator":"doesNotContain","type":"body","target":"terraform"}],"configVariables":[{"pattern":"{{numeric(3)}}","type":"text","example":"123","name":"VARIABLE_NAME"}]},"options":{"retry":{"count":1},"min_location_failed":1,"allow_insecure":true,"follow_redirects":true,"min_failure_duration":0,"tick_every":60}}'
->>>>>>> 14ccad13
-    headers:
-      Cache-Control:
-      - no-cache
-      Connection:
-      - keep-alive
-      Content-Security-Policy:
-      - frame-ancestors 'self'; report-uri https://api.datadoghq.com/csp-report
-      Content-Type:
-      - application/json
-      Date:
-<<<<<<< HEAD
-      - Wed, 31 Mar 2021 09:48:27 GMT
-=======
-      - Wed, 31 Mar 2021 09:31:34 GMT
->>>>>>> 14ccad13
-      Pragma:
-      - no-cache
-      Strict-Transport-Security:
-      - max-age=15724800;
-      Vary:
-      - Accept-Encoding
-      X-Content-Type-Options:
-      - nosniff
-      X-Dd-Debug:
-<<<<<<< HEAD
-      - Um4CoU685QqAscnxhS5BD+goWu2yX1Jd4zCfGzSsEvPPIm1qURZaF8dlLl/OEY4I
-      X-Dd-Version:
-      - "35.4207470"
-      X-Frame-Options:
-      - SAMEORIGIN
-      X-Ratelimit-Limit:
-      - "1000"
-      X-Ratelimit-Period:
-      - "60"
-      X-Ratelimit-Remaining:
-      - "896"
-      X-Ratelimit-Reset:
-      - "33"
+    url: https://api.datadoghq.com/api/v1/synthetics/tests/wxc-iy9-n3i
+    method: GET
+  response:
+    body: '{"status":"paused","public_id":"wxc-iy9-n3i","tags":["foo:bar","baz"],"locations":["aws:eu-central-1"],"message":"Notify @datadog.user","name":"tf-TestAccDatadogSyntheticsAPITest_BasicDeprecated-local-1617196292","monitor_id":33131310,"type":"api","subtype":"http","config":{"request":{"body":"this is a body","headers":{"Accept":"application/json","X-Datadog-Trace-ID":"1234566789"},"url":"https://www.datadoghq.com","timeout":30,"method":"GET"},"assertions":[{"operator":"contains","property":"content-type","type":"header","target":"application/json"},{"operator":"is","type":"statusCode","target":200},{"operator":"lessThan","type":"responseTime","target":2000},{"operator":"doesNotContain","type":"body","target":"terraform"}],"configVariables":[{"pattern":"{{numeric(3)}}","type":"text","example":"123","name":"VARIABLE_NAME"}]},"options":{"retry":{"count":1},"min_location_failed":1,"allow_insecure":true,"follow_redirects":true,"min_failure_duration":0,"tick_every":60}}'
+    headers:
+      Cache-Control:
+      - no-cache
+      Connection:
+      - keep-alive
+      Content-Security-Policy:
+      - frame-ancestors 'self'; report-uri https://api.datadoghq.com/csp-report
+      Content-Type:
+      - application/json
+      Date:
+      - Wed, 31 Mar 2021 13:11:34 GMT
+      Pragma:
+      - no-cache
+      Strict-Transport-Security:
+      - max-age=15724800;
+      Vary:
+      - Accept-Encoding
+      X-Content-Type-Options:
+      - nosniff
+      X-Dd-Debug:
+      - dPySkcOzIZtKyMKDAAzuysY3gNGGj6RtYogGuSb76E8mPvoqzREyRp6lPYm91hQU
+      X-Dd-Version:
+      - "35.4208607"
+      X-Frame-Options:
+      - SAMEORIGIN
+      X-Ratelimit-Limit:
+      - "1000"
+      X-Ratelimit-Period:
+      - "60"
+      X-Ratelimit-Remaining:
+      - "970"
+      X-Ratelimit-Reset:
+      - "26"
     status: 200 OK
     code: 200
     duration: ""
@@ -153,381 +364,49 @@
       - GetAPITest
       User-Agent:
       - terraform-provider-datadog/dev (terraform 1.16.0; terraform-cli 0.12.7-sdk) datadog-api-client-go/1.0.0-beta.19+dev (go go1.15.3; os darwin; arch amd64)
-    url: https://api.datadoghq.com/api/v1/synthetics/tests/api/vh4-w3u-v96
-    method: GET
-  response:
-    body: '{"status":"paused","public_id":"vh4-w3u-v96","tags":["foo:bar","baz"],"locations":["aws:eu-central-1"],"message":"Notify @datadog.user","name":"tf-TestAccDatadogSyntheticsAPITest_BasicDeprecated-local-1617184106","monitor_id":33123864,"type":"api","subtype":"http","config":{"request":{"body":"this is a body","headers":{"Accept":"application/json","X-Datadog-Trace-ID":"1234566789"},"url":"https://www.datadoghq.com","timeout":30,"method":"GET"},"assertions":[{"operator":"contains","property":"content-type","type":"header","target":"application/json"},{"operator":"is","type":"statusCode","target":200},{"operator":"lessThan","type":"responseTime","target":2000},{"operator":"doesNotContain","type":"body","target":"terraform"}],"configVariables":[{"pattern":"{{numeric(3)}}","type":"text","example":"123","name":"VARIABLE_NAME"}]},"options":{"retry":{"count":1},"min_location_failed":1,"allow_insecure":true,"follow_redirects":true,"min_failure_duration":0,"tick_every":60}}'
-    headers:
-      Cache-Control:
-      - no-cache
-      Connection:
-      - keep-alive
-      Content-Security-Policy:
-      - frame-ancestors 'self'; report-uri https://api.datadoghq.com/csp-report
-      Content-Type:
-      - application/json
-      Date:
-      - Wed, 31 Mar 2021 09:48:27 GMT
-      Pragma:
-      - no-cache
-      Strict-Transport-Security:
-      - max-age=15724800;
-      Vary:
-      - Accept-Encoding
-      X-Content-Type-Options:
-      - nosniff
-      X-Dd-Debug:
-      - mNzaoDhdDKO7t4QSrAe5X7pHd0bJND187D+vRbwoluXouE2m1UaQQX0RGCvRpLVE
-      X-Dd-Version:
-      - "35.4207470"
-=======
-      - twvpGlmuom5y6A0pjGtXzTf554cmwJgTcCZ71fK4H/RDi+v5ehBK0zQiRcTJQG5C
-      X-Dd-Version:
-      - "35.4206674"
->>>>>>> 14ccad13
-      X-Frame-Options:
-      - SAMEORIGIN
-      X-Ratelimit-Limit:
-      - "1000"
-      X-Ratelimit-Period:
-      - "60"
-      X-Ratelimit-Remaining:
-<<<<<<< HEAD
-      - "894"
-      X-Ratelimit-Reset:
-      - "33"
-=======
-      - "925"
+    url: https://api.datadoghq.com/api/v1/synthetics/tests/api/wxc-iy9-n3i
+    method: GET
+  response:
+    body: '{"status":"paused","public_id":"wxc-iy9-n3i","tags":["foo:bar","baz"],"locations":["aws:eu-central-1"],"message":"Notify @datadog.user","name":"tf-TestAccDatadogSyntheticsAPITest_BasicDeprecated-local-1617196292","monitor_id":33131310,"type":"api","subtype":"http","config":{"request":{"body":"this is a body","headers":{"Accept":"application/json","X-Datadog-Trace-ID":"1234566789"},"url":"https://www.datadoghq.com","timeout":30,"method":"GET"},"assertions":[{"operator":"contains","property":"content-type","type":"header","target":"application/json"},{"operator":"is","type":"statusCode","target":200},{"operator":"lessThan","type":"responseTime","target":2000},{"operator":"doesNotContain","type":"body","target":"terraform"}],"configVariables":[{"pattern":"{{numeric(3)}}","type":"text","example":"123","name":"VARIABLE_NAME"}]},"options":{"retry":{"count":1},"min_location_failed":1,"allow_insecure":true,"follow_redirects":true,"min_failure_duration":0,"tick_every":60}}'
+    headers:
+      Cache-Control:
+      - no-cache
+      Connection:
+      - keep-alive
+      Content-Security-Policy:
+      - frame-ancestors 'self'; report-uri https://api.datadoghq.com/csp-report
+      Content-Type:
+      - application/json
+      Date:
+      - Wed, 31 Mar 2021 13:11:34 GMT
+      Pragma:
+      - no-cache
+      Strict-Transport-Security:
+      - max-age=15724800;
+      Vary:
+      - Accept-Encoding
+      X-Content-Type-Options:
+      - nosniff
+      X-Dd-Debug:
+      - SY1h8ScsWq+kYmtbh63ltMLFAZsQjqfrgvdfAoRX+9TzT1sgMBRYaFRwfWWRRe9a
+      X-Dd-Version:
+      - "35.4208607"
+      X-Frame-Options:
+      - SAMEORIGIN
+      X-Ratelimit-Limit:
+      - "1000"
+      X-Ratelimit-Period:
+      - "60"
+      X-Ratelimit-Remaining:
+      - "969"
       X-Ratelimit-Reset:
       - "26"
->>>>>>> 14ccad13
-    status: 200 OK
-    code: 200
-    duration: ""
-- request:
-    body: ""
-    form: {}
-    headers:
-      Accept:
-      - application/json
-      Dd-Operation-Id:
-      - GetTest
-      User-Agent:
-      - terraform-provider-datadog/dev (terraform 1.16.0; terraform-cli 0.12.7-sdk) datadog-api-client-go/1.0.0-beta.19+dev (go go1.15.3; os darwin; arch amd64)
-<<<<<<< HEAD
-    url: https://api.datadoghq.com/api/v1/synthetics/tests/vh4-w3u-v96
-    method: GET
-  response:
-    body: '{"status":"paused","public_id":"vh4-w3u-v96","tags":["foo:bar","baz"],"locations":["aws:eu-central-1"],"message":"Notify @datadog.user","name":"tf-TestAccDatadogSyntheticsAPITest_BasicDeprecated-local-1617184106","monitor_id":33123864,"type":"api","subtype":"http","config":{"request":{"body":"this is a body","headers":{"Accept":"application/json","X-Datadog-Trace-ID":"1234566789"},"url":"https://www.datadoghq.com","timeout":30,"method":"GET"},"assertions":[{"operator":"contains","property":"content-type","type":"header","target":"application/json"},{"operator":"is","type":"statusCode","target":200},{"operator":"lessThan","type":"responseTime","target":2000},{"operator":"doesNotContain","type":"body","target":"terraform"}],"configVariables":[{"pattern":"{{numeric(3)}}","type":"text","example":"123","name":"VARIABLE_NAME"}]},"options":{"retry":{"count":1},"min_location_failed":1,"allow_insecure":true,"follow_redirects":true,"min_failure_duration":0,"tick_every":60}}'
-=======
-    url: https://api.datadoghq.com/api/v1/synthetics/tests/9kh-hmv-xub
-    method: GET
-  response:
-    body: '{"status":"paused","public_id":"9kh-hmv-xub","tags":["foo:bar","baz"],"locations":["aws:eu-central-1"],"message":"Notify @datadog.user","name":"tf-TestAccDatadogSyntheticsAPITest_BasicDeprecated-local-1617183094","monitor_id":33123266,"type":"api","subtype":"http","config":{"variables":[],"request":{"body":"this is a body","headers":{"Accept":"application/json","X-Datadog-Trace-ID":"1234566789"},"url":"https://www.datadoghq.com","timeout":30,"method":"GET"},"assertions":[{"operator":"contains","property":"content-type","type":"header","target":"application/json"},{"operator":"is","type":"statusCode","target":200},{"operator":"lessThan","type":"responseTime","target":2000},{"operator":"doesNotContain","type":"body","target":"terraform"}],"configVariables":[{"pattern":"{{numeric(3)}}","type":"text","example":"123","name":"VARIABLE_NAME"}]},"options":{"retry":{"count":1},"min_location_failed":1,"allow_insecure":true,"follow_redirects":true,"min_failure_duration":0,"tick_every":60}}'
->>>>>>> 14ccad13
-    headers:
-      Cache-Control:
-      - no-cache
-      Connection:
-      - keep-alive
-      Content-Security-Policy:
-      - frame-ancestors 'self'; report-uri https://api.datadoghq.com/csp-report
-      Content-Type:
-      - application/json
-      Date:
-<<<<<<< HEAD
-      - Wed, 31 Mar 2021 09:48:27 GMT
-=======
-      - Wed, 31 Mar 2021 09:31:35 GMT
->>>>>>> 14ccad13
-      Pragma:
-      - no-cache
-      Strict-Transport-Security:
-      - max-age=15724800;
-      Vary:
-      - Accept-Encoding
-      X-Content-Type-Options:
-      - nosniff
-      X-Dd-Debug:
-      - nLnnBNvlCFDECRnZvzDb0z4sAO35G+IMidcAs8vrCKyjvsKWE8Yd9S3n6OjZ1qRN
-      X-Dd-Version:
-<<<<<<< HEAD
-      - "35.4207470"
-=======
-      - "35.4206674"
->>>>>>> 14ccad13
-      X-Frame-Options:
-      - SAMEORIGIN
-      X-Ratelimit-Limit:
-      - "1000"
-      X-Ratelimit-Period:
-      - "60"
-      X-Ratelimit-Remaining:
-<<<<<<< HEAD
-      - "892"
-      X-Ratelimit-Reset:
-      - "33"
-=======
-      - "923"
-      X-Ratelimit-Reset:
-      - "25"
->>>>>>> 14ccad13
-    status: 200 OK
-    code: 200
-    duration: ""
-- request:
-    body: ""
-    form: {}
-    headers:
-      Accept:
-      - application/json
-      Dd-Operation-Id:
-      - GetTest
-      User-Agent:
-      - terraform-provider-datadog/dev (terraform 1.16.0; terraform-cli 0.12.7-sdk) datadog-api-client-go/1.0.0-beta.19+dev (go go1.15.3; os darwin; arch amd64)
-<<<<<<< HEAD
-    url: https://api.datadoghq.com/api/v1/synthetics/tests/vh4-w3u-v96
-    method: GET
-  response:
-    body: '{"status":"paused","public_id":"vh4-w3u-v96","tags":["foo:bar","baz"],"locations":["aws:eu-central-1"],"message":"Notify @datadog.user","name":"tf-TestAccDatadogSyntheticsAPITest_BasicDeprecated-local-1617184106","monitor_id":33123864,"type":"api","subtype":"http","config":{"request":{"body":"this is a body","headers":{"Accept":"application/json","X-Datadog-Trace-ID":"1234566789"},"url":"https://www.datadoghq.com","timeout":30,"method":"GET"},"assertions":[{"operator":"contains","property":"content-type","type":"header","target":"application/json"},{"operator":"is","type":"statusCode","target":200},{"operator":"lessThan","type":"responseTime","target":2000},{"operator":"doesNotContain","type":"body","target":"terraform"}],"configVariables":[{"pattern":"{{numeric(3)}}","type":"text","example":"123","name":"VARIABLE_NAME"}]},"options":{"retry":{"count":1},"min_location_failed":1,"allow_insecure":true,"follow_redirects":true,"min_failure_duration":0,"tick_every":60}}'
-=======
-    url: https://api.datadoghq.com/api/v1/synthetics/tests/9kh-hmv-xub
-    method: GET
-  response:
-    body: '{"status":"paused","public_id":"9kh-hmv-xub","tags":["foo:bar","baz"],"locations":["aws:eu-central-1"],"message":"Notify @datadog.user","name":"tf-TestAccDatadogSyntheticsAPITest_BasicDeprecated-local-1617183094","monitor_id":33123266,"type":"api","subtype":"http","config":{"variables":[],"request":{"body":"this is a body","headers":{"Accept":"application/json","X-Datadog-Trace-ID":"1234566789"},"url":"https://www.datadoghq.com","timeout":30,"method":"GET"},"assertions":[{"operator":"contains","property":"content-type","type":"header","target":"application/json"},{"operator":"is","type":"statusCode","target":200},{"operator":"lessThan","type":"responseTime","target":2000},{"operator":"doesNotContain","type":"body","target":"terraform"}],"configVariables":[{"pattern":"{{numeric(3)}}","type":"text","example":"123","name":"VARIABLE_NAME"}]},"options":{"retry":{"count":1},"min_location_failed":1,"allow_insecure":true,"follow_redirects":true,"min_failure_duration":0,"tick_every":60}}'
->>>>>>> 14ccad13
-    headers:
-      Cache-Control:
-      - no-cache
-      Connection:
-      - keep-alive
-      Content-Security-Policy:
-      - frame-ancestors 'self'; report-uri https://api.datadoghq.com/csp-report
-      Content-Type:
-      - application/json
-      Date:
-<<<<<<< HEAD
-      - Wed, 31 Mar 2021 09:48:28 GMT
-=======
-      - Wed, 31 Mar 2021 09:31:35 GMT
->>>>>>> 14ccad13
-      Pragma:
-      - no-cache
-      Strict-Transport-Security:
-      - max-age=15724800;
-      Vary:
-      - Accept-Encoding
-      X-Content-Type-Options:
-      - nosniff
-      X-Dd-Debug:
-<<<<<<< HEAD
-      - S1wfaMZOKGT/IoMw6fqAwAwGWo2vQ44sjF3YzuETnQfxZO2T5eJbs0aX3UKb9Dwu
-      X-Dd-Version:
-      - "35.4207470"
-=======
-      - bgHykj7A9bfZx0Y5ZO3swhhp5tGUSNJHqFWR868+qg087CYrDOd5hQslC+noiEtH
-      X-Dd-Version:
-      - "35.4206674"
->>>>>>> 14ccad13
-      X-Frame-Options:
-      - SAMEORIGIN
-      X-Ratelimit-Limit:
-      - "1000"
-      X-Ratelimit-Period:
-      - "60"
-      X-Ratelimit-Remaining:
-<<<<<<< HEAD
-      - "890"
-      X-Ratelimit-Reset:
-      - "32"
-    status: 200 OK
-    code: 200
-    duration: ""
-- request:
-    body: ""
-    form: {}
-    headers:
-      Accept:
-      - application/json
-      Dd-Operation-Id:
-      - GetAPITest
-      User-Agent:
-      - terraform-provider-datadog/dev (terraform 1.16.0; terraform-cli 0.12.7-sdk) datadog-api-client-go/1.0.0-beta.19+dev (go go1.15.3; os darwin; arch amd64)
-    url: https://api.datadoghq.com/api/v1/synthetics/tests/api/vh4-w3u-v96
-    method: GET
-  response:
-    body: '{"status":"paused","public_id":"vh4-w3u-v96","tags":["foo:bar","baz"],"locations":["aws:eu-central-1"],"message":"Notify @datadog.user","name":"tf-TestAccDatadogSyntheticsAPITest_BasicDeprecated-local-1617184106","monitor_id":33123864,"type":"api","subtype":"http","config":{"request":{"body":"this is a body","headers":{"Accept":"application/json","X-Datadog-Trace-ID":"1234566789"},"url":"https://www.datadoghq.com","timeout":30,"method":"GET"},"assertions":[{"operator":"contains","property":"content-type","type":"header","target":"application/json"},{"operator":"is","type":"statusCode","target":200},{"operator":"lessThan","type":"responseTime","target":2000},{"operator":"doesNotContain","type":"body","target":"terraform"}],"configVariables":[{"pattern":"{{numeric(3)}}","type":"text","example":"123","name":"VARIABLE_NAME"}]},"options":{"retry":{"count":1},"min_location_failed":1,"allow_insecure":true,"follow_redirects":true,"min_failure_duration":0,"tick_every":60}}'
-    headers:
-      Cache-Control:
-      - no-cache
-      Connection:
-      - keep-alive
-      Content-Security-Policy:
-      - frame-ancestors 'self'; report-uri https://api.datadoghq.com/csp-report
-      Content-Type:
-      - application/json
-      Date:
-      - Wed, 31 Mar 2021 09:48:28 GMT
-      Pragma:
-      - no-cache
-      Strict-Transport-Security:
-      - max-age=15724800;
-      Vary:
-      - Accept-Encoding
-      X-Content-Type-Options:
-      - nosniff
-      X-Dd-Debug:
-      - L3ULR3HwCWYmEqCWGz2Yob3chcH4pjowBacBXkncP7o+/uPqKt9yGEYf/g1AJPzQ
-      X-Dd-Version:
-      - "35.4207470"
-      X-Frame-Options:
-      - SAMEORIGIN
-      X-Ratelimit-Limit:
-      - "1000"
-      X-Ratelimit-Period:
-      - "60"
-      X-Ratelimit-Remaining:
-      - "878"
-      X-Ratelimit-Reset:
-      - "32"
-=======
-      - "919"
-      X-Ratelimit-Reset:
-      - "25"
->>>>>>> 14ccad13
-    status: 200 OK
-    code: 200
-    duration: ""
-- request:
-    body: ""
-    form: {}
-    headers:
-      Accept:
-      - application/json
-      Dd-Operation-Id:
-      - GetTest
-      User-Agent:
-      - terraform-provider-datadog/dev (terraform 1.16.0; terraform-cli 0.12.7-sdk) datadog-api-client-go/1.0.0-beta.19+dev (go go1.15.3; os darwin; arch amd64)
-<<<<<<< HEAD
-    url: https://api.datadoghq.com/api/v1/synthetics/tests/vh4-w3u-v96
-    method: GET
-  response:
-    body: '{"status":"paused","public_id":"vh4-w3u-v96","tags":["foo:bar","baz"],"locations":["aws:eu-central-1"],"message":"Notify @datadog.user","name":"tf-TestAccDatadogSyntheticsAPITest_BasicDeprecated-local-1617184106","monitor_id":33123864,"type":"api","subtype":"http","config":{"request":{"body":"this is a body","headers":{"Accept":"application/json","X-Datadog-Trace-ID":"1234566789"},"url":"https://www.datadoghq.com","timeout":30,"method":"GET"},"assertions":[{"operator":"contains","property":"content-type","type":"header","target":"application/json"},{"operator":"is","type":"statusCode","target":200},{"operator":"lessThan","type":"responseTime","target":2000},{"operator":"doesNotContain","type":"body","target":"terraform"}],"configVariables":[{"pattern":"{{numeric(3)}}","type":"text","example":"123","name":"VARIABLE_NAME"}]},"options":{"retry":{"count":1},"min_location_failed":1,"allow_insecure":true,"follow_redirects":true,"min_failure_duration":0,"tick_every":60}}'
-=======
-    url: https://api.datadoghq.com/api/v1/synthetics/tests/9kh-hmv-xub
-    method: GET
-  response:
-    body: '{"status":"paused","public_id":"9kh-hmv-xub","tags":["foo:bar","baz"],"locations":["aws:eu-central-1"],"message":"Notify @datadog.user","name":"tf-TestAccDatadogSyntheticsAPITest_BasicDeprecated-local-1617183094","monitor_id":33123266,"type":"api","subtype":"http","config":{"variables":[],"request":{"body":"this is a body","headers":{"Accept":"application/json","X-Datadog-Trace-ID":"1234566789"},"url":"https://www.datadoghq.com","timeout":30,"method":"GET"},"assertions":[{"operator":"contains","property":"content-type","type":"header","target":"application/json"},{"operator":"is","type":"statusCode","target":200},{"operator":"lessThan","type":"responseTime","target":2000},{"operator":"doesNotContain","type":"body","target":"terraform"}],"configVariables":[{"pattern":"{{numeric(3)}}","type":"text","example":"123","name":"VARIABLE_NAME"}]},"options":{"retry":{"count":1},"min_location_failed":1,"allow_insecure":true,"follow_redirects":true,"min_failure_duration":0,"tick_every":60}}'
->>>>>>> 14ccad13
-    headers:
-      Cache-Control:
-      - no-cache
-      Connection:
-      - keep-alive
-      Content-Security-Policy:
-      - frame-ancestors 'self'; report-uri https://api.datadoghq.com/csp-report
-      Content-Type:
-      - application/json
-      Date:
-<<<<<<< HEAD
-      - Wed, 31 Mar 2021 09:48:29 GMT
-=======
-      - Wed, 31 Mar 2021 09:31:35 GMT
->>>>>>> 14ccad13
-      Pragma:
-      - no-cache
-      Strict-Transport-Security:
-      - max-age=15724800;
-      Vary:
-      - Accept-Encoding
-      X-Content-Type-Options:
-      - nosniff
-      X-Dd-Debug:
-<<<<<<< HEAD
-      - F5gm0Rce1/Abr9/0Fw8HAqWfiz0FdiH8er/AXnN6lOn3L6KyGgbsLCwgPlob1No8
-      X-Dd-Version:
-      - "35.4207470"
-      X-Frame-Options:
-      - SAMEORIGIN
-      X-Ratelimit-Limit:
-      - "1000"
-      X-Ratelimit-Period:
-      - "60"
-      X-Ratelimit-Remaining:
-      - "871"
-      X-Ratelimit-Reset:
-      - "31"
-    status: 200 OK
-    code: 200
-    duration: ""
-- request:
-    body: ""
-    form: {}
-    headers:
-      Accept:
-      - application/json
-      Dd-Operation-Id:
-      - GetAPITest
-      User-Agent:
-      - terraform-provider-datadog/dev (terraform 1.16.0; terraform-cli 0.12.7-sdk) datadog-api-client-go/1.0.0-beta.19+dev (go go1.15.3; os darwin; arch amd64)
-    url: https://api.datadoghq.com/api/v1/synthetics/tests/api/vh4-w3u-v96
-    method: GET
-  response:
-    body: '{"status":"paused","public_id":"vh4-w3u-v96","tags":["foo:bar","baz"],"locations":["aws:eu-central-1"],"message":"Notify @datadog.user","name":"tf-TestAccDatadogSyntheticsAPITest_BasicDeprecated-local-1617184106","monitor_id":33123864,"type":"api","subtype":"http","config":{"request":{"body":"this is a body","headers":{"Accept":"application/json","X-Datadog-Trace-ID":"1234566789"},"url":"https://www.datadoghq.com","timeout":30,"method":"GET"},"assertions":[{"operator":"contains","property":"content-type","type":"header","target":"application/json"},{"operator":"is","type":"statusCode","target":200},{"operator":"lessThan","type":"responseTime","target":2000},{"operator":"doesNotContain","type":"body","target":"terraform"}],"configVariables":[{"pattern":"{{numeric(3)}}","type":"text","example":"123","name":"VARIABLE_NAME"}]},"options":{"retry":{"count":1},"min_location_failed":1,"allow_insecure":true,"follow_redirects":true,"min_failure_duration":0,"tick_every":60}}'
-    headers:
-      Cache-Control:
-      - no-cache
-      Connection:
-      - keep-alive
-      Content-Security-Policy:
-      - frame-ancestors 'self'; report-uri https://api.datadoghq.com/csp-report
-      Content-Type:
-      - application/json
-      Date:
-      - Wed, 31 Mar 2021 09:48:29 GMT
-      Pragma:
-      - no-cache
-      Strict-Transport-Security:
-      - max-age=15724800;
-      Vary:
-      - Accept-Encoding
-      X-Content-Type-Options:
-      - nosniff
-      X-Dd-Debug:
-      - l4HFlaRP3QwYSqoGKhzbYfv7zgkK63HIRR7YkyVYZspq0lGjjTBwoK8V/alf+XYt
-      X-Dd-Version:
-      - "35.4207470"
-=======
-      - tpRCH6w417YjBovRJ8VmtuXmNONVYiRp2c8d2AxjPdGBn8PCtgG4vAztrx3qUZAN
-      X-Dd-Version:
-      - "35.4206674"
->>>>>>> 14ccad13
-      X-Frame-Options:
-      - SAMEORIGIN
-      X-Ratelimit-Limit:
-      - "1000"
-      X-Ratelimit-Period:
-      - "60"
-      X-Ratelimit-Remaining:
-<<<<<<< HEAD
-      - "865"
-      X-Ratelimit-Reset:
-      - "31"
-=======
-      - "909"
-      X-Ratelimit-Reset:
-      - "25"
->>>>>>> 14ccad13
     status: 200 OK
     code: 200
     duration: ""
 - request:
     body: |
-<<<<<<< HEAD
-      {"public_ids":["vh4-w3u-v96"]}
-=======
-      {"public_ids":["9kh-hmv-xub"]}
->>>>>>> 14ccad13
+      {"public_ids":["wxc-iy9-n3i"]}
     form: {}
     headers:
       Accept:
@@ -541,42 +420,30 @@
     url: https://api.datadoghq.com/api/v1/synthetics/tests/delete
     method: POST
   response:
-<<<<<<< HEAD
-    body: '{"deleted_tests":[{"deleted_at":"2021-03-31T09:48:29.724617+00:00","public_id":"vh4-w3u-v96"}]}'
-=======
-    body: '{"deleted_tests":[{"deleted_at":"2021-03-31T09:31:36.222011+00:00","public_id":"9kh-hmv-xub"}]}'
->>>>>>> 14ccad13
-    headers:
-      Cache-Control:
-      - no-cache
-      Connection:
-      - keep-alive
-      Content-Security-Policy:
-      - frame-ancestors 'self'; report-uri https://api.datadoghq.com/csp-report
-      Content-Type:
-      - application/json
-      Date:
-<<<<<<< HEAD
-      - Wed, 31 Mar 2021 09:48:29 GMT
-=======
-      - Wed, 31 Mar 2021 09:31:36 GMT
->>>>>>> 14ccad13
-      Pragma:
-      - no-cache
-      Strict-Transport-Security:
-      - max-age=15724800;
-      Vary:
-      - Accept-Encoding
-      X-Content-Type-Options:
-      - nosniff
-      X-Dd-Debug:
-      - dPySkcOzIZtKyMKDAAzuysY3gNGGj6RtYogGuSb76E8mPvoqzREyRp6lPYm91hQU
-      X-Dd-Version:
-<<<<<<< HEAD
-      - "35.4207470"
-=======
-      - "35.4206674"
->>>>>>> 14ccad13
+    body: '{"deleted_tests":[{"deleted_at":"2021-03-31T13:11:35.321749+00:00","public_id":"wxc-iy9-n3i"}]}'
+    headers:
+      Cache-Control:
+      - no-cache
+      Connection:
+      - keep-alive
+      Content-Security-Policy:
+      - frame-ancestors 'self'; report-uri https://api.datadoghq.com/csp-report
+      Content-Type:
+      - application/json
+      Date:
+      - Wed, 31 Mar 2021 13:11:35 GMT
+      Pragma:
+      - no-cache
+      Strict-Transport-Security:
+      - max-age=15724800;
+      Vary:
+      - Accept-Encoding
+      X-Content-Type-Options:
+      - nosniff
+      X-Dd-Debug:
+      - dCmL/3rURV6BPeaqeP3Rxigq41m5CAb17XjrRE42uZ01zpr07HVhbL5/3TWMkvgu
+      X-Dd-Version:
+      - "35.4208607"
       X-Frame-Options:
       - SAMEORIGIN
       X-Ratelimit-Limit:
@@ -584,81 +451,57 @@
       X-Ratelimit-Period:
       - "60"
       X-Ratelimit-Remaining:
-<<<<<<< HEAD
-      - "110"
-      X-Ratelimit-Reset:
-      - "31"
-=======
-      - "109"
+      - "116"
+      X-Ratelimit-Reset:
+      - "26"
+    status: 200 OK
+    code: 200
+    duration: ""
+- request:
+    body: ""
+    form: {}
+    headers:
+      Accept:
+      - application/json
+      Dd-Operation-Id:
+      - GetTest
+      User-Agent:
+      - terraform-provider-datadog/dev (terraform 1.16.0; terraform-cli 0.12.7-sdk) datadog-api-client-go/1.0.0-beta.19+dev (go go1.15.3; os darwin; arch amd64)
+    url: https://api.datadoghq.com/api/v1/synthetics/tests/wxc-iy9-n3i
+    method: GET
+  response:
+    body: '{"errors": ["Synthetics test not found"]}'
+    headers:
+      Cache-Control:
+      - no-cache
+      Connection:
+      - keep-alive
+      Content-Security-Policy:
+      - frame-ancestors 'self'; report-uri https://api.datadoghq.com/csp-report
+      Content-Type:
+      - application/json
+      Date:
+      - Wed, 31 Mar 2021 13:11:35 GMT
+      Pragma:
+      - no-cache
+      Strict-Transport-Security:
+      - max-age=15724800;
+      Vary:
+      - Accept-Encoding
+      X-Content-Type-Options:
+      - nosniff
+      X-Dd-Version:
+      - "35.4208607"
+      X-Frame-Options:
+      - SAMEORIGIN
+      X-Ratelimit-Limit:
+      - "1000"
+      X-Ratelimit-Period:
+      - "60"
+      X-Ratelimit-Remaining:
+      - "968"
       X-Ratelimit-Reset:
       - "25"
->>>>>>> 14ccad13
-    status: 200 OK
-    code: 200
-    duration: ""
-- request:
-    body: ""
-    form: {}
-    headers:
-      Accept:
-      - application/json
-      Dd-Operation-Id:
-      - GetTest
-      User-Agent:
-      - terraform-provider-datadog/dev (terraform 1.16.0; terraform-cli 0.12.7-sdk) datadog-api-client-go/1.0.0-beta.19+dev (go go1.15.3; os darwin; arch amd64)
-<<<<<<< HEAD
-    url: https://api.datadoghq.com/api/v1/synthetics/tests/vh4-w3u-v96
-=======
-    url: https://api.datadoghq.com/api/v1/synthetics/tests/9kh-hmv-xub
->>>>>>> 14ccad13
-    method: GET
-  response:
-    body: '{"errors": ["Synthetics test not found"]}'
-    headers:
-      Cache-Control:
-      - no-cache
-      Connection:
-      - keep-alive
-      Content-Security-Policy:
-      - frame-ancestors 'self'; report-uri https://api.datadoghq.com/csp-report
-      Content-Type:
-      - application/json
-      Date:
-<<<<<<< HEAD
-      - Wed, 31 Mar 2021 09:48:30 GMT
-=======
-      - Wed, 31 Mar 2021 09:31:37 GMT
->>>>>>> 14ccad13
-      Pragma:
-      - no-cache
-      Strict-Transport-Security:
-      - max-age=15724800;
-      Vary:
-      - Accept-Encoding
-      X-Content-Type-Options:
-      - nosniff
-      X-Dd-Version:
-<<<<<<< HEAD
-      - "35.4207470"
-=======
-      - "35.4206674"
->>>>>>> 14ccad13
-      X-Frame-Options:
-      - SAMEORIGIN
-      X-Ratelimit-Limit:
-      - "1000"
-      X-Ratelimit-Period:
-      - "60"
-      X-Ratelimit-Remaining:
-<<<<<<< HEAD
-      - "849"
-      X-Ratelimit-Reset:
-      - "30"
-=======
-      - "897"
-      X-Ratelimit-Reset:
-      - "23"
->>>>>>> 14ccad13
     status: 404 Not Found
     code: 404
     duration: ""
---
version: 1
interactions:
- request:
    body: |
<<<<<<< HEAD
      {"description":"Created using the Datadog provider in Terraform","id":"","is_read_only":true,"layout_type":"free","notify_list":[],"template_variable_presets":[],"template_variables":[],"title":"tf-TestAccDatadogDashboardServiceMap_import-local-1615587282","widgets":[{"definition":{"custom_links":[{"label":"Test Custom Link label","link":"https://app.datadoghq.com/dashboard/lists"}],"filters":["env:prod","datacenter:us1.prod.dog"],"service":"master-db","title":"env: prod, datacenter:us1.prod.dog, service: master-db","title_align":"left","title_size":"16","type":"servicemap"},"layout":{"height":43,"width":32,"x":5,"y":5}}]}
=======
      {"description":"Created using the Datadog provider in Terraform","id":"","is_read_only":true,"layout_type":"free","notify_list":[],"template_variable_presets":[],"template_variables":[],"title":"tf-TestAccDatadogDashboardServiceMap_import-local-1620034637","widgets":[{"definition":{"custom_links":[{"label":"Test Custom Link label","link":"https://app.datadoghq.com/dashboard/lists"}],"filters":["env:prod","datacenter:us1.prod.dog"],"service":"master-db","title":"env: prod, datacenter:us1.prod.dog, service: master-db","title_align":"left","title_size":"16","type":"servicemap"},"layout":{"height":43,"is_column_break":false,"width":32,"x":5,"y":5}}]}
>>>>>>> 154a3a6f
    form: {}
    headers:
      Accept:
      - application/json
      Content-Type:
      - application/json
      Dd-Operation-Id:
      - CreateDashboard
      User-Agent:
<<<<<<< HEAD
      - terraform-provider-datadog/dev (terraform 2.4.4; terraform-cli 0.14.7) datadog-api-client-go/1.0.0-beta.16 (go go1.15.3; os darwin; arch amd64)
    url: https://api.datadoghq.com/api/v1/dashboard
    method: POST
  response:
    body: '{"notify_list":[],"description":"Created using the Datadog provider in Terraform","author_name":null,"template_variable_presets":[],"template_variables":[],"is_read_only":true,"id":"su7-w95-vhn","title":"tf-TestAccDatadogDashboardServiceMap_import-local-1615587282","url":"/dashboard/su7-w95-vhn/tf-testaccdatadogdashboardservicemapimport-local-1615587282","created_at":"2021-03-12T22:14:45.810538+00:00","modified_at":"2021-03-12T22:14:45.810538+00:00","author_handle":"frog@datadoghq.com","widgets":[{"definition":{"custom_links":[{"link":"https://app.datadoghq.com/dashboard/lists","label":"Test Custom Link label"}],"title_size":"16","service":"master-db","title":"env: prod, datacenter:us1.prod.dog, service: master-db","title_align":"left","filters":["env:prod","datacenter:us1.prod.dog"],"type":"servicemap"},"layout":{"y":5,"width":32,"x":5,"height":43},"id":4368502240171367}],"layout_type":"free"}'
=======
      - terraform-provider-datadog/dev (terraform 1.16.0; terraform-cli 0.12.7-sdk) datadog-api-client-go/1.0.0-beta.21+dev (go go1.16.2; os darwin; arch amd64)
    url: https://api.datadoghq.com/api/v1/dashboard
    method: POST
  response:
    body: '{"notify_list":[],"description":"Created using the Datadog provider in Terraform","restricted_roles":["043a2842-e140-11e8-bb04-7fd10177666e","08604de8-1dca-11eb-800c-9f5f55ff734d","16169788-28e4-11eb-832c-fb84162ef3eb","17d73994-7531-11eb-94b9-da7ad0900002","284d8b66-93f9-11eb-9c37-da7ad0900002","4de53192-9946-11eb-9cee-da7ad0900002","62cbc476-5c16-11eb-8e98-0388ea7a41f8","657de3a2-29f8-11eb-83b5-6b8ebfb2f184","6bf314be-5c16-11eb-8e98-2356ea436065","7a83f306-96ca-11eb-9c74-da7ad0900002","e82bf27a-986c-11eb-9cba-da7ad0900002","f0674aa4-9d38-11eb-9dc6-da7ad0900002","f257ba30-dbb2-11ea-a5ff-5fd1d308318a","fc72d08c-55f5-11eb-8d12-df0bb6cadca3"],"author_name":"David Robert-Ansart","template_variable_presets":[],"template_variables":[],"is_read_only":true,"id":"7qg-rkt-i6p","title":"tf-TestAccDatadogDashboardServiceMap_import-local-1620034637","url":"/dashboard/7qg-rkt-i6p/tf-testaccdatadogdashboardservicemapimport-local-1620034637","created_at":"2021-05-03T09:37:18.295939+00:00","modified_at":"2021-05-03T09:37:18.295939+00:00","author_handle":"david.robertansart@datadoghq.com","widgets":[{"definition":{"custom_links":[{"link":"https://app.datadoghq.com/dashboard/lists","label":"Test Custom Link label"}],"title_size":"16","service":"master-db","title":"env: prod, datacenter:us1.prod.dog, service: master-db","title_align":"left","filters":["env:prod","datacenter:us1.prod.dog"],"type":"servicemap"},"layout":{"y":5,"width":32,"is_column_break":false,"x":5,"height":43},"id":4426635934451805}],"layout_type":"free"}'
>>>>>>> 154a3a6f
    headers:
      Cache-Control:
      - no-cache
      Connection:
      - keep-alive
      Content-Security-Policy:
      - frame-ancestors 'self'; report-uri https://api.datadoghq.com/csp-report
      Content-Type:
      - application/json
      Date:
<<<<<<< HEAD
      - Fri, 12 Mar 2021 22:14:48 GMT
=======
      - Mon, 03 May 2021 09:37:18 GMT
>>>>>>> 154a3a6f
      Pragma:
      - no-cache
      Strict-Transport-Security:
      - max-age=15724800;
      Vary:
      - Accept-Encoding
      X-Content-Type-Options:
      - nosniff
      X-Dd-Debug:
<<<<<<< HEAD
      - mNzaoDhdDKO7t4QSrAe5X7pHd0bJND187D+vRbwoluXouE2m1UaQQX0RGCvRpLVE
      X-Dd-Version:
      - "35.4088130"
=======
      - SY1h8ScsWq+kYmtbh63ltMLFAZsQjqfrgvdfAoRX+9TzT1sgMBRYaFRwfWWRRe9a
      X-Dd-Version:
      - "35.4442455"
>>>>>>> 154a3a6f
      X-Frame-Options:
      - SAMEORIGIN
    status: 200 OK
    code: 200
    duration: ""
- request:
    body: ""
    form: {}
    headers:
      Accept:
      - application/json
      Dd-Operation-Id:
      - GetDashboard
      User-Agent:
<<<<<<< HEAD
      - terraform-provider-datadog/dev (terraform 2.4.4; terraform-cli 0.14.7) datadog-api-client-go/1.0.0-beta.16 (go go1.15.3; os darwin; arch amd64)
    url: https://api.datadoghq.com/api/v1/dashboard/su7-w95-vhn
    method: GET
  response:
    body: '{"notify_list":[],"description":"Created using the Datadog provider in Terraform","author_name":null,"template_variable_presets":[],"template_variables":[],"is_read_only":true,"id":"su7-w95-vhn","title":"tf-TestAccDatadogDashboardServiceMap_import-local-1615587282","url":"/dashboard/su7-w95-vhn/tf-testaccdatadogdashboardservicemapimport-local-1615587282","created_at":"2021-03-12T22:14:45.810538+00:00","modified_at":"2021-03-12T22:14:45.810538+00:00","author_handle":"frog@datadoghq.com","widgets":[{"definition":{"custom_links":[{"link":"https://app.datadoghq.com/dashboard/lists","label":"Test Custom Link label"}],"title_size":"16","service":"master-db","title":"env: prod, datacenter:us1.prod.dog, service: master-db","title_align":"left","filters":["env:prod","datacenter:us1.prod.dog"],"type":"servicemap"},"layout":{"y":5,"width":32,"x":5,"height":43},"id":4368502240171367}],"layout_type":"free"}'
=======
      - terraform-provider-datadog/dev (terraform 1.16.0; terraform-cli 0.12.7-sdk) datadog-api-client-go/1.0.0-beta.21+dev (go go1.16.2; os darwin; arch amd64)
    url: https://api.datadoghq.com/api/v1/dashboard/7qg-rkt-i6p
    method: GET
  response:
    body: '{"notify_list":[],"description":"Created using the Datadog provider in Terraform","restricted_roles":["f0674aa4-9d38-11eb-9dc6-da7ad0900002","284d8b66-93f9-11eb-9c37-da7ad0900002","043a2842-e140-11e8-bb04-7fd10177666e","fc72d08c-55f5-11eb-8d12-df0bb6cadca3","17d73994-7531-11eb-94b9-da7ad0900002","657de3a2-29f8-11eb-83b5-6b8ebfb2f184","e82bf27a-986c-11eb-9cba-da7ad0900002","f257ba30-dbb2-11ea-a5ff-5fd1d308318a","6bf314be-5c16-11eb-8e98-2356ea436065","62cbc476-5c16-11eb-8e98-0388ea7a41f8","08604de8-1dca-11eb-800c-9f5f55ff734d","7a83f306-96ca-11eb-9c74-da7ad0900002","16169788-28e4-11eb-832c-fb84162ef3eb","4de53192-9946-11eb-9cee-da7ad0900002"],"author_name":"David Robert-Ansart","template_variable_presets":[],"template_variables":[],"is_read_only":true,"id":"7qg-rkt-i6p","title":"tf-TestAccDatadogDashboardServiceMap_import-local-1620034637","url":"/dashboard/7qg-rkt-i6p/tf-testaccdatadogdashboardservicemapimport-local-1620034637","created_at":"2021-05-03T09:37:18.295939+00:00","modified_at":"2021-05-03T09:37:18.295939+00:00","author_handle":"david.robertansart@datadoghq.com","widgets":[{"definition":{"custom_links":[{"link":"https://app.datadoghq.com/dashboard/lists","label":"Test Custom Link label"}],"title_size":"16","service":"master-db","title":"env: prod, datacenter:us1.prod.dog, service: master-db","title_align":"left","filters":["env:prod","datacenter:us1.prod.dog"],"type":"servicemap"},"layout":{"y":5,"width":32,"is_column_break":false,"x":5,"height":43},"id":4426635934451805}],"layout_type":"free"}'
>>>>>>> 154a3a6f
    headers:
      Cache-Control:
      - no-cache
      Connection:
      - keep-alive
      Content-Security-Policy:
      - frame-ancestors 'self'; report-uri https://api.datadoghq.com/csp-report
      Content-Type:
      - application/json
      Date:
<<<<<<< HEAD
      - Fri, 12 Mar 2021 22:14:49 GMT
=======
      - Mon, 03 May 2021 09:37:18 GMT
>>>>>>> 154a3a6f
      Pragma:
      - no-cache
      Strict-Transport-Security:
      - max-age=15724800;
      Vary:
      - Accept-Encoding
      X-Content-Type-Options:
      - nosniff
      X-Dd-Debug:
<<<<<<< HEAD
      - l4HFlaRP3QwYSqoGKhzbYfv7zgkK63HIRR7YkyVYZspq0lGjjTBwoK8V/alf+XYt
      X-Dd-Version:
      - "35.4088130"
=======
      - gYZcaADwbKcv7Hm19HJx6WsLoKuOijDWAt2viPeCfWqUgyKY+9e1xZdmMJeXV3YV
      X-Dd-Version:
      - "35.4442455"
>>>>>>> 154a3a6f
      X-Frame-Options:
      - SAMEORIGIN
    status: 200 OK
    code: 200
    duration: ""
- request:
    body: ""
    form: {}
    headers:
      Accept:
      - application/json
      Dd-Operation-Id:
      - GetDashboard
      User-Agent:
<<<<<<< HEAD
      - terraform-provider-datadog/dev (terraform 2.4.4; terraform-cli 0.14.7) datadog-api-client-go/1.0.0-beta.16 (go go1.15.3; os darwin; arch amd64)
    url: https://api.datadoghq.com/api/v1/dashboard/su7-w95-vhn
    method: GET
  response:
    body: '{"notify_list":[],"description":"Created using the Datadog provider in Terraform","author_name":null,"template_variable_presets":[],"template_variables":[],"is_read_only":true,"id":"su7-w95-vhn","title":"tf-TestAccDatadogDashboardServiceMap_import-local-1615587282","url":"/dashboard/su7-w95-vhn/tf-testaccdatadogdashboardservicemapimport-local-1615587282","created_at":"2021-03-12T22:14:45.810538+00:00","modified_at":"2021-03-12T22:14:45.810538+00:00","author_handle":"frog@datadoghq.com","widgets":[{"definition":{"custom_links":[{"link":"https://app.datadoghq.com/dashboard/lists","label":"Test Custom Link label"}],"title_size":"16","service":"master-db","title":"env: prod, datacenter:us1.prod.dog, service: master-db","title_align":"left","filters":["env:prod","datacenter:us1.prod.dog"],"type":"servicemap"},"layout":{"y":5,"width":32,"x":5,"height":43},"id":4368502240171367}],"layout_type":"free"}'
=======
      - terraform-provider-datadog/dev (terraform 1.16.0; terraform-cli 0.12.7-sdk) datadog-api-client-go/1.0.0-beta.21+dev (go go1.16.2; os darwin; arch amd64)
    url: https://api.datadoghq.com/api/v1/dashboard/7qg-rkt-i6p
    method: GET
  response:
    body: '{"notify_list":[],"description":"Created using the Datadog provider in Terraform","restricted_roles":["f0674aa4-9d38-11eb-9dc6-da7ad0900002","284d8b66-93f9-11eb-9c37-da7ad0900002","043a2842-e140-11e8-bb04-7fd10177666e","fc72d08c-55f5-11eb-8d12-df0bb6cadca3","17d73994-7531-11eb-94b9-da7ad0900002","657de3a2-29f8-11eb-83b5-6b8ebfb2f184","e82bf27a-986c-11eb-9cba-da7ad0900002","f257ba30-dbb2-11ea-a5ff-5fd1d308318a","6bf314be-5c16-11eb-8e98-2356ea436065","62cbc476-5c16-11eb-8e98-0388ea7a41f8","08604de8-1dca-11eb-800c-9f5f55ff734d","7a83f306-96ca-11eb-9c74-da7ad0900002","16169788-28e4-11eb-832c-fb84162ef3eb","4de53192-9946-11eb-9cee-da7ad0900002"],"author_name":"David Robert-Ansart","template_variable_presets":[],"template_variables":[],"is_read_only":true,"id":"7qg-rkt-i6p","title":"tf-TestAccDatadogDashboardServiceMap_import-local-1620034637","url":"/dashboard/7qg-rkt-i6p/tf-testaccdatadogdashboardservicemapimport-local-1620034637","created_at":"2021-05-03T09:37:18.295939+00:00","modified_at":"2021-05-03T09:37:18.295939+00:00","author_handle":"david.robertansart@datadoghq.com","widgets":[{"definition":{"custom_links":[{"link":"https://app.datadoghq.com/dashboard/lists","label":"Test Custom Link label"}],"title_size":"16","service":"master-db","title":"env: prod, datacenter:us1.prod.dog, service: master-db","title_align":"left","filters":["env:prod","datacenter:us1.prod.dog"],"type":"servicemap"},"layout":{"y":5,"width":32,"is_column_break":false,"x":5,"height":43},"id":4426635934451805}],"layout_type":"free"}'
>>>>>>> 154a3a6f
    headers:
      Cache-Control:
      - no-cache
      Connection:
      - keep-alive
      Content-Security-Policy:
      - frame-ancestors 'self'; report-uri https://api.datadoghq.com/csp-report
      Content-Type:
      - application/json
      Date:
<<<<<<< HEAD
      - Fri, 12 Mar 2021 22:14:51 GMT
=======
      - Mon, 03 May 2021 09:37:18 GMT
>>>>>>> 154a3a6f
      Pragma:
      - no-cache
      Strict-Transport-Security:
      - max-age=15724800;
      Vary:
      - Accept-Encoding
      X-Content-Type-Options:
      - nosniff
      X-Dd-Debug:
<<<<<<< HEAD
      - PhosSd3Ch1B6B0DXI71steKUi7XhPDttnPiIP1NdXTw0VJNWpoUnYyBmODS5ne3q
      X-Dd-Version:
      - "35.4088130"
=======
      - bgHykj7A9bfZx0Y5ZO3swhhp5tGUSNJHqFWR868+qg087CYrDOd5hQslC+noiEtH
      X-Dd-Version:
      - "35.4442455"
>>>>>>> 154a3a6f
      X-Frame-Options:
      - SAMEORIGIN
    status: 200 OK
    code: 200
    duration: ""
- request:
    body: ""
    form: {}
    headers:
      Accept:
      - application/json
      Dd-Operation-Id:
      - GetDashboard
      User-Agent:
<<<<<<< HEAD
      - terraform-provider-datadog/dev (terraform 2.4.4; terraform-cli ) datadog-api-client-go/1.0.0-beta.16 (go go1.15.3; os darwin; arch amd64)
    url: https://api.datadoghq.com/api/v1/dashboard/su7-w95-vhn
    method: GET
  response:
    body: '{"notify_list":[],"description":"Created using the Datadog provider in Terraform","author_name":null,"template_variable_presets":[],"template_variables":[],"is_read_only":true,"id":"su7-w95-vhn","title":"tf-TestAccDatadogDashboardServiceMap_import-local-1615587282","url":"/dashboard/su7-w95-vhn/tf-testaccdatadogdashboardservicemapimport-local-1615587282","created_at":"2021-03-12T22:14:45.810538+00:00","modified_at":"2021-03-12T22:14:45.810538+00:00","author_handle":"frog@datadoghq.com","widgets":[{"definition":{"custom_links":[{"link":"https://app.datadoghq.com/dashboard/lists","label":"Test Custom Link label"}],"title_size":"16","service":"master-db","title":"env: prod, datacenter:us1.prod.dog, service: master-db","title_align":"left","filters":["env:prod","datacenter:us1.prod.dog"],"type":"servicemap"},"layout":{"y":5,"width":32,"x":5,"height":43},"id":4368502240171367}],"layout_type":"free"}'
=======
      - terraform-provider-datadog/dev (terraform 1.16.0; terraform-cli 0.12.7-sdk) datadog-api-client-go/1.0.0-beta.21+dev (go go1.16.2; os darwin; arch amd64)
    url: https://api.datadoghq.com/api/v1/dashboard/7qg-rkt-i6p
    method: GET
  response:
    body: '{"notify_list":[],"description":"Created using the Datadog provider in Terraform","restricted_roles":["f0674aa4-9d38-11eb-9dc6-da7ad0900002","284d8b66-93f9-11eb-9c37-da7ad0900002","043a2842-e140-11e8-bb04-7fd10177666e","fc72d08c-55f5-11eb-8d12-df0bb6cadca3","17d73994-7531-11eb-94b9-da7ad0900002","657de3a2-29f8-11eb-83b5-6b8ebfb2f184","e82bf27a-986c-11eb-9cba-da7ad0900002","f257ba30-dbb2-11ea-a5ff-5fd1d308318a","6bf314be-5c16-11eb-8e98-2356ea436065","62cbc476-5c16-11eb-8e98-0388ea7a41f8","08604de8-1dca-11eb-800c-9f5f55ff734d","7a83f306-96ca-11eb-9c74-da7ad0900002","16169788-28e4-11eb-832c-fb84162ef3eb","4de53192-9946-11eb-9cee-da7ad0900002"],"author_name":"David Robert-Ansart","template_variable_presets":[],"template_variables":[],"is_read_only":true,"id":"7qg-rkt-i6p","title":"tf-TestAccDatadogDashboardServiceMap_import-local-1620034637","url":"/dashboard/7qg-rkt-i6p/tf-testaccdatadogdashboardservicemapimport-local-1620034637","created_at":"2021-05-03T09:37:18.295939+00:00","modified_at":"2021-05-03T09:37:18.295939+00:00","author_handle":"david.robertansart@datadoghq.com","widgets":[{"definition":{"custom_links":[{"link":"https://app.datadoghq.com/dashboard/lists","label":"Test Custom Link label"}],"title_size":"16","service":"master-db","title":"env: prod, datacenter:us1.prod.dog, service: master-db","title_align":"left","filters":["env:prod","datacenter:us1.prod.dog"],"type":"servicemap"},"layout":{"y":5,"width":32,"is_column_break":false,"x":5,"height":43},"id":4426635934451805}],"layout_type":"free"}'
>>>>>>> 154a3a6f
    headers:
      Cache-Control:
      - no-cache
      Connection:
      - keep-alive
      Content-Security-Policy:
      - frame-ancestors 'self'; report-uri https://api.datadoghq.com/csp-report
      Content-Type:
      - application/json
      Date:
<<<<<<< HEAD
      - Fri, 12 Mar 2021 22:14:53 GMT
=======
      - Mon, 03 May 2021 09:37:19 GMT
>>>>>>> 154a3a6f
      Pragma:
      - no-cache
      Strict-Transport-Security:
      - max-age=15724800;
      Vary:
      - Accept-Encoding
      X-Content-Type-Options:
      - nosniff
      X-Dd-Debug:
<<<<<<< HEAD
      - 2328yjLSqI4XmR1pVqrPRR/SFcQsbafjEpPmZx7/3PfxUK1nJQQsX+wrMelyVyj+
      X-Dd-Version:
      - "35.4088130"
=======
      - dPySkcOzIZtKyMKDAAzuysY3gNGGj6RtYogGuSb76E8mPvoqzREyRp6lPYm91hQU
      X-Dd-Version:
      - "35.4442455"
      X-Frame-Options:
      - SAMEORIGIN
    status: 200 OK
    code: 200
    duration: ""
- request:
    body: ""
    form: {}
    headers:
      Accept:
      - application/json
      Dd-Operation-Id:
      - GetDashboard
      User-Agent:
      - terraform-provider-datadog/dev (terraform 1.16.0; terraform-cli 0.12.7-sdk) datadog-api-client-go/1.0.0-beta.21+dev (go go1.16.2; os darwin; arch amd64)
    url: https://api.datadoghq.com/api/v1/dashboard/7qg-rkt-i6p
    method: GET
  response:
    body: '{"notify_list":[],"description":"Created using the Datadog provider in Terraform","restricted_roles":["f0674aa4-9d38-11eb-9dc6-da7ad0900002","284d8b66-93f9-11eb-9c37-da7ad0900002","043a2842-e140-11e8-bb04-7fd10177666e","fc72d08c-55f5-11eb-8d12-df0bb6cadca3","17d73994-7531-11eb-94b9-da7ad0900002","657de3a2-29f8-11eb-83b5-6b8ebfb2f184","e82bf27a-986c-11eb-9cba-da7ad0900002","f257ba30-dbb2-11ea-a5ff-5fd1d308318a","6bf314be-5c16-11eb-8e98-2356ea436065","62cbc476-5c16-11eb-8e98-0388ea7a41f8","08604de8-1dca-11eb-800c-9f5f55ff734d","7a83f306-96ca-11eb-9c74-da7ad0900002","16169788-28e4-11eb-832c-fb84162ef3eb","4de53192-9946-11eb-9cee-da7ad0900002"],"author_name":"David Robert-Ansart","template_variable_presets":[],"template_variables":[],"is_read_only":true,"id":"7qg-rkt-i6p","title":"tf-TestAccDatadogDashboardServiceMap_import-local-1620034637","url":"/dashboard/7qg-rkt-i6p/tf-testaccdatadogdashboardservicemapimport-local-1620034637","created_at":"2021-05-03T09:37:18.295939+00:00","modified_at":"2021-05-03T09:37:18.295939+00:00","author_handle":"david.robertansart@datadoghq.com","widgets":[{"definition":{"custom_links":[{"link":"https://app.datadoghq.com/dashboard/lists","label":"Test Custom Link label"}],"title_size":"16","service":"master-db","title":"env: prod, datacenter:us1.prod.dog, service: master-db","title_align":"left","filters":["env:prod","datacenter:us1.prod.dog"],"type":"servicemap"},"layout":{"y":5,"width":32,"is_column_break":false,"x":5,"height":43},"id":4426635934451805}],"layout_type":"free"}'
    headers:
      Cache-Control:
      - no-cache
      Connection:
      - keep-alive
      Content-Security-Policy:
      - frame-ancestors 'self'; report-uri https://api.datadoghq.com/csp-report
      Content-Type:
      - application/json
      Date:
      - Mon, 03 May 2021 09:37:19 GMT
      Pragma:
      - no-cache
      Strict-Transport-Security:
      - max-age=15724800;
      Vary:
      - Accept-Encoding
      X-Content-Type-Options:
      - nosniff
      X-Dd-Debug:
      - twvpGlmuom5y6A0pjGtXzTf554cmwJgTcCZ71fK4H/RDi+v5ehBK0zQiRcTJQG5C
      X-Dd-Version:
      - "35.4442455"
      X-Frame-Options:
      - SAMEORIGIN
    status: 200 OK
    code: 200
    duration: ""
- request:
    body: ""
    form: {}
    headers:
      Accept:
      - application/json
      Dd-Operation-Id:
      - GetDashboard
      User-Agent:
      - terraform-provider-datadog/dev (terraform 1.16.0; terraform-cli 0.12.7-sdk) datadog-api-client-go/1.0.0-beta.21+dev (go go1.16.2; os darwin; arch amd64)
    url: https://api.datadoghq.com/api/v1/dashboard/7qg-rkt-i6p
    method: GET
  response:
    body: '{"notify_list":[],"description":"Created using the Datadog provider in Terraform","restricted_roles":["f0674aa4-9d38-11eb-9dc6-da7ad0900002","284d8b66-93f9-11eb-9c37-da7ad0900002","043a2842-e140-11e8-bb04-7fd10177666e","fc72d08c-55f5-11eb-8d12-df0bb6cadca3","17d73994-7531-11eb-94b9-da7ad0900002","657de3a2-29f8-11eb-83b5-6b8ebfb2f184","e82bf27a-986c-11eb-9cba-da7ad0900002","f257ba30-dbb2-11ea-a5ff-5fd1d308318a","6bf314be-5c16-11eb-8e98-2356ea436065","62cbc476-5c16-11eb-8e98-0388ea7a41f8","08604de8-1dca-11eb-800c-9f5f55ff734d","7a83f306-96ca-11eb-9c74-da7ad0900002","16169788-28e4-11eb-832c-fb84162ef3eb","4de53192-9946-11eb-9cee-da7ad0900002"],"author_name":"David Robert-Ansart","template_variable_presets":[],"template_variables":[],"is_read_only":true,"id":"7qg-rkt-i6p","title":"tf-TestAccDatadogDashboardServiceMap_import-local-1620034637","url":"/dashboard/7qg-rkt-i6p/tf-testaccdatadogdashboardservicemapimport-local-1620034637","created_at":"2021-05-03T09:37:18.295939+00:00","modified_at":"2021-05-03T09:37:18.295939+00:00","author_handle":"david.robertansart@datadoghq.com","widgets":[{"definition":{"custom_links":[{"link":"https://app.datadoghq.com/dashboard/lists","label":"Test Custom Link label"}],"title_size":"16","service":"master-db","title":"env: prod, datacenter:us1.prod.dog, service: master-db","title_align":"left","filters":["env:prod","datacenter:us1.prod.dog"],"type":"servicemap"},"layout":{"y":5,"width":32,"is_column_break":false,"x":5,"height":43},"id":4426635934451805}],"layout_type":"free"}'
    headers:
      Cache-Control:
      - no-cache
      Connection:
      - keep-alive
      Content-Security-Policy:
      - frame-ancestors 'self'; report-uri https://api.datadoghq.com/csp-report
      Content-Type:
      - application/json
      Date:
      - Mon, 03 May 2021 09:37:20 GMT
      Pragma:
      - no-cache
      Strict-Transport-Security:
      - max-age=15724800;
      Vary:
      - Accept-Encoding
      X-Content-Type-Options:
      - nosniff
      X-Dd-Debug:
      - /L+SFFO+m1pPY+hRCpk5325fvfrNl0KmiquUNJolBN/5hu3HIwflqjZSbJ6NxDFG
      X-Dd-Version:
      - "35.4442455"
>>>>>>> 154a3a6f
      X-Frame-Options:
      - SAMEORIGIN
    status: 200 OK
    code: 200
    duration: ""
- request:
    body: ""
    form: {}
    headers:
      Accept:
      - application/json
      Dd-Operation-Id:
      - DeleteDashboard
      User-Agent:
<<<<<<< HEAD
      - terraform-provider-datadog/dev (terraform 2.4.4; terraform-cli ) datadog-api-client-go/1.0.0-beta.16 (go go1.15.3; os darwin; arch amd64)
    url: https://api.datadoghq.com/api/v1/dashboard/su7-w95-vhn
    method: DELETE
  response:
    body: '{"deleted_dashboard_id":"su7-w95-vhn"}'
=======
      - terraform-provider-datadog/dev (terraform 1.16.0; terraform-cli 0.12.7-sdk) datadog-api-client-go/1.0.0-beta.21+dev (go go1.16.2; os darwin; arch amd64)
    url: https://api.datadoghq.com/api/v1/dashboard/7qg-rkt-i6p
    method: DELETE
  response:
    body: '{"deleted_dashboard_id":"7qg-rkt-i6p"}'
>>>>>>> 154a3a6f
    headers:
      Cache-Control:
      - no-cache
      Connection:
      - keep-alive
      Content-Security-Policy:
      - frame-ancestors 'self'; report-uri https://api.datadoghq.com/csp-report
      Content-Type:
      - application/json
      Date:
<<<<<<< HEAD
      - Fri, 12 Mar 2021 22:14:54 GMT
=======
      - Mon, 03 May 2021 09:37:20 GMT
>>>>>>> 154a3a6f
      Pragma:
      - no-cache
      Strict-Transport-Security:
      - max-age=15724800;
      Vary:
      - Accept-Encoding
      X-Content-Type-Options:
      - nosniff
      X-Dd-Debug:
<<<<<<< HEAD
      - fIO2C4qGDheGHy4YbS+r3a3CXbh4cbRo7roILOimQyiHGjQdOat0cIpWCkupM1uX
      X-Dd-Version:
      - "35.4088130"
=======
      - LcgNasIYBRkNppmD6mCKE9J6iv0eEjosuuHR5V5zw2fWbR54i39C8dhdK8zDq/40
      X-Dd-Version:
      - "35.4442455"
>>>>>>> 154a3a6f
      X-Frame-Options:
      - SAMEORIGIN
    status: 200 OK
    code: 200
    duration: ""
- request:
    body: ""
    form: {}
    headers:
      Accept:
      - application/json
      Dd-Operation-Id:
      - GetDashboard
      User-Agent:
<<<<<<< HEAD
      - terraform-provider-datadog/dev (terraform 2.4.4; terraform-cli ) datadog-api-client-go/1.0.0-beta.16 (go go1.15.3; os darwin; arch amd64)
    url: https://api.datadoghq.com/api/v1/dashboard/su7-w95-vhn
    method: GET
  response:
    body: '{"errors": ["Dashboard with ID su7-w95-vhn not found"]}'
=======
      - terraform-provider-datadog/dev (terraform 1.16.0; terraform-cli 0.12.7-sdk) datadog-api-client-go/1.0.0-beta.21+dev (go go1.16.2; os darwin; arch amd64)
    url: https://api.datadoghq.com/api/v1/dashboard/7qg-rkt-i6p
    method: GET
  response:
    body: '{"errors": ["Dashboard with ID 7qg-rkt-i6p not found"]}'
>>>>>>> 154a3a6f
    headers:
      Cache-Control:
      - no-cache
      Connection:
      - keep-alive
      Content-Security-Policy:
      - frame-ancestors 'self'; report-uri https://api.datadoghq.com/csp-report
      Content-Type:
      - application/json
      Date:
<<<<<<< HEAD
      - Fri, 12 Mar 2021 22:14:54 GMT
=======
      - Mon, 03 May 2021 09:37:20 GMT
>>>>>>> 154a3a6f
      Pragma:
      - no-cache
      Strict-Transport-Security:
      - max-age=15724800;
      Vary:
      - Accept-Encoding
      X-Content-Type-Options:
      - nosniff
      X-Dd-Version:
<<<<<<< HEAD
      - "35.4088130"
=======
      - "35.4442455"
>>>>>>> 154a3a6f
      X-Frame-Options:
      - SAMEORIGIN
    status: 404 Not Found
    code: 404
    duration: ""<|MERGE_RESOLUTION|>--- conflicted
+++ resolved
@@ -3,11 +3,7 @@
 interactions:
 - request:
     body: |
-<<<<<<< HEAD
-      {"description":"Created using the Datadog provider in Terraform","id":"","is_read_only":true,"layout_type":"free","notify_list":[],"template_variable_presets":[],"template_variables":[],"title":"tf-TestAccDatadogDashboardServiceMap_import-local-1615587282","widgets":[{"definition":{"custom_links":[{"label":"Test Custom Link label","link":"https://app.datadoghq.com/dashboard/lists"}],"filters":["env:prod","datacenter:us1.prod.dog"],"service":"master-db","title":"env: prod, datacenter:us1.prod.dog, service: master-db","title_align":"left","title_size":"16","type":"servicemap"},"layout":{"height":43,"width":32,"x":5,"y":5}}]}
-=======
       {"description":"Created using the Datadog provider in Terraform","id":"","is_read_only":true,"layout_type":"free","notify_list":[],"template_variable_presets":[],"template_variables":[],"title":"tf-TestAccDatadogDashboardServiceMap_import-local-1620034637","widgets":[{"definition":{"custom_links":[{"label":"Test Custom Link label","link":"https://app.datadoghq.com/dashboard/lists"}],"filters":["env:prod","datacenter:us1.prod.dog"],"service":"master-db","title":"env: prod, datacenter:us1.prod.dog, service: master-db","title_align":"left","title_size":"16","type":"servicemap"},"layout":{"height":43,"is_column_break":false,"width":32,"x":5,"y":5}}]}
->>>>>>> 154a3a6f
     form: {}
     headers:
       Accept:
@@ -17,228 +13,157 @@
       Dd-Operation-Id:
       - CreateDashboard
       User-Agent:
-<<<<<<< HEAD
-      - terraform-provider-datadog/dev (terraform 2.4.4; terraform-cli 0.14.7) datadog-api-client-go/1.0.0-beta.16 (go go1.15.3; os darwin; arch amd64)
+      - terraform-provider-datadog/dev (terraform 1.16.0; terraform-cli 0.12.7-sdk) datadog-api-client-go/1.0.0-beta.21+dev (go go1.16.2; os darwin; arch amd64)
     url: https://api.datadoghq.com/api/v1/dashboard
     method: POST
   response:
-    body: '{"notify_list":[],"description":"Created using the Datadog provider in Terraform","author_name":null,"template_variable_presets":[],"template_variables":[],"is_read_only":true,"id":"su7-w95-vhn","title":"tf-TestAccDatadogDashboardServiceMap_import-local-1615587282","url":"/dashboard/su7-w95-vhn/tf-testaccdatadogdashboardservicemapimport-local-1615587282","created_at":"2021-03-12T22:14:45.810538+00:00","modified_at":"2021-03-12T22:14:45.810538+00:00","author_handle":"frog@datadoghq.com","widgets":[{"definition":{"custom_links":[{"link":"https://app.datadoghq.com/dashboard/lists","label":"Test Custom Link label"}],"title_size":"16","service":"master-db","title":"env: prod, datacenter:us1.prod.dog, service: master-db","title_align":"left","filters":["env:prod","datacenter:us1.prod.dog"],"type":"servicemap"},"layout":{"y":5,"width":32,"x":5,"height":43},"id":4368502240171367}],"layout_type":"free"}'
-=======
-      - terraform-provider-datadog/dev (terraform 1.16.0; terraform-cli 0.12.7-sdk) datadog-api-client-go/1.0.0-beta.21+dev (go go1.16.2; os darwin; arch amd64)
-    url: https://api.datadoghq.com/api/v1/dashboard
-    method: POST
-  response:
     body: '{"notify_list":[],"description":"Created using the Datadog provider in Terraform","restricted_roles":["043a2842-e140-11e8-bb04-7fd10177666e","08604de8-1dca-11eb-800c-9f5f55ff734d","16169788-28e4-11eb-832c-fb84162ef3eb","17d73994-7531-11eb-94b9-da7ad0900002","284d8b66-93f9-11eb-9c37-da7ad0900002","4de53192-9946-11eb-9cee-da7ad0900002","62cbc476-5c16-11eb-8e98-0388ea7a41f8","657de3a2-29f8-11eb-83b5-6b8ebfb2f184","6bf314be-5c16-11eb-8e98-2356ea436065","7a83f306-96ca-11eb-9c74-da7ad0900002","e82bf27a-986c-11eb-9cba-da7ad0900002","f0674aa4-9d38-11eb-9dc6-da7ad0900002","f257ba30-dbb2-11ea-a5ff-5fd1d308318a","fc72d08c-55f5-11eb-8d12-df0bb6cadca3"],"author_name":"David Robert-Ansart","template_variable_presets":[],"template_variables":[],"is_read_only":true,"id":"7qg-rkt-i6p","title":"tf-TestAccDatadogDashboardServiceMap_import-local-1620034637","url":"/dashboard/7qg-rkt-i6p/tf-testaccdatadogdashboardservicemapimport-local-1620034637","created_at":"2021-05-03T09:37:18.295939+00:00","modified_at":"2021-05-03T09:37:18.295939+00:00","author_handle":"david.robertansart@datadoghq.com","widgets":[{"definition":{"custom_links":[{"link":"https://app.datadoghq.com/dashboard/lists","label":"Test Custom Link label"}],"title_size":"16","service":"master-db","title":"env: prod, datacenter:us1.prod.dog, service: master-db","title_align":"left","filters":["env:prod","datacenter:us1.prod.dog"],"type":"servicemap"},"layout":{"y":5,"width":32,"is_column_break":false,"x":5,"height":43},"id":4426635934451805}],"layout_type":"free"}'
->>>>>>> 154a3a6f
-    headers:
-      Cache-Control:
-      - no-cache
-      Connection:
-      - keep-alive
-      Content-Security-Policy:
-      - frame-ancestors 'self'; report-uri https://api.datadoghq.com/csp-report
-      Content-Type:
-      - application/json
-      Date:
-<<<<<<< HEAD
-      - Fri, 12 Mar 2021 22:14:48 GMT
-=======
+    headers:
+      Cache-Control:
+      - no-cache
+      Connection:
+      - keep-alive
+      Content-Security-Policy:
+      - frame-ancestors 'self'; report-uri https://api.datadoghq.com/csp-report
+      Content-Type:
+      - application/json
+      Date:
       - Mon, 03 May 2021 09:37:18 GMT
->>>>>>> 154a3a6f
-      Pragma:
-      - no-cache
-      Strict-Transport-Security:
-      - max-age=15724800;
-      Vary:
-      - Accept-Encoding
-      X-Content-Type-Options:
-      - nosniff
-      X-Dd-Debug:
-<<<<<<< HEAD
-      - mNzaoDhdDKO7t4QSrAe5X7pHd0bJND187D+vRbwoluXouE2m1UaQQX0RGCvRpLVE
-      X-Dd-Version:
-      - "35.4088130"
-=======
+      Pragma:
+      - no-cache
+      Strict-Transport-Security:
+      - max-age=15724800;
+      Vary:
+      - Accept-Encoding
+      X-Content-Type-Options:
+      - nosniff
+      X-Dd-Debug:
       - SY1h8ScsWq+kYmtbh63ltMLFAZsQjqfrgvdfAoRX+9TzT1sgMBRYaFRwfWWRRe9a
       X-Dd-Version:
       - "35.4442455"
->>>>>>> 154a3a6f
-      X-Frame-Options:
-      - SAMEORIGIN
-    status: 200 OK
-    code: 200
-    duration: ""
-- request:
-    body: ""
-    form: {}
-    headers:
-      Accept:
-      - application/json
-      Dd-Operation-Id:
-      - GetDashboard
-      User-Agent:
-<<<<<<< HEAD
-      - terraform-provider-datadog/dev (terraform 2.4.4; terraform-cli 0.14.7) datadog-api-client-go/1.0.0-beta.16 (go go1.15.3; os darwin; arch amd64)
-    url: https://api.datadoghq.com/api/v1/dashboard/su7-w95-vhn
-    method: GET
-  response:
-    body: '{"notify_list":[],"description":"Created using the Datadog provider in Terraform","author_name":null,"template_variable_presets":[],"template_variables":[],"is_read_only":true,"id":"su7-w95-vhn","title":"tf-TestAccDatadogDashboardServiceMap_import-local-1615587282","url":"/dashboard/su7-w95-vhn/tf-testaccdatadogdashboardservicemapimport-local-1615587282","created_at":"2021-03-12T22:14:45.810538+00:00","modified_at":"2021-03-12T22:14:45.810538+00:00","author_handle":"frog@datadoghq.com","widgets":[{"definition":{"custom_links":[{"link":"https://app.datadoghq.com/dashboard/lists","label":"Test Custom Link label"}],"title_size":"16","service":"master-db","title":"env: prod, datacenter:us1.prod.dog, service: master-db","title_align":"left","filters":["env:prod","datacenter:us1.prod.dog"],"type":"servicemap"},"layout":{"y":5,"width":32,"x":5,"height":43},"id":4368502240171367}],"layout_type":"free"}'
-=======
-      - terraform-provider-datadog/dev (terraform 1.16.0; terraform-cli 0.12.7-sdk) datadog-api-client-go/1.0.0-beta.21+dev (go go1.16.2; os darwin; arch amd64)
-    url: https://api.datadoghq.com/api/v1/dashboard/7qg-rkt-i6p
-    method: GET
-  response:
-    body: '{"notify_list":[],"description":"Created using the Datadog provider in Terraform","restricted_roles":["f0674aa4-9d38-11eb-9dc6-da7ad0900002","284d8b66-93f9-11eb-9c37-da7ad0900002","043a2842-e140-11e8-bb04-7fd10177666e","fc72d08c-55f5-11eb-8d12-df0bb6cadca3","17d73994-7531-11eb-94b9-da7ad0900002","657de3a2-29f8-11eb-83b5-6b8ebfb2f184","e82bf27a-986c-11eb-9cba-da7ad0900002","f257ba30-dbb2-11ea-a5ff-5fd1d308318a","6bf314be-5c16-11eb-8e98-2356ea436065","62cbc476-5c16-11eb-8e98-0388ea7a41f8","08604de8-1dca-11eb-800c-9f5f55ff734d","7a83f306-96ca-11eb-9c74-da7ad0900002","16169788-28e4-11eb-832c-fb84162ef3eb","4de53192-9946-11eb-9cee-da7ad0900002"],"author_name":"David Robert-Ansart","template_variable_presets":[],"template_variables":[],"is_read_only":true,"id":"7qg-rkt-i6p","title":"tf-TestAccDatadogDashboardServiceMap_import-local-1620034637","url":"/dashboard/7qg-rkt-i6p/tf-testaccdatadogdashboardservicemapimport-local-1620034637","created_at":"2021-05-03T09:37:18.295939+00:00","modified_at":"2021-05-03T09:37:18.295939+00:00","author_handle":"david.robertansart@datadoghq.com","widgets":[{"definition":{"custom_links":[{"link":"https://app.datadoghq.com/dashboard/lists","label":"Test Custom Link label"}],"title_size":"16","service":"master-db","title":"env: prod, datacenter:us1.prod.dog, service: master-db","title_align":"left","filters":["env:prod","datacenter:us1.prod.dog"],"type":"servicemap"},"layout":{"y":5,"width":32,"is_column_break":false,"x":5,"height":43},"id":4426635934451805}],"layout_type":"free"}'
->>>>>>> 154a3a6f
-    headers:
-      Cache-Control:
-      - no-cache
-      Connection:
-      - keep-alive
-      Content-Security-Policy:
-      - frame-ancestors 'self'; report-uri https://api.datadoghq.com/csp-report
-      Content-Type:
-      - application/json
-      Date:
-<<<<<<< HEAD
-      - Fri, 12 Mar 2021 22:14:49 GMT
-=======
+      X-Frame-Options:
+      - SAMEORIGIN
+    status: 200 OK
+    code: 200
+    duration: ""
+- request:
+    body: ""
+    form: {}
+    headers:
+      Accept:
+      - application/json
+      Dd-Operation-Id:
+      - GetDashboard
+      User-Agent:
+      - terraform-provider-datadog/dev (terraform 1.16.0; terraform-cli 0.12.7-sdk) datadog-api-client-go/1.0.0-beta.21+dev (go go1.16.2; os darwin; arch amd64)
+    url: https://api.datadoghq.com/api/v1/dashboard/7qg-rkt-i6p
+    method: GET
+  response:
+    body: '{"notify_list":[],"description":"Created using the Datadog provider in Terraform","restricted_roles":["f0674aa4-9d38-11eb-9dc6-da7ad0900002","284d8b66-93f9-11eb-9c37-da7ad0900002","043a2842-e140-11e8-bb04-7fd10177666e","fc72d08c-55f5-11eb-8d12-df0bb6cadca3","17d73994-7531-11eb-94b9-da7ad0900002","657de3a2-29f8-11eb-83b5-6b8ebfb2f184","e82bf27a-986c-11eb-9cba-da7ad0900002","f257ba30-dbb2-11ea-a5ff-5fd1d308318a","6bf314be-5c16-11eb-8e98-2356ea436065","62cbc476-5c16-11eb-8e98-0388ea7a41f8","08604de8-1dca-11eb-800c-9f5f55ff734d","7a83f306-96ca-11eb-9c74-da7ad0900002","16169788-28e4-11eb-832c-fb84162ef3eb","4de53192-9946-11eb-9cee-da7ad0900002"],"author_name":"David Robert-Ansart","template_variable_presets":[],"template_variables":[],"is_read_only":true,"id":"7qg-rkt-i6p","title":"tf-TestAccDatadogDashboardServiceMap_import-local-1620034637","url":"/dashboard/7qg-rkt-i6p/tf-testaccdatadogdashboardservicemapimport-local-1620034637","created_at":"2021-05-03T09:37:18.295939+00:00","modified_at":"2021-05-03T09:37:18.295939+00:00","author_handle":"david.robertansart@datadoghq.com","widgets":[{"definition":{"custom_links":[{"link":"https://app.datadoghq.com/dashboard/lists","label":"Test Custom Link label"}],"title_size":"16","service":"master-db","title":"env: prod, datacenter:us1.prod.dog, service: master-db","title_align":"left","filters":["env:prod","datacenter:us1.prod.dog"],"type":"servicemap"},"layout":{"y":5,"width":32,"is_column_break":false,"x":5,"height":43},"id":4426635934451805}],"layout_type":"free"}'
+    headers:
+      Cache-Control:
+      - no-cache
+      Connection:
+      - keep-alive
+      Content-Security-Policy:
+      - frame-ancestors 'self'; report-uri https://api.datadoghq.com/csp-report
+      Content-Type:
+      - application/json
+      Date:
       - Mon, 03 May 2021 09:37:18 GMT
->>>>>>> 154a3a6f
-      Pragma:
-      - no-cache
-      Strict-Transport-Security:
-      - max-age=15724800;
-      Vary:
-      - Accept-Encoding
-      X-Content-Type-Options:
-      - nosniff
-      X-Dd-Debug:
-<<<<<<< HEAD
-      - l4HFlaRP3QwYSqoGKhzbYfv7zgkK63HIRR7YkyVYZspq0lGjjTBwoK8V/alf+XYt
-      X-Dd-Version:
-      - "35.4088130"
-=======
+      Pragma:
+      - no-cache
+      Strict-Transport-Security:
+      - max-age=15724800;
+      Vary:
+      - Accept-Encoding
+      X-Content-Type-Options:
+      - nosniff
+      X-Dd-Debug:
       - gYZcaADwbKcv7Hm19HJx6WsLoKuOijDWAt2viPeCfWqUgyKY+9e1xZdmMJeXV3YV
       X-Dd-Version:
       - "35.4442455"
->>>>>>> 154a3a6f
-      X-Frame-Options:
-      - SAMEORIGIN
-    status: 200 OK
-    code: 200
-    duration: ""
-- request:
-    body: ""
-    form: {}
-    headers:
-      Accept:
-      - application/json
-      Dd-Operation-Id:
-      - GetDashboard
-      User-Agent:
-<<<<<<< HEAD
-      - terraform-provider-datadog/dev (terraform 2.4.4; terraform-cli 0.14.7) datadog-api-client-go/1.0.0-beta.16 (go go1.15.3; os darwin; arch amd64)
-    url: https://api.datadoghq.com/api/v1/dashboard/su7-w95-vhn
-    method: GET
-  response:
-    body: '{"notify_list":[],"description":"Created using the Datadog provider in Terraform","author_name":null,"template_variable_presets":[],"template_variables":[],"is_read_only":true,"id":"su7-w95-vhn","title":"tf-TestAccDatadogDashboardServiceMap_import-local-1615587282","url":"/dashboard/su7-w95-vhn/tf-testaccdatadogdashboardservicemapimport-local-1615587282","created_at":"2021-03-12T22:14:45.810538+00:00","modified_at":"2021-03-12T22:14:45.810538+00:00","author_handle":"frog@datadoghq.com","widgets":[{"definition":{"custom_links":[{"link":"https://app.datadoghq.com/dashboard/lists","label":"Test Custom Link label"}],"title_size":"16","service":"master-db","title":"env: prod, datacenter:us1.prod.dog, service: master-db","title_align":"left","filters":["env:prod","datacenter:us1.prod.dog"],"type":"servicemap"},"layout":{"y":5,"width":32,"x":5,"height":43},"id":4368502240171367}],"layout_type":"free"}'
-=======
-      - terraform-provider-datadog/dev (terraform 1.16.0; terraform-cli 0.12.7-sdk) datadog-api-client-go/1.0.0-beta.21+dev (go go1.16.2; os darwin; arch amd64)
-    url: https://api.datadoghq.com/api/v1/dashboard/7qg-rkt-i6p
-    method: GET
-  response:
-    body: '{"notify_list":[],"description":"Created using the Datadog provider in Terraform","restricted_roles":["f0674aa4-9d38-11eb-9dc6-da7ad0900002","284d8b66-93f9-11eb-9c37-da7ad0900002","043a2842-e140-11e8-bb04-7fd10177666e","fc72d08c-55f5-11eb-8d12-df0bb6cadca3","17d73994-7531-11eb-94b9-da7ad0900002","657de3a2-29f8-11eb-83b5-6b8ebfb2f184","e82bf27a-986c-11eb-9cba-da7ad0900002","f257ba30-dbb2-11ea-a5ff-5fd1d308318a","6bf314be-5c16-11eb-8e98-2356ea436065","62cbc476-5c16-11eb-8e98-0388ea7a41f8","08604de8-1dca-11eb-800c-9f5f55ff734d","7a83f306-96ca-11eb-9c74-da7ad0900002","16169788-28e4-11eb-832c-fb84162ef3eb","4de53192-9946-11eb-9cee-da7ad0900002"],"author_name":"David Robert-Ansart","template_variable_presets":[],"template_variables":[],"is_read_only":true,"id":"7qg-rkt-i6p","title":"tf-TestAccDatadogDashboardServiceMap_import-local-1620034637","url":"/dashboard/7qg-rkt-i6p/tf-testaccdatadogdashboardservicemapimport-local-1620034637","created_at":"2021-05-03T09:37:18.295939+00:00","modified_at":"2021-05-03T09:37:18.295939+00:00","author_handle":"david.robertansart@datadoghq.com","widgets":[{"definition":{"custom_links":[{"link":"https://app.datadoghq.com/dashboard/lists","label":"Test Custom Link label"}],"title_size":"16","service":"master-db","title":"env: prod, datacenter:us1.prod.dog, service: master-db","title_align":"left","filters":["env:prod","datacenter:us1.prod.dog"],"type":"servicemap"},"layout":{"y":5,"width":32,"is_column_break":false,"x":5,"height":43},"id":4426635934451805}],"layout_type":"free"}'
->>>>>>> 154a3a6f
-    headers:
-      Cache-Control:
-      - no-cache
-      Connection:
-      - keep-alive
-      Content-Security-Policy:
-      - frame-ancestors 'self'; report-uri https://api.datadoghq.com/csp-report
-      Content-Type:
-      - application/json
-      Date:
-<<<<<<< HEAD
-      - Fri, 12 Mar 2021 22:14:51 GMT
-=======
+      X-Frame-Options:
+      - SAMEORIGIN
+    status: 200 OK
+    code: 200
+    duration: ""
+- request:
+    body: ""
+    form: {}
+    headers:
+      Accept:
+      - application/json
+      Dd-Operation-Id:
+      - GetDashboard
+      User-Agent:
+      - terraform-provider-datadog/dev (terraform 1.16.0; terraform-cli 0.12.7-sdk) datadog-api-client-go/1.0.0-beta.21+dev (go go1.16.2; os darwin; arch amd64)
+    url: https://api.datadoghq.com/api/v1/dashboard/7qg-rkt-i6p
+    method: GET
+  response:
+    body: '{"notify_list":[],"description":"Created using the Datadog provider in Terraform","restricted_roles":["f0674aa4-9d38-11eb-9dc6-da7ad0900002","284d8b66-93f9-11eb-9c37-da7ad0900002","043a2842-e140-11e8-bb04-7fd10177666e","fc72d08c-55f5-11eb-8d12-df0bb6cadca3","17d73994-7531-11eb-94b9-da7ad0900002","657de3a2-29f8-11eb-83b5-6b8ebfb2f184","e82bf27a-986c-11eb-9cba-da7ad0900002","f257ba30-dbb2-11ea-a5ff-5fd1d308318a","6bf314be-5c16-11eb-8e98-2356ea436065","62cbc476-5c16-11eb-8e98-0388ea7a41f8","08604de8-1dca-11eb-800c-9f5f55ff734d","7a83f306-96ca-11eb-9c74-da7ad0900002","16169788-28e4-11eb-832c-fb84162ef3eb","4de53192-9946-11eb-9cee-da7ad0900002"],"author_name":"David Robert-Ansart","template_variable_presets":[],"template_variables":[],"is_read_only":true,"id":"7qg-rkt-i6p","title":"tf-TestAccDatadogDashboardServiceMap_import-local-1620034637","url":"/dashboard/7qg-rkt-i6p/tf-testaccdatadogdashboardservicemapimport-local-1620034637","created_at":"2021-05-03T09:37:18.295939+00:00","modified_at":"2021-05-03T09:37:18.295939+00:00","author_handle":"david.robertansart@datadoghq.com","widgets":[{"definition":{"custom_links":[{"link":"https://app.datadoghq.com/dashboard/lists","label":"Test Custom Link label"}],"title_size":"16","service":"master-db","title":"env: prod, datacenter:us1.prod.dog, service: master-db","title_align":"left","filters":["env:prod","datacenter:us1.prod.dog"],"type":"servicemap"},"layout":{"y":5,"width":32,"is_column_break":false,"x":5,"height":43},"id":4426635934451805}],"layout_type":"free"}'
+    headers:
+      Cache-Control:
+      - no-cache
+      Connection:
+      - keep-alive
+      Content-Security-Policy:
+      - frame-ancestors 'self'; report-uri https://api.datadoghq.com/csp-report
+      Content-Type:
+      - application/json
+      Date:
       - Mon, 03 May 2021 09:37:18 GMT
->>>>>>> 154a3a6f
-      Pragma:
-      - no-cache
-      Strict-Transport-Security:
-      - max-age=15724800;
-      Vary:
-      - Accept-Encoding
-      X-Content-Type-Options:
-      - nosniff
-      X-Dd-Debug:
-<<<<<<< HEAD
-      - PhosSd3Ch1B6B0DXI71steKUi7XhPDttnPiIP1NdXTw0VJNWpoUnYyBmODS5ne3q
-      X-Dd-Version:
-      - "35.4088130"
-=======
+      Pragma:
+      - no-cache
+      Strict-Transport-Security:
+      - max-age=15724800;
+      Vary:
+      - Accept-Encoding
+      X-Content-Type-Options:
+      - nosniff
+      X-Dd-Debug:
       - bgHykj7A9bfZx0Y5ZO3swhhp5tGUSNJHqFWR868+qg087CYrDOd5hQslC+noiEtH
       X-Dd-Version:
       - "35.4442455"
->>>>>>> 154a3a6f
-      X-Frame-Options:
-      - SAMEORIGIN
-    status: 200 OK
-    code: 200
-    duration: ""
-- request:
-    body: ""
-    form: {}
-    headers:
-      Accept:
-      - application/json
-      Dd-Operation-Id:
-      - GetDashboard
-      User-Agent:
-<<<<<<< HEAD
-      - terraform-provider-datadog/dev (terraform 2.4.4; terraform-cli ) datadog-api-client-go/1.0.0-beta.16 (go go1.15.3; os darwin; arch amd64)
-    url: https://api.datadoghq.com/api/v1/dashboard/su7-w95-vhn
-    method: GET
-  response:
-    body: '{"notify_list":[],"description":"Created using the Datadog provider in Terraform","author_name":null,"template_variable_presets":[],"template_variables":[],"is_read_only":true,"id":"su7-w95-vhn","title":"tf-TestAccDatadogDashboardServiceMap_import-local-1615587282","url":"/dashboard/su7-w95-vhn/tf-testaccdatadogdashboardservicemapimport-local-1615587282","created_at":"2021-03-12T22:14:45.810538+00:00","modified_at":"2021-03-12T22:14:45.810538+00:00","author_handle":"frog@datadoghq.com","widgets":[{"definition":{"custom_links":[{"link":"https://app.datadoghq.com/dashboard/lists","label":"Test Custom Link label"}],"title_size":"16","service":"master-db","title":"env: prod, datacenter:us1.prod.dog, service: master-db","title_align":"left","filters":["env:prod","datacenter:us1.prod.dog"],"type":"servicemap"},"layout":{"y":5,"width":32,"x":5,"height":43},"id":4368502240171367}],"layout_type":"free"}'
-=======
-      - terraform-provider-datadog/dev (terraform 1.16.0; terraform-cli 0.12.7-sdk) datadog-api-client-go/1.0.0-beta.21+dev (go go1.16.2; os darwin; arch amd64)
-    url: https://api.datadoghq.com/api/v1/dashboard/7qg-rkt-i6p
-    method: GET
-  response:
-    body: '{"notify_list":[],"description":"Created using the Datadog provider in Terraform","restricted_roles":["f0674aa4-9d38-11eb-9dc6-da7ad0900002","284d8b66-93f9-11eb-9c37-da7ad0900002","043a2842-e140-11e8-bb04-7fd10177666e","fc72d08c-55f5-11eb-8d12-df0bb6cadca3","17d73994-7531-11eb-94b9-da7ad0900002","657de3a2-29f8-11eb-83b5-6b8ebfb2f184","e82bf27a-986c-11eb-9cba-da7ad0900002","f257ba30-dbb2-11ea-a5ff-5fd1d308318a","6bf314be-5c16-11eb-8e98-2356ea436065","62cbc476-5c16-11eb-8e98-0388ea7a41f8","08604de8-1dca-11eb-800c-9f5f55ff734d","7a83f306-96ca-11eb-9c74-da7ad0900002","16169788-28e4-11eb-832c-fb84162ef3eb","4de53192-9946-11eb-9cee-da7ad0900002"],"author_name":"David Robert-Ansart","template_variable_presets":[],"template_variables":[],"is_read_only":true,"id":"7qg-rkt-i6p","title":"tf-TestAccDatadogDashboardServiceMap_import-local-1620034637","url":"/dashboard/7qg-rkt-i6p/tf-testaccdatadogdashboardservicemapimport-local-1620034637","created_at":"2021-05-03T09:37:18.295939+00:00","modified_at":"2021-05-03T09:37:18.295939+00:00","author_handle":"david.robertansart@datadoghq.com","widgets":[{"definition":{"custom_links":[{"link":"https://app.datadoghq.com/dashboard/lists","label":"Test Custom Link label"}],"title_size":"16","service":"master-db","title":"env: prod, datacenter:us1.prod.dog, service: master-db","title_align":"left","filters":["env:prod","datacenter:us1.prod.dog"],"type":"servicemap"},"layout":{"y":5,"width":32,"is_column_break":false,"x":5,"height":43},"id":4426635934451805}],"layout_type":"free"}'
->>>>>>> 154a3a6f
-    headers:
-      Cache-Control:
-      - no-cache
-      Connection:
-      - keep-alive
-      Content-Security-Policy:
-      - frame-ancestors 'self'; report-uri https://api.datadoghq.com/csp-report
-      Content-Type:
-      - application/json
-      Date:
-<<<<<<< HEAD
-      - Fri, 12 Mar 2021 22:14:53 GMT
-=======
+      X-Frame-Options:
+      - SAMEORIGIN
+    status: 200 OK
+    code: 200
+    duration: ""
+- request:
+    body: ""
+    form: {}
+    headers:
+      Accept:
+      - application/json
+      Dd-Operation-Id:
+      - GetDashboard
+      User-Agent:
+      - terraform-provider-datadog/dev (terraform 1.16.0; terraform-cli 0.12.7-sdk) datadog-api-client-go/1.0.0-beta.21+dev (go go1.16.2; os darwin; arch amd64)
+    url: https://api.datadoghq.com/api/v1/dashboard/7qg-rkt-i6p
+    method: GET
+  response:
+    body: '{"notify_list":[],"description":"Created using the Datadog provider in Terraform","restricted_roles":["f0674aa4-9d38-11eb-9dc6-da7ad0900002","284d8b66-93f9-11eb-9c37-da7ad0900002","043a2842-e140-11e8-bb04-7fd10177666e","fc72d08c-55f5-11eb-8d12-df0bb6cadca3","17d73994-7531-11eb-94b9-da7ad0900002","657de3a2-29f8-11eb-83b5-6b8ebfb2f184","e82bf27a-986c-11eb-9cba-da7ad0900002","f257ba30-dbb2-11ea-a5ff-5fd1d308318a","6bf314be-5c16-11eb-8e98-2356ea436065","62cbc476-5c16-11eb-8e98-0388ea7a41f8","08604de8-1dca-11eb-800c-9f5f55ff734d","7a83f306-96ca-11eb-9c74-da7ad0900002","16169788-28e4-11eb-832c-fb84162ef3eb","4de53192-9946-11eb-9cee-da7ad0900002"],"author_name":"David Robert-Ansart","template_variable_presets":[],"template_variables":[],"is_read_only":true,"id":"7qg-rkt-i6p","title":"tf-TestAccDatadogDashboardServiceMap_import-local-1620034637","url":"/dashboard/7qg-rkt-i6p/tf-testaccdatadogdashboardservicemapimport-local-1620034637","created_at":"2021-05-03T09:37:18.295939+00:00","modified_at":"2021-05-03T09:37:18.295939+00:00","author_handle":"david.robertansart@datadoghq.com","widgets":[{"definition":{"custom_links":[{"link":"https://app.datadoghq.com/dashboard/lists","label":"Test Custom Link label"}],"title_size":"16","service":"master-db","title":"env: prod, datacenter:us1.prod.dog, service: master-db","title_align":"left","filters":["env:prod","datacenter:us1.prod.dog"],"type":"servicemap"},"layout":{"y":5,"width":32,"is_column_break":false,"x":5,"height":43},"id":4426635934451805}],"layout_type":"free"}'
+    headers:
+      Cache-Control:
+      - no-cache
+      Connection:
+      - keep-alive
+      Content-Security-Policy:
+      - frame-ancestors 'self'; report-uri https://api.datadoghq.com/csp-report
+      Content-Type:
+      - application/json
+      Date:
       - Mon, 03 May 2021 09:37:19 GMT
->>>>>>> 154a3a6f
-      Pragma:
-      - no-cache
-      Strict-Transport-Security:
-      - max-age=15724800;
-      Vary:
-      - Accept-Encoding
-      X-Content-Type-Options:
-      - nosniff
-      X-Dd-Debug:
-<<<<<<< HEAD
-      - 2328yjLSqI4XmR1pVqrPRR/SFcQsbafjEpPmZx7/3PfxUK1nJQQsX+wrMelyVyj+
-      X-Dd-Version:
-      - "35.4088130"
-=======
+      Pragma:
+      - no-cache
+      Strict-Transport-Security:
+      - max-age=15724800;
+      Vary:
+      - Accept-Encoding
+      X-Content-Type-Options:
+      - nosniff
+      X-Dd-Debug:
       - dPySkcOzIZtKyMKDAAzuysY3gNGGj6RtYogGuSb76E8mPvoqzREyRp6lPYm91hQU
       X-Dd-Version:
       - "35.4442455"
@@ -326,7 +251,6 @@
       - /L+SFFO+m1pPY+hRCpk5325fvfrNl0KmiquUNJolBN/5hu3HIwflqjZSbJ6NxDFG
       X-Dd-Version:
       - "35.4442455"
->>>>>>> 154a3a6f
       X-Frame-Options:
       - SAMEORIGIN
     status: 200 OK
@@ -341,108 +265,74 @@
       Dd-Operation-Id:
       - DeleteDashboard
       User-Agent:
-<<<<<<< HEAD
-      - terraform-provider-datadog/dev (terraform 2.4.4; terraform-cli ) datadog-api-client-go/1.0.0-beta.16 (go go1.15.3; os darwin; arch amd64)
-    url: https://api.datadoghq.com/api/v1/dashboard/su7-w95-vhn
+      - terraform-provider-datadog/dev (terraform 1.16.0; terraform-cli 0.12.7-sdk) datadog-api-client-go/1.0.0-beta.21+dev (go go1.16.2; os darwin; arch amd64)
+    url: https://api.datadoghq.com/api/v1/dashboard/7qg-rkt-i6p
     method: DELETE
   response:
-    body: '{"deleted_dashboard_id":"su7-w95-vhn"}'
-=======
-      - terraform-provider-datadog/dev (terraform 1.16.0; terraform-cli 0.12.7-sdk) datadog-api-client-go/1.0.0-beta.21+dev (go go1.16.2; os darwin; arch amd64)
-    url: https://api.datadoghq.com/api/v1/dashboard/7qg-rkt-i6p
-    method: DELETE
-  response:
     body: '{"deleted_dashboard_id":"7qg-rkt-i6p"}'
->>>>>>> 154a3a6f
-    headers:
-      Cache-Control:
-      - no-cache
-      Connection:
-      - keep-alive
-      Content-Security-Policy:
-      - frame-ancestors 'self'; report-uri https://api.datadoghq.com/csp-report
-      Content-Type:
-      - application/json
-      Date:
-<<<<<<< HEAD
-      - Fri, 12 Mar 2021 22:14:54 GMT
-=======
+    headers:
+      Cache-Control:
+      - no-cache
+      Connection:
+      - keep-alive
+      Content-Security-Policy:
+      - frame-ancestors 'self'; report-uri https://api.datadoghq.com/csp-report
+      Content-Type:
+      - application/json
+      Date:
       - Mon, 03 May 2021 09:37:20 GMT
->>>>>>> 154a3a6f
-      Pragma:
-      - no-cache
-      Strict-Transport-Security:
-      - max-age=15724800;
-      Vary:
-      - Accept-Encoding
-      X-Content-Type-Options:
-      - nosniff
-      X-Dd-Debug:
-<<<<<<< HEAD
-      - fIO2C4qGDheGHy4YbS+r3a3CXbh4cbRo7roILOimQyiHGjQdOat0cIpWCkupM1uX
-      X-Dd-Version:
-      - "35.4088130"
-=======
+      Pragma:
+      - no-cache
+      Strict-Transport-Security:
+      - max-age=15724800;
+      Vary:
+      - Accept-Encoding
+      X-Content-Type-Options:
+      - nosniff
+      X-Dd-Debug:
       - LcgNasIYBRkNppmD6mCKE9J6iv0eEjosuuHR5V5zw2fWbR54i39C8dhdK8zDq/40
       X-Dd-Version:
       - "35.4442455"
->>>>>>> 154a3a6f
-      X-Frame-Options:
-      - SAMEORIGIN
-    status: 200 OK
-    code: 200
-    duration: ""
-- request:
-    body: ""
-    form: {}
-    headers:
-      Accept:
-      - application/json
-      Dd-Operation-Id:
-      - GetDashboard
-      User-Agent:
-<<<<<<< HEAD
-      - terraform-provider-datadog/dev (terraform 2.4.4; terraform-cli ) datadog-api-client-go/1.0.0-beta.16 (go go1.15.3; os darwin; arch amd64)
-    url: https://api.datadoghq.com/api/v1/dashboard/su7-w95-vhn
-    method: GET
-  response:
-    body: '{"errors": ["Dashboard with ID su7-w95-vhn not found"]}'
-=======
+      X-Frame-Options:
+      - SAMEORIGIN
+    status: 200 OK
+    code: 200
+    duration: ""
+- request:
+    body: ""
+    form: {}
+    headers:
+      Accept:
+      - application/json
+      Dd-Operation-Id:
+      - GetDashboard
+      User-Agent:
       - terraform-provider-datadog/dev (terraform 1.16.0; terraform-cli 0.12.7-sdk) datadog-api-client-go/1.0.0-beta.21+dev (go go1.16.2; os darwin; arch amd64)
     url: https://api.datadoghq.com/api/v1/dashboard/7qg-rkt-i6p
     method: GET
   response:
     body: '{"errors": ["Dashboard with ID 7qg-rkt-i6p not found"]}'
->>>>>>> 154a3a6f
-    headers:
-      Cache-Control:
-      - no-cache
-      Connection:
-      - keep-alive
-      Content-Security-Policy:
-      - frame-ancestors 'self'; report-uri https://api.datadoghq.com/csp-report
-      Content-Type:
-      - application/json
-      Date:
-<<<<<<< HEAD
-      - Fri, 12 Mar 2021 22:14:54 GMT
-=======
+    headers:
+      Cache-Control:
+      - no-cache
+      Connection:
+      - keep-alive
+      Content-Security-Policy:
+      - frame-ancestors 'self'; report-uri https://api.datadoghq.com/csp-report
+      Content-Type:
+      - application/json
+      Date:
       - Mon, 03 May 2021 09:37:20 GMT
->>>>>>> 154a3a6f
-      Pragma:
-      - no-cache
-      Strict-Transport-Security:
-      - max-age=15724800;
-      Vary:
-      - Accept-Encoding
-      X-Content-Type-Options:
-      - nosniff
-      X-Dd-Version:
-<<<<<<< HEAD
-      - "35.4088130"
-=======
-      - "35.4442455"
->>>>>>> 154a3a6f
+      Pragma:
+      - no-cache
+      Strict-Transport-Security:
+      - max-age=15724800;
+      Vary:
+      - Accept-Encoding
+      X-Content-Type-Options:
+      - nosniff
+      X-Dd-Version:
+      - "35.4442455"
       X-Frame-Options:
       - SAMEORIGIN
     status: 404 Not Found

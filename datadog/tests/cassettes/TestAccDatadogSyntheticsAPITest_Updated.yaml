---
version: 1
interactions:
- request:
    body: |
<<<<<<< HEAD
      {"config":{"assertions":[{"operator":"contains","property":"content-type","target":"application/json","type":"header"},{"operator":"is","target":200,"type":"statusCode"},{"operator":"lessThan","target":2000,"type":"responseTime"},{"operator":"doesNotContain","target":"terraform","type":"body"}],"configVariables":[{"example":"123","name":"VARIABLE_NAME","pattern":"{{numeric(3)}}","type":"text"}],"request":{"body":"this is a body","headers":{"Accept":"application/json","X-Datadog-Trace-ID":"1234566789"},"method":"GET","timeout":30,"url":"https://www.datadoghq.com"},"variables":[]},"locations":["aws:eu-central-1"],"message":"Notify @datadog.user","name":"tf-TestAccDatadogSyntheticsAPITest_Updated-local-1615587256","options":{"allow_insecure":true,"follow_redirects":true,"min_location_failed":1,"retry":{"count":1,"interval":300},"tick_every":60},"status":"paused","subtype":"http","tags":["foo:bar","baz"],"type":"api"}
=======
      {"config":{"assertions":[{"operator":"contains","property":"content-type","target":"application/json","type":"header"},{"operator":"is","target":200,"type":"statusCode"},{"operator":"lessThan","target":2000,"type":"responseTime"},{"operator":"doesNotContain","target":"terraform","type":"body"}],"configVariables":[{"example":"123","name":"VARIABLE_NAME","pattern":"{{numeric(3)}}","type":"text"}],"request":{"body":"this is a body","headers":{"Accept":"application/json","X-Datadog-Trace-ID":"1234566789"},"method":"GET","timeout":30,"url":"https://www.datadoghq.com"}},"locations":["aws:eu-central-1"],"message":"Notify @datadog.user","name":"tf-TestAccDatadogSyntheticsAPITest_Updated-local-1617196304","options":{"allow_insecure":true,"follow_redirects":true,"min_failure_duration":0,"min_location_failed":1,"retry":{"count":1},"tick_every":60},"status":"paused","subtype":"http","tags":["foo:bar","baz"],"type":"api"}
>>>>>>> 0a47a8f2
    form: {}
    headers:
      Accept:
      - application/json
      Content-Type:
      - application/json
      Dd-Operation-Id:
      - CreateSyntheticsAPITest
      User-Agent:
<<<<<<< HEAD
      - terraform-provider-datadog/dev (terraform 2.4.4; terraform-cli ) datadog-api-client-go/1.0.0-beta.16 (go go1.15.3; os darwin; arch amd64)
    url: https://api.datadoghq.com/api/v1/synthetics/tests
    method: POST
  response:
    body: '{"status":"paused","public_id":"w5j-ufu-2y3","tags":["foo:bar","baz"],"org_id":321813,"locations":["aws:eu-central-1"],"message":"Notify @datadog.user","deleted_at":null,"name":"tf-TestAccDatadogSyntheticsAPITest_Updated-local-1615587256","monitor_id":32039281,"type":"api","created_at":"2021-03-12T22:14:18.092482+00:00","modified_at":"2021-03-12T22:14:18.092482+00:00","subtype":"http","config":{"variables":[],"request":{"body":"this is a body","headers":{"Accept":"application/json","X-Datadog-Trace-ID":"1234566789"},"url":"https://www.datadoghq.com","timeout":30,"method":"GET"},"assertions":[{"operator":"contains","property":"content-type","type":"header","target":"application/json"},{"operator":"is","type":"statusCode","target":200},{"operator":"lessThan","type":"responseTime","target":2000},{"operator":"doesNotContain","type":"body","target":"terraform"}],"configVariables":[{"pattern":"{{numeric(3)}}","type":"text","example":"123","name":"VARIABLE_NAME"}]},"options":{"follow_redirects":true,"retry":{"count":1,"interval":300},"min_location_failed":1,"allow_insecure":true,"tick_every":60}}'
=======
      - terraform-provider-datadog/dev (terraform 1.16.0; terraform-cli 0.12.7-sdk) datadog-api-client-go/1.0.0-beta.19+dev (go go1.15.3; os darwin; arch amd64)
    url: https://api.datadoghq.com/api/v1/synthetics/tests/api
    method: POST
  response:
    body: '{"status":"paused","public_id":"y8i-rvx-2w7","tags":["foo:bar","baz"],"org_id":321813,"locations":["aws:eu-central-1"],"message":"Notify @datadog.user","deleted_at":null,"name":"tf-TestAccDatadogSyntheticsAPITest_Updated-local-1617196304","monitor_id":33131325,"type":"api","created_at":"2021-03-31T13:11:45.010666+00:00","modified_at":"2021-03-31T13:11:45.010666+00:00","subtype":"http","config":{"request":{"body":"this is a body","headers":{"Accept":"application/json","X-Datadog-Trace-ID":"1234566789"},"url":"https://www.datadoghq.com","timeout":30,"method":"GET"},"assertions":[{"operator":"contains","property":"content-type","type":"header","target":"application/json"},{"operator":"is","type":"statusCode","target":200},{"operator":"lessThan","type":"responseTime","target":2000},{"operator":"doesNotContain","type":"body","target":"terraform"}],"configVariables":[{"pattern":"{{numeric(3)}}","type":"text","example":"123","name":"VARIABLE_NAME"}]},"options":{"retry":{"count":1},"min_location_failed":1,"allow_insecure":true,"follow_redirects":true,"min_failure_duration":0,"tick_every":60}}'
>>>>>>> 0a47a8f2
    headers:
      Cache-Control:
      - no-cache
      Connection:
      - keep-alive
      Content-Security-Policy:
      - frame-ancestors 'self'; report-uri https://api.datadoghq.com/csp-report
      Content-Type:
      - application/json
      Date:
<<<<<<< HEAD
      - Fri, 12 Mar 2021 22:14:18 GMT
=======
      - Wed, 31 Mar 2021 13:11:45 GMT
>>>>>>> 0a47a8f2
      Pragma:
      - no-cache
      Strict-Transport-Security:
      - max-age=15724800;
      Vary:
      - Accept-Encoding
      X-Content-Type-Options:
      - nosniff
      X-Dd-Debug:
<<<<<<< HEAD
      - PhosSd3Ch1B6B0DXI71steKUi7XhPDttnPiIP1NdXTw0VJNWpoUnYyBmODS5ne3q
      X-Dd-Version:
      - "35.4088130"
=======
      - F5gm0Rce1/Abr9/0Fw8HAqWfiz0FdiH8er/AXnN6lOn3L6KyGgbsLCwgPlob1No8
      X-Dd-Version:
      - "35.4208607"
>>>>>>> 0a47a8f2
      X-Frame-Options:
      - SAMEORIGIN
      X-Ratelimit-Limit:
      - "120"
      X-Ratelimit-Period:
      - "60"
      X-Ratelimit-Remaining:
<<<<<<< HEAD
      - "116"
      X-Ratelimit-Reset:
      - "43"
=======
      - "114"
      X-Ratelimit-Reset:
      - "16"
>>>>>>> 0a47a8f2
    status: 200 OK
    code: 200
    duration: ""
- request:
    body: ""
    form: {}
    headers:
      Accept:
      - application/json
      Dd-Operation-Id:
      - GetTest
      User-Agent:
<<<<<<< HEAD
      - terraform-provider-datadog/dev (terraform 2.4.4; terraform-cli ) datadog-api-client-go/1.0.0-beta.16 (go go1.15.3; os darwin; arch amd64)
    url: https://api.datadoghq.com/api/v1/synthetics/tests/w5j-ufu-2y3
    method: GET
  response:
    body: '{"status":"paused","public_id":"w5j-ufu-2y3","tags":["foo:bar","baz"],"locations":["aws:eu-central-1"],"message":"Notify @datadog.user","name":"tf-TestAccDatadogSyntheticsAPITest_Updated-local-1615587256","monitor_id":32039281,"type":"api","subtype":"http","config":{"variables":[],"request":{"body":"this is a body","headers":{"Accept":"application/json","X-Datadog-Trace-ID":"1234566789"},"url":"https://www.datadoghq.com","timeout":30,"method":"GET"},"assertions":[{"operator":"contains","property":"content-type","type":"header","target":"application/json"},{"operator":"is","type":"statusCode","target":200},{"operator":"lessThan","type":"responseTime","target":2000},{"operator":"doesNotContain","type":"body","target":"terraform"}],"configVariables":[{"pattern":"{{numeric(3)}}","type":"text","example":"123","name":"VARIABLE_NAME"}]},"options":{"follow_redirects":true,"retry":{"count":1,"interval":300},"min_location_failed":1,"allow_insecure":true,"tick_every":60}}'
=======
      - terraform-provider-datadog/dev (terraform 1.16.0; terraform-cli 0.12.7-sdk) datadog-api-client-go/1.0.0-beta.19+dev (go go1.15.3; os darwin; arch amd64)
    url: https://api.datadoghq.com/api/v1/synthetics/tests/y8i-rvx-2w7
    method: GET
  response:
    body: '{"status":"paused","public_id":"y8i-rvx-2w7","tags":["foo:bar","baz"],"locations":["aws:eu-central-1"],"message":"Notify @datadog.user","name":"tf-TestAccDatadogSyntheticsAPITest_Updated-local-1617196304","monitor_id":33131325,"type":"api","subtype":"http","config":{"request":{"body":"this is a body","headers":{"Accept":"application/json","X-Datadog-Trace-ID":"1234566789"},"url":"https://www.datadoghq.com","timeout":30,"method":"GET"},"assertions":[{"operator":"contains","property":"content-type","type":"header","target":"application/json"},{"operator":"is","type":"statusCode","target":200},{"operator":"lessThan","type":"responseTime","target":2000},{"operator":"doesNotContain","type":"body","target":"terraform"}],"configVariables":[{"pattern":"{{numeric(3)}}","type":"text","example":"123","name":"VARIABLE_NAME"}]},"options":{"retry":{"count":1},"min_location_failed":1,"allow_insecure":true,"follow_redirects":true,"min_failure_duration":0,"tick_every":60}}'
>>>>>>> 0a47a8f2
    headers:
      Cache-Control:
      - no-cache
      Connection:
      - keep-alive
      Content-Security-Policy:
      - frame-ancestors 'self'; report-uri https://api.datadoghq.com/csp-report
      Content-Type:
      - application/json
      Date:
<<<<<<< HEAD
      - Fri, 12 Mar 2021 22:14:18 GMT
=======
      - Wed, 31 Mar 2021 13:11:45 GMT
>>>>>>> 0a47a8f2
      Pragma:
      - no-cache
      Strict-Transport-Security:
      - max-age=15724800;
      Vary:
      - Accept-Encoding
      X-Content-Type-Options:
      - nosniff
      X-Dd-Debug:
<<<<<<< HEAD
      - /L+SFFO+m1pPY+hRCpk5325fvfrNl0KmiquUNJolBN/5hu3HIwflqjZSbJ6NxDFG
      X-Dd-Version:
      - "35.4088130"
=======
      - gYZcaADwbKcv7Hm19HJx6WsLoKuOijDWAt2viPeCfWqUgyKY+9e1xZdmMJeXV3YV
      X-Dd-Version:
      - "35.4208607"
>>>>>>> 0a47a8f2
      X-Frame-Options:
      - SAMEORIGIN
      X-Ratelimit-Limit:
      - "1000"
      X-Ratelimit-Period:
      - "60"
      X-Ratelimit-Remaining:
<<<<<<< HEAD
      - "985"
      X-Ratelimit-Reset:
      - "42"
=======
      - "959"
      X-Ratelimit-Reset:
      - "15"
    status: 200 OK
    code: 200
    duration: ""
- request:
    body: ""
    form: {}
    headers:
      Accept:
      - application/json
      Dd-Operation-Id:
      - GetAPITest
      User-Agent:
      - terraform-provider-datadog/dev (terraform 1.16.0; terraform-cli 0.12.7-sdk) datadog-api-client-go/1.0.0-beta.19+dev (go go1.15.3; os darwin; arch amd64)
    url: https://api.datadoghq.com/api/v1/synthetics/tests/api/y8i-rvx-2w7
    method: GET
  response:
    body: '{"status":"paused","public_id":"y8i-rvx-2w7","tags":["foo:bar","baz"],"locations":["aws:eu-central-1"],"message":"Notify @datadog.user","name":"tf-TestAccDatadogSyntheticsAPITest_Updated-local-1617196304","monitor_id":33131325,"type":"api","subtype":"http","config":{"request":{"body":"this is a body","headers":{"Accept":"application/json","X-Datadog-Trace-ID":"1234566789"},"url":"https://www.datadoghq.com","timeout":30,"method":"GET"},"assertions":[{"operator":"contains","property":"content-type","type":"header","target":"application/json"},{"operator":"is","type":"statusCode","target":200},{"operator":"lessThan","type":"responseTime","target":2000},{"operator":"doesNotContain","type":"body","target":"terraform"}],"configVariables":[{"pattern":"{{numeric(3)}}","type":"text","example":"123","name":"VARIABLE_NAME"}]},"options":{"retry":{"count":1},"min_location_failed":1,"allow_insecure":true,"follow_redirects":true,"min_failure_duration":0,"tick_every":60}}'
    headers:
      Cache-Control:
      - no-cache
      Connection:
      - keep-alive
      Content-Security-Policy:
      - frame-ancestors 'self'; report-uri https://api.datadoghq.com/csp-report
      Content-Type:
      - application/json
      Date:
      - Wed, 31 Mar 2021 13:11:45 GMT
      Pragma:
      - no-cache
      Strict-Transport-Security:
      - max-age=15724800;
      Vary:
      - Accept-Encoding
      X-Content-Type-Options:
      - nosniff
      X-Dd-Debug:
      - l8RQo2maZqJf6GFThBbKNE6dvthz6njusVtau3dPXJWL2RLFoN81H+BLPB/1xgs1
      X-Dd-Version:
      - "35.4208607"
      X-Frame-Options:
      - SAMEORIGIN
      X-Ratelimit-Limit:
      - "1000"
      X-Ratelimit-Period:
      - "60"
      X-Ratelimit-Remaining:
      - "954"
      X-Ratelimit-Reset:
      - "15"
>>>>>>> 0a47a8f2
    status: 200 OK
    code: 200
    duration: ""
- request:
    body: ""
    form: {}
    headers:
      Accept:
      - application/json
      Dd-Operation-Id:
      - GetTest
      User-Agent:
<<<<<<< HEAD
      - terraform-provider-datadog/dev (terraform 2.4.4; terraform-cli ) datadog-api-client-go/1.0.0-beta.16 (go go1.15.3; os darwin; arch amd64)
    url: https://api.datadoghq.com/api/v1/synthetics/tests/w5j-ufu-2y3
    method: GET
  response:
    body: '{"status":"paused","public_id":"w5j-ufu-2y3","tags":["foo:bar","baz"],"locations":["aws:eu-central-1"],"message":"Notify @datadog.user","name":"tf-TestAccDatadogSyntheticsAPITest_Updated-local-1615587256","monitor_id":32039281,"type":"api","subtype":"http","config":{"variables":[],"request":{"body":"this is a body","headers":{"Accept":"application/json","X-Datadog-Trace-ID":"1234566789"},"url":"https://www.datadoghq.com","timeout":30,"method":"GET"},"assertions":[{"operator":"contains","property":"content-type","type":"header","target":"application/json"},{"operator":"is","type":"statusCode","target":200},{"operator":"lessThan","type":"responseTime","target":2000},{"operator":"doesNotContain","type":"body","target":"terraform"}],"configVariables":[{"pattern":"{{numeric(3)}}","type":"text","example":"123","name":"VARIABLE_NAME"}]},"options":{"follow_redirects":true,"retry":{"count":1,"interval":300},"min_location_failed":1,"allow_insecure":true,"tick_every":60}}'
=======
      - terraform-provider-datadog/dev (terraform 1.16.0; terraform-cli 0.12.7-sdk) datadog-api-client-go/1.0.0-beta.19+dev (go go1.15.3; os darwin; arch amd64)
    url: https://api.datadoghq.com/api/v1/synthetics/tests/y8i-rvx-2w7
    method: GET
  response:
    body: '{"status":"paused","public_id":"y8i-rvx-2w7","tags":["foo:bar","baz"],"locations":["aws:eu-central-1"],"message":"Notify @datadog.user","name":"tf-TestAccDatadogSyntheticsAPITest_Updated-local-1617196304","monitor_id":33131325,"type":"api","subtype":"http","config":{"request":{"body":"this is a body","headers":{"Accept":"application/json","X-Datadog-Trace-ID":"1234566789"},"url":"https://www.datadoghq.com","timeout":30,"method":"GET"},"assertions":[{"operator":"contains","property":"content-type","type":"header","target":"application/json"},{"operator":"is","type":"statusCode","target":200},{"operator":"lessThan","type":"responseTime","target":2000},{"operator":"doesNotContain","type":"body","target":"terraform"}],"configVariables":[{"pattern":"{{numeric(3)}}","type":"text","example":"123","name":"VARIABLE_NAME"}]},"options":{"retry":{"count":1},"min_location_failed":1,"allow_insecure":true,"follow_redirects":true,"min_failure_duration":0,"tick_every":60}}'
>>>>>>> 0a47a8f2
    headers:
      Cache-Control:
      - no-cache
      Connection:
      - keep-alive
      Content-Security-Policy:
      - frame-ancestors 'self'; report-uri https://api.datadoghq.com/csp-report
      Content-Type:
      - application/json
      Date:
<<<<<<< HEAD
      - Fri, 12 Mar 2021 22:14:19 GMT
=======
      - Wed, 31 Mar 2021 13:11:45 GMT
>>>>>>> 0a47a8f2
      Pragma:
      - no-cache
      Strict-Transport-Security:
      - max-age=15724800;
      Vary:
      - Accept-Encoding
      X-Content-Type-Options:
      - nosniff
      X-Dd-Debug:
<<<<<<< HEAD
      - l4HFlaRP3QwYSqoGKhzbYfv7zgkK63HIRR7YkyVYZspq0lGjjTBwoK8V/alf+XYt
      X-Dd-Version:
      - "35.4088130"
=======
      - S1wfaMZOKGT/IoMw6fqAwAwGWo2vQ44sjF3YzuETnQfxZO2T5eJbs0aX3UKb9Dwu
      X-Dd-Version:
      - "35.4208607"
>>>>>>> 0a47a8f2
      X-Frame-Options:
      - SAMEORIGIN
      X-Ratelimit-Limit:
      - "1000"
      X-Ratelimit-Period:
      - "60"
      X-Ratelimit-Remaining:
<<<<<<< HEAD
      - "984"
      X-Ratelimit-Reset:
      - "41"
=======
      - "951"
      X-Ratelimit-Reset:
      - "15"
>>>>>>> 0a47a8f2
    status: 200 OK
    code: 200
    duration: ""
- request:
    body: ""
    form: {}
    headers:
      Accept:
      - application/json
      Dd-Operation-Id:
      - GetTest
      User-Agent:
<<<<<<< HEAD
      - terraform-provider-datadog/dev (terraform 2.4.4; terraform-cli ) datadog-api-client-go/1.0.0-beta.16 (go go1.15.3; os darwin; arch amd64)
    url: https://api.datadoghq.com/api/v1/synthetics/tests/w5j-ufu-2y3
    method: GET
  response:
    body: '{"status":"paused","public_id":"w5j-ufu-2y3","tags":["foo:bar","baz"],"locations":["aws:eu-central-1"],"message":"Notify @datadog.user","name":"tf-TestAccDatadogSyntheticsAPITest_Updated-local-1615587256","monitor_id":32039281,"type":"api","subtype":"http","config":{"variables":[],"request":{"body":"this is a body","headers":{"Accept":"application/json","X-Datadog-Trace-ID":"1234566789"},"url":"https://www.datadoghq.com","timeout":30,"method":"GET"},"assertions":[{"operator":"contains","property":"content-type","type":"header","target":"application/json"},{"operator":"is","type":"statusCode","target":200},{"operator":"lessThan","type":"responseTime","target":2000},{"operator":"doesNotContain","type":"body","target":"terraform"}],"configVariables":[{"pattern":"{{numeric(3)}}","type":"text","example":"123","name":"VARIABLE_NAME"}]},"options":{"follow_redirects":true,"retry":{"count":1,"interval":300},"min_location_failed":1,"allow_insecure":true,"tick_every":60}}'
=======
      - terraform-provider-datadog/dev (terraform 1.16.0; terraform-cli 0.12.7-sdk) datadog-api-client-go/1.0.0-beta.19+dev (go go1.15.3; os darwin; arch amd64)
    url: https://api.datadoghq.com/api/v1/synthetics/tests/y8i-rvx-2w7
    method: GET
  response:
    body: '{"status":"paused","public_id":"y8i-rvx-2w7","tags":["foo:bar","baz"],"locations":["aws:eu-central-1"],"message":"Notify @datadog.user","name":"tf-TestAccDatadogSyntheticsAPITest_Updated-local-1617196304","monitor_id":33131325,"type":"api","subtype":"http","config":{"request":{"body":"this is a body","headers":{"Accept":"application/json","X-Datadog-Trace-ID":"1234566789"},"url":"https://www.datadoghq.com","timeout":30,"method":"GET"},"assertions":[{"operator":"contains","property":"content-type","type":"header","target":"application/json"},{"operator":"is","type":"statusCode","target":200},{"operator":"lessThan","type":"responseTime","target":2000},{"operator":"doesNotContain","type":"body","target":"terraform"}],"configVariables":[{"pattern":"{{numeric(3)}}","type":"text","example":"123","name":"VARIABLE_NAME"}]},"options":{"retry":{"count":1},"min_location_failed":1,"allow_insecure":true,"follow_redirects":true,"min_failure_duration":0,"tick_every":60}}'
>>>>>>> 0a47a8f2
    headers:
      Cache-Control:
      - no-cache
      Connection:
      - keep-alive
      Content-Security-Policy:
      - frame-ancestors 'self'; report-uri https://api.datadoghq.com/csp-report
      Content-Type:
      - application/json
      Date:
<<<<<<< HEAD
      - Fri, 12 Mar 2021 22:14:20 GMT
=======
      - Wed, 31 Mar 2021 13:11:45 GMT
>>>>>>> 0a47a8f2
      Pragma:
      - no-cache
      Strict-Transport-Security:
      - max-age=15724800;
      Vary:
      - Accept-Encoding
      X-Content-Type-Options:
      - nosniff
      X-Dd-Debug:
<<<<<<< HEAD
      - twvpGlmuom5y6A0pjGtXzTf554cmwJgTcCZ71fK4H/RDi+v5ehBK0zQiRcTJQG5C
      X-Dd-Version:
      - "35.4088130"
=======
      - 2328yjLSqI4XmR1pVqrPRR/SFcQsbafjEpPmZx7/3PfxUK1nJQQsX+wrMelyVyj+
      X-Dd-Version:
      - "35.4208607"
>>>>>>> 0a47a8f2
      X-Frame-Options:
      - SAMEORIGIN
      X-Ratelimit-Limit:
      - "1000"
      X-Ratelimit-Period:
      - "60"
      X-Ratelimit-Remaining:
<<<<<<< HEAD
      - "982"
      X-Ratelimit-Reset:
      - "40"
=======
      - "949"
      X-Ratelimit-Reset:
      - "15"
    status: 200 OK
    code: 200
    duration: ""
- request:
    body: ""
    form: {}
    headers:
      Accept:
      - application/json
      Dd-Operation-Id:
      - GetAPITest
      User-Agent:
      - terraform-provider-datadog/dev (terraform 1.16.0; terraform-cli 0.12.7-sdk) datadog-api-client-go/1.0.0-beta.19+dev (go go1.15.3; os darwin; arch amd64)
    url: https://api.datadoghq.com/api/v1/synthetics/tests/api/y8i-rvx-2w7
    method: GET
  response:
    body: '{"status":"paused","public_id":"y8i-rvx-2w7","tags":["foo:bar","baz"],"locations":["aws:eu-central-1"],"message":"Notify @datadog.user","name":"tf-TestAccDatadogSyntheticsAPITest_Updated-local-1617196304","monitor_id":33131325,"type":"api","subtype":"http","config":{"request":{"body":"this is a body","headers":{"Accept":"application/json","X-Datadog-Trace-ID":"1234566789"},"url":"https://www.datadoghq.com","timeout":30,"method":"GET"},"assertions":[{"operator":"contains","property":"content-type","type":"header","target":"application/json"},{"operator":"is","type":"statusCode","target":200},{"operator":"lessThan","type":"responseTime","target":2000},{"operator":"doesNotContain","type":"body","target":"terraform"}],"configVariables":[{"pattern":"{{numeric(3)}}","type":"text","example":"123","name":"VARIABLE_NAME"}]},"options":{"retry":{"count":1},"min_location_failed":1,"allow_insecure":true,"follow_redirects":true,"min_failure_duration":0,"tick_every":60}}'
    headers:
      Cache-Control:
      - no-cache
      Connection:
      - keep-alive
      Content-Security-Policy:
      - frame-ancestors 'self'; report-uri https://api.datadoghq.com/csp-report
      Content-Type:
      - application/json
      Date:
      - Wed, 31 Mar 2021 13:11:45 GMT
      Pragma:
      - no-cache
      Strict-Transport-Security:
      - max-age=15724800;
      Vary:
      - Accept-Encoding
      X-Content-Type-Options:
      - nosniff
      X-Dd-Debug:
      - /L+SFFO+m1pPY+hRCpk5325fvfrNl0KmiquUNJolBN/5hu3HIwflqjZSbJ6NxDFG
      X-Dd-Version:
      - "35.4208607"
      X-Frame-Options:
      - SAMEORIGIN
      X-Ratelimit-Limit:
      - "1000"
      X-Ratelimit-Period:
      - "60"
      X-Ratelimit-Remaining:
      - "946"
      X-Ratelimit-Reset:
      - "15"
>>>>>>> 0a47a8f2
    status: 200 OK
    code: 200
    duration: ""
- request:
    body: ""
    form: {}
    headers:
      Accept:
      - application/json
      Dd-Operation-Id:
      - GetTest
      User-Agent:
<<<<<<< HEAD
      - terraform-provider-datadog/dev (terraform 2.4.4; terraform-cli 0.14.7) datadog-api-client-go/1.0.0-beta.16 (go go1.15.3; os darwin; arch amd64)
    url: https://api.datadoghq.com/api/v1/synthetics/tests/w5j-ufu-2y3
    method: GET
  response:
    body: '{"status":"paused","public_id":"w5j-ufu-2y3","tags":["foo:bar","baz"],"locations":["aws:eu-central-1"],"message":"Notify @datadog.user","name":"tf-TestAccDatadogSyntheticsAPITest_Updated-local-1615587256","monitor_id":32039281,"type":"api","subtype":"http","config":{"variables":[],"request":{"body":"this is a body","headers":{"Accept":"application/json","X-Datadog-Trace-ID":"1234566789"},"url":"https://www.datadoghq.com","timeout":30,"method":"GET"},"assertions":[{"operator":"contains","property":"content-type","type":"header","target":"application/json"},{"operator":"is","type":"statusCode","target":200},{"operator":"lessThan","type":"responseTime","target":2000},{"operator":"doesNotContain","type":"body","target":"terraform"}],"configVariables":[{"pattern":"{{numeric(3)}}","type":"text","example":"123","name":"VARIABLE_NAME"}]},"options":{"follow_redirects":true,"retry":{"count":1,"interval":300},"min_location_failed":1,"allow_insecure":true,"tick_every":60}}'
=======
      - terraform-provider-datadog/dev (terraform 1.16.0; terraform-cli 0.12.7-sdk) datadog-api-client-go/1.0.0-beta.19+dev (go go1.15.3; os darwin; arch amd64)
    url: https://api.datadoghq.com/api/v1/synthetics/tests/y8i-rvx-2w7
    method: GET
  response:
    body: '{"status":"paused","public_id":"y8i-rvx-2w7","tags":["foo:bar","baz"],"locations":["aws:eu-central-1"],"message":"Notify @datadog.user","name":"tf-TestAccDatadogSyntheticsAPITest_Updated-local-1617196304","monitor_id":33131325,"type":"api","subtype":"http","config":{"request":{"body":"this is a body","headers":{"Accept":"application/json","X-Datadog-Trace-ID":"1234566789"},"url":"https://www.datadoghq.com","timeout":30,"method":"GET"},"assertions":[{"operator":"contains","property":"content-type","type":"header","target":"application/json"},{"operator":"is","type":"statusCode","target":200},{"operator":"lessThan","type":"responseTime","target":2000},{"operator":"doesNotContain","type":"body","target":"terraform"}],"configVariables":[{"pattern":"{{numeric(3)}}","type":"text","example":"123","name":"VARIABLE_NAME"}]},"options":{"retry":{"count":1},"min_location_failed":1,"allow_insecure":true,"follow_redirects":true,"min_failure_duration":0,"tick_every":60}}'
    headers:
      Cache-Control:
      - no-cache
      Connection:
      - keep-alive
      Content-Security-Policy:
      - frame-ancestors 'self'; report-uri https://api.datadoghq.com/csp-report
      Content-Type:
      - application/json
      Date:
      - Wed, 31 Mar 2021 13:11:46 GMT
      Pragma:
      - no-cache
      Strict-Transport-Security:
      - max-age=15724800;
      Vary:
      - Accept-Encoding
      X-Content-Type-Options:
      - nosniff
      X-Dd-Debug:
      - l4HFlaRP3QwYSqoGKhzbYfv7zgkK63HIRR7YkyVYZspq0lGjjTBwoK8V/alf+XYt
      X-Dd-Version:
      - "35.4208607"
      X-Frame-Options:
      - SAMEORIGIN
      X-Ratelimit-Limit:
      - "1000"
      X-Ratelimit-Period:
      - "60"
      X-Ratelimit-Remaining:
      - "943"
      X-Ratelimit-Reset:
      - "14"
    status: 200 OK
    code: 200
    duration: ""
- request:
    body: ""
    form: {}
    headers:
      Accept:
      - application/json
      Dd-Operation-Id:
      - GetAPITest
      User-Agent:
      - terraform-provider-datadog/dev (terraform 1.16.0; terraform-cli 0.12.7-sdk) datadog-api-client-go/1.0.0-beta.19+dev (go go1.15.3; os darwin; arch amd64)
    url: https://api.datadoghq.com/api/v1/synthetics/tests/api/y8i-rvx-2w7
    method: GET
  response:
    body: '{"status":"paused","public_id":"y8i-rvx-2w7","tags":["foo:bar","baz"],"locations":["aws:eu-central-1"],"message":"Notify @datadog.user","name":"tf-TestAccDatadogSyntheticsAPITest_Updated-local-1617196304","monitor_id":33131325,"type":"api","subtype":"http","config":{"request":{"body":"this is a body","headers":{"Accept":"application/json","X-Datadog-Trace-ID":"1234566789"},"url":"https://www.datadoghq.com","timeout":30,"method":"GET"},"assertions":[{"operator":"contains","property":"content-type","type":"header","target":"application/json"},{"operator":"is","type":"statusCode","target":200},{"operator":"lessThan","type":"responseTime","target":2000},{"operator":"doesNotContain","type":"body","target":"terraform"}],"configVariables":[{"pattern":"{{numeric(3)}}","type":"text","example":"123","name":"VARIABLE_NAME"}]},"options":{"retry":{"count":1},"min_location_failed":1,"allow_insecure":true,"follow_redirects":true,"min_failure_duration":0,"tick_every":60}}'
>>>>>>> 0a47a8f2
    headers:
      Cache-Control:
      - no-cache
      Connection:
      - keep-alive
      Content-Security-Policy:
      - frame-ancestors 'self'; report-uri https://api.datadoghq.com/csp-report
      Content-Type:
      - application/json
      Date:
<<<<<<< HEAD
      - Fri, 12 Mar 2021 22:14:21 GMT
=======
      - Wed, 31 Mar 2021 13:11:46 GMT
>>>>>>> 0a47a8f2
      Pragma:
      - no-cache
      Strict-Transport-Security:
      - max-age=15724800;
      Vary:
      - Accept-Encoding
      X-Content-Type-Options:
      - nosniff
      X-Dd-Debug:
<<<<<<< HEAD
      - S1wfaMZOKGT/IoMw6fqAwAwGWo2vQ44sjF3YzuETnQfxZO2T5eJbs0aX3UKb9Dwu
      X-Dd-Version:
      - "35.4088130"
=======
      - l8RQo2maZqJf6GFThBbKNE6dvthz6njusVtau3dPXJWL2RLFoN81H+BLPB/1xgs1
      X-Dd-Version:
      - "35.4208607"
>>>>>>> 0a47a8f2
      X-Frame-Options:
      - SAMEORIGIN
      X-Ratelimit-Limit:
      - "1000"
      X-Ratelimit-Period:
      - "60"
      X-Ratelimit-Remaining:
<<<<<<< HEAD
      - "980"
      X-Ratelimit-Reset:
      - "39"
=======
      - "939"
      X-Ratelimit-Reset:
      - "14"
>>>>>>> 0a47a8f2
    status: 200 OK
    code: 200
    duration: ""
- request:
    body: |
<<<<<<< HEAD
      {"config":{"assertions":[{"operator":"isNot","target":500,"type":"statusCode"}],"configVariables":[],"request":{"method":"GET","timeout":60,"url":"https://docs.datadoghq.com"},"variables":[]},"locations":["aws:eu-central-1"],"message":"Notify @pagerduty","name":"tf-TestAccDatadogSyntheticsAPITest_Updated-local-1615587256-updated","options":{"min_failure_duration":10,"min_location_failed":1,"monitor_options":{"renotify_interval":100},"retry":{"count":3,"interval":500},"tick_every":900},"status":"live","subtype":"http","tags":["foo:bar","foo","env:test"],"type":"api"}
=======
      {"config":{"assertions":[{"operator":"isNot","target":500,"type":"statusCode"}],"configVariables":[],"request":{"method":"GET","timeout":60,"url":"https://docs.datadoghq.com"}},"locations":["aws:eu-central-1"],"message":"Notify @pagerduty","name":"tf-TestAccDatadogSyntheticsAPITest_Updated-local-1617196304-updated","options":{"min_failure_duration":10,"min_location_failed":1,"monitor_options":{"renotify_interval":100},"retry":{"count":3,"interval":500},"tick_every":900},"status":"live","subtype":"http","tags":["foo:bar","foo","env:test"],"type":"api"}
>>>>>>> 0a47a8f2
    form: {}
    headers:
      Accept:
      - application/json
      Content-Type:
      - application/json
      Dd-Operation-Id:
      - UpdateAPITest
      User-Agent:
<<<<<<< HEAD
      - terraform-provider-datadog/dev (terraform 2.4.4; terraform-cli ) datadog-api-client-go/1.0.0-beta.16 (go go1.15.3; os darwin; arch amd64)
    url: https://api.datadoghq.com/api/v1/synthetics/tests/w5j-ufu-2y3
    method: PUT
  response:
    body: '{"status":"live","public_id":"w5j-ufu-2y3","tags":["foo:bar","foo","env:test"],"org_id":321813,"locations":["aws:eu-central-1"],"message":"Notify @pagerduty","deleted_at":null,"name":"tf-TestAccDatadogSyntheticsAPITest_Updated-local-1615587256-updated","monitor_id":32039281,"type":"api","created_at":"2021-03-12T22:14:18.092482+00:00","modified_at":"2021-03-12T22:14:22.823283+00:00","subtype":"http","config":{"variables":[],"request":{"url":"https://docs.datadoghq.com","method":"GET","timeout":60},"assertions":[{"operator":"isNot","type":"statusCode","target":500}],"configVariables":[]},"options":{"monitor_options":{"notify_audit":false,"locked":false,"include_tags":true,"new_host_delay":300,"notify_no_data":false,"renotify_interval":100},"retry":{"count":3,"interval":500},"min_failure_duration":10,"tick_every":900,"min_location_failed":1}}'
=======
      - terraform-provider-datadog/dev (terraform 1.16.0; terraform-cli 0.12.7-sdk) datadog-api-client-go/1.0.0-beta.19+dev (go go1.15.3; os darwin; arch amd64)
    url: https://api.datadoghq.com/api/v1/synthetics/tests/api/y8i-rvx-2w7
    method: PUT
  response:
    body: '{"status":"live","public_id":"y8i-rvx-2w7","tags":["foo:bar","foo","env:test"],"org_id":321813,"locations":["aws:eu-central-1"],"message":"Notify @pagerduty","deleted_at":null,"name":"tf-TestAccDatadogSyntheticsAPITest_Updated-local-1617196304-updated","monitor_id":33131325,"type":"api","created_at":"2021-03-31T13:11:45.010666+00:00","modified_at":"2021-03-31T13:11:46.702600+00:00","subtype":"http","config":{"request":{"url":"https://docs.datadoghq.com","method":"GET","timeout":60},"assertions":[{"operator":"isNot","type":"statusCode","target":500}],"configVariables":[]},"options":{"monitor_options":{"notify_audit":false,"locked":false,"include_tags":true,"new_host_delay":300,"notify_no_data":false,"renotify_interval":100},"retry":{"count":3,"interval":500},"min_failure_duration":10,"tick_every":900,"min_location_failed":1}}'
>>>>>>> 0a47a8f2
    headers:
      Cache-Control:
      - no-cache
      Connection:
      - keep-alive
      Content-Security-Policy:
      - frame-ancestors 'self'; report-uri https://api.datadoghq.com/csp-report
      Content-Type:
      - application/json
      Date:
<<<<<<< HEAD
      - Fri, 12 Mar 2021 22:14:23 GMT
=======
      - Wed, 31 Mar 2021 13:11:46 GMT
>>>>>>> 0a47a8f2
      Pragma:
      - no-cache
      Strict-Transport-Security:
      - max-age=15724800;
      Vary:
      - Accept-Encoding
      X-Content-Type-Options:
      - nosniff
      X-Dd-Debug:
<<<<<<< HEAD
      - l4HFlaRP3QwYSqoGKhzbYfv7zgkK63HIRR7YkyVYZspq0lGjjTBwoK8V/alf+XYt
      X-Dd-Version:
      - "35.4088130"
=======
      - LcgNasIYBRkNppmD6mCKE9J6iv0eEjosuuHR5V5zw2fWbR54i39C8dhdK8zDq/40
      X-Dd-Version:
      - "35.4208607"
>>>>>>> 0a47a8f2
      X-Frame-Options:
      - SAMEORIGIN
      X-Ratelimit-Limit:
      - "500"
      X-Ratelimit-Period:
      - "60"
      X-Ratelimit-Remaining:
<<<<<<< HEAD
      - "499"
      X-Ratelimit-Reset:
      - "38"
=======
      - "498"
      X-Ratelimit-Reset:
      - "14"
    status: 200 OK
    code: 200
    duration: ""
- request:
    body: ""
    form: {}
    headers:
      Accept:
      - application/json
      Dd-Operation-Id:
      - GetTest
      User-Agent:
      - terraform-provider-datadog/dev (terraform 1.16.0; terraform-cli 0.12.7-sdk) datadog-api-client-go/1.0.0-beta.19+dev (go go1.15.3; os darwin; arch amd64)
    url: https://api.datadoghq.com/api/v1/synthetics/tests/y8i-rvx-2w7
    method: GET
  response:
    body: '{"status":"live","public_id":"y8i-rvx-2w7","tags":["foo:bar","foo","env:test"],"locations":["aws:eu-central-1"],"message":"Notify @pagerduty","name":"tf-TestAccDatadogSyntheticsAPITest_Updated-local-1617196304-updated","monitor_id":33131325,"type":"api","subtype":"http","config":{"request":{"url":"https://docs.datadoghq.com","method":"GET","timeout":60},"assertions":[{"operator":"isNot","type":"statusCode","target":500}],"configVariables":[]},"options":{"monitor_options":{"renotify_interval":100},"retry":{"count":3,"interval":500},"min_failure_duration":10,"tick_every":900,"min_location_failed":1}}'
    headers:
      Cache-Control:
      - no-cache
      Connection:
      - keep-alive
      Content-Security-Policy:
      - frame-ancestors 'self'; report-uri https://api.datadoghq.com/csp-report
      Content-Type:
      - application/json
      Date:
      - Wed, 31 Mar 2021 13:11:46 GMT
      Pragma:
      - no-cache
      Strict-Transport-Security:
      - max-age=15724800;
      Vary:
      - Accept-Encoding
      X-Content-Type-Options:
      - nosniff
      X-Dd-Debug:
      - PhosSd3Ch1B6B0DXI71steKUi7XhPDttnPiIP1NdXTw0VJNWpoUnYyBmODS5ne3q
      X-Dd-Version:
      - "35.4208607"
      X-Frame-Options:
      - SAMEORIGIN
      X-Ratelimit-Limit:
      - "1000"
      X-Ratelimit-Period:
      - "60"
      X-Ratelimit-Remaining:
      - "937"
      X-Ratelimit-Reset:
      - "14"
    status: 200 OK
    code: 200
    duration: ""
- request:
    body: ""
    form: {}
    headers:
      Accept:
      - application/json
      Dd-Operation-Id:
      - GetAPITest
      User-Agent:
      - terraform-provider-datadog/dev (terraform 1.16.0; terraform-cli 0.12.7-sdk) datadog-api-client-go/1.0.0-beta.19+dev (go go1.15.3; os darwin; arch amd64)
    url: https://api.datadoghq.com/api/v1/synthetics/tests/api/y8i-rvx-2w7
    method: GET
  response:
    body: '{"status":"live","public_id":"y8i-rvx-2w7","tags":["foo:bar","foo","env:test"],"locations":["aws:eu-central-1"],"message":"Notify @pagerduty","name":"tf-TestAccDatadogSyntheticsAPITest_Updated-local-1617196304-updated","monitor_id":33131325,"type":"api","subtype":"http","config":{"request":{"url":"https://docs.datadoghq.com","method":"GET","timeout":60},"assertions":[{"operator":"isNot","type":"statusCode","target":500}],"configVariables":[]},"options":{"monitor_options":{"renotify_interval":100},"retry":{"count":3,"interval":500},"min_failure_duration":10,"tick_every":900,"min_location_failed":1}}'
    headers:
      Cache-Control:
      - no-cache
      Connection:
      - keep-alive
      Content-Security-Policy:
      - frame-ancestors 'self'; report-uri https://api.datadoghq.com/csp-report
      Content-Type:
      - application/json
      Date:
      - Wed, 31 Mar 2021 13:11:47 GMT
      Pragma:
      - no-cache
      Strict-Transport-Security:
      - max-age=15724800;
      Vary:
      - Accept-Encoding
      X-Content-Type-Options:
      - nosniff
      X-Dd-Debug:
      - 5gfwVh/5HZ+AnGd/Di93w3NEWC6KMHT9KzmHEiRJmNdOjBtAsbOcgVFyqEChw71h
      X-Dd-Version:
      - "35.4208607"
      X-Frame-Options:
      - SAMEORIGIN
      X-Ratelimit-Limit:
      - "1000"
      X-Ratelimit-Period:
      - "60"
      X-Ratelimit-Remaining:
      - "933"
      X-Ratelimit-Reset:
      - "13"
>>>>>>> 0a47a8f2
    status: 200 OK
    code: 200
    duration: ""
- request:
    body: ""
    form: {}
    headers:
      Accept:
      - application/json
      Dd-Operation-Id:
      - GetTest
      User-Agent:
<<<<<<< HEAD
      - terraform-provider-datadog/dev (terraform 2.4.4; terraform-cli ) datadog-api-client-go/1.0.0-beta.16 (go go1.15.3; os darwin; arch amd64)
    url: https://api.datadoghq.com/api/v1/synthetics/tests/w5j-ufu-2y3
    method: GET
  response:
    body: '{"status":"live","public_id":"w5j-ufu-2y3","tags":["foo:bar","foo","env:test"],"locations":["aws:eu-central-1"],"message":"Notify @pagerduty","name":"tf-TestAccDatadogSyntheticsAPITest_Updated-local-1615587256-updated","monitor_id":32039281,"type":"api","subtype":"http","config":{"variables":[],"request":{"url":"https://docs.datadoghq.com","method":"GET","timeout":60},"assertions":[{"operator":"isNot","type":"statusCode","target":500}],"configVariables":[]},"options":{"monitor_options":{"renotify_interval":100},"retry":{"count":3,"interval":500},"min_failure_duration":10,"tick_every":900,"min_location_failed":1}}'
=======
      - terraform-provider-datadog/dev (terraform 1.16.0; terraform-cli 0.12.7-sdk) datadog-api-client-go/1.0.0-beta.19+dev (go go1.15.3; os darwin; arch amd64)
    url: https://api.datadoghq.com/api/v1/synthetics/tests/y8i-rvx-2w7
    method: GET
  response:
    body: '{"status":"live","public_id":"y8i-rvx-2w7","tags":["foo:bar","foo","env:test"],"locations":["aws:eu-central-1"],"message":"Notify @pagerduty","name":"tf-TestAccDatadogSyntheticsAPITest_Updated-local-1617196304-updated","monitor_id":33131325,"type":"api","subtype":"http","config":{"request":{"url":"https://docs.datadoghq.com","method":"GET","timeout":60},"assertions":[{"operator":"isNot","type":"statusCode","target":500}],"configVariables":[]},"options":{"monitor_options":{"renotify_interval":100},"retry":{"count":3,"interval":500},"min_failure_duration":10,"tick_every":900,"min_location_failed":1}}'
>>>>>>> 0a47a8f2
    headers:
      Cache-Control:
      - no-cache
      Connection:
      - keep-alive
      Content-Security-Policy:
      - frame-ancestors 'self'; report-uri https://api.datadoghq.com/csp-report
      Content-Type:
      - application/json
      Date:
<<<<<<< HEAD
      - Fri, 12 Mar 2021 22:14:23 GMT
=======
      - Wed, 31 Mar 2021 13:11:47 GMT
>>>>>>> 0a47a8f2
      Pragma:
      - no-cache
      Strict-Transport-Security:
      - max-age=15724800;
      Vary:
      - Accept-Encoding
      X-Content-Type-Options:
      - nosniff
      X-Dd-Debug:
<<<<<<< HEAD
      - vdJ3/nHEY1ioXQ6pQrBVvsQK1s4yyc+wufBMPSoXql71qZVuP/xMdtNo6DafhOAk
      X-Dd-Version:
      - "35.4088130"
=======
      - 25u1gDlL724DHllbjFT4BhOLorBTilh+aah2uWAUEjFC/+rjczJdiyWrV/HwLwe/
      X-Dd-Version:
      - "35.4208607"
>>>>>>> 0a47a8f2
      X-Frame-Options:
      - SAMEORIGIN
      X-Ratelimit-Limit:
      - "1000"
      X-Ratelimit-Period:
      - "60"
      X-Ratelimit-Remaining:
<<<<<<< HEAD
      - "976"
      X-Ratelimit-Reset:
      - "37"
=======
      - "931"
      X-Ratelimit-Reset:
      - "13"
>>>>>>> 0a47a8f2
    status: 200 OK
    code: 200
    duration: ""
- request:
    body: ""
    form: {}
    headers:
      Accept:
      - application/json
      Dd-Operation-Id:
      - GetTest
      User-Agent:
<<<<<<< HEAD
      - terraform-provider-datadog/dev (terraform 2.4.4; terraform-cli ) datadog-api-client-go/1.0.0-beta.16 (go go1.15.3; os darwin; arch amd64)
    url: https://api.datadoghq.com/api/v1/synthetics/tests/w5j-ufu-2y3
    method: GET
  response:
    body: '{"status":"live","public_id":"w5j-ufu-2y3","tags":["foo:bar","foo","env:test"],"locations":["aws:eu-central-1"],"message":"Notify @pagerduty","name":"tf-TestAccDatadogSyntheticsAPITest_Updated-local-1615587256-updated","monitor_id":32039281,"type":"api","subtype":"http","config":{"variables":[],"request":{"url":"https://docs.datadoghq.com","method":"GET","timeout":60},"assertions":[{"operator":"isNot","type":"statusCode","target":500}],"configVariables":[]},"options":{"monitor_options":{"renotify_interval":100},"retry":{"count":3,"interval":500},"min_failure_duration":10,"tick_every":900,"min_location_failed":1}}'
=======
      - terraform-provider-datadog/dev (terraform 1.16.0; terraform-cli 0.12.7-sdk) datadog-api-client-go/1.0.0-beta.19+dev (go go1.15.3; os darwin; arch amd64)
    url: https://api.datadoghq.com/api/v1/synthetics/tests/y8i-rvx-2w7
    method: GET
  response:
    body: '{"status":"live","public_id":"y8i-rvx-2w7","tags":["foo:bar","foo","env:test"],"locations":["aws:eu-central-1"],"message":"Notify @pagerduty","name":"tf-TestAccDatadogSyntheticsAPITest_Updated-local-1617196304-updated","monitor_id":33131325,"type":"api","subtype":"http","config":{"request":{"url":"https://docs.datadoghq.com","method":"GET","timeout":60},"assertions":[{"operator":"isNot","type":"statusCode","target":500}],"configVariables":[]},"options":{"monitor_options":{"renotify_interval":100},"retry":{"count":3,"interval":500},"min_failure_duration":10,"tick_every":900,"min_location_failed":1}}'
>>>>>>> 0a47a8f2
    headers:
      Cache-Control:
      - no-cache
      Connection:
      - keep-alive
      Content-Security-Policy:
      - frame-ancestors 'self'; report-uri https://api.datadoghq.com/csp-report
      Content-Type:
      - application/json
      Date:
<<<<<<< HEAD
      - Fri, 12 Mar 2021 22:14:23 GMT
=======
      - Wed, 31 Mar 2021 13:11:47 GMT
>>>>>>> 0a47a8f2
      Pragma:
      - no-cache
      Strict-Transport-Security:
      - max-age=15724800;
      Vary:
      - Accept-Encoding
      X-Content-Type-Options:
      - nosniff
      X-Dd-Debug:
<<<<<<< HEAD
      - 2328yjLSqI4XmR1pVqrPRR/SFcQsbafjEpPmZx7/3PfxUK1nJQQsX+wrMelyVyj+
      X-Dd-Version:
      - "35.4088130"
=======
      - l8RQo2maZqJf6GFThBbKNE6dvthz6njusVtau3dPXJWL2RLFoN81H+BLPB/1xgs1
      X-Dd-Version:
      - "35.4208607"
>>>>>>> 0a47a8f2
      X-Frame-Options:
      - SAMEORIGIN
      X-Ratelimit-Limit:
      - "1000"
      X-Ratelimit-Period:
      - "60"
      X-Ratelimit-Remaining:
<<<<<<< HEAD
      - "975"
      X-Ratelimit-Reset:
      - "37"
=======
      - "928"
      X-Ratelimit-Reset:
      - "13"
    status: 200 OK
    code: 200
    duration: ""
- request:
    body: ""
    form: {}
    headers:
      Accept:
      - application/json
      Dd-Operation-Id:
      - GetAPITest
      User-Agent:
      - terraform-provider-datadog/dev (terraform 1.16.0; terraform-cli 0.12.7-sdk) datadog-api-client-go/1.0.0-beta.19+dev (go go1.15.3; os darwin; arch amd64)
    url: https://api.datadoghq.com/api/v1/synthetics/tests/api/y8i-rvx-2w7
    method: GET
  response:
    body: '{"status":"live","public_id":"y8i-rvx-2w7","tags":["foo:bar","foo","env:test"],"locations":["aws:eu-central-1"],"message":"Notify @pagerduty","name":"tf-TestAccDatadogSyntheticsAPITest_Updated-local-1617196304-updated","monitor_id":33131325,"type":"api","subtype":"http","config":{"request":{"url":"https://docs.datadoghq.com","method":"GET","timeout":60},"assertions":[{"operator":"isNot","type":"statusCode","target":500}],"configVariables":[]},"options":{"monitor_options":{"renotify_interval":100},"retry":{"count":3,"interval":500},"min_failure_duration":10,"tick_every":900,"min_location_failed":1}}'
    headers:
      Cache-Control:
      - no-cache
      Connection:
      - keep-alive
      Content-Security-Policy:
      - frame-ancestors 'self'; report-uri https://api.datadoghq.com/csp-report
      Content-Type:
      - application/json
      Date:
      - Wed, 31 Mar 2021 13:11:47 GMT
      Pragma:
      - no-cache
      Strict-Transport-Security:
      - max-age=15724800;
      Vary:
      - Accept-Encoding
      X-Content-Type-Options:
      - nosniff
      X-Dd-Debug:
      - F5gm0Rce1/Abr9/0Fw8HAqWfiz0FdiH8er/AXnN6lOn3L6KyGgbsLCwgPlob1No8
      X-Dd-Version:
      - "35.4208607"
      X-Frame-Options:
      - SAMEORIGIN
      X-Ratelimit-Limit:
      - "1000"
      X-Ratelimit-Period:
      - "60"
      X-Ratelimit-Remaining:
      - "925"
      X-Ratelimit-Reset:
      - "13"
>>>>>>> 0a47a8f2
    status: 200 OK
    code: 200
    duration: ""
- request:
    body: ""
    form: {}
    headers:
      Accept:
      - application/json
      Dd-Operation-Id:
      - GetTest
      User-Agent:
<<<<<<< HEAD
      - terraform-provider-datadog/dev (terraform 2.4.4; terraform-cli 0.14.7) datadog-api-client-go/1.0.0-beta.16 (go go1.15.3; os darwin; arch amd64)
    url: https://api.datadoghq.com/api/v1/synthetics/tests/w5j-ufu-2y3
    method: GET
  response:
    body: '{"status":"live","public_id":"w5j-ufu-2y3","tags":["foo:bar","foo","env:test"],"locations":["aws:eu-central-1"],"message":"Notify @pagerduty","name":"tf-TestAccDatadogSyntheticsAPITest_Updated-local-1615587256-updated","monitor_id":32039281,"type":"api","subtype":"http","config":{"variables":[],"request":{"url":"https://docs.datadoghq.com","method":"GET","timeout":60},"assertions":[{"operator":"isNot","type":"statusCode","target":500}],"configVariables":[]},"options":{"monitor_options":{"renotify_interval":100},"retry":{"count":3,"interval":500},"min_failure_duration":10,"tick_every":900,"min_location_failed":1}}'
=======
      - terraform-provider-datadog/dev (terraform 1.16.0; terraform-cli 0.12.7-sdk) datadog-api-client-go/1.0.0-beta.19+dev (go go1.15.3; os darwin; arch amd64)
    url: https://api.datadoghq.com/api/v1/synthetics/tests/y8i-rvx-2w7
    method: GET
  response:
    body: '{"status":"live","public_id":"y8i-rvx-2w7","tags":["foo:bar","foo","env:test"],"locations":["aws:eu-central-1"],"message":"Notify @pagerduty","name":"tf-TestAccDatadogSyntheticsAPITest_Updated-local-1617196304-updated","monitor_id":33131325,"type":"api","subtype":"http","config":{"request":{"url":"https://docs.datadoghq.com","method":"GET","timeout":60},"assertions":[{"operator":"isNot","type":"statusCode","target":500}],"configVariables":[]},"options":{"monitor_options":{"renotify_interval":100},"retry":{"count":3,"interval":500},"min_failure_duration":10,"tick_every":900,"min_location_failed":1}}'
    headers:
      Cache-Control:
      - no-cache
      Connection:
      - keep-alive
      Content-Security-Policy:
      - frame-ancestors 'self'; report-uri https://api.datadoghq.com/csp-report
      Content-Type:
      - application/json
      Date:
      - Wed, 31 Mar 2021 13:11:48 GMT
      Pragma:
      - no-cache
      Strict-Transport-Security:
      - max-age=15724800;
      Vary:
      - Accept-Encoding
      X-Content-Type-Options:
      - nosniff
      X-Dd-Debug:
      - B1nwy/pPNqX+q4pQT22cdp1QCexE35IF8qwSHy0Nf7IW0Y881qtn4tXN1lpmzaKc
      X-Dd-Version:
      - "35.4208607"
      X-Frame-Options:
      - SAMEORIGIN
      X-Ratelimit-Limit:
      - "1000"
      X-Ratelimit-Period:
      - "60"
      X-Ratelimit-Remaining:
      - "922"
      X-Ratelimit-Reset:
      - "13"
    status: 200 OK
    code: 200
    duration: ""
- request:
    body: ""
    form: {}
    headers:
      Accept:
      - application/json
      Dd-Operation-Id:
      - GetAPITest
      User-Agent:
      - terraform-provider-datadog/dev (terraform 1.16.0; terraform-cli 0.12.7-sdk) datadog-api-client-go/1.0.0-beta.19+dev (go go1.15.3; os darwin; arch amd64)
    url: https://api.datadoghq.com/api/v1/synthetics/tests/api/y8i-rvx-2w7
    method: GET
  response:
    body: '{"status":"live","public_id":"y8i-rvx-2w7","tags":["foo:bar","foo","env:test"],"locations":["aws:eu-central-1"],"message":"Notify @pagerduty","name":"tf-TestAccDatadogSyntheticsAPITest_Updated-local-1617196304-updated","monitor_id":33131325,"type":"api","subtype":"http","config":{"request":{"url":"https://docs.datadoghq.com","method":"GET","timeout":60},"assertions":[{"operator":"isNot","type":"statusCode","target":500}],"configVariables":[]},"options":{"monitor_options":{"renotify_interval":100},"retry":{"count":3,"interval":500},"min_failure_duration":10,"tick_every":900,"min_location_failed":1}}'
>>>>>>> 0a47a8f2
    headers:
      Cache-Control:
      - no-cache
      Connection:
      - keep-alive
      Content-Security-Policy:
      - frame-ancestors 'self'; report-uri https://api.datadoghq.com/csp-report
      Content-Type:
      - application/json
      Date:
<<<<<<< HEAD
      - Fri, 12 Mar 2021 22:14:24 GMT
=======
      - Wed, 31 Mar 2021 13:11:48 GMT
>>>>>>> 0a47a8f2
      Pragma:
      - no-cache
      Strict-Transport-Security:
      - max-age=15724800;
      Vary:
      - Accept-Encoding
      X-Content-Type-Options:
      - nosniff
      X-Dd-Debug:
<<<<<<< HEAD
      - Um4CoU685QqAscnxhS5BD+goWu2yX1Jd4zCfGzSsEvPPIm1qURZaF8dlLl/OEY4I
      X-Dd-Version:
      - "35.4088130"
=======
      - mNzaoDhdDKO7t4QSrAe5X7pHd0bJND187D+vRbwoluXouE2m1UaQQX0RGCvRpLVE
      X-Dd-Version:
      - "35.4208607"
>>>>>>> 0a47a8f2
      X-Frame-Options:
      - SAMEORIGIN
      X-Ratelimit-Limit:
      - "1000"
      X-Ratelimit-Period:
      - "60"
      X-Ratelimit-Remaining:
<<<<<<< HEAD
      - "974"
      X-Ratelimit-Reset:
      - "36"
=======
      - "919"
      X-Ratelimit-Reset:
      - "12"
>>>>>>> 0a47a8f2
    status: 200 OK
    code: 200
    duration: ""
- request:
    body: |
<<<<<<< HEAD
      {"public_ids":["w5j-ufu-2y3"]}
=======
      {"public_ids":["y8i-rvx-2w7"]}
>>>>>>> 0a47a8f2
    form: {}
    headers:
      Accept:
      - application/json
      Content-Type:
      - application/json
      Dd-Operation-Id:
      - DeleteTests
      User-Agent:
<<<<<<< HEAD
      - terraform-provider-datadog/dev (terraform 2.4.4; terraform-cli ) datadog-api-client-go/1.0.0-beta.16 (go go1.15.3; os darwin; arch amd64)
    url: https://api.datadoghq.com/api/v1/synthetics/tests/delete
    method: POST
  response:
    body: '{"deleted_tests":[{"deleted_at":"2021-03-12T22:14:25.822551+00:00","public_id":"w5j-ufu-2y3"}]}'
=======
      - terraform-provider-datadog/dev (terraform 1.16.0; terraform-cli 0.12.7-sdk) datadog-api-client-go/1.0.0-beta.19+dev (go go1.15.3; os darwin; arch amd64)
    url: https://api.datadoghq.com/api/v1/synthetics/tests/delete
    method: POST
  response:
    body: '{"deleted_tests":[{"deleted_at":"2021-03-31T13:11:48.636358+00:00","public_id":"y8i-rvx-2w7"}]}'
>>>>>>> 0a47a8f2
    headers:
      Cache-Control:
      - no-cache
      Connection:
      - keep-alive
      Content-Security-Policy:
      - frame-ancestors 'self'; report-uri https://api.datadoghq.com/csp-report
      Content-Type:
      - application/json
      Date:
<<<<<<< HEAD
      - Fri, 12 Mar 2021 22:14:26 GMT
=======
      - Wed, 31 Mar 2021 13:11:49 GMT
>>>>>>> 0a47a8f2
      Pragma:
      - no-cache
      Strict-Transport-Security:
      - max-age=15724800;
      Vary:
      - Accept-Encoding
      X-Content-Type-Options:
      - nosniff
      X-Dd-Debug:
<<<<<<< HEAD
      - Um4CoU685QqAscnxhS5BD+goWu2yX1Jd4zCfGzSsEvPPIm1qURZaF8dlLl/OEY4I
      X-Dd-Version:
      - "35.4088130"
=======
      - B1nwy/pPNqX+q4pQT22cdp1QCexE35IF8qwSHy0Nf7IW0Y881qtn4tXN1lpmzaKc
      X-Dd-Version:
      - "35.4208607"
>>>>>>> 0a47a8f2
      X-Frame-Options:
      - SAMEORIGIN
      X-Ratelimit-Limit:
      - "120"
      X-Ratelimit-Period:
      - "60"
      X-Ratelimit-Remaining:
<<<<<<< HEAD
      - "114"
      X-Ratelimit-Reset:
      - "35"
=======
      - "113"
      X-Ratelimit-Reset:
      - "12"
>>>>>>> 0a47a8f2
    status: 200 OK
    code: 200
    duration: ""
- request:
    body: ""
    form: {}
    headers:
      Accept:
      - application/json
      Dd-Operation-Id:
      - GetTest
      User-Agent:
<<<<<<< HEAD
      - terraform-provider-datadog/dev (terraform 2.4.4; terraform-cli ) datadog-api-client-go/1.0.0-beta.16 (go go1.15.3; os darwin; arch amd64)
    url: https://api.datadoghq.com/api/v1/synthetics/tests/w5j-ufu-2y3
=======
      - terraform-provider-datadog/dev (terraform 1.16.0; terraform-cli 0.12.7-sdk) datadog-api-client-go/1.0.0-beta.19+dev (go go1.15.3; os darwin; arch amd64)
    url: https://api.datadoghq.com/api/v1/synthetics/tests/y8i-rvx-2w7
>>>>>>> 0a47a8f2
    method: GET
  response:
    body: '{"errors": ["Synthetics test not found"]}'
    headers:
      Cache-Control:
      - no-cache
      Connection:
      - keep-alive
      Content-Security-Policy:
      - frame-ancestors 'self'; report-uri https://api.datadoghq.com/csp-report
      Content-Type:
      - application/json
      Date:
<<<<<<< HEAD
      - Fri, 12 Mar 2021 22:14:26 GMT
=======
      - Wed, 31 Mar 2021 13:11:49 GMT
>>>>>>> 0a47a8f2
      Pragma:
      - no-cache
      Strict-Transport-Security:
      - max-age=15724800;
      Vary:
      - Accept-Encoding
      X-Content-Type-Options:
      - nosniff
      X-Dd-Version:
<<<<<<< HEAD
      - "35.4088130"
=======
      - "35.4208607"
>>>>>>> 0a47a8f2
      X-Frame-Options:
      - SAMEORIGIN
      X-Ratelimit-Limit:
      - "1000"
      X-Ratelimit-Period:
      - "60"
      X-Ratelimit-Remaining:
<<<<<<< HEAD
      - "972"
      X-Ratelimit-Reset:
      - "34"
=======
      - "916"
      X-Ratelimit-Reset:
      - "11"
>>>>>>> 0a47a8f2
    status: 404 Not Found
    code: 404
    duration: ""<|MERGE_RESOLUTION|>--- conflicted
+++ resolved
@@ -3,11 +3,7 @@
 interactions:
 - request:
     body: |
-<<<<<<< HEAD
-      {"config":{"assertions":[{"operator":"contains","property":"content-type","target":"application/json","type":"header"},{"operator":"is","target":200,"type":"statusCode"},{"operator":"lessThan","target":2000,"type":"responseTime"},{"operator":"doesNotContain","target":"terraform","type":"body"}],"configVariables":[{"example":"123","name":"VARIABLE_NAME","pattern":"{{numeric(3)}}","type":"text"}],"request":{"body":"this is a body","headers":{"Accept":"application/json","X-Datadog-Trace-ID":"1234566789"},"method":"GET","timeout":30,"url":"https://www.datadoghq.com"},"variables":[]},"locations":["aws:eu-central-1"],"message":"Notify @datadog.user","name":"tf-TestAccDatadogSyntheticsAPITest_Updated-local-1615587256","options":{"allow_insecure":true,"follow_redirects":true,"min_location_failed":1,"retry":{"count":1,"interval":300},"tick_every":60},"status":"paused","subtype":"http","tags":["foo:bar","baz"],"type":"api"}
-=======
-      {"config":{"assertions":[{"operator":"contains","property":"content-type","target":"application/json","type":"header"},{"operator":"is","target":200,"type":"statusCode"},{"operator":"lessThan","target":2000,"type":"responseTime"},{"operator":"doesNotContain","target":"terraform","type":"body"}],"configVariables":[{"example":"123","name":"VARIABLE_NAME","pattern":"{{numeric(3)}}","type":"text"}],"request":{"body":"this is a body","headers":{"Accept":"application/json","X-Datadog-Trace-ID":"1234566789"},"method":"GET","timeout":30,"url":"https://www.datadoghq.com"}},"locations":["aws:eu-central-1"],"message":"Notify @datadog.user","name":"tf-TestAccDatadogSyntheticsAPITest_Updated-local-1617196304","options":{"allow_insecure":true,"follow_redirects":true,"min_failure_duration":0,"min_location_failed":1,"retry":{"count":1},"tick_every":60},"status":"paused","subtype":"http","tags":["foo:bar","baz"],"type":"api"}
->>>>>>> 0a47a8f2
+      {"config":{"assertions":[{"operator":"contains","property":"content-type","target":"application/json","type":"header"},{"operator":"is","target":200,"type":"statusCode"},{"operator":"lessThan","target":2000,"type":"responseTime"},{"operator":"doesNotContain","target":"terraform","type":"body"}],"configVariables":[{"example":"123","name":"VARIABLE_NAME","pattern":"{{numeric(3)}}","type":"text"}],"request":{"body":"this is a body","headers":{"Accept":"application/json","X-Datadog-Trace-ID":"1234566789"},"method":"GET","noSavingResponseBody":true,"timeout":30,"url":"https://www.datadoghq.com"}},"locations":["aws:eu-central-1"],"message":"Notify @datadog.user","name":"tf-TestAccDatadogSyntheticsAPITest_Updated-local-1618930407","options":{"allow_insecure":true,"follow_redirects":true,"min_location_failed":1,"retry":{"count":1,"interval":300},"tick_every":60},"status":"paused","subtype":"http","tags":["foo:bar","baz"],"type":"api"}
     form: {}
     headers:
       Accept:
@@ -17,68 +13,447 @@
       Dd-Operation-Id:
       - CreateSyntheticsAPITest
       User-Agent:
-<<<<<<< HEAD
-      - terraform-provider-datadog/dev (terraform 2.4.4; terraform-cli ) datadog-api-client-go/1.0.0-beta.16 (go go1.15.3; os darwin; arch amd64)
-    url: https://api.datadoghq.com/api/v1/synthetics/tests
-    method: POST
-  response:
-    body: '{"status":"paused","public_id":"w5j-ufu-2y3","tags":["foo:bar","baz"],"org_id":321813,"locations":["aws:eu-central-1"],"message":"Notify @datadog.user","deleted_at":null,"name":"tf-TestAccDatadogSyntheticsAPITest_Updated-local-1615587256","monitor_id":32039281,"type":"api","created_at":"2021-03-12T22:14:18.092482+00:00","modified_at":"2021-03-12T22:14:18.092482+00:00","subtype":"http","config":{"variables":[],"request":{"body":"this is a body","headers":{"Accept":"application/json","X-Datadog-Trace-ID":"1234566789"},"url":"https://www.datadoghq.com","timeout":30,"method":"GET"},"assertions":[{"operator":"contains","property":"content-type","type":"header","target":"application/json"},{"operator":"is","type":"statusCode","target":200},{"operator":"lessThan","type":"responseTime","target":2000},{"operator":"doesNotContain","type":"body","target":"terraform"}],"configVariables":[{"pattern":"{{numeric(3)}}","type":"text","example":"123","name":"VARIABLE_NAME"}]},"options":{"follow_redirects":true,"retry":{"count":1,"interval":300},"min_location_failed":1,"allow_insecure":true,"tick_every":60}}'
-=======
-      - terraform-provider-datadog/dev (terraform 1.16.0; terraform-cli 0.12.7-sdk) datadog-api-client-go/1.0.0-beta.19+dev (go go1.15.3; os darwin; arch amd64)
+      - terraform-provider-datadog/dev (terraform 2.4.4; terraform-cli 0.14.7) datadog-api-client-go/1.0.0-beta.19 (go go1.16.3; os darwin; arch amd64)
     url: https://api.datadoghq.com/api/v1/synthetics/tests/api
     method: POST
   response:
-    body: '{"status":"paused","public_id":"y8i-rvx-2w7","tags":["foo:bar","baz"],"org_id":321813,"locations":["aws:eu-central-1"],"message":"Notify @datadog.user","deleted_at":null,"name":"tf-TestAccDatadogSyntheticsAPITest_Updated-local-1617196304","monitor_id":33131325,"type":"api","created_at":"2021-03-31T13:11:45.010666+00:00","modified_at":"2021-03-31T13:11:45.010666+00:00","subtype":"http","config":{"request":{"body":"this is a body","headers":{"Accept":"application/json","X-Datadog-Trace-ID":"1234566789"},"url":"https://www.datadoghq.com","timeout":30,"method":"GET"},"assertions":[{"operator":"contains","property":"content-type","type":"header","target":"application/json"},{"operator":"is","type":"statusCode","target":200},{"operator":"lessThan","type":"responseTime","target":2000},{"operator":"doesNotContain","type":"body","target":"terraform"}],"configVariables":[{"pattern":"{{numeric(3)}}","type":"text","example":"123","name":"VARIABLE_NAME"}]},"options":{"retry":{"count":1},"min_location_failed":1,"allow_insecure":true,"follow_redirects":true,"min_failure_duration":0,"tick_every":60}}'
->>>>>>> 0a47a8f2
-    headers:
-      Cache-Control:
-      - no-cache
-      Connection:
-      - keep-alive
-      Content-Security-Policy:
-      - frame-ancestors 'self'; report-uri https://api.datadoghq.com/csp-report
-      Content-Type:
-      - application/json
-      Date:
-<<<<<<< HEAD
-      - Fri, 12 Mar 2021 22:14:18 GMT
-=======
-      - Wed, 31 Mar 2021 13:11:45 GMT
->>>>>>> 0a47a8f2
-      Pragma:
-      - no-cache
-      Strict-Transport-Security:
-      - max-age=15724800;
-      Vary:
-      - Accept-Encoding
-      X-Content-Type-Options:
-      - nosniff
-      X-Dd-Debug:
-<<<<<<< HEAD
+    body: '{"status":"paused","public_id":"xxg-8i8-kbk","tags":["foo:bar","baz"],"org_id":321813,"locations":["aws:eu-central-1"],"message":"Notify @datadog.user","deleted_at":null,"name":"tf-TestAccDatadogSyntheticsAPITest_Updated-local-1618930407","monitor_id":34157604,"type":"api","created_at":"2021-04-20T14:53:29.409415+00:00","modified_at":"2021-04-20T14:53:29.409415+00:00","subtype":"http","config":{"request":{"body":"this is a body","url":"https://www.datadoghq.com","noSavingResponseBody":true,"headers":{"Accept":"application/json","X-Datadog-Trace-ID":"1234566789"},"timeout":30,"method":"GET"},"assertions":[{"operator":"contains","property":"content-type","type":"header","target":"application/json"},{"operator":"is","type":"statusCode","target":200},{"operator":"lessThan","type":"responseTime","target":2000},{"operator":"doesNotContain","type":"body","target":"terraform"}],"configVariables":[{"pattern":"{{numeric(3)}}","type":"text","example":"123","name":"VARIABLE_NAME"}]},"options":{"follow_redirects":true,"retry":{"count":1,"interval":300},"min_location_failed":1,"allow_insecure":true,"tick_every":60}}'
+    headers:
+      Cache-Control:
+      - no-cache
+      Connection:
+      - keep-alive
+      Content-Security-Policy:
+      - frame-ancestors 'self'; report-uri https://api.datadoghq.com/csp-report
+      Content-Type:
+      - application/json
+      Date:
+      - Tue, 20 Apr 2021 14:53:29 GMT
+      Pragma:
+      - no-cache
+      Strict-Transport-Security:
+      - max-age=15724800;
+      Vary:
+      - Accept-Encoding
+      X-Content-Type-Options:
+      - nosniff
+      X-Dd-Debug:
+      - 25u1gDlL724DHllbjFT4BhOLorBTilh+aah2uWAUEjFC/+rjczJdiyWrV/HwLwe/
+      X-Dd-Version:
+      - "35.4351688"
+      X-Frame-Options:
+      - SAMEORIGIN
+      X-Ratelimit-Limit:
+      - "120"
+      X-Ratelimit-Period:
+      - "60"
+      X-Ratelimit-Remaining:
+      - "103"
+      X-Ratelimit-Reset:
+      - "31"
+    status: 200 OK
+    code: 200
+    duration: ""
+- request:
+    body: ""
+    form: {}
+    headers:
+      Accept:
+      - application/json
+      Dd-Operation-Id:
+      - GetTest
+      User-Agent:
+      - terraform-provider-datadog/dev (terraform 2.4.4; terraform-cli 0.14.7) datadog-api-client-go/1.0.0-beta.19 (go go1.16.3; os darwin; arch amd64)
+    url: https://api.datadoghq.com/api/v1/synthetics/tests/xxg-8i8-kbk
+    method: GET
+  response:
+    body: '{"status":"paused","public_id":"xxg-8i8-kbk","tags":["foo:bar","baz"],"locations":["aws:eu-central-1"],"message":"Notify @datadog.user","name":"tf-TestAccDatadogSyntheticsAPITest_Updated-local-1618930407","monitor_id":34157604,"type":"api","subtype":"http","config":{"request":{"body":"this is a body","url":"https://www.datadoghq.com","noSavingResponseBody":true,"headers":{"Accept":"application/json","X-Datadog-Trace-ID":"1234566789"},"timeout":30,"method":"GET"},"assertions":[{"operator":"contains","property":"content-type","type":"header","target":"application/json"},{"operator":"is","type":"statusCode","target":200},{"operator":"lessThan","type":"responseTime","target":2000},{"operator":"doesNotContain","type":"body","target":"terraform"}],"configVariables":[{"pattern":"{{numeric(3)}}","type":"text","example":"123","name":"VARIABLE_NAME"}]},"options":{"follow_redirects":true,"retry":{"count":1,"interval":300},"min_location_failed":1,"allow_insecure":true,"tick_every":60}}'
+    headers:
+      Cache-Control:
+      - no-cache
+      Connection:
+      - keep-alive
+      Content-Security-Policy:
+      - frame-ancestors 'self'; report-uri https://api.datadoghq.com/csp-report
+      Content-Type:
+      - application/json
+      Date:
+      - Tue, 20 Apr 2021 14:53:29 GMT
+      Pragma:
+      - no-cache
+      Strict-Transport-Security:
+      - max-age=15724800;
+      Vary:
+      - Accept-Encoding
+      X-Content-Type-Options:
+      - nosniff
+      X-Dd-Debug:
+      - SY1h8ScsWq+kYmtbh63ltMLFAZsQjqfrgvdfAoRX+9TzT1sgMBRYaFRwfWWRRe9a
+      X-Dd-Version:
+      - "35.4351688"
+      X-Frame-Options:
+      - SAMEORIGIN
+      X-Ratelimit-Limit:
+      - "1000"
+      X-Ratelimit-Period:
+      - "60"
+      X-Ratelimit-Remaining:
+      - "876"
+      X-Ratelimit-Reset:
+      - "31"
+    status: 200 OK
+    code: 200
+    duration: ""
+- request:
+    body: ""
+    form: {}
+    headers:
+      Accept:
+      - application/json
+      Dd-Operation-Id:
+      - GetAPITest
+      User-Agent:
+      - terraform-provider-datadog/dev (terraform 2.4.4; terraform-cli 0.14.7) datadog-api-client-go/1.0.0-beta.19 (go go1.16.3; os darwin; arch amd64)
+    url: https://api.datadoghq.com/api/v1/synthetics/tests/api/xxg-8i8-kbk
+    method: GET
+  response:
+    body: '{"status":"paused","public_id":"xxg-8i8-kbk","tags":["foo:bar","baz"],"locations":["aws:eu-central-1"],"message":"Notify @datadog.user","name":"tf-TestAccDatadogSyntheticsAPITest_Updated-local-1618930407","monitor_id":34157604,"type":"api","subtype":"http","config":{"request":{"body":"this is a body","url":"https://www.datadoghq.com","noSavingResponseBody":true,"headers":{"Accept":"application/json","X-Datadog-Trace-ID":"1234566789"},"timeout":30,"method":"GET"},"assertions":[{"operator":"contains","property":"content-type","type":"header","target":"application/json"},{"operator":"is","type":"statusCode","target":200},{"operator":"lessThan","type":"responseTime","target":2000},{"operator":"doesNotContain","type":"body","target":"terraform"}],"configVariables":[{"pattern":"{{numeric(3)}}","type":"text","example":"123","name":"VARIABLE_NAME"}]},"options":{"follow_redirects":true,"retry":{"count":1,"interval":300},"min_location_failed":1,"allow_insecure":true,"tick_every":60}}'
+    headers:
+      Cache-Control:
+      - no-cache
+      Connection:
+      - keep-alive
+      Content-Security-Policy:
+      - frame-ancestors 'self'; report-uri https://api.datadoghq.com/csp-report
+      Content-Type:
+      - application/json
+      Date:
+      - Tue, 20 Apr 2021 14:53:29 GMT
+      Pragma:
+      - no-cache
+      Strict-Transport-Security:
+      - max-age=15724800;
+      Vary:
+      - Accept-Encoding
+      X-Content-Type-Options:
+      - nosniff
+      X-Dd-Debug:
+      - dCmL/3rURV6BPeaqeP3Rxigq41m5CAb17XjrRE42uZ01zpr07HVhbL5/3TWMkvgu
+      X-Dd-Version:
+      - "35.4351688"
+      X-Frame-Options:
+      - SAMEORIGIN
+      X-Ratelimit-Limit:
+      - "1000"
+      X-Ratelimit-Period:
+      - "60"
+      X-Ratelimit-Remaining:
+      - "875"
+      X-Ratelimit-Reset:
+      - "31"
+    status: 200 OK
+    code: 200
+    duration: ""
+- request:
+    body: ""
+    form: {}
+    headers:
+      Accept:
+      - application/json
+      Dd-Operation-Id:
+      - GetTest
+      User-Agent:
+      - terraform-provider-datadog/dev (terraform 2.4.4; terraform-cli 0.14.7) datadog-api-client-go/1.0.0-beta.19 (go go1.16.3; os darwin; arch amd64)
+    url: https://api.datadoghq.com/api/v1/synthetics/tests/xxg-8i8-kbk
+    method: GET
+  response:
+    body: '{"status":"paused","public_id":"xxg-8i8-kbk","tags":["foo:bar","baz"],"locations":["aws:eu-central-1"],"message":"Notify @datadog.user","name":"tf-TestAccDatadogSyntheticsAPITest_Updated-local-1618930407","monitor_id":34157604,"type":"api","subtype":"http","config":{"request":{"body":"this is a body","url":"https://www.datadoghq.com","noSavingResponseBody":true,"headers":{"Accept":"application/json","X-Datadog-Trace-ID":"1234566789"},"timeout":30,"method":"GET"},"assertions":[{"operator":"contains","property":"content-type","type":"header","target":"application/json"},{"operator":"is","type":"statusCode","target":200},{"operator":"lessThan","type":"responseTime","target":2000},{"operator":"doesNotContain","type":"body","target":"terraform"}],"configVariables":[{"pattern":"{{numeric(3)}}","type":"text","example":"123","name":"VARIABLE_NAME"}]},"options":{"follow_redirects":true,"retry":{"count":1,"interval":300},"min_location_failed":1,"allow_insecure":true,"tick_every":60}}'
+    headers:
+      Cache-Control:
+      - no-cache
+      Connection:
+      - keep-alive
+      Content-Security-Policy:
+      - frame-ancestors 'self'; report-uri https://api.datadoghq.com/csp-report
+      Content-Type:
+      - application/json
+      Date:
+      - Tue, 20 Apr 2021 14:53:29 GMT
+      Pragma:
+      - no-cache
+      Strict-Transport-Security:
+      - max-age=15724800;
+      Vary:
+      - Accept-Encoding
+      X-Content-Type-Options:
+      - nosniff
+      X-Dd-Debug:
+      - L3ULR3HwCWYmEqCWGz2Yob3chcH4pjowBacBXkncP7o+/uPqKt9yGEYf/g1AJPzQ
+      X-Dd-Version:
+      - "35.4351688"
+      X-Frame-Options:
+      - SAMEORIGIN
+      X-Ratelimit-Limit:
+      - "1000"
+      X-Ratelimit-Period:
+      - "60"
+      X-Ratelimit-Remaining:
+      - "870"
+      X-Ratelimit-Reset:
+      - "31"
+    status: 200 OK
+    code: 200
+    duration: ""
+- request:
+    body: ""
+    form: {}
+    headers:
+      Accept:
+      - application/json
+      Dd-Operation-Id:
+      - GetTest
+      User-Agent:
+      - terraform-provider-datadog/dev (terraform 2.4.4; terraform-cli ) datadog-api-client-go/1.0.0-beta.19 (go go1.16.3; os darwin; arch amd64)
+    url: https://api.datadoghq.com/api/v1/synthetics/tests/xxg-8i8-kbk
+    method: GET
+  response:
+    body: '{"status":"paused","public_id":"xxg-8i8-kbk","tags":["foo:bar","baz"],"locations":["aws:eu-central-1"],"message":"Notify @datadog.user","name":"tf-TestAccDatadogSyntheticsAPITest_Updated-local-1618930407","monitor_id":34157604,"type":"api","subtype":"http","config":{"request":{"body":"this is a body","url":"https://www.datadoghq.com","noSavingResponseBody":true,"headers":{"Accept":"application/json","X-Datadog-Trace-ID":"1234566789"},"timeout":30,"method":"GET"},"assertions":[{"operator":"contains","property":"content-type","type":"header","target":"application/json"},{"operator":"is","type":"statusCode","target":200},{"operator":"lessThan","type":"responseTime","target":2000},{"operator":"doesNotContain","type":"body","target":"terraform"}],"configVariables":[{"pattern":"{{numeric(3)}}","type":"text","example":"123","name":"VARIABLE_NAME"}]},"options":{"follow_redirects":true,"retry":{"count":1,"interval":300},"min_location_failed":1,"allow_insecure":true,"tick_every":60}}'
+    headers:
+      Cache-Control:
+      - no-cache
+      Connection:
+      - keep-alive
+      Content-Security-Policy:
+      - frame-ancestors 'self'; report-uri https://api.datadoghq.com/csp-report
+      Content-Type:
+      - application/json
+      Date:
+      - Tue, 20 Apr 2021 14:53:30 GMT
+      Pragma:
+      - no-cache
+      Strict-Transport-Security:
+      - max-age=15724800;
+      Vary:
+      - Accept-Encoding
+      X-Content-Type-Options:
+      - nosniff
+      X-Dd-Debug:
+      - nLnnBNvlCFDECRnZvzDb0z4sAO35G+IMidcAs8vrCKyjvsKWE8Yd9S3n6OjZ1qRN
+      X-Dd-Version:
+      - "35.4351688"
+      X-Frame-Options:
+      - SAMEORIGIN
+      X-Ratelimit-Limit:
+      - "1000"
+      X-Ratelimit-Period:
+      - "60"
+      X-Ratelimit-Remaining:
+      - "861"
+      X-Ratelimit-Reset:
+      - "30"
+    status: 200 OK
+    code: 200
+    duration: ""
+- request:
+    body: ""
+    form: {}
+    headers:
+      Accept:
+      - application/json
+      Dd-Operation-Id:
+      - GetAPITest
+      User-Agent:
+      - terraform-provider-datadog/dev (terraform 2.4.4; terraform-cli ) datadog-api-client-go/1.0.0-beta.19 (go go1.16.3; os darwin; arch amd64)
+    url: https://api.datadoghq.com/api/v1/synthetics/tests/api/xxg-8i8-kbk
+    method: GET
+  response:
+    body: '{"status":"paused","public_id":"xxg-8i8-kbk","tags":["foo:bar","baz"],"locations":["aws:eu-central-1"],"message":"Notify @datadog.user","name":"tf-TestAccDatadogSyntheticsAPITest_Updated-local-1618930407","monitor_id":34157604,"type":"api","subtype":"http","config":{"request":{"body":"this is a body","url":"https://www.datadoghq.com","noSavingResponseBody":true,"headers":{"Accept":"application/json","X-Datadog-Trace-ID":"1234566789"},"timeout":30,"method":"GET"},"assertions":[{"operator":"contains","property":"content-type","type":"header","target":"application/json"},{"operator":"is","type":"statusCode","target":200},{"operator":"lessThan","type":"responseTime","target":2000},{"operator":"doesNotContain","type":"body","target":"terraform"}],"configVariables":[{"pattern":"{{numeric(3)}}","type":"text","example":"123","name":"VARIABLE_NAME"}]},"options":{"follow_redirects":true,"retry":{"count":1,"interval":300},"min_location_failed":1,"allow_insecure":true,"tick_every":60}}'
+    headers:
+      Cache-Control:
+      - no-cache
+      Connection:
+      - keep-alive
+      Content-Security-Policy:
+      - frame-ancestors 'self'; report-uri https://api.datadoghq.com/csp-report
+      Content-Type:
+      - application/json
+      Date:
+      - Tue, 20 Apr 2021 14:53:30 GMT
+      Pragma:
+      - no-cache
+      Strict-Transport-Security:
+      - max-age=15724800;
+      Vary:
+      - Accept-Encoding
+      X-Content-Type-Options:
+      - nosniff
+      X-Dd-Debug:
+      - Wjq53IVIwnB4SiR238oOYgHFMq/ZYP0LQ/Dv8C2fFLBwTje/dWJHu6pI6vIOK1zG
+      X-Dd-Version:
+      - "35.4351688"
+      X-Frame-Options:
+      - SAMEORIGIN
+      X-Ratelimit-Limit:
+      - "1000"
+      X-Ratelimit-Period:
+      - "60"
+      X-Ratelimit-Remaining:
+      - "859"
+      X-Ratelimit-Reset:
+      - "30"
+    status: 200 OK
+    code: 200
+    duration: ""
+- request:
+    body: ""
+    form: {}
+    headers:
+      Accept:
+      - application/json
+      Dd-Operation-Id:
+      - GetTest
+      User-Agent:
+      - terraform-provider-datadog/dev (terraform 2.4.4; terraform-cli 0.14.7) datadog-api-client-go/1.0.0-beta.19 (go go1.16.3; os darwin; arch amd64)
+    url: https://api.datadoghq.com/api/v1/synthetics/tests/xxg-8i8-kbk
+    method: GET
+  response:
+    body: '{"status":"paused","public_id":"xxg-8i8-kbk","tags":["foo:bar","baz"],"locations":["aws:eu-central-1"],"message":"Notify @datadog.user","name":"tf-TestAccDatadogSyntheticsAPITest_Updated-local-1618930407","monitor_id":34157604,"type":"api","subtype":"http","config":{"request":{"body":"this is a body","url":"https://www.datadoghq.com","noSavingResponseBody":true,"headers":{"Accept":"application/json","X-Datadog-Trace-ID":"1234566789"},"timeout":30,"method":"GET"},"assertions":[{"operator":"contains","property":"content-type","type":"header","target":"application/json"},{"operator":"is","type":"statusCode","target":200},{"operator":"lessThan","type":"responseTime","target":2000},{"operator":"doesNotContain","type":"body","target":"terraform"}],"configVariables":[{"pattern":"{{numeric(3)}}","type":"text","example":"123","name":"VARIABLE_NAME"}]},"options":{"follow_redirects":true,"retry":{"count":1,"interval":300},"min_location_failed":1,"allow_insecure":true,"tick_every":60}}'
+    headers:
+      Cache-Control:
+      - no-cache
+      Connection:
+      - keep-alive
+      Content-Security-Policy:
+      - frame-ancestors 'self'; report-uri https://api.datadoghq.com/csp-report
+      Content-Type:
+      - application/json
+      Date:
+      - Tue, 20 Apr 2021 14:53:31 GMT
+      Pragma:
+      - no-cache
+      Strict-Transport-Security:
+      - max-age=15724800;
+      Vary:
+      - Accept-Encoding
+      X-Content-Type-Options:
+      - nosniff
+      X-Dd-Debug:
+      - 25u1gDlL724DHllbjFT4BhOLorBTilh+aah2uWAUEjFC/+rjczJdiyWrV/HwLwe/
+      X-Dd-Version:
+      - "35.4351688"
+      X-Frame-Options:
+      - SAMEORIGIN
+      X-Ratelimit-Limit:
+      - "1000"
+      X-Ratelimit-Period:
+      - "60"
+      X-Ratelimit-Remaining:
+      - "852"
+      X-Ratelimit-Reset:
+      - "29"
+    status: 200 OK
+    code: 200
+    duration: ""
+- request:
+    body: ""
+    form: {}
+    headers:
+      Accept:
+      - application/json
+      Dd-Operation-Id:
+      - GetAPITest
+      User-Agent:
+      - terraform-provider-datadog/dev (terraform 2.4.4; terraform-cli 0.14.7) datadog-api-client-go/1.0.0-beta.19 (go go1.16.3; os darwin; arch amd64)
+    url: https://api.datadoghq.com/api/v1/synthetics/tests/api/xxg-8i8-kbk
+    method: GET
+  response:
+    body: '{"status":"paused","public_id":"xxg-8i8-kbk","tags":["foo:bar","baz"],"locations":["aws:eu-central-1"],"message":"Notify @datadog.user","name":"tf-TestAccDatadogSyntheticsAPITest_Updated-local-1618930407","monitor_id":34157604,"type":"api","subtype":"http","config":{"request":{"body":"this is a body","url":"https://www.datadoghq.com","noSavingResponseBody":true,"headers":{"Accept":"application/json","X-Datadog-Trace-ID":"1234566789"},"timeout":30,"method":"GET"},"assertions":[{"operator":"contains","property":"content-type","type":"header","target":"application/json"},{"operator":"is","type":"statusCode","target":200},{"operator":"lessThan","type":"responseTime","target":2000},{"operator":"doesNotContain","type":"body","target":"terraform"}],"configVariables":[{"pattern":"{{numeric(3)}}","type":"text","example":"123","name":"VARIABLE_NAME"}]},"options":{"follow_redirects":true,"retry":{"count":1,"interval":300},"min_location_failed":1,"allow_insecure":true,"tick_every":60}}'
+    headers:
+      Cache-Control:
+      - no-cache
+      Connection:
+      - keep-alive
+      Content-Security-Policy:
+      - frame-ancestors 'self'; report-uri https://api.datadoghq.com/csp-report
+      Content-Type:
+      - application/json
+      Date:
+      - Tue, 20 Apr 2021 14:53:32 GMT
+      Pragma:
+      - no-cache
+      Strict-Transport-Security:
+      - max-age=15724800;
+      Vary:
+      - Accept-Encoding
+      X-Content-Type-Options:
+      - nosniff
+      X-Dd-Debug:
+      - l4HFlaRP3QwYSqoGKhzbYfv7zgkK63HIRR7YkyVYZspq0lGjjTBwoK8V/alf+XYt
+      X-Dd-Version:
+      - "35.4351688"
+      X-Frame-Options:
+      - SAMEORIGIN
+      X-Ratelimit-Limit:
+      - "1000"
+      X-Ratelimit-Period:
+      - "60"
+      X-Ratelimit-Remaining:
+      - "849"
+      X-Ratelimit-Reset:
+      - "29"
+    status: 200 OK
+    code: 200
+    duration: ""
+- request:
+    body: |
+      {"config":{"assertions":[{"operator":"isNot","target":500,"type":"statusCode"}],"configVariables":[],"request":{"method":"GET","timeout":60,"url":"https://docs.datadoghq.com"}},"locations":["aws:eu-central-1"],"message":"Notify @pagerduty","name":"tf-TestAccDatadogSyntheticsAPITest_Updated-local-1618930407-updated","options":{"min_failure_duration":10,"min_location_failed":1,"monitor_options":{"renotify_interval":100},"retry":{"count":3,"interval":500},"tick_every":900},"status":"live","subtype":"http","tags":["foo:bar","foo","env:test"],"type":"api"}
+    form: {}
+    headers:
+      Accept:
+      - application/json
+      Content-Type:
+      - application/json
+      Dd-Operation-Id:
+      - UpdateAPITest
+      User-Agent:
+      - terraform-provider-datadog/dev (terraform 2.4.4; terraform-cli ) datadog-api-client-go/1.0.0-beta.19 (go go1.16.3; os darwin; arch amd64)
+    url: https://api.datadoghq.com/api/v1/synthetics/tests/api/xxg-8i8-kbk
+    method: PUT
+  response:
+    body: '{"status":"live","public_id":"xxg-8i8-kbk","tags":["foo:bar","foo","env:test"],"org_id":321813,"locations":["aws:eu-central-1"],"message":"Notify @pagerduty","deleted_at":null,"name":"tf-TestAccDatadogSyntheticsAPITest_Updated-local-1618930407-updated","monitor_id":34157604,"type":"api","created_at":"2021-04-20T14:53:29.409415+00:00","modified_at":"2021-04-20T14:53:32.945874+00:00","subtype":"http","config":{"request":{"url":"https://docs.datadoghq.com","method":"GET","timeout":60},"assertions":[{"operator":"isNot","type":"statusCode","target":500}],"configVariables":[]},"options":{"monitor_options":{"notify_audit":false,"locked":false,"include_tags":true,"new_host_delay":300,"notify_no_data":false,"renotify_interval":100},"retry":{"count":3,"interval":500},"min_failure_duration":10,"tick_every":900,"min_location_failed":1}}'
+    headers:
+      Cache-Control:
+      - no-cache
+      Connection:
+      - keep-alive
+      Content-Security-Policy:
+      - frame-ancestors 'self'; report-uri https://api.datadoghq.com/csp-report
+      Content-Type:
+      - application/json
+      Date:
+      - Tue, 20 Apr 2021 14:53:33 GMT
+      Pragma:
+      - no-cache
+      Strict-Transport-Security:
+      - max-age=15724800;
+      Vary:
+      - Accept-Encoding
+      X-Content-Type-Options:
+      - nosniff
+      X-Dd-Debug:
       - PhosSd3Ch1B6B0DXI71steKUi7XhPDttnPiIP1NdXTw0VJNWpoUnYyBmODS5ne3q
       X-Dd-Version:
-      - "35.4088130"
-=======
-      - F5gm0Rce1/Abr9/0Fw8HAqWfiz0FdiH8er/AXnN6lOn3L6KyGgbsLCwgPlob1No8
-      X-Dd-Version:
-      - "35.4208607"
->>>>>>> 0a47a8f2
-      X-Frame-Options:
-      - SAMEORIGIN
-      X-Ratelimit-Limit:
-      - "120"
-      X-Ratelimit-Period:
-      - "60"
-      X-Ratelimit-Remaining:
-<<<<<<< HEAD
-      - "116"
-      X-Ratelimit-Reset:
-      - "43"
-=======
-      - "114"
-      X-Ratelimit-Reset:
-      - "16"
->>>>>>> 0a47a8f2
+      - "35.4351688"
+      X-Frame-Options:
+      - SAMEORIGIN
+      X-Ratelimit-Limit:
+      - "500"
+      X-Ratelimit-Period:
+      - "60"
+      X-Ratelimit-Remaining:
+      - "491"
+      X-Ratelimit-Reset:
+      - "28"
     status: 200 OK
     code: 200
     duration: ""
@@ -91,953 +466,250 @@
       Dd-Operation-Id:
       - GetTest
       User-Agent:
-<<<<<<< HEAD
-      - terraform-provider-datadog/dev (terraform 2.4.4; terraform-cli ) datadog-api-client-go/1.0.0-beta.16 (go go1.15.3; os darwin; arch amd64)
-    url: https://api.datadoghq.com/api/v1/synthetics/tests/w5j-ufu-2y3
-    method: GET
-  response:
-    body: '{"status":"paused","public_id":"w5j-ufu-2y3","tags":["foo:bar","baz"],"locations":["aws:eu-central-1"],"message":"Notify @datadog.user","name":"tf-TestAccDatadogSyntheticsAPITest_Updated-local-1615587256","monitor_id":32039281,"type":"api","subtype":"http","config":{"variables":[],"request":{"body":"this is a body","headers":{"Accept":"application/json","X-Datadog-Trace-ID":"1234566789"},"url":"https://www.datadoghq.com","timeout":30,"method":"GET"},"assertions":[{"operator":"contains","property":"content-type","type":"header","target":"application/json"},{"operator":"is","type":"statusCode","target":200},{"operator":"lessThan","type":"responseTime","target":2000},{"operator":"doesNotContain","type":"body","target":"terraform"}],"configVariables":[{"pattern":"{{numeric(3)}}","type":"text","example":"123","name":"VARIABLE_NAME"}]},"options":{"follow_redirects":true,"retry":{"count":1,"interval":300},"min_location_failed":1,"allow_insecure":true,"tick_every":60}}'
-=======
-      - terraform-provider-datadog/dev (terraform 1.16.0; terraform-cli 0.12.7-sdk) datadog-api-client-go/1.0.0-beta.19+dev (go go1.15.3; os darwin; arch amd64)
-    url: https://api.datadoghq.com/api/v1/synthetics/tests/y8i-rvx-2w7
-    method: GET
-  response:
-    body: '{"status":"paused","public_id":"y8i-rvx-2w7","tags":["foo:bar","baz"],"locations":["aws:eu-central-1"],"message":"Notify @datadog.user","name":"tf-TestAccDatadogSyntheticsAPITest_Updated-local-1617196304","monitor_id":33131325,"type":"api","subtype":"http","config":{"request":{"body":"this is a body","headers":{"Accept":"application/json","X-Datadog-Trace-ID":"1234566789"},"url":"https://www.datadoghq.com","timeout":30,"method":"GET"},"assertions":[{"operator":"contains","property":"content-type","type":"header","target":"application/json"},{"operator":"is","type":"statusCode","target":200},{"operator":"lessThan","type":"responseTime","target":2000},{"operator":"doesNotContain","type":"body","target":"terraform"}],"configVariables":[{"pattern":"{{numeric(3)}}","type":"text","example":"123","name":"VARIABLE_NAME"}]},"options":{"retry":{"count":1},"min_location_failed":1,"allow_insecure":true,"follow_redirects":true,"min_failure_duration":0,"tick_every":60}}'
->>>>>>> 0a47a8f2
-    headers:
-      Cache-Control:
-      - no-cache
-      Connection:
-      - keep-alive
-      Content-Security-Policy:
-      - frame-ancestors 'self'; report-uri https://api.datadoghq.com/csp-report
-      Content-Type:
-      - application/json
-      Date:
-<<<<<<< HEAD
-      - Fri, 12 Mar 2021 22:14:18 GMT
-=======
-      - Wed, 31 Mar 2021 13:11:45 GMT
->>>>>>> 0a47a8f2
-      Pragma:
-      - no-cache
-      Strict-Transport-Security:
-      - max-age=15724800;
-      Vary:
-      - Accept-Encoding
-      X-Content-Type-Options:
-      - nosniff
-      X-Dd-Debug:
-<<<<<<< HEAD
-      - /L+SFFO+m1pPY+hRCpk5325fvfrNl0KmiquUNJolBN/5hu3HIwflqjZSbJ6NxDFG
-      X-Dd-Version:
-      - "35.4088130"
-=======
+      - terraform-provider-datadog/dev (terraform 2.4.4; terraform-cli ) datadog-api-client-go/1.0.0-beta.19 (go go1.16.3; os darwin; arch amd64)
+    url: https://api.datadoghq.com/api/v1/synthetics/tests/xxg-8i8-kbk
+    method: GET
+  response:
+    body: '{"status":"live","public_id":"xxg-8i8-kbk","tags":["foo:bar","foo","env:test"],"locations":["aws:eu-central-1"],"message":"Notify @pagerduty","name":"tf-TestAccDatadogSyntheticsAPITest_Updated-local-1618930407-updated","monitor_id":34157604,"type":"api","subtype":"http","config":{"request":{"url":"https://docs.datadoghq.com","method":"GET","timeout":60},"assertions":[{"operator":"isNot","type":"statusCode","target":500}],"configVariables":[]},"options":{"monitor_options":{"renotify_interval":100},"retry":{"count":3,"interval":500},"min_failure_duration":10,"tick_every":900,"min_location_failed":1}}'
+    headers:
+      Cache-Control:
+      - no-cache
+      Connection:
+      - keep-alive
+      Content-Security-Policy:
+      - frame-ancestors 'self'; report-uri https://api.datadoghq.com/csp-report
+      Content-Type:
+      - application/json
+      Date:
+      - Tue, 20 Apr 2021 14:53:33 GMT
+      Pragma:
+      - no-cache
+      Strict-Transport-Security:
+      - max-age=15724800;
+      Vary:
+      - Accept-Encoding
+      X-Content-Type-Options:
+      - nosniff
+      X-Dd-Debug:
+      - LcgNasIYBRkNppmD6mCKE9J6iv0eEjosuuHR5V5zw2fWbR54i39C8dhdK8zDq/40
+      X-Dd-Version:
+      - "35.4351688"
+      X-Frame-Options:
+      - SAMEORIGIN
+      X-Ratelimit-Limit:
+      - "1000"
+      X-Ratelimit-Period:
+      - "60"
+      X-Ratelimit-Remaining:
+      - "836"
+      X-Ratelimit-Reset:
+      - "27"
+    status: 200 OK
+    code: 200
+    duration: ""
+- request:
+    body: ""
+    form: {}
+    headers:
+      Accept:
+      - application/json
+      Dd-Operation-Id:
+      - GetAPITest
+      User-Agent:
+      - terraform-provider-datadog/dev (terraform 2.4.4; terraform-cli ) datadog-api-client-go/1.0.0-beta.19 (go go1.16.3; os darwin; arch amd64)
+    url: https://api.datadoghq.com/api/v1/synthetics/tests/api/xxg-8i8-kbk
+    method: GET
+  response:
+    body: '{"status":"live","public_id":"xxg-8i8-kbk","tags":["foo:bar","foo","env:test"],"locations":["aws:eu-central-1"],"message":"Notify @pagerduty","name":"tf-TestAccDatadogSyntheticsAPITest_Updated-local-1618930407-updated","monitor_id":34157604,"type":"api","subtype":"http","config":{"request":{"url":"https://docs.datadoghq.com","method":"GET","timeout":60},"assertions":[{"operator":"isNot","type":"statusCode","target":500}],"configVariables":[]},"options":{"monitor_options":{"renotify_interval":100},"retry":{"count":3,"interval":500},"min_failure_duration":10,"tick_every":900,"min_location_failed":1}}'
+    headers:
+      Cache-Control:
+      - no-cache
+      Connection:
+      - keep-alive
+      Content-Security-Policy:
+      - frame-ancestors 'self'; report-uri https://api.datadoghq.com/csp-report
+      Content-Type:
+      - application/json
+      Date:
+      - Tue, 20 Apr 2021 14:53:33 GMT
+      Pragma:
+      - no-cache
+      Strict-Transport-Security:
+      - max-age=15724800;
+      Vary:
+      - Accept-Encoding
+      X-Content-Type-Options:
+      - nosniff
+      X-Dd-Debug:
+      - l4HFlaRP3QwYSqoGKhzbYfv7zgkK63HIRR7YkyVYZspq0lGjjTBwoK8V/alf+XYt
+      X-Dd-Version:
+      - "35.4351688"
+      X-Frame-Options:
+      - SAMEORIGIN
+      X-Ratelimit-Limit:
+      - "1000"
+      X-Ratelimit-Period:
+      - "60"
+      X-Ratelimit-Remaining:
+      - "834"
+      X-Ratelimit-Reset:
+      - "27"
+    status: 200 OK
+    code: 200
+    duration: ""
+- request:
+    body: ""
+    form: {}
+    headers:
+      Accept:
+      - application/json
+      Dd-Operation-Id:
+      - GetTest
+      User-Agent:
+      - terraform-provider-datadog/dev (terraform 2.4.4; terraform-cli ) datadog-api-client-go/1.0.0-beta.19 (go go1.16.3; os darwin; arch amd64)
+    url: https://api.datadoghq.com/api/v1/synthetics/tests/xxg-8i8-kbk
+    method: GET
+  response:
+    body: '{"status":"live","public_id":"xxg-8i8-kbk","tags":["foo:bar","foo","env:test"],"locations":["aws:eu-central-1"],"message":"Notify @pagerduty","name":"tf-TestAccDatadogSyntheticsAPITest_Updated-local-1618930407-updated","monitor_id":34157604,"type":"api","subtype":"http","config":{"request":{"url":"https://docs.datadoghq.com","method":"GET","timeout":60},"assertions":[{"operator":"isNot","type":"statusCode","target":500}],"configVariables":[]},"options":{"monitor_options":{"renotify_interval":100},"retry":{"count":3,"interval":500},"min_failure_duration":10,"tick_every":900,"min_location_failed":1}}'
+    headers:
+      Cache-Control:
+      - no-cache
+      Connection:
+      - keep-alive
+      Content-Security-Policy:
+      - frame-ancestors 'self'; report-uri https://api.datadoghq.com/csp-report
+      Content-Type:
+      - application/json
+      Date:
+      - Tue, 20 Apr 2021 14:53:33 GMT
+      Pragma:
+      - no-cache
+      Strict-Transport-Security:
+      - max-age=15724800;
+      Vary:
+      - Accept-Encoding
+      X-Content-Type-Options:
+      - nosniff
+      X-Dd-Debug:
+      - PhosSd3Ch1B6B0DXI71steKUi7XhPDttnPiIP1NdXTw0VJNWpoUnYyBmODS5ne3q
+      X-Dd-Version:
+      - "35.4351688"
+      X-Frame-Options:
+      - SAMEORIGIN
+      X-Ratelimit-Limit:
+      - "1000"
+      X-Ratelimit-Period:
+      - "60"
+      X-Ratelimit-Remaining:
+      - "832"
+      X-Ratelimit-Reset:
+      - "27"
+    status: 200 OK
+    code: 200
+    duration: ""
+- request:
+    body: ""
+    form: {}
+    headers:
+      Accept:
+      - application/json
+      Dd-Operation-Id:
+      - GetTest
+      User-Agent:
+      - terraform-provider-datadog/dev (terraform 2.4.4; terraform-cli 0.14.7) datadog-api-client-go/1.0.0-beta.19 (go go1.16.3; os darwin; arch amd64)
+    url: https://api.datadoghq.com/api/v1/synthetics/tests/xxg-8i8-kbk
+    method: GET
+  response:
+    body: '{"status":"live","public_id":"xxg-8i8-kbk","tags":["foo:bar","foo","env:test"],"locations":["aws:eu-central-1"],"message":"Notify @pagerduty","name":"tf-TestAccDatadogSyntheticsAPITest_Updated-local-1618930407-updated","monitor_id":34157604,"type":"api","subtype":"http","config":{"request":{"url":"https://docs.datadoghq.com","method":"GET","timeout":60},"assertions":[{"operator":"isNot","type":"statusCode","target":500}],"configVariables":[]},"options":{"monitor_options":{"renotify_interval":100},"retry":{"count":3,"interval":500},"min_failure_duration":10,"tick_every":900,"min_location_failed":1}}'
+    headers:
+      Cache-Control:
+      - no-cache
+      Connection:
+      - keep-alive
+      Content-Security-Policy:
+      - frame-ancestors 'self'; report-uri https://api.datadoghq.com/csp-report
+      Content-Type:
+      - application/json
+      Date:
+      - Tue, 20 Apr 2021 14:53:34 GMT
+      Pragma:
+      - no-cache
+      Strict-Transport-Security:
+      - max-age=15724800;
+      Vary:
+      - Accept-Encoding
+      X-Content-Type-Options:
+      - nosniff
+      X-Dd-Debug:
+      - S1wfaMZOKGT/IoMw6fqAwAwGWo2vQ44sjF3YzuETnQfxZO2T5eJbs0aX3UKb9Dwu
+      X-Dd-Version:
+      - "35.4351688"
+      X-Frame-Options:
+      - SAMEORIGIN
+      X-Ratelimit-Limit:
+      - "1000"
+      X-Ratelimit-Period:
+      - "60"
+      X-Ratelimit-Remaining:
+      - "827"
+      X-Ratelimit-Reset:
+      - "26"
+    status: 200 OK
+    code: 200
+    duration: ""
+- request:
+    body: ""
+    form: {}
+    headers:
+      Accept:
+      - application/json
+      Dd-Operation-Id:
+      - GetAPITest
+      User-Agent:
+      - terraform-provider-datadog/dev (terraform 2.4.4; terraform-cli 0.14.7) datadog-api-client-go/1.0.0-beta.19 (go go1.16.3; os darwin; arch amd64)
+    url: https://api.datadoghq.com/api/v1/synthetics/tests/api/xxg-8i8-kbk
+    method: GET
+  response:
+    body: '{"status":"live","public_id":"xxg-8i8-kbk","tags":["foo:bar","foo","env:test"],"locations":["aws:eu-central-1"],"message":"Notify @pagerduty","name":"tf-TestAccDatadogSyntheticsAPITest_Updated-local-1618930407-updated","monitor_id":34157604,"type":"api","subtype":"http","config":{"request":{"url":"https://docs.datadoghq.com","method":"GET","timeout":60},"assertions":[{"operator":"isNot","type":"statusCode","target":500}],"configVariables":[]},"options":{"monitor_options":{"renotify_interval":100},"retry":{"count":3,"interval":500},"min_failure_duration":10,"tick_every":900,"min_location_failed":1}}'
+    headers:
+      Cache-Control:
+      - no-cache
+      Connection:
+      - keep-alive
+      Content-Security-Policy:
+      - frame-ancestors 'self'; report-uri https://api.datadoghq.com/csp-report
+      Content-Type:
+      - application/json
+      Date:
+      - Tue, 20 Apr 2021 14:53:34 GMT
+      Pragma:
+      - no-cache
+      Strict-Transport-Security:
+      - max-age=15724800;
+      Vary:
+      - Accept-Encoding
+      X-Content-Type-Options:
+      - nosniff
+      X-Dd-Debug:
       - gYZcaADwbKcv7Hm19HJx6WsLoKuOijDWAt2viPeCfWqUgyKY+9e1xZdmMJeXV3YV
       X-Dd-Version:
-      - "35.4208607"
->>>>>>> 0a47a8f2
-      X-Frame-Options:
-      - SAMEORIGIN
-      X-Ratelimit-Limit:
-      - "1000"
-      X-Ratelimit-Period:
-      - "60"
-      X-Ratelimit-Remaining:
-<<<<<<< HEAD
-      - "985"
-      X-Ratelimit-Reset:
-      - "42"
-=======
-      - "959"
-      X-Ratelimit-Reset:
-      - "15"
-    status: 200 OK
-    code: 200
-    duration: ""
-- request:
-    body: ""
-    form: {}
-    headers:
-      Accept:
-      - application/json
-      Dd-Operation-Id:
-      - GetAPITest
-      User-Agent:
-      - terraform-provider-datadog/dev (terraform 1.16.0; terraform-cli 0.12.7-sdk) datadog-api-client-go/1.0.0-beta.19+dev (go go1.15.3; os darwin; arch amd64)
-    url: https://api.datadoghq.com/api/v1/synthetics/tests/api/y8i-rvx-2w7
-    method: GET
-  response:
-    body: '{"status":"paused","public_id":"y8i-rvx-2w7","tags":["foo:bar","baz"],"locations":["aws:eu-central-1"],"message":"Notify @datadog.user","name":"tf-TestAccDatadogSyntheticsAPITest_Updated-local-1617196304","monitor_id":33131325,"type":"api","subtype":"http","config":{"request":{"body":"this is a body","headers":{"Accept":"application/json","X-Datadog-Trace-ID":"1234566789"},"url":"https://www.datadoghq.com","timeout":30,"method":"GET"},"assertions":[{"operator":"contains","property":"content-type","type":"header","target":"application/json"},{"operator":"is","type":"statusCode","target":200},{"operator":"lessThan","type":"responseTime","target":2000},{"operator":"doesNotContain","type":"body","target":"terraform"}],"configVariables":[{"pattern":"{{numeric(3)}}","type":"text","example":"123","name":"VARIABLE_NAME"}]},"options":{"retry":{"count":1},"min_location_failed":1,"allow_insecure":true,"follow_redirects":true,"min_failure_duration":0,"tick_every":60}}'
-    headers:
-      Cache-Control:
-      - no-cache
-      Connection:
-      - keep-alive
-      Content-Security-Policy:
-      - frame-ancestors 'self'; report-uri https://api.datadoghq.com/csp-report
-      Content-Type:
-      - application/json
-      Date:
-      - Wed, 31 Mar 2021 13:11:45 GMT
-      Pragma:
-      - no-cache
-      Strict-Transport-Security:
-      - max-age=15724800;
-      Vary:
-      - Accept-Encoding
-      X-Content-Type-Options:
-      - nosniff
-      X-Dd-Debug:
-      - l8RQo2maZqJf6GFThBbKNE6dvthz6njusVtau3dPXJWL2RLFoN81H+BLPB/1xgs1
-      X-Dd-Version:
-      - "35.4208607"
-      X-Frame-Options:
-      - SAMEORIGIN
-      X-Ratelimit-Limit:
-      - "1000"
-      X-Ratelimit-Period:
-      - "60"
-      X-Ratelimit-Remaining:
-      - "954"
-      X-Ratelimit-Reset:
-      - "15"
->>>>>>> 0a47a8f2
-    status: 200 OK
-    code: 200
-    duration: ""
-- request:
-    body: ""
-    form: {}
-    headers:
-      Accept:
-      - application/json
-      Dd-Operation-Id:
-      - GetTest
-      User-Agent:
-<<<<<<< HEAD
-      - terraform-provider-datadog/dev (terraform 2.4.4; terraform-cli ) datadog-api-client-go/1.0.0-beta.16 (go go1.15.3; os darwin; arch amd64)
-    url: https://api.datadoghq.com/api/v1/synthetics/tests/w5j-ufu-2y3
-    method: GET
-  response:
-    body: '{"status":"paused","public_id":"w5j-ufu-2y3","tags":["foo:bar","baz"],"locations":["aws:eu-central-1"],"message":"Notify @datadog.user","name":"tf-TestAccDatadogSyntheticsAPITest_Updated-local-1615587256","monitor_id":32039281,"type":"api","subtype":"http","config":{"variables":[],"request":{"body":"this is a body","headers":{"Accept":"application/json","X-Datadog-Trace-ID":"1234566789"},"url":"https://www.datadoghq.com","timeout":30,"method":"GET"},"assertions":[{"operator":"contains","property":"content-type","type":"header","target":"application/json"},{"operator":"is","type":"statusCode","target":200},{"operator":"lessThan","type":"responseTime","target":2000},{"operator":"doesNotContain","type":"body","target":"terraform"}],"configVariables":[{"pattern":"{{numeric(3)}}","type":"text","example":"123","name":"VARIABLE_NAME"}]},"options":{"follow_redirects":true,"retry":{"count":1,"interval":300},"min_location_failed":1,"allow_insecure":true,"tick_every":60}}'
-=======
-      - terraform-provider-datadog/dev (terraform 1.16.0; terraform-cli 0.12.7-sdk) datadog-api-client-go/1.0.0-beta.19+dev (go go1.15.3; os darwin; arch amd64)
-    url: https://api.datadoghq.com/api/v1/synthetics/tests/y8i-rvx-2w7
-    method: GET
-  response:
-    body: '{"status":"paused","public_id":"y8i-rvx-2w7","tags":["foo:bar","baz"],"locations":["aws:eu-central-1"],"message":"Notify @datadog.user","name":"tf-TestAccDatadogSyntheticsAPITest_Updated-local-1617196304","monitor_id":33131325,"type":"api","subtype":"http","config":{"request":{"body":"this is a body","headers":{"Accept":"application/json","X-Datadog-Trace-ID":"1234566789"},"url":"https://www.datadoghq.com","timeout":30,"method":"GET"},"assertions":[{"operator":"contains","property":"content-type","type":"header","target":"application/json"},{"operator":"is","type":"statusCode","target":200},{"operator":"lessThan","type":"responseTime","target":2000},{"operator":"doesNotContain","type":"body","target":"terraform"}],"configVariables":[{"pattern":"{{numeric(3)}}","type":"text","example":"123","name":"VARIABLE_NAME"}]},"options":{"retry":{"count":1},"min_location_failed":1,"allow_insecure":true,"follow_redirects":true,"min_failure_duration":0,"tick_every":60}}'
->>>>>>> 0a47a8f2
-    headers:
-      Cache-Control:
-      - no-cache
-      Connection:
-      - keep-alive
-      Content-Security-Policy:
-      - frame-ancestors 'self'; report-uri https://api.datadoghq.com/csp-report
-      Content-Type:
-      - application/json
-      Date:
-<<<<<<< HEAD
-      - Fri, 12 Mar 2021 22:14:19 GMT
-=======
-      - Wed, 31 Mar 2021 13:11:45 GMT
->>>>>>> 0a47a8f2
-      Pragma:
-      - no-cache
-      Strict-Transport-Security:
-      - max-age=15724800;
-      Vary:
-      - Accept-Encoding
-      X-Content-Type-Options:
-      - nosniff
-      X-Dd-Debug:
-<<<<<<< HEAD
-      - l4HFlaRP3QwYSqoGKhzbYfv7zgkK63HIRR7YkyVYZspq0lGjjTBwoK8V/alf+XYt
-      X-Dd-Version:
-      - "35.4088130"
-=======
-      - S1wfaMZOKGT/IoMw6fqAwAwGWo2vQ44sjF3YzuETnQfxZO2T5eJbs0aX3UKb9Dwu
-      X-Dd-Version:
-      - "35.4208607"
->>>>>>> 0a47a8f2
-      X-Frame-Options:
-      - SAMEORIGIN
-      X-Ratelimit-Limit:
-      - "1000"
-      X-Ratelimit-Period:
-      - "60"
-      X-Ratelimit-Remaining:
-<<<<<<< HEAD
-      - "984"
-      X-Ratelimit-Reset:
-      - "41"
-=======
-      - "951"
-      X-Ratelimit-Reset:
-      - "15"
->>>>>>> 0a47a8f2
-    status: 200 OK
-    code: 200
-    duration: ""
-- request:
-    body: ""
-    form: {}
-    headers:
-      Accept:
-      - application/json
-      Dd-Operation-Id:
-      - GetTest
-      User-Agent:
-<<<<<<< HEAD
-      - terraform-provider-datadog/dev (terraform 2.4.4; terraform-cli ) datadog-api-client-go/1.0.0-beta.16 (go go1.15.3; os darwin; arch amd64)
-    url: https://api.datadoghq.com/api/v1/synthetics/tests/w5j-ufu-2y3
-    method: GET
-  response:
-    body: '{"status":"paused","public_id":"w5j-ufu-2y3","tags":["foo:bar","baz"],"locations":["aws:eu-central-1"],"message":"Notify @datadog.user","name":"tf-TestAccDatadogSyntheticsAPITest_Updated-local-1615587256","monitor_id":32039281,"type":"api","subtype":"http","config":{"variables":[],"request":{"body":"this is a body","headers":{"Accept":"application/json","X-Datadog-Trace-ID":"1234566789"},"url":"https://www.datadoghq.com","timeout":30,"method":"GET"},"assertions":[{"operator":"contains","property":"content-type","type":"header","target":"application/json"},{"operator":"is","type":"statusCode","target":200},{"operator":"lessThan","type":"responseTime","target":2000},{"operator":"doesNotContain","type":"body","target":"terraform"}],"configVariables":[{"pattern":"{{numeric(3)}}","type":"text","example":"123","name":"VARIABLE_NAME"}]},"options":{"follow_redirects":true,"retry":{"count":1,"interval":300},"min_location_failed":1,"allow_insecure":true,"tick_every":60}}'
-=======
-      - terraform-provider-datadog/dev (terraform 1.16.0; terraform-cli 0.12.7-sdk) datadog-api-client-go/1.0.0-beta.19+dev (go go1.15.3; os darwin; arch amd64)
-    url: https://api.datadoghq.com/api/v1/synthetics/tests/y8i-rvx-2w7
-    method: GET
-  response:
-    body: '{"status":"paused","public_id":"y8i-rvx-2w7","tags":["foo:bar","baz"],"locations":["aws:eu-central-1"],"message":"Notify @datadog.user","name":"tf-TestAccDatadogSyntheticsAPITest_Updated-local-1617196304","monitor_id":33131325,"type":"api","subtype":"http","config":{"request":{"body":"this is a body","headers":{"Accept":"application/json","X-Datadog-Trace-ID":"1234566789"},"url":"https://www.datadoghq.com","timeout":30,"method":"GET"},"assertions":[{"operator":"contains","property":"content-type","type":"header","target":"application/json"},{"operator":"is","type":"statusCode","target":200},{"operator":"lessThan","type":"responseTime","target":2000},{"operator":"doesNotContain","type":"body","target":"terraform"}],"configVariables":[{"pattern":"{{numeric(3)}}","type":"text","example":"123","name":"VARIABLE_NAME"}]},"options":{"retry":{"count":1},"min_location_failed":1,"allow_insecure":true,"follow_redirects":true,"min_failure_duration":0,"tick_every":60}}'
->>>>>>> 0a47a8f2
-    headers:
-      Cache-Control:
-      - no-cache
-      Connection:
-      - keep-alive
-      Content-Security-Policy:
-      - frame-ancestors 'self'; report-uri https://api.datadoghq.com/csp-report
-      Content-Type:
-      - application/json
-      Date:
-<<<<<<< HEAD
-      - Fri, 12 Mar 2021 22:14:20 GMT
-=======
-      - Wed, 31 Mar 2021 13:11:45 GMT
->>>>>>> 0a47a8f2
-      Pragma:
-      - no-cache
-      Strict-Transport-Security:
-      - max-age=15724800;
-      Vary:
-      - Accept-Encoding
-      X-Content-Type-Options:
-      - nosniff
-      X-Dd-Debug:
-<<<<<<< HEAD
-      - twvpGlmuom5y6A0pjGtXzTf554cmwJgTcCZ71fK4H/RDi+v5ehBK0zQiRcTJQG5C
-      X-Dd-Version:
-      - "35.4088130"
-=======
-      - 2328yjLSqI4XmR1pVqrPRR/SFcQsbafjEpPmZx7/3PfxUK1nJQQsX+wrMelyVyj+
-      X-Dd-Version:
-      - "35.4208607"
->>>>>>> 0a47a8f2
-      X-Frame-Options:
-      - SAMEORIGIN
-      X-Ratelimit-Limit:
-      - "1000"
-      X-Ratelimit-Period:
-      - "60"
-      X-Ratelimit-Remaining:
-<<<<<<< HEAD
-      - "982"
-      X-Ratelimit-Reset:
-      - "40"
-=======
-      - "949"
-      X-Ratelimit-Reset:
-      - "15"
-    status: 200 OK
-    code: 200
-    duration: ""
-- request:
-    body: ""
-    form: {}
-    headers:
-      Accept:
-      - application/json
-      Dd-Operation-Id:
-      - GetAPITest
-      User-Agent:
-      - terraform-provider-datadog/dev (terraform 1.16.0; terraform-cli 0.12.7-sdk) datadog-api-client-go/1.0.0-beta.19+dev (go go1.15.3; os darwin; arch amd64)
-    url: https://api.datadoghq.com/api/v1/synthetics/tests/api/y8i-rvx-2w7
-    method: GET
-  response:
-    body: '{"status":"paused","public_id":"y8i-rvx-2w7","tags":["foo:bar","baz"],"locations":["aws:eu-central-1"],"message":"Notify @datadog.user","name":"tf-TestAccDatadogSyntheticsAPITest_Updated-local-1617196304","monitor_id":33131325,"type":"api","subtype":"http","config":{"request":{"body":"this is a body","headers":{"Accept":"application/json","X-Datadog-Trace-ID":"1234566789"},"url":"https://www.datadoghq.com","timeout":30,"method":"GET"},"assertions":[{"operator":"contains","property":"content-type","type":"header","target":"application/json"},{"operator":"is","type":"statusCode","target":200},{"operator":"lessThan","type":"responseTime","target":2000},{"operator":"doesNotContain","type":"body","target":"terraform"}],"configVariables":[{"pattern":"{{numeric(3)}}","type":"text","example":"123","name":"VARIABLE_NAME"}]},"options":{"retry":{"count":1},"min_location_failed":1,"allow_insecure":true,"follow_redirects":true,"min_failure_duration":0,"tick_every":60}}'
-    headers:
-      Cache-Control:
-      - no-cache
-      Connection:
-      - keep-alive
-      Content-Security-Policy:
-      - frame-ancestors 'self'; report-uri https://api.datadoghq.com/csp-report
-      Content-Type:
-      - application/json
-      Date:
-      - Wed, 31 Mar 2021 13:11:45 GMT
-      Pragma:
-      - no-cache
-      Strict-Transport-Security:
-      - max-age=15724800;
-      Vary:
-      - Accept-Encoding
-      X-Content-Type-Options:
-      - nosniff
-      X-Dd-Debug:
-      - /L+SFFO+m1pPY+hRCpk5325fvfrNl0KmiquUNJolBN/5hu3HIwflqjZSbJ6NxDFG
-      X-Dd-Version:
-      - "35.4208607"
-      X-Frame-Options:
-      - SAMEORIGIN
-      X-Ratelimit-Limit:
-      - "1000"
-      X-Ratelimit-Period:
-      - "60"
-      X-Ratelimit-Remaining:
-      - "946"
-      X-Ratelimit-Reset:
-      - "15"
->>>>>>> 0a47a8f2
-    status: 200 OK
-    code: 200
-    duration: ""
-- request:
-    body: ""
-    form: {}
-    headers:
-      Accept:
-      - application/json
-      Dd-Operation-Id:
-      - GetTest
-      User-Agent:
-<<<<<<< HEAD
-      - terraform-provider-datadog/dev (terraform 2.4.4; terraform-cli 0.14.7) datadog-api-client-go/1.0.0-beta.16 (go go1.15.3; os darwin; arch amd64)
-    url: https://api.datadoghq.com/api/v1/synthetics/tests/w5j-ufu-2y3
-    method: GET
-  response:
-    body: '{"status":"paused","public_id":"w5j-ufu-2y3","tags":["foo:bar","baz"],"locations":["aws:eu-central-1"],"message":"Notify @datadog.user","name":"tf-TestAccDatadogSyntheticsAPITest_Updated-local-1615587256","monitor_id":32039281,"type":"api","subtype":"http","config":{"variables":[],"request":{"body":"this is a body","headers":{"Accept":"application/json","X-Datadog-Trace-ID":"1234566789"},"url":"https://www.datadoghq.com","timeout":30,"method":"GET"},"assertions":[{"operator":"contains","property":"content-type","type":"header","target":"application/json"},{"operator":"is","type":"statusCode","target":200},{"operator":"lessThan","type":"responseTime","target":2000},{"operator":"doesNotContain","type":"body","target":"terraform"}],"configVariables":[{"pattern":"{{numeric(3)}}","type":"text","example":"123","name":"VARIABLE_NAME"}]},"options":{"follow_redirects":true,"retry":{"count":1,"interval":300},"min_location_failed":1,"allow_insecure":true,"tick_every":60}}'
-=======
-      - terraform-provider-datadog/dev (terraform 1.16.0; terraform-cli 0.12.7-sdk) datadog-api-client-go/1.0.0-beta.19+dev (go go1.15.3; os darwin; arch amd64)
-    url: https://api.datadoghq.com/api/v1/synthetics/tests/y8i-rvx-2w7
-    method: GET
-  response:
-    body: '{"status":"paused","public_id":"y8i-rvx-2w7","tags":["foo:bar","baz"],"locations":["aws:eu-central-1"],"message":"Notify @datadog.user","name":"tf-TestAccDatadogSyntheticsAPITest_Updated-local-1617196304","monitor_id":33131325,"type":"api","subtype":"http","config":{"request":{"body":"this is a body","headers":{"Accept":"application/json","X-Datadog-Trace-ID":"1234566789"},"url":"https://www.datadoghq.com","timeout":30,"method":"GET"},"assertions":[{"operator":"contains","property":"content-type","type":"header","target":"application/json"},{"operator":"is","type":"statusCode","target":200},{"operator":"lessThan","type":"responseTime","target":2000},{"operator":"doesNotContain","type":"body","target":"terraform"}],"configVariables":[{"pattern":"{{numeric(3)}}","type":"text","example":"123","name":"VARIABLE_NAME"}]},"options":{"retry":{"count":1},"min_location_failed":1,"allow_insecure":true,"follow_redirects":true,"min_failure_duration":0,"tick_every":60}}'
-    headers:
-      Cache-Control:
-      - no-cache
-      Connection:
-      - keep-alive
-      Content-Security-Policy:
-      - frame-ancestors 'self'; report-uri https://api.datadoghq.com/csp-report
-      Content-Type:
-      - application/json
-      Date:
-      - Wed, 31 Mar 2021 13:11:46 GMT
-      Pragma:
-      - no-cache
-      Strict-Transport-Security:
-      - max-age=15724800;
-      Vary:
-      - Accept-Encoding
-      X-Content-Type-Options:
-      - nosniff
-      X-Dd-Debug:
-      - l4HFlaRP3QwYSqoGKhzbYfv7zgkK63HIRR7YkyVYZspq0lGjjTBwoK8V/alf+XYt
-      X-Dd-Version:
-      - "35.4208607"
-      X-Frame-Options:
-      - SAMEORIGIN
-      X-Ratelimit-Limit:
-      - "1000"
-      X-Ratelimit-Period:
-      - "60"
-      X-Ratelimit-Remaining:
-      - "943"
-      X-Ratelimit-Reset:
-      - "14"
-    status: 200 OK
-    code: 200
-    duration: ""
-- request:
-    body: ""
-    form: {}
-    headers:
-      Accept:
-      - application/json
-      Dd-Operation-Id:
-      - GetAPITest
-      User-Agent:
-      - terraform-provider-datadog/dev (terraform 1.16.0; terraform-cli 0.12.7-sdk) datadog-api-client-go/1.0.0-beta.19+dev (go go1.15.3; os darwin; arch amd64)
-    url: https://api.datadoghq.com/api/v1/synthetics/tests/api/y8i-rvx-2w7
-    method: GET
-  response:
-    body: '{"status":"paused","public_id":"y8i-rvx-2w7","tags":["foo:bar","baz"],"locations":["aws:eu-central-1"],"message":"Notify @datadog.user","name":"tf-TestAccDatadogSyntheticsAPITest_Updated-local-1617196304","monitor_id":33131325,"type":"api","subtype":"http","config":{"request":{"body":"this is a body","headers":{"Accept":"application/json","X-Datadog-Trace-ID":"1234566789"},"url":"https://www.datadoghq.com","timeout":30,"method":"GET"},"assertions":[{"operator":"contains","property":"content-type","type":"header","target":"application/json"},{"operator":"is","type":"statusCode","target":200},{"operator":"lessThan","type":"responseTime","target":2000},{"operator":"doesNotContain","type":"body","target":"terraform"}],"configVariables":[{"pattern":"{{numeric(3)}}","type":"text","example":"123","name":"VARIABLE_NAME"}]},"options":{"retry":{"count":1},"min_location_failed":1,"allow_insecure":true,"follow_redirects":true,"min_failure_duration":0,"tick_every":60}}'
->>>>>>> 0a47a8f2
-    headers:
-      Cache-Control:
-      - no-cache
-      Connection:
-      - keep-alive
-      Content-Security-Policy:
-      - frame-ancestors 'self'; report-uri https://api.datadoghq.com/csp-report
-      Content-Type:
-      - application/json
-      Date:
-<<<<<<< HEAD
-      - Fri, 12 Mar 2021 22:14:21 GMT
-=======
-      - Wed, 31 Mar 2021 13:11:46 GMT
->>>>>>> 0a47a8f2
-      Pragma:
-      - no-cache
-      Strict-Transport-Security:
-      - max-age=15724800;
-      Vary:
-      - Accept-Encoding
-      X-Content-Type-Options:
-      - nosniff
-      X-Dd-Debug:
-<<<<<<< HEAD
-      - S1wfaMZOKGT/IoMw6fqAwAwGWo2vQ44sjF3YzuETnQfxZO2T5eJbs0aX3UKb9Dwu
-      X-Dd-Version:
-      - "35.4088130"
-=======
-      - l8RQo2maZqJf6GFThBbKNE6dvthz6njusVtau3dPXJWL2RLFoN81H+BLPB/1xgs1
-      X-Dd-Version:
-      - "35.4208607"
->>>>>>> 0a47a8f2
-      X-Frame-Options:
-      - SAMEORIGIN
-      X-Ratelimit-Limit:
-      - "1000"
-      X-Ratelimit-Period:
-      - "60"
-      X-Ratelimit-Remaining:
-<<<<<<< HEAD
-      - "980"
-      X-Ratelimit-Reset:
-      - "39"
-=======
-      - "939"
-      X-Ratelimit-Reset:
-      - "14"
->>>>>>> 0a47a8f2
+      - "35.4351688"
+      X-Frame-Options:
+      - SAMEORIGIN
+      X-Ratelimit-Limit:
+      - "1000"
+      X-Ratelimit-Period:
+      - "60"
+      X-Ratelimit-Remaining:
+      - "824"
+      X-Ratelimit-Reset:
+      - "26"
     status: 200 OK
     code: 200
     duration: ""
 - request:
     body: |
-<<<<<<< HEAD
-      {"config":{"assertions":[{"operator":"isNot","target":500,"type":"statusCode"}],"configVariables":[],"request":{"method":"GET","timeout":60,"url":"https://docs.datadoghq.com"},"variables":[]},"locations":["aws:eu-central-1"],"message":"Notify @pagerduty","name":"tf-TestAccDatadogSyntheticsAPITest_Updated-local-1615587256-updated","options":{"min_failure_duration":10,"min_location_failed":1,"monitor_options":{"renotify_interval":100},"retry":{"count":3,"interval":500},"tick_every":900},"status":"live","subtype":"http","tags":["foo:bar","foo","env:test"],"type":"api"}
-=======
-      {"config":{"assertions":[{"operator":"isNot","target":500,"type":"statusCode"}],"configVariables":[],"request":{"method":"GET","timeout":60,"url":"https://docs.datadoghq.com"}},"locations":["aws:eu-central-1"],"message":"Notify @pagerduty","name":"tf-TestAccDatadogSyntheticsAPITest_Updated-local-1617196304-updated","options":{"min_failure_duration":10,"min_location_failed":1,"monitor_options":{"renotify_interval":100},"retry":{"count":3,"interval":500},"tick_every":900},"status":"live","subtype":"http","tags":["foo:bar","foo","env:test"],"type":"api"}
->>>>>>> 0a47a8f2
-    form: {}
-    headers:
-      Accept:
-      - application/json
-      Content-Type:
-      - application/json
-      Dd-Operation-Id:
-      - UpdateAPITest
-      User-Agent:
-<<<<<<< HEAD
-      - terraform-provider-datadog/dev (terraform 2.4.4; terraform-cli ) datadog-api-client-go/1.0.0-beta.16 (go go1.15.3; os darwin; arch amd64)
-    url: https://api.datadoghq.com/api/v1/synthetics/tests/w5j-ufu-2y3
-    method: PUT
-  response:
-    body: '{"status":"live","public_id":"w5j-ufu-2y3","tags":["foo:bar","foo","env:test"],"org_id":321813,"locations":["aws:eu-central-1"],"message":"Notify @pagerduty","deleted_at":null,"name":"tf-TestAccDatadogSyntheticsAPITest_Updated-local-1615587256-updated","monitor_id":32039281,"type":"api","created_at":"2021-03-12T22:14:18.092482+00:00","modified_at":"2021-03-12T22:14:22.823283+00:00","subtype":"http","config":{"variables":[],"request":{"url":"https://docs.datadoghq.com","method":"GET","timeout":60},"assertions":[{"operator":"isNot","type":"statusCode","target":500}],"configVariables":[]},"options":{"monitor_options":{"notify_audit":false,"locked":false,"include_tags":true,"new_host_delay":300,"notify_no_data":false,"renotify_interval":100},"retry":{"count":3,"interval":500},"min_failure_duration":10,"tick_every":900,"min_location_failed":1}}'
-=======
-      - terraform-provider-datadog/dev (terraform 1.16.0; terraform-cli 0.12.7-sdk) datadog-api-client-go/1.0.0-beta.19+dev (go go1.15.3; os darwin; arch amd64)
-    url: https://api.datadoghq.com/api/v1/synthetics/tests/api/y8i-rvx-2w7
-    method: PUT
-  response:
-    body: '{"status":"live","public_id":"y8i-rvx-2w7","tags":["foo:bar","foo","env:test"],"org_id":321813,"locations":["aws:eu-central-1"],"message":"Notify @pagerduty","deleted_at":null,"name":"tf-TestAccDatadogSyntheticsAPITest_Updated-local-1617196304-updated","monitor_id":33131325,"type":"api","created_at":"2021-03-31T13:11:45.010666+00:00","modified_at":"2021-03-31T13:11:46.702600+00:00","subtype":"http","config":{"request":{"url":"https://docs.datadoghq.com","method":"GET","timeout":60},"assertions":[{"operator":"isNot","type":"statusCode","target":500}],"configVariables":[]},"options":{"monitor_options":{"notify_audit":false,"locked":false,"include_tags":true,"new_host_delay":300,"notify_no_data":false,"renotify_interval":100},"retry":{"count":3,"interval":500},"min_failure_duration":10,"tick_every":900,"min_location_failed":1}}'
->>>>>>> 0a47a8f2
-    headers:
-      Cache-Control:
-      - no-cache
-      Connection:
-      - keep-alive
-      Content-Security-Policy:
-      - frame-ancestors 'self'; report-uri https://api.datadoghq.com/csp-report
-      Content-Type:
-      - application/json
-      Date:
-<<<<<<< HEAD
-      - Fri, 12 Mar 2021 22:14:23 GMT
-=======
-      - Wed, 31 Mar 2021 13:11:46 GMT
->>>>>>> 0a47a8f2
-      Pragma:
-      - no-cache
-      Strict-Transport-Security:
-      - max-age=15724800;
-      Vary:
-      - Accept-Encoding
-      X-Content-Type-Options:
-      - nosniff
-      X-Dd-Debug:
-<<<<<<< HEAD
-      - l4HFlaRP3QwYSqoGKhzbYfv7zgkK63HIRR7YkyVYZspq0lGjjTBwoK8V/alf+XYt
-      X-Dd-Version:
-      - "35.4088130"
-=======
-      - LcgNasIYBRkNppmD6mCKE9J6iv0eEjosuuHR5V5zw2fWbR54i39C8dhdK8zDq/40
-      X-Dd-Version:
-      - "35.4208607"
->>>>>>> 0a47a8f2
-      X-Frame-Options:
-      - SAMEORIGIN
-      X-Ratelimit-Limit:
-      - "500"
-      X-Ratelimit-Period:
-      - "60"
-      X-Ratelimit-Remaining:
-<<<<<<< HEAD
-      - "499"
-      X-Ratelimit-Reset:
-      - "38"
-=======
-      - "498"
-      X-Ratelimit-Reset:
-      - "14"
-    status: 200 OK
-    code: 200
-    duration: ""
-- request:
-    body: ""
-    form: {}
-    headers:
-      Accept:
-      - application/json
-      Dd-Operation-Id:
-      - GetTest
-      User-Agent:
-      - terraform-provider-datadog/dev (terraform 1.16.0; terraform-cli 0.12.7-sdk) datadog-api-client-go/1.0.0-beta.19+dev (go go1.15.3; os darwin; arch amd64)
-    url: https://api.datadoghq.com/api/v1/synthetics/tests/y8i-rvx-2w7
-    method: GET
-  response:
-    body: '{"status":"live","public_id":"y8i-rvx-2w7","tags":["foo:bar","foo","env:test"],"locations":["aws:eu-central-1"],"message":"Notify @pagerduty","name":"tf-TestAccDatadogSyntheticsAPITest_Updated-local-1617196304-updated","monitor_id":33131325,"type":"api","subtype":"http","config":{"request":{"url":"https://docs.datadoghq.com","method":"GET","timeout":60},"assertions":[{"operator":"isNot","type":"statusCode","target":500}],"configVariables":[]},"options":{"monitor_options":{"renotify_interval":100},"retry":{"count":3,"interval":500},"min_failure_duration":10,"tick_every":900,"min_location_failed":1}}'
-    headers:
-      Cache-Control:
-      - no-cache
-      Connection:
-      - keep-alive
-      Content-Security-Policy:
-      - frame-ancestors 'self'; report-uri https://api.datadoghq.com/csp-report
-      Content-Type:
-      - application/json
-      Date:
-      - Wed, 31 Mar 2021 13:11:46 GMT
-      Pragma:
-      - no-cache
-      Strict-Transport-Security:
-      - max-age=15724800;
-      Vary:
-      - Accept-Encoding
-      X-Content-Type-Options:
-      - nosniff
-      X-Dd-Debug:
-      - PhosSd3Ch1B6B0DXI71steKUi7XhPDttnPiIP1NdXTw0VJNWpoUnYyBmODS5ne3q
-      X-Dd-Version:
-      - "35.4208607"
-      X-Frame-Options:
-      - SAMEORIGIN
-      X-Ratelimit-Limit:
-      - "1000"
-      X-Ratelimit-Period:
-      - "60"
-      X-Ratelimit-Remaining:
-      - "937"
-      X-Ratelimit-Reset:
-      - "14"
-    status: 200 OK
-    code: 200
-    duration: ""
-- request:
-    body: ""
-    form: {}
-    headers:
-      Accept:
-      - application/json
-      Dd-Operation-Id:
-      - GetAPITest
-      User-Agent:
-      - terraform-provider-datadog/dev (terraform 1.16.0; terraform-cli 0.12.7-sdk) datadog-api-client-go/1.0.0-beta.19+dev (go go1.15.3; os darwin; arch amd64)
-    url: https://api.datadoghq.com/api/v1/synthetics/tests/api/y8i-rvx-2w7
-    method: GET
-  response:
-    body: '{"status":"live","public_id":"y8i-rvx-2w7","tags":["foo:bar","foo","env:test"],"locations":["aws:eu-central-1"],"message":"Notify @pagerduty","name":"tf-TestAccDatadogSyntheticsAPITest_Updated-local-1617196304-updated","monitor_id":33131325,"type":"api","subtype":"http","config":{"request":{"url":"https://docs.datadoghq.com","method":"GET","timeout":60},"assertions":[{"operator":"isNot","type":"statusCode","target":500}],"configVariables":[]},"options":{"monitor_options":{"renotify_interval":100},"retry":{"count":3,"interval":500},"min_failure_duration":10,"tick_every":900,"min_location_failed":1}}'
-    headers:
-      Cache-Control:
-      - no-cache
-      Connection:
-      - keep-alive
-      Content-Security-Policy:
-      - frame-ancestors 'self'; report-uri https://api.datadoghq.com/csp-report
-      Content-Type:
-      - application/json
-      Date:
-      - Wed, 31 Mar 2021 13:11:47 GMT
-      Pragma:
-      - no-cache
-      Strict-Transport-Security:
-      - max-age=15724800;
-      Vary:
-      - Accept-Encoding
-      X-Content-Type-Options:
-      - nosniff
-      X-Dd-Debug:
-      - 5gfwVh/5HZ+AnGd/Di93w3NEWC6KMHT9KzmHEiRJmNdOjBtAsbOcgVFyqEChw71h
-      X-Dd-Version:
-      - "35.4208607"
-      X-Frame-Options:
-      - SAMEORIGIN
-      X-Ratelimit-Limit:
-      - "1000"
-      X-Ratelimit-Period:
-      - "60"
-      X-Ratelimit-Remaining:
-      - "933"
-      X-Ratelimit-Reset:
-      - "13"
->>>>>>> 0a47a8f2
-    status: 200 OK
-    code: 200
-    duration: ""
-- request:
-    body: ""
-    form: {}
-    headers:
-      Accept:
-      - application/json
-      Dd-Operation-Id:
-      - GetTest
-      User-Agent:
-<<<<<<< HEAD
-      - terraform-provider-datadog/dev (terraform 2.4.4; terraform-cli ) datadog-api-client-go/1.0.0-beta.16 (go go1.15.3; os darwin; arch amd64)
-    url: https://api.datadoghq.com/api/v1/synthetics/tests/w5j-ufu-2y3
-    method: GET
-  response:
-    body: '{"status":"live","public_id":"w5j-ufu-2y3","tags":["foo:bar","foo","env:test"],"locations":["aws:eu-central-1"],"message":"Notify @pagerduty","name":"tf-TestAccDatadogSyntheticsAPITest_Updated-local-1615587256-updated","monitor_id":32039281,"type":"api","subtype":"http","config":{"variables":[],"request":{"url":"https://docs.datadoghq.com","method":"GET","timeout":60},"assertions":[{"operator":"isNot","type":"statusCode","target":500}],"configVariables":[]},"options":{"monitor_options":{"renotify_interval":100},"retry":{"count":3,"interval":500},"min_failure_duration":10,"tick_every":900,"min_location_failed":1}}'
-=======
-      - terraform-provider-datadog/dev (terraform 1.16.0; terraform-cli 0.12.7-sdk) datadog-api-client-go/1.0.0-beta.19+dev (go go1.15.3; os darwin; arch amd64)
-    url: https://api.datadoghq.com/api/v1/synthetics/tests/y8i-rvx-2w7
-    method: GET
-  response:
-    body: '{"status":"live","public_id":"y8i-rvx-2w7","tags":["foo:bar","foo","env:test"],"locations":["aws:eu-central-1"],"message":"Notify @pagerduty","name":"tf-TestAccDatadogSyntheticsAPITest_Updated-local-1617196304-updated","monitor_id":33131325,"type":"api","subtype":"http","config":{"request":{"url":"https://docs.datadoghq.com","method":"GET","timeout":60},"assertions":[{"operator":"isNot","type":"statusCode","target":500}],"configVariables":[]},"options":{"monitor_options":{"renotify_interval":100},"retry":{"count":3,"interval":500},"min_failure_duration":10,"tick_every":900,"min_location_failed":1}}'
->>>>>>> 0a47a8f2
-    headers:
-      Cache-Control:
-      - no-cache
-      Connection:
-      - keep-alive
-      Content-Security-Policy:
-      - frame-ancestors 'self'; report-uri https://api.datadoghq.com/csp-report
-      Content-Type:
-      - application/json
-      Date:
-<<<<<<< HEAD
-      - Fri, 12 Mar 2021 22:14:23 GMT
-=======
-      - Wed, 31 Mar 2021 13:11:47 GMT
->>>>>>> 0a47a8f2
-      Pragma:
-      - no-cache
-      Strict-Transport-Security:
-      - max-age=15724800;
-      Vary:
-      - Accept-Encoding
-      X-Content-Type-Options:
-      - nosniff
-      X-Dd-Debug:
-<<<<<<< HEAD
-      - vdJ3/nHEY1ioXQ6pQrBVvsQK1s4yyc+wufBMPSoXql71qZVuP/xMdtNo6DafhOAk
-      X-Dd-Version:
-      - "35.4088130"
-=======
-      - 25u1gDlL724DHllbjFT4BhOLorBTilh+aah2uWAUEjFC/+rjczJdiyWrV/HwLwe/
-      X-Dd-Version:
-      - "35.4208607"
->>>>>>> 0a47a8f2
-      X-Frame-Options:
-      - SAMEORIGIN
-      X-Ratelimit-Limit:
-      - "1000"
-      X-Ratelimit-Period:
-      - "60"
-      X-Ratelimit-Remaining:
-<<<<<<< HEAD
-      - "976"
-      X-Ratelimit-Reset:
-      - "37"
-=======
-      - "931"
-      X-Ratelimit-Reset:
-      - "13"
->>>>>>> 0a47a8f2
-    status: 200 OK
-    code: 200
-    duration: ""
-- request:
-    body: ""
-    form: {}
-    headers:
-      Accept:
-      - application/json
-      Dd-Operation-Id:
-      - GetTest
-      User-Agent:
-<<<<<<< HEAD
-      - terraform-provider-datadog/dev (terraform 2.4.4; terraform-cli ) datadog-api-client-go/1.0.0-beta.16 (go go1.15.3; os darwin; arch amd64)
-    url: https://api.datadoghq.com/api/v1/synthetics/tests/w5j-ufu-2y3
-    method: GET
-  response:
-    body: '{"status":"live","public_id":"w5j-ufu-2y3","tags":["foo:bar","foo","env:test"],"locations":["aws:eu-central-1"],"message":"Notify @pagerduty","name":"tf-TestAccDatadogSyntheticsAPITest_Updated-local-1615587256-updated","monitor_id":32039281,"type":"api","subtype":"http","config":{"variables":[],"request":{"url":"https://docs.datadoghq.com","method":"GET","timeout":60},"assertions":[{"operator":"isNot","type":"statusCode","target":500}],"configVariables":[]},"options":{"monitor_options":{"renotify_interval":100},"retry":{"count":3,"interval":500},"min_failure_duration":10,"tick_every":900,"min_location_failed":1}}'
-=======
-      - terraform-provider-datadog/dev (terraform 1.16.0; terraform-cli 0.12.7-sdk) datadog-api-client-go/1.0.0-beta.19+dev (go go1.15.3; os darwin; arch amd64)
-    url: https://api.datadoghq.com/api/v1/synthetics/tests/y8i-rvx-2w7
-    method: GET
-  response:
-    body: '{"status":"live","public_id":"y8i-rvx-2w7","tags":["foo:bar","foo","env:test"],"locations":["aws:eu-central-1"],"message":"Notify @pagerduty","name":"tf-TestAccDatadogSyntheticsAPITest_Updated-local-1617196304-updated","monitor_id":33131325,"type":"api","subtype":"http","config":{"request":{"url":"https://docs.datadoghq.com","method":"GET","timeout":60},"assertions":[{"operator":"isNot","type":"statusCode","target":500}],"configVariables":[]},"options":{"monitor_options":{"renotify_interval":100},"retry":{"count":3,"interval":500},"min_failure_duration":10,"tick_every":900,"min_location_failed":1}}'
->>>>>>> 0a47a8f2
-    headers:
-      Cache-Control:
-      - no-cache
-      Connection:
-      - keep-alive
-      Content-Security-Policy:
-      - frame-ancestors 'self'; report-uri https://api.datadoghq.com/csp-report
-      Content-Type:
-      - application/json
-      Date:
-<<<<<<< HEAD
-      - Fri, 12 Mar 2021 22:14:23 GMT
-=======
-      - Wed, 31 Mar 2021 13:11:47 GMT
->>>>>>> 0a47a8f2
-      Pragma:
-      - no-cache
-      Strict-Transport-Security:
-      - max-age=15724800;
-      Vary:
-      - Accept-Encoding
-      X-Content-Type-Options:
-      - nosniff
-      X-Dd-Debug:
-<<<<<<< HEAD
-      - 2328yjLSqI4XmR1pVqrPRR/SFcQsbafjEpPmZx7/3PfxUK1nJQQsX+wrMelyVyj+
-      X-Dd-Version:
-      - "35.4088130"
-=======
-      - l8RQo2maZqJf6GFThBbKNE6dvthz6njusVtau3dPXJWL2RLFoN81H+BLPB/1xgs1
-      X-Dd-Version:
-      - "35.4208607"
->>>>>>> 0a47a8f2
-      X-Frame-Options:
-      - SAMEORIGIN
-      X-Ratelimit-Limit:
-      - "1000"
-      X-Ratelimit-Period:
-      - "60"
-      X-Ratelimit-Remaining:
-<<<<<<< HEAD
-      - "975"
-      X-Ratelimit-Reset:
-      - "37"
-=======
-      - "928"
-      X-Ratelimit-Reset:
-      - "13"
-    status: 200 OK
-    code: 200
-    duration: ""
-- request:
-    body: ""
-    form: {}
-    headers:
-      Accept:
-      - application/json
-      Dd-Operation-Id:
-      - GetAPITest
-      User-Agent:
-      - terraform-provider-datadog/dev (terraform 1.16.0; terraform-cli 0.12.7-sdk) datadog-api-client-go/1.0.0-beta.19+dev (go go1.15.3; os darwin; arch amd64)
-    url: https://api.datadoghq.com/api/v1/synthetics/tests/api/y8i-rvx-2w7
-    method: GET
-  response:
-    body: '{"status":"live","public_id":"y8i-rvx-2w7","tags":["foo:bar","foo","env:test"],"locations":["aws:eu-central-1"],"message":"Notify @pagerduty","name":"tf-TestAccDatadogSyntheticsAPITest_Updated-local-1617196304-updated","monitor_id":33131325,"type":"api","subtype":"http","config":{"request":{"url":"https://docs.datadoghq.com","method":"GET","timeout":60},"assertions":[{"operator":"isNot","type":"statusCode","target":500}],"configVariables":[]},"options":{"monitor_options":{"renotify_interval":100},"retry":{"count":3,"interval":500},"min_failure_duration":10,"tick_every":900,"min_location_failed":1}}'
-    headers:
-      Cache-Control:
-      - no-cache
-      Connection:
-      - keep-alive
-      Content-Security-Policy:
-      - frame-ancestors 'self'; report-uri https://api.datadoghq.com/csp-report
-      Content-Type:
-      - application/json
-      Date:
-      - Wed, 31 Mar 2021 13:11:47 GMT
-      Pragma:
-      - no-cache
-      Strict-Transport-Security:
-      - max-age=15724800;
-      Vary:
-      - Accept-Encoding
-      X-Content-Type-Options:
-      - nosniff
-      X-Dd-Debug:
-      - F5gm0Rce1/Abr9/0Fw8HAqWfiz0FdiH8er/AXnN6lOn3L6KyGgbsLCwgPlob1No8
-      X-Dd-Version:
-      - "35.4208607"
-      X-Frame-Options:
-      - SAMEORIGIN
-      X-Ratelimit-Limit:
-      - "1000"
-      X-Ratelimit-Period:
-      - "60"
-      X-Ratelimit-Remaining:
-      - "925"
-      X-Ratelimit-Reset:
-      - "13"
->>>>>>> 0a47a8f2
-    status: 200 OK
-    code: 200
-    duration: ""
-- request:
-    body: ""
-    form: {}
-    headers:
-      Accept:
-      - application/json
-      Dd-Operation-Id:
-      - GetTest
-      User-Agent:
-<<<<<<< HEAD
-      - terraform-provider-datadog/dev (terraform 2.4.4; terraform-cli 0.14.7) datadog-api-client-go/1.0.0-beta.16 (go go1.15.3; os darwin; arch amd64)
-    url: https://api.datadoghq.com/api/v1/synthetics/tests/w5j-ufu-2y3
-    method: GET
-  response:
-    body: '{"status":"live","public_id":"w5j-ufu-2y3","tags":["foo:bar","foo","env:test"],"locations":["aws:eu-central-1"],"message":"Notify @pagerduty","name":"tf-TestAccDatadogSyntheticsAPITest_Updated-local-1615587256-updated","monitor_id":32039281,"type":"api","subtype":"http","config":{"variables":[],"request":{"url":"https://docs.datadoghq.com","method":"GET","timeout":60},"assertions":[{"operator":"isNot","type":"statusCode","target":500}],"configVariables":[]},"options":{"monitor_options":{"renotify_interval":100},"retry":{"count":3,"interval":500},"min_failure_duration":10,"tick_every":900,"min_location_failed":1}}'
-=======
-      - terraform-provider-datadog/dev (terraform 1.16.0; terraform-cli 0.12.7-sdk) datadog-api-client-go/1.0.0-beta.19+dev (go go1.15.3; os darwin; arch amd64)
-    url: https://api.datadoghq.com/api/v1/synthetics/tests/y8i-rvx-2w7
-    method: GET
-  response:
-    body: '{"status":"live","public_id":"y8i-rvx-2w7","tags":["foo:bar","foo","env:test"],"locations":["aws:eu-central-1"],"message":"Notify @pagerduty","name":"tf-TestAccDatadogSyntheticsAPITest_Updated-local-1617196304-updated","monitor_id":33131325,"type":"api","subtype":"http","config":{"request":{"url":"https://docs.datadoghq.com","method":"GET","timeout":60},"assertions":[{"operator":"isNot","type":"statusCode","target":500}],"configVariables":[]},"options":{"monitor_options":{"renotify_interval":100},"retry":{"count":3,"interval":500},"min_failure_duration":10,"tick_every":900,"min_location_failed":1}}'
-    headers:
-      Cache-Control:
-      - no-cache
-      Connection:
-      - keep-alive
-      Content-Security-Policy:
-      - frame-ancestors 'self'; report-uri https://api.datadoghq.com/csp-report
-      Content-Type:
-      - application/json
-      Date:
-      - Wed, 31 Mar 2021 13:11:48 GMT
-      Pragma:
-      - no-cache
-      Strict-Transport-Security:
-      - max-age=15724800;
-      Vary:
-      - Accept-Encoding
-      X-Content-Type-Options:
-      - nosniff
-      X-Dd-Debug:
-      - B1nwy/pPNqX+q4pQT22cdp1QCexE35IF8qwSHy0Nf7IW0Y881qtn4tXN1lpmzaKc
-      X-Dd-Version:
-      - "35.4208607"
-      X-Frame-Options:
-      - SAMEORIGIN
-      X-Ratelimit-Limit:
-      - "1000"
-      X-Ratelimit-Period:
-      - "60"
-      X-Ratelimit-Remaining:
-      - "922"
-      X-Ratelimit-Reset:
-      - "13"
-    status: 200 OK
-    code: 200
-    duration: ""
-- request:
-    body: ""
-    form: {}
-    headers:
-      Accept:
-      - application/json
-      Dd-Operation-Id:
-      - GetAPITest
-      User-Agent:
-      - terraform-provider-datadog/dev (terraform 1.16.0; terraform-cli 0.12.7-sdk) datadog-api-client-go/1.0.0-beta.19+dev (go go1.15.3; os darwin; arch amd64)
-    url: https://api.datadoghq.com/api/v1/synthetics/tests/api/y8i-rvx-2w7
-    method: GET
-  response:
-    body: '{"status":"live","public_id":"y8i-rvx-2w7","tags":["foo:bar","foo","env:test"],"locations":["aws:eu-central-1"],"message":"Notify @pagerduty","name":"tf-TestAccDatadogSyntheticsAPITest_Updated-local-1617196304-updated","monitor_id":33131325,"type":"api","subtype":"http","config":{"request":{"url":"https://docs.datadoghq.com","method":"GET","timeout":60},"assertions":[{"operator":"isNot","type":"statusCode","target":500}],"configVariables":[]},"options":{"monitor_options":{"renotify_interval":100},"retry":{"count":3,"interval":500},"min_failure_duration":10,"tick_every":900,"min_location_failed":1}}'
->>>>>>> 0a47a8f2
-    headers:
-      Cache-Control:
-      - no-cache
-      Connection:
-      - keep-alive
-      Content-Security-Policy:
-      - frame-ancestors 'self'; report-uri https://api.datadoghq.com/csp-report
-      Content-Type:
-      - application/json
-      Date:
-<<<<<<< HEAD
-      - Fri, 12 Mar 2021 22:14:24 GMT
-=======
-      - Wed, 31 Mar 2021 13:11:48 GMT
->>>>>>> 0a47a8f2
-      Pragma:
-      - no-cache
-      Strict-Transport-Security:
-      - max-age=15724800;
-      Vary:
-      - Accept-Encoding
-      X-Content-Type-Options:
-      - nosniff
-      X-Dd-Debug:
-<<<<<<< HEAD
-      - Um4CoU685QqAscnxhS5BD+goWu2yX1Jd4zCfGzSsEvPPIm1qURZaF8dlLl/OEY4I
-      X-Dd-Version:
-      - "35.4088130"
-=======
-      - mNzaoDhdDKO7t4QSrAe5X7pHd0bJND187D+vRbwoluXouE2m1UaQQX0RGCvRpLVE
-      X-Dd-Version:
-      - "35.4208607"
->>>>>>> 0a47a8f2
-      X-Frame-Options:
-      - SAMEORIGIN
-      X-Ratelimit-Limit:
-      - "1000"
-      X-Ratelimit-Period:
-      - "60"
-      X-Ratelimit-Remaining:
-<<<<<<< HEAD
-      - "974"
-      X-Ratelimit-Reset:
-      - "36"
-=======
-      - "919"
-      X-Ratelimit-Reset:
-      - "12"
->>>>>>> 0a47a8f2
-    status: 200 OK
-    code: 200
-    duration: ""
-- request:
-    body: |
-<<<<<<< HEAD
-      {"public_ids":["w5j-ufu-2y3"]}
-=======
-      {"public_ids":["y8i-rvx-2w7"]}
->>>>>>> 0a47a8f2
+      {"public_ids":["xxg-8i8-kbk"]}
     form: {}
     headers:
       Accept:
@@ -1047,52 +719,34 @@
       Dd-Operation-Id:
       - DeleteTests
       User-Agent:
-<<<<<<< HEAD
-      - terraform-provider-datadog/dev (terraform 2.4.4; terraform-cli ) datadog-api-client-go/1.0.0-beta.16 (go go1.15.3; os darwin; arch amd64)
+      - terraform-provider-datadog/dev (terraform 2.4.4; terraform-cli ) datadog-api-client-go/1.0.0-beta.19 (go go1.16.3; os darwin; arch amd64)
     url: https://api.datadoghq.com/api/v1/synthetics/tests/delete
     method: POST
   response:
-    body: '{"deleted_tests":[{"deleted_at":"2021-03-12T22:14:25.822551+00:00","public_id":"w5j-ufu-2y3"}]}'
-=======
-      - terraform-provider-datadog/dev (terraform 1.16.0; terraform-cli 0.12.7-sdk) datadog-api-client-go/1.0.0-beta.19+dev (go go1.15.3; os darwin; arch amd64)
-    url: https://api.datadoghq.com/api/v1/synthetics/tests/delete
-    method: POST
-  response:
-    body: '{"deleted_tests":[{"deleted_at":"2021-03-31T13:11:48.636358+00:00","public_id":"y8i-rvx-2w7"}]}'
->>>>>>> 0a47a8f2
-    headers:
-      Cache-Control:
-      - no-cache
-      Connection:
-      - keep-alive
-      Content-Security-Policy:
-      - frame-ancestors 'self'; report-uri https://api.datadoghq.com/csp-report
-      Content-Type:
-      - application/json
-      Date:
-<<<<<<< HEAD
-      - Fri, 12 Mar 2021 22:14:26 GMT
-=======
-      - Wed, 31 Mar 2021 13:11:49 GMT
->>>>>>> 0a47a8f2
-      Pragma:
-      - no-cache
-      Strict-Transport-Security:
-      - max-age=15724800;
-      Vary:
-      - Accept-Encoding
-      X-Content-Type-Options:
-      - nosniff
-      X-Dd-Debug:
-<<<<<<< HEAD
-      - Um4CoU685QqAscnxhS5BD+goWu2yX1Jd4zCfGzSsEvPPIm1qURZaF8dlLl/OEY4I
-      X-Dd-Version:
-      - "35.4088130"
-=======
-      - B1nwy/pPNqX+q4pQT22cdp1QCexE35IF8qwSHy0Nf7IW0Y881qtn4tXN1lpmzaKc
-      X-Dd-Version:
-      - "35.4208607"
->>>>>>> 0a47a8f2
+    body: '{"deleted_tests":[{"deleted_at":"2021-04-20T14:53:36.339895+00:00","public_id":"xxg-8i8-kbk"}]}'
+    headers:
+      Cache-Control:
+      - no-cache
+      Connection:
+      - keep-alive
+      Content-Security-Policy:
+      - frame-ancestors 'self'; report-uri https://api.datadoghq.com/csp-report
+      Content-Type:
+      - application/json
+      Date:
+      - Tue, 20 Apr 2021 14:53:36 GMT
+      Pragma:
+      - no-cache
+      Strict-Transport-Security:
+      - max-age=15724800;
+      Vary:
+      - Accept-Encoding
+      X-Content-Type-Options:
+      - nosniff
+      X-Dd-Debug:
+      - l4HFlaRP3QwYSqoGKhzbYfv7zgkK63HIRR7YkyVYZspq0lGjjTBwoK8V/alf+XYt
+      X-Dd-Version:
+      - "35.4351688"
       X-Frame-Options:
       - SAMEORIGIN
       X-Ratelimit-Limit:
@@ -1100,15 +754,9 @@
       X-Ratelimit-Period:
       - "60"
       X-Ratelimit-Remaining:
-<<<<<<< HEAD
-      - "114"
-      X-Ratelimit-Reset:
-      - "35"
-=======
-      - "113"
-      X-Ratelimit-Reset:
-      - "12"
->>>>>>> 0a47a8f2
+      - "101"
+      X-Ratelimit-Reset:
+      - "24"
     status: 200 OK
     code: 200
     duration: ""
@@ -1121,13 +769,8 @@
       Dd-Operation-Id:
       - GetTest
       User-Agent:
-<<<<<<< HEAD
-      - terraform-provider-datadog/dev (terraform 2.4.4; terraform-cli ) datadog-api-client-go/1.0.0-beta.16 (go go1.15.3; os darwin; arch amd64)
-    url: https://api.datadoghq.com/api/v1/synthetics/tests/w5j-ufu-2y3
-=======
-      - terraform-provider-datadog/dev (terraform 1.16.0; terraform-cli 0.12.7-sdk) datadog-api-client-go/1.0.0-beta.19+dev (go go1.15.3; os darwin; arch amd64)
-    url: https://api.datadoghq.com/api/v1/synthetics/tests/y8i-rvx-2w7
->>>>>>> 0a47a8f2
+      - terraform-provider-datadog/dev (terraform 2.4.4; terraform-cli ) datadog-api-client-go/1.0.0-beta.19 (go go1.16.3; os darwin; arch amd64)
+    url: https://api.datadoghq.com/api/v1/synthetics/tests/xxg-8i8-kbk
     method: GET
   response:
     body: '{"errors": ["Synthetics test not found"]}'
@@ -1141,41 +784,27 @@
       Content-Type:
       - application/json
       Date:
-<<<<<<< HEAD
-      - Fri, 12 Mar 2021 22:14:26 GMT
-=======
-      - Wed, 31 Mar 2021 13:11:49 GMT
->>>>>>> 0a47a8f2
-      Pragma:
-      - no-cache
-      Strict-Transport-Security:
-      - max-age=15724800;
-      Vary:
-      - Accept-Encoding
-      X-Content-Type-Options:
-      - nosniff
-      X-Dd-Version:
-<<<<<<< HEAD
-      - "35.4088130"
-=======
-      - "35.4208607"
->>>>>>> 0a47a8f2
-      X-Frame-Options:
-      - SAMEORIGIN
-      X-Ratelimit-Limit:
-      - "1000"
-      X-Ratelimit-Period:
-      - "60"
-      X-Ratelimit-Remaining:
-<<<<<<< HEAD
-      - "972"
-      X-Ratelimit-Reset:
-      - "34"
-=======
-      - "916"
-      X-Ratelimit-Reset:
-      - "11"
->>>>>>> 0a47a8f2
+      - Tue, 20 Apr 2021 14:53:36 GMT
+      Pragma:
+      - no-cache
+      Strict-Transport-Security:
+      - max-age=15724800;
+      Vary:
+      - Accept-Encoding
+      X-Content-Type-Options:
+      - nosniff
+      X-Dd-Version:
+      - "35.4351688"
+      X-Frame-Options:
+      - SAMEORIGIN
+      X-Ratelimit-Limit:
+      - "1000"
+      X-Ratelimit-Period:
+      - "60"
+      X-Ratelimit-Remaining:
+      - "809"
+      X-Ratelimit-Reset:
+      - "24"
     status: 404 Not Found
     code: 404
     duration: ""
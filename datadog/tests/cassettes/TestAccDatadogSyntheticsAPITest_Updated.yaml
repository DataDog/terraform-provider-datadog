---
version: 1
interactions:
- request:
    body: |
<<<<<<< HEAD
      {"config":{"assertions":[{"operator":"contains","property":"content-type","target":"application/json","type":"header"},{"operator":"is","target":200,"type":"statusCode"},{"operator":"lessThan","target":2000,"type":"responseTime"},{"operator":"doesNotContain","target":"terraform","type":"body"}],"configVariables":[{"example":"123","name":"VARIABLE_NAME","pattern":"{{numeric(3)}}","type":"text"}],"request":{"body":"this is a body","headers":{"Accept":"application/json","X-Datadog-Trace-ID":"1234566789"},"method":"GET","timeout":30,"url":"https://www.datadoghq.com"}},"locations":["aws:eu-central-1"],"message":"Notify @datadog.user","name":"tf-TestAccDatadogSyntheticsAPITest_Updated-local-1617184100","options":{"allow_insecure":true,"follow_redirects":true,"min_failure_duration":0,"min_location_failed":1,"retry":{"count":1},"tick_every":60},"status":"paused","subtype":"http","tags":["foo:bar","baz"],"type":"api"}
=======
      {"config":{"assertions":[{"operator":"contains","property":"content-type","target":"application/json","type":"header"},{"operator":"is","target":200,"type":"statusCode"},{"operator":"lessThan","target":2000,"type":"responseTime"},{"operator":"doesNotContain","target":"terraform","type":"body"}],"configVariables":[{"example":"123","name":"VARIABLE_NAME","pattern":"{{numeric(3)}}","type":"text"}],"request":{"body":"this is a body","headers":{"Accept":"application/json","X-Datadog-Trace-ID":"1234566789"},"method":"GET","timeout":30,"url":"https://www.datadoghq.com"},"variables":[]},"locations":["aws:eu-central-1"],"message":"Notify @datadog.user","name":"tf-TestAccDatadogSyntheticsAPITest_Updated-local-1617183089","options":{"allow_insecure":true,"follow_redirects":true,"min_failure_duration":0,"min_location_failed":1,"retry":{"count":1},"tick_every":60},"status":"paused","subtype":"http","tags":["foo:bar","baz"],"type":"api"}
>>>>>>> 14ccad13
    form: {}
    headers:
      Accept:
      - application/json
      Content-Type:
      - application/json
      Dd-Operation-Id:
      - CreateSyntheticsAPITest
      User-Agent:
      - terraform-provider-datadog/dev (terraform 1.16.0; terraform-cli 0.12.7-sdk) datadog-api-client-go/1.0.0-beta.19+dev (go go1.15.3; os darwin; arch amd64)
<<<<<<< HEAD
    url: https://api.datadoghq.com/api/v1/synthetics/tests/api
    method: POST
  response:
    body: '{"status":"paused","public_id":"7ch-rmj-jgc","tags":["foo:bar","baz"],"org_id":321813,"locations":["aws:eu-central-1"],"message":"Notify @datadog.user","deleted_at":null,"name":"tf-TestAccDatadogSyntheticsAPITest_Updated-local-1617184100","monitor_id":33123843,"type":"api","created_at":"2021-03-31T09:48:21.327455+00:00","modified_at":"2021-03-31T09:48:21.327455+00:00","subtype":"http","config":{"request":{"body":"this is a body","headers":{"Accept":"application/json","X-Datadog-Trace-ID":"1234566789"},"url":"https://www.datadoghq.com","timeout":30,"method":"GET"},"assertions":[{"operator":"contains","property":"content-type","type":"header","target":"application/json"},{"operator":"is","type":"statusCode","target":200},{"operator":"lessThan","type":"responseTime","target":2000},{"operator":"doesNotContain","type":"body","target":"terraform"}],"configVariables":[{"pattern":"{{numeric(3)}}","type":"text","example":"123","name":"VARIABLE_NAME"}]},"options":{"retry":{"count":1},"min_location_failed":1,"allow_insecure":true,"follow_redirects":true,"min_failure_duration":0,"tick_every":60}}'
=======
    url: https://api.datadoghq.com/api/v1/synthetics/tests
    method: POST
  response:
    body: '{"status":"paused","public_id":"fwv-4n8-ud6","tags":["foo:bar","baz"],"org_id":321813,"locations":["aws:eu-central-1"],"message":"Notify @datadog.user","deleted_at":null,"name":"tf-TestAccDatadogSyntheticsAPITest_Updated-local-1617183089","monitor_id":33123255,"type":"api","created_at":"2021-03-31T09:31:30.242751+00:00","modified_at":"2021-03-31T09:31:30.242751+00:00","subtype":"http","config":{"variables":[],"request":{"body":"this is a body","headers":{"Accept":"application/json","X-Datadog-Trace-ID":"1234566789"},"url":"https://www.datadoghq.com","timeout":30,"method":"GET"},"assertions":[{"operator":"contains","property":"content-type","type":"header","target":"application/json"},{"operator":"is","type":"statusCode","target":200},{"operator":"lessThan","type":"responseTime","target":2000},{"operator":"doesNotContain","type":"body","target":"terraform"}],"configVariables":[{"pattern":"{{numeric(3)}}","type":"text","example":"123","name":"VARIABLE_NAME"}]},"options":{"retry":{"count":1},"min_location_failed":1,"allow_insecure":true,"follow_redirects":true,"min_failure_duration":0,"tick_every":60}}'
>>>>>>> 14ccad13
    headers:
      Cache-Control:
      - no-cache
      Connection:
      - keep-alive
      Content-Security-Policy:
      - frame-ancestors 'self'; report-uri https://api.datadoghq.com/csp-report
      Content-Type:
      - application/json
      Date:
<<<<<<< HEAD
      - Wed, 31 Mar 2021 09:48:21 GMT
=======
      - Wed, 31 Mar 2021 09:31:30 GMT
>>>>>>> 14ccad13
      Pragma:
      - no-cache
      Strict-Transport-Security:
      - max-age=15724800;
      Vary:
      - Accept-Encoding
      X-Content-Type-Options:
      - nosniff
      X-Dd-Debug:
<<<<<<< HEAD
      - dCmL/3rURV6BPeaqeP3Rxigq41m5CAb17XjrRE42uZ01zpr07HVhbL5/3TWMkvgu
      X-Dd-Version:
      - "35.4207470"
=======
      - L3ULR3HwCWYmEqCWGz2Yob3chcH4pjowBacBXkncP7o+/uPqKt9yGEYf/g1AJPzQ
      X-Dd-Version:
      - "35.4206674"
>>>>>>> 14ccad13
      X-Frame-Options:
      - SAMEORIGIN
      X-Ratelimit-Limit:
      - "120"
      X-Ratelimit-Period:
      - "60"
      X-Ratelimit-Remaining:
      - "114"
      X-Ratelimit-Reset:
<<<<<<< HEAD
      - "39"
=======
      - "30"
>>>>>>> 14ccad13
    status: 200 OK
    code: 200
    duration: ""
- request:
    body: ""
    form: {}
    headers:
      Accept:
      - application/json
      Dd-Operation-Id:
      - GetTest
      User-Agent:
      - terraform-provider-datadog/dev (terraform 1.16.0; terraform-cli 0.12.7-sdk) datadog-api-client-go/1.0.0-beta.19+dev (go go1.15.3; os darwin; arch amd64)
<<<<<<< HEAD
    url: https://api.datadoghq.com/api/v1/synthetics/tests/7ch-rmj-jgc
    method: GET
  response:
    body: '{"status":"paused","public_id":"7ch-rmj-jgc","tags":["foo:bar","baz"],"locations":["aws:eu-central-1"],"message":"Notify @datadog.user","name":"tf-TestAccDatadogSyntheticsAPITest_Updated-local-1617184100","monitor_id":33123843,"type":"api","subtype":"http","config":{"request":{"body":"this is a body","headers":{"Accept":"application/json","X-Datadog-Trace-ID":"1234566789"},"url":"https://www.datadoghq.com","timeout":30,"method":"GET"},"assertions":[{"operator":"contains","property":"content-type","type":"header","target":"application/json"},{"operator":"is","type":"statusCode","target":200},{"operator":"lessThan","type":"responseTime","target":2000},{"operator":"doesNotContain","type":"body","target":"terraform"}],"configVariables":[{"pattern":"{{numeric(3)}}","type":"text","example":"123","name":"VARIABLE_NAME"}]},"options":{"retry":{"count":1},"min_location_failed":1,"allow_insecure":true,"follow_redirects":true,"min_failure_duration":0,"tick_every":60}}'
=======
    url: https://api.datadoghq.com/api/v1/synthetics/tests/fwv-4n8-ud6
    method: GET
  response:
    body: '{"status":"paused","public_id":"fwv-4n8-ud6","tags":["foo:bar","baz"],"locations":["aws:eu-central-1"],"message":"Notify @datadog.user","name":"tf-TestAccDatadogSyntheticsAPITest_Updated-local-1617183089","monitor_id":33123255,"type":"api","subtype":"http","config":{"variables":[],"request":{"body":"this is a body","headers":{"Accept":"application/json","X-Datadog-Trace-ID":"1234566789"},"url":"https://www.datadoghq.com","timeout":30,"method":"GET"},"assertions":[{"operator":"contains","property":"content-type","type":"header","target":"application/json"},{"operator":"is","type":"statusCode","target":200},{"operator":"lessThan","type":"responseTime","target":2000},{"operator":"doesNotContain","type":"body","target":"terraform"}],"configVariables":[{"pattern":"{{numeric(3)}}","type":"text","example":"123","name":"VARIABLE_NAME"}]},"options":{"retry":{"count":1},"min_location_failed":1,"allow_insecure":true,"follow_redirects":true,"min_failure_duration":0,"tick_every":60}}'
>>>>>>> 14ccad13
    headers:
      Cache-Control:
      - no-cache
      Connection:
      - keep-alive
      Content-Security-Policy:
      - frame-ancestors 'self'; report-uri https://api.datadoghq.com/csp-report
      Content-Type:
      - application/json
      Date:
<<<<<<< HEAD
      - Wed, 31 Mar 2021 09:48:21 GMT
=======
      - Wed, 31 Mar 2021 09:31:31 GMT
>>>>>>> 14ccad13
      Pragma:
      - no-cache
      Strict-Transport-Security:
      - max-age=15724800;
      Vary:
      - Accept-Encoding
      X-Content-Type-Options:
      - nosniff
      X-Dd-Debug:
<<<<<<< HEAD
      - fIO2C4qGDheGHy4YbS+r3a3CXbh4cbRo7roILOimQyiHGjQdOat0cIpWCkupM1uX
      X-Dd-Version:
      - "35.4207470"
=======
      - vdJ3/nHEY1ioXQ6pQrBVvsQK1s4yyc+wufBMPSoXql71qZVuP/xMdtNo6DafhOAk
      X-Dd-Version:
      - "35.4206674"
>>>>>>> 14ccad13
      X-Frame-Options:
      - SAMEORIGIN
      X-Ratelimit-Limit:
      - "1000"
      X-Ratelimit-Period:
      - "60"
      X-Ratelimit-Remaining:
<<<<<<< HEAD
      - "994"
      X-Ratelimit-Reset:
      - "39"
    status: 200 OK
    code: 200
    duration: ""
- request:
    body: ""
    form: {}
    headers:
      Accept:
      - application/json
      Dd-Operation-Id:
      - GetAPITest
      User-Agent:
      - terraform-provider-datadog/dev (terraform 1.16.0; terraform-cli 0.12.7-sdk) datadog-api-client-go/1.0.0-beta.19+dev (go go1.15.3; os darwin; arch amd64)
    url: https://api.datadoghq.com/api/v1/synthetics/tests/api/7ch-rmj-jgc
    method: GET
  response:
    body: '{"status":"paused","public_id":"7ch-rmj-jgc","tags":["foo:bar","baz"],"locations":["aws:eu-central-1"],"message":"Notify @datadog.user","name":"tf-TestAccDatadogSyntheticsAPITest_Updated-local-1617184100","monitor_id":33123843,"type":"api","subtype":"http","config":{"request":{"body":"this is a body","headers":{"Accept":"application/json","X-Datadog-Trace-ID":"1234566789"},"url":"https://www.datadoghq.com","timeout":30,"method":"GET"},"assertions":[{"operator":"contains","property":"content-type","type":"header","target":"application/json"},{"operator":"is","type":"statusCode","target":200},{"operator":"lessThan","type":"responseTime","target":2000},{"operator":"doesNotContain","type":"body","target":"terraform"}],"configVariables":[{"pattern":"{{numeric(3)}}","type":"text","example":"123","name":"VARIABLE_NAME"}]},"options":{"retry":{"count":1},"min_location_failed":1,"allow_insecure":true,"follow_redirects":true,"min_failure_duration":0,"tick_every":60}}'
    headers:
      Cache-Control:
      - no-cache
      Connection:
      - keep-alive
      Content-Security-Policy:
      - frame-ancestors 'self'; report-uri https://api.datadoghq.com/csp-report
      Content-Type:
      - application/json
      Date:
      - Wed, 31 Mar 2021 09:48:22 GMT
      Pragma:
      - no-cache
      Strict-Transport-Security:
      - max-age=15724800;
      Vary:
      - Accept-Encoding
      X-Content-Type-Options:
      - nosniff
      X-Dd-Debug:
      - mNzaoDhdDKO7t4QSrAe5X7pHd0bJND187D+vRbwoluXouE2m1UaQQX0RGCvRpLVE
      X-Dd-Version:
      - "35.4207470"
      X-Frame-Options:
      - SAMEORIGIN
      X-Ratelimit-Limit:
      - "1000"
      X-Ratelimit-Period:
      - "60"
      X-Ratelimit-Remaining:
      - "991"
      X-Ratelimit-Reset:
      - "38"
=======
      - "986"
      X-Ratelimit-Reset:
      - "29"
>>>>>>> 14ccad13
    status: 200 OK
    code: 200
    duration: ""
- request:
    body: ""
    form: {}
    headers:
      Accept:
      - application/json
      Dd-Operation-Id:
      - GetTest
      User-Agent:
      - terraform-provider-datadog/dev (terraform 1.16.0; terraform-cli 0.12.7-sdk) datadog-api-client-go/1.0.0-beta.19+dev (go go1.15.3; os darwin; arch amd64)
<<<<<<< HEAD
    url: https://api.datadoghq.com/api/v1/synthetics/tests/7ch-rmj-jgc
    method: GET
  response:
    body: '{"status":"paused","public_id":"7ch-rmj-jgc","tags":["foo:bar","baz"],"locations":["aws:eu-central-1"],"message":"Notify @datadog.user","name":"tf-TestAccDatadogSyntheticsAPITest_Updated-local-1617184100","monitor_id":33123843,"type":"api","subtype":"http","config":{"request":{"body":"this is a body","headers":{"Accept":"application/json","X-Datadog-Trace-ID":"1234566789"},"url":"https://www.datadoghq.com","timeout":30,"method":"GET"},"assertions":[{"operator":"contains","property":"content-type","type":"header","target":"application/json"},{"operator":"is","type":"statusCode","target":200},{"operator":"lessThan","type":"responseTime","target":2000},{"operator":"doesNotContain","type":"body","target":"terraform"}],"configVariables":[{"pattern":"{{numeric(3)}}","type":"text","example":"123","name":"VARIABLE_NAME"}]},"options":{"retry":{"count":1},"min_location_failed":1,"allow_insecure":true,"follow_redirects":true,"min_failure_duration":0,"tick_every":60}}'
=======
    url: https://api.datadoghq.com/api/v1/synthetics/tests/fwv-4n8-ud6
    method: GET
  response:
    body: '{"status":"paused","public_id":"fwv-4n8-ud6","tags":["foo:bar","baz"],"locations":["aws:eu-central-1"],"message":"Notify @datadog.user","name":"tf-TestAccDatadogSyntheticsAPITest_Updated-local-1617183089","monitor_id":33123255,"type":"api","subtype":"http","config":{"variables":[],"request":{"body":"this is a body","headers":{"Accept":"application/json","X-Datadog-Trace-ID":"1234566789"},"url":"https://www.datadoghq.com","timeout":30,"method":"GET"},"assertions":[{"operator":"contains","property":"content-type","type":"header","target":"application/json"},{"operator":"is","type":"statusCode","target":200},{"operator":"lessThan","type":"responseTime","target":2000},{"operator":"doesNotContain","type":"body","target":"terraform"}],"configVariables":[{"pattern":"{{numeric(3)}}","type":"text","example":"123","name":"VARIABLE_NAME"}]},"options":{"retry":{"count":1},"min_location_failed":1,"allow_insecure":true,"follow_redirects":true,"min_failure_duration":0,"tick_every":60}}'
>>>>>>> 14ccad13
    headers:
      Cache-Control:
      - no-cache
      Connection:
      - keep-alive
      Content-Security-Policy:
      - frame-ancestors 'self'; report-uri https://api.datadoghq.com/csp-report
      Content-Type:
      - application/json
      Date:
<<<<<<< HEAD
      - Wed, 31 Mar 2021 09:48:23 GMT
=======
      - Wed, 31 Mar 2021 09:31:31 GMT
>>>>>>> 14ccad13
      Pragma:
      - no-cache
      Strict-Transport-Security:
      - max-age=15724800;
      Vary:
      - Accept-Encoding
      X-Content-Type-Options:
      - nosniff
      X-Dd-Debug:
<<<<<<< HEAD
      - Wjq53IVIwnB4SiR238oOYgHFMq/ZYP0LQ/Dv8C2fFLBwTje/dWJHu6pI6vIOK1zG
      X-Dd-Version:
      - "35.4207470"
=======
      - JpIJLwIH2nFlZOC+u71rq7aAOL43MLZN3MUsL+gpYHdZz5QLUOG8Jysf8kVK6tPU
      X-Dd-Version:
      - "35.4206674"
>>>>>>> 14ccad13
      X-Frame-Options:
      - SAMEORIGIN
      X-Ratelimit-Limit:
      - "1000"
      X-Ratelimit-Period:
      - "60"
      X-Ratelimit-Remaining:
      - "982"
      X-Ratelimit-Reset:
<<<<<<< HEAD
      - "37"
=======
      - "29"
>>>>>>> 14ccad13
    status: 200 OK
    code: 200
    duration: ""
- request:
    body: ""
    form: {}
    headers:
      Accept:
      - application/json
      Dd-Operation-Id:
      - GetTest
      User-Agent:
      - terraform-provider-datadog/dev (terraform 1.16.0; terraform-cli 0.12.7-sdk) datadog-api-client-go/1.0.0-beta.19+dev (go go1.15.3; os darwin; arch amd64)
<<<<<<< HEAD
    url: https://api.datadoghq.com/api/v1/synthetics/tests/7ch-rmj-jgc
    method: GET
  response:
    body: '{"status":"paused","public_id":"7ch-rmj-jgc","tags":["foo:bar","baz"],"locations":["aws:eu-central-1"],"message":"Notify @datadog.user","name":"tf-TestAccDatadogSyntheticsAPITest_Updated-local-1617184100","monitor_id":33123843,"type":"api","subtype":"http","config":{"request":{"body":"this is a body","headers":{"Accept":"application/json","X-Datadog-Trace-ID":"1234566789"},"url":"https://www.datadoghq.com","timeout":30,"method":"GET"},"assertions":[{"operator":"contains","property":"content-type","type":"header","target":"application/json"},{"operator":"is","type":"statusCode","target":200},{"operator":"lessThan","type":"responseTime","target":2000},{"operator":"doesNotContain","type":"body","target":"terraform"}],"configVariables":[{"pattern":"{{numeric(3)}}","type":"text","example":"123","name":"VARIABLE_NAME"}]},"options":{"retry":{"count":1},"min_location_failed":1,"allow_insecure":true,"follow_redirects":true,"min_failure_duration":0,"tick_every":60}}'
=======
    url: https://api.datadoghq.com/api/v1/synthetics/tests/fwv-4n8-ud6
    method: GET
  response:
    body: '{"status":"paused","public_id":"fwv-4n8-ud6","tags":["foo:bar","baz"],"locations":["aws:eu-central-1"],"message":"Notify @datadog.user","name":"tf-TestAccDatadogSyntheticsAPITest_Updated-local-1617183089","monitor_id":33123255,"type":"api","subtype":"http","config":{"variables":[],"request":{"body":"this is a body","headers":{"Accept":"application/json","X-Datadog-Trace-ID":"1234566789"},"url":"https://www.datadoghq.com","timeout":30,"method":"GET"},"assertions":[{"operator":"contains","property":"content-type","type":"header","target":"application/json"},{"operator":"is","type":"statusCode","target":200},{"operator":"lessThan","type":"responseTime","target":2000},{"operator":"doesNotContain","type":"body","target":"terraform"}],"configVariables":[{"pattern":"{{numeric(3)}}","type":"text","example":"123","name":"VARIABLE_NAME"}]},"options":{"retry":{"count":1},"min_location_failed":1,"allow_insecure":true,"follow_redirects":true,"min_failure_duration":0,"tick_every":60}}'
>>>>>>> 14ccad13
    headers:
      Cache-Control:
      - no-cache
      Connection:
      - keep-alive
      Content-Security-Policy:
      - frame-ancestors 'self'; report-uri https://api.datadoghq.com/csp-report
      Content-Type:
      - application/json
      Date:
<<<<<<< HEAD
      - Wed, 31 Mar 2021 09:48:23 GMT
=======
      - Wed, 31 Mar 2021 09:31:31 GMT
>>>>>>> 14ccad13
      Pragma:
      - no-cache
      Strict-Transport-Security:
      - max-age=15724800;
      Vary:
      - Accept-Encoding
      X-Content-Type-Options:
      - nosniff
      X-Dd-Debug:
<<<<<<< HEAD
      - HbtaOKlJ6OCrx9tMXO6ivMTrEM+g0c93HDp08trmOmgdHozC5J+vn10F0H4WPjCU
      X-Dd-Version:
      - "35.4207470"
=======
      - dCmL/3rURV6BPeaqeP3Rxigq41m5CAb17XjrRE42uZ01zpr07HVhbL5/3TWMkvgu
      X-Dd-Version:
      - "35.4206674"
>>>>>>> 14ccad13
      X-Frame-Options:
      - SAMEORIGIN
      X-Ratelimit-Limit:
      - "1000"
      X-Ratelimit-Period:
      - "60"
      X-Ratelimit-Remaining:
<<<<<<< HEAD
      - "977"
      X-Ratelimit-Reset:
      - "37"
    status: 200 OK
    code: 200
    duration: ""
- request:
    body: ""
    form: {}
    headers:
      Accept:
      - application/json
      Dd-Operation-Id:
      - GetAPITest
      User-Agent:
      - terraform-provider-datadog/dev (terraform 1.16.0; terraform-cli 0.12.7-sdk) datadog-api-client-go/1.0.0-beta.19+dev (go go1.15.3; os darwin; arch amd64)
    url: https://api.datadoghq.com/api/v1/synthetics/tests/api/7ch-rmj-jgc
    method: GET
  response:
    body: '{"status":"paused","public_id":"7ch-rmj-jgc","tags":["foo:bar","baz"],"locations":["aws:eu-central-1"],"message":"Notify @datadog.user","name":"tf-TestAccDatadogSyntheticsAPITest_Updated-local-1617184100","monitor_id":33123843,"type":"api","subtype":"http","config":{"request":{"body":"this is a body","headers":{"Accept":"application/json","X-Datadog-Trace-ID":"1234566789"},"url":"https://www.datadoghq.com","timeout":30,"method":"GET"},"assertions":[{"operator":"contains","property":"content-type","type":"header","target":"application/json"},{"operator":"is","type":"statusCode","target":200},{"operator":"lessThan","type":"responseTime","target":2000},{"operator":"doesNotContain","type":"body","target":"terraform"}],"configVariables":[{"pattern":"{{numeric(3)}}","type":"text","example":"123","name":"VARIABLE_NAME"}]},"options":{"retry":{"count":1},"min_location_failed":1,"allow_insecure":true,"follow_redirects":true,"min_failure_duration":0,"tick_every":60}}'
    headers:
      Cache-Control:
      - no-cache
      Connection:
      - keep-alive
      Content-Security-Policy:
      - frame-ancestors 'self'; report-uri https://api.datadoghq.com/csp-report
      Content-Type:
      - application/json
      Date:
      - Wed, 31 Mar 2021 09:48:24 GMT
      Pragma:
      - no-cache
      Strict-Transport-Security:
      - max-age=15724800;
      Vary:
      - Accept-Encoding
      X-Content-Type-Options:
      - nosniff
      X-Dd-Debug:
      - JpIJLwIH2nFlZOC+u71rq7aAOL43MLZN3MUsL+gpYHdZz5QLUOG8Jysf8kVK6tPU
      X-Dd-Version:
      - "35.4207470"
      X-Frame-Options:
      - SAMEORIGIN
      X-Ratelimit-Limit:
      - "1000"
      X-Ratelimit-Period:
      - "60"
      X-Ratelimit-Remaining:
      - "971"
      X-Ratelimit-Reset:
      - "36"
=======
      - "976"
      X-Ratelimit-Reset:
      - "29"
>>>>>>> 14ccad13
    status: 200 OK
    code: 200
    duration: ""
- request:
    body: ""
    form: {}
    headers:
      Accept:
      - application/json
      Dd-Operation-Id:
      - GetTest
      User-Agent:
<<<<<<< HEAD
      - terraform-provider-datadog/dev (terraform 1.16.0; terraform-cli 0.12.7-sdk) datadog-api-client-go/1.0.0-beta.19+dev (go go1.15.3; os darwin; arch amd64)
    url: https://api.datadoghq.com/api/v1/synthetics/tests/7ch-rmj-jgc
    method: GET
  response:
    body: '{"status":"paused","public_id":"7ch-rmj-jgc","tags":["foo:bar","baz"],"locations":["aws:eu-central-1"],"message":"Notify @datadog.user","name":"tf-TestAccDatadogSyntheticsAPITest_Updated-local-1617184100","monitor_id":33123843,"type":"api","subtype":"http","config":{"request":{"body":"this is a body","headers":{"Accept":"application/json","X-Datadog-Trace-ID":"1234566789"},"url":"https://www.datadoghq.com","timeout":30,"method":"GET"},"assertions":[{"operator":"contains","property":"content-type","type":"header","target":"application/json"},{"operator":"is","type":"statusCode","target":200},{"operator":"lessThan","type":"responseTime","target":2000},{"operator":"doesNotContain","type":"body","target":"terraform"}],"configVariables":[{"pattern":"{{numeric(3)}}","type":"text","example":"123","name":"VARIABLE_NAME"}]},"options":{"retry":{"count":1},"min_location_failed":1,"allow_insecure":true,"follow_redirects":true,"min_failure_duration":0,"tick_every":60}}'
    headers:
      Cache-Control:
      - no-cache
      Connection:
      - keep-alive
      Content-Security-Policy:
      - frame-ancestors 'self'; report-uri https://api.datadoghq.com/csp-report
      Content-Type:
      - application/json
      Date:
      - Wed, 31 Mar 2021 09:48:24 GMT
      Pragma:
      - no-cache
      Strict-Transport-Security:
      - max-age=15724800;
      Vary:
      - Accept-Encoding
      X-Content-Type-Options:
      - nosniff
      X-Dd-Debug:
      - Wjq53IVIwnB4SiR238oOYgHFMq/ZYP0LQ/Dv8C2fFLBwTje/dWJHu6pI6vIOK1zG
      X-Dd-Version:
      - "35.4207470"
      X-Frame-Options:
      - SAMEORIGIN
      X-Ratelimit-Limit:
      - "1000"
      X-Ratelimit-Period:
      - "60"
      X-Ratelimit-Remaining:
      - "965"
      X-Ratelimit-Reset:
      - "36"
    status: 200 OK
    code: 200
    duration: ""
- request:
    body: ""
    form: {}
    headers:
      Accept:
      - application/json
      Dd-Operation-Id:
      - GetAPITest
      User-Agent:
      - terraform-provider-datadog/dev (terraform 1.16.0; terraform-cli 0.12.7-sdk) datadog-api-client-go/1.0.0-beta.19+dev (go go1.15.3; os darwin; arch amd64)
    url: https://api.datadoghq.com/api/v1/synthetics/tests/api/7ch-rmj-jgc
    method: GET
  response:
    body: '{"status":"paused","public_id":"7ch-rmj-jgc","tags":["foo:bar","baz"],"locations":["aws:eu-central-1"],"message":"Notify @datadog.user","name":"tf-TestAccDatadogSyntheticsAPITest_Updated-local-1617184100","monitor_id":33123843,"type":"api","subtype":"http","config":{"request":{"body":"this is a body","headers":{"Accept":"application/json","X-Datadog-Trace-ID":"1234566789"},"url":"https://www.datadoghq.com","timeout":30,"method":"GET"},"assertions":[{"operator":"contains","property":"content-type","type":"header","target":"application/json"},{"operator":"is","type":"statusCode","target":200},{"operator":"lessThan","type":"responseTime","target":2000},{"operator":"doesNotContain","type":"body","target":"terraform"}],"configVariables":[{"pattern":"{{numeric(3)}}","type":"text","example":"123","name":"VARIABLE_NAME"}]},"options":{"retry":{"count":1},"min_location_failed":1,"allow_insecure":true,"follow_redirects":true,"min_failure_duration":0,"tick_every":60}}'
=======
      - terraform-provider-datadog/dev (terraform 1.16.0; terraform-cli ) datadog-api-client-go/1.0.0-beta.19+dev (go go1.15.3; os darwin; arch amd64)
    url: https://api.datadoghq.com/api/v1/synthetics/tests/fwv-4n8-ud6
    method: GET
  response:
    body: '{"status":"paused","public_id":"fwv-4n8-ud6","tags":["foo:bar","baz"],"locations":["aws:eu-central-1"],"message":"Notify @datadog.user","name":"tf-TestAccDatadogSyntheticsAPITest_Updated-local-1617183089","monitor_id":33123255,"type":"api","subtype":"http","config":{"variables":[],"request":{"body":"this is a body","headers":{"Accept":"application/json","X-Datadog-Trace-ID":"1234566789"},"url":"https://www.datadoghq.com","timeout":30,"method":"GET"},"assertions":[{"operator":"contains","property":"content-type","type":"header","target":"application/json"},{"operator":"is","type":"statusCode","target":200},{"operator":"lessThan","type":"responseTime","target":2000},{"operator":"doesNotContain","type":"body","target":"terraform"}],"configVariables":[{"pattern":"{{numeric(3)}}","type":"text","example":"123","name":"VARIABLE_NAME"}]},"options":{"retry":{"count":1},"min_location_failed":1,"allow_insecure":true,"follow_redirects":true,"min_failure_duration":0,"tick_every":60}}'
>>>>>>> 14ccad13
    headers:
      Cache-Control:
      - no-cache
      Connection:
      - keep-alive
      Content-Security-Policy:
      - frame-ancestors 'self'; report-uri https://api.datadoghq.com/csp-report
      Content-Type:
      - application/json
      Date:
<<<<<<< HEAD
      - Wed, 31 Mar 2021 09:48:24 GMT
=======
      - Wed, 31 Mar 2021 09:31:32 GMT
>>>>>>> 14ccad13
      Pragma:
      - no-cache
      Strict-Transport-Security:
      - max-age=15724800;
      Vary:
      - Accept-Encoding
      X-Content-Type-Options:
      - nosniff
      X-Dd-Debug:
<<<<<<< HEAD
      - B1nwy/pPNqX+q4pQT22cdp1QCexE35IF8qwSHy0Nf7IW0Y881qtn4tXN1lpmzaKc
      X-Dd-Version:
      - "35.4207470"
=======
      - vdJ3/nHEY1ioXQ6pQrBVvsQK1s4yyc+wufBMPSoXql71qZVuP/xMdtNo6DafhOAk
      X-Dd-Version:
      - "35.4206674"
>>>>>>> 14ccad13
      X-Frame-Options:
      - SAMEORIGIN
      X-Ratelimit-Limit:
      - "1000"
      X-Ratelimit-Period:
      - "60"
      X-Ratelimit-Remaining:
<<<<<<< HEAD
      - "960"
      X-Ratelimit-Reset:
      - "36"
=======
      - "973"
      X-Ratelimit-Reset:
      - "28"
>>>>>>> 14ccad13
    status: 200 OK
    code: 200
    duration: ""
- request:
    body: |
<<<<<<< HEAD
      {"config":{"assertions":[{"operator":"isNot","target":500,"type":"statusCode"}],"configVariables":[],"request":{"method":"GET","timeout":60,"url":"https://docs.datadoghq.com"}},"locations":["aws:eu-central-1"],"message":"Notify @pagerduty","name":"tf-TestAccDatadogSyntheticsAPITest_Updated-local-1617184100-updated","options":{"min_failure_duration":10,"min_location_failed":1,"monitor_options":{"renotify_interval":100},"retry":{"count":3,"interval":500},"tick_every":900},"status":"live","subtype":"http","tags":["foo:bar","foo","env:test"],"type":"api"}
=======
      {"config":{"assertions":[{"operator":"isNot","target":500,"type":"statusCode"}],"configVariables":[],"request":{"method":"GET","timeout":60,"url":"https://docs.datadoghq.com"},"variables":[]},"locations":["aws:eu-central-1"],"message":"Notify @pagerduty","name":"tf-TestAccDatadogSyntheticsAPITest_Updated-local-1617183089-updated","options":{"min_failure_duration":10,"min_location_failed":1,"monitor_options":{"renotify_interval":100},"retry":{"count":3,"interval":500},"tick_every":900},"status":"live","subtype":"http","tags":["foo:bar","foo","env:test"],"type":"api"}
>>>>>>> 14ccad13
    form: {}
    headers:
      Accept:
      - application/json
      Content-Type:
      - application/json
      Dd-Operation-Id:
      - UpdateAPITest
      User-Agent:
<<<<<<< HEAD
      - terraform-provider-datadog/dev (terraform 1.16.0; terraform-cli 0.12.7-sdk) datadog-api-client-go/1.0.0-beta.19+dev (go go1.15.3; os darwin; arch amd64)
    url: https://api.datadoghq.com/api/v1/synthetics/tests/api/7ch-rmj-jgc
    method: PUT
  response:
    body: '{"status":"live","public_id":"7ch-rmj-jgc","tags":["foo:bar","foo","env:test"],"org_id":321813,"locations":["aws:eu-central-1"],"message":"Notify @pagerduty","deleted_at":null,"name":"tf-TestAccDatadogSyntheticsAPITest_Updated-local-1617184100-updated","monitor_id":33123843,"type":"api","created_at":"2021-03-31T09:48:21.327455+00:00","modified_at":"2021-03-31T09:48:24.895063+00:00","subtype":"http","config":{"request":{"url":"https://docs.datadoghq.com","method":"GET","timeout":60},"assertions":[{"operator":"isNot","type":"statusCode","target":500}],"configVariables":[]},"options":{"monitor_options":{"notify_audit":false,"locked":false,"include_tags":true,"new_host_delay":300,"notify_no_data":false,"renotify_interval":100},"retry":{"count":3,"interval":500},"min_failure_duration":10,"tick_every":900,"min_location_failed":1}}'
=======
      - terraform-provider-datadog/dev (terraform 1.16.0; terraform-cli ) datadog-api-client-go/1.0.0-beta.19+dev (go go1.15.3; os darwin; arch amd64)
    url: https://api.datadoghq.com/api/v1/synthetics/tests/fwv-4n8-ud6
    method: PUT
  response:
    body: '{"status":"live","public_id":"fwv-4n8-ud6","tags":["foo:bar","foo","env:test"],"org_id":321813,"locations":["aws:eu-central-1"],"message":"Notify @pagerduty","deleted_at":null,"name":"tf-TestAccDatadogSyntheticsAPITest_Updated-local-1617183089-updated","monitor_id":33123255,"type":"api","created_at":"2021-03-31T09:31:30.242751+00:00","modified_at":"2021-03-31T09:31:32.295069+00:00","subtype":"http","config":{"variables":[],"request":{"url":"https://docs.datadoghq.com","method":"GET","timeout":60},"assertions":[{"operator":"isNot","type":"statusCode","target":500}],"configVariables":[]},"options":{"monitor_options":{"notify_audit":false,"locked":false,"include_tags":true,"new_host_delay":300,"notify_no_data":false,"renotify_interval":100},"retry":{"count":3,"interval":500},"min_failure_duration":10,"tick_every":900,"min_location_failed":1}}'
>>>>>>> 14ccad13
    headers:
      Cache-Control:
      - no-cache
      Connection:
      - keep-alive
      Content-Security-Policy:
      - frame-ancestors 'self'; report-uri https://api.datadoghq.com/csp-report
      Content-Type:
      - application/json
      Date:
<<<<<<< HEAD
      - Wed, 31 Mar 2021 09:48:24 GMT
=======
      - Wed, 31 Mar 2021 09:31:32 GMT
>>>>>>> 14ccad13
      Pragma:
      - no-cache
      Strict-Transport-Security:
      - max-age=15724800;
      Vary:
      - Accept-Encoding
      X-Content-Type-Options:
      - nosniff
      X-Dd-Debug:
<<<<<<< HEAD
      - mNzaoDhdDKO7t4QSrAe5X7pHd0bJND187D+vRbwoluXouE2m1UaQQX0RGCvRpLVE
      X-Dd-Version:
      - "35.4207470"
=======
      - dPySkcOzIZtKyMKDAAzuysY3gNGGj6RtYogGuSb76E8mPvoqzREyRp6lPYm91hQU
      X-Dd-Version:
      - "35.4206674"
>>>>>>> 14ccad13
      X-Frame-Options:
      - SAMEORIGIN
      X-Ratelimit-Limit:
      - "500"
      X-Ratelimit-Period:
      - "60"
      X-Ratelimit-Remaining:
<<<<<<< HEAD
      - "499"
      X-Ratelimit-Reset:
      - "36"
=======
      - "497"
      X-Ratelimit-Reset:
      - "28"
>>>>>>> 14ccad13
    status: 200 OK
    code: 200
    duration: ""
- request:
    body: ""
    form: {}
    headers:
      Accept:
      - application/json
      Dd-Operation-Id:
      - GetTest
      User-Agent:
<<<<<<< HEAD
      - terraform-provider-datadog/dev (terraform 1.16.0; terraform-cli 0.12.7-sdk) datadog-api-client-go/1.0.0-beta.19+dev (go go1.15.3; os darwin; arch amd64)
    url: https://api.datadoghq.com/api/v1/synthetics/tests/7ch-rmj-jgc
    method: GET
  response:
    body: '{"status":"live","public_id":"7ch-rmj-jgc","tags":["foo:bar","foo","env:test"],"locations":["aws:eu-central-1"],"message":"Notify @pagerduty","name":"tf-TestAccDatadogSyntheticsAPITest_Updated-local-1617184100-updated","monitor_id":33123843,"type":"api","subtype":"http","config":{"request":{"url":"https://docs.datadoghq.com","method":"GET","timeout":60},"assertions":[{"operator":"isNot","type":"statusCode","target":500}],"configVariables":[]},"options":{"monitor_options":{"renotify_interval":100},"retry":{"count":3,"interval":500},"min_failure_duration":10,"tick_every":900,"min_location_failed":1}}'
    headers:
      Cache-Control:
      - no-cache
      Connection:
      - keep-alive
      Content-Security-Policy:
      - frame-ancestors 'self'; report-uri https://api.datadoghq.com/csp-report
      Content-Type:
      - application/json
      Date:
      - Wed, 31 Mar 2021 09:48:25 GMT
      Pragma:
      - no-cache
      Strict-Transport-Security:
      - max-age=15724800;
      Vary:
      - Accept-Encoding
      X-Content-Type-Options:
      - nosniff
      X-Dd-Debug:
      - B1nwy/pPNqX+q4pQT22cdp1QCexE35IF8qwSHy0Nf7IW0Y881qtn4tXN1lpmzaKc
      X-Dd-Version:
      - "35.4207470"
      X-Frame-Options:
      - SAMEORIGIN
      X-Ratelimit-Limit:
      - "1000"
      X-Ratelimit-Period:
      - "60"
      X-Ratelimit-Remaining:
      - "952"
      X-Ratelimit-Reset:
      - "35"
    status: 200 OK
    code: 200
    duration: ""
- request:
    body: ""
    form: {}
    headers:
      Accept:
      - application/json
      Dd-Operation-Id:
      - GetAPITest
      User-Agent:
      - terraform-provider-datadog/dev (terraform 1.16.0; terraform-cli 0.12.7-sdk) datadog-api-client-go/1.0.0-beta.19+dev (go go1.15.3; os darwin; arch amd64)
    url: https://api.datadoghq.com/api/v1/synthetics/tests/api/7ch-rmj-jgc
    method: GET
  response:
    body: '{"status":"live","public_id":"7ch-rmj-jgc","tags":["foo:bar","foo","env:test"],"locations":["aws:eu-central-1"],"message":"Notify @pagerduty","name":"tf-TestAccDatadogSyntheticsAPITest_Updated-local-1617184100-updated","monitor_id":33123843,"type":"api","subtype":"http","config":{"request":{"url":"https://docs.datadoghq.com","method":"GET","timeout":60},"assertions":[{"operator":"isNot","type":"statusCode","target":500}],"configVariables":[]},"options":{"monitor_options":{"renotify_interval":100},"retry":{"count":3,"interval":500},"min_failure_duration":10,"tick_every":900,"min_location_failed":1}}'
=======
      - terraform-provider-datadog/dev (terraform 1.16.0; terraform-cli ) datadog-api-client-go/1.0.0-beta.19+dev (go go1.15.3; os darwin; arch amd64)
    url: https://api.datadoghq.com/api/v1/synthetics/tests/fwv-4n8-ud6
    method: GET
  response:
    body: '{"status":"live","public_id":"fwv-4n8-ud6","tags":["foo:bar","foo","env:test"],"locations":["aws:eu-central-1"],"message":"Notify @pagerduty","name":"tf-TestAccDatadogSyntheticsAPITest_Updated-local-1617183089-updated","monitor_id":33123255,"type":"api","subtype":"http","config":{"variables":[],"request":{"url":"https://docs.datadoghq.com","method":"GET","timeout":60},"assertions":[{"operator":"isNot","type":"statusCode","target":500}],"configVariables":[]},"options":{"monitor_options":{"renotify_interval":100},"retry":{"count":3,"interval":500},"min_failure_duration":10,"tick_every":900,"min_location_failed":1}}'
>>>>>>> 14ccad13
    headers:
      Cache-Control:
      - no-cache
      Connection:
      - keep-alive
      Content-Security-Policy:
      - frame-ancestors 'self'; report-uri https://api.datadoghq.com/csp-report
      Content-Type:
      - application/json
      Date:
<<<<<<< HEAD
      - Wed, 31 Mar 2021 09:48:25 GMT
=======
      - Wed, 31 Mar 2021 09:31:32 GMT
>>>>>>> 14ccad13
      Pragma:
      - no-cache
      Strict-Transport-Security:
      - max-age=15724800;
      Vary:
      - Accept-Encoding
      X-Content-Type-Options:
      - nosniff
      X-Dd-Debug:
<<<<<<< HEAD
      - Wjq53IVIwnB4SiR238oOYgHFMq/ZYP0LQ/Dv8C2fFLBwTje/dWJHu6pI6vIOK1zG
      X-Dd-Version:
      - "35.4207470"
=======
      - l8RQo2maZqJf6GFThBbKNE6dvthz6njusVtau3dPXJWL2RLFoN81H+BLPB/1xgs1
      X-Dd-Version:
      - "35.4206674"
>>>>>>> 14ccad13
      X-Frame-Options:
      - SAMEORIGIN
      X-Ratelimit-Limit:
      - "1000"
      X-Ratelimit-Period:
      - "60"
      X-Ratelimit-Remaining:
<<<<<<< HEAD
      - "950"
      X-Ratelimit-Reset:
      - "35"
=======
      - "969"
      X-Ratelimit-Reset:
      - "28"
>>>>>>> 14ccad13
    status: 200 OK
    code: 200
    duration: ""
- request:
    body: ""
    form: {}
    headers:
      Accept:
      - application/json
      Dd-Operation-Id:
      - GetTest
      User-Agent:
<<<<<<< HEAD
      - terraform-provider-datadog/dev (terraform 1.16.0; terraform-cli 0.12.7-sdk) datadog-api-client-go/1.0.0-beta.19+dev (go go1.15.3; os darwin; arch amd64)
    url: https://api.datadoghq.com/api/v1/synthetics/tests/7ch-rmj-jgc
    method: GET
  response:
    body: '{"status":"live","public_id":"7ch-rmj-jgc","tags":["foo:bar","foo","env:test"],"locations":["aws:eu-central-1"],"message":"Notify @pagerduty","name":"tf-TestAccDatadogSyntheticsAPITest_Updated-local-1617184100-updated","monitor_id":33123843,"type":"api","subtype":"http","config":{"request":{"url":"https://docs.datadoghq.com","method":"GET","timeout":60},"assertions":[{"operator":"isNot","type":"statusCode","target":500}],"configVariables":[]},"options":{"monitor_options":{"renotify_interval":100},"retry":{"count":3,"interval":500},"min_failure_duration":10,"tick_every":900,"min_location_failed":1}}'
=======
      - terraform-provider-datadog/dev (terraform 1.16.0; terraform-cli ) datadog-api-client-go/1.0.0-beta.19+dev (go go1.15.3; os darwin; arch amd64)
    url: https://api.datadoghq.com/api/v1/synthetics/tests/fwv-4n8-ud6
    method: GET
  response:
    body: '{"status":"live","public_id":"fwv-4n8-ud6","tags":["foo:bar","foo","env:test"],"locations":["aws:eu-central-1"],"message":"Notify @pagerduty","name":"tf-TestAccDatadogSyntheticsAPITest_Updated-local-1617183089-updated","monitor_id":33123255,"type":"api","subtype":"http","config":{"variables":[],"request":{"url":"https://docs.datadoghq.com","method":"GET","timeout":60},"assertions":[{"operator":"isNot","type":"statusCode","target":500}],"configVariables":[]},"options":{"monitor_options":{"renotify_interval":100},"retry":{"count":3,"interval":500},"min_failure_duration":10,"tick_every":900,"min_location_failed":1}}'
>>>>>>> 14ccad13
    headers:
      Cache-Control:
      - no-cache
      Connection:
      - keep-alive
      Content-Security-Policy:
      - frame-ancestors 'self'; report-uri https://api.datadoghq.com/csp-report
      Content-Type:
      - application/json
      Date:
<<<<<<< HEAD
      - Wed, 31 Mar 2021 09:48:25 GMT
=======
      - Wed, 31 Mar 2021 09:31:32 GMT
>>>>>>> 14ccad13
      Pragma:
      - no-cache
      Strict-Transport-Security:
      - max-age=15724800;
      Vary:
      - Accept-Encoding
      X-Content-Type-Options:
      - nosniff
      X-Dd-Debug:
<<<<<<< HEAD
      - S1wfaMZOKGT/IoMw6fqAwAwGWo2vQ44sjF3YzuETnQfxZO2T5eJbs0aX3UKb9Dwu
      X-Dd-Version:
      - "35.4207470"
=======
      - Wjq53IVIwnB4SiR238oOYgHFMq/ZYP0LQ/Dv8C2fFLBwTje/dWJHu6pI6vIOK1zG
      X-Dd-Version:
      - "35.4206674"
>>>>>>> 14ccad13
      X-Frame-Options:
      - SAMEORIGIN
      X-Ratelimit-Limit:
      - "1000"
      X-Ratelimit-Period:
      - "60"
      X-Ratelimit-Remaining:
<<<<<<< HEAD
      - "947"
      X-Ratelimit-Reset:
      - "35"
=======
      - "965"
      X-Ratelimit-Reset:
      - "28"
>>>>>>> 14ccad13
    status: 200 OK
    code: 200
    duration: ""
- request:
    body: ""
    form: {}
    headers:
      Accept:
      - application/json
      Dd-Operation-Id:
      - GetTest
      User-Agent:
<<<<<<< HEAD
      - terraform-provider-datadog/dev (terraform 1.16.0; terraform-cli ) datadog-api-client-go/1.0.0-beta.19+dev (go go1.15.3; os darwin; arch amd64)
    url: https://api.datadoghq.com/api/v1/synthetics/tests/7ch-rmj-jgc
    method: GET
  response:
    body: '{"status":"live","public_id":"7ch-rmj-jgc","tags":["foo:bar","foo","env:test"],"locations":["aws:eu-central-1"],"message":"Notify @pagerduty","name":"tf-TestAccDatadogSyntheticsAPITest_Updated-local-1617184100-updated","monitor_id":33123843,"type":"api","subtype":"http","config":{"request":{"url":"https://docs.datadoghq.com","method":"GET","timeout":60},"assertions":[{"operator":"isNot","type":"statusCode","target":500}],"configVariables":[]},"options":{"monitor_options":{"renotify_interval":100},"retry":{"count":3,"interval":500},"min_failure_duration":10,"tick_every":900,"min_location_failed":1}}'
    headers:
      Cache-Control:
      - no-cache
      Connection:
      - keep-alive
      Content-Security-Policy:
      - frame-ancestors 'self'; report-uri https://api.datadoghq.com/csp-report
      Content-Type:
      - application/json
      Date:
      - Wed, 31 Mar 2021 09:48:25 GMT
      Pragma:
      - no-cache
      Strict-Transport-Security:
      - max-age=15724800;
      Vary:
      - Accept-Encoding
      X-Content-Type-Options:
      - nosniff
      X-Dd-Debug:
      - fIO2C4qGDheGHy4YbS+r3a3CXbh4cbRo7roILOimQyiHGjQdOat0cIpWCkupM1uX
      X-Dd-Version:
      - "35.4207470"
      X-Frame-Options:
      - SAMEORIGIN
      X-Ratelimit-Limit:
      - "1000"
      X-Ratelimit-Period:
      - "60"
      X-Ratelimit-Remaining:
      - "941"
      X-Ratelimit-Reset:
      - "35"
    status: 200 OK
    code: 200
    duration: ""
- request:
    body: ""
    form: {}
    headers:
      Accept:
      - application/json
      Dd-Operation-Id:
      - GetAPITest
      User-Agent:
      - terraform-provider-datadog/dev (terraform 1.16.0; terraform-cli ) datadog-api-client-go/1.0.0-beta.19+dev (go go1.15.3; os darwin; arch amd64)
    url: https://api.datadoghq.com/api/v1/synthetics/tests/api/7ch-rmj-jgc
    method: GET
  response:
    body: '{"status":"live","public_id":"7ch-rmj-jgc","tags":["foo:bar","foo","env:test"],"locations":["aws:eu-central-1"],"message":"Notify @pagerduty","name":"tf-TestAccDatadogSyntheticsAPITest_Updated-local-1617184100-updated","monitor_id":33123843,"type":"api","subtype":"http","config":{"request":{"url":"https://docs.datadoghq.com","method":"GET","timeout":60},"assertions":[{"operator":"isNot","type":"statusCode","target":500}],"configVariables":[]},"options":{"monitor_options":{"renotify_interval":100},"retry":{"count":3,"interval":500},"min_failure_duration":10,"tick_every":900,"min_location_failed":1}}'
=======
      - terraform-provider-datadog/dev (terraform 1.16.0; terraform-cli 0.12.7-sdk) datadog-api-client-go/1.0.0-beta.19+dev (go go1.15.3; os darwin; arch amd64)
    url: https://api.datadoghq.com/api/v1/synthetics/tests/fwv-4n8-ud6
    method: GET
  response:
    body: '{"status":"live","public_id":"fwv-4n8-ud6","tags":["foo:bar","foo","env:test"],"locations":["aws:eu-central-1"],"message":"Notify @pagerduty","name":"tf-TestAccDatadogSyntheticsAPITest_Updated-local-1617183089-updated","monitor_id":33123255,"type":"api","subtype":"http","config":{"variables":[],"request":{"url":"https://docs.datadoghq.com","method":"GET","timeout":60},"assertions":[{"operator":"isNot","type":"statusCode","target":500}],"configVariables":[]},"options":{"monitor_options":{"renotify_interval":100},"retry":{"count":3,"interval":500},"min_failure_duration":10,"tick_every":900,"min_location_failed":1}}'
>>>>>>> 14ccad13
    headers:
      Cache-Control:
      - no-cache
      Connection:
      - keep-alive
      Content-Security-Policy:
      - frame-ancestors 'self'; report-uri https://api.datadoghq.com/csp-report
      Content-Type:
      - application/json
      Date:
<<<<<<< HEAD
      - Wed, 31 Mar 2021 09:48:25 GMT
=======
      - Wed, 31 Mar 2021 09:31:32 GMT
>>>>>>> 14ccad13
      Pragma:
      - no-cache
      Strict-Transport-Security:
      - max-age=15724800;
      Vary:
      - Accept-Encoding
      X-Content-Type-Options:
      - nosniff
      X-Dd-Debug:
<<<<<<< HEAD
      - Um4CoU685QqAscnxhS5BD+goWu2yX1Jd4zCfGzSsEvPPIm1qURZaF8dlLl/OEY4I
      X-Dd-Version:
      - "35.4207470"
=======
      - nLnnBNvlCFDECRnZvzDb0z4sAO35G+IMidcAs8vrCKyjvsKWE8Yd9S3n6OjZ1qRN
      X-Dd-Version:
      - "35.4206674"
>>>>>>> 14ccad13
      X-Frame-Options:
      - SAMEORIGIN
      X-Ratelimit-Limit:
      - "1000"
      X-Ratelimit-Period:
      - "60"
      X-Ratelimit-Remaining:
<<<<<<< HEAD
      - "938"
      X-Ratelimit-Reset:
      - "35"
=======
      - "961"
      X-Ratelimit-Reset:
      - "28"
>>>>>>> 14ccad13
    status: 200 OK
    code: 200
    duration: ""
- request:
    body: ""
    form: {}
    headers:
      Accept:
      - application/json
      Dd-Operation-Id:
      - GetTest
      User-Agent:
<<<<<<< HEAD
      - terraform-provider-datadog/dev (terraform 1.16.0; terraform-cli 0.12.7-sdk) datadog-api-client-go/1.0.0-beta.19+dev (go go1.15.3; os darwin; arch amd64)
    url: https://api.datadoghq.com/api/v1/synthetics/tests/7ch-rmj-jgc
    method: GET
  response:
    body: '{"status":"live","public_id":"7ch-rmj-jgc","tags":["foo:bar","foo","env:test"],"locations":["aws:eu-central-1"],"message":"Notify @pagerduty","name":"tf-TestAccDatadogSyntheticsAPITest_Updated-local-1617184100-updated","monitor_id":33123843,"type":"api","subtype":"http","config":{"request":{"url":"https://docs.datadoghq.com","method":"GET","timeout":60},"assertions":[{"operator":"isNot","type":"statusCode","target":500}],"configVariables":[]},"options":{"monitor_options":{"renotify_interval":100},"retry":{"count":3,"interval":500},"min_failure_duration":10,"tick_every":900,"min_location_failed":1}}'
    headers:
      Cache-Control:
      - no-cache
      Connection:
      - keep-alive
      Content-Security-Policy:
      - frame-ancestors 'self'; report-uri https://api.datadoghq.com/csp-report
      Content-Type:
      - application/json
      Date:
      - Wed, 31 Mar 2021 09:48:26 GMT
      Pragma:
      - no-cache
      Strict-Transport-Security:
      - max-age=15724800;
      Vary:
      - Accept-Encoding
      X-Content-Type-Options:
      - nosniff
      X-Dd-Debug:
      - l8RQo2maZqJf6GFThBbKNE6dvthz6njusVtau3dPXJWL2RLFoN81H+BLPB/1xgs1
      X-Dd-Version:
      - "35.4207470"
      X-Frame-Options:
      - SAMEORIGIN
      X-Ratelimit-Limit:
      - "1000"
      X-Ratelimit-Period:
      - "60"
      X-Ratelimit-Remaining:
      - "931"
      X-Ratelimit-Reset:
      - "34"
    status: 200 OK
    code: 200
    duration: ""
- request:
    body: ""
    form: {}
    headers:
      Accept:
      - application/json
      Dd-Operation-Id:
      - GetAPITest
      User-Agent:
      - terraform-provider-datadog/dev (terraform 1.16.0; terraform-cli 0.12.7-sdk) datadog-api-client-go/1.0.0-beta.19+dev (go go1.15.3; os darwin; arch amd64)
    url: https://api.datadoghq.com/api/v1/synthetics/tests/api/7ch-rmj-jgc
    method: GET
  response:
    body: '{"status":"live","public_id":"7ch-rmj-jgc","tags":["foo:bar","foo","env:test"],"locations":["aws:eu-central-1"],"message":"Notify @pagerduty","name":"tf-TestAccDatadogSyntheticsAPITest_Updated-local-1617184100-updated","monitor_id":33123843,"type":"api","subtype":"http","config":{"request":{"url":"https://docs.datadoghq.com","method":"GET","timeout":60},"assertions":[{"operator":"isNot","type":"statusCode","target":500}],"configVariables":[]},"options":{"monitor_options":{"renotify_interval":100},"retry":{"count":3,"interval":500},"min_failure_duration":10,"tick_every":900,"min_location_failed":1}}'
=======
      - terraform-provider-datadog/dev (terraform 1.16.0; terraform-cli ) datadog-api-client-go/1.0.0-beta.19+dev (go go1.15.3; os darwin; arch amd64)
    url: https://api.datadoghq.com/api/v1/synthetics/tests/fwv-4n8-ud6
    method: GET
  response:
    body: '{"status":"live","public_id":"fwv-4n8-ud6","tags":["foo:bar","foo","env:test"],"locations":["aws:eu-central-1"],"message":"Notify @pagerduty","name":"tf-TestAccDatadogSyntheticsAPITest_Updated-local-1617183089-updated","monitor_id":33123255,"type":"api","subtype":"http","config":{"variables":[],"request":{"url":"https://docs.datadoghq.com","method":"GET","timeout":60},"assertions":[{"operator":"isNot","type":"statusCode","target":500}],"configVariables":[]},"options":{"monitor_options":{"renotify_interval":100},"retry":{"count":3,"interval":500},"min_failure_duration":10,"tick_every":900,"min_location_failed":1}}'
>>>>>>> 14ccad13
    headers:
      Cache-Control:
      - no-cache
      Connection:
      - keep-alive
      Content-Security-Policy:
      - frame-ancestors 'self'; report-uri https://api.datadoghq.com/csp-report
      Content-Type:
      - application/json
      Date:
<<<<<<< HEAD
      - Wed, 31 Mar 2021 09:48:26 GMT
=======
      - Wed, 31 Mar 2021 09:31:33 GMT
>>>>>>> 14ccad13
      Pragma:
      - no-cache
      Strict-Transport-Security:
      - max-age=15724800;
      Vary:
      - Accept-Encoding
      X-Content-Type-Options:
      - nosniff
      X-Dd-Debug:
<<<<<<< HEAD
      - Wjq53IVIwnB4SiR238oOYgHFMq/ZYP0LQ/Dv8C2fFLBwTje/dWJHu6pI6vIOK1zG
      X-Dd-Version:
      - "35.4207470"
=======
      - /L+SFFO+m1pPY+hRCpk5325fvfrNl0KmiquUNJolBN/5hu3HIwflqjZSbJ6NxDFG
      X-Dd-Version:
      - "35.4206674"
>>>>>>> 14ccad13
      X-Frame-Options:
      - SAMEORIGIN
      X-Ratelimit-Limit:
      - "1000"
      X-Ratelimit-Period:
      - "60"
      X-Ratelimit-Remaining:
<<<<<<< HEAD
      - "925"
      X-Ratelimit-Reset:
      - "34"
=======
      - "955"
      X-Ratelimit-Reset:
      - "27"
>>>>>>> 14ccad13
    status: 200 OK
    code: 200
    duration: ""
- request:
    body: |
<<<<<<< HEAD
      {"public_ids":["7ch-rmj-jgc"]}
=======
      {"public_ids":["fwv-4n8-ud6"]}
>>>>>>> 14ccad13
    form: {}
    headers:
      Accept:
      - application/json
      Content-Type:
      - application/json
      Dd-Operation-Id:
      - DeleteTests
      User-Agent:
      - terraform-provider-datadog/dev (terraform 1.16.0; terraform-cli 0.12.7-sdk) datadog-api-client-go/1.0.0-beta.19+dev (go go1.15.3; os darwin; arch amd64)
    url: https://api.datadoghq.com/api/v1/synthetics/tests/delete
    method: POST
  response:
<<<<<<< HEAD
    body: '{"deleted_tests":[{"deleted_at":"2021-03-31T09:48:26.801853+00:00","public_id":"7ch-rmj-jgc"}]}'
=======
    body: '{"deleted_tests":[{"deleted_at":"2021-03-31T09:31:33.657602+00:00","public_id":"fwv-4n8-ud6"}]}'
>>>>>>> 14ccad13
    headers:
      Cache-Control:
      - no-cache
      Connection:
      - keep-alive
      Content-Security-Policy:
      - frame-ancestors 'self'; report-uri https://api.datadoghq.com/csp-report
      Content-Type:
      - application/json
      Date:
<<<<<<< HEAD
      - Wed, 31 Mar 2021 09:48:26 GMT
=======
      - Wed, 31 Mar 2021 09:31:33 GMT
>>>>>>> 14ccad13
      Pragma:
      - no-cache
      Strict-Transport-Security:
      - max-age=15724800;
      Vary:
      - Accept-Encoding
      X-Content-Type-Options:
      - nosniff
      X-Dd-Debug:
<<<<<<< HEAD
      - HbtaOKlJ6OCrx9tMXO6ivMTrEM+g0c93HDp08trmOmgdHozC5J+vn10F0H4WPjCU
      X-Dd-Version:
      - "35.4207470"
=======
      - SY1h8ScsWq+kYmtbh63ltMLFAZsQjqfrgvdfAoRX+9TzT1sgMBRYaFRwfWWRRe9a
      X-Dd-Version:
      - "35.4206674"
>>>>>>> 14ccad13
      X-Frame-Options:
      - SAMEORIGIN
      X-Ratelimit-Limit:
      - "120"
      X-Ratelimit-Period:
      - "60"
      X-Ratelimit-Remaining:
<<<<<<< HEAD
      - "115"
      X-Ratelimit-Reset:
      - "34"
=======
      - "116"
      X-Ratelimit-Reset:
      - "27"
>>>>>>> 14ccad13
    status: 200 OK
    code: 200
    duration: ""
- request:
    body: ""
    form: {}
    headers:
      Accept:
      - application/json
      Dd-Operation-Id:
      - GetTest
      User-Agent:
      - terraform-provider-datadog/dev (terraform 1.16.0; terraform-cli 0.12.7-sdk) datadog-api-client-go/1.0.0-beta.19+dev (go go1.15.3; os darwin; arch amd64)
<<<<<<< HEAD
    url: https://api.datadoghq.com/api/v1/synthetics/tests/7ch-rmj-jgc
=======
    url: https://api.datadoghq.com/api/v1/synthetics/tests/fwv-4n8-ud6
>>>>>>> 14ccad13
    method: GET
  response:
    body: '{"errors": ["Synthetics test not found"]}'
    headers:
      Cache-Control:
      - no-cache
      Connection:
      - keep-alive
      Content-Security-Policy:
      - frame-ancestors 'self'; report-uri https://api.datadoghq.com/csp-report
      Content-Type:
      - application/json
      Date:
<<<<<<< HEAD
      - Wed, 31 Mar 2021 09:48:27 GMT
=======
      - Wed, 31 Mar 2021 09:31:34 GMT
>>>>>>> 14ccad13
      Pragma:
      - no-cache
      Strict-Transport-Security:
      - max-age=15724800;
      Vary:
      - Accept-Encoding
      X-Content-Type-Options:
      - nosniff
      X-Dd-Version:
<<<<<<< HEAD
      - "35.4207470"
=======
      - "35.4206674"
>>>>>>> 14ccad13
      X-Frame-Options:
      - SAMEORIGIN
      X-Ratelimit-Limit:
      - "1000"
      X-Ratelimit-Period:
      - "60"
      X-Ratelimit-Remaining:
<<<<<<< HEAD
      - "901"
      X-Ratelimit-Reset:
      - "33"
=======
      - "936"
      X-Ratelimit-Reset:
      - "26"
>>>>>>> 14ccad13
    status: 404 Not Found
    code: 404
    duration: ""<|MERGE_RESOLUTION|>--- conflicted
+++ resolved
@@ -3,11 +3,7 @@
 interactions:
 - request:
     body: |
-<<<<<<< HEAD
-      {"config":{"assertions":[{"operator":"contains","property":"content-type","target":"application/json","type":"header"},{"operator":"is","target":200,"type":"statusCode"},{"operator":"lessThan","target":2000,"type":"responseTime"},{"operator":"doesNotContain","target":"terraform","type":"body"}],"configVariables":[{"example":"123","name":"VARIABLE_NAME","pattern":"{{numeric(3)}}","type":"text"}],"request":{"body":"this is a body","headers":{"Accept":"application/json","X-Datadog-Trace-ID":"1234566789"},"method":"GET","timeout":30,"url":"https://www.datadoghq.com"}},"locations":["aws:eu-central-1"],"message":"Notify @datadog.user","name":"tf-TestAccDatadogSyntheticsAPITest_Updated-local-1617184100","options":{"allow_insecure":true,"follow_redirects":true,"min_failure_duration":0,"min_location_failed":1,"retry":{"count":1},"tick_every":60},"status":"paused","subtype":"http","tags":["foo:bar","baz"],"type":"api"}
-=======
-      {"config":{"assertions":[{"operator":"contains","property":"content-type","target":"application/json","type":"header"},{"operator":"is","target":200,"type":"statusCode"},{"operator":"lessThan","target":2000,"type":"responseTime"},{"operator":"doesNotContain","target":"terraform","type":"body"}],"configVariables":[{"example":"123","name":"VARIABLE_NAME","pattern":"{{numeric(3)}}","type":"text"}],"request":{"body":"this is a body","headers":{"Accept":"application/json","X-Datadog-Trace-ID":"1234566789"},"method":"GET","timeout":30,"url":"https://www.datadoghq.com"},"variables":[]},"locations":["aws:eu-central-1"],"message":"Notify @datadog.user","name":"tf-TestAccDatadogSyntheticsAPITest_Updated-local-1617183089","options":{"allow_insecure":true,"follow_redirects":true,"min_failure_duration":0,"min_location_failed":1,"retry":{"count":1},"tick_every":60},"status":"paused","subtype":"http","tags":["foo:bar","baz"],"type":"api"}
->>>>>>> 14ccad13
+      {"config":{"assertions":[{"operator":"contains","property":"content-type","target":"application/json","type":"header"},{"operator":"is","target":200,"type":"statusCode"},{"operator":"lessThan","target":2000,"type":"responseTime"},{"operator":"doesNotContain","target":"terraform","type":"body"}],"configVariables":[{"example":"123","name":"VARIABLE_NAME","pattern":"{{numeric(3)}}","type":"text"}],"request":{"body":"this is a body","headers":{"Accept":"application/json","X-Datadog-Trace-ID":"1234566789"},"method":"GET","timeout":30,"url":"https://www.datadoghq.com"}},"locations":["aws:eu-central-1"],"message":"Notify @datadog.user","name":"tf-TestAccDatadogSyntheticsAPITest_Updated-local-1617196304","options":{"allow_insecure":true,"follow_redirects":true,"min_failure_duration":0,"min_location_failed":1,"retry":{"count":1},"tick_every":60},"status":"paused","subtype":"http","tags":["foo:bar","baz"],"type":"api"}
     form: {}
     headers:
       Accept:
@@ -18,50 +14,33 @@
       - CreateSyntheticsAPITest
       User-Agent:
       - terraform-provider-datadog/dev (terraform 1.16.0; terraform-cli 0.12.7-sdk) datadog-api-client-go/1.0.0-beta.19+dev (go go1.15.3; os darwin; arch amd64)
-<<<<<<< HEAD
     url: https://api.datadoghq.com/api/v1/synthetics/tests/api
     method: POST
   response:
-    body: '{"status":"paused","public_id":"7ch-rmj-jgc","tags":["foo:bar","baz"],"org_id":321813,"locations":["aws:eu-central-1"],"message":"Notify @datadog.user","deleted_at":null,"name":"tf-TestAccDatadogSyntheticsAPITest_Updated-local-1617184100","monitor_id":33123843,"type":"api","created_at":"2021-03-31T09:48:21.327455+00:00","modified_at":"2021-03-31T09:48:21.327455+00:00","subtype":"http","config":{"request":{"body":"this is a body","headers":{"Accept":"application/json","X-Datadog-Trace-ID":"1234566789"},"url":"https://www.datadoghq.com","timeout":30,"method":"GET"},"assertions":[{"operator":"contains","property":"content-type","type":"header","target":"application/json"},{"operator":"is","type":"statusCode","target":200},{"operator":"lessThan","type":"responseTime","target":2000},{"operator":"doesNotContain","type":"body","target":"terraform"}],"configVariables":[{"pattern":"{{numeric(3)}}","type":"text","example":"123","name":"VARIABLE_NAME"}]},"options":{"retry":{"count":1},"min_location_failed":1,"allow_insecure":true,"follow_redirects":true,"min_failure_duration":0,"tick_every":60}}'
-=======
-    url: https://api.datadoghq.com/api/v1/synthetics/tests
-    method: POST
-  response:
-    body: '{"status":"paused","public_id":"fwv-4n8-ud6","tags":["foo:bar","baz"],"org_id":321813,"locations":["aws:eu-central-1"],"message":"Notify @datadog.user","deleted_at":null,"name":"tf-TestAccDatadogSyntheticsAPITest_Updated-local-1617183089","monitor_id":33123255,"type":"api","created_at":"2021-03-31T09:31:30.242751+00:00","modified_at":"2021-03-31T09:31:30.242751+00:00","subtype":"http","config":{"variables":[],"request":{"body":"this is a body","headers":{"Accept":"application/json","X-Datadog-Trace-ID":"1234566789"},"url":"https://www.datadoghq.com","timeout":30,"method":"GET"},"assertions":[{"operator":"contains","property":"content-type","type":"header","target":"application/json"},{"operator":"is","type":"statusCode","target":200},{"operator":"lessThan","type":"responseTime","target":2000},{"operator":"doesNotContain","type":"body","target":"terraform"}],"configVariables":[{"pattern":"{{numeric(3)}}","type":"text","example":"123","name":"VARIABLE_NAME"}]},"options":{"retry":{"count":1},"min_location_failed":1,"allow_insecure":true,"follow_redirects":true,"min_failure_duration":0,"tick_every":60}}'
->>>>>>> 14ccad13
-    headers:
-      Cache-Control:
-      - no-cache
-      Connection:
-      - keep-alive
-      Content-Security-Policy:
-      - frame-ancestors 'self'; report-uri https://api.datadoghq.com/csp-report
-      Content-Type:
-      - application/json
-      Date:
-<<<<<<< HEAD
-      - Wed, 31 Mar 2021 09:48:21 GMT
-=======
-      - Wed, 31 Mar 2021 09:31:30 GMT
->>>>>>> 14ccad13
-      Pragma:
-      - no-cache
-      Strict-Transport-Security:
-      - max-age=15724800;
-      Vary:
-      - Accept-Encoding
-      X-Content-Type-Options:
-      - nosniff
-      X-Dd-Debug:
-<<<<<<< HEAD
-      - dCmL/3rURV6BPeaqeP3Rxigq41m5CAb17XjrRE42uZ01zpr07HVhbL5/3TWMkvgu
-      X-Dd-Version:
-      - "35.4207470"
-=======
-      - L3ULR3HwCWYmEqCWGz2Yob3chcH4pjowBacBXkncP7o+/uPqKt9yGEYf/g1AJPzQ
-      X-Dd-Version:
-      - "35.4206674"
->>>>>>> 14ccad13
+    body: '{"status":"paused","public_id":"y8i-rvx-2w7","tags":["foo:bar","baz"],"org_id":321813,"locations":["aws:eu-central-1"],"message":"Notify @datadog.user","deleted_at":null,"name":"tf-TestAccDatadogSyntheticsAPITest_Updated-local-1617196304","monitor_id":33131325,"type":"api","created_at":"2021-03-31T13:11:45.010666+00:00","modified_at":"2021-03-31T13:11:45.010666+00:00","subtype":"http","config":{"request":{"body":"this is a body","headers":{"Accept":"application/json","X-Datadog-Trace-ID":"1234566789"},"url":"https://www.datadoghq.com","timeout":30,"method":"GET"},"assertions":[{"operator":"contains","property":"content-type","type":"header","target":"application/json"},{"operator":"is","type":"statusCode","target":200},{"operator":"lessThan","type":"responseTime","target":2000},{"operator":"doesNotContain","type":"body","target":"terraform"}],"configVariables":[{"pattern":"{{numeric(3)}}","type":"text","example":"123","name":"VARIABLE_NAME"}]},"options":{"retry":{"count":1},"min_location_failed":1,"allow_insecure":true,"follow_redirects":true,"min_failure_duration":0,"tick_every":60}}'
+    headers:
+      Cache-Control:
+      - no-cache
+      Connection:
+      - keep-alive
+      Content-Security-Policy:
+      - frame-ancestors 'self'; report-uri https://api.datadoghq.com/csp-report
+      Content-Type:
+      - application/json
+      Date:
+      - Wed, 31 Mar 2021 13:11:45 GMT
+      Pragma:
+      - no-cache
+      Strict-Transport-Security:
+      - max-age=15724800;
+      Vary:
+      - Accept-Encoding
+      X-Content-Type-Options:
+      - nosniff
+      X-Dd-Debug:
+      - F5gm0Rce1/Abr9/0Fw8HAqWfiz0FdiH8er/AXnN6lOn3L6KyGgbsLCwgPlob1No8
+      X-Dd-Version:
+      - "35.4208607"
       X-Frame-Options:
       - SAMEORIGIN
       X-Ratelimit-Limit:
@@ -71,11 +50,7 @@
       X-Ratelimit-Remaining:
       - "114"
       X-Ratelimit-Reset:
-<<<<<<< HEAD
-      - "39"
-=======
-      - "30"
->>>>>>> 14ccad13
+      - "16"
     status: 200 OK
     code: 200
     duration: ""
@@ -89,61 +64,43 @@
       - GetTest
       User-Agent:
       - terraform-provider-datadog/dev (terraform 1.16.0; terraform-cli 0.12.7-sdk) datadog-api-client-go/1.0.0-beta.19+dev (go go1.15.3; os darwin; arch amd64)
-<<<<<<< HEAD
-    url: https://api.datadoghq.com/api/v1/synthetics/tests/7ch-rmj-jgc
-    method: GET
-  response:
-    body: '{"status":"paused","public_id":"7ch-rmj-jgc","tags":["foo:bar","baz"],"locations":["aws:eu-central-1"],"message":"Notify @datadog.user","name":"tf-TestAccDatadogSyntheticsAPITest_Updated-local-1617184100","monitor_id":33123843,"type":"api","subtype":"http","config":{"request":{"body":"this is a body","headers":{"Accept":"application/json","X-Datadog-Trace-ID":"1234566789"},"url":"https://www.datadoghq.com","timeout":30,"method":"GET"},"assertions":[{"operator":"contains","property":"content-type","type":"header","target":"application/json"},{"operator":"is","type":"statusCode","target":200},{"operator":"lessThan","type":"responseTime","target":2000},{"operator":"doesNotContain","type":"body","target":"terraform"}],"configVariables":[{"pattern":"{{numeric(3)}}","type":"text","example":"123","name":"VARIABLE_NAME"}]},"options":{"retry":{"count":1},"min_location_failed":1,"allow_insecure":true,"follow_redirects":true,"min_failure_duration":0,"tick_every":60}}'
-=======
-    url: https://api.datadoghq.com/api/v1/synthetics/tests/fwv-4n8-ud6
-    method: GET
-  response:
-    body: '{"status":"paused","public_id":"fwv-4n8-ud6","tags":["foo:bar","baz"],"locations":["aws:eu-central-1"],"message":"Notify @datadog.user","name":"tf-TestAccDatadogSyntheticsAPITest_Updated-local-1617183089","monitor_id":33123255,"type":"api","subtype":"http","config":{"variables":[],"request":{"body":"this is a body","headers":{"Accept":"application/json","X-Datadog-Trace-ID":"1234566789"},"url":"https://www.datadoghq.com","timeout":30,"method":"GET"},"assertions":[{"operator":"contains","property":"content-type","type":"header","target":"application/json"},{"operator":"is","type":"statusCode","target":200},{"operator":"lessThan","type":"responseTime","target":2000},{"operator":"doesNotContain","type":"body","target":"terraform"}],"configVariables":[{"pattern":"{{numeric(3)}}","type":"text","example":"123","name":"VARIABLE_NAME"}]},"options":{"retry":{"count":1},"min_location_failed":1,"allow_insecure":true,"follow_redirects":true,"min_failure_duration":0,"tick_every":60}}'
->>>>>>> 14ccad13
-    headers:
-      Cache-Control:
-      - no-cache
-      Connection:
-      - keep-alive
-      Content-Security-Policy:
-      - frame-ancestors 'self'; report-uri https://api.datadoghq.com/csp-report
-      Content-Type:
-      - application/json
-      Date:
-<<<<<<< HEAD
-      - Wed, 31 Mar 2021 09:48:21 GMT
-=======
-      - Wed, 31 Mar 2021 09:31:31 GMT
->>>>>>> 14ccad13
-      Pragma:
-      - no-cache
-      Strict-Transport-Security:
-      - max-age=15724800;
-      Vary:
-      - Accept-Encoding
-      X-Content-Type-Options:
-      - nosniff
-      X-Dd-Debug:
-<<<<<<< HEAD
-      - fIO2C4qGDheGHy4YbS+r3a3CXbh4cbRo7roILOimQyiHGjQdOat0cIpWCkupM1uX
-      X-Dd-Version:
-      - "35.4207470"
-=======
-      - vdJ3/nHEY1ioXQ6pQrBVvsQK1s4yyc+wufBMPSoXql71qZVuP/xMdtNo6DafhOAk
-      X-Dd-Version:
-      - "35.4206674"
->>>>>>> 14ccad13
-      X-Frame-Options:
-      - SAMEORIGIN
-      X-Ratelimit-Limit:
-      - "1000"
-      X-Ratelimit-Period:
-      - "60"
-      X-Ratelimit-Remaining:
-<<<<<<< HEAD
-      - "994"
-      X-Ratelimit-Reset:
-      - "39"
+    url: https://api.datadoghq.com/api/v1/synthetics/tests/y8i-rvx-2w7
+    method: GET
+  response:
+    body: '{"status":"paused","public_id":"y8i-rvx-2w7","tags":["foo:bar","baz"],"locations":["aws:eu-central-1"],"message":"Notify @datadog.user","name":"tf-TestAccDatadogSyntheticsAPITest_Updated-local-1617196304","monitor_id":33131325,"type":"api","subtype":"http","config":{"request":{"body":"this is a body","headers":{"Accept":"application/json","X-Datadog-Trace-ID":"1234566789"},"url":"https://www.datadoghq.com","timeout":30,"method":"GET"},"assertions":[{"operator":"contains","property":"content-type","type":"header","target":"application/json"},{"operator":"is","type":"statusCode","target":200},{"operator":"lessThan","type":"responseTime","target":2000},{"operator":"doesNotContain","type":"body","target":"terraform"}],"configVariables":[{"pattern":"{{numeric(3)}}","type":"text","example":"123","name":"VARIABLE_NAME"}]},"options":{"retry":{"count":1},"min_location_failed":1,"allow_insecure":true,"follow_redirects":true,"min_failure_duration":0,"tick_every":60}}'
+    headers:
+      Cache-Control:
+      - no-cache
+      Connection:
+      - keep-alive
+      Content-Security-Policy:
+      - frame-ancestors 'self'; report-uri https://api.datadoghq.com/csp-report
+      Content-Type:
+      - application/json
+      Date:
+      - Wed, 31 Mar 2021 13:11:45 GMT
+      Pragma:
+      - no-cache
+      Strict-Transport-Security:
+      - max-age=15724800;
+      Vary:
+      - Accept-Encoding
+      X-Content-Type-Options:
+      - nosniff
+      X-Dd-Debug:
+      - gYZcaADwbKcv7Hm19HJx6WsLoKuOijDWAt2viPeCfWqUgyKY+9e1xZdmMJeXV3YV
+      X-Dd-Version:
+      - "35.4208607"
+      X-Frame-Options:
+      - SAMEORIGIN
+      X-Ratelimit-Limit:
+      - "1000"
+      X-Ratelimit-Period:
+      - "60"
+      X-Ratelimit-Remaining:
+      - "959"
+      X-Ratelimit-Reset:
+      - "15"
     status: 200 OK
     code: 200
     duration: ""
@@ -157,21 +114,674 @@
       - GetAPITest
       User-Agent:
       - terraform-provider-datadog/dev (terraform 1.16.0; terraform-cli 0.12.7-sdk) datadog-api-client-go/1.0.0-beta.19+dev (go go1.15.3; os darwin; arch amd64)
-    url: https://api.datadoghq.com/api/v1/synthetics/tests/api/7ch-rmj-jgc
-    method: GET
-  response:
-    body: '{"status":"paused","public_id":"7ch-rmj-jgc","tags":["foo:bar","baz"],"locations":["aws:eu-central-1"],"message":"Notify @datadog.user","name":"tf-TestAccDatadogSyntheticsAPITest_Updated-local-1617184100","monitor_id":33123843,"type":"api","subtype":"http","config":{"request":{"body":"this is a body","headers":{"Accept":"application/json","X-Datadog-Trace-ID":"1234566789"},"url":"https://www.datadoghq.com","timeout":30,"method":"GET"},"assertions":[{"operator":"contains","property":"content-type","type":"header","target":"application/json"},{"operator":"is","type":"statusCode","target":200},{"operator":"lessThan","type":"responseTime","target":2000},{"operator":"doesNotContain","type":"body","target":"terraform"}],"configVariables":[{"pattern":"{{numeric(3)}}","type":"text","example":"123","name":"VARIABLE_NAME"}]},"options":{"retry":{"count":1},"min_location_failed":1,"allow_insecure":true,"follow_redirects":true,"min_failure_duration":0,"tick_every":60}}'
-    headers:
-      Cache-Control:
-      - no-cache
-      Connection:
-      - keep-alive
-      Content-Security-Policy:
-      - frame-ancestors 'self'; report-uri https://api.datadoghq.com/csp-report
-      Content-Type:
-      - application/json
-      Date:
-      - Wed, 31 Mar 2021 09:48:22 GMT
+    url: https://api.datadoghq.com/api/v1/synthetics/tests/api/y8i-rvx-2w7
+    method: GET
+  response:
+    body: '{"status":"paused","public_id":"y8i-rvx-2w7","tags":["foo:bar","baz"],"locations":["aws:eu-central-1"],"message":"Notify @datadog.user","name":"tf-TestAccDatadogSyntheticsAPITest_Updated-local-1617196304","monitor_id":33131325,"type":"api","subtype":"http","config":{"request":{"body":"this is a body","headers":{"Accept":"application/json","X-Datadog-Trace-ID":"1234566789"},"url":"https://www.datadoghq.com","timeout":30,"method":"GET"},"assertions":[{"operator":"contains","property":"content-type","type":"header","target":"application/json"},{"operator":"is","type":"statusCode","target":200},{"operator":"lessThan","type":"responseTime","target":2000},{"operator":"doesNotContain","type":"body","target":"terraform"}],"configVariables":[{"pattern":"{{numeric(3)}}","type":"text","example":"123","name":"VARIABLE_NAME"}]},"options":{"retry":{"count":1},"min_location_failed":1,"allow_insecure":true,"follow_redirects":true,"min_failure_duration":0,"tick_every":60}}'
+    headers:
+      Cache-Control:
+      - no-cache
+      Connection:
+      - keep-alive
+      Content-Security-Policy:
+      - frame-ancestors 'self'; report-uri https://api.datadoghq.com/csp-report
+      Content-Type:
+      - application/json
+      Date:
+      - Wed, 31 Mar 2021 13:11:45 GMT
+      Pragma:
+      - no-cache
+      Strict-Transport-Security:
+      - max-age=15724800;
+      Vary:
+      - Accept-Encoding
+      X-Content-Type-Options:
+      - nosniff
+      X-Dd-Debug:
+      - l8RQo2maZqJf6GFThBbKNE6dvthz6njusVtau3dPXJWL2RLFoN81H+BLPB/1xgs1
+      X-Dd-Version:
+      - "35.4208607"
+      X-Frame-Options:
+      - SAMEORIGIN
+      X-Ratelimit-Limit:
+      - "1000"
+      X-Ratelimit-Period:
+      - "60"
+      X-Ratelimit-Remaining:
+      - "954"
+      X-Ratelimit-Reset:
+      - "15"
+    status: 200 OK
+    code: 200
+    duration: ""
+- request:
+    body: ""
+    form: {}
+    headers:
+      Accept:
+      - application/json
+      Dd-Operation-Id:
+      - GetTest
+      User-Agent:
+      - terraform-provider-datadog/dev (terraform 1.16.0; terraform-cli 0.12.7-sdk) datadog-api-client-go/1.0.0-beta.19+dev (go go1.15.3; os darwin; arch amd64)
+    url: https://api.datadoghq.com/api/v1/synthetics/tests/y8i-rvx-2w7
+    method: GET
+  response:
+    body: '{"status":"paused","public_id":"y8i-rvx-2w7","tags":["foo:bar","baz"],"locations":["aws:eu-central-1"],"message":"Notify @datadog.user","name":"tf-TestAccDatadogSyntheticsAPITest_Updated-local-1617196304","monitor_id":33131325,"type":"api","subtype":"http","config":{"request":{"body":"this is a body","headers":{"Accept":"application/json","X-Datadog-Trace-ID":"1234566789"},"url":"https://www.datadoghq.com","timeout":30,"method":"GET"},"assertions":[{"operator":"contains","property":"content-type","type":"header","target":"application/json"},{"operator":"is","type":"statusCode","target":200},{"operator":"lessThan","type":"responseTime","target":2000},{"operator":"doesNotContain","type":"body","target":"terraform"}],"configVariables":[{"pattern":"{{numeric(3)}}","type":"text","example":"123","name":"VARIABLE_NAME"}]},"options":{"retry":{"count":1},"min_location_failed":1,"allow_insecure":true,"follow_redirects":true,"min_failure_duration":0,"tick_every":60}}'
+    headers:
+      Cache-Control:
+      - no-cache
+      Connection:
+      - keep-alive
+      Content-Security-Policy:
+      - frame-ancestors 'self'; report-uri https://api.datadoghq.com/csp-report
+      Content-Type:
+      - application/json
+      Date:
+      - Wed, 31 Mar 2021 13:11:45 GMT
+      Pragma:
+      - no-cache
+      Strict-Transport-Security:
+      - max-age=15724800;
+      Vary:
+      - Accept-Encoding
+      X-Content-Type-Options:
+      - nosniff
+      X-Dd-Debug:
+      - S1wfaMZOKGT/IoMw6fqAwAwGWo2vQ44sjF3YzuETnQfxZO2T5eJbs0aX3UKb9Dwu
+      X-Dd-Version:
+      - "35.4208607"
+      X-Frame-Options:
+      - SAMEORIGIN
+      X-Ratelimit-Limit:
+      - "1000"
+      X-Ratelimit-Period:
+      - "60"
+      X-Ratelimit-Remaining:
+      - "951"
+      X-Ratelimit-Reset:
+      - "15"
+    status: 200 OK
+    code: 200
+    duration: ""
+- request:
+    body: ""
+    form: {}
+    headers:
+      Accept:
+      - application/json
+      Dd-Operation-Id:
+      - GetTest
+      User-Agent:
+      - terraform-provider-datadog/dev (terraform 1.16.0; terraform-cli 0.12.7-sdk) datadog-api-client-go/1.0.0-beta.19+dev (go go1.15.3; os darwin; arch amd64)
+    url: https://api.datadoghq.com/api/v1/synthetics/tests/y8i-rvx-2w7
+    method: GET
+  response:
+    body: '{"status":"paused","public_id":"y8i-rvx-2w7","tags":["foo:bar","baz"],"locations":["aws:eu-central-1"],"message":"Notify @datadog.user","name":"tf-TestAccDatadogSyntheticsAPITest_Updated-local-1617196304","monitor_id":33131325,"type":"api","subtype":"http","config":{"request":{"body":"this is a body","headers":{"Accept":"application/json","X-Datadog-Trace-ID":"1234566789"},"url":"https://www.datadoghq.com","timeout":30,"method":"GET"},"assertions":[{"operator":"contains","property":"content-type","type":"header","target":"application/json"},{"operator":"is","type":"statusCode","target":200},{"operator":"lessThan","type":"responseTime","target":2000},{"operator":"doesNotContain","type":"body","target":"terraform"}],"configVariables":[{"pattern":"{{numeric(3)}}","type":"text","example":"123","name":"VARIABLE_NAME"}]},"options":{"retry":{"count":1},"min_location_failed":1,"allow_insecure":true,"follow_redirects":true,"min_failure_duration":0,"tick_every":60}}'
+    headers:
+      Cache-Control:
+      - no-cache
+      Connection:
+      - keep-alive
+      Content-Security-Policy:
+      - frame-ancestors 'self'; report-uri https://api.datadoghq.com/csp-report
+      Content-Type:
+      - application/json
+      Date:
+      - Wed, 31 Mar 2021 13:11:45 GMT
+      Pragma:
+      - no-cache
+      Strict-Transport-Security:
+      - max-age=15724800;
+      Vary:
+      - Accept-Encoding
+      X-Content-Type-Options:
+      - nosniff
+      X-Dd-Debug:
+      - 2328yjLSqI4XmR1pVqrPRR/SFcQsbafjEpPmZx7/3PfxUK1nJQQsX+wrMelyVyj+
+      X-Dd-Version:
+      - "35.4208607"
+      X-Frame-Options:
+      - SAMEORIGIN
+      X-Ratelimit-Limit:
+      - "1000"
+      X-Ratelimit-Period:
+      - "60"
+      X-Ratelimit-Remaining:
+      - "949"
+      X-Ratelimit-Reset:
+      - "15"
+    status: 200 OK
+    code: 200
+    duration: ""
+- request:
+    body: ""
+    form: {}
+    headers:
+      Accept:
+      - application/json
+      Dd-Operation-Id:
+      - GetAPITest
+      User-Agent:
+      - terraform-provider-datadog/dev (terraform 1.16.0; terraform-cli 0.12.7-sdk) datadog-api-client-go/1.0.0-beta.19+dev (go go1.15.3; os darwin; arch amd64)
+    url: https://api.datadoghq.com/api/v1/synthetics/tests/api/y8i-rvx-2w7
+    method: GET
+  response:
+    body: '{"status":"paused","public_id":"y8i-rvx-2w7","tags":["foo:bar","baz"],"locations":["aws:eu-central-1"],"message":"Notify @datadog.user","name":"tf-TestAccDatadogSyntheticsAPITest_Updated-local-1617196304","monitor_id":33131325,"type":"api","subtype":"http","config":{"request":{"body":"this is a body","headers":{"Accept":"application/json","X-Datadog-Trace-ID":"1234566789"},"url":"https://www.datadoghq.com","timeout":30,"method":"GET"},"assertions":[{"operator":"contains","property":"content-type","type":"header","target":"application/json"},{"operator":"is","type":"statusCode","target":200},{"operator":"lessThan","type":"responseTime","target":2000},{"operator":"doesNotContain","type":"body","target":"terraform"}],"configVariables":[{"pattern":"{{numeric(3)}}","type":"text","example":"123","name":"VARIABLE_NAME"}]},"options":{"retry":{"count":1},"min_location_failed":1,"allow_insecure":true,"follow_redirects":true,"min_failure_duration":0,"tick_every":60}}'
+    headers:
+      Cache-Control:
+      - no-cache
+      Connection:
+      - keep-alive
+      Content-Security-Policy:
+      - frame-ancestors 'self'; report-uri https://api.datadoghq.com/csp-report
+      Content-Type:
+      - application/json
+      Date:
+      - Wed, 31 Mar 2021 13:11:45 GMT
+      Pragma:
+      - no-cache
+      Strict-Transport-Security:
+      - max-age=15724800;
+      Vary:
+      - Accept-Encoding
+      X-Content-Type-Options:
+      - nosniff
+      X-Dd-Debug:
+      - /L+SFFO+m1pPY+hRCpk5325fvfrNl0KmiquUNJolBN/5hu3HIwflqjZSbJ6NxDFG
+      X-Dd-Version:
+      - "35.4208607"
+      X-Frame-Options:
+      - SAMEORIGIN
+      X-Ratelimit-Limit:
+      - "1000"
+      X-Ratelimit-Period:
+      - "60"
+      X-Ratelimit-Remaining:
+      - "946"
+      X-Ratelimit-Reset:
+      - "15"
+    status: 200 OK
+    code: 200
+    duration: ""
+- request:
+    body: ""
+    form: {}
+    headers:
+      Accept:
+      - application/json
+      Dd-Operation-Id:
+      - GetTest
+      User-Agent:
+      - terraform-provider-datadog/dev (terraform 1.16.0; terraform-cli 0.12.7-sdk) datadog-api-client-go/1.0.0-beta.19+dev (go go1.15.3; os darwin; arch amd64)
+    url: https://api.datadoghq.com/api/v1/synthetics/tests/y8i-rvx-2w7
+    method: GET
+  response:
+    body: '{"status":"paused","public_id":"y8i-rvx-2w7","tags":["foo:bar","baz"],"locations":["aws:eu-central-1"],"message":"Notify @datadog.user","name":"tf-TestAccDatadogSyntheticsAPITest_Updated-local-1617196304","monitor_id":33131325,"type":"api","subtype":"http","config":{"request":{"body":"this is a body","headers":{"Accept":"application/json","X-Datadog-Trace-ID":"1234566789"},"url":"https://www.datadoghq.com","timeout":30,"method":"GET"},"assertions":[{"operator":"contains","property":"content-type","type":"header","target":"application/json"},{"operator":"is","type":"statusCode","target":200},{"operator":"lessThan","type":"responseTime","target":2000},{"operator":"doesNotContain","type":"body","target":"terraform"}],"configVariables":[{"pattern":"{{numeric(3)}}","type":"text","example":"123","name":"VARIABLE_NAME"}]},"options":{"retry":{"count":1},"min_location_failed":1,"allow_insecure":true,"follow_redirects":true,"min_failure_duration":0,"tick_every":60}}'
+    headers:
+      Cache-Control:
+      - no-cache
+      Connection:
+      - keep-alive
+      Content-Security-Policy:
+      - frame-ancestors 'self'; report-uri https://api.datadoghq.com/csp-report
+      Content-Type:
+      - application/json
+      Date:
+      - Wed, 31 Mar 2021 13:11:46 GMT
+      Pragma:
+      - no-cache
+      Strict-Transport-Security:
+      - max-age=15724800;
+      Vary:
+      - Accept-Encoding
+      X-Content-Type-Options:
+      - nosniff
+      X-Dd-Debug:
+      - l4HFlaRP3QwYSqoGKhzbYfv7zgkK63HIRR7YkyVYZspq0lGjjTBwoK8V/alf+XYt
+      X-Dd-Version:
+      - "35.4208607"
+      X-Frame-Options:
+      - SAMEORIGIN
+      X-Ratelimit-Limit:
+      - "1000"
+      X-Ratelimit-Period:
+      - "60"
+      X-Ratelimit-Remaining:
+      - "943"
+      X-Ratelimit-Reset:
+      - "14"
+    status: 200 OK
+    code: 200
+    duration: ""
+- request:
+    body: ""
+    form: {}
+    headers:
+      Accept:
+      - application/json
+      Dd-Operation-Id:
+      - GetAPITest
+      User-Agent:
+      - terraform-provider-datadog/dev (terraform 1.16.0; terraform-cli 0.12.7-sdk) datadog-api-client-go/1.0.0-beta.19+dev (go go1.15.3; os darwin; arch amd64)
+    url: https://api.datadoghq.com/api/v1/synthetics/tests/api/y8i-rvx-2w7
+    method: GET
+  response:
+    body: '{"status":"paused","public_id":"y8i-rvx-2w7","tags":["foo:bar","baz"],"locations":["aws:eu-central-1"],"message":"Notify @datadog.user","name":"tf-TestAccDatadogSyntheticsAPITest_Updated-local-1617196304","monitor_id":33131325,"type":"api","subtype":"http","config":{"request":{"body":"this is a body","headers":{"Accept":"application/json","X-Datadog-Trace-ID":"1234566789"},"url":"https://www.datadoghq.com","timeout":30,"method":"GET"},"assertions":[{"operator":"contains","property":"content-type","type":"header","target":"application/json"},{"operator":"is","type":"statusCode","target":200},{"operator":"lessThan","type":"responseTime","target":2000},{"operator":"doesNotContain","type":"body","target":"terraform"}],"configVariables":[{"pattern":"{{numeric(3)}}","type":"text","example":"123","name":"VARIABLE_NAME"}]},"options":{"retry":{"count":1},"min_location_failed":1,"allow_insecure":true,"follow_redirects":true,"min_failure_duration":0,"tick_every":60}}'
+    headers:
+      Cache-Control:
+      - no-cache
+      Connection:
+      - keep-alive
+      Content-Security-Policy:
+      - frame-ancestors 'self'; report-uri https://api.datadoghq.com/csp-report
+      Content-Type:
+      - application/json
+      Date:
+      - Wed, 31 Mar 2021 13:11:46 GMT
+      Pragma:
+      - no-cache
+      Strict-Transport-Security:
+      - max-age=15724800;
+      Vary:
+      - Accept-Encoding
+      X-Content-Type-Options:
+      - nosniff
+      X-Dd-Debug:
+      - l8RQo2maZqJf6GFThBbKNE6dvthz6njusVtau3dPXJWL2RLFoN81H+BLPB/1xgs1
+      X-Dd-Version:
+      - "35.4208607"
+      X-Frame-Options:
+      - SAMEORIGIN
+      X-Ratelimit-Limit:
+      - "1000"
+      X-Ratelimit-Period:
+      - "60"
+      X-Ratelimit-Remaining:
+      - "939"
+      X-Ratelimit-Reset:
+      - "14"
+    status: 200 OK
+    code: 200
+    duration: ""
+- request:
+    body: |
+      {"config":{"assertions":[{"operator":"isNot","target":500,"type":"statusCode"}],"configVariables":[],"request":{"method":"GET","timeout":60,"url":"https://docs.datadoghq.com"}},"locations":["aws:eu-central-1"],"message":"Notify @pagerduty","name":"tf-TestAccDatadogSyntheticsAPITest_Updated-local-1617196304-updated","options":{"min_failure_duration":10,"min_location_failed":1,"monitor_options":{"renotify_interval":100},"retry":{"count":3,"interval":500},"tick_every":900},"status":"live","subtype":"http","tags":["foo:bar","foo","env:test"],"type":"api"}
+    form: {}
+    headers:
+      Accept:
+      - application/json
+      Content-Type:
+      - application/json
+      Dd-Operation-Id:
+      - UpdateAPITest
+      User-Agent:
+      - terraform-provider-datadog/dev (terraform 1.16.0; terraform-cli 0.12.7-sdk) datadog-api-client-go/1.0.0-beta.19+dev (go go1.15.3; os darwin; arch amd64)
+    url: https://api.datadoghq.com/api/v1/synthetics/tests/api/y8i-rvx-2w7
+    method: PUT
+  response:
+    body: '{"status":"live","public_id":"y8i-rvx-2w7","tags":["foo:bar","foo","env:test"],"org_id":321813,"locations":["aws:eu-central-1"],"message":"Notify @pagerduty","deleted_at":null,"name":"tf-TestAccDatadogSyntheticsAPITest_Updated-local-1617196304-updated","monitor_id":33131325,"type":"api","created_at":"2021-03-31T13:11:45.010666+00:00","modified_at":"2021-03-31T13:11:46.702600+00:00","subtype":"http","config":{"request":{"url":"https://docs.datadoghq.com","method":"GET","timeout":60},"assertions":[{"operator":"isNot","type":"statusCode","target":500}],"configVariables":[]},"options":{"monitor_options":{"notify_audit":false,"locked":false,"include_tags":true,"new_host_delay":300,"notify_no_data":false,"renotify_interval":100},"retry":{"count":3,"interval":500},"min_failure_duration":10,"tick_every":900,"min_location_failed":1}}'
+    headers:
+      Cache-Control:
+      - no-cache
+      Connection:
+      - keep-alive
+      Content-Security-Policy:
+      - frame-ancestors 'self'; report-uri https://api.datadoghq.com/csp-report
+      Content-Type:
+      - application/json
+      Date:
+      - Wed, 31 Mar 2021 13:11:46 GMT
+      Pragma:
+      - no-cache
+      Strict-Transport-Security:
+      - max-age=15724800;
+      Vary:
+      - Accept-Encoding
+      X-Content-Type-Options:
+      - nosniff
+      X-Dd-Debug:
+      - LcgNasIYBRkNppmD6mCKE9J6iv0eEjosuuHR5V5zw2fWbR54i39C8dhdK8zDq/40
+      X-Dd-Version:
+      - "35.4208607"
+      X-Frame-Options:
+      - SAMEORIGIN
+      X-Ratelimit-Limit:
+      - "500"
+      X-Ratelimit-Period:
+      - "60"
+      X-Ratelimit-Remaining:
+      - "498"
+      X-Ratelimit-Reset:
+      - "14"
+    status: 200 OK
+    code: 200
+    duration: ""
+- request:
+    body: ""
+    form: {}
+    headers:
+      Accept:
+      - application/json
+      Dd-Operation-Id:
+      - GetTest
+      User-Agent:
+      - terraform-provider-datadog/dev (terraform 1.16.0; terraform-cli 0.12.7-sdk) datadog-api-client-go/1.0.0-beta.19+dev (go go1.15.3; os darwin; arch amd64)
+    url: https://api.datadoghq.com/api/v1/synthetics/tests/y8i-rvx-2w7
+    method: GET
+  response:
+    body: '{"status":"live","public_id":"y8i-rvx-2w7","tags":["foo:bar","foo","env:test"],"locations":["aws:eu-central-1"],"message":"Notify @pagerduty","name":"tf-TestAccDatadogSyntheticsAPITest_Updated-local-1617196304-updated","monitor_id":33131325,"type":"api","subtype":"http","config":{"request":{"url":"https://docs.datadoghq.com","method":"GET","timeout":60},"assertions":[{"operator":"isNot","type":"statusCode","target":500}],"configVariables":[]},"options":{"monitor_options":{"renotify_interval":100},"retry":{"count":3,"interval":500},"min_failure_duration":10,"tick_every":900,"min_location_failed":1}}'
+    headers:
+      Cache-Control:
+      - no-cache
+      Connection:
+      - keep-alive
+      Content-Security-Policy:
+      - frame-ancestors 'self'; report-uri https://api.datadoghq.com/csp-report
+      Content-Type:
+      - application/json
+      Date:
+      - Wed, 31 Mar 2021 13:11:46 GMT
+      Pragma:
+      - no-cache
+      Strict-Transport-Security:
+      - max-age=15724800;
+      Vary:
+      - Accept-Encoding
+      X-Content-Type-Options:
+      - nosniff
+      X-Dd-Debug:
+      - PhosSd3Ch1B6B0DXI71steKUi7XhPDttnPiIP1NdXTw0VJNWpoUnYyBmODS5ne3q
+      X-Dd-Version:
+      - "35.4208607"
+      X-Frame-Options:
+      - SAMEORIGIN
+      X-Ratelimit-Limit:
+      - "1000"
+      X-Ratelimit-Period:
+      - "60"
+      X-Ratelimit-Remaining:
+      - "937"
+      X-Ratelimit-Reset:
+      - "14"
+    status: 200 OK
+    code: 200
+    duration: ""
+- request:
+    body: ""
+    form: {}
+    headers:
+      Accept:
+      - application/json
+      Dd-Operation-Id:
+      - GetAPITest
+      User-Agent:
+      - terraform-provider-datadog/dev (terraform 1.16.0; terraform-cli 0.12.7-sdk) datadog-api-client-go/1.0.0-beta.19+dev (go go1.15.3; os darwin; arch amd64)
+    url: https://api.datadoghq.com/api/v1/synthetics/tests/api/y8i-rvx-2w7
+    method: GET
+  response:
+    body: '{"status":"live","public_id":"y8i-rvx-2w7","tags":["foo:bar","foo","env:test"],"locations":["aws:eu-central-1"],"message":"Notify @pagerduty","name":"tf-TestAccDatadogSyntheticsAPITest_Updated-local-1617196304-updated","monitor_id":33131325,"type":"api","subtype":"http","config":{"request":{"url":"https://docs.datadoghq.com","method":"GET","timeout":60},"assertions":[{"operator":"isNot","type":"statusCode","target":500}],"configVariables":[]},"options":{"monitor_options":{"renotify_interval":100},"retry":{"count":3,"interval":500},"min_failure_duration":10,"tick_every":900,"min_location_failed":1}}'
+    headers:
+      Cache-Control:
+      - no-cache
+      Connection:
+      - keep-alive
+      Content-Security-Policy:
+      - frame-ancestors 'self'; report-uri https://api.datadoghq.com/csp-report
+      Content-Type:
+      - application/json
+      Date:
+      - Wed, 31 Mar 2021 13:11:47 GMT
+      Pragma:
+      - no-cache
+      Strict-Transport-Security:
+      - max-age=15724800;
+      Vary:
+      - Accept-Encoding
+      X-Content-Type-Options:
+      - nosniff
+      X-Dd-Debug:
+      - 5gfwVh/5HZ+AnGd/Di93w3NEWC6KMHT9KzmHEiRJmNdOjBtAsbOcgVFyqEChw71h
+      X-Dd-Version:
+      - "35.4208607"
+      X-Frame-Options:
+      - SAMEORIGIN
+      X-Ratelimit-Limit:
+      - "1000"
+      X-Ratelimit-Period:
+      - "60"
+      X-Ratelimit-Remaining:
+      - "933"
+      X-Ratelimit-Reset:
+      - "13"
+    status: 200 OK
+    code: 200
+    duration: ""
+- request:
+    body: ""
+    form: {}
+    headers:
+      Accept:
+      - application/json
+      Dd-Operation-Id:
+      - GetTest
+      User-Agent:
+      - terraform-provider-datadog/dev (terraform 1.16.0; terraform-cli 0.12.7-sdk) datadog-api-client-go/1.0.0-beta.19+dev (go go1.15.3; os darwin; arch amd64)
+    url: https://api.datadoghq.com/api/v1/synthetics/tests/y8i-rvx-2w7
+    method: GET
+  response:
+    body: '{"status":"live","public_id":"y8i-rvx-2w7","tags":["foo:bar","foo","env:test"],"locations":["aws:eu-central-1"],"message":"Notify @pagerduty","name":"tf-TestAccDatadogSyntheticsAPITest_Updated-local-1617196304-updated","monitor_id":33131325,"type":"api","subtype":"http","config":{"request":{"url":"https://docs.datadoghq.com","method":"GET","timeout":60},"assertions":[{"operator":"isNot","type":"statusCode","target":500}],"configVariables":[]},"options":{"monitor_options":{"renotify_interval":100},"retry":{"count":3,"interval":500},"min_failure_duration":10,"tick_every":900,"min_location_failed":1}}'
+    headers:
+      Cache-Control:
+      - no-cache
+      Connection:
+      - keep-alive
+      Content-Security-Policy:
+      - frame-ancestors 'self'; report-uri https://api.datadoghq.com/csp-report
+      Content-Type:
+      - application/json
+      Date:
+      - Wed, 31 Mar 2021 13:11:47 GMT
+      Pragma:
+      - no-cache
+      Strict-Transport-Security:
+      - max-age=15724800;
+      Vary:
+      - Accept-Encoding
+      X-Content-Type-Options:
+      - nosniff
+      X-Dd-Debug:
+      - 25u1gDlL724DHllbjFT4BhOLorBTilh+aah2uWAUEjFC/+rjczJdiyWrV/HwLwe/
+      X-Dd-Version:
+      - "35.4208607"
+      X-Frame-Options:
+      - SAMEORIGIN
+      X-Ratelimit-Limit:
+      - "1000"
+      X-Ratelimit-Period:
+      - "60"
+      X-Ratelimit-Remaining:
+      - "931"
+      X-Ratelimit-Reset:
+      - "13"
+    status: 200 OK
+    code: 200
+    duration: ""
+- request:
+    body: ""
+    form: {}
+    headers:
+      Accept:
+      - application/json
+      Dd-Operation-Id:
+      - GetTest
+      User-Agent:
+      - terraform-provider-datadog/dev (terraform 1.16.0; terraform-cli 0.12.7-sdk) datadog-api-client-go/1.0.0-beta.19+dev (go go1.15.3; os darwin; arch amd64)
+    url: https://api.datadoghq.com/api/v1/synthetics/tests/y8i-rvx-2w7
+    method: GET
+  response:
+    body: '{"status":"live","public_id":"y8i-rvx-2w7","tags":["foo:bar","foo","env:test"],"locations":["aws:eu-central-1"],"message":"Notify @pagerduty","name":"tf-TestAccDatadogSyntheticsAPITest_Updated-local-1617196304-updated","monitor_id":33131325,"type":"api","subtype":"http","config":{"request":{"url":"https://docs.datadoghq.com","method":"GET","timeout":60},"assertions":[{"operator":"isNot","type":"statusCode","target":500}],"configVariables":[]},"options":{"monitor_options":{"renotify_interval":100},"retry":{"count":3,"interval":500},"min_failure_duration":10,"tick_every":900,"min_location_failed":1}}'
+    headers:
+      Cache-Control:
+      - no-cache
+      Connection:
+      - keep-alive
+      Content-Security-Policy:
+      - frame-ancestors 'self'; report-uri https://api.datadoghq.com/csp-report
+      Content-Type:
+      - application/json
+      Date:
+      - Wed, 31 Mar 2021 13:11:47 GMT
+      Pragma:
+      - no-cache
+      Strict-Transport-Security:
+      - max-age=15724800;
+      Vary:
+      - Accept-Encoding
+      X-Content-Type-Options:
+      - nosniff
+      X-Dd-Debug:
+      - l8RQo2maZqJf6GFThBbKNE6dvthz6njusVtau3dPXJWL2RLFoN81H+BLPB/1xgs1
+      X-Dd-Version:
+      - "35.4208607"
+      X-Frame-Options:
+      - SAMEORIGIN
+      X-Ratelimit-Limit:
+      - "1000"
+      X-Ratelimit-Period:
+      - "60"
+      X-Ratelimit-Remaining:
+      - "928"
+      X-Ratelimit-Reset:
+      - "13"
+    status: 200 OK
+    code: 200
+    duration: ""
+- request:
+    body: ""
+    form: {}
+    headers:
+      Accept:
+      - application/json
+      Dd-Operation-Id:
+      - GetAPITest
+      User-Agent:
+      - terraform-provider-datadog/dev (terraform 1.16.0; terraform-cli 0.12.7-sdk) datadog-api-client-go/1.0.0-beta.19+dev (go go1.15.3; os darwin; arch amd64)
+    url: https://api.datadoghq.com/api/v1/synthetics/tests/api/y8i-rvx-2w7
+    method: GET
+  response:
+    body: '{"status":"live","public_id":"y8i-rvx-2w7","tags":["foo:bar","foo","env:test"],"locations":["aws:eu-central-1"],"message":"Notify @pagerduty","name":"tf-TestAccDatadogSyntheticsAPITest_Updated-local-1617196304-updated","monitor_id":33131325,"type":"api","subtype":"http","config":{"request":{"url":"https://docs.datadoghq.com","method":"GET","timeout":60},"assertions":[{"operator":"isNot","type":"statusCode","target":500}],"configVariables":[]},"options":{"monitor_options":{"renotify_interval":100},"retry":{"count":3,"interval":500},"min_failure_duration":10,"tick_every":900,"min_location_failed":1}}'
+    headers:
+      Cache-Control:
+      - no-cache
+      Connection:
+      - keep-alive
+      Content-Security-Policy:
+      - frame-ancestors 'self'; report-uri https://api.datadoghq.com/csp-report
+      Content-Type:
+      - application/json
+      Date:
+      - Wed, 31 Mar 2021 13:11:47 GMT
+      Pragma:
+      - no-cache
+      Strict-Transport-Security:
+      - max-age=15724800;
+      Vary:
+      - Accept-Encoding
+      X-Content-Type-Options:
+      - nosniff
+      X-Dd-Debug:
+      - F5gm0Rce1/Abr9/0Fw8HAqWfiz0FdiH8er/AXnN6lOn3L6KyGgbsLCwgPlob1No8
+      X-Dd-Version:
+      - "35.4208607"
+      X-Frame-Options:
+      - SAMEORIGIN
+      X-Ratelimit-Limit:
+      - "1000"
+      X-Ratelimit-Period:
+      - "60"
+      X-Ratelimit-Remaining:
+      - "925"
+      X-Ratelimit-Reset:
+      - "13"
+    status: 200 OK
+    code: 200
+    duration: ""
+- request:
+    body: ""
+    form: {}
+    headers:
+      Accept:
+      - application/json
+      Dd-Operation-Id:
+      - GetTest
+      User-Agent:
+      - terraform-provider-datadog/dev (terraform 1.16.0; terraform-cli 0.12.7-sdk) datadog-api-client-go/1.0.0-beta.19+dev (go go1.15.3; os darwin; arch amd64)
+    url: https://api.datadoghq.com/api/v1/synthetics/tests/y8i-rvx-2w7
+    method: GET
+  response:
+    body: '{"status":"live","public_id":"y8i-rvx-2w7","tags":["foo:bar","foo","env:test"],"locations":["aws:eu-central-1"],"message":"Notify @pagerduty","name":"tf-TestAccDatadogSyntheticsAPITest_Updated-local-1617196304-updated","monitor_id":33131325,"type":"api","subtype":"http","config":{"request":{"url":"https://docs.datadoghq.com","method":"GET","timeout":60},"assertions":[{"operator":"isNot","type":"statusCode","target":500}],"configVariables":[]},"options":{"monitor_options":{"renotify_interval":100},"retry":{"count":3,"interval":500},"min_failure_duration":10,"tick_every":900,"min_location_failed":1}}'
+    headers:
+      Cache-Control:
+      - no-cache
+      Connection:
+      - keep-alive
+      Content-Security-Policy:
+      - frame-ancestors 'self'; report-uri https://api.datadoghq.com/csp-report
+      Content-Type:
+      - application/json
+      Date:
+      - Wed, 31 Mar 2021 13:11:48 GMT
+      Pragma:
+      - no-cache
+      Strict-Transport-Security:
+      - max-age=15724800;
+      Vary:
+      - Accept-Encoding
+      X-Content-Type-Options:
+      - nosniff
+      X-Dd-Debug:
+      - B1nwy/pPNqX+q4pQT22cdp1QCexE35IF8qwSHy0Nf7IW0Y881qtn4tXN1lpmzaKc
+      X-Dd-Version:
+      - "35.4208607"
+      X-Frame-Options:
+      - SAMEORIGIN
+      X-Ratelimit-Limit:
+      - "1000"
+      X-Ratelimit-Period:
+      - "60"
+      X-Ratelimit-Remaining:
+      - "922"
+      X-Ratelimit-Reset:
+      - "13"
+    status: 200 OK
+    code: 200
+    duration: ""
+- request:
+    body: ""
+    form: {}
+    headers:
+      Accept:
+      - application/json
+      Dd-Operation-Id:
+      - GetAPITest
+      User-Agent:
+      - terraform-provider-datadog/dev (terraform 1.16.0; terraform-cli 0.12.7-sdk) datadog-api-client-go/1.0.0-beta.19+dev (go go1.15.3; os darwin; arch amd64)
+    url: https://api.datadoghq.com/api/v1/synthetics/tests/api/y8i-rvx-2w7
+    method: GET
+  response:
+    body: '{"status":"live","public_id":"y8i-rvx-2w7","tags":["foo:bar","foo","env:test"],"locations":["aws:eu-central-1"],"message":"Notify @pagerduty","name":"tf-TestAccDatadogSyntheticsAPITest_Updated-local-1617196304-updated","monitor_id":33131325,"type":"api","subtype":"http","config":{"request":{"url":"https://docs.datadoghq.com","method":"GET","timeout":60},"assertions":[{"operator":"isNot","type":"statusCode","target":500}],"configVariables":[]},"options":{"monitor_options":{"renotify_interval":100},"retry":{"count":3,"interval":500},"min_failure_duration":10,"tick_every":900,"min_location_failed":1}}'
+    headers:
+      Cache-Control:
+      - no-cache
+      Connection:
+      - keep-alive
+      Content-Security-Policy:
+      - frame-ancestors 'self'; report-uri https://api.datadoghq.com/csp-report
+      Content-Type:
+      - application/json
+      Date:
+      - Wed, 31 Mar 2021 13:11:48 GMT
       Pragma:
       - no-cache
       Strict-Transport-Security:
@@ -183,877 +793,23 @@
       X-Dd-Debug:
       - mNzaoDhdDKO7t4QSrAe5X7pHd0bJND187D+vRbwoluXouE2m1UaQQX0RGCvRpLVE
       X-Dd-Version:
-      - "35.4207470"
-      X-Frame-Options:
-      - SAMEORIGIN
-      X-Ratelimit-Limit:
-      - "1000"
-      X-Ratelimit-Period:
-      - "60"
-      X-Ratelimit-Remaining:
-      - "991"
-      X-Ratelimit-Reset:
-      - "38"
-=======
-      - "986"
-      X-Ratelimit-Reset:
-      - "29"
->>>>>>> 14ccad13
-    status: 200 OK
-    code: 200
-    duration: ""
-- request:
-    body: ""
-    form: {}
-    headers:
-      Accept:
-      - application/json
-      Dd-Operation-Id:
-      - GetTest
-      User-Agent:
-      - terraform-provider-datadog/dev (terraform 1.16.0; terraform-cli 0.12.7-sdk) datadog-api-client-go/1.0.0-beta.19+dev (go go1.15.3; os darwin; arch amd64)
-<<<<<<< HEAD
-    url: https://api.datadoghq.com/api/v1/synthetics/tests/7ch-rmj-jgc
-    method: GET
-  response:
-    body: '{"status":"paused","public_id":"7ch-rmj-jgc","tags":["foo:bar","baz"],"locations":["aws:eu-central-1"],"message":"Notify @datadog.user","name":"tf-TestAccDatadogSyntheticsAPITest_Updated-local-1617184100","monitor_id":33123843,"type":"api","subtype":"http","config":{"request":{"body":"this is a body","headers":{"Accept":"application/json","X-Datadog-Trace-ID":"1234566789"},"url":"https://www.datadoghq.com","timeout":30,"method":"GET"},"assertions":[{"operator":"contains","property":"content-type","type":"header","target":"application/json"},{"operator":"is","type":"statusCode","target":200},{"operator":"lessThan","type":"responseTime","target":2000},{"operator":"doesNotContain","type":"body","target":"terraform"}],"configVariables":[{"pattern":"{{numeric(3)}}","type":"text","example":"123","name":"VARIABLE_NAME"}]},"options":{"retry":{"count":1},"min_location_failed":1,"allow_insecure":true,"follow_redirects":true,"min_failure_duration":0,"tick_every":60}}'
-=======
-    url: https://api.datadoghq.com/api/v1/synthetics/tests/fwv-4n8-ud6
-    method: GET
-  response:
-    body: '{"status":"paused","public_id":"fwv-4n8-ud6","tags":["foo:bar","baz"],"locations":["aws:eu-central-1"],"message":"Notify @datadog.user","name":"tf-TestAccDatadogSyntheticsAPITest_Updated-local-1617183089","monitor_id":33123255,"type":"api","subtype":"http","config":{"variables":[],"request":{"body":"this is a body","headers":{"Accept":"application/json","X-Datadog-Trace-ID":"1234566789"},"url":"https://www.datadoghq.com","timeout":30,"method":"GET"},"assertions":[{"operator":"contains","property":"content-type","type":"header","target":"application/json"},{"operator":"is","type":"statusCode","target":200},{"operator":"lessThan","type":"responseTime","target":2000},{"operator":"doesNotContain","type":"body","target":"terraform"}],"configVariables":[{"pattern":"{{numeric(3)}}","type":"text","example":"123","name":"VARIABLE_NAME"}]},"options":{"retry":{"count":1},"min_location_failed":1,"allow_insecure":true,"follow_redirects":true,"min_failure_duration":0,"tick_every":60}}'
->>>>>>> 14ccad13
-    headers:
-      Cache-Control:
-      - no-cache
-      Connection:
-      - keep-alive
-      Content-Security-Policy:
-      - frame-ancestors 'self'; report-uri https://api.datadoghq.com/csp-report
-      Content-Type:
-      - application/json
-      Date:
-<<<<<<< HEAD
-      - Wed, 31 Mar 2021 09:48:23 GMT
-=======
-      - Wed, 31 Mar 2021 09:31:31 GMT
->>>>>>> 14ccad13
-      Pragma:
-      - no-cache
-      Strict-Transport-Security:
-      - max-age=15724800;
-      Vary:
-      - Accept-Encoding
-      X-Content-Type-Options:
-      - nosniff
-      X-Dd-Debug:
-<<<<<<< HEAD
-      - Wjq53IVIwnB4SiR238oOYgHFMq/ZYP0LQ/Dv8C2fFLBwTje/dWJHu6pI6vIOK1zG
-      X-Dd-Version:
-      - "35.4207470"
-=======
-      - JpIJLwIH2nFlZOC+u71rq7aAOL43MLZN3MUsL+gpYHdZz5QLUOG8Jysf8kVK6tPU
-      X-Dd-Version:
-      - "35.4206674"
->>>>>>> 14ccad13
-      X-Frame-Options:
-      - SAMEORIGIN
-      X-Ratelimit-Limit:
-      - "1000"
-      X-Ratelimit-Period:
-      - "60"
-      X-Ratelimit-Remaining:
-      - "982"
-      X-Ratelimit-Reset:
-<<<<<<< HEAD
-      - "37"
-=======
-      - "29"
->>>>>>> 14ccad13
-    status: 200 OK
-    code: 200
-    duration: ""
-- request:
-    body: ""
-    form: {}
-    headers:
-      Accept:
-      - application/json
-      Dd-Operation-Id:
-      - GetTest
-      User-Agent:
-      - terraform-provider-datadog/dev (terraform 1.16.0; terraform-cli 0.12.7-sdk) datadog-api-client-go/1.0.0-beta.19+dev (go go1.15.3; os darwin; arch amd64)
-<<<<<<< HEAD
-    url: https://api.datadoghq.com/api/v1/synthetics/tests/7ch-rmj-jgc
-    method: GET
-  response:
-    body: '{"status":"paused","public_id":"7ch-rmj-jgc","tags":["foo:bar","baz"],"locations":["aws:eu-central-1"],"message":"Notify @datadog.user","name":"tf-TestAccDatadogSyntheticsAPITest_Updated-local-1617184100","monitor_id":33123843,"type":"api","subtype":"http","config":{"request":{"body":"this is a body","headers":{"Accept":"application/json","X-Datadog-Trace-ID":"1234566789"},"url":"https://www.datadoghq.com","timeout":30,"method":"GET"},"assertions":[{"operator":"contains","property":"content-type","type":"header","target":"application/json"},{"operator":"is","type":"statusCode","target":200},{"operator":"lessThan","type":"responseTime","target":2000},{"operator":"doesNotContain","type":"body","target":"terraform"}],"configVariables":[{"pattern":"{{numeric(3)}}","type":"text","example":"123","name":"VARIABLE_NAME"}]},"options":{"retry":{"count":1},"min_location_failed":1,"allow_insecure":true,"follow_redirects":true,"min_failure_duration":0,"tick_every":60}}'
-=======
-    url: https://api.datadoghq.com/api/v1/synthetics/tests/fwv-4n8-ud6
-    method: GET
-  response:
-    body: '{"status":"paused","public_id":"fwv-4n8-ud6","tags":["foo:bar","baz"],"locations":["aws:eu-central-1"],"message":"Notify @datadog.user","name":"tf-TestAccDatadogSyntheticsAPITest_Updated-local-1617183089","monitor_id":33123255,"type":"api","subtype":"http","config":{"variables":[],"request":{"body":"this is a body","headers":{"Accept":"application/json","X-Datadog-Trace-ID":"1234566789"},"url":"https://www.datadoghq.com","timeout":30,"method":"GET"},"assertions":[{"operator":"contains","property":"content-type","type":"header","target":"application/json"},{"operator":"is","type":"statusCode","target":200},{"operator":"lessThan","type":"responseTime","target":2000},{"operator":"doesNotContain","type":"body","target":"terraform"}],"configVariables":[{"pattern":"{{numeric(3)}}","type":"text","example":"123","name":"VARIABLE_NAME"}]},"options":{"retry":{"count":1},"min_location_failed":1,"allow_insecure":true,"follow_redirects":true,"min_failure_duration":0,"tick_every":60}}'
->>>>>>> 14ccad13
-    headers:
-      Cache-Control:
-      - no-cache
-      Connection:
-      - keep-alive
-      Content-Security-Policy:
-      - frame-ancestors 'self'; report-uri https://api.datadoghq.com/csp-report
-      Content-Type:
-      - application/json
-      Date:
-<<<<<<< HEAD
-      - Wed, 31 Mar 2021 09:48:23 GMT
-=======
-      - Wed, 31 Mar 2021 09:31:31 GMT
->>>>>>> 14ccad13
-      Pragma:
-      - no-cache
-      Strict-Transport-Security:
-      - max-age=15724800;
-      Vary:
-      - Accept-Encoding
-      X-Content-Type-Options:
-      - nosniff
-      X-Dd-Debug:
-<<<<<<< HEAD
-      - HbtaOKlJ6OCrx9tMXO6ivMTrEM+g0c93HDp08trmOmgdHozC5J+vn10F0H4WPjCU
-      X-Dd-Version:
-      - "35.4207470"
-=======
-      - dCmL/3rURV6BPeaqeP3Rxigq41m5CAb17XjrRE42uZ01zpr07HVhbL5/3TWMkvgu
-      X-Dd-Version:
-      - "35.4206674"
->>>>>>> 14ccad13
-      X-Frame-Options:
-      - SAMEORIGIN
-      X-Ratelimit-Limit:
-      - "1000"
-      X-Ratelimit-Period:
-      - "60"
-      X-Ratelimit-Remaining:
-<<<<<<< HEAD
-      - "977"
-      X-Ratelimit-Reset:
-      - "37"
-    status: 200 OK
-    code: 200
-    duration: ""
-- request:
-    body: ""
-    form: {}
-    headers:
-      Accept:
-      - application/json
-      Dd-Operation-Id:
-      - GetAPITest
-      User-Agent:
-      - terraform-provider-datadog/dev (terraform 1.16.0; terraform-cli 0.12.7-sdk) datadog-api-client-go/1.0.0-beta.19+dev (go go1.15.3; os darwin; arch amd64)
-    url: https://api.datadoghq.com/api/v1/synthetics/tests/api/7ch-rmj-jgc
-    method: GET
-  response:
-    body: '{"status":"paused","public_id":"7ch-rmj-jgc","tags":["foo:bar","baz"],"locations":["aws:eu-central-1"],"message":"Notify @datadog.user","name":"tf-TestAccDatadogSyntheticsAPITest_Updated-local-1617184100","monitor_id":33123843,"type":"api","subtype":"http","config":{"request":{"body":"this is a body","headers":{"Accept":"application/json","X-Datadog-Trace-ID":"1234566789"},"url":"https://www.datadoghq.com","timeout":30,"method":"GET"},"assertions":[{"operator":"contains","property":"content-type","type":"header","target":"application/json"},{"operator":"is","type":"statusCode","target":200},{"operator":"lessThan","type":"responseTime","target":2000},{"operator":"doesNotContain","type":"body","target":"terraform"}],"configVariables":[{"pattern":"{{numeric(3)}}","type":"text","example":"123","name":"VARIABLE_NAME"}]},"options":{"retry":{"count":1},"min_location_failed":1,"allow_insecure":true,"follow_redirects":true,"min_failure_duration":0,"tick_every":60}}'
-    headers:
-      Cache-Control:
-      - no-cache
-      Connection:
-      - keep-alive
-      Content-Security-Policy:
-      - frame-ancestors 'self'; report-uri https://api.datadoghq.com/csp-report
-      Content-Type:
-      - application/json
-      Date:
-      - Wed, 31 Mar 2021 09:48:24 GMT
-      Pragma:
-      - no-cache
-      Strict-Transport-Security:
-      - max-age=15724800;
-      Vary:
-      - Accept-Encoding
-      X-Content-Type-Options:
-      - nosniff
-      X-Dd-Debug:
-      - JpIJLwIH2nFlZOC+u71rq7aAOL43MLZN3MUsL+gpYHdZz5QLUOG8Jysf8kVK6tPU
-      X-Dd-Version:
-      - "35.4207470"
-      X-Frame-Options:
-      - SAMEORIGIN
-      X-Ratelimit-Limit:
-      - "1000"
-      X-Ratelimit-Period:
-      - "60"
-      X-Ratelimit-Remaining:
-      - "971"
-      X-Ratelimit-Reset:
-      - "36"
-=======
-      - "976"
-      X-Ratelimit-Reset:
-      - "29"
->>>>>>> 14ccad13
-    status: 200 OK
-    code: 200
-    duration: ""
-- request:
-    body: ""
-    form: {}
-    headers:
-      Accept:
-      - application/json
-      Dd-Operation-Id:
-      - GetTest
-      User-Agent:
-<<<<<<< HEAD
-      - terraform-provider-datadog/dev (terraform 1.16.0; terraform-cli 0.12.7-sdk) datadog-api-client-go/1.0.0-beta.19+dev (go go1.15.3; os darwin; arch amd64)
-    url: https://api.datadoghq.com/api/v1/synthetics/tests/7ch-rmj-jgc
-    method: GET
-  response:
-    body: '{"status":"paused","public_id":"7ch-rmj-jgc","tags":["foo:bar","baz"],"locations":["aws:eu-central-1"],"message":"Notify @datadog.user","name":"tf-TestAccDatadogSyntheticsAPITest_Updated-local-1617184100","monitor_id":33123843,"type":"api","subtype":"http","config":{"request":{"body":"this is a body","headers":{"Accept":"application/json","X-Datadog-Trace-ID":"1234566789"},"url":"https://www.datadoghq.com","timeout":30,"method":"GET"},"assertions":[{"operator":"contains","property":"content-type","type":"header","target":"application/json"},{"operator":"is","type":"statusCode","target":200},{"operator":"lessThan","type":"responseTime","target":2000},{"operator":"doesNotContain","type":"body","target":"terraform"}],"configVariables":[{"pattern":"{{numeric(3)}}","type":"text","example":"123","name":"VARIABLE_NAME"}]},"options":{"retry":{"count":1},"min_location_failed":1,"allow_insecure":true,"follow_redirects":true,"min_failure_duration":0,"tick_every":60}}'
-    headers:
-      Cache-Control:
-      - no-cache
-      Connection:
-      - keep-alive
-      Content-Security-Policy:
-      - frame-ancestors 'self'; report-uri https://api.datadoghq.com/csp-report
-      Content-Type:
-      - application/json
-      Date:
-      - Wed, 31 Mar 2021 09:48:24 GMT
-      Pragma:
-      - no-cache
-      Strict-Transport-Security:
-      - max-age=15724800;
-      Vary:
-      - Accept-Encoding
-      X-Content-Type-Options:
-      - nosniff
-      X-Dd-Debug:
-      - Wjq53IVIwnB4SiR238oOYgHFMq/ZYP0LQ/Dv8C2fFLBwTje/dWJHu6pI6vIOK1zG
-      X-Dd-Version:
-      - "35.4207470"
-      X-Frame-Options:
-      - SAMEORIGIN
-      X-Ratelimit-Limit:
-      - "1000"
-      X-Ratelimit-Period:
-      - "60"
-      X-Ratelimit-Remaining:
-      - "965"
-      X-Ratelimit-Reset:
-      - "36"
-    status: 200 OK
-    code: 200
-    duration: ""
-- request:
-    body: ""
-    form: {}
-    headers:
-      Accept:
-      - application/json
-      Dd-Operation-Id:
-      - GetAPITest
-      User-Agent:
-      - terraform-provider-datadog/dev (terraform 1.16.0; terraform-cli 0.12.7-sdk) datadog-api-client-go/1.0.0-beta.19+dev (go go1.15.3; os darwin; arch amd64)
-    url: https://api.datadoghq.com/api/v1/synthetics/tests/api/7ch-rmj-jgc
-    method: GET
-  response:
-    body: '{"status":"paused","public_id":"7ch-rmj-jgc","tags":["foo:bar","baz"],"locations":["aws:eu-central-1"],"message":"Notify @datadog.user","name":"tf-TestAccDatadogSyntheticsAPITest_Updated-local-1617184100","monitor_id":33123843,"type":"api","subtype":"http","config":{"request":{"body":"this is a body","headers":{"Accept":"application/json","X-Datadog-Trace-ID":"1234566789"},"url":"https://www.datadoghq.com","timeout":30,"method":"GET"},"assertions":[{"operator":"contains","property":"content-type","type":"header","target":"application/json"},{"operator":"is","type":"statusCode","target":200},{"operator":"lessThan","type":"responseTime","target":2000},{"operator":"doesNotContain","type":"body","target":"terraform"}],"configVariables":[{"pattern":"{{numeric(3)}}","type":"text","example":"123","name":"VARIABLE_NAME"}]},"options":{"retry":{"count":1},"min_location_failed":1,"allow_insecure":true,"follow_redirects":true,"min_failure_duration":0,"tick_every":60}}'
-=======
-      - terraform-provider-datadog/dev (terraform 1.16.0; terraform-cli ) datadog-api-client-go/1.0.0-beta.19+dev (go go1.15.3; os darwin; arch amd64)
-    url: https://api.datadoghq.com/api/v1/synthetics/tests/fwv-4n8-ud6
-    method: GET
-  response:
-    body: '{"status":"paused","public_id":"fwv-4n8-ud6","tags":["foo:bar","baz"],"locations":["aws:eu-central-1"],"message":"Notify @datadog.user","name":"tf-TestAccDatadogSyntheticsAPITest_Updated-local-1617183089","monitor_id":33123255,"type":"api","subtype":"http","config":{"variables":[],"request":{"body":"this is a body","headers":{"Accept":"application/json","X-Datadog-Trace-ID":"1234566789"},"url":"https://www.datadoghq.com","timeout":30,"method":"GET"},"assertions":[{"operator":"contains","property":"content-type","type":"header","target":"application/json"},{"operator":"is","type":"statusCode","target":200},{"operator":"lessThan","type":"responseTime","target":2000},{"operator":"doesNotContain","type":"body","target":"terraform"}],"configVariables":[{"pattern":"{{numeric(3)}}","type":"text","example":"123","name":"VARIABLE_NAME"}]},"options":{"retry":{"count":1},"min_location_failed":1,"allow_insecure":true,"follow_redirects":true,"min_failure_duration":0,"tick_every":60}}'
->>>>>>> 14ccad13
-    headers:
-      Cache-Control:
-      - no-cache
-      Connection:
-      - keep-alive
-      Content-Security-Policy:
-      - frame-ancestors 'self'; report-uri https://api.datadoghq.com/csp-report
-      Content-Type:
-      - application/json
-      Date:
-<<<<<<< HEAD
-      - Wed, 31 Mar 2021 09:48:24 GMT
-=======
-      - Wed, 31 Mar 2021 09:31:32 GMT
->>>>>>> 14ccad13
-      Pragma:
-      - no-cache
-      Strict-Transport-Security:
-      - max-age=15724800;
-      Vary:
-      - Accept-Encoding
-      X-Content-Type-Options:
-      - nosniff
-      X-Dd-Debug:
-<<<<<<< HEAD
-      - B1nwy/pPNqX+q4pQT22cdp1QCexE35IF8qwSHy0Nf7IW0Y881qtn4tXN1lpmzaKc
-      X-Dd-Version:
-      - "35.4207470"
-=======
-      - vdJ3/nHEY1ioXQ6pQrBVvsQK1s4yyc+wufBMPSoXql71qZVuP/xMdtNo6DafhOAk
-      X-Dd-Version:
-      - "35.4206674"
->>>>>>> 14ccad13
-      X-Frame-Options:
-      - SAMEORIGIN
-      X-Ratelimit-Limit:
-      - "1000"
-      X-Ratelimit-Period:
-      - "60"
-      X-Ratelimit-Remaining:
-<<<<<<< HEAD
-      - "960"
-      X-Ratelimit-Reset:
-      - "36"
-=======
-      - "973"
-      X-Ratelimit-Reset:
-      - "28"
->>>>>>> 14ccad13
+      - "35.4208607"
+      X-Frame-Options:
+      - SAMEORIGIN
+      X-Ratelimit-Limit:
+      - "1000"
+      X-Ratelimit-Period:
+      - "60"
+      X-Ratelimit-Remaining:
+      - "919"
+      X-Ratelimit-Reset:
+      - "12"
     status: 200 OK
     code: 200
     duration: ""
 - request:
     body: |
-<<<<<<< HEAD
-      {"config":{"assertions":[{"operator":"isNot","target":500,"type":"statusCode"}],"configVariables":[],"request":{"method":"GET","timeout":60,"url":"https://docs.datadoghq.com"}},"locations":["aws:eu-central-1"],"message":"Notify @pagerduty","name":"tf-TestAccDatadogSyntheticsAPITest_Updated-local-1617184100-updated","options":{"min_failure_duration":10,"min_location_failed":1,"monitor_options":{"renotify_interval":100},"retry":{"count":3,"interval":500},"tick_every":900},"status":"live","subtype":"http","tags":["foo:bar","foo","env:test"],"type":"api"}
-=======
-      {"config":{"assertions":[{"operator":"isNot","target":500,"type":"statusCode"}],"configVariables":[],"request":{"method":"GET","timeout":60,"url":"https://docs.datadoghq.com"},"variables":[]},"locations":["aws:eu-central-1"],"message":"Notify @pagerduty","name":"tf-TestAccDatadogSyntheticsAPITest_Updated-local-1617183089-updated","options":{"min_failure_duration":10,"min_location_failed":1,"monitor_options":{"renotify_interval":100},"retry":{"count":3,"interval":500},"tick_every":900},"status":"live","subtype":"http","tags":["foo:bar","foo","env:test"],"type":"api"}
->>>>>>> 14ccad13
-    form: {}
-    headers:
-      Accept:
-      - application/json
-      Content-Type:
-      - application/json
-      Dd-Operation-Id:
-      - UpdateAPITest
-      User-Agent:
-<<<<<<< HEAD
-      - terraform-provider-datadog/dev (terraform 1.16.0; terraform-cli 0.12.7-sdk) datadog-api-client-go/1.0.0-beta.19+dev (go go1.15.3; os darwin; arch amd64)
-    url: https://api.datadoghq.com/api/v1/synthetics/tests/api/7ch-rmj-jgc
-    method: PUT
-  response:
-    body: '{"status":"live","public_id":"7ch-rmj-jgc","tags":["foo:bar","foo","env:test"],"org_id":321813,"locations":["aws:eu-central-1"],"message":"Notify @pagerduty","deleted_at":null,"name":"tf-TestAccDatadogSyntheticsAPITest_Updated-local-1617184100-updated","monitor_id":33123843,"type":"api","created_at":"2021-03-31T09:48:21.327455+00:00","modified_at":"2021-03-31T09:48:24.895063+00:00","subtype":"http","config":{"request":{"url":"https://docs.datadoghq.com","method":"GET","timeout":60},"assertions":[{"operator":"isNot","type":"statusCode","target":500}],"configVariables":[]},"options":{"monitor_options":{"notify_audit":false,"locked":false,"include_tags":true,"new_host_delay":300,"notify_no_data":false,"renotify_interval":100},"retry":{"count":3,"interval":500},"min_failure_duration":10,"tick_every":900,"min_location_failed":1}}'
-=======
-      - terraform-provider-datadog/dev (terraform 1.16.0; terraform-cli ) datadog-api-client-go/1.0.0-beta.19+dev (go go1.15.3; os darwin; arch amd64)
-    url: https://api.datadoghq.com/api/v1/synthetics/tests/fwv-4n8-ud6
-    method: PUT
-  response:
-    body: '{"status":"live","public_id":"fwv-4n8-ud6","tags":["foo:bar","foo","env:test"],"org_id":321813,"locations":["aws:eu-central-1"],"message":"Notify @pagerduty","deleted_at":null,"name":"tf-TestAccDatadogSyntheticsAPITest_Updated-local-1617183089-updated","monitor_id":33123255,"type":"api","created_at":"2021-03-31T09:31:30.242751+00:00","modified_at":"2021-03-31T09:31:32.295069+00:00","subtype":"http","config":{"variables":[],"request":{"url":"https://docs.datadoghq.com","method":"GET","timeout":60},"assertions":[{"operator":"isNot","type":"statusCode","target":500}],"configVariables":[]},"options":{"monitor_options":{"notify_audit":false,"locked":false,"include_tags":true,"new_host_delay":300,"notify_no_data":false,"renotify_interval":100},"retry":{"count":3,"interval":500},"min_failure_duration":10,"tick_every":900,"min_location_failed":1}}'
->>>>>>> 14ccad13
-    headers:
-      Cache-Control:
-      - no-cache
-      Connection:
-      - keep-alive
-      Content-Security-Policy:
-      - frame-ancestors 'self'; report-uri https://api.datadoghq.com/csp-report
-      Content-Type:
-      - application/json
-      Date:
-<<<<<<< HEAD
-      - Wed, 31 Mar 2021 09:48:24 GMT
-=======
-      - Wed, 31 Mar 2021 09:31:32 GMT
->>>>>>> 14ccad13
-      Pragma:
-      - no-cache
-      Strict-Transport-Security:
-      - max-age=15724800;
-      Vary:
-      - Accept-Encoding
-      X-Content-Type-Options:
-      - nosniff
-      X-Dd-Debug:
-<<<<<<< HEAD
-      - mNzaoDhdDKO7t4QSrAe5X7pHd0bJND187D+vRbwoluXouE2m1UaQQX0RGCvRpLVE
-      X-Dd-Version:
-      - "35.4207470"
-=======
-      - dPySkcOzIZtKyMKDAAzuysY3gNGGj6RtYogGuSb76E8mPvoqzREyRp6lPYm91hQU
-      X-Dd-Version:
-      - "35.4206674"
->>>>>>> 14ccad13
-      X-Frame-Options:
-      - SAMEORIGIN
-      X-Ratelimit-Limit:
-      - "500"
-      X-Ratelimit-Period:
-      - "60"
-      X-Ratelimit-Remaining:
-<<<<<<< HEAD
-      - "499"
-      X-Ratelimit-Reset:
-      - "36"
-=======
-      - "497"
-      X-Ratelimit-Reset:
-      - "28"
->>>>>>> 14ccad13
-    status: 200 OK
-    code: 200
-    duration: ""
-- request:
-    body: ""
-    form: {}
-    headers:
-      Accept:
-      - application/json
-      Dd-Operation-Id:
-      - GetTest
-      User-Agent:
-<<<<<<< HEAD
-      - terraform-provider-datadog/dev (terraform 1.16.0; terraform-cli 0.12.7-sdk) datadog-api-client-go/1.0.0-beta.19+dev (go go1.15.3; os darwin; arch amd64)
-    url: https://api.datadoghq.com/api/v1/synthetics/tests/7ch-rmj-jgc
-    method: GET
-  response:
-    body: '{"status":"live","public_id":"7ch-rmj-jgc","tags":["foo:bar","foo","env:test"],"locations":["aws:eu-central-1"],"message":"Notify @pagerduty","name":"tf-TestAccDatadogSyntheticsAPITest_Updated-local-1617184100-updated","monitor_id":33123843,"type":"api","subtype":"http","config":{"request":{"url":"https://docs.datadoghq.com","method":"GET","timeout":60},"assertions":[{"operator":"isNot","type":"statusCode","target":500}],"configVariables":[]},"options":{"monitor_options":{"renotify_interval":100},"retry":{"count":3,"interval":500},"min_failure_duration":10,"tick_every":900,"min_location_failed":1}}'
-    headers:
-      Cache-Control:
-      - no-cache
-      Connection:
-      - keep-alive
-      Content-Security-Policy:
-      - frame-ancestors 'self'; report-uri https://api.datadoghq.com/csp-report
-      Content-Type:
-      - application/json
-      Date:
-      - Wed, 31 Mar 2021 09:48:25 GMT
-      Pragma:
-      - no-cache
-      Strict-Transport-Security:
-      - max-age=15724800;
-      Vary:
-      - Accept-Encoding
-      X-Content-Type-Options:
-      - nosniff
-      X-Dd-Debug:
-      - B1nwy/pPNqX+q4pQT22cdp1QCexE35IF8qwSHy0Nf7IW0Y881qtn4tXN1lpmzaKc
-      X-Dd-Version:
-      - "35.4207470"
-      X-Frame-Options:
-      - SAMEORIGIN
-      X-Ratelimit-Limit:
-      - "1000"
-      X-Ratelimit-Period:
-      - "60"
-      X-Ratelimit-Remaining:
-      - "952"
-      X-Ratelimit-Reset:
-      - "35"
-    status: 200 OK
-    code: 200
-    duration: ""
-- request:
-    body: ""
-    form: {}
-    headers:
-      Accept:
-      - application/json
-      Dd-Operation-Id:
-      - GetAPITest
-      User-Agent:
-      - terraform-provider-datadog/dev (terraform 1.16.0; terraform-cli 0.12.7-sdk) datadog-api-client-go/1.0.0-beta.19+dev (go go1.15.3; os darwin; arch amd64)
-    url: https://api.datadoghq.com/api/v1/synthetics/tests/api/7ch-rmj-jgc
-    method: GET
-  response:
-    body: '{"status":"live","public_id":"7ch-rmj-jgc","tags":["foo:bar","foo","env:test"],"locations":["aws:eu-central-1"],"message":"Notify @pagerduty","name":"tf-TestAccDatadogSyntheticsAPITest_Updated-local-1617184100-updated","monitor_id":33123843,"type":"api","subtype":"http","config":{"request":{"url":"https://docs.datadoghq.com","method":"GET","timeout":60},"assertions":[{"operator":"isNot","type":"statusCode","target":500}],"configVariables":[]},"options":{"monitor_options":{"renotify_interval":100},"retry":{"count":3,"interval":500},"min_failure_duration":10,"tick_every":900,"min_location_failed":1}}'
-=======
-      - terraform-provider-datadog/dev (terraform 1.16.0; terraform-cli ) datadog-api-client-go/1.0.0-beta.19+dev (go go1.15.3; os darwin; arch amd64)
-    url: https://api.datadoghq.com/api/v1/synthetics/tests/fwv-4n8-ud6
-    method: GET
-  response:
-    body: '{"status":"live","public_id":"fwv-4n8-ud6","tags":["foo:bar","foo","env:test"],"locations":["aws:eu-central-1"],"message":"Notify @pagerduty","name":"tf-TestAccDatadogSyntheticsAPITest_Updated-local-1617183089-updated","monitor_id":33123255,"type":"api","subtype":"http","config":{"variables":[],"request":{"url":"https://docs.datadoghq.com","method":"GET","timeout":60},"assertions":[{"operator":"isNot","type":"statusCode","target":500}],"configVariables":[]},"options":{"monitor_options":{"renotify_interval":100},"retry":{"count":3,"interval":500},"min_failure_duration":10,"tick_every":900,"min_location_failed":1}}'
->>>>>>> 14ccad13
-    headers:
-      Cache-Control:
-      - no-cache
-      Connection:
-      - keep-alive
-      Content-Security-Policy:
-      - frame-ancestors 'self'; report-uri https://api.datadoghq.com/csp-report
-      Content-Type:
-      - application/json
-      Date:
-<<<<<<< HEAD
-      - Wed, 31 Mar 2021 09:48:25 GMT
-=======
-      - Wed, 31 Mar 2021 09:31:32 GMT
->>>>>>> 14ccad13
-      Pragma:
-      - no-cache
-      Strict-Transport-Security:
-      - max-age=15724800;
-      Vary:
-      - Accept-Encoding
-      X-Content-Type-Options:
-      - nosniff
-      X-Dd-Debug:
-<<<<<<< HEAD
-      - Wjq53IVIwnB4SiR238oOYgHFMq/ZYP0LQ/Dv8C2fFLBwTje/dWJHu6pI6vIOK1zG
-      X-Dd-Version:
-      - "35.4207470"
-=======
-      - l8RQo2maZqJf6GFThBbKNE6dvthz6njusVtau3dPXJWL2RLFoN81H+BLPB/1xgs1
-      X-Dd-Version:
-      - "35.4206674"
->>>>>>> 14ccad13
-      X-Frame-Options:
-      - SAMEORIGIN
-      X-Ratelimit-Limit:
-      - "1000"
-      X-Ratelimit-Period:
-      - "60"
-      X-Ratelimit-Remaining:
-<<<<<<< HEAD
-      - "950"
-      X-Ratelimit-Reset:
-      - "35"
-=======
-      - "969"
-      X-Ratelimit-Reset:
-      - "28"
->>>>>>> 14ccad13
-    status: 200 OK
-    code: 200
-    duration: ""
-- request:
-    body: ""
-    form: {}
-    headers:
-      Accept:
-      - application/json
-      Dd-Operation-Id:
-      - GetTest
-      User-Agent:
-<<<<<<< HEAD
-      - terraform-provider-datadog/dev (terraform 1.16.0; terraform-cli 0.12.7-sdk) datadog-api-client-go/1.0.0-beta.19+dev (go go1.15.3; os darwin; arch amd64)
-    url: https://api.datadoghq.com/api/v1/synthetics/tests/7ch-rmj-jgc
-    method: GET
-  response:
-    body: '{"status":"live","public_id":"7ch-rmj-jgc","tags":["foo:bar","foo","env:test"],"locations":["aws:eu-central-1"],"message":"Notify @pagerduty","name":"tf-TestAccDatadogSyntheticsAPITest_Updated-local-1617184100-updated","monitor_id":33123843,"type":"api","subtype":"http","config":{"request":{"url":"https://docs.datadoghq.com","method":"GET","timeout":60},"assertions":[{"operator":"isNot","type":"statusCode","target":500}],"configVariables":[]},"options":{"monitor_options":{"renotify_interval":100},"retry":{"count":3,"interval":500},"min_failure_duration":10,"tick_every":900,"min_location_failed":1}}'
-=======
-      - terraform-provider-datadog/dev (terraform 1.16.0; terraform-cli ) datadog-api-client-go/1.0.0-beta.19+dev (go go1.15.3; os darwin; arch amd64)
-    url: https://api.datadoghq.com/api/v1/synthetics/tests/fwv-4n8-ud6
-    method: GET
-  response:
-    body: '{"status":"live","public_id":"fwv-4n8-ud6","tags":["foo:bar","foo","env:test"],"locations":["aws:eu-central-1"],"message":"Notify @pagerduty","name":"tf-TestAccDatadogSyntheticsAPITest_Updated-local-1617183089-updated","monitor_id":33123255,"type":"api","subtype":"http","config":{"variables":[],"request":{"url":"https://docs.datadoghq.com","method":"GET","timeout":60},"assertions":[{"operator":"isNot","type":"statusCode","target":500}],"configVariables":[]},"options":{"monitor_options":{"renotify_interval":100},"retry":{"count":3,"interval":500},"min_failure_duration":10,"tick_every":900,"min_location_failed":1}}'
->>>>>>> 14ccad13
-    headers:
-      Cache-Control:
-      - no-cache
-      Connection:
-      - keep-alive
-      Content-Security-Policy:
-      - frame-ancestors 'self'; report-uri https://api.datadoghq.com/csp-report
-      Content-Type:
-      - application/json
-      Date:
-<<<<<<< HEAD
-      - Wed, 31 Mar 2021 09:48:25 GMT
-=======
-      - Wed, 31 Mar 2021 09:31:32 GMT
->>>>>>> 14ccad13
-      Pragma:
-      - no-cache
-      Strict-Transport-Security:
-      - max-age=15724800;
-      Vary:
-      - Accept-Encoding
-      X-Content-Type-Options:
-      - nosniff
-      X-Dd-Debug:
-<<<<<<< HEAD
-      - S1wfaMZOKGT/IoMw6fqAwAwGWo2vQ44sjF3YzuETnQfxZO2T5eJbs0aX3UKb9Dwu
-      X-Dd-Version:
-      - "35.4207470"
-=======
-      - Wjq53IVIwnB4SiR238oOYgHFMq/ZYP0LQ/Dv8C2fFLBwTje/dWJHu6pI6vIOK1zG
-      X-Dd-Version:
-      - "35.4206674"
->>>>>>> 14ccad13
-      X-Frame-Options:
-      - SAMEORIGIN
-      X-Ratelimit-Limit:
-      - "1000"
-      X-Ratelimit-Period:
-      - "60"
-      X-Ratelimit-Remaining:
-<<<<<<< HEAD
-      - "947"
-      X-Ratelimit-Reset:
-      - "35"
-=======
-      - "965"
-      X-Ratelimit-Reset:
-      - "28"
->>>>>>> 14ccad13
-    status: 200 OK
-    code: 200
-    duration: ""
-- request:
-    body: ""
-    form: {}
-    headers:
-      Accept:
-      - application/json
-      Dd-Operation-Id:
-      - GetTest
-      User-Agent:
-<<<<<<< HEAD
-      - terraform-provider-datadog/dev (terraform 1.16.0; terraform-cli ) datadog-api-client-go/1.0.0-beta.19+dev (go go1.15.3; os darwin; arch amd64)
-    url: https://api.datadoghq.com/api/v1/synthetics/tests/7ch-rmj-jgc
-    method: GET
-  response:
-    body: '{"status":"live","public_id":"7ch-rmj-jgc","tags":["foo:bar","foo","env:test"],"locations":["aws:eu-central-1"],"message":"Notify @pagerduty","name":"tf-TestAccDatadogSyntheticsAPITest_Updated-local-1617184100-updated","monitor_id":33123843,"type":"api","subtype":"http","config":{"request":{"url":"https://docs.datadoghq.com","method":"GET","timeout":60},"assertions":[{"operator":"isNot","type":"statusCode","target":500}],"configVariables":[]},"options":{"monitor_options":{"renotify_interval":100},"retry":{"count":3,"interval":500},"min_failure_duration":10,"tick_every":900,"min_location_failed":1}}'
-    headers:
-      Cache-Control:
-      - no-cache
-      Connection:
-      - keep-alive
-      Content-Security-Policy:
-      - frame-ancestors 'self'; report-uri https://api.datadoghq.com/csp-report
-      Content-Type:
-      - application/json
-      Date:
-      - Wed, 31 Mar 2021 09:48:25 GMT
-      Pragma:
-      - no-cache
-      Strict-Transport-Security:
-      - max-age=15724800;
-      Vary:
-      - Accept-Encoding
-      X-Content-Type-Options:
-      - nosniff
-      X-Dd-Debug:
-      - fIO2C4qGDheGHy4YbS+r3a3CXbh4cbRo7roILOimQyiHGjQdOat0cIpWCkupM1uX
-      X-Dd-Version:
-      - "35.4207470"
-      X-Frame-Options:
-      - SAMEORIGIN
-      X-Ratelimit-Limit:
-      - "1000"
-      X-Ratelimit-Period:
-      - "60"
-      X-Ratelimit-Remaining:
-      - "941"
-      X-Ratelimit-Reset:
-      - "35"
-    status: 200 OK
-    code: 200
-    duration: ""
-- request:
-    body: ""
-    form: {}
-    headers:
-      Accept:
-      - application/json
-      Dd-Operation-Id:
-      - GetAPITest
-      User-Agent:
-      - terraform-provider-datadog/dev (terraform 1.16.0; terraform-cli ) datadog-api-client-go/1.0.0-beta.19+dev (go go1.15.3; os darwin; arch amd64)
-    url: https://api.datadoghq.com/api/v1/synthetics/tests/api/7ch-rmj-jgc
-    method: GET
-  response:
-    body: '{"status":"live","public_id":"7ch-rmj-jgc","tags":["foo:bar","foo","env:test"],"locations":["aws:eu-central-1"],"message":"Notify @pagerduty","name":"tf-TestAccDatadogSyntheticsAPITest_Updated-local-1617184100-updated","monitor_id":33123843,"type":"api","subtype":"http","config":{"request":{"url":"https://docs.datadoghq.com","method":"GET","timeout":60},"assertions":[{"operator":"isNot","type":"statusCode","target":500}],"configVariables":[]},"options":{"monitor_options":{"renotify_interval":100},"retry":{"count":3,"interval":500},"min_failure_duration":10,"tick_every":900,"min_location_failed":1}}'
-=======
-      - terraform-provider-datadog/dev (terraform 1.16.0; terraform-cli 0.12.7-sdk) datadog-api-client-go/1.0.0-beta.19+dev (go go1.15.3; os darwin; arch amd64)
-    url: https://api.datadoghq.com/api/v1/synthetics/tests/fwv-4n8-ud6
-    method: GET
-  response:
-    body: '{"status":"live","public_id":"fwv-4n8-ud6","tags":["foo:bar","foo","env:test"],"locations":["aws:eu-central-1"],"message":"Notify @pagerduty","name":"tf-TestAccDatadogSyntheticsAPITest_Updated-local-1617183089-updated","monitor_id":33123255,"type":"api","subtype":"http","config":{"variables":[],"request":{"url":"https://docs.datadoghq.com","method":"GET","timeout":60},"assertions":[{"operator":"isNot","type":"statusCode","target":500}],"configVariables":[]},"options":{"monitor_options":{"renotify_interval":100},"retry":{"count":3,"interval":500},"min_failure_duration":10,"tick_every":900,"min_location_failed":1}}'
->>>>>>> 14ccad13
-    headers:
-      Cache-Control:
-      - no-cache
-      Connection:
-      - keep-alive
-      Content-Security-Policy:
-      - frame-ancestors 'self'; report-uri https://api.datadoghq.com/csp-report
-      Content-Type:
-      - application/json
-      Date:
-<<<<<<< HEAD
-      - Wed, 31 Mar 2021 09:48:25 GMT
-=======
-      - Wed, 31 Mar 2021 09:31:32 GMT
->>>>>>> 14ccad13
-      Pragma:
-      - no-cache
-      Strict-Transport-Security:
-      - max-age=15724800;
-      Vary:
-      - Accept-Encoding
-      X-Content-Type-Options:
-      - nosniff
-      X-Dd-Debug:
-<<<<<<< HEAD
-      - Um4CoU685QqAscnxhS5BD+goWu2yX1Jd4zCfGzSsEvPPIm1qURZaF8dlLl/OEY4I
-      X-Dd-Version:
-      - "35.4207470"
-=======
-      - nLnnBNvlCFDECRnZvzDb0z4sAO35G+IMidcAs8vrCKyjvsKWE8Yd9S3n6OjZ1qRN
-      X-Dd-Version:
-      - "35.4206674"
->>>>>>> 14ccad13
-      X-Frame-Options:
-      - SAMEORIGIN
-      X-Ratelimit-Limit:
-      - "1000"
-      X-Ratelimit-Period:
-      - "60"
-      X-Ratelimit-Remaining:
-<<<<<<< HEAD
-      - "938"
-      X-Ratelimit-Reset:
-      - "35"
-=======
-      - "961"
-      X-Ratelimit-Reset:
-      - "28"
->>>>>>> 14ccad13
-    status: 200 OK
-    code: 200
-    duration: ""
-- request:
-    body: ""
-    form: {}
-    headers:
-      Accept:
-      - application/json
-      Dd-Operation-Id:
-      - GetTest
-      User-Agent:
-<<<<<<< HEAD
-      - terraform-provider-datadog/dev (terraform 1.16.0; terraform-cli 0.12.7-sdk) datadog-api-client-go/1.0.0-beta.19+dev (go go1.15.3; os darwin; arch amd64)
-    url: https://api.datadoghq.com/api/v1/synthetics/tests/7ch-rmj-jgc
-    method: GET
-  response:
-    body: '{"status":"live","public_id":"7ch-rmj-jgc","tags":["foo:bar","foo","env:test"],"locations":["aws:eu-central-1"],"message":"Notify @pagerduty","name":"tf-TestAccDatadogSyntheticsAPITest_Updated-local-1617184100-updated","monitor_id":33123843,"type":"api","subtype":"http","config":{"request":{"url":"https://docs.datadoghq.com","method":"GET","timeout":60},"assertions":[{"operator":"isNot","type":"statusCode","target":500}],"configVariables":[]},"options":{"monitor_options":{"renotify_interval":100},"retry":{"count":3,"interval":500},"min_failure_duration":10,"tick_every":900,"min_location_failed":1}}'
-    headers:
-      Cache-Control:
-      - no-cache
-      Connection:
-      - keep-alive
-      Content-Security-Policy:
-      - frame-ancestors 'self'; report-uri https://api.datadoghq.com/csp-report
-      Content-Type:
-      - application/json
-      Date:
-      - Wed, 31 Mar 2021 09:48:26 GMT
-      Pragma:
-      - no-cache
-      Strict-Transport-Security:
-      - max-age=15724800;
-      Vary:
-      - Accept-Encoding
-      X-Content-Type-Options:
-      - nosniff
-      X-Dd-Debug:
-      - l8RQo2maZqJf6GFThBbKNE6dvthz6njusVtau3dPXJWL2RLFoN81H+BLPB/1xgs1
-      X-Dd-Version:
-      - "35.4207470"
-      X-Frame-Options:
-      - SAMEORIGIN
-      X-Ratelimit-Limit:
-      - "1000"
-      X-Ratelimit-Period:
-      - "60"
-      X-Ratelimit-Remaining:
-      - "931"
-      X-Ratelimit-Reset:
-      - "34"
-    status: 200 OK
-    code: 200
-    duration: ""
-- request:
-    body: ""
-    form: {}
-    headers:
-      Accept:
-      - application/json
-      Dd-Operation-Id:
-      - GetAPITest
-      User-Agent:
-      - terraform-provider-datadog/dev (terraform 1.16.0; terraform-cli 0.12.7-sdk) datadog-api-client-go/1.0.0-beta.19+dev (go go1.15.3; os darwin; arch amd64)
-    url: https://api.datadoghq.com/api/v1/synthetics/tests/api/7ch-rmj-jgc
-    method: GET
-  response:
-    body: '{"status":"live","public_id":"7ch-rmj-jgc","tags":["foo:bar","foo","env:test"],"locations":["aws:eu-central-1"],"message":"Notify @pagerduty","name":"tf-TestAccDatadogSyntheticsAPITest_Updated-local-1617184100-updated","monitor_id":33123843,"type":"api","subtype":"http","config":{"request":{"url":"https://docs.datadoghq.com","method":"GET","timeout":60},"assertions":[{"operator":"isNot","type":"statusCode","target":500}],"configVariables":[]},"options":{"monitor_options":{"renotify_interval":100},"retry":{"count":3,"interval":500},"min_failure_duration":10,"tick_every":900,"min_location_failed":1}}'
-=======
-      - terraform-provider-datadog/dev (terraform 1.16.0; terraform-cli ) datadog-api-client-go/1.0.0-beta.19+dev (go go1.15.3; os darwin; arch amd64)
-    url: https://api.datadoghq.com/api/v1/synthetics/tests/fwv-4n8-ud6
-    method: GET
-  response:
-    body: '{"status":"live","public_id":"fwv-4n8-ud6","tags":["foo:bar","foo","env:test"],"locations":["aws:eu-central-1"],"message":"Notify @pagerduty","name":"tf-TestAccDatadogSyntheticsAPITest_Updated-local-1617183089-updated","monitor_id":33123255,"type":"api","subtype":"http","config":{"variables":[],"request":{"url":"https://docs.datadoghq.com","method":"GET","timeout":60},"assertions":[{"operator":"isNot","type":"statusCode","target":500}],"configVariables":[]},"options":{"monitor_options":{"renotify_interval":100},"retry":{"count":3,"interval":500},"min_failure_duration":10,"tick_every":900,"min_location_failed":1}}'
->>>>>>> 14ccad13
-    headers:
-      Cache-Control:
-      - no-cache
-      Connection:
-      - keep-alive
-      Content-Security-Policy:
-      - frame-ancestors 'self'; report-uri https://api.datadoghq.com/csp-report
-      Content-Type:
-      - application/json
-      Date:
-<<<<<<< HEAD
-      - Wed, 31 Mar 2021 09:48:26 GMT
-=======
-      - Wed, 31 Mar 2021 09:31:33 GMT
->>>>>>> 14ccad13
-      Pragma:
-      - no-cache
-      Strict-Transport-Security:
-      - max-age=15724800;
-      Vary:
-      - Accept-Encoding
-      X-Content-Type-Options:
-      - nosniff
-      X-Dd-Debug:
-<<<<<<< HEAD
-      - Wjq53IVIwnB4SiR238oOYgHFMq/ZYP0LQ/Dv8C2fFLBwTje/dWJHu6pI6vIOK1zG
-      X-Dd-Version:
-      - "35.4207470"
-=======
-      - /L+SFFO+m1pPY+hRCpk5325fvfrNl0KmiquUNJolBN/5hu3HIwflqjZSbJ6NxDFG
-      X-Dd-Version:
-      - "35.4206674"
->>>>>>> 14ccad13
-      X-Frame-Options:
-      - SAMEORIGIN
-      X-Ratelimit-Limit:
-      - "1000"
-      X-Ratelimit-Period:
-      - "60"
-      X-Ratelimit-Remaining:
-<<<<<<< HEAD
-      - "925"
-      X-Ratelimit-Reset:
-      - "34"
-=======
-      - "955"
-      X-Ratelimit-Reset:
-      - "27"
->>>>>>> 14ccad13
-    status: 200 OK
-    code: 200
-    duration: ""
-- request:
-    body: |
-<<<<<<< HEAD
-      {"public_ids":["7ch-rmj-jgc"]}
-=======
-      {"public_ids":["fwv-4n8-ud6"]}
->>>>>>> 14ccad13
+      {"public_ids":["y8i-rvx-2w7"]}
     form: {}
     headers:
       Accept:
@@ -1067,44 +823,30 @@
     url: https://api.datadoghq.com/api/v1/synthetics/tests/delete
     method: POST
   response:
-<<<<<<< HEAD
-    body: '{"deleted_tests":[{"deleted_at":"2021-03-31T09:48:26.801853+00:00","public_id":"7ch-rmj-jgc"}]}'
-=======
-    body: '{"deleted_tests":[{"deleted_at":"2021-03-31T09:31:33.657602+00:00","public_id":"fwv-4n8-ud6"}]}'
->>>>>>> 14ccad13
-    headers:
-      Cache-Control:
-      - no-cache
-      Connection:
-      - keep-alive
-      Content-Security-Policy:
-      - frame-ancestors 'self'; report-uri https://api.datadoghq.com/csp-report
-      Content-Type:
-      - application/json
-      Date:
-<<<<<<< HEAD
-      - Wed, 31 Mar 2021 09:48:26 GMT
-=======
-      - Wed, 31 Mar 2021 09:31:33 GMT
->>>>>>> 14ccad13
-      Pragma:
-      - no-cache
-      Strict-Transport-Security:
-      - max-age=15724800;
-      Vary:
-      - Accept-Encoding
-      X-Content-Type-Options:
-      - nosniff
-      X-Dd-Debug:
-<<<<<<< HEAD
-      - HbtaOKlJ6OCrx9tMXO6ivMTrEM+g0c93HDp08trmOmgdHozC5J+vn10F0H4WPjCU
-      X-Dd-Version:
-      - "35.4207470"
-=======
-      - SY1h8ScsWq+kYmtbh63ltMLFAZsQjqfrgvdfAoRX+9TzT1sgMBRYaFRwfWWRRe9a
-      X-Dd-Version:
-      - "35.4206674"
->>>>>>> 14ccad13
+    body: '{"deleted_tests":[{"deleted_at":"2021-03-31T13:11:48.636358+00:00","public_id":"y8i-rvx-2w7"}]}'
+    headers:
+      Cache-Control:
+      - no-cache
+      Connection:
+      - keep-alive
+      Content-Security-Policy:
+      - frame-ancestors 'self'; report-uri https://api.datadoghq.com/csp-report
+      Content-Type:
+      - application/json
+      Date:
+      - Wed, 31 Mar 2021 13:11:49 GMT
+      Pragma:
+      - no-cache
+      Strict-Transport-Security:
+      - max-age=15724800;
+      Vary:
+      - Accept-Encoding
+      X-Content-Type-Options:
+      - nosniff
+      X-Dd-Debug:
+      - B1nwy/pPNqX+q4pQT22cdp1QCexE35IF8qwSHy0Nf7IW0Y881qtn4tXN1lpmzaKc
+      X-Dd-Version:
+      - "35.4208607"
       X-Frame-Options:
       - SAMEORIGIN
       X-Ratelimit-Limit:
@@ -1112,15 +854,9 @@
       X-Ratelimit-Period:
       - "60"
       X-Ratelimit-Remaining:
-<<<<<<< HEAD
-      - "115"
-      X-Ratelimit-Reset:
-      - "34"
-=======
-      - "116"
-      X-Ratelimit-Reset:
-      - "27"
->>>>>>> 14ccad13
+      - "113"
+      X-Ratelimit-Reset:
+      - "12"
     status: 200 OK
     code: 200
     duration: ""
@@ -1134,11 +870,7 @@
       - GetTest
       User-Agent:
       - terraform-provider-datadog/dev (terraform 1.16.0; terraform-cli 0.12.7-sdk) datadog-api-client-go/1.0.0-beta.19+dev (go go1.15.3; os darwin; arch amd64)
-<<<<<<< HEAD
-    url: https://api.datadoghq.com/api/v1/synthetics/tests/7ch-rmj-jgc
-=======
-    url: https://api.datadoghq.com/api/v1/synthetics/tests/fwv-4n8-ud6
->>>>>>> 14ccad13
+    url: https://api.datadoghq.com/api/v1/synthetics/tests/y8i-rvx-2w7
     method: GET
   response:
     body: '{"errors": ["Synthetics test not found"]}'
@@ -1152,41 +884,27 @@
       Content-Type:
       - application/json
       Date:
-<<<<<<< HEAD
-      - Wed, 31 Mar 2021 09:48:27 GMT
-=======
-      - Wed, 31 Mar 2021 09:31:34 GMT
->>>>>>> 14ccad13
-      Pragma:
-      - no-cache
-      Strict-Transport-Security:
-      - max-age=15724800;
-      Vary:
-      - Accept-Encoding
-      X-Content-Type-Options:
-      - nosniff
-      X-Dd-Version:
-<<<<<<< HEAD
-      - "35.4207470"
-=======
-      - "35.4206674"
->>>>>>> 14ccad13
-      X-Frame-Options:
-      - SAMEORIGIN
-      X-Ratelimit-Limit:
-      - "1000"
-      X-Ratelimit-Period:
-      - "60"
-      X-Ratelimit-Remaining:
-<<<<<<< HEAD
-      - "901"
-      X-Ratelimit-Reset:
-      - "33"
-=======
-      - "936"
-      X-Ratelimit-Reset:
-      - "26"
->>>>>>> 14ccad13
+      - Wed, 31 Mar 2021 13:11:49 GMT
+      Pragma:
+      - no-cache
+      Strict-Transport-Security:
+      - max-age=15724800;
+      Vary:
+      - Accept-Encoding
+      X-Content-Type-Options:
+      - nosniff
+      X-Dd-Version:
+      - "35.4208607"
+      X-Frame-Options:
+      - SAMEORIGIN
+      X-Ratelimit-Limit:
+      - "1000"
+      X-Ratelimit-Period:
+      - "60"
+      X-Ratelimit-Remaining:
+      - "916"
+      X-Ratelimit-Reset:
+      - "11"
     status: 404 Not Found
     code: 404
     duration: ""
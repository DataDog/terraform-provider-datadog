--- conflicted
+++ resolved
@@ -3,11 +3,7 @@
 interactions:
 - request:
     body: |
-<<<<<<< HEAD
-      {"description":"a secure global variable","name":"TF_TESTACCDATADOGSYNTHETICSGLOBALVARIABLESECURE_BASIC_LOCAL_1615587131","tags":["foo:bar","baz"],"value":{"secure":true,"value":"variable-secure-value"}}
-=======
-      {"description":"a secure global variable","name":"TF_TESTACCDATADOGSYNTHETICSGLOBALVARIABLESECURE_BASIC_LOCAL_1617196401","tags":["foo:bar","baz"],"value":{"secure":true,"value":"variable-secure-value"}}
->>>>>>> 0a47a8f2
+      {"description":"a secure global variable","name":"TF_TESTACCDATADOGSYNTHETICSGLOBALVARIABLESECURE_BASIC_LOCAL_1618930420","tags":["foo:bar","baz"],"value":{"secure":true,"value":"variable-secure-value"}}
     form: {}
     headers:
       Accept:
@@ -17,66 +13,144 @@
       Dd-Operation-Id:
       - CreateGlobalVariable
       User-Agent:
-<<<<<<< HEAD
-      - terraform-provider-datadog/dev (terraform 2.4.4; terraform-cli ) datadog-api-client-go/1.0.0-beta.16 (go go1.15.3; os darwin; arch amd64)
+      - terraform-provider-datadog/dev (terraform 2.4.4; terraform-cli 0.14.7) datadog-api-client-go/1.0.0-beta.19 (go go1.16.3; os darwin; arch amd64)
     url: https://api.datadoghq.com/api/v1/synthetics/variables
     method: POST
   response:
-    body: '{"parse_test_extracted_at":null,"description":"a secure global variable","tags":["foo:bar","baz"],"parse_test_public_id":null,"value":{"secure":true},"id":"f49bc1fa-d854-4dfd-84b9-ee45dc6b83b4","parse_test_options":null,"name":"TF_TESTACCDATADOGSYNTHETICSGLOBALVARIABLESECURE_BASIC_LOCAL_1615587131","parse_test_name":null,"type":"variable"}'
-=======
-      - terraform-provider-datadog/dev (terraform 1.16.0; terraform-cli 0.12.7-sdk) datadog-api-client-go/1.0.0-beta.19+dev (go go1.15.3; os darwin; arch amd64)
-    url: https://api.datadoghq.com/api/v1/synthetics/variables
-    method: POST
-  response:
-    body: '{"parse_test_extracted_at":null,"description":"a secure global variable","tags":["foo:bar","baz"],"parse_test_public_id":null,"value":{"secure":true},"id":"59280dc6-504a-4f8b-a266-c4f842f64d41","parse_test_options":null,"name":"TF_TESTACCDATADOGSYNTHETICSGLOBALVARIABLESECURE_BASIC_LOCAL_1617196401","parse_test_name":null,"type":"variable"}'
->>>>>>> 0a47a8f2
-    headers:
-      Cache-Control:
-      - no-cache
-      Connection:
-      - keep-alive
-      Content-Security-Policy:
-      - frame-ancestors 'self'; report-uri https://api.datadoghq.com/csp-report
-      Content-Type:
-      - application/json
-      Date:
-<<<<<<< HEAD
-      - Fri, 12 Mar 2021 22:12:13 GMT
-=======
-      - Wed, 31 Mar 2021 13:13:21 GMT
->>>>>>> 0a47a8f2
-      Pragma:
-      - no-cache
-      Strict-Transport-Security:
-      - max-age=15724800;
-      Vary:
-      - Accept-Encoding
-      X-Content-Type-Options:
-      - nosniff
-      X-Dd-Debug:
-<<<<<<< HEAD
+    body: '{"parse_test_options":null,"parse_test_extracted_at":null,"description":"a secure global variable","tags":["foo:bar","baz"],"value":{"secure":true},"parse_test_public_id":null,"parse_test_name":null,"type":"variable","id":"11479ff3-9824-4500-8e00-9dc96a2a9d9a","name":"TF_TESTACCDATADOGSYNTHETICSGLOBALVARIABLESECURE_BASIC_LOCAL_1618930420"}'
+    headers:
+      Cache-Control:
+      - no-cache
+      Connection:
+      - keep-alive
+      Content-Security-Policy:
+      - frame-ancestors 'self'; report-uri https://api.datadoghq.com/csp-report
+      Content-Type:
+      - application/json
+      Date:
+      - Tue, 20 Apr 2021 14:53:41 GMT
+      Pragma:
+      - no-cache
+      Strict-Transport-Security:
+      - max-age=15724800;
+      Vary:
+      - Accept-Encoding
+      X-Content-Type-Options:
+      - nosniff
+      X-Dd-Debug:
+      - L3ULR3HwCWYmEqCWGz2Yob3chcH4pjowBacBXkncP7o+/uPqKt9yGEYf/g1AJPzQ
+      X-Dd-Version:
+      - "35.4351688"
+      X-Frame-Options:
+      - SAMEORIGIN
+      X-Ratelimit-Limit:
+      - "120"
+      X-Ratelimit-Period:
+      - "60"
+      X-Ratelimit-Remaining:
+      - "115"
+      X-Ratelimit-Reset:
+      - "19"
+    status: 200 OK
+    code: 200
+    duration: ""
+- request:
+    body: ""
+    form: {}
+    headers:
+      Accept:
+      - application/json
+      Dd-Operation-Id:
+      - GetGlobalVariable
+      User-Agent:
+      - terraform-provider-datadog/dev (terraform 2.4.4; terraform-cli 0.14.7) datadog-api-client-go/1.0.0-beta.19 (go go1.16.3; os darwin; arch amd64)
+    url: https://api.datadoghq.com/api/v1/synthetics/variables/11479ff3-9824-4500-8e00-9dc96a2a9d9a
+    method: GET
+  response:
+    body: '{"parse_test_options":null,"parse_test_extracted_at":null,"description":"a secure global variable","tags":["foo:bar","baz"],"created_at":"2021-04-20T14:53:41.772738+00:00","modified_at":"2021-04-20T14:53:41.772738+00:00","value":{"secure":true},"parse_test_public_id":null,"parse_test_name":null,"created_by":1445416,"type":"variable","id":"11479ff3-9824-4500-8e00-9dc96a2a9d9a","name":"TF_TESTACCDATADOGSYNTHETICSGLOBALVARIABLESECURE_BASIC_LOCAL_1618930420"}'
+    headers:
+      Cache-Control:
+      - no-cache
+      Connection:
+      - keep-alive
+      Content-Security-Policy:
+      - frame-ancestors 'self'; report-uri https://api.datadoghq.com/csp-report
+      Content-Type:
+      - application/json
+      Date:
+      - Tue, 20 Apr 2021 14:53:41 GMT
+      Pragma:
+      - no-cache
+      Strict-Transport-Security:
+      - max-age=15724800;
+      Vary:
+      - Accept-Encoding
+      X-Content-Type-Options:
+      - nosniff
+      X-Dd-Debug:
+      - 5gfwVh/5HZ+AnGd/Di93w3NEWC6KMHT9KzmHEiRJmNdOjBtAsbOcgVFyqEChw71h
+      X-Dd-Version:
+      - "35.4351688"
+      X-Frame-Options:
+      - SAMEORIGIN
+      X-Ratelimit-Limit:
+      - "120"
+      X-Ratelimit-Period:
+      - "60"
+      X-Ratelimit-Remaining:
+      - "103"
+      X-Ratelimit-Reset:
+      - "19"
+    status: 200 OK
+    code: 200
+    duration: ""
+- request:
+    body: ""
+    form: {}
+    headers:
+      Accept:
+      - application/json
+      Dd-Operation-Id:
+      - GetGlobalVariable
+      User-Agent:
+      - terraform-provider-datadog/dev (terraform 2.4.4; terraform-cli 0.14.7) datadog-api-client-go/1.0.0-beta.19 (go go1.16.3; os darwin; arch amd64)
+    url: https://api.datadoghq.com/api/v1/synthetics/variables/11479ff3-9824-4500-8e00-9dc96a2a9d9a
+    method: GET
+  response:
+    body: '{"parse_test_options":null,"parse_test_extracted_at":null,"description":"a secure global variable","tags":["foo:bar","baz"],"created_at":"2021-04-20T14:53:41.772738+00:00","modified_at":"2021-04-20T14:53:41.772738+00:00","value":{"secure":true},"parse_test_public_id":null,"parse_test_name":null,"created_by":1445416,"type":"variable","id":"11479ff3-9824-4500-8e00-9dc96a2a9d9a","name":"TF_TESTACCDATADOGSYNTHETICSGLOBALVARIABLESECURE_BASIC_LOCAL_1618930420"}'
+    headers:
+      Cache-Control:
+      - no-cache
+      Connection:
+      - keep-alive
+      Content-Security-Policy:
+      - frame-ancestors 'self'; report-uri https://api.datadoghq.com/csp-report
+      Content-Type:
+      - application/json
+      Date:
+      - Tue, 20 Apr 2021 14:53:42 GMT
+      Pragma:
+      - no-cache
+      Strict-Transport-Security:
+      - max-age=15724800;
+      Vary:
+      - Accept-Encoding
+      X-Content-Type-Options:
+      - nosniff
+      X-Dd-Debug:
       - tpRCH6w417YjBovRJ8VmtuXmNONVYiRp2c8d2AxjPdGBn8PCtgG4vAztrx3qUZAN
       X-Dd-Version:
-      - "35.4088130"
-=======
-      - nLnnBNvlCFDECRnZvzDb0z4sAO35G+IMidcAs8vrCKyjvsKWE8Yd9S3n6OjZ1qRN
-      X-Dd-Version:
-      - "35.4208607"
->>>>>>> 0a47a8f2
-      X-Frame-Options:
-      - SAMEORIGIN
-      X-Ratelimit-Limit:
-      - "120"
-      X-Ratelimit-Period:
-      - "60"
-      X-Ratelimit-Remaining:
-      - "118"
-<<<<<<< HEAD
-      X-Ratelimit-Reset:
-      - "47"
-=======
-      X-Ratelimit-Reset:
-      - "39"
+      - "35.4351688"
+      X-Frame-Options:
+      - SAMEORIGIN
+      X-Ratelimit-Limit:
+      - "120"
+      X-Ratelimit-Period:
+      - "60"
+      X-Ratelimit-Remaining:
+      - "102"
+      X-Ratelimit-Reset:
+      - "18"
     status: 200 OK
     code: 200
     duration: ""
@@ -89,267 +163,44 @@
       Dd-Operation-Id:
       - GetGlobalVariable
       User-Agent:
-      - terraform-provider-datadog/dev (terraform 1.16.0; terraform-cli 0.12.7-sdk) datadog-api-client-go/1.0.0-beta.19+dev (go go1.15.3; os darwin; arch amd64)
-    url: https://api.datadoghq.com/api/v1/synthetics/variables/59280dc6-504a-4f8b-a266-c4f842f64d41
+      - terraform-provider-datadog/dev (terraform 2.4.4; terraform-cli 0.14.7) datadog-api-client-go/1.0.0-beta.19 (go go1.16.3; os darwin; arch amd64)
+    url: https://api.datadoghq.com/api/v1/synthetics/variables/11479ff3-9824-4500-8e00-9dc96a2a9d9a
     method: GET
   response:
-    body: '{"parse_test_extracted_at":null,"description":"a secure global variable","tags":["foo:bar","baz"],"parse_test_public_id":null,"value":{"secure":true},"id":"59280dc6-504a-4f8b-a266-c4f842f64d41","parse_test_options":null,"name":"TF_TESTACCDATADOGSYNTHETICSGLOBALVARIABLESECURE_BASIC_LOCAL_1617196401","created_at":"2021-03-31T13:13:21.860310+00:00","modified_at":"2021-03-31T13:13:21.860310+00:00","created_by":1445416,"parse_test_name":null,"type":"variable"}'
-    headers:
-      Cache-Control:
-      - no-cache
-      Connection:
-      - keep-alive
-      Content-Security-Policy:
-      - frame-ancestors 'self'; report-uri https://api.datadoghq.com/csp-report
-      Content-Type:
-      - application/json
-      Date:
-      - Wed, 31 Mar 2021 13:13:22 GMT
-      Pragma:
-      - no-cache
-      Strict-Transport-Security:
-      - max-age=15724800;
-      Vary:
-      - Accept-Encoding
-      X-Content-Type-Options:
-      - nosniff
-      X-Dd-Debug:
-      - Wjq53IVIwnB4SiR238oOYgHFMq/ZYP0LQ/Dv8C2fFLBwTje/dWJHu6pI6vIOK1zG
-      X-Dd-Version:
-      - "35.4208607"
-      X-Frame-Options:
-      - SAMEORIGIN
-      X-Ratelimit-Limit:
-      - "120"
-      X-Ratelimit-Period:
-      - "60"
-      X-Ratelimit-Remaining:
-      - "114"
-      X-Ratelimit-Reset:
-      - "38"
->>>>>>> 0a47a8f2
-    status: 200 OK
-    code: 200
-    duration: ""
-- request:
-    body: ""
-    form: {}
-    headers:
-      Accept:
-      - application/json
-      Dd-Operation-Id:
-      - GetGlobalVariable
-      User-Agent:
-<<<<<<< HEAD
-      - terraform-provider-datadog/dev (terraform 2.4.4; terraform-cli ) datadog-api-client-go/1.0.0-beta.16 (go go1.15.3; os darwin; arch amd64)
-    url: https://api.datadoghq.com/api/v1/synthetics/variables/f49bc1fa-d854-4dfd-84b9-ee45dc6b83b4
-    method: GET
-  response:
-    body: '{"parse_test_extracted_at":null,"description":"a secure global variable","tags":["foo:bar","baz"],"parse_test_public_id":null,"value":{"secure":true},"id":"f49bc1fa-d854-4dfd-84b9-ee45dc6b83b4","parse_test_options":null,"name":"TF_TESTACCDATADOGSYNTHETICSGLOBALVARIABLESECURE_BASIC_LOCAL_1615587131","created_at":"2021-03-12T22:12:13.288732+00:00","modified_at":"2021-03-12T22:12:13.288732+00:00","created_by":1445416,"parse_test_name":null,"type":"variable"}'
-=======
-      - terraform-provider-datadog/dev (terraform 1.16.0; terraform-cli 0.12.7-sdk) datadog-api-client-go/1.0.0-beta.19+dev (go go1.15.3; os darwin; arch amd64)
-    url: https://api.datadoghq.com/api/v1/synthetics/variables/59280dc6-504a-4f8b-a266-c4f842f64d41
-    method: GET
-  response:
-    body: '{"parse_test_extracted_at":null,"description":"a secure global variable","tags":["foo:bar","baz"],"parse_test_public_id":null,"value":{"secure":true},"id":"59280dc6-504a-4f8b-a266-c4f842f64d41","parse_test_options":null,"name":"TF_TESTACCDATADOGSYNTHETICSGLOBALVARIABLESECURE_BASIC_LOCAL_1617196401","created_at":"2021-03-31T13:13:21.860310+00:00","modified_at":"2021-03-31T13:13:21.860310+00:00","created_by":1445416,"parse_test_name":null,"type":"variable"}'
->>>>>>> 0a47a8f2
-    headers:
-      Cache-Control:
-      - no-cache
-      Connection:
-      - keep-alive
-      Content-Security-Policy:
-      - frame-ancestors 'self'; report-uri https://api.datadoghq.com/csp-report
-      Content-Type:
-      - application/json
-      Date:
-<<<<<<< HEAD
-      - Fri, 12 Mar 2021 22:12:13 GMT
-=======
-      - Wed, 31 Mar 2021 13:13:22 GMT
->>>>>>> 0a47a8f2
-      Pragma:
-      - no-cache
-      Strict-Transport-Security:
-      - max-age=15724800;
-      Vary:
-      - Accept-Encoding
-      X-Content-Type-Options:
-      - nosniff
-      X-Dd-Debug:
-<<<<<<< HEAD
-      - 5gfwVh/5HZ+AnGd/Di93w3NEWC6KMHT9KzmHEiRJmNdOjBtAsbOcgVFyqEChw71h
-      X-Dd-Version:
-      - "35.4088130"
-=======
-      - dCmL/3rURV6BPeaqeP3Rxigq41m5CAb17XjrRE42uZ01zpr07HVhbL5/3TWMkvgu
-      X-Dd-Version:
-      - "35.4208607"
->>>>>>> 0a47a8f2
-      X-Frame-Options:
-      - SAMEORIGIN
-      X-Ratelimit-Limit:
-      - "120"
-      X-Ratelimit-Period:
-      - "60"
-      X-Ratelimit-Remaining:
-<<<<<<< HEAD
-      - "112"
-      X-Ratelimit-Reset:
-      - "47"
-=======
-      - "113"
-      X-Ratelimit-Reset:
-      - "38"
->>>>>>> 0a47a8f2
-    status: 200 OK
-    code: 200
-    duration: ""
-- request:
-    body: ""
-    form: {}
-    headers:
-      Accept:
-      - application/json
-      Dd-Operation-Id:
-      - GetGlobalVariable
-      User-Agent:
-<<<<<<< HEAD
-      - terraform-provider-datadog/dev (terraform 2.4.4; terraform-cli ) datadog-api-client-go/1.0.0-beta.16 (go go1.15.3; os darwin; arch amd64)
-    url: https://api.datadoghq.com/api/v1/synthetics/variables/f49bc1fa-d854-4dfd-84b9-ee45dc6b83b4
-    method: GET
-  response:
-    body: '{"parse_test_extracted_at":null,"description":"a secure global variable","tags":["foo:bar","baz"],"parse_test_public_id":null,"value":{"secure":true},"id":"f49bc1fa-d854-4dfd-84b9-ee45dc6b83b4","parse_test_options":null,"name":"TF_TESTACCDATADOGSYNTHETICSGLOBALVARIABLESECURE_BASIC_LOCAL_1615587131","created_at":"2021-03-12T22:12:13.288732+00:00","modified_at":"2021-03-12T22:12:13.288732+00:00","created_by":1445416,"parse_test_name":null,"type":"variable"}'
-=======
-      - terraform-provider-datadog/dev (terraform 1.16.0; terraform-cli 0.12.7-sdk) datadog-api-client-go/1.0.0-beta.19+dev (go go1.15.3; os darwin; arch amd64)
-    url: https://api.datadoghq.com/api/v1/synthetics/variables/59280dc6-504a-4f8b-a266-c4f842f64d41
-    method: GET
-  response:
-    body: '{"parse_test_extracted_at":null,"description":"a secure global variable","tags":["foo:bar","baz"],"parse_test_public_id":null,"value":{"secure":true},"id":"59280dc6-504a-4f8b-a266-c4f842f64d41","parse_test_options":null,"name":"TF_TESTACCDATADOGSYNTHETICSGLOBALVARIABLESECURE_BASIC_LOCAL_1617196401","created_at":"2021-03-31T13:13:21.860310+00:00","modified_at":"2021-03-31T13:13:21.860310+00:00","created_by":1445416,"parse_test_name":null,"type":"variable"}'
->>>>>>> 0a47a8f2
-    headers:
-      Cache-Control:
-      - no-cache
-      Connection:
-      - keep-alive
-      Content-Security-Policy:
-      - frame-ancestors 'self'; report-uri https://api.datadoghq.com/csp-report
-      Content-Type:
-      - application/json
-      Date:
-<<<<<<< HEAD
-      - Fri, 12 Mar 2021 22:12:13 GMT
-=======
-      - Wed, 31 Mar 2021 13:13:22 GMT
->>>>>>> 0a47a8f2
-      Pragma:
-      - no-cache
-      Strict-Transport-Security:
-      - max-age=15724800;
-      Vary:
-      - Accept-Encoding
-      X-Content-Type-Options:
-      - nosniff
-      X-Dd-Debug:
-<<<<<<< HEAD
-      - mNzaoDhdDKO7t4QSrAe5X7pHd0bJND187D+vRbwoluXouE2m1UaQQX0RGCvRpLVE
-      X-Dd-Version:
-      - "35.4088130"
-=======
-      - JpIJLwIH2nFlZOC+u71rq7aAOL43MLZN3MUsL+gpYHdZz5QLUOG8Jysf8kVK6tPU
-      X-Dd-Version:
-      - "35.4208607"
->>>>>>> 0a47a8f2
-      X-Frame-Options:
-      - SAMEORIGIN
-      X-Ratelimit-Limit:
-      - "120"
-      X-Ratelimit-Period:
-      - "60"
-      X-Ratelimit-Remaining:
-<<<<<<< HEAD
-      - "110"
-      X-Ratelimit-Reset:
-      - "47"
-=======
-      - "112"
-      X-Ratelimit-Reset:
-      - "38"
->>>>>>> 0a47a8f2
-    status: 200 OK
-    code: 200
-    duration: ""
-- request:
-    body: ""
-    form: {}
-    headers:
-      Accept:
-      - application/json
-      Dd-Operation-Id:
-      - GetGlobalVariable
-      User-Agent:
-<<<<<<< HEAD
-      - terraform-provider-datadog/dev (terraform 2.4.4; terraform-cli 0.14.7) datadog-api-client-go/1.0.0-beta.16 (go go1.15.3; os darwin; arch amd64)
-    url: https://api.datadoghq.com/api/v1/synthetics/variables/f49bc1fa-d854-4dfd-84b9-ee45dc6b83b4
-    method: GET
-  response:
-    body: '{"parse_test_extracted_at":null,"description":"a secure global variable","tags":["foo:bar","baz"],"parse_test_public_id":null,"value":{"secure":true},"id":"f49bc1fa-d854-4dfd-84b9-ee45dc6b83b4","parse_test_options":null,"name":"TF_TESTACCDATADOGSYNTHETICSGLOBALVARIABLESECURE_BASIC_LOCAL_1615587131","created_at":"2021-03-12T22:12:13.288732+00:00","modified_at":"2021-03-12T22:12:13.288732+00:00","created_by":1445416,"parse_test_name":null,"type":"variable"}'
-=======
-      - terraform-provider-datadog/dev (terraform 1.16.0; terraform-cli 0.12.7-sdk) datadog-api-client-go/1.0.0-beta.19+dev (go go1.15.3; os darwin; arch amd64)
-    url: https://api.datadoghq.com/api/v1/synthetics/variables/59280dc6-504a-4f8b-a266-c4f842f64d41
-    method: GET
-  response:
-    body: '{"parse_test_extracted_at":null,"description":"a secure global variable","tags":["foo:bar","baz"],"parse_test_public_id":null,"value":{"secure":true},"id":"59280dc6-504a-4f8b-a266-c4f842f64d41","parse_test_options":null,"name":"TF_TESTACCDATADOGSYNTHETICSGLOBALVARIABLESECURE_BASIC_LOCAL_1617196401","created_at":"2021-03-31T13:13:21.860310+00:00","modified_at":"2021-03-31T13:13:21.860310+00:00","created_by":1445416,"parse_test_name":null,"type":"variable"}'
->>>>>>> 0a47a8f2
-    headers:
-      Cache-Control:
-      - no-cache
-      Connection:
-      - keep-alive
-      Content-Security-Policy:
-      - frame-ancestors 'self'; report-uri https://api.datadoghq.com/csp-report
-      Content-Type:
-      - application/json
-      Date:
-<<<<<<< HEAD
-      - Fri, 12 Mar 2021 22:12:14 GMT
-=======
-      - Wed, 31 Mar 2021 13:13:22 GMT
->>>>>>> 0a47a8f2
-      Pragma:
-      - no-cache
-      Strict-Transport-Security:
-      - max-age=15724800;
-      Vary:
-      - Accept-Encoding
-      X-Content-Type-Options:
-      - nosniff
-      X-Dd-Debug:
-<<<<<<< HEAD
-      - Wjq53IVIwnB4SiR238oOYgHFMq/ZYP0LQ/Dv8C2fFLBwTje/dWJHu6pI6vIOK1zG
-      X-Dd-Version:
-      - "35.4088130"
-=======
-      - dPySkcOzIZtKyMKDAAzuysY3gNGGj6RtYogGuSb76E8mPvoqzREyRp6lPYm91hQU
-      X-Dd-Version:
-      - "35.4208607"
->>>>>>> 0a47a8f2
-      X-Frame-Options:
-      - SAMEORIGIN
-      X-Ratelimit-Limit:
-      - "120"
-      X-Ratelimit-Period:
-      - "60"
-      X-Ratelimit-Remaining:
-<<<<<<< HEAD
-      - "107"
-      X-Ratelimit-Reset:
-      - "46"
-=======
-      - "111"
-      X-Ratelimit-Reset:
-      - "38"
->>>>>>> 0a47a8f2
+    body: '{"parse_test_options":null,"parse_test_extracted_at":null,"description":"a secure global variable","tags":["foo:bar","baz"],"created_at":"2021-04-20T14:53:41.772738+00:00","modified_at":"2021-04-20T14:53:41.772738+00:00","value":{"secure":true},"parse_test_public_id":null,"parse_test_name":null,"created_by":1445416,"type":"variable","id":"11479ff3-9824-4500-8e00-9dc96a2a9d9a","name":"TF_TESTACCDATADOGSYNTHETICSGLOBALVARIABLESECURE_BASIC_LOCAL_1618930420"}'
+    headers:
+      Cache-Control:
+      - no-cache
+      Connection:
+      - keep-alive
+      Content-Security-Policy:
+      - frame-ancestors 'self'; report-uri https://api.datadoghq.com/csp-report
+      Content-Type:
+      - application/json
+      Date:
+      - Tue, 20 Apr 2021 14:53:43 GMT
+      Pragma:
+      - no-cache
+      Strict-Transport-Security:
+      - max-age=15724800;
+      Vary:
+      - Accept-Encoding
+      X-Content-Type-Options:
+      - nosniff
+      X-Dd-Debug:
+      - PhosSd3Ch1B6B0DXI71steKUi7XhPDttnPiIP1NdXTw0VJNWpoUnYyBmODS5ne3q
+      X-Dd-Version:
+      - "35.4351688"
+      X-Frame-Options:
+      - SAMEORIGIN
+      X-Ratelimit-Limit:
+      - "120"
+      X-Ratelimit-Period:
+      - "60"
+      X-Ratelimit-Remaining:
+      - "97"
+      X-Ratelimit-Reset:
+      - "17"
     status: 200 OK
     code: 200
     duration: ""
@@ -362,13 +213,8 @@
       Dd-Operation-Id:
       - DeleteGlobalVariable
       User-Agent:
-<<<<<<< HEAD
-      - terraform-provider-datadog/dev (terraform 2.4.4; terraform-cli ) datadog-api-client-go/1.0.0-beta.16 (go go1.15.3; os darwin; arch amd64)
-    url: https://api.datadoghq.com/api/v1/synthetics/variables/f49bc1fa-d854-4dfd-84b9-ee45dc6b83b4
-=======
-      - terraform-provider-datadog/dev (terraform 1.16.0; terraform-cli 0.12.7-sdk) datadog-api-client-go/1.0.0-beta.19+dev (go go1.15.3; os darwin; arch amd64)
-    url: https://api.datadoghq.com/api/v1/synthetics/variables/59280dc6-504a-4f8b-a266-c4f842f64d41
->>>>>>> 0a47a8f2
+      - terraform-provider-datadog/dev (terraform 2.4.4; terraform-cli 0.14.7) datadog-api-client-go/1.0.0-beta.19 (go go1.16.3; os darwin; arch amd64)
+    url: https://api.datadoghq.com/api/v1/synthetics/variables/11479ff3-9824-4500-8e00-9dc96a2a9d9a
     method: DELETE
   response:
     body: "null"
@@ -384,41 +230,27 @@
       Content-Type:
       - application/json
       Date:
-<<<<<<< HEAD
-      - Fri, 12 Mar 2021 22:12:16 GMT
-=======
-      - Wed, 31 Mar 2021 13:13:22 GMT
->>>>>>> 0a47a8f2
-      Pragma:
-      - no-cache
-      Strict-Transport-Security:
-      - max-age=15724800;
-      X-Content-Type-Options:
-      - nosniff
-      X-Dd-Debug:
-<<<<<<< HEAD
-      - nLnnBNvlCFDECRnZvzDb0z4sAO35G+IMidcAs8vrCKyjvsKWE8Yd9S3n6OjZ1qRN
-      X-Dd-Version:
-      - "35.4088130"
-=======
-      - 25u1gDlL724DHllbjFT4BhOLorBTilh+aah2uWAUEjFC/+rjczJdiyWrV/HwLwe/
-      X-Dd-Version:
-      - "35.4208607"
->>>>>>> 0a47a8f2
-      X-Frame-Options:
-      - SAMEORIGIN
-      X-Ratelimit-Limit:
-      - "120"
-      X-Ratelimit-Period:
-      - "60"
-      X-Ratelimit-Remaining:
-      - "118"
-      X-Ratelimit-Reset:
-<<<<<<< HEAD
-      - "45"
-=======
-      - "38"
->>>>>>> 0a47a8f2
+      - Tue, 20 Apr 2021 14:53:44 GMT
+      Pragma:
+      - no-cache
+      Strict-Transport-Security:
+      - max-age=15724800;
+      X-Content-Type-Options:
+      - nosniff
+      X-Dd-Debug:
+      - vdJ3/nHEY1ioXQ6pQrBVvsQK1s4yyc+wufBMPSoXql71qZVuP/xMdtNo6DafhOAk
+      X-Dd-Version:
+      - "35.4351688"
+      X-Frame-Options:
+      - SAMEORIGIN
+      X-Ratelimit-Limit:
+      - "120"
+      X-Ratelimit-Period:
+      - "60"
+      X-Ratelimit-Remaining:
+      - "116"
+      X-Ratelimit-Reset:
+      - "16"
     status: 200 OK
     code: 200
     duration: ""
@@ -431,61 +263,42 @@
       Dd-Operation-Id:
       - GetGlobalVariable
       User-Agent:
-<<<<<<< HEAD
-      - terraform-provider-datadog/dev (terraform 2.4.4; terraform-cli ) datadog-api-client-go/1.0.0-beta.16 (go go1.15.3; os darwin; arch amd64)
-    url: https://api.datadoghq.com/api/v1/synthetics/variables/f49bc1fa-d854-4dfd-84b9-ee45dc6b83b4
-=======
-      - terraform-provider-datadog/dev (terraform 1.16.0; terraform-cli 0.12.7-sdk) datadog-api-client-go/1.0.0-beta.19+dev (go go1.15.3; os darwin; arch amd64)
-    url: https://api.datadoghq.com/api/v1/synthetics/variables/59280dc6-504a-4f8b-a266-c4f842f64d41
->>>>>>> 0a47a8f2
+      - terraform-provider-datadog/dev (terraform 2.4.4; terraform-cli 0.14.7) datadog-api-client-go/1.0.0-beta.19 (go go1.16.3; os darwin; arch amd64)
+    url: https://api.datadoghq.com/api/v1/synthetics/variables/11479ff3-9824-4500-8e00-9dc96a2a9d9a
     method: GET
   response:
-    body: '{"errors": ["Synthetics variable not found"]}'
-    headers:
-      Cache-Control:
-      - no-cache
-      Connection:
-      - keep-alive
-      Content-Security-Policy:
-      - frame-ancestors 'self'; report-uri https://api.datadoghq.com/csp-report
-      Content-Type:
-      - application/json
-      Date:
-<<<<<<< HEAD
-      - Fri, 12 Mar 2021 22:12:16 GMT
-=======
-      - Wed, 31 Mar 2021 13:13:22 GMT
->>>>>>> 0a47a8f2
-      Pragma:
-      - no-cache
-      Strict-Transport-Security:
-      - max-age=15724800;
-      Vary:
-      - Accept-Encoding
-      X-Content-Type-Options:
-      - nosniff
-      X-Dd-Version:
-<<<<<<< HEAD
-      - "35.4088130"
-=======
-      - "35.4208607"
->>>>>>> 0a47a8f2
-      X-Frame-Options:
-      - SAMEORIGIN
-      X-Ratelimit-Limit:
-      - "120"
-      X-Ratelimit-Period:
-      - "60"
-      X-Ratelimit-Remaining:
-<<<<<<< HEAD
-      - "103"
-      X-Ratelimit-Reset:
-      - "44"
-=======
-      - "110"
-      X-Ratelimit-Reset:
-      - "38"
->>>>>>> 0a47a8f2
+    body: '{"errors": ["Synthetics global variable not found"]}'
+    headers:
+      Cache-Control:
+      - no-cache
+      Connection:
+      - keep-alive
+      Content-Security-Policy:
+      - frame-ancestors 'self'; report-uri https://api.datadoghq.com/csp-report
+      Content-Type:
+      - application/json
+      Date:
+      - Tue, 20 Apr 2021 14:53:44 GMT
+      Pragma:
+      - no-cache
+      Strict-Transport-Security:
+      - max-age=15724800;
+      Vary:
+      - Accept-Encoding
+      X-Content-Type-Options:
+      - nosniff
+      X-Dd-Version:
+      - "35.4351688"
+      X-Frame-Options:
+      - SAMEORIGIN
+      X-Ratelimit-Limit:
+      - "120"
+      X-Ratelimit-Period:
+      - "60"
+      X-Ratelimit-Remaining:
+      - "90"
+      X-Ratelimit-Reset:
+      - "16"
     status: 404 Not Found
     code: 404
     duration: ""
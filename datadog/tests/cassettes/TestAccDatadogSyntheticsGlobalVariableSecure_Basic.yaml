--- conflicted
+++ resolved
@@ -13,11 +13,7 @@
         remote_addr: ""
         request_uri: ""
         body: |
-<<<<<<< HEAD
-            {"description":"a secure global variable","is_fido":false,"is_totp":false,"name":"TF_TESTACCDATADOGSYNTHETICSGLOBALVARIABLESECURE_BASIC_LOCAL_1739527615","tags":["foo:bar","baz"],"value":{"secure":true,"value":"variable-secure-value"}}
-=======
-            {"description":"a secure global variable","is_totp":false,"name":"TF_TESTACCDATADOGSYNTHETICSGLOBALVARIABLESECURE_BASIC_LOCAL_1739872146","tags":["foo:bar","baz"],"value":{"secure":true,"value":"variable-secure-value"}}
->>>>>>> 20d49e4a
+            {"description":"a secure global variable","is_fido":false,"is_totp":false,"name":"TF_TESTACCDATADOGSYNTHETICSGLOBALVARIABLESECURE_BASIC_LOCAL_1739890458","tags":["foo:bar","baz"],"value":{"secure":true,"value":"variable-secure-value"}}
         form: {}
         headers:
             Accept:
@@ -36,21 +32,13 @@
         content_length: -1
         uncompressed: true
         body: |
-<<<<<<< HEAD
-            {"id":"211f2ffc-7000-4af4-bfad-db0f9f2dd443","name":"TF_TESTACCDATADOGSYNTHETICSGLOBALVARIABLESECURE_BASIC_LOCAL_1739527615","description":"a secure global variable","type":"variable","tags":["foo:bar","baz"],"last_error":null,"value":{"secure":true}}
-=======
-            {"id":"8e7ddc62-633d-46fd-bb5f-58a0de953ae7","name":"TF_TESTACCDATADOGSYNTHETICSGLOBALVARIABLESECURE_BASIC_LOCAL_1739872146","description":"a secure global variable","type":"variable","tags":["foo:bar","baz"],"last_error":null,"value":{"secure":true}}
->>>>>>> 20d49e4a
-        headers:
-            Content-Type:
-                - application/json
-        status: 200 OK
-        code: 200
-<<<<<<< HEAD
-        duration: 501.309458ms
-=======
-        duration: 227.968709ms
->>>>>>> 20d49e4a
+            {"id":"a95b27b2-23d7-4f6f-bc61-7c10b131ea98","name":"TF_TESTACCDATADOGSYNTHETICSGLOBALVARIABLESECURE_BASIC_LOCAL_1739890458","description":"a secure global variable","type":"variable","tags":["foo:bar","baz"],"last_error":null,"value":{"secure":true}}
+        headers:
+            Content-Type:
+                - application/json
+        status: 200 OK
+        code: 200
+        duration: 494.740042ms
     - id: 1
       request:
         proto: HTTP/1.1
@@ -67,37 +55,25 @@
         headers:
             Accept:
                 - application/json
-<<<<<<< HEAD
-        url: https://api.datadoghq.com/api/v1/synthetics/variables/211f2ffc-7000-4af4-bfad-db0f9f2dd443
-=======
-        url: https://api.datadoghq.com/api/v1/synthetics/variables/8e7ddc62-633d-46fd-bb5f-58a0de953ae7
->>>>>>> 20d49e4a
-        method: GET
-      response:
-        proto: HTTP/1.1
-        proto_major: 1
-        proto_minor: 1
-        transfer_encoding:
-            - chunked
-        trailer: {}
-        content_length: -1
-        uncompressed: true
-        body: |
-<<<<<<< HEAD
-            {"id":"211f2ffc-7000-4af4-bfad-db0f9f2dd443","name":"TF_TESTACCDATADOGSYNTHETICSGLOBALVARIABLESECURE_BASIC_LOCAL_1739527615","description":"a secure global variable","type":"variable","tags":["foo:bar","baz"],"created_at":"2025-02-14T10:07:02.208295+00:00","modified_at":"2025-02-14T10:07:02.208295+00:00","last_error":null,"value":{"secure":true},"creator":{"name":"frog","handle":"frog@datadoghq.com","email":"frog@datadoghq.com"},"editor":{"name":"frog","handle":"frog@datadoghq.com","email":"frog@datadoghq.com"}}
-=======
-            {"id":"8e7ddc62-633d-46fd-bb5f-58a0de953ae7","name":"TF_TESTACCDATADOGSYNTHETICSGLOBALVARIABLESECURE_BASIC_LOCAL_1739872146","description":"a secure global variable","type":"variable","tags":["foo:bar","baz"],"created_at":"2025-02-18T09:49:07.706669+00:00","modified_at":"2025-02-18T09:49:07.706669+00:00","last_error":null,"value":{"secure":true},"creator":{"name":"frog","handle":"frog@datadoghq.com","email":"frog@datadoghq.com"},"editor":{"name":"frog","handle":"frog@datadoghq.com","email":"frog@datadoghq.com"}}
->>>>>>> 20d49e4a
-        headers:
-            Content-Type:
-                - application/json
-        status: 200 OK
-        code: 200
-<<<<<<< HEAD
-        duration: 174.564584ms
-=======
-        duration: 171.925417ms
->>>>>>> 20d49e4a
+        url: https://api.datadoghq.com/api/v1/synthetics/variables/a95b27b2-23d7-4f6f-bc61-7c10b131ea98
+        method: GET
+      response:
+        proto: HTTP/1.1
+        proto_major: 1
+        proto_minor: 1
+        transfer_encoding:
+            - chunked
+        trailer: {}
+        content_length: -1
+        uncompressed: true
+        body: |
+            {"id":"a95b27b2-23d7-4f6f-bc61-7c10b131ea98","name":"TF_TESTACCDATADOGSYNTHETICSGLOBALVARIABLESECURE_BASIC_LOCAL_1739890458","description":"a secure global variable","type":"variable","tags":["foo:bar","baz"],"created_at":"2025-02-18T14:54:20.974370+00:00","modified_at":"2025-02-18T14:54:20.974370+00:00","last_error":null,"value":{"secure":true},"creator":{"name":"frog","handle":"frog@datadoghq.com","email":"frog@datadoghq.com"},"editor":{"name":"frog","handle":"frog@datadoghq.com","email":"frog@datadoghq.com"}}
+        headers:
+            Content-Type:
+                - application/json
+        status: 200 OK
+        code: 200
+        duration: 192.192ms
     - id: 2
       request:
         proto: HTTP/1.1
@@ -114,37 +90,25 @@
         headers:
             Accept:
                 - application/json
-<<<<<<< HEAD
-        url: https://api.datadoghq.com/api/v1/synthetics/variables/211f2ffc-7000-4af4-bfad-db0f9f2dd443
-=======
-        url: https://api.datadoghq.com/api/v1/synthetics/variables/8e7ddc62-633d-46fd-bb5f-58a0de953ae7
->>>>>>> 20d49e4a
-        method: GET
-      response:
-        proto: HTTP/1.1
-        proto_major: 1
-        proto_minor: 1
-        transfer_encoding:
-            - chunked
-        trailer: {}
-        content_length: -1
-        uncompressed: true
-        body: |
-<<<<<<< HEAD
-            {"id":"211f2ffc-7000-4af4-bfad-db0f9f2dd443","name":"TF_TESTACCDATADOGSYNTHETICSGLOBALVARIABLESECURE_BASIC_LOCAL_1739527615","description":"a secure global variable","type":"variable","tags":["foo:bar","baz"],"created_at":"2025-02-14T10:07:02.208295+00:00","modified_at":"2025-02-14T10:07:02.208295+00:00","last_error":null,"value":{"secure":true},"creator":{"name":"frog","handle":"frog@datadoghq.com","email":"frog@datadoghq.com"},"editor":{"name":"frog","handle":"frog@datadoghq.com","email":"frog@datadoghq.com"}}
-=======
-            {"id":"8e7ddc62-633d-46fd-bb5f-58a0de953ae7","name":"TF_TESTACCDATADOGSYNTHETICSGLOBALVARIABLESECURE_BASIC_LOCAL_1739872146","description":"a secure global variable","type":"variable","tags":["foo:bar","baz"],"created_at":"2025-02-18T09:49:07.706669+00:00","modified_at":"2025-02-18T09:49:07.706669+00:00","last_error":null,"value":{"secure":true},"creator":{"name":"frog","handle":"frog@datadoghq.com","email":"frog@datadoghq.com"},"editor":{"name":"frog","handle":"frog@datadoghq.com","email":"frog@datadoghq.com"}}
->>>>>>> 20d49e4a
-        headers:
-            Content-Type:
-                - application/json
-        status: 200 OK
-        code: 200
-<<<<<<< HEAD
-        duration: 188.371375ms
-=======
-        duration: 174.671209ms
->>>>>>> 20d49e4a
+        url: https://api.datadoghq.com/api/v1/synthetics/variables/a95b27b2-23d7-4f6f-bc61-7c10b131ea98
+        method: GET
+      response:
+        proto: HTTP/1.1
+        proto_major: 1
+        proto_minor: 1
+        transfer_encoding:
+            - chunked
+        trailer: {}
+        content_length: -1
+        uncompressed: true
+        body: |
+            {"id":"a95b27b2-23d7-4f6f-bc61-7c10b131ea98","name":"TF_TESTACCDATADOGSYNTHETICSGLOBALVARIABLESECURE_BASIC_LOCAL_1739890458","description":"a secure global variable","type":"variable","tags":["foo:bar","baz"],"created_at":"2025-02-18T14:54:20.974370+00:00","modified_at":"2025-02-18T14:54:20.974370+00:00","last_error":null,"value":{"secure":true},"creator":{"name":"frog","handle":"frog@datadoghq.com","email":"frog@datadoghq.com"},"editor":{"name":"frog","handle":"frog@datadoghq.com","email":"frog@datadoghq.com"}}
+        headers:
+            Content-Type:
+                - application/json
+        status: 200 OK
+        code: 200
+        duration: 180.20125ms
     - id: 3
       request:
         proto: HTTP/1.1
@@ -161,37 +125,25 @@
         headers:
             Accept:
                 - application/json
-<<<<<<< HEAD
-        url: https://api.datadoghq.com/api/v1/synthetics/variables/211f2ffc-7000-4af4-bfad-db0f9f2dd443
-=======
-        url: https://api.datadoghq.com/api/v1/synthetics/variables/8e7ddc62-633d-46fd-bb5f-58a0de953ae7
->>>>>>> 20d49e4a
-        method: GET
-      response:
-        proto: HTTP/1.1
-        proto_major: 1
-        proto_minor: 1
-        transfer_encoding:
-            - chunked
-        trailer: {}
-        content_length: -1
-        uncompressed: true
-        body: |
-<<<<<<< HEAD
-            {"id":"211f2ffc-7000-4af4-bfad-db0f9f2dd443","name":"TF_TESTACCDATADOGSYNTHETICSGLOBALVARIABLESECURE_BASIC_LOCAL_1739527615","description":"a secure global variable","type":"variable","tags":["foo:bar","baz"],"created_at":"2025-02-14T10:07:02.208295+00:00","modified_at":"2025-02-14T10:07:02.208295+00:00","last_error":null,"value":{"secure":true},"creator":{"name":"frog","handle":"frog@datadoghq.com","email":"frog@datadoghq.com"},"editor":{"name":"frog","handle":"frog@datadoghq.com","email":"frog@datadoghq.com"}}
-=======
-            {"id":"8e7ddc62-633d-46fd-bb5f-58a0de953ae7","name":"TF_TESTACCDATADOGSYNTHETICSGLOBALVARIABLESECURE_BASIC_LOCAL_1739872146","description":"a secure global variable","type":"variable","tags":["foo:bar","baz"],"created_at":"2025-02-18T09:49:07.706669+00:00","modified_at":"2025-02-18T09:49:07.706669+00:00","last_error":null,"value":{"secure":true},"creator":{"name":"frog","handle":"frog@datadoghq.com","email":"frog@datadoghq.com"},"editor":{"name":"frog","handle":"frog@datadoghq.com","email":"frog@datadoghq.com"}}
->>>>>>> 20d49e4a
-        headers:
-            Content-Type:
-                - application/json
-        status: 200 OK
-        code: 200
-<<<<<<< HEAD
-        duration: 181.062708ms
-=======
-        duration: 192.241666ms
->>>>>>> 20d49e4a
+        url: https://api.datadoghq.com/api/v1/synthetics/variables/a95b27b2-23d7-4f6f-bc61-7c10b131ea98
+        method: GET
+      response:
+        proto: HTTP/1.1
+        proto_major: 1
+        proto_minor: 1
+        transfer_encoding:
+            - chunked
+        trailer: {}
+        content_length: -1
+        uncompressed: true
+        body: |
+            {"id":"a95b27b2-23d7-4f6f-bc61-7c10b131ea98","name":"TF_TESTACCDATADOGSYNTHETICSGLOBALVARIABLESECURE_BASIC_LOCAL_1739890458","description":"a secure global variable","type":"variable","tags":["foo:bar","baz"],"created_at":"2025-02-18T14:54:20.974370+00:00","modified_at":"2025-02-18T14:54:20.974370+00:00","last_error":null,"value":{"secure":true},"creator":{"name":"frog","handle":"frog@datadoghq.com","email":"frog@datadoghq.com"},"editor":{"name":"frog","handle":"frog@datadoghq.com","email":"frog@datadoghq.com"}}
+        headers:
+            Content-Type:
+                - application/json
+        status: 200 OK
+        code: 200
+        duration: 427.908791ms
     - id: 4
       request:
         proto: HTTP/1.1
@@ -208,37 +160,25 @@
         headers:
             Accept:
                 - application/json
-<<<<<<< HEAD
-        url: https://api.datadoghq.com/api/v1/synthetics/variables/211f2ffc-7000-4af4-bfad-db0f9f2dd443
-=======
-        url: https://api.datadoghq.com/api/v1/synthetics/variables/8e7ddc62-633d-46fd-bb5f-58a0de953ae7
->>>>>>> 20d49e4a
-        method: GET
-      response:
-        proto: HTTP/1.1
-        proto_major: 1
-        proto_minor: 1
-        transfer_encoding:
-            - chunked
-        trailer: {}
-        content_length: -1
-        uncompressed: true
-        body: |
-<<<<<<< HEAD
-            {"id":"211f2ffc-7000-4af4-bfad-db0f9f2dd443","name":"TF_TESTACCDATADOGSYNTHETICSGLOBALVARIABLESECURE_BASIC_LOCAL_1739527615","description":"a secure global variable","type":"variable","tags":["foo:bar","baz"],"created_at":"2025-02-14T10:07:02.208295+00:00","modified_at":"2025-02-14T10:07:02.208295+00:00","last_error":null,"value":{"secure":true},"creator":{"name":"frog","handle":"frog@datadoghq.com","email":"frog@datadoghq.com"},"editor":{"name":"frog","handle":"frog@datadoghq.com","email":"frog@datadoghq.com"}}
-=======
-            {"id":"8e7ddc62-633d-46fd-bb5f-58a0de953ae7","name":"TF_TESTACCDATADOGSYNTHETICSGLOBALVARIABLESECURE_BASIC_LOCAL_1739872146","description":"a secure global variable","type":"variable","tags":["foo:bar","baz"],"created_at":"2025-02-18T09:49:07.706669+00:00","modified_at":"2025-02-18T09:49:07.706669+00:00","last_error":null,"value":{"secure":true},"creator":{"name":"frog","handle":"frog@datadoghq.com","email":"frog@datadoghq.com"},"editor":{"name":"frog","handle":"frog@datadoghq.com","email":"frog@datadoghq.com"}}
->>>>>>> 20d49e4a
-        headers:
-            Content-Type:
-                - application/json
-        status: 200 OK
-        code: 200
-<<<<<<< HEAD
-        duration: 333.346583ms
-=======
-        duration: 434.214208ms
->>>>>>> 20d49e4a
+        url: https://api.datadoghq.com/api/v1/synthetics/variables/a95b27b2-23d7-4f6f-bc61-7c10b131ea98
+        method: GET
+      response:
+        proto: HTTP/1.1
+        proto_major: 1
+        proto_minor: 1
+        transfer_encoding:
+            - chunked
+        trailer: {}
+        content_length: -1
+        uncompressed: true
+        body: |
+            {"id":"a95b27b2-23d7-4f6f-bc61-7c10b131ea98","name":"TF_TESTACCDATADOGSYNTHETICSGLOBALVARIABLESECURE_BASIC_LOCAL_1739890458","description":"a secure global variable","type":"variable","tags":["foo:bar","baz"],"created_at":"2025-02-18T14:54:20.974370+00:00","modified_at":"2025-02-18T14:54:20.974370+00:00","last_error":null,"value":{"secure":true},"creator":{"name":"frog","handle":"frog@datadoghq.com","email":"frog@datadoghq.com"},"editor":{"name":"frog","handle":"frog@datadoghq.com","email":"frog@datadoghq.com"}}
+        headers:
+            Content-Type:
+                - application/json
+        status: 200 OK
+        code: 200
+        duration: 409.891083ms
     - id: 5
       request:
         proto: HTTP/1.1
@@ -255,11 +195,7 @@
         headers:
             Accept:
                 - '*/*'
-<<<<<<< HEAD
-        url: https://api.datadoghq.com/api/v1/synthetics/variables/211f2ffc-7000-4af4-bfad-db0f9f2dd443
-=======
-        url: https://api.datadoghq.com/api/v1/synthetics/variables/8e7ddc62-633d-46fd-bb5f-58a0de953ae7
->>>>>>> 20d49e4a
+        url: https://api.datadoghq.com/api/v1/synthetics/variables/a95b27b2-23d7-4f6f-bc61-7c10b131ea98
         method: DELETE
       response:
         proto: HTTP/1.1
@@ -275,11 +211,7 @@
                 - text/html; charset=utf-8
         status: 200 OK
         code: 200
-<<<<<<< HEAD
-        duration: 285.935458ms
-=======
-        duration: 264.374542ms
->>>>>>> 20d49e4a
+        duration: 270.916417ms
     - id: 6
       request:
         proto: HTTP/1.1
@@ -296,11 +228,7 @@
         headers:
             Accept:
                 - application/json
-<<<<<<< HEAD
-        url: https://api.datadoghq.com/api/v1/synthetics/variables/211f2ffc-7000-4af4-bfad-db0f9f2dd443
-=======
-        url: https://api.datadoghq.com/api/v1/synthetics/variables/8e7ddc62-633d-46fd-bb5f-58a0de953ae7
->>>>>>> 20d49e4a
+        url: https://api.datadoghq.com/api/v1/synthetics/variables/a95b27b2-23d7-4f6f-bc61-7c10b131ea98
         method: GET
       response:
         proto: HTTP/1.1
@@ -317,8 +245,4 @@
                 - application/json
         status: 404 Not Found
         code: 404
-<<<<<<< HEAD
-        duration: 172.801625ms
-=======
-        duration: 207.27725ms
->>>>>>> 20d49e4a
+        duration: 176.523667ms
--- conflicted
+++ resolved
@@ -13,11 +13,7 @@
         remote_addr: ""
         request_uri: ""
         body: |
-<<<<<<< HEAD
-            {"config":{"assertions":[],"configVariables":[],"steps":[{"allowFailure":true,"assertions":[{"operator":"is","target":200,"type":"statusCode"}],"exitIfSucceed":false,"extractedValues":[{"field":"content-length","name":"LOCAL_VAR_EXTRACT","parser":{"type":"regex","value":".*"},"secure":false,"type":"http_header"}],"isCritical":false,"name":"First api step","request":{"allow_insecure":true,"follow_redirects":true,"httpVersion":"any","method":"GET","noSavingResponseBody":false,"persistCookies":false,"timeout":30,"url":"https://www.datadoghq.com"},"retry":{"count":5,"interval":1000},"subtype":"http"}]},"locations":["aws:eu-central-1"],"message":"","name":"TF_TESTACCDATADOGSYNTHETICSGLOBALVARIABLEFROMTEST_LOCALVARIABLE_LOCAL_1739826757","options":{"follow_redirects":true,"httpVersion":"any","min_location_failed":1,"monitor_options":{"renotify_interval":120},"tick_every":60},"status":"paused","subtype":"multi","tags":[],"type":"api"}
-=======
-            {"config":{"assertions":[],"configVariables":[],"steps":[{"allowFailure":true,"assertions":[{"operator":"is","target":200,"type":"statusCode"}],"exitIfSucceed":false,"extractedValues":[{"field":"content-length","name":"LOCAL_VAR_EXTRACT","parser":{"type":"regex","value":".*"},"secure":false,"type":"http_header"}],"isCritical":false,"name":"First api step","request":{"allow_insecure":true,"follow_redirects":true,"httpVersion":"any","method":"GET","noSavingResponseBody":false,"persistCookies":false,"timeout":30,"url":"https://www.datadoghq.com"},"retry":{"count":5,"interval":1000},"subtype":"http"}]},"locations":["aws:eu-central-1"],"message":"","name":"TF_TESTACCDATADOGSYNTHETICSGLOBALVARIABLEFROMTEST_LOCALVARIABLE_LOCAL_1739783488","options":{"follow_redirects":true,"httpVersion":"any","min_location_failed":1,"monitor_options":{"renotify_interval":120,"renotify_occurrences":0},"tick_every":60},"status":"paused","subtype":"multi","tags":[],"type":"api"}
->>>>>>> a17408c7
+            {"config":{"assertions":[],"configVariables":[],"steps":[{"allowFailure":true,"assertions":[{"operator":"is","target":200,"type":"statusCode"}],"exitIfSucceed":false,"extractedValues":[{"field":"content-length","name":"LOCAL_VAR_EXTRACT","parser":{"type":"regex","value":".*"},"secure":false,"type":"http_header"}],"isCritical":false,"name":"First api step","request":{"allow_insecure":true,"follow_redirects":true,"httpVersion":"any","method":"GET","noSavingResponseBody":false,"persistCookies":false,"timeout":30,"url":"https://www.datadoghq.com"},"retry":{"count":5,"interval":1000},"subtype":"http"}]},"locations":["aws:eu-central-1"],"message":"","name":"TF_TESTACCDATADOGSYNTHETICSGLOBALVARIABLEFROMTEST_LOCALVARIABLE_LOCAL_1739872140","options":{"follow_redirects":true,"httpVersion":"any","min_location_failed":1,"monitor_options":{"renotify_interval":120,"renotify_occurrences":0},"tick_every":60},"status":"paused","subtype":"multi","tags":[],"type":"api"}
         form: {}
         headers:
             Accept:
@@ -36,21 +32,13 @@
         content_length: -1
         uncompressed: true
         body: |
-<<<<<<< HEAD
-            {"public_id":"waa-zaj-zaf","name":"TF_TESTACCDATADOGSYNTHETICSGLOBALVARIABLEFROMTEST_LOCALVARIABLE_LOCAL_1739826757","status":"paused","type":"api","subtype":"multi","tags":[],"created_at":"2025-02-17T21:12:39.197949+00:00","modified_at":"2025-02-17T21:12:39.197949+00:00","config":{"assertions":[],"configVariables":[],"steps":[{"allowFailure":true,"assertions":[{"operator":"is","target":200,"type":"statusCode"}],"exitIfSucceed":false,"extractedValues":[{"field":"content-length","name":"LOCAL_VAR_EXTRACT","parser":{"type":"regex","value":".*"},"secure":false,"type":"http_header"}],"isCritical":false,"name":"First api step","request":{"allow_insecure":true,"follow_redirects":true,"httpVersion":"any","method":"GET","noSavingResponseBody":false,"persistCookies":false,"timeout":30,"url":"https://www.datadoghq.com"},"retry":{"count":5,"interval":1000},"subtype":"http","id":"nmq-3jv-ita"}]},"message":"","options":{"follow_redirects":true,"httpVersion":"any","min_location_failed":1,"monitor_options":{"renotify_interval":120,"on_missing_data":"show_no_data","notify_audit":false,"new_host_delay":300,"include_tags":true},"tick_every":60},"locations":["aws:eu-central-1"],"created_by":{"name":"frog","handle":"frog@datadoghq.com","email":"frog@datadoghq.com"},"deleted_at":null,"monitor_id":164850463,"org_id":321813,"modified_by":{"name":"frog","handle":"frog@datadoghq.com","email":"frog@datadoghq.com"}}
-=======
-            {"public_id":"hgf-97m-375","name":"TF_TESTACCDATADOGSYNTHETICSGLOBALVARIABLEFROMTEST_LOCALVARIABLE_LOCAL_1739783488","status":"paused","type":"api","subtype":"multi","tags":[],"created_at":"2025-02-17T09:11:30.799133+00:00","modified_at":"2025-02-17T09:11:30.799133+00:00","config":{"assertions":[],"configVariables":[],"steps":[{"allowFailure":true,"assertions":[{"operator":"is","target":200,"type":"statusCode"}],"exitIfSucceed":false,"extractedValues":[{"field":"content-length","name":"LOCAL_VAR_EXTRACT","parser":{"type":"regex","value":".*"},"secure":false,"type":"http_header"}],"isCritical":false,"name":"First api step","request":{"allow_insecure":true,"follow_redirects":true,"httpVersion":"any","method":"GET","noSavingResponseBody":false,"persistCookies":false,"timeout":30,"url":"https://www.datadoghq.com"},"retry":{"count":5,"interval":1000},"subtype":"http","id":"yap-s76-pun"}]},"message":"","options":{"follow_redirects":true,"httpVersion":"any","min_location_failed":1,"monitor_options":{"renotify_interval":120,"renotify_occurrences":0,"on_missing_data":"show_no_data","notify_audit":false,"new_host_delay":300,"include_tags":true},"tick_every":60},"locations":["aws:eu-central-1"],"created_by":{"name":"frog","handle":"frog@datadoghq.com","email":"frog@datadoghq.com"},"deleted_at":null,"monitor_id":164813491,"org_id":321813,"modified_by":{"name":"frog","handle":"frog@datadoghq.com","email":"frog@datadoghq.com"}}
->>>>>>> a17408c7
-        headers:
-            Content-Type:
-                - application/json
-        status: 200 OK
-        code: 200
-<<<<<<< HEAD
-        duration: 471.99625ms
-=======
-        duration: 871.651291ms
->>>>>>> a17408c7
+            {"public_id":"p3b-zex-6zu","name":"TF_TESTACCDATADOGSYNTHETICSGLOBALVARIABLEFROMTEST_LOCALVARIABLE_LOCAL_1739872140","status":"paused","type":"api","subtype":"multi","tags":[],"created_at":"2025-02-18T09:49:02.337477+00:00","modified_at":"2025-02-18T09:49:02.337477+00:00","config":{"assertions":[],"configVariables":[],"steps":[{"allowFailure":true,"assertions":[{"operator":"is","target":200,"type":"statusCode"}],"exitIfSucceed":false,"extractedValues":[{"field":"content-length","name":"LOCAL_VAR_EXTRACT","parser":{"type":"regex","value":".*"},"secure":false,"type":"http_header"}],"isCritical":false,"name":"First api step","request":{"allow_insecure":true,"follow_redirects":true,"httpVersion":"any","method":"GET","noSavingResponseBody":false,"persistCookies":false,"timeout":30,"url":"https://www.datadoghq.com"},"retry":{"count":5,"interval":1000},"subtype":"http","id":"fap-avx-28a"}]},"message":"","options":{"follow_redirects":true,"httpVersion":"any","min_location_failed":1,"monitor_options":{"renotify_interval":120,"renotify_occurrences":0,"on_missing_data":"show_no_data","notify_audit":false,"new_host_delay":300,"include_tags":true},"tick_every":60},"locations":["aws:eu-central-1"],"created_by":{"name":"frog","handle":"frog@datadoghq.com","email":"frog@datadoghq.com"},"deleted_at":null,"monitor_id":164880869,"org_id":321813,"modified_by":{"name":"frog","handle":"frog@datadoghq.com","email":"frog@datadoghq.com"}}
+        headers:
+            Content-Type:
+                - application/json
+        status: 200 OK
+        code: 200
+        duration: 519.787959ms
     - id: 1
       request:
         proto: HTTP/1.1
@@ -67,37 +55,25 @@
         headers:
             Accept:
                 - application/json
-<<<<<<< HEAD
-        url: https://api.datadoghq.com/api/v1/synthetics/tests/api/waa-zaj-zaf
-=======
-        url: https://api.datadoghq.com/api/v1/synthetics/tests/api/hgf-97m-375
->>>>>>> a17408c7
-        method: GET
-      response:
-        proto: HTTP/1.1
-        proto_major: 1
-        proto_minor: 1
-        transfer_encoding:
-            - chunked
-        trailer: {}
-        content_length: -1
-        uncompressed: true
-        body: |
-<<<<<<< HEAD
-            {"public_id":"waa-zaj-zaf","name":"TF_TESTACCDATADOGSYNTHETICSGLOBALVARIABLEFROMTEST_LOCALVARIABLE_LOCAL_1739826757","status":"paused","type":"api","subtype":"multi","tags":[],"created_at":"2025-02-17T21:12:39.197949+00:00","modified_at":"2025-02-17T21:12:39.197949+00:00","config":{"assertions":[],"configVariables":[],"steps":[{"allowFailure":true,"assertions":[{"operator":"is","target":200,"type":"statusCode"}],"exitIfSucceed":false,"extractedValues":[{"field":"content-length","name":"LOCAL_VAR_EXTRACT","parser":{"type":"regex","value":".*"},"secure":false,"type":"http_header"}],"isCritical":false,"name":"First api step","request":{"allow_insecure":true,"follow_redirects":true,"httpVersion":"any","method":"GET","noSavingResponseBody":false,"persistCookies":false,"timeout":30,"url":"https://www.datadoghq.com"},"retry":{"count":5,"interval":1000},"subtype":"http","id":"nmq-3jv-ita"}]},"message":"","options":{"follow_redirects":true,"httpVersion":"any","min_location_failed":1,"monitor_options":{"renotify_interval":120,"on_missing_data":"show_no_data","notify_audit":false,"new_host_delay":300,"include_tags":true},"tick_every":60},"locations":["aws:eu-central-1"],"monitor_id":164850463,"creator":{"name":"frog","handle":"frog@datadoghq.com","email":"frog@datadoghq.com"}}
-=======
-            {"public_id":"hgf-97m-375","name":"TF_TESTACCDATADOGSYNTHETICSGLOBALVARIABLEFROMTEST_LOCALVARIABLE_LOCAL_1739783488","status":"paused","type":"api","subtype":"multi","tags":[],"created_at":"2025-02-17T09:11:30.799133+00:00","modified_at":"2025-02-17T09:11:30.799133+00:00","config":{"assertions":[],"configVariables":[],"steps":[{"allowFailure":true,"assertions":[{"operator":"is","target":200,"type":"statusCode"}],"exitIfSucceed":false,"extractedValues":[{"field":"content-length","name":"LOCAL_VAR_EXTRACT","parser":{"type":"regex","value":".*"},"secure":false,"type":"http_header"}],"isCritical":false,"name":"First api step","request":{"allow_insecure":true,"follow_redirects":true,"httpVersion":"any","method":"GET","noSavingResponseBody":false,"persistCookies":false,"timeout":30,"url":"https://www.datadoghq.com"},"retry":{"count":5,"interval":1000},"subtype":"http","id":"yap-s76-pun"}]},"message":"","options":{"follow_redirects":true,"httpVersion":"any","min_location_failed":1,"monitor_options":{"renotify_interval":120,"renotify_occurrences":0,"on_missing_data":"show_no_data","notify_audit":false,"new_host_delay":300,"include_tags":true},"tick_every":60},"locations":["aws:eu-central-1"],"monitor_id":164813491,"creator":{"name":"frog","handle":"frog@datadoghq.com","email":"frog@datadoghq.com"}}
->>>>>>> a17408c7
-        headers:
-            Content-Type:
-                - application/json
-        status: 200 OK
-        code: 200
-<<<<<<< HEAD
-        duration: 187.147541ms
-=======
-        duration: 157.744917ms
->>>>>>> a17408c7
+        url: https://api.datadoghq.com/api/v1/synthetics/tests/api/p3b-zex-6zu
+        method: GET
+      response:
+        proto: HTTP/1.1
+        proto_major: 1
+        proto_minor: 1
+        transfer_encoding:
+            - chunked
+        trailer: {}
+        content_length: -1
+        uncompressed: true
+        body: |
+            {"public_id":"p3b-zex-6zu","name":"TF_TESTACCDATADOGSYNTHETICSGLOBALVARIABLEFROMTEST_LOCALVARIABLE_LOCAL_1739872140","status":"paused","type":"api","subtype":"multi","tags":[],"created_at":"2025-02-18T09:49:02.337477+00:00","modified_at":"2025-02-18T09:49:02.337477+00:00","config":{"assertions":[],"configVariables":[],"steps":[{"allowFailure":true,"assertions":[{"operator":"is","target":200,"type":"statusCode"}],"exitIfSucceed":false,"extractedValues":[{"field":"content-length","name":"LOCAL_VAR_EXTRACT","parser":{"type":"regex","value":".*"},"secure":false,"type":"http_header"}],"isCritical":false,"name":"First api step","request":{"allow_insecure":true,"follow_redirects":true,"httpVersion":"any","method":"GET","noSavingResponseBody":false,"persistCookies":false,"timeout":30,"url":"https://www.datadoghq.com"},"retry":{"count":5,"interval":1000},"subtype":"http","id":"fap-avx-28a"}]},"message":"","options":{"follow_redirects":true,"httpVersion":"any","min_location_failed":1,"monitor_options":{"renotify_interval":120,"renotify_occurrences":0,"on_missing_data":"show_no_data","notify_audit":false,"new_host_delay":300,"include_tags":true},"tick_every":60},"locations":["aws:eu-central-1"],"monitor_id":164880869,"creator":{"name":"frog","handle":"frog@datadoghq.com","email":"frog@datadoghq.com"}}
+        headers:
+            Content-Type:
+                - application/json
+        status: 200 OK
+        code: 200
+        duration: 152.715208ms
     - id: 2
       request:
         proto: HTTP/1.1
@@ -110,11 +86,7 @@
         remote_addr: ""
         request_uri: ""
         body: |
-<<<<<<< HEAD
-            {"description":"a global variable from multistep test","is_totp":false,"name":"TF_TESTACCDATADOGSYNTHETICSGLOBALVARIABLEFROMTEST_LOCALVARIABLE_LOCAL_1739826757","parse_test_options":{"localVariableName":"LOCAL_VAR_EXTRACT","type":"local_variable"},"parse_test_public_id":"waa-zaj-zaf","tags":["foo:bar","baz"],"value":{"secure":false,"value":""}}
-=======
-            {"description":"a global variable from multistep test","is_totp":false,"name":"TF_TESTACCDATADOGSYNTHETICSGLOBALVARIABLEFROMTEST_LOCALVARIABLE_LOCAL_1739783488","parse_test_options":{"localVariableName":"LOCAL_VAR_EXTRACT","type":"local_variable"},"parse_test_public_id":"hgf-97m-375","tags":["foo:bar","baz"],"value":{"secure":false,"value":""}}
->>>>>>> a17408c7
+            {"description":"a global variable from multistep test","is_totp":false,"name":"TF_TESTACCDATADOGSYNTHETICSGLOBALVARIABLEFROMTEST_LOCALVARIABLE_LOCAL_1739872140","parse_test_options":{"localVariableName":"LOCAL_VAR_EXTRACT","type":"local_variable"},"parse_test_public_id":"p3b-zex-6zu","tags":["foo:bar","baz"],"value":{"secure":false,"value":""}}
         form: {}
         headers:
             Accept:
@@ -133,21 +105,13 @@
         content_length: -1
         uncompressed: true
         body: |
-<<<<<<< HEAD
-            {"id":"6568a7fa-5f98-4910-822a-42ec12fcc882","name":"TF_TESTACCDATADOGSYNTHETICSGLOBALVARIABLEFROMTEST_LOCALVARIABLE_LOCAL_1739826757","description":"a global variable from multistep test","type":"variable","tags":["foo:bar","baz"],"last_error":null,"value":{"secure":false,"value":""},"parse_test_public_id":"waa-zaj-zaf","parse_test_name":null,"parse_test_options":{"localVariableName":"LOCAL_VAR_EXTRACT","type":"local_variable"},"parse_test_extracted_at":null}
-=======
-            {"id":"0aa200cf-a523-4301-9af8-d931613a50d6","name":"TF_TESTACCDATADOGSYNTHETICSGLOBALVARIABLEFROMTEST_LOCALVARIABLE_LOCAL_1739783488","description":"a global variable from multistep test","type":"variable","tags":["foo:bar","baz"],"last_error":null,"value":{"secure":false,"value":""},"parse_test_public_id":"hgf-97m-375","parse_test_name":null,"parse_test_options":{"localVariableName":"LOCAL_VAR_EXTRACT","type":"local_variable"},"parse_test_extracted_at":null}
->>>>>>> a17408c7
-        headers:
-            Content-Type:
-                - application/json
-        status: 200 OK
-        code: 200
-<<<<<<< HEAD
-        duration: 270.973792ms
-=======
-        duration: 260.039625ms
->>>>>>> a17408c7
+            {"id":"a2224657-86f6-4af9-ba62-3ae217a44220","name":"TF_TESTACCDATADOGSYNTHETICSGLOBALVARIABLEFROMTEST_LOCALVARIABLE_LOCAL_1739872140","description":"a global variable from multistep test","type":"variable","tags":["foo:bar","baz"],"last_error":null,"value":{"secure":false,"value":""},"parse_test_public_id":"p3b-zex-6zu","parse_test_name":null,"parse_test_options":{"localVariableName":"LOCAL_VAR_EXTRACT","type":"local_variable"},"parse_test_extracted_at":null}
+        headers:
+            Content-Type:
+                - application/json
+        status: 200 OK
+        code: 200
+        duration: 290.864083ms
     - id: 3
       request:
         proto: HTTP/1.1
@@ -164,37 +128,25 @@
         headers:
             Accept:
                 - application/json
-<<<<<<< HEAD
-        url: https://api.datadoghq.com/api/v1/synthetics/variables/6568a7fa-5f98-4910-822a-42ec12fcc882
-=======
-        url: https://api.datadoghq.com/api/v1/synthetics/variables/0aa200cf-a523-4301-9af8-d931613a50d6
->>>>>>> a17408c7
-        method: GET
-      response:
-        proto: HTTP/1.1
-        proto_major: 1
-        proto_minor: 1
-        transfer_encoding:
-            - chunked
-        trailer: {}
-        content_length: -1
-        uncompressed: true
-        body: |
-<<<<<<< HEAD
-            {"id":"6568a7fa-5f98-4910-822a-42ec12fcc882","name":"TF_TESTACCDATADOGSYNTHETICSGLOBALVARIABLEFROMTEST_LOCALVARIABLE_LOCAL_1739826757","description":"a global variable from multistep test","type":"variable","tags":["foo:bar","baz"],"created_at":"2025-02-17T21:12:39.723843+00:00","modified_at":"2025-02-17T21:12:39.723843+00:00","last_error":null,"value":{"secure":false,"value":""},"parse_test_public_id":"waa-zaj-zaf","parse_test_name":null,"parse_test_options":{"localVariableName":"LOCAL_VAR_EXTRACT","type":"local_variable"},"parse_test_extracted_at":null,"creator":{"name":"frog","handle":"frog@datadoghq.com","email":"frog@datadoghq.com"},"editor":{"name":"frog","handle":"frog@datadoghq.com","email":"frog@datadoghq.com"}}
-=======
-            {"id":"0aa200cf-a523-4301-9af8-d931613a50d6","name":"TF_TESTACCDATADOGSYNTHETICSGLOBALVARIABLEFROMTEST_LOCALVARIABLE_LOCAL_1739783488","description":"a global variable from multistep test","type":"variable","tags":["foo:bar","baz"],"created_at":"2025-02-17T09:11:31.283943+00:00","modified_at":"2025-02-17T09:11:31.283943+00:00","last_error":null,"value":{"secure":false,"value":""},"parse_test_public_id":"hgf-97m-375","parse_test_name":null,"parse_test_options":{"localVariableName":"LOCAL_VAR_EXTRACT","type":"local_variable"},"parse_test_extracted_at":null,"creator":{"name":"frog","handle":"frog@datadoghq.com","email":"frog@datadoghq.com"},"editor":{"name":"frog","handle":"frog@datadoghq.com","email":"frog@datadoghq.com"}}
->>>>>>> a17408c7
-        headers:
-            Content-Type:
-                - application/json
-        status: 200 OK
-        code: 200
-<<<<<<< HEAD
-        duration: 285.219291ms
-=======
-        duration: 166.524583ms
->>>>>>> a17408c7
+        url: https://api.datadoghq.com/api/v1/synthetics/variables/a2224657-86f6-4af9-ba62-3ae217a44220
+        method: GET
+      response:
+        proto: HTTP/1.1
+        proto_major: 1
+        proto_minor: 1
+        transfer_encoding:
+            - chunked
+        trailer: {}
+        content_length: -1
+        uncompressed: true
+        body: |
+            {"id":"a2224657-86f6-4af9-ba62-3ae217a44220","name":"TF_TESTACCDATADOGSYNTHETICSGLOBALVARIABLEFROMTEST_LOCALVARIABLE_LOCAL_1739872140","description":"a global variable from multistep test","type":"variable","tags":["foo:bar","baz"],"created_at":"2025-02-18T09:49:02.820595+00:00","modified_at":"2025-02-18T09:49:02.820595+00:00","last_error":null,"value":{"secure":false,"value":""},"parse_test_public_id":"p3b-zex-6zu","parse_test_name":null,"parse_test_options":{"localVariableName":"LOCAL_VAR_EXTRACT","type":"local_variable"},"parse_test_extracted_at":null,"creator":{"name":"frog","handle":"frog@datadoghq.com","email":"frog@datadoghq.com"},"editor":{"name":"frog","handle":"frog@datadoghq.com","email":"frog@datadoghq.com"}}
+        headers:
+            Content-Type:
+                - application/json
+        status: 200 OK
+        code: 200
+        duration: 168.594958ms
     - id: 4
       request:
         proto: HTTP/1.1
@@ -211,37 +163,25 @@
         headers:
             Accept:
                 - application/json
-<<<<<<< HEAD
-        url: https://api.datadoghq.com/api/v1/synthetics/variables/6568a7fa-5f98-4910-822a-42ec12fcc882
-=======
-        url: https://api.datadoghq.com/api/v1/synthetics/variables/0aa200cf-a523-4301-9af8-d931613a50d6
->>>>>>> a17408c7
-        method: GET
-      response:
-        proto: HTTP/1.1
-        proto_major: 1
-        proto_minor: 1
-        transfer_encoding:
-            - chunked
-        trailer: {}
-        content_length: -1
-        uncompressed: true
-        body: |
-<<<<<<< HEAD
-            {"id":"6568a7fa-5f98-4910-822a-42ec12fcc882","name":"TF_TESTACCDATADOGSYNTHETICSGLOBALVARIABLEFROMTEST_LOCALVARIABLE_LOCAL_1739826757","description":"a global variable from multistep test","type":"variable","tags":["foo:bar","baz"],"created_at":"2025-02-17T21:12:39.723843+00:00","modified_at":"2025-02-17T21:12:39.723843+00:00","last_error":null,"value":{"secure":false,"value":""},"parse_test_public_id":"waa-zaj-zaf","parse_test_name":null,"parse_test_options":{"localVariableName":"LOCAL_VAR_EXTRACT","type":"local_variable"},"parse_test_extracted_at":null,"creator":{"name":"frog","handle":"frog@datadoghq.com","email":"frog@datadoghq.com"},"editor":{"name":"frog","handle":"frog@datadoghq.com","email":"frog@datadoghq.com"}}
-=======
-            {"id":"0aa200cf-a523-4301-9af8-d931613a50d6","name":"TF_TESTACCDATADOGSYNTHETICSGLOBALVARIABLEFROMTEST_LOCALVARIABLE_LOCAL_1739783488","description":"a global variable from multistep test","type":"variable","tags":["foo:bar","baz"],"created_at":"2025-02-17T09:11:31.283943+00:00","modified_at":"2025-02-17T09:11:31.283943+00:00","last_error":null,"value":{"secure":false,"value":""},"parse_test_public_id":"hgf-97m-375","parse_test_name":null,"parse_test_options":{"localVariableName":"LOCAL_VAR_EXTRACT","type":"local_variable"},"parse_test_extracted_at":null,"creator":{"name":"frog","handle":"frog@datadoghq.com","email":"frog@datadoghq.com"},"editor":{"name":"frog","handle":"frog@datadoghq.com","email":"frog@datadoghq.com"}}
->>>>>>> a17408c7
-        headers:
-            Content-Type:
-                - application/json
-        status: 200 OK
-        code: 200
-<<<<<<< HEAD
-        duration: 308.8065ms
-=======
-        duration: 182.65525ms
->>>>>>> a17408c7
+        url: https://api.datadoghq.com/api/v1/synthetics/variables/a2224657-86f6-4af9-ba62-3ae217a44220
+        method: GET
+      response:
+        proto: HTTP/1.1
+        proto_major: 1
+        proto_minor: 1
+        transfer_encoding:
+            - chunked
+        trailer: {}
+        content_length: -1
+        uncompressed: true
+        body: |
+            {"id":"a2224657-86f6-4af9-ba62-3ae217a44220","name":"TF_TESTACCDATADOGSYNTHETICSGLOBALVARIABLEFROMTEST_LOCALVARIABLE_LOCAL_1739872140","description":"a global variable from multistep test","type":"variable","tags":["foo:bar","baz"],"created_at":"2025-02-18T09:49:02.820595+00:00","modified_at":"2025-02-18T09:49:02.820595+00:00","last_error":null,"value":{"secure":false,"value":""},"parse_test_public_id":"p3b-zex-6zu","parse_test_name":null,"parse_test_options":{"localVariableName":"LOCAL_VAR_EXTRACT","type":"local_variable"},"parse_test_extracted_at":null,"creator":{"name":"frog","handle":"frog@datadoghq.com","email":"frog@datadoghq.com"},"editor":{"name":"frog","handle":"frog@datadoghq.com","email":"frog@datadoghq.com"}}
+        headers:
+            Content-Type:
+                - application/json
+        status: 200 OK
+        code: 200
+        duration: 196.421083ms
     - id: 5
       request:
         proto: HTTP/1.1
@@ -258,37 +198,25 @@
         headers:
             Accept:
                 - application/json
-<<<<<<< HEAD
-        url: https://api.datadoghq.com/api/v1/synthetics/variables/6568a7fa-5f98-4910-822a-42ec12fcc882
-=======
-        url: https://api.datadoghq.com/api/v1/synthetics/variables/0aa200cf-a523-4301-9af8-d931613a50d6
->>>>>>> a17408c7
-        method: GET
-      response:
-        proto: HTTP/1.1
-        proto_major: 1
-        proto_minor: 1
-        transfer_encoding:
-            - chunked
-        trailer: {}
-        content_length: -1
-        uncompressed: true
-        body: |
-<<<<<<< HEAD
-            {"id":"6568a7fa-5f98-4910-822a-42ec12fcc882","name":"TF_TESTACCDATADOGSYNTHETICSGLOBALVARIABLEFROMTEST_LOCALVARIABLE_LOCAL_1739826757","description":"a global variable from multistep test","type":"variable","tags":["foo:bar","baz"],"created_at":"2025-02-17T21:12:39.723843+00:00","modified_at":"2025-02-17T21:12:39.723843+00:00","last_error":null,"value":{"secure":false,"value":""},"parse_test_public_id":"waa-zaj-zaf","parse_test_name":null,"parse_test_options":{"localVariableName":"LOCAL_VAR_EXTRACT","type":"local_variable"},"parse_test_extracted_at":null,"creator":{"name":"frog","handle":"frog@datadoghq.com","email":"frog@datadoghq.com"},"editor":{"name":"frog","handle":"frog@datadoghq.com","email":"frog@datadoghq.com"}}
-=======
-            {"id":"0aa200cf-a523-4301-9af8-d931613a50d6","name":"TF_TESTACCDATADOGSYNTHETICSGLOBALVARIABLEFROMTEST_LOCALVARIABLE_LOCAL_1739783488","description":"a global variable from multistep test","type":"variable","tags":["foo:bar","baz"],"created_at":"2025-02-17T09:11:31.283943+00:00","modified_at":"2025-02-17T09:11:31.283943+00:00","last_error":null,"value":{"secure":false,"value":""},"parse_test_public_id":"hgf-97m-375","parse_test_name":null,"parse_test_options":{"localVariableName":"LOCAL_VAR_EXTRACT","type":"local_variable"},"parse_test_extracted_at":null,"creator":{"name":"frog","handle":"frog@datadoghq.com","email":"frog@datadoghq.com"},"editor":{"name":"frog","handle":"frog@datadoghq.com","email":"frog@datadoghq.com"}}
->>>>>>> a17408c7
-        headers:
-            Content-Type:
-                - application/json
-        status: 200 OK
-        code: 200
-<<<<<<< HEAD
-        duration: 172.814416ms
-=======
-        duration: 190.990875ms
->>>>>>> a17408c7
+        url: https://api.datadoghq.com/api/v1/synthetics/variables/a2224657-86f6-4af9-ba62-3ae217a44220
+        method: GET
+      response:
+        proto: HTTP/1.1
+        proto_major: 1
+        proto_minor: 1
+        transfer_encoding:
+            - chunked
+        trailer: {}
+        content_length: -1
+        uncompressed: true
+        body: |
+            {"id":"a2224657-86f6-4af9-ba62-3ae217a44220","name":"TF_TESTACCDATADOGSYNTHETICSGLOBALVARIABLEFROMTEST_LOCALVARIABLE_LOCAL_1739872140","description":"a global variable from multistep test","type":"variable","tags":["foo:bar","baz"],"created_at":"2025-02-18T09:49:02.820595+00:00","modified_at":"2025-02-18T09:49:02.820595+00:00","last_error":null,"value":{"secure":false,"value":""},"parse_test_public_id":"p3b-zex-6zu","parse_test_name":null,"parse_test_options":{"localVariableName":"LOCAL_VAR_EXTRACT","type":"local_variable"},"parse_test_extracted_at":null,"creator":{"name":"frog","handle":"frog@datadoghq.com","email":"frog@datadoghq.com"},"editor":{"name":"frog","handle":"frog@datadoghq.com","email":"frog@datadoghq.com"}}
+        headers:
+            Content-Type:
+                - application/json
+        status: 200 OK
+        code: 200
+        duration: 206.592542ms
     - id: 6
       request:
         proto: HTTP/1.1
@@ -305,37 +233,25 @@
         headers:
             Accept:
                 - application/json
-<<<<<<< HEAD
-        url: https://api.datadoghq.com/api/v1/synthetics/tests/waa-zaj-zaf
-=======
-        url: https://api.datadoghq.com/api/v1/synthetics/tests/hgf-97m-375
->>>>>>> a17408c7
-        method: GET
-      response:
-        proto: HTTP/1.1
-        proto_major: 1
-        proto_minor: 1
-        transfer_encoding:
-            - chunked
-        trailer: {}
-        content_length: -1
-        uncompressed: true
-        body: |
-<<<<<<< HEAD
-            {"public_id":"waa-zaj-zaf","name":"TF_TESTACCDATADOGSYNTHETICSGLOBALVARIABLEFROMTEST_LOCALVARIABLE_LOCAL_1739826757","status":"paused","type":"api","subtype":"multi","tags":[],"created_at":"2025-02-17T21:12:39.197949+00:00","modified_at":"2025-02-17T21:12:39.197949+00:00","config":{"assertions":[],"configVariables":[],"steps":[{"allowFailure":true,"assertions":[{"operator":"is","target":200,"type":"statusCode"}],"exitIfSucceed":false,"extractedValues":[{"field":"content-length","name":"LOCAL_VAR_EXTRACT","parser":{"type":"regex","value":".*"},"secure":false,"type":"http_header"}],"isCritical":false,"name":"First api step","request":{"allow_insecure":true,"follow_redirects":true,"httpVersion":"any","method":"GET","noSavingResponseBody":false,"persistCookies":false,"timeout":30,"url":"https://www.datadoghq.com"},"retry":{"count":5,"interval":1000},"subtype":"http","id":"nmq-3jv-ita"}]},"message":"","options":{"tick_every":60,"httpVersion":"any","monitor_options":{"include_tags":true,"notify_audit":false,"new_host_delay":300,"on_missing_data":"show_no_data","renotify_interval":120},"follow_redirects":true,"min_location_failed":1},"locations":["aws:eu-central-1"],"monitor_id":164850463,"creator":{"name":"frog","handle":"frog@datadoghq.com","email":"frog@datadoghq.com"}}
-=======
-            {"public_id":"hgf-97m-375","name":"TF_TESTACCDATADOGSYNTHETICSGLOBALVARIABLEFROMTEST_LOCALVARIABLE_LOCAL_1739783488","status":"paused","type":"api","subtype":"multi","tags":[],"created_at":"2025-02-17T09:11:30.799133+00:00","modified_at":"2025-02-17T09:11:30.799133+00:00","config":{"assertions":[],"configVariables":[],"steps":[{"allowFailure":true,"assertions":[{"operator":"is","target":200,"type":"statusCode"}],"exitIfSucceed":false,"extractedValues":[{"field":"content-length","name":"LOCAL_VAR_EXTRACT","parser":{"type":"regex","value":".*"},"secure":false,"type":"http_header"}],"isCritical":false,"name":"First api step","request":{"allow_insecure":true,"follow_redirects":true,"httpVersion":"any","method":"GET","noSavingResponseBody":false,"persistCookies":false,"timeout":30,"url":"https://www.datadoghq.com"},"retry":{"count":5,"interval":1000},"subtype":"http","id":"yap-s76-pun"}]},"message":"","options":{"tick_every":60,"httpVersion":"any","monitor_options":{"include_tags":true,"notify_audit":false,"new_host_delay":300,"on_missing_data":"show_no_data","renotify_interval":120,"renotify_occurrences":0},"follow_redirects":true,"min_location_failed":1},"locations":["aws:eu-central-1"],"monitor_id":164813491,"creator":{"name":"frog","handle":"frog@datadoghq.com","email":"frog@datadoghq.com"}}
->>>>>>> a17408c7
-        headers:
-            Content-Type:
-                - application/json
-        status: 200 OK
-        code: 200
-<<<<<<< HEAD
-        duration: 309.813417ms
-=======
-        duration: 170.551792ms
->>>>>>> a17408c7
+        url: https://api.datadoghq.com/api/v1/synthetics/tests/p3b-zex-6zu
+        method: GET
+      response:
+        proto: HTTP/1.1
+        proto_major: 1
+        proto_minor: 1
+        transfer_encoding:
+            - chunked
+        trailer: {}
+        content_length: -1
+        uncompressed: true
+        body: |
+            {"public_id":"p3b-zex-6zu","name":"TF_TESTACCDATADOGSYNTHETICSGLOBALVARIABLEFROMTEST_LOCALVARIABLE_LOCAL_1739872140","status":"paused","type":"api","subtype":"multi","tags":[],"created_at":"2025-02-18T09:49:02.337477+00:00","modified_at":"2025-02-18T09:49:02.337477+00:00","config":{"assertions":[],"configVariables":[],"steps":[{"allowFailure":true,"assertions":[{"operator":"is","target":200,"type":"statusCode"}],"exitIfSucceed":false,"extractedValues":[{"field":"content-length","name":"LOCAL_VAR_EXTRACT","parser":{"type":"regex","value":".*"},"secure":false,"type":"http_header"}],"isCritical":false,"name":"First api step","request":{"allow_insecure":true,"follow_redirects":true,"httpVersion":"any","method":"GET","noSavingResponseBody":false,"persistCookies":false,"timeout":30,"url":"https://www.datadoghq.com"},"retry":{"count":5,"interval":1000},"subtype":"http","id":"fap-avx-28a"}]},"message":"","options":{"tick_every":60,"httpVersion":"any","monitor_options":{"include_tags":true,"notify_audit":false,"new_host_delay":300,"on_missing_data":"show_no_data","renotify_interval":120,"renotify_occurrences":0},"follow_redirects":true,"min_location_failed":1},"locations":["aws:eu-central-1"],"monitor_id":164880869,"creator":{"name":"frog","handle":"frog@datadoghq.com","email":"frog@datadoghq.com"}}
+        headers:
+            Content-Type:
+                - application/json
+        status: 200 OK
+        code: 200
+        duration: 659.346708ms
     - id: 7
       request:
         proto: HTTP/1.1
@@ -352,37 +268,25 @@
         headers:
             Accept:
                 - application/json
-<<<<<<< HEAD
-        url: https://api.datadoghq.com/api/v1/synthetics/tests/api/waa-zaj-zaf
-=======
-        url: https://api.datadoghq.com/api/v1/synthetics/tests/api/hgf-97m-375
->>>>>>> a17408c7
-        method: GET
-      response:
-        proto: HTTP/1.1
-        proto_major: 1
-        proto_minor: 1
-        transfer_encoding:
-            - chunked
-        trailer: {}
-        content_length: -1
-        uncompressed: true
-        body: |
-<<<<<<< HEAD
-            {"public_id":"waa-zaj-zaf","name":"TF_TESTACCDATADOGSYNTHETICSGLOBALVARIABLEFROMTEST_LOCALVARIABLE_LOCAL_1739826757","status":"paused","type":"api","subtype":"multi","tags":[],"created_at":"2025-02-17T21:12:39.197949+00:00","modified_at":"2025-02-17T21:12:39.197949+00:00","config":{"assertions":[],"configVariables":[],"steps":[{"allowFailure":true,"assertions":[{"operator":"is","target":200,"type":"statusCode"}],"exitIfSucceed":false,"extractedValues":[{"field":"content-length","name":"LOCAL_VAR_EXTRACT","parser":{"type":"regex","value":".*"},"secure":false,"type":"http_header"}],"isCritical":false,"name":"First api step","request":{"allow_insecure":true,"follow_redirects":true,"httpVersion":"any","method":"GET","noSavingResponseBody":false,"persistCookies":false,"timeout":30,"url":"https://www.datadoghq.com"},"retry":{"count":5,"interval":1000},"subtype":"http","id":"nmq-3jv-ita"}]},"message":"","options":{"tick_every":60,"httpVersion":"any","monitor_options":{"include_tags":true,"notify_audit":false,"new_host_delay":300,"on_missing_data":"show_no_data","renotify_interval":120},"follow_redirects":true,"min_location_failed":1},"locations":["aws:eu-central-1"],"monitor_id":164850463,"creator":{"name":"frog","handle":"frog@datadoghq.com","email":"frog@datadoghq.com"}}
-=======
-            {"public_id":"hgf-97m-375","name":"TF_TESTACCDATADOGSYNTHETICSGLOBALVARIABLEFROMTEST_LOCALVARIABLE_LOCAL_1739783488","status":"paused","type":"api","subtype":"multi","tags":[],"created_at":"2025-02-17T09:11:30.799133+00:00","modified_at":"2025-02-17T09:11:30.799133+00:00","config":{"assertions":[],"configVariables":[],"steps":[{"allowFailure":true,"assertions":[{"operator":"is","target":200,"type":"statusCode"}],"exitIfSucceed":false,"extractedValues":[{"field":"content-length","name":"LOCAL_VAR_EXTRACT","parser":{"type":"regex","value":".*"},"secure":false,"type":"http_header"}],"isCritical":false,"name":"First api step","request":{"allow_insecure":true,"follow_redirects":true,"httpVersion":"any","method":"GET","noSavingResponseBody":false,"persistCookies":false,"timeout":30,"url":"https://www.datadoghq.com"},"retry":{"count":5,"interval":1000},"subtype":"http","id":"yap-s76-pun"}]},"message":"","options":{"tick_every":60,"httpVersion":"any","monitor_options":{"include_tags":true,"notify_audit":false,"new_host_delay":300,"on_missing_data":"show_no_data","renotify_interval":120,"renotify_occurrences":0},"follow_redirects":true,"min_location_failed":1},"locations":["aws:eu-central-1"],"monitor_id":164813491,"creator":{"name":"frog","handle":"frog@datadoghq.com","email":"frog@datadoghq.com"}}
->>>>>>> a17408c7
-        headers:
-            Content-Type:
-                - application/json
-        status: 200 OK
-        code: 200
-<<<<<<< HEAD
-        duration: 167.137791ms
-=======
-        duration: 166.968583ms
->>>>>>> a17408c7
+        url: https://api.datadoghq.com/api/v1/synthetics/tests/api/p3b-zex-6zu
+        method: GET
+      response:
+        proto: HTTP/1.1
+        proto_major: 1
+        proto_minor: 1
+        transfer_encoding:
+            - chunked
+        trailer: {}
+        content_length: -1
+        uncompressed: true
+        body: |
+            {"public_id":"p3b-zex-6zu","name":"TF_TESTACCDATADOGSYNTHETICSGLOBALVARIABLEFROMTEST_LOCALVARIABLE_LOCAL_1739872140","status":"paused","type":"api","subtype":"multi","tags":[],"created_at":"2025-02-18T09:49:02.337477+00:00","modified_at":"2025-02-18T09:49:02.337477+00:00","config":{"assertions":[],"configVariables":[],"steps":[{"allowFailure":true,"assertions":[{"operator":"is","target":200,"type":"statusCode"}],"exitIfSucceed":false,"extractedValues":[{"field":"content-length","name":"LOCAL_VAR_EXTRACT","parser":{"type":"regex","value":".*"},"secure":false,"type":"http_header"}],"isCritical":false,"name":"First api step","request":{"allow_insecure":true,"follow_redirects":true,"httpVersion":"any","method":"GET","noSavingResponseBody":false,"persistCookies":false,"timeout":30,"url":"https://www.datadoghq.com"},"retry":{"count":5,"interval":1000},"subtype":"http","id":"fap-avx-28a"}]},"message":"","options":{"tick_every":60,"httpVersion":"any","monitor_options":{"include_tags":true,"notify_audit":false,"new_host_delay":300,"on_missing_data":"show_no_data","renotify_interval":120,"renotify_occurrences":0},"follow_redirects":true,"min_location_failed":1},"locations":["aws:eu-central-1"],"monitor_id":164880869,"creator":{"name":"frog","handle":"frog@datadoghq.com","email":"frog@datadoghq.com"}}
+        headers:
+            Content-Type:
+                - application/json
+        status: 200 OK
+        code: 200
+        duration: 181.871375ms
     - id: 8
       request:
         proto: HTTP/1.1
@@ -399,37 +303,25 @@
         headers:
             Accept:
                 - application/json
-<<<<<<< HEAD
-        url: https://api.datadoghq.com/api/v1/synthetics/variables/6568a7fa-5f98-4910-822a-42ec12fcc882
-=======
-        url: https://api.datadoghq.com/api/v1/synthetics/variables/0aa200cf-a523-4301-9af8-d931613a50d6
->>>>>>> a17408c7
-        method: GET
-      response:
-        proto: HTTP/1.1
-        proto_major: 1
-        proto_minor: 1
-        transfer_encoding:
-            - chunked
-        trailer: {}
-        content_length: -1
-        uncompressed: true
-        body: |
-<<<<<<< HEAD
-            {"id":"6568a7fa-5f98-4910-822a-42ec12fcc882","name":"TF_TESTACCDATADOGSYNTHETICSGLOBALVARIABLEFROMTEST_LOCALVARIABLE_LOCAL_1739826757","description":"a global variable from multistep test","type":"variable","tags":["foo:bar","baz"],"created_at":"2025-02-17T21:12:39.723843+00:00","modified_at":"2025-02-17T21:12:39.723843+00:00","last_error":null,"value":{"secure":false,"value":""},"parse_test_public_id":"waa-zaj-zaf","parse_test_name":null,"parse_test_options":{"localVariableName":"LOCAL_VAR_EXTRACT","type":"local_variable"},"parse_test_extracted_at":null,"creator":{"name":"frog","handle":"frog@datadoghq.com","email":"frog@datadoghq.com"},"editor":{"name":"frog","handle":"frog@datadoghq.com","email":"frog@datadoghq.com"}}
-=======
-            {"id":"0aa200cf-a523-4301-9af8-d931613a50d6","name":"TF_TESTACCDATADOGSYNTHETICSGLOBALVARIABLEFROMTEST_LOCALVARIABLE_LOCAL_1739783488","description":"a global variable from multistep test","type":"variable","tags":["foo:bar","baz"],"created_at":"2025-02-17T09:11:31.283943+00:00","modified_at":"2025-02-17T09:11:31.283943+00:00","last_error":null,"value":{"secure":false,"value":""},"parse_test_public_id":"hgf-97m-375","parse_test_name":null,"parse_test_options":{"localVariableName":"LOCAL_VAR_EXTRACT","type":"local_variable"},"parse_test_extracted_at":null,"creator":{"name":"frog","handle":"frog@datadoghq.com","email":"frog@datadoghq.com"},"editor":{"name":"frog","handle":"frog@datadoghq.com","email":"frog@datadoghq.com"}}
->>>>>>> a17408c7
-        headers:
-            Content-Type:
-                - application/json
-        status: 200 OK
-        code: 200
-<<<<<<< HEAD
-        duration: 163.044958ms
-=======
-        duration: 172.580792ms
->>>>>>> a17408c7
+        url: https://api.datadoghq.com/api/v1/synthetics/variables/a2224657-86f6-4af9-ba62-3ae217a44220
+        method: GET
+      response:
+        proto: HTTP/1.1
+        proto_major: 1
+        proto_minor: 1
+        transfer_encoding:
+            - chunked
+        trailer: {}
+        content_length: -1
+        uncompressed: true
+        body: |
+            {"id":"a2224657-86f6-4af9-ba62-3ae217a44220","name":"TF_TESTACCDATADOGSYNTHETICSGLOBALVARIABLEFROMTEST_LOCALVARIABLE_LOCAL_1739872140","description":"a global variable from multistep test","type":"variable","tags":["foo:bar","baz"],"created_at":"2025-02-18T09:49:02.820595+00:00","modified_at":"2025-02-18T09:49:02.820595+00:00","last_error":null,"value":{"secure":false,"value":""},"parse_test_public_id":"p3b-zex-6zu","parse_test_name":null,"parse_test_options":{"localVariableName":"LOCAL_VAR_EXTRACT","type":"local_variable"},"parse_test_extracted_at":null,"creator":{"name":"frog","handle":"frog@datadoghq.com","email":"frog@datadoghq.com"},"editor":{"name":"frog","handle":"frog@datadoghq.com","email":"frog@datadoghq.com"}}
+        headers:
+            Content-Type:
+                - application/json
+        status: 200 OK
+        code: 200
+        duration: 163.051166ms
     - id: 9
       request:
         proto: HTTP/1.1
@@ -446,11 +338,7 @@
         headers:
             Accept:
                 - '*/*'
-<<<<<<< HEAD
-        url: https://api.datadoghq.com/api/v1/synthetics/variables/6568a7fa-5f98-4910-822a-42ec12fcc882
-=======
-        url: https://api.datadoghq.com/api/v1/synthetics/variables/0aa200cf-a523-4301-9af8-d931613a50d6
->>>>>>> a17408c7
+        url: https://api.datadoghq.com/api/v1/synthetics/variables/a2224657-86f6-4af9-ba62-3ae217a44220
         method: DELETE
       response:
         proto: HTTP/1.1
@@ -466,11 +354,7 @@
                 - text/html; charset=utf-8
         status: 200 OK
         code: 200
-<<<<<<< HEAD
-        duration: 228.362291ms
-=======
-        duration: 205.983375ms
->>>>>>> a17408c7
+        duration: 437.096083ms
     - id: 10
       request:
         proto: HTTP/1.1
@@ -483,11 +367,7 @@
         remote_addr: ""
         request_uri: ""
         body: |
-<<<<<<< HEAD
-            {"public_ids":["waa-zaj-zaf"]}
-=======
-            {"public_ids":["hgf-97m-375"]}
->>>>>>> a17408c7
+            {"public_ids":["p3b-zex-6zu"]}
         form: {}
         headers:
             Accept:
@@ -506,21 +386,13 @@
         content_length: -1
         uncompressed: true
         body: |
-<<<<<<< HEAD
-            {"deleted_tests":[{"public_id":"waa-zaj-zaf","deleted_at":"2025-02-17T21:12:44.642654+00:00"}]}
-=======
-            {"deleted_tests":[{"public_id":"hgf-97m-375","deleted_at":"2025-02-17T09:11:34.183239+00:00"}]}
->>>>>>> a17408c7
-        headers:
-            Content-Type:
-                - application/json
-        status: 200 OK
-        code: 200
-<<<<<<< HEAD
-        duration: 795.585333ms
-=======
-        duration: 755.017583ms
->>>>>>> a17408c7
+            {"deleted_tests":[{"public_id":"p3b-zex-6zu","deleted_at":"2025-02-18T09:49:08.075067+00:00"}]}
+        headers:
+            Content-Type:
+                - application/json
+        status: 200 OK
+        code: 200
+        duration: 790.671792ms
     - id: 11
       request:
         proto: HTTP/1.1
@@ -537,11 +409,7 @@
         headers:
             Accept:
                 - application/json
-<<<<<<< HEAD
-        url: https://api.datadoghq.com/api/v1/synthetics/variables/6568a7fa-5f98-4910-822a-42ec12fcc882
-=======
-        url: https://api.datadoghq.com/api/v1/synthetics/variables/0aa200cf-a523-4301-9af8-d931613a50d6
->>>>>>> a17408c7
+        url: https://api.datadoghq.com/api/v1/synthetics/variables/a2224657-86f6-4af9-ba62-3ae217a44220
         method: GET
       response:
         proto: HTTP/1.1
@@ -558,8 +426,4 @@
                 - application/json
         status: 404 Not Found
         code: 404
-<<<<<<< HEAD
-        duration: 188.904708ms
-=======
-        duration: 145.74ms
->>>>>>> a17408c7
+        duration: 166.132667ms
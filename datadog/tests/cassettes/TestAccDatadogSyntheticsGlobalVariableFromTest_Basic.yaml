---
version: 1
interactions:
- request:
    body: |
<<<<<<< HEAD
      {"config":{"assertions":[{"operator":"contains","property":"content-type","target":"application/json","type":"header"}],"configVariables":[],"request":{"method":"GET","timeout":30,"url":"https://www.datadoghq.com"}},"locations":["aws:eu-central-1"],"message":"","name":"TF_TESTACCDATADOGSYNTHETICSGLOBALVARIABLEFROMTEST_BASIC_LOCAL_1618930418","options":{"follow_redirects":true,"min_location_failed":1,"monitor_options":{"renotify_interval":100},"tick_every":60},"status":"paused","subtype":"http","tags":[],"type":"api"}
=======
      {"config":{"assertions":[{"operator":"contains","property":"content-type","target":"application/json","type":"header"}],"configVariables":[],"request":{"method":"GET","timeout":30,"url":"https://www.datadoghq.com"}},"locations":["aws:eu-central-1"],"message":"","name":"TF_TESTACCDATADOGSYNTHETICSGLOBALVARIABLEFROMTEST_BASIC_LOCAL_1617196392","options":{"follow_redirects":true,"min_location_failed":1,"monitor_options":{"renotify_interval":100},"tick_every":60},"status":"paused","subtype":"http","tags":[],"type":"api"}
>>>>>>> 154a3a6f
    form: {}
    headers:
      Accept:
      - application/json
      Content-Type:
      - application/json
      Dd-Operation-Id:
      - CreateSyntheticsAPITest
      User-Agent:
<<<<<<< HEAD
      - terraform-provider-datadog/dev (terraform 2.4.4; terraform-cli 0.14.7) datadog-api-client-go/1.0.0-beta.19 (go go1.16.3; os darwin; arch amd64)
    url: https://api.datadoghq.com/api/v1/synthetics/tests/api
    method: POST
  response:
    body: '{"status":"paused","public_id":"kdx-zvs-qcg","tags":[],"org_id":321813,"locations":["aws:eu-central-1"],"message":"","deleted_at":null,"name":"TF_TESTACCDATADOGSYNTHETICSGLOBALVARIABLEFROMTEST_BASIC_LOCAL_1618930418","monitor_id":34157613,"type":"api","created_at":"2021-04-20T14:53:39.703293+00:00","modified_at":"2021-04-20T14:53:39.703293+00:00","subtype":"http","config":{"request":{"url":"https://www.datadoghq.com","method":"GET","timeout":30},"assertions":[{"operator":"contains","property":"content-type","type":"header","target":"application/json"}],"configVariables":[]},"options":{"follow_redirects":true,"monitor_options":{"notify_audit":false,"locked":false,"include_tags":true,"new_host_delay":300,"notify_no_data":false,"renotify_interval":100},"min_location_failed":1,"tick_every":60}}'
=======
      - terraform-provider-datadog/dev (terraform 1.16.0; terraform-cli 0.12.7-sdk) datadog-api-client-go/1.0.0-beta.19+dev (go go1.15.3; os darwin; arch amd64)
    url: https://api.datadoghq.com/api/v1/synthetics/tests/api
    method: POST
  response:
    body: '{"status":"paused","public_id":"6wz-yhq-id4","tags":[],"org_id":321813,"locations":["aws:eu-central-1"],"message":"","deleted_at":null,"name":"TF_TESTACCDATADOGSYNTHETICSGLOBALVARIABLEFROMTEST_BASIC_LOCAL_1617196392","monitor_id":33131393,"type":"api","created_at":"2021-03-31T13:13:13.547396+00:00","modified_at":"2021-03-31T13:13:13.547396+00:00","subtype":"http","config":{"request":{"url":"https://www.datadoghq.com","method":"GET","timeout":30},"assertions":[{"operator":"contains","property":"content-type","type":"header","target":"application/json"}],"configVariables":[]},"options":{"follow_redirects":true,"monitor_options":{"notify_audit":false,"locked":false,"include_tags":true,"new_host_delay":300,"notify_no_data":false,"renotify_interval":100},"min_location_failed":1,"tick_every":60}}'
>>>>>>> 154a3a6f
    headers:
      Cache-Control:
      - no-cache
      Connection:
      - keep-alive
      Content-Security-Policy:
      - frame-ancestors 'self'; report-uri https://api.datadoghq.com/csp-report
      Content-Type:
      - application/json
      Date:
<<<<<<< HEAD
      - Tue, 20 Apr 2021 14:53:39 GMT
=======
      - Wed, 31 Mar 2021 13:13:13 GMT
>>>>>>> 154a3a6f
      Pragma:
      - no-cache
      Strict-Transport-Security:
      - max-age=15724800;
      Vary:
      - Accept-Encoding
      X-Content-Type-Options:
      - nosniff
      X-Dd-Debug:
<<<<<<< HEAD
      - JpIJLwIH2nFlZOC+u71rq7aAOL43MLZN3MUsL+gpYHdZz5QLUOG8Jysf8kVK6tPU
      X-Dd-Version:
      - "35.4351688"
=======
      - HbtaOKlJ6OCrx9tMXO6ivMTrEM+g0c93HDp08trmOmgdHozC5J+vn10F0H4WPjCU
      X-Dd-Version:
      - "35.4208607"
>>>>>>> 154a3a6f
      X-Frame-Options:
      - SAMEORIGIN
      X-Ratelimit-Limit:
      - "120"
      X-Ratelimit-Period:
      - "60"
      X-Ratelimit-Remaining:
<<<<<<< HEAD
      - "96"
      X-Ratelimit-Reset:
      - "21"
=======
      - "117"
      X-Ratelimit-Reset:
      - "47"
>>>>>>> 154a3a6f
    status: 200 OK
    code: 200
    duration: ""
- request:
    body: ""
    form: {}
    headers:
      Accept:
      - application/json
      Dd-Operation-Id:
      - GetTest
      User-Agent:
<<<<<<< HEAD
      - terraform-provider-datadog/dev (terraform 2.4.4; terraform-cli 0.14.7) datadog-api-client-go/1.0.0-beta.19 (go go1.16.3; os darwin; arch amd64)
    url: https://api.datadoghq.com/api/v1/synthetics/tests/kdx-zvs-qcg
    method: GET
  response:
    body: '{"status":"paused","public_id":"kdx-zvs-qcg","tags":[],"locations":["aws:eu-central-1"],"message":"","name":"TF_TESTACCDATADOGSYNTHETICSGLOBALVARIABLEFROMTEST_BASIC_LOCAL_1618930418","monitor_id":34157613,"type":"api","subtype":"http","config":{"request":{"url":"https://www.datadoghq.com","method":"GET","timeout":30},"assertions":[{"operator":"contains","property":"content-type","type":"header","target":"application/json"}],"configVariables":[]},"options":{"follow_redirects":true,"monitor_options":{"notify_audit":false,"locked":false,"include_tags":true,"new_host_delay":300,"notify_no_data":false,"renotify_interval":100},"min_location_failed":1,"tick_every":60}}'
=======
      - terraform-provider-datadog/dev (terraform 1.16.0; terraform-cli 0.12.7-sdk) datadog-api-client-go/1.0.0-beta.19+dev (go go1.15.3; os darwin; arch amd64)
    url: https://api.datadoghq.com/api/v1/synthetics/tests/6wz-yhq-id4
    method: GET
  response:
    body: '{"status":"paused","public_id":"6wz-yhq-id4","tags":[],"locations":["aws:eu-central-1"],"message":"","name":"TF_TESTACCDATADOGSYNTHETICSGLOBALVARIABLEFROMTEST_BASIC_LOCAL_1617196392","monitor_id":33131393,"type":"api","subtype":"http","config":{"request":{"url":"https://www.datadoghq.com","method":"GET","timeout":30},"assertions":[{"operator":"contains","property":"content-type","type":"header","target":"application/json"}],"configVariables":[]},"options":{"follow_redirects":true,"monitor_options":{"notify_audit":false,"locked":false,"include_tags":true,"new_host_delay":300,"notify_no_data":false,"renotify_interval":100},"min_location_failed":1,"tick_every":60}}'
    headers:
      Cache-Control:
      - no-cache
      Connection:
      - keep-alive
      Content-Security-Policy:
      - frame-ancestors 'self'; report-uri https://api.datadoghq.com/csp-report
      Content-Type:
      - application/json
      Date:
      - Wed, 31 Mar 2021 13:13:13 GMT
      Pragma:
      - no-cache
      Strict-Transport-Security:
      - max-age=15724800;
      Vary:
      - Accept-Encoding
      X-Content-Type-Options:
      - nosniff
      X-Dd-Debug:
      - l8RQo2maZqJf6GFThBbKNE6dvthz6njusVtau3dPXJWL2RLFoN81H+BLPB/1xgs1
      X-Dd-Version:
      - "35.4208607"
      X-Frame-Options:
      - SAMEORIGIN
      X-Ratelimit-Limit:
      - "1000"
      X-Ratelimit-Period:
      - "60"
      X-Ratelimit-Remaining:
      - "975"
      X-Ratelimit-Reset:
      - "47"
    status: 200 OK
    code: 200
    duration: ""
- request:
    body: ""
    form: {}
    headers:
      Accept:
      - application/json
      Dd-Operation-Id:
      - GetAPITest
      User-Agent:
      - terraform-provider-datadog/dev (terraform 1.16.0; terraform-cli 0.12.7-sdk) datadog-api-client-go/1.0.0-beta.19+dev (go go1.15.3; os darwin; arch amd64)
    url: https://api.datadoghq.com/api/v1/synthetics/tests/api/6wz-yhq-id4
    method: GET
  response:
    body: '{"status":"paused","public_id":"6wz-yhq-id4","tags":[],"locations":["aws:eu-central-1"],"message":"","name":"TF_TESTACCDATADOGSYNTHETICSGLOBALVARIABLEFROMTEST_BASIC_LOCAL_1617196392","monitor_id":33131393,"type":"api","subtype":"http","config":{"request":{"url":"https://www.datadoghq.com","method":"GET","timeout":30},"assertions":[{"operator":"contains","property":"content-type","type":"header","target":"application/json"}],"configVariables":[]},"options":{"follow_redirects":true,"monitor_options":{"notify_audit":false,"locked":false,"include_tags":true,"new_host_delay":300,"notify_no_data":false,"renotify_interval":100},"min_location_failed":1,"tick_every":60}}'
>>>>>>> 154a3a6f
    headers:
      Cache-Control:
      - no-cache
      Connection:
      - keep-alive
      Content-Security-Policy:
      - frame-ancestors 'self'; report-uri https://api.datadoghq.com/csp-report
      Content-Type:
      - application/json
      Date:
<<<<<<< HEAD
      - Tue, 20 Apr 2021 14:53:39 GMT
=======
      - Wed, 31 Mar 2021 13:13:13 GMT
>>>>>>> 154a3a6f
      Pragma:
      - no-cache
      Strict-Transport-Security:
      - max-age=15724800;
      Vary:
      - Accept-Encoding
      X-Content-Type-Options:
      - nosniff
      X-Dd-Debug:
<<<<<<< HEAD
      - LcgNasIYBRkNppmD6mCKE9J6iv0eEjosuuHR5V5zw2fWbR54i39C8dhdK8zDq/40
      X-Dd-Version:
      - "35.4351688"
=======
      - SY1h8ScsWq+kYmtbh63ltMLFAZsQjqfrgvdfAoRX+9TzT1sgMBRYaFRwfWWRRe9a
      X-Dd-Version:
      - "35.4208607"
>>>>>>> 154a3a6f
      X-Frame-Options:
      - SAMEORIGIN
      X-Ratelimit-Limit:
      - "1000"
      X-Ratelimit-Period:
      - "60"
      X-Ratelimit-Remaining:
<<<<<<< HEAD
      - "796"
      X-Ratelimit-Reset:
      - "21"
=======
      - "974"
      X-Ratelimit-Reset:
      - "47"
>>>>>>> 154a3a6f
    status: 200 OK
    code: 200
    duration: ""
- request:
<<<<<<< HEAD
    body: ""
=======
    body: |
      {"description":"a global variable from http test","name":"TF_TESTACCDATADOGSYNTHETICSGLOBALVARIABLEFROMTEST_BASIC_LOCAL_1617196392","parse_test_options":{"field":"content-type","parser":{"type":"regex","value":".*"},"type":"http_header"},"parse_test_public_id":"6wz-yhq-id4","tags":["foo:bar","baz"],"value":{"secure":false,"value":""}}
>>>>>>> 154a3a6f
    form: {}
    headers:
      Accept:
      - application/json
      Dd-Operation-Id:
      - GetAPITest
      User-Agent:
<<<<<<< HEAD
      - terraform-provider-datadog/dev (terraform 2.4.4; terraform-cli 0.14.7) datadog-api-client-go/1.0.0-beta.19 (go go1.16.3; os darwin; arch amd64)
    url: https://api.datadoghq.com/api/v1/synthetics/tests/api/kdx-zvs-qcg
    method: GET
  response:
    body: '{"status":"paused","public_id":"kdx-zvs-qcg","tags":[],"locations":["aws:eu-central-1"],"message":"","name":"TF_TESTACCDATADOGSYNTHETICSGLOBALVARIABLEFROMTEST_BASIC_LOCAL_1618930418","monitor_id":34157613,"type":"api","subtype":"http","config":{"request":{"url":"https://www.datadoghq.com","method":"GET","timeout":30},"assertions":[{"operator":"contains","property":"content-type","type":"header","target":"application/json"}],"configVariables":[]},"options":{"follow_redirects":true,"monitor_options":{"notify_audit":false,"locked":false,"include_tags":true,"new_host_delay":300,"notify_no_data":false,"renotify_interval":100},"min_location_failed":1,"tick_every":60}}'
=======
      - terraform-provider-datadog/dev (terraform 1.16.0; terraform-cli 0.12.7-sdk) datadog-api-client-go/1.0.0-beta.19+dev (go go1.15.3; os darwin; arch amd64)
    url: https://api.datadoghq.com/api/v1/synthetics/variables
    method: POST
  response:
    body: '{"parse_test_extracted_at":null,"description":"a global variable from http test","tags":["foo:bar","baz"],"parse_test_public_id":"6wz-yhq-id4","value":{"secure":false,"value":""},"id":"4bb543d0-d3cb-435e-ae23-a8195067684e","parse_test_options":{"field":"content-type","parser":{"type":"regex","value":".*"},"type":"http_header"},"name":"TF_TESTACCDATADOGSYNTHETICSGLOBALVARIABLEFROMTEST_BASIC_LOCAL_1617196392","parse_test_name":null,"type":"variable"}'
>>>>>>> 154a3a6f
    headers:
      Cache-Control:
      - no-cache
      Connection:
      - keep-alive
      Content-Security-Policy:
      - frame-ancestors 'self'; report-uri https://api.datadoghq.com/csp-report
      Content-Type:
      - application/json
      Date:
<<<<<<< HEAD
      - Tue, 20 Apr 2021 14:53:39 GMT
=======
      - Wed, 31 Mar 2021 13:13:14 GMT
>>>>>>> 154a3a6f
      Pragma:
      - no-cache
      Strict-Transport-Security:
      - max-age=15724800;
      Vary:
      - Accept-Encoding
      X-Content-Type-Options:
      - nosniff
      X-Dd-Debug:
<<<<<<< HEAD
      - 25u1gDlL724DHllbjFT4BhOLorBTilh+aah2uWAUEjFC/+rjczJdiyWrV/HwLwe/
      X-Dd-Version:
      - "35.4351688"
=======
      - dCmL/3rURV6BPeaqeP3Rxigq41m5CAb17XjrRE42uZ01zpr07HVhbL5/3TWMkvgu
      X-Dd-Version:
      - "35.4208607"
>>>>>>> 154a3a6f
      X-Frame-Options:
      - SAMEORIGIN
      X-Ratelimit-Limit:
      - "1000"
      X-Ratelimit-Period:
      - "60"
      X-Ratelimit-Remaining:
      - "795"
      X-Ratelimit-Reset:
<<<<<<< HEAD
      - "21"
=======
      - "46"
>>>>>>> 154a3a6f
    status: 200 OK
    code: 200
    duration: ""
- request:
    body: |
      {"description":"a global variable from http test","name":"TF_TESTACCDATADOGSYNTHETICSGLOBALVARIABLEFROMTEST_BASIC_LOCAL_1618930418","parse_test_options":{"field":"content-type","parser":{"type":"regex","value":".*"},"type":"http_header"},"parse_test_public_id":"kdx-zvs-qcg","tags":["foo:bar","baz"],"value":{"secure":false,"value":""}}
    form: {}
    headers:
      Accept:
      - application/json
      Content-Type:
      - application/json
      Dd-Operation-Id:
      - CreateGlobalVariable
      User-Agent:
<<<<<<< HEAD
      - terraform-provider-datadog/dev (terraform 2.4.4; terraform-cli 0.14.7) datadog-api-client-go/1.0.0-beta.19 (go go1.16.3; os darwin; arch amd64)
    url: https://api.datadoghq.com/api/v1/synthetics/variables
    method: POST
  response:
    body: '{"parse_test_options":{"field":"content-type","parser":{"type":"regex","value":".*"},"type":"http_header"},"parse_test_extracted_at":null,"description":"a global variable from http test","tags":["foo:bar","baz"],"value":{"secure":false,"value":""},"parse_test_public_id":"kdx-zvs-qcg","parse_test_name":null,"type":"variable","id":"fc0a98ce-ea5f-488a-92f5-03a4e6e6559e","name":"TF_TESTACCDATADOGSYNTHETICSGLOBALVARIABLEFROMTEST_BASIC_LOCAL_1618930418"}'
=======
      - terraform-provider-datadog/dev (terraform 1.16.0; terraform-cli 0.12.7-sdk) datadog-api-client-go/1.0.0-beta.19+dev (go go1.15.3; os darwin; arch amd64)
    url: https://api.datadoghq.com/api/v1/synthetics/variables/4bb543d0-d3cb-435e-ae23-a8195067684e
    method: GET
  response:
    body: '{"parse_test_extracted_at":null,"description":"a global variable from http test","tags":["foo:bar","baz"],"parse_test_public_id":"6wz-yhq-id4","value":{"secure":false,"value":""},"id":"4bb543d0-d3cb-435e-ae23-a8195067684e","parse_test_options":{"field":"content-type","parser":{"type":"regex","value":".*"},"type":"http_header"},"name":"TF_TESTACCDATADOGSYNTHETICSGLOBALVARIABLEFROMTEST_BASIC_LOCAL_1617196392","created_at":"2021-03-31T13:13:14.025584+00:00","modified_at":"2021-03-31T13:13:14.025584+00:00","created_by":1445416,"parse_test_name":null,"type":"variable"}'
>>>>>>> 154a3a6f
    headers:
      Cache-Control:
      - no-cache
      Connection:
      - keep-alive
      Content-Security-Policy:
      - frame-ancestors 'self'; report-uri https://api.datadoghq.com/csp-report
      Content-Type:
      - application/json
      Date:
<<<<<<< HEAD
      - Tue, 20 Apr 2021 14:53:40 GMT
=======
      - Wed, 31 Mar 2021 13:13:14 GMT
>>>>>>> 154a3a6f
      Pragma:
      - no-cache
      Strict-Transport-Security:
      - max-age=15724800;
      Vary:
      - Accept-Encoding
      X-Content-Type-Options:
      - nosniff
      X-Dd-Debug:
<<<<<<< HEAD
      - HbtaOKlJ6OCrx9tMXO6ivMTrEM+g0c93HDp08trmOmgdHozC5J+vn10F0H4WPjCU
      X-Dd-Version:
      - "35.4351688"
=======
      - dPySkcOzIZtKyMKDAAzuysY3gNGGj6RtYogGuSb76E8mPvoqzREyRp6lPYm91hQU
      X-Dd-Version:
      - "35.4208607"
>>>>>>> 154a3a6f
      X-Frame-Options:
      - SAMEORIGIN
      X-Ratelimit-Limit:
      - "120"
      X-Ratelimit-Period:
      - "60"
      X-Ratelimit-Remaining:
      - "116"
      X-Ratelimit-Reset:
<<<<<<< HEAD
      - "20"
=======
      - "46"
>>>>>>> 154a3a6f
    status: 200 OK
    code: 200
    duration: ""
- request:
    body: ""
    form: {}
    headers:
      Accept:
      - application/json
      Dd-Operation-Id:
      - GetGlobalVariable
      User-Agent:
<<<<<<< HEAD
      - terraform-provider-datadog/dev (terraform 2.4.4; terraform-cli 0.14.7) datadog-api-client-go/1.0.0-beta.19 (go go1.16.3; os darwin; arch amd64)
    url: https://api.datadoghq.com/api/v1/synthetics/variables/fc0a98ce-ea5f-488a-92f5-03a4e6e6559e
    method: GET
  response:
    body: '{"parse_test_options":{"field":"content-type","parser":{"type":"regex","value":".*"},"type":"http_header"},"parse_test_extracted_at":null,"description":"a global variable from http test","tags":["foo:bar","baz"],"created_at":"2021-04-20T14:53:40.068847+00:00","modified_at":"2021-04-20T14:53:40.068847+00:00","value":{"secure":false,"value":""},"parse_test_public_id":"kdx-zvs-qcg","parse_test_name":null,"created_by":1445416,"type":"variable","id":"fc0a98ce-ea5f-488a-92f5-03a4e6e6559e","name":"TF_TESTACCDATADOGSYNTHETICSGLOBALVARIABLEFROMTEST_BASIC_LOCAL_1618930418"}'
=======
      - terraform-provider-datadog/dev (terraform 1.16.0; terraform-cli 0.12.7-sdk) datadog-api-client-go/1.0.0-beta.19+dev (go go1.15.3; os darwin; arch amd64)
    url: https://api.datadoghq.com/api/v1/synthetics/tests/6wz-yhq-id4
    method: GET
  response:
    body: '{"status":"paused","public_id":"6wz-yhq-id4","tags":[],"locations":["aws:eu-central-1"],"message":"","name":"TF_TESTACCDATADOGSYNTHETICSGLOBALVARIABLEFROMTEST_BASIC_LOCAL_1617196392","monitor_id":33131393,"type":"api","subtype":"http","config":{"request":{"url":"https://www.datadoghq.com","method":"GET","timeout":30},"assertions":[{"operator":"contains","property":"content-type","type":"header","target":"application/json"}],"configVariables":[]},"options":{"follow_redirects":true,"monitor_options":{"notify_audit":false,"locked":false,"include_tags":true,"new_host_delay":300,"notify_no_data":false,"renotify_interval":100},"tick_every":60,"min_location_failed":1}}'
>>>>>>> 154a3a6f
    headers:
      Cache-Control:
      - no-cache
      Connection:
      - keep-alive
      Content-Security-Policy:
      - frame-ancestors 'self'; report-uri https://api.datadoghq.com/csp-report
      Content-Type:
      - application/json
      Date:
<<<<<<< HEAD
      - Tue, 20 Apr 2021 14:53:40 GMT
=======
      - Wed, 31 Mar 2021 13:13:14 GMT
>>>>>>> 154a3a6f
      Pragma:
      - no-cache
      Strict-Transport-Security:
      - max-age=15724800;
      Vary:
      - Accept-Encoding
      X-Content-Type-Options:
      - nosniff
      X-Dd-Debug:
<<<<<<< HEAD
      - B1nwy/pPNqX+q4pQT22cdp1QCexE35IF8qwSHy0Nf7IW0Y881qtn4tXN1lpmzaKc
      X-Dd-Version:
      - "35.4351688"
=======
      - twvpGlmuom5y6A0pjGtXzTf554cmwJgTcCZ71fK4H/RDi+v5ehBK0zQiRcTJQG5C
      X-Dd-Version:
      - "35.4208607"
>>>>>>> 154a3a6f
      X-Frame-Options:
      - SAMEORIGIN
      X-Ratelimit-Limit:
      - "120"
      X-Ratelimit-Period:
      - "60"
      X-Ratelimit-Remaining:
<<<<<<< HEAD
      - "111"
      X-Ratelimit-Reset:
      - "20"
=======
      - "973"
      X-Ratelimit-Reset:
      - "46"
>>>>>>> 154a3a6f
    status: 200 OK
    code: 200
    duration: ""
- request:
    body: ""
    form: {}
    headers:
      Accept:
      - application/json
      Dd-Operation-Id:
      - GetGlobalVariable
      User-Agent:
<<<<<<< HEAD
      - terraform-provider-datadog/dev (terraform 2.4.4; terraform-cli 0.14.7) datadog-api-client-go/1.0.0-beta.19 (go go1.16.3; os darwin; arch amd64)
    url: https://api.datadoghq.com/api/v1/synthetics/variables/fc0a98ce-ea5f-488a-92f5-03a4e6e6559e
    method: GET
  response:
    body: '{"parse_test_options":{"field":"content-type","parser":{"type":"regex","value":".*"},"type":"http_header"},"parse_test_extracted_at":null,"description":"a global variable from http test","tags":["foo:bar","baz"],"created_at":"2021-04-20T14:53:40.068847+00:00","modified_at":"2021-04-20T14:53:40.068847+00:00","value":{"secure":false,"value":""},"parse_test_public_id":"kdx-zvs-qcg","parse_test_name":null,"created_by":1445416,"type":"variable","id":"fc0a98ce-ea5f-488a-92f5-03a4e6e6559e","name":"TF_TESTACCDATADOGSYNTHETICSGLOBALVARIABLEFROMTEST_BASIC_LOCAL_1618930418"}'
=======
      - terraform-provider-datadog/dev (terraform 1.16.0; terraform-cli 0.12.7-sdk) datadog-api-client-go/1.0.0-beta.19+dev (go go1.15.3; os darwin; arch amd64)
    url: https://api.datadoghq.com/api/v1/synthetics/variables/4bb543d0-d3cb-435e-ae23-a8195067684e
    method: GET
  response:
    body: '{"parse_test_extracted_at":null,"description":"a global variable from http test","tags":["foo:bar","baz"],"parse_test_public_id":"6wz-yhq-id4","value":{"secure":false,"value":""},"id":"4bb543d0-d3cb-435e-ae23-a8195067684e","parse_test_options":{"field":"content-type","parser":{"type":"regex","value":".*"},"type":"http_header"},"name":"TF_TESTACCDATADOGSYNTHETICSGLOBALVARIABLEFROMTEST_BASIC_LOCAL_1617196392","created_at":"2021-03-31T13:13:14.025584+00:00","modified_at":"2021-03-31T13:13:14.025584+00:00","created_by":1445416,"parse_test_name":null,"type":"variable"}'
>>>>>>> 154a3a6f
    headers:
      Cache-Control:
      - no-cache
      Connection:
      - keep-alive
      Content-Security-Policy:
      - frame-ancestors 'self'; report-uri https://api.datadoghq.com/csp-report
      Content-Type:
      - application/json
      Date:
<<<<<<< HEAD
      - Tue, 20 Apr 2021 14:53:40 GMT
=======
      - Wed, 31 Mar 2021 13:13:14 GMT
>>>>>>> 154a3a6f
      Pragma:
      - no-cache
      Strict-Transport-Security:
      - max-age=15724800;
      Vary:
      - Accept-Encoding
      X-Content-Type-Options:
      - nosniff
      X-Dd-Debug:
<<<<<<< HEAD
      - dCmL/3rURV6BPeaqeP3Rxigq41m5CAb17XjrRE42uZ01zpr07HVhbL5/3TWMkvgu
      X-Dd-Version:
      - "35.4351688"
=======
      - PhosSd3Ch1B6B0DXI71steKUi7XhPDttnPiIP1NdXTw0VJNWpoUnYyBmODS5ne3q
      X-Dd-Version:
      - "35.4208607"
>>>>>>> 154a3a6f
      X-Frame-Options:
      - SAMEORIGIN
      X-Ratelimit-Limit:
      - "120"
      X-Ratelimit-Period:
      - "60"
      X-Ratelimit-Remaining:
<<<<<<< HEAD
      - "108"
      X-Ratelimit-Reset:
      - "20"
=======
      - "118"
      X-Ratelimit-Reset:
      - "46"
>>>>>>> 154a3a6f
    status: 200 OK
    code: 200
    duration: ""
- request:
    body: ""
    form: {}
    headers:
      Accept:
      - application/json
      Dd-Operation-Id:
      - GetTest
      User-Agent:
<<<<<<< HEAD
      - terraform-provider-datadog/dev (terraform 2.4.4; terraform-cli 0.14.7) datadog-api-client-go/1.0.0-beta.19 (go go1.16.3; os darwin; arch amd64)
    url: https://api.datadoghq.com/api/v1/synthetics/tests/kdx-zvs-qcg
    method: GET
  response:
    body: '{"status":"paused","public_id":"kdx-zvs-qcg","tags":[],"locations":["aws:eu-central-1"],"message":"","name":"TF_TESTACCDATADOGSYNTHETICSGLOBALVARIABLEFROMTEST_BASIC_LOCAL_1618930418","monitor_id":34157613,"type":"api","subtype":"http","config":{"request":{"url":"https://www.datadoghq.com","method":"GET","timeout":30},"assertions":[{"operator":"contains","property":"content-type","type":"header","target":"application/json"}],"configVariables":[]},"options":{"follow_redirects":true,"monitor_options":{"notify_audit":false,"locked":false,"include_tags":true,"new_host_delay":300,"notify_no_data":false,"renotify_interval":100},"tick_every":60,"min_location_failed":1}}'
=======
      - terraform-provider-datadog/dev (terraform 1.16.0; terraform-cli 0.12.7-sdk) datadog-api-client-go/1.0.0-beta.19+dev (go go1.15.3; os darwin; arch amd64)
    url: https://api.datadoghq.com/api/v1/synthetics/tests/6wz-yhq-id4
    method: GET
  response:
    body: '{"status":"paused","public_id":"6wz-yhq-id4","tags":[],"locations":["aws:eu-central-1"],"message":"","name":"TF_TESTACCDATADOGSYNTHETICSGLOBALVARIABLEFROMTEST_BASIC_LOCAL_1617196392","monitor_id":33131393,"type":"api","subtype":"http","config":{"request":{"url":"https://www.datadoghq.com","method":"GET","timeout":30},"assertions":[{"operator":"contains","property":"content-type","type":"header","target":"application/json"}],"configVariables":[]},"options":{"follow_redirects":true,"monitor_options":{"notify_audit":false,"locked":false,"include_tags":true,"new_host_delay":300,"notify_no_data":false,"renotify_interval":100},"tick_every":60,"min_location_failed":1}}'
>>>>>>> 154a3a6f
    headers:
      Cache-Control:
      - no-cache
      Connection:
      - keep-alive
      Content-Security-Policy:
      - frame-ancestors 'self'; report-uri https://api.datadoghq.com/csp-report
      Content-Type:
      - application/json
      Date:
<<<<<<< HEAD
      - Tue, 20 Apr 2021 14:53:40 GMT
=======
      - Wed, 31 Mar 2021 13:13:14 GMT
>>>>>>> 154a3a6f
      Pragma:
      - no-cache
      Strict-Transport-Security:
      - max-age=15724800;
      Vary:
      - Accept-Encoding
      X-Content-Type-Options:
      - nosniff
      X-Dd-Debug:
      - Um4CoU685QqAscnxhS5BD+goWu2yX1Jd4zCfGzSsEvPPIm1qURZaF8dlLl/OEY4I
      X-Dd-Version:
<<<<<<< HEAD
      - "35.4351688"
=======
      - "35.4208607"
>>>>>>> 154a3a6f
      X-Frame-Options:
      - SAMEORIGIN
      X-Ratelimit-Limit:
      - "1000"
      X-Ratelimit-Period:
      - "60"
      X-Ratelimit-Remaining:
<<<<<<< HEAD
      - "793"
      X-Ratelimit-Reset:
      - "20"
=======
      - "972"
      X-Ratelimit-Reset:
      - "46"
    status: 200 OK
    code: 200
    duration: ""
- request:
    body: ""
    form: {}
    headers:
      Accept:
      - application/json
      Dd-Operation-Id:
      - GetAPITest
      User-Agent:
      - terraform-provider-datadog/dev (terraform 1.16.0; terraform-cli 0.12.7-sdk) datadog-api-client-go/1.0.0-beta.19+dev (go go1.15.3; os darwin; arch amd64)
    url: https://api.datadoghq.com/api/v1/synthetics/tests/api/6wz-yhq-id4
    method: GET
  response:
    body: '{"status":"paused","public_id":"6wz-yhq-id4","tags":[],"locations":["aws:eu-central-1"],"message":"","name":"TF_TESTACCDATADOGSYNTHETICSGLOBALVARIABLEFROMTEST_BASIC_LOCAL_1617196392","monitor_id":33131393,"type":"api","subtype":"http","config":{"request":{"url":"https://www.datadoghq.com","method":"GET","timeout":30},"assertions":[{"operator":"contains","property":"content-type","type":"header","target":"application/json"}],"configVariables":[]},"options":{"follow_redirects":true,"monitor_options":{"notify_audit":false,"locked":false,"include_tags":true,"new_host_delay":300,"notify_no_data":false,"renotify_interval":100},"tick_every":60,"min_location_failed":1}}'
    headers:
      Cache-Control:
      - no-cache
      Connection:
      - keep-alive
      Content-Security-Policy:
      - frame-ancestors 'self'; report-uri https://api.datadoghq.com/csp-report
      Content-Type:
      - application/json
      Date:
      - Wed, 31 Mar 2021 13:13:15 GMT
      Pragma:
      - no-cache
      Strict-Transport-Security:
      - max-age=15724800;
      Vary:
      - Accept-Encoding
      X-Content-Type-Options:
      - nosniff
      X-Dd-Debug:
      - 5gfwVh/5HZ+AnGd/Di93w3NEWC6KMHT9KzmHEiRJmNdOjBtAsbOcgVFyqEChw71h
      X-Dd-Version:
      - "35.4208607"
      X-Frame-Options:
      - SAMEORIGIN
      X-Ratelimit-Limit:
      - "1000"
      X-Ratelimit-Period:
      - "60"
      X-Ratelimit-Remaining:
      - "971"
      X-Ratelimit-Reset:
      - "46"
>>>>>>> 154a3a6f
    status: 200 OK
    code: 200
    duration: ""
- request:
    body: ""
    form: {}
    headers:
      Accept:
      - application/json
      Dd-Operation-Id:
      - GetTest
      User-Agent:
<<<<<<< HEAD
      - terraform-provider-datadog/dev (terraform 2.4.4; terraform-cli ) datadog-api-client-go/1.0.0-beta.19 (go go1.16.3; os darwin; arch amd64)
    url: https://api.datadoghq.com/api/v1/synthetics/tests/kdx-zvs-qcg
    method: GET
  response:
    body: '{"status":"paused","public_id":"kdx-zvs-qcg","tags":[],"locations":["aws:eu-central-1"],"message":"","name":"TF_TESTACCDATADOGSYNTHETICSGLOBALVARIABLEFROMTEST_BASIC_LOCAL_1618930418","monitor_id":34157613,"type":"api","subtype":"http","config":{"request":{"url":"https://www.datadoghq.com","method":"GET","timeout":30},"assertions":[{"operator":"contains","property":"content-type","type":"header","target":"application/json"}],"configVariables":[]},"options":{"follow_redirects":true,"monitor_options":{"notify_audit":false,"locked":false,"include_tags":true,"new_host_delay":300,"notify_no_data":false,"renotify_interval":100},"tick_every":60,"min_location_failed":1}}'
=======
      - terraform-provider-datadog/dev (terraform 1.16.0; terraform-cli 0.12.7-sdk) datadog-api-client-go/1.0.0-beta.19+dev (go go1.15.3; os darwin; arch amd64)
    url: https://api.datadoghq.com/api/v1/synthetics/variables/4bb543d0-d3cb-435e-ae23-a8195067684e
    method: GET
  response:
    body: '{"parse_test_extracted_at":null,"description":"a global variable from http test","tags":["foo:bar","baz"],"parse_test_public_id":"6wz-yhq-id4","value":{"secure":false,"value":""},"id":"4bb543d0-d3cb-435e-ae23-a8195067684e","parse_test_options":{"field":"content-type","parser":{"type":"regex","value":".*"},"type":"http_header"},"name":"TF_TESTACCDATADOGSYNTHETICSGLOBALVARIABLEFROMTEST_BASIC_LOCAL_1617196392","created_at":"2021-03-31T13:13:14.025584+00:00","modified_at":"2021-03-31T13:13:14.025584+00:00","created_by":1445416,"parse_test_name":null,"type":"variable"}'
>>>>>>> 154a3a6f
    headers:
      Cache-Control:
      - no-cache
      Connection:
      - keep-alive
      Content-Security-Policy:
      - frame-ancestors 'self'; report-uri https://api.datadoghq.com/csp-report
      Content-Type:
      - application/json
      Date:
<<<<<<< HEAD
      - Tue, 20 Apr 2021 14:53:41 GMT
=======
      - Wed, 31 Mar 2021 13:13:15 GMT
>>>>>>> 154a3a6f
      Pragma:
      - no-cache
      Strict-Transport-Security:
      - max-age=15724800;
      Vary:
      - Accept-Encoding
      X-Content-Type-Options:
      - nosniff
      X-Dd-Debug:
<<<<<<< HEAD
      - F5gm0Rce1/Abr9/0Fw8HAqWfiz0FdiH8er/AXnN6lOn3L6KyGgbsLCwgPlob1No8
      X-Dd-Version:
      - "35.4351688"
=======
      - twvpGlmuom5y6A0pjGtXzTf554cmwJgTcCZ71fK4H/RDi+v5ehBK0zQiRcTJQG5C
      X-Dd-Version:
      - "35.4208607"
>>>>>>> 154a3a6f
      X-Frame-Options:
      - SAMEORIGIN
      X-Ratelimit-Limit:
      - "1000"
      X-Ratelimit-Period:
      - "60"
      X-Ratelimit-Remaining:
<<<<<<< HEAD
      - "791"
      X-Ratelimit-Reset:
      - "19"
=======
      - "117"
      X-Ratelimit-Reset:
      - "45"
>>>>>>> 154a3a6f
    status: 200 OK
    code: 200
    duration: ""
- request:
    body: ""
    form: {}
    headers:
      Accept:
      - application/json
      Dd-Operation-Id:
      - GetAPITest
      User-Agent:
<<<<<<< HEAD
      - terraform-provider-datadog/dev (terraform 2.4.4; terraform-cli ) datadog-api-client-go/1.0.0-beta.19 (go go1.16.3; os darwin; arch amd64)
    url: https://api.datadoghq.com/api/v1/synthetics/tests/api/kdx-zvs-qcg
    method: GET
  response:
    body: '{"status":"paused","public_id":"kdx-zvs-qcg","tags":[],"locations":["aws:eu-central-1"],"message":"","name":"TF_TESTACCDATADOGSYNTHETICSGLOBALVARIABLEFROMTEST_BASIC_LOCAL_1618930418","monitor_id":34157613,"type":"api","subtype":"http","config":{"request":{"url":"https://www.datadoghq.com","method":"GET","timeout":30},"assertions":[{"operator":"contains","property":"content-type","type":"header","target":"application/json"}],"configVariables":[]},"options":{"follow_redirects":true,"monitor_options":{"notify_audit":false,"locked":false,"include_tags":true,"new_host_delay":300,"notify_no_data":false,"renotify_interval":100},"tick_every":60,"min_location_failed":1}}'
=======
      - terraform-provider-datadog/dev (terraform 1.16.0; terraform-cli 0.12.7-sdk) datadog-api-client-go/1.0.0-beta.19+dev (go go1.15.3; os darwin; arch amd64)
    url: https://api.datadoghq.com/api/v1/synthetics/tests/6wz-yhq-id4
    method: GET
  response:
    body: '{"status":"paused","public_id":"6wz-yhq-id4","tags":[],"locations":["aws:eu-central-1"],"message":"","name":"TF_TESTACCDATADOGSYNTHETICSGLOBALVARIABLEFROMTEST_BASIC_LOCAL_1617196392","monitor_id":33131393,"type":"api","subtype":"http","config":{"request":{"url":"https://www.datadoghq.com","method":"GET","timeout":30},"assertions":[{"operator":"contains","property":"content-type","type":"header","target":"application/json"}],"configVariables":[]},"options":{"follow_redirects":true,"monitor_options":{"notify_audit":false,"locked":false,"include_tags":true,"new_host_delay":300,"notify_no_data":false,"renotify_interval":100},"tick_every":60,"min_location_failed":1}}'
>>>>>>> 154a3a6f
    headers:
      Cache-Control:
      - no-cache
      Connection:
      - keep-alive
      Content-Security-Policy:
      - frame-ancestors 'self'; report-uri https://api.datadoghq.com/csp-report
      Content-Type:
      - application/json
      Date:
<<<<<<< HEAD
      - Tue, 20 Apr 2021 14:53:41 GMT
=======
      - Wed, 31 Mar 2021 13:13:15 GMT
>>>>>>> 154a3a6f
      Pragma:
      - no-cache
      Strict-Transport-Security:
      - max-age=15724800;
      Vary:
      - Accept-Encoding
      X-Content-Type-Options:
      - nosniff
      X-Dd-Debug:
<<<<<<< HEAD
      - 25u1gDlL724DHllbjFT4BhOLorBTilh+aah2uWAUEjFC/+rjczJdiyWrV/HwLwe/
      X-Dd-Version:
      - "35.4351688"
=======
      - gYZcaADwbKcv7Hm19HJx6WsLoKuOijDWAt2viPeCfWqUgyKY+9e1xZdmMJeXV3YV
      X-Dd-Version:
      - "35.4208607"
>>>>>>> 154a3a6f
      X-Frame-Options:
      - SAMEORIGIN
      X-Ratelimit-Limit:
      - "1000"
      X-Ratelimit-Period:
      - "60"
      X-Ratelimit-Remaining:
<<<<<<< HEAD
      - "790"
      X-Ratelimit-Reset:
      - "19"
=======
      - "970"
      X-Ratelimit-Reset:
      - "45"
    status: 200 OK
    code: 200
    duration: ""
- request:
    body: ""
    form: {}
    headers:
      Accept:
      - application/json
      Dd-Operation-Id:
      - GetAPITest
      User-Agent:
      - terraform-provider-datadog/dev (terraform 1.16.0; terraform-cli 0.12.7-sdk) datadog-api-client-go/1.0.0-beta.19+dev (go go1.15.3; os darwin; arch amd64)
    url: https://api.datadoghq.com/api/v1/synthetics/tests/api/6wz-yhq-id4
    method: GET
  response:
    body: '{"status":"paused","public_id":"6wz-yhq-id4","tags":[],"locations":["aws:eu-central-1"],"message":"","name":"TF_TESTACCDATADOGSYNTHETICSGLOBALVARIABLEFROMTEST_BASIC_LOCAL_1617196392","monitor_id":33131393,"type":"api","subtype":"http","config":{"request":{"url":"https://www.datadoghq.com","method":"GET","timeout":30},"assertions":[{"operator":"contains","property":"content-type","type":"header","target":"application/json"}],"configVariables":[]},"options":{"follow_redirects":true,"monitor_options":{"notify_audit":false,"locked":false,"include_tags":true,"new_host_delay":300,"notify_no_data":false,"renotify_interval":100},"tick_every":60,"min_location_failed":1}}'
    headers:
      Cache-Control:
      - no-cache
      Connection:
      - keep-alive
      Content-Security-Policy:
      - frame-ancestors 'self'; report-uri https://api.datadoghq.com/csp-report
      Content-Type:
      - application/json
      Date:
      - Wed, 31 Mar 2021 13:13:16 GMT
      Pragma:
      - no-cache
      Strict-Transport-Security:
      - max-age=15724800;
      Vary:
      - Accept-Encoding
      X-Content-Type-Options:
      - nosniff
      X-Dd-Debug:
      - L3ULR3HwCWYmEqCWGz2Yob3chcH4pjowBacBXkncP7o+/uPqKt9yGEYf/g1AJPzQ
      X-Dd-Version:
      - "35.4208607"
      X-Frame-Options:
      - SAMEORIGIN
      X-Ratelimit-Limit:
      - "1000"
      X-Ratelimit-Period:
      - "60"
      X-Ratelimit-Remaining:
      - "969"
      X-Ratelimit-Reset:
      - "44"
>>>>>>> 154a3a6f
    status: 200 OK
    code: 200
    duration: ""
- request:
    body: ""
    form: {}
    headers:
      Accept:
      - application/json
      Dd-Operation-Id:
      - GetGlobalVariable
      User-Agent:
<<<<<<< HEAD
      - terraform-provider-datadog/dev (terraform 2.4.4; terraform-cli ) datadog-api-client-go/1.0.0-beta.19 (go go1.16.3; os darwin; arch amd64)
    url: https://api.datadoghq.com/api/v1/synthetics/variables/fc0a98ce-ea5f-488a-92f5-03a4e6e6559e
    method: GET
  response:
    body: '{"parse_test_options":{"field":"content-type","parser":{"type":"regex","value":".*"},"type":"http_header"},"parse_test_extracted_at":null,"description":"a global variable from http test","tags":["foo:bar","baz"],"created_at":"2021-04-20T14:53:40.068847+00:00","modified_at":"2021-04-20T14:53:40.068847+00:00","value":{"secure":false,"value":""},"parse_test_public_id":"kdx-zvs-qcg","parse_test_name":null,"created_by":1445416,"type":"variable","id":"fc0a98ce-ea5f-488a-92f5-03a4e6e6559e","name":"TF_TESTACCDATADOGSYNTHETICSGLOBALVARIABLEFROMTEST_BASIC_LOCAL_1618930418"}'
=======
      - terraform-provider-datadog/dev (terraform 1.16.0; terraform-cli 0.12.7-sdk) datadog-api-client-go/1.0.0-beta.19+dev (go go1.15.3; os darwin; arch amd64)
    url: https://api.datadoghq.com/api/v1/synthetics/variables/4bb543d0-d3cb-435e-ae23-a8195067684e
    method: GET
  response:
    body: '{"parse_test_extracted_at":null,"description":"a global variable from http test","tags":["foo:bar","baz"],"parse_test_public_id":"6wz-yhq-id4","value":{"secure":false,"value":""},"id":"4bb543d0-d3cb-435e-ae23-a8195067684e","parse_test_options":{"field":"content-type","parser":{"type":"regex","value":".*"},"type":"http_header"},"name":"TF_TESTACCDATADOGSYNTHETICSGLOBALVARIABLEFROMTEST_BASIC_LOCAL_1617196392","created_at":"2021-03-31T13:13:14.025584+00:00","modified_at":"2021-03-31T13:13:14.025584+00:00","created_by":1445416,"parse_test_name":null,"type":"variable"}'
>>>>>>> 154a3a6f
    headers:
      Cache-Control:
      - no-cache
      Connection:
      - keep-alive
      Content-Security-Policy:
      - frame-ancestors 'self'; report-uri https://api.datadoghq.com/csp-report
      Content-Type:
      - application/json
      Date:
<<<<<<< HEAD
      - Tue, 20 Apr 2021 14:53:41 GMT
=======
      - Wed, 31 Mar 2021 13:13:16 GMT
>>>>>>> 154a3a6f
      Pragma:
      - no-cache
      Strict-Transport-Security:
      - max-age=15724800;
      Vary:
      - Accept-Encoding
      X-Content-Type-Options:
      - nosniff
      X-Dd-Debug:
<<<<<<< HEAD
      - JpIJLwIH2nFlZOC+u71rq7aAOL43MLZN3MUsL+gpYHdZz5QLUOG8Jysf8kVK6tPU
      X-Dd-Version:
      - "35.4351688"
=======
      - bgHykj7A9bfZx0Y5ZO3swhhp5tGUSNJHqFWR868+qg087CYrDOd5hQslC+noiEtH
      X-Dd-Version:
      - "35.4208607"
>>>>>>> 154a3a6f
      X-Frame-Options:
      - SAMEORIGIN
      X-Ratelimit-Limit:
      - "120"
      X-Ratelimit-Period:
      - "60"
      X-Ratelimit-Remaining:
<<<<<<< HEAD
      - "104"
      X-Ratelimit-Reset:
      - "19"
=======
      - "116"
      X-Ratelimit-Reset:
      - "44"
>>>>>>> 154a3a6f
    status: 200 OK
    code: 200
    duration: ""
- request:
    body: ""
    form: {}
    headers:
      Accept:
      - application/json
      Dd-Operation-Id:
      - DeleteGlobalVariable
      User-Agent:
<<<<<<< HEAD
      - terraform-provider-datadog/dev (terraform 2.4.4; terraform-cli 0.14.7) datadog-api-client-go/1.0.0-beta.19 (go go1.16.3; os darwin; arch amd64)
    url: https://api.datadoghq.com/api/v1/synthetics/variables/fc0a98ce-ea5f-488a-92f5-03a4e6e6559e
=======
      - terraform-provider-datadog/dev (terraform 1.16.0; terraform-cli 0.12.7-sdk) datadog-api-client-go/1.0.0-beta.19+dev (go go1.15.3; os darwin; arch amd64)
    url: https://api.datadoghq.com/api/v1/synthetics/variables/4bb543d0-d3cb-435e-ae23-a8195067684e
>>>>>>> 154a3a6f
    method: DELETE
  response:
    body: "null"
    headers:
      Cache-Control:
      - no-cache
      Connection:
      - keep-alive
      Content-Length:
      - "4"
      Content-Security-Policy:
      - frame-ancestors 'self'; report-uri https://api.datadoghq.com/csp-report
      Content-Type:
      - application/json
      Date:
<<<<<<< HEAD
      - Tue, 20 Apr 2021 14:53:43 GMT
=======
      - Wed, 31 Mar 2021 13:13:16 GMT
>>>>>>> 154a3a6f
      Pragma:
      - no-cache
      Strict-Transport-Security:
      - max-age=15724800;
      X-Content-Type-Options:
      - nosniff
      X-Dd-Debug:
<<<<<<< HEAD
      - PhosSd3Ch1B6B0DXI71steKUi7XhPDttnPiIP1NdXTw0VJNWpoUnYyBmODS5ne3q
      X-Dd-Version:
      - "35.4351688"
=======
      - l4HFlaRP3QwYSqoGKhzbYfv7zgkK63HIRR7YkyVYZspq0lGjjTBwoK8V/alf+XYt
      X-Dd-Version:
      - "35.4208607"
>>>>>>> 154a3a6f
      X-Frame-Options:
      - SAMEORIGIN
      X-Ratelimit-Limit:
      - "120"
      X-Ratelimit-Period:
      - "60"
      X-Ratelimit-Remaining:
      - "118"
      X-Ratelimit-Reset:
<<<<<<< HEAD
      - "17"
=======
      - "44"
>>>>>>> 154a3a6f
    status: 200 OK
    code: 200
    duration: ""
- request:
    body: |
<<<<<<< HEAD
      {"public_ids":["kdx-zvs-qcg"]}
=======
      {"public_ids":["6wz-yhq-id4"]}
>>>>>>> 154a3a6f
    form: {}
    headers:
      Accept:
      - application/json
      Content-Type:
      - application/json
      Dd-Operation-Id:
      - DeleteTests
      User-Agent:
<<<<<<< HEAD
      - terraform-provider-datadog/dev (terraform 2.4.4; terraform-cli 0.14.7) datadog-api-client-go/1.0.0-beta.19 (go go1.16.3; os darwin; arch amd64)
    url: https://api.datadoghq.com/api/v1/synthetics/tests/delete
    method: POST
  response:
    body: '{"deleted_tests":[{"deleted_at":"2021-04-20T14:53:43.496138+00:00","public_id":"kdx-zvs-qcg"}]}'
=======
      - terraform-provider-datadog/dev (terraform 1.16.0; terraform-cli 0.12.7-sdk) datadog-api-client-go/1.0.0-beta.19+dev (go go1.15.3; os darwin; arch amd64)
    url: https://api.datadoghq.com/api/v1/synthetics/tests/delete
    method: POST
  response:
    body: '{"deleted_tests":[{"deleted_at":"2021-03-31T13:13:16.973748+00:00","public_id":"6wz-yhq-id4"}]}'
>>>>>>> 154a3a6f
    headers:
      Cache-Control:
      - no-cache
      Connection:
      - keep-alive
      Content-Security-Policy:
      - frame-ancestors 'self'; report-uri https://api.datadoghq.com/csp-report
      Content-Type:
      - application/json
      Date:
<<<<<<< HEAD
      - Tue, 20 Apr 2021 14:53:43 GMT
=======
      - Wed, 31 Mar 2021 13:13:17 GMT
>>>>>>> 154a3a6f
      Pragma:
      - no-cache
      Strict-Transport-Security:
      - max-age=15724800;
      Vary:
      - Accept-Encoding
      X-Content-Type-Options:
      - nosniff
      X-Dd-Debug:
<<<<<<< HEAD
      - HbtaOKlJ6OCrx9tMXO6ivMTrEM+g0c93HDp08trmOmgdHozC5J+vn10F0H4WPjCU
      X-Dd-Version:
      - "35.4351688"
=======
      - JpIJLwIH2nFlZOC+u71rq7aAOL43MLZN3MUsL+gpYHdZz5QLUOG8Jysf8kVK6tPU
      X-Dd-Version:
      - "35.4208607"
>>>>>>> 154a3a6f
      X-Frame-Options:
      - SAMEORIGIN
      X-Ratelimit-Limit:
      - "120"
      X-Ratelimit-Period:
      - "60"
      X-Ratelimit-Remaining:
<<<<<<< HEAD
      - "96"
      X-Ratelimit-Reset:
      - "17"
=======
      - "117"
      X-Ratelimit-Reset:
      - "44"
>>>>>>> 154a3a6f
    status: 200 OK
    code: 200
    duration: ""
- request:
    body: ""
    form: {}
    headers:
      Accept:
      - application/json
      Dd-Operation-Id:
      - GetGlobalVariable
      User-Agent:
<<<<<<< HEAD
      - terraform-provider-datadog/dev (terraform 2.4.4; terraform-cli 0.14.7) datadog-api-client-go/1.0.0-beta.19 (go go1.16.3; os darwin; arch amd64)
    url: https://api.datadoghq.com/api/v1/synthetics/tests/kdx-zvs-qcg
=======
      - terraform-provider-datadog/dev (terraform 1.16.0; terraform-cli 0.12.7-sdk) datadog-api-client-go/1.0.0-beta.19+dev (go go1.15.3; os darwin; arch amd64)
    url: https://api.datadoghq.com/api/v1/synthetics/variables/4bb543d0-d3cb-435e-ae23-a8195067684e
>>>>>>> 154a3a6f
    method: GET
  response:
    body: '{"errors": ["Synthetics variable not found"]}'
    headers:
      Cache-Control:
      - no-cache
      Connection:
      - keep-alive
      Content-Security-Policy:
      - frame-ancestors 'self'; report-uri https://api.datadoghq.com/csp-report
      Content-Type:
      - application/json
      Date:
<<<<<<< HEAD
      - Tue, 20 Apr 2021 14:53:43 GMT
=======
      - Wed, 31 Mar 2021 13:13:18 GMT
>>>>>>> 154a3a6f
      Pragma:
      - no-cache
      Strict-Transport-Security:
      - max-age=15724800;
      Vary:
      - Accept-Encoding
      X-Content-Type-Options:
      - nosniff
      X-Dd-Version:
<<<<<<< HEAD
      - "35.4351688"
=======
      - "35.4208607"
>>>>>>> 154a3a6f
      X-Frame-Options:
      - SAMEORIGIN
      X-Ratelimit-Limit:
      - "120"
      X-Ratelimit-Period:
      - "60"
      X-Ratelimit-Remaining:
<<<<<<< HEAD
      - "789"
      X-Ratelimit-Reset:
      - "17"
=======
      - "115"
      X-Ratelimit-Reset:
      - "42"
>>>>>>> 154a3a6f
    status: 404 Not Found
    code: 404
    duration: ""
- request:
    body: ""
    form: {}
    headers:
      Accept:
      - application/json
      Dd-Operation-Id:
      - GetTest
      User-Agent:
<<<<<<< HEAD
      - terraform-provider-datadog/dev (terraform 2.4.4; terraform-cli 0.14.7) datadog-api-client-go/1.0.0-beta.19 (go go1.16.3; os darwin; arch amd64)
    url: https://api.datadoghq.com/api/v1/synthetics/variables/fc0a98ce-ea5f-488a-92f5-03a4e6e6559e
    method: GET
  response:
    body: '{"errors": ["Synthetics global variable not found"]}'
=======
      - terraform-provider-datadog/dev (terraform 1.16.0; terraform-cli 0.12.7-sdk) datadog-api-client-go/1.0.0-beta.19+dev (go go1.15.3; os darwin; arch amd64)
    url: https://api.datadoghq.com/api/v1/synthetics/tests/6wz-yhq-id4
    method: GET
  response:
    body: '{"errors": ["Synthetics test not found"]}'
>>>>>>> 154a3a6f
    headers:
      Cache-Control:
      - no-cache
      Connection:
      - keep-alive
      Content-Security-Policy:
      - frame-ancestors 'self'; report-uri https://api.datadoghq.com/csp-report
      Content-Type:
      - application/json
      Date:
<<<<<<< HEAD
      - Tue, 20 Apr 2021 14:53:44 GMT
=======
      - Wed, 31 Mar 2021 13:13:18 GMT
>>>>>>> 154a3a6f
      Pragma:
      - no-cache
      Strict-Transport-Security:
      - max-age=15724800;
      Vary:
      - Accept-Encoding
      X-Content-Type-Options:
      - nosniff
      X-Dd-Version:
<<<<<<< HEAD
      - "35.4351688"
=======
      - "35.4208607"
>>>>>>> 154a3a6f
      X-Frame-Options:
      - SAMEORIGIN
      X-Ratelimit-Limit:
      - "1000"
      X-Ratelimit-Period:
      - "60"
      X-Ratelimit-Remaining:
<<<<<<< HEAD
      - "91"
      X-Ratelimit-Reset:
      - "17"
=======
      - "968"
      X-Ratelimit-Reset:
      - "42"
>>>>>>> 154a3a6f
    status: 404 Not Found
    code: 404
    duration: ""<|MERGE_RESOLUTION|>--- conflicted
+++ resolved
@@ -3,11 +3,7 @@
 interactions:
 - request:
     body: |
-<<<<<<< HEAD
-      {"config":{"assertions":[{"operator":"contains","property":"content-type","target":"application/json","type":"header"}],"configVariables":[],"request":{"method":"GET","timeout":30,"url":"https://www.datadoghq.com"}},"locations":["aws:eu-central-1"],"message":"","name":"TF_TESTACCDATADOGSYNTHETICSGLOBALVARIABLEFROMTEST_BASIC_LOCAL_1618930418","options":{"follow_redirects":true,"min_location_failed":1,"monitor_options":{"renotify_interval":100},"tick_every":60},"status":"paused","subtype":"http","tags":[],"type":"api"}
-=======
       {"config":{"assertions":[{"operator":"contains","property":"content-type","target":"application/json","type":"header"}],"configVariables":[],"request":{"method":"GET","timeout":30,"url":"https://www.datadoghq.com"}},"locations":["aws:eu-central-1"],"message":"","name":"TF_TESTACCDATADOGSYNTHETICSGLOBALVARIABLEFROMTEST_BASIC_LOCAL_1617196392","options":{"follow_redirects":true,"min_location_failed":1,"monitor_options":{"renotify_interval":100},"tick_every":60},"status":"paused","subtype":"http","tags":[],"type":"api"}
->>>>>>> 154a3a6f
     form: {}
     headers:
       Accept:
@@ -17,52 +13,34 @@
       Dd-Operation-Id:
       - CreateSyntheticsAPITest
       User-Agent:
-<<<<<<< HEAD
-      - terraform-provider-datadog/dev (terraform 2.4.4; terraform-cli 0.14.7) datadog-api-client-go/1.0.0-beta.19 (go go1.16.3; os darwin; arch amd64)
+      - terraform-provider-datadog/dev (terraform 1.16.0; terraform-cli 0.12.7-sdk) datadog-api-client-go/1.0.0-beta.19+dev (go go1.15.3; os darwin; arch amd64)
     url: https://api.datadoghq.com/api/v1/synthetics/tests/api
     method: POST
   response:
-    body: '{"status":"paused","public_id":"kdx-zvs-qcg","tags":[],"org_id":321813,"locations":["aws:eu-central-1"],"message":"","deleted_at":null,"name":"TF_TESTACCDATADOGSYNTHETICSGLOBALVARIABLEFROMTEST_BASIC_LOCAL_1618930418","monitor_id":34157613,"type":"api","created_at":"2021-04-20T14:53:39.703293+00:00","modified_at":"2021-04-20T14:53:39.703293+00:00","subtype":"http","config":{"request":{"url":"https://www.datadoghq.com","method":"GET","timeout":30},"assertions":[{"operator":"contains","property":"content-type","type":"header","target":"application/json"}],"configVariables":[]},"options":{"follow_redirects":true,"monitor_options":{"notify_audit":false,"locked":false,"include_tags":true,"new_host_delay":300,"notify_no_data":false,"renotify_interval":100},"min_location_failed":1,"tick_every":60}}'
-=======
-      - terraform-provider-datadog/dev (terraform 1.16.0; terraform-cli 0.12.7-sdk) datadog-api-client-go/1.0.0-beta.19+dev (go go1.15.3; os darwin; arch amd64)
-    url: https://api.datadoghq.com/api/v1/synthetics/tests/api
-    method: POST
-  response:
     body: '{"status":"paused","public_id":"6wz-yhq-id4","tags":[],"org_id":321813,"locations":["aws:eu-central-1"],"message":"","deleted_at":null,"name":"TF_TESTACCDATADOGSYNTHETICSGLOBALVARIABLEFROMTEST_BASIC_LOCAL_1617196392","monitor_id":33131393,"type":"api","created_at":"2021-03-31T13:13:13.547396+00:00","modified_at":"2021-03-31T13:13:13.547396+00:00","subtype":"http","config":{"request":{"url":"https://www.datadoghq.com","method":"GET","timeout":30},"assertions":[{"operator":"contains","property":"content-type","type":"header","target":"application/json"}],"configVariables":[]},"options":{"follow_redirects":true,"monitor_options":{"notify_audit":false,"locked":false,"include_tags":true,"new_host_delay":300,"notify_no_data":false,"renotify_interval":100},"min_location_failed":1,"tick_every":60}}'
->>>>>>> 154a3a6f
-    headers:
-      Cache-Control:
-      - no-cache
-      Connection:
-      - keep-alive
-      Content-Security-Policy:
-      - frame-ancestors 'self'; report-uri https://api.datadoghq.com/csp-report
-      Content-Type:
-      - application/json
-      Date:
-<<<<<<< HEAD
-      - Tue, 20 Apr 2021 14:53:39 GMT
-=======
+    headers:
+      Cache-Control:
+      - no-cache
+      Connection:
+      - keep-alive
+      Content-Security-Policy:
+      - frame-ancestors 'self'; report-uri https://api.datadoghq.com/csp-report
+      Content-Type:
+      - application/json
+      Date:
       - Wed, 31 Mar 2021 13:13:13 GMT
->>>>>>> 154a3a6f
-      Pragma:
-      - no-cache
-      Strict-Transport-Security:
-      - max-age=15724800;
-      Vary:
-      - Accept-Encoding
-      X-Content-Type-Options:
-      - nosniff
-      X-Dd-Debug:
-<<<<<<< HEAD
-      - JpIJLwIH2nFlZOC+u71rq7aAOL43MLZN3MUsL+gpYHdZz5QLUOG8Jysf8kVK6tPU
-      X-Dd-Version:
-      - "35.4351688"
-=======
+      Pragma:
+      - no-cache
+      Strict-Transport-Security:
+      - max-age=15724800;
+      Vary:
+      - Accept-Encoding
+      X-Content-Type-Options:
+      - nosniff
+      X-Dd-Debug:
       - HbtaOKlJ6OCrx9tMXO6ivMTrEM+g0c93HDp08trmOmgdHozC5J+vn10F0H4WPjCU
       X-Dd-Version:
       - "35.4208607"
->>>>>>> 154a3a6f
       X-Frame-Options:
       - SAMEORIGIN
       X-Ratelimit-Limit:
@@ -70,15 +48,9 @@
       X-Ratelimit-Period:
       - "60"
       X-Ratelimit-Remaining:
-<<<<<<< HEAD
-      - "96"
-      X-Ratelimit-Reset:
-      - "21"
-=======
       - "117"
       X-Ratelimit-Reset:
       - "47"
->>>>>>> 154a3a6f
     status: 200 OK
     code: 200
     duration: ""
@@ -91,13 +63,6 @@
       Dd-Operation-Id:
       - GetTest
       User-Agent:
-<<<<<<< HEAD
-      - terraform-provider-datadog/dev (terraform 2.4.4; terraform-cli 0.14.7) datadog-api-client-go/1.0.0-beta.19 (go go1.16.3; os darwin; arch amd64)
-    url: https://api.datadoghq.com/api/v1/synthetics/tests/kdx-zvs-qcg
-    method: GET
-  response:
-    body: '{"status":"paused","public_id":"kdx-zvs-qcg","tags":[],"locations":["aws:eu-central-1"],"message":"","name":"TF_TESTACCDATADOGSYNTHETICSGLOBALVARIABLEFROMTEST_BASIC_LOCAL_1618930418","monitor_id":34157613,"type":"api","subtype":"http","config":{"request":{"url":"https://www.datadoghq.com","method":"GET","timeout":30},"assertions":[{"operator":"contains","property":"content-type","type":"header","target":"application/json"}],"configVariables":[]},"options":{"follow_redirects":true,"monitor_options":{"notify_audit":false,"locked":false,"include_tags":true,"new_host_delay":300,"notify_no_data":false,"renotify_interval":100},"min_location_failed":1,"tick_every":60}}'
-=======
       - terraform-provider-datadog/dev (terraform 1.16.0; terraform-cli 0.12.7-sdk) datadog-api-client-go/1.0.0-beta.19+dev (go go1.15.3; os darwin; arch amd64)
     url: https://api.datadoghq.com/api/v1/synthetics/tests/6wz-yhq-id4
     method: GET
@@ -153,40 +118,29 @@
     method: GET
   response:
     body: '{"status":"paused","public_id":"6wz-yhq-id4","tags":[],"locations":["aws:eu-central-1"],"message":"","name":"TF_TESTACCDATADOGSYNTHETICSGLOBALVARIABLEFROMTEST_BASIC_LOCAL_1617196392","monitor_id":33131393,"type":"api","subtype":"http","config":{"request":{"url":"https://www.datadoghq.com","method":"GET","timeout":30},"assertions":[{"operator":"contains","property":"content-type","type":"header","target":"application/json"}],"configVariables":[]},"options":{"follow_redirects":true,"monitor_options":{"notify_audit":false,"locked":false,"include_tags":true,"new_host_delay":300,"notify_no_data":false,"renotify_interval":100},"min_location_failed":1,"tick_every":60}}'
->>>>>>> 154a3a6f
-    headers:
-      Cache-Control:
-      - no-cache
-      Connection:
-      - keep-alive
-      Content-Security-Policy:
-      - frame-ancestors 'self'; report-uri https://api.datadoghq.com/csp-report
-      Content-Type:
-      - application/json
-      Date:
-<<<<<<< HEAD
-      - Tue, 20 Apr 2021 14:53:39 GMT
-=======
+    headers:
+      Cache-Control:
+      - no-cache
+      Connection:
+      - keep-alive
+      Content-Security-Policy:
+      - frame-ancestors 'self'; report-uri https://api.datadoghq.com/csp-report
+      Content-Type:
+      - application/json
+      Date:
       - Wed, 31 Mar 2021 13:13:13 GMT
->>>>>>> 154a3a6f
-      Pragma:
-      - no-cache
-      Strict-Transport-Security:
-      - max-age=15724800;
-      Vary:
-      - Accept-Encoding
-      X-Content-Type-Options:
-      - nosniff
-      X-Dd-Debug:
-<<<<<<< HEAD
-      - LcgNasIYBRkNppmD6mCKE9J6iv0eEjosuuHR5V5zw2fWbR54i39C8dhdK8zDq/40
-      X-Dd-Version:
-      - "35.4351688"
-=======
+      Pragma:
+      - no-cache
+      Strict-Transport-Security:
+      - max-age=15724800;
+      Vary:
+      - Accept-Encoding
+      X-Content-Type-Options:
+      - nosniff
+      X-Dd-Debug:
       - SY1h8ScsWq+kYmtbh63ltMLFAZsQjqfrgvdfAoRX+9TzT1sgMBRYaFRwfWWRRe9a
       X-Dd-Version:
       - "35.4208607"
->>>>>>> 154a3a6f
       X-Frame-Options:
       - SAMEORIGIN
       X-Ratelimit-Limit:
@@ -194,78 +148,152 @@
       X-Ratelimit-Period:
       - "60"
       X-Ratelimit-Remaining:
-<<<<<<< HEAD
-      - "796"
-      X-Ratelimit-Reset:
-      - "21"
-=======
       - "974"
       X-Ratelimit-Reset:
       - "47"
->>>>>>> 154a3a6f
-    status: 200 OK
-    code: 200
-    duration: ""
-- request:
-<<<<<<< HEAD
-    body: ""
-=======
+    status: 200 OK
+    code: 200
+    duration: ""
+- request:
     body: |
       {"description":"a global variable from http test","name":"TF_TESTACCDATADOGSYNTHETICSGLOBALVARIABLEFROMTEST_BASIC_LOCAL_1617196392","parse_test_options":{"field":"content-type","parser":{"type":"regex","value":".*"},"type":"http_header"},"parse_test_public_id":"6wz-yhq-id4","tags":["foo:bar","baz"],"value":{"secure":false,"value":""}}
->>>>>>> 154a3a6f
-    form: {}
-    headers:
-      Accept:
-      - application/json
-      Dd-Operation-Id:
-      - GetAPITest
-      User-Agent:
-<<<<<<< HEAD
-      - terraform-provider-datadog/dev (terraform 2.4.4; terraform-cli 0.14.7) datadog-api-client-go/1.0.0-beta.19 (go go1.16.3; os darwin; arch amd64)
-    url: https://api.datadoghq.com/api/v1/synthetics/tests/api/kdx-zvs-qcg
-    method: GET
-  response:
-    body: '{"status":"paused","public_id":"kdx-zvs-qcg","tags":[],"locations":["aws:eu-central-1"],"message":"","name":"TF_TESTACCDATADOGSYNTHETICSGLOBALVARIABLEFROMTEST_BASIC_LOCAL_1618930418","monitor_id":34157613,"type":"api","subtype":"http","config":{"request":{"url":"https://www.datadoghq.com","method":"GET","timeout":30},"assertions":[{"operator":"contains","property":"content-type","type":"header","target":"application/json"}],"configVariables":[]},"options":{"follow_redirects":true,"monitor_options":{"notify_audit":false,"locked":false,"include_tags":true,"new_host_delay":300,"notify_no_data":false,"renotify_interval":100},"min_location_failed":1,"tick_every":60}}'
-=======
+    form: {}
+    headers:
+      Accept:
+      - application/json
+      Content-Type:
+      - application/json
+      Dd-Operation-Id:
+      - CreateGlobalVariable
+      User-Agent:
       - terraform-provider-datadog/dev (terraform 1.16.0; terraform-cli 0.12.7-sdk) datadog-api-client-go/1.0.0-beta.19+dev (go go1.15.3; os darwin; arch amd64)
     url: https://api.datadoghq.com/api/v1/synthetics/variables
     method: POST
   response:
     body: '{"parse_test_extracted_at":null,"description":"a global variable from http test","tags":["foo:bar","baz"],"parse_test_public_id":"6wz-yhq-id4","value":{"secure":false,"value":""},"id":"4bb543d0-d3cb-435e-ae23-a8195067684e","parse_test_options":{"field":"content-type","parser":{"type":"regex","value":".*"},"type":"http_header"},"name":"TF_TESTACCDATADOGSYNTHETICSGLOBALVARIABLEFROMTEST_BASIC_LOCAL_1617196392","parse_test_name":null,"type":"variable"}'
->>>>>>> 154a3a6f
-    headers:
-      Cache-Control:
-      - no-cache
-      Connection:
-      - keep-alive
-      Content-Security-Policy:
-      - frame-ancestors 'self'; report-uri https://api.datadoghq.com/csp-report
-      Content-Type:
-      - application/json
-      Date:
-<<<<<<< HEAD
-      - Tue, 20 Apr 2021 14:53:39 GMT
-=======
+    headers:
+      Cache-Control:
+      - no-cache
+      Connection:
+      - keep-alive
+      Content-Security-Policy:
+      - frame-ancestors 'self'; report-uri https://api.datadoghq.com/csp-report
+      Content-Type:
+      - application/json
+      Date:
       - Wed, 31 Mar 2021 13:13:14 GMT
->>>>>>> 154a3a6f
-      Pragma:
-      - no-cache
-      Strict-Transport-Security:
-      - max-age=15724800;
-      Vary:
-      - Accept-Encoding
-      X-Content-Type-Options:
-      - nosniff
-      X-Dd-Debug:
-<<<<<<< HEAD
-      - 25u1gDlL724DHllbjFT4BhOLorBTilh+aah2uWAUEjFC/+rjczJdiyWrV/HwLwe/
-      X-Dd-Version:
-      - "35.4351688"
-=======
+      Pragma:
+      - no-cache
+      Strict-Transport-Security:
+      - max-age=15724800;
+      Vary:
+      - Accept-Encoding
+      X-Content-Type-Options:
+      - nosniff
+      X-Dd-Debug:
       - dCmL/3rURV6BPeaqeP3Rxigq41m5CAb17XjrRE42uZ01zpr07HVhbL5/3TWMkvgu
       X-Dd-Version:
       - "35.4208607"
->>>>>>> 154a3a6f
+      X-Frame-Options:
+      - SAMEORIGIN
+      X-Ratelimit-Limit:
+      - "120"
+      X-Ratelimit-Period:
+      - "60"
+      X-Ratelimit-Remaining:
+      - "119"
+      X-Ratelimit-Reset:
+      - "46"
+    status: 200 OK
+    code: 200
+    duration: ""
+- request:
+    body: ""
+    form: {}
+    headers:
+      Accept:
+      - application/json
+      Dd-Operation-Id:
+      - GetGlobalVariable
+      User-Agent:
+      - terraform-provider-datadog/dev (terraform 1.16.0; terraform-cli 0.12.7-sdk) datadog-api-client-go/1.0.0-beta.19+dev (go go1.15.3; os darwin; arch amd64)
+    url: https://api.datadoghq.com/api/v1/synthetics/variables/4bb543d0-d3cb-435e-ae23-a8195067684e
+    method: GET
+  response:
+    body: '{"parse_test_extracted_at":null,"description":"a global variable from http test","tags":["foo:bar","baz"],"parse_test_public_id":"6wz-yhq-id4","value":{"secure":false,"value":""},"id":"4bb543d0-d3cb-435e-ae23-a8195067684e","parse_test_options":{"field":"content-type","parser":{"type":"regex","value":".*"},"type":"http_header"},"name":"TF_TESTACCDATADOGSYNTHETICSGLOBALVARIABLEFROMTEST_BASIC_LOCAL_1617196392","created_at":"2021-03-31T13:13:14.025584+00:00","modified_at":"2021-03-31T13:13:14.025584+00:00","created_by":1445416,"parse_test_name":null,"type":"variable"}'
+    headers:
+      Cache-Control:
+      - no-cache
+      Connection:
+      - keep-alive
+      Content-Security-Policy:
+      - frame-ancestors 'self'; report-uri https://api.datadoghq.com/csp-report
+      Content-Type:
+      - application/json
+      Date:
+      - Wed, 31 Mar 2021 13:13:14 GMT
+      Pragma:
+      - no-cache
+      Strict-Transport-Security:
+      - max-age=15724800;
+      Vary:
+      - Accept-Encoding
+      X-Content-Type-Options:
+      - nosniff
+      X-Dd-Debug:
+      - dPySkcOzIZtKyMKDAAzuysY3gNGGj6RtYogGuSb76E8mPvoqzREyRp6lPYm91hQU
+      X-Dd-Version:
+      - "35.4208607"
+      X-Frame-Options:
+      - SAMEORIGIN
+      X-Ratelimit-Limit:
+      - "120"
+      X-Ratelimit-Period:
+      - "60"
+      X-Ratelimit-Remaining:
+      - "119"
+      X-Ratelimit-Reset:
+      - "46"
+    status: 200 OK
+    code: 200
+    duration: ""
+- request:
+    body: ""
+    form: {}
+    headers:
+      Accept:
+      - application/json
+      Dd-Operation-Id:
+      - GetTest
+      User-Agent:
+      - terraform-provider-datadog/dev (terraform 1.16.0; terraform-cli 0.12.7-sdk) datadog-api-client-go/1.0.0-beta.19+dev (go go1.15.3; os darwin; arch amd64)
+    url: https://api.datadoghq.com/api/v1/synthetics/tests/6wz-yhq-id4
+    method: GET
+  response:
+    body: '{"status":"paused","public_id":"6wz-yhq-id4","tags":[],"locations":["aws:eu-central-1"],"message":"","name":"TF_TESTACCDATADOGSYNTHETICSGLOBALVARIABLEFROMTEST_BASIC_LOCAL_1617196392","monitor_id":33131393,"type":"api","subtype":"http","config":{"request":{"url":"https://www.datadoghq.com","method":"GET","timeout":30},"assertions":[{"operator":"contains","property":"content-type","type":"header","target":"application/json"}],"configVariables":[]},"options":{"follow_redirects":true,"monitor_options":{"notify_audit":false,"locked":false,"include_tags":true,"new_host_delay":300,"notify_no_data":false,"renotify_interval":100},"tick_every":60,"min_location_failed":1}}'
+    headers:
+      Cache-Control:
+      - no-cache
+      Connection:
+      - keep-alive
+      Content-Security-Policy:
+      - frame-ancestors 'self'; report-uri https://api.datadoghq.com/csp-report
+      Content-Type:
+      - application/json
+      Date:
+      - Wed, 31 Mar 2021 13:13:14 GMT
+      Pragma:
+      - no-cache
+      Strict-Transport-Security:
+      - max-age=15724800;
+      Vary:
+      - Accept-Encoding
+      X-Content-Type-Options:
+      - nosniff
+      X-Dd-Debug:
+      - twvpGlmuom5y6A0pjGtXzTf554cmwJgTcCZ71fK4H/RDi+v5ehBK0zQiRcTJQG5C
+      X-Dd-Version:
+      - "35.4208607"
       X-Frame-Options:
       - SAMEORIGIN
       X-Ratelimit-Limit:
@@ -273,74 +301,49 @@
       X-Ratelimit-Period:
       - "60"
       X-Ratelimit-Remaining:
-      - "795"
-      X-Ratelimit-Reset:
-<<<<<<< HEAD
-      - "21"
-=======
+      - "973"
+      X-Ratelimit-Reset:
       - "46"
->>>>>>> 154a3a6f
-    status: 200 OK
-    code: 200
-    duration: ""
-- request:
-    body: |
-      {"description":"a global variable from http test","name":"TF_TESTACCDATADOGSYNTHETICSGLOBALVARIABLEFROMTEST_BASIC_LOCAL_1618930418","parse_test_options":{"field":"content-type","parser":{"type":"regex","value":".*"},"type":"http_header"},"parse_test_public_id":"kdx-zvs-qcg","tags":["foo:bar","baz"],"value":{"secure":false,"value":""}}
-    form: {}
-    headers:
-      Accept:
-      - application/json
-      Content-Type:
-      - application/json
-      Dd-Operation-Id:
-      - CreateGlobalVariable
-      User-Agent:
-<<<<<<< HEAD
-      - terraform-provider-datadog/dev (terraform 2.4.4; terraform-cli 0.14.7) datadog-api-client-go/1.0.0-beta.19 (go go1.16.3; os darwin; arch amd64)
-    url: https://api.datadoghq.com/api/v1/synthetics/variables
-    method: POST
-  response:
-    body: '{"parse_test_options":{"field":"content-type","parser":{"type":"regex","value":".*"},"type":"http_header"},"parse_test_extracted_at":null,"description":"a global variable from http test","tags":["foo:bar","baz"],"value":{"secure":false,"value":""},"parse_test_public_id":"kdx-zvs-qcg","parse_test_name":null,"type":"variable","id":"fc0a98ce-ea5f-488a-92f5-03a4e6e6559e","name":"TF_TESTACCDATADOGSYNTHETICSGLOBALVARIABLEFROMTEST_BASIC_LOCAL_1618930418"}'
-=======
+    status: 200 OK
+    code: 200
+    duration: ""
+- request:
+    body: ""
+    form: {}
+    headers:
+      Accept:
+      - application/json
+      Dd-Operation-Id:
+      - GetGlobalVariable
+      User-Agent:
       - terraform-provider-datadog/dev (terraform 1.16.0; terraform-cli 0.12.7-sdk) datadog-api-client-go/1.0.0-beta.19+dev (go go1.15.3; os darwin; arch amd64)
     url: https://api.datadoghq.com/api/v1/synthetics/variables/4bb543d0-d3cb-435e-ae23-a8195067684e
     method: GET
   response:
     body: '{"parse_test_extracted_at":null,"description":"a global variable from http test","tags":["foo:bar","baz"],"parse_test_public_id":"6wz-yhq-id4","value":{"secure":false,"value":""},"id":"4bb543d0-d3cb-435e-ae23-a8195067684e","parse_test_options":{"field":"content-type","parser":{"type":"regex","value":".*"},"type":"http_header"},"name":"TF_TESTACCDATADOGSYNTHETICSGLOBALVARIABLEFROMTEST_BASIC_LOCAL_1617196392","created_at":"2021-03-31T13:13:14.025584+00:00","modified_at":"2021-03-31T13:13:14.025584+00:00","created_by":1445416,"parse_test_name":null,"type":"variable"}'
->>>>>>> 154a3a6f
-    headers:
-      Cache-Control:
-      - no-cache
-      Connection:
-      - keep-alive
-      Content-Security-Policy:
-      - frame-ancestors 'self'; report-uri https://api.datadoghq.com/csp-report
-      Content-Type:
-      - application/json
-      Date:
-<<<<<<< HEAD
-      - Tue, 20 Apr 2021 14:53:40 GMT
-=======
+    headers:
+      Cache-Control:
+      - no-cache
+      Connection:
+      - keep-alive
+      Content-Security-Policy:
+      - frame-ancestors 'self'; report-uri https://api.datadoghq.com/csp-report
+      Content-Type:
+      - application/json
+      Date:
       - Wed, 31 Mar 2021 13:13:14 GMT
->>>>>>> 154a3a6f
-      Pragma:
-      - no-cache
-      Strict-Transport-Security:
-      - max-age=15724800;
-      Vary:
-      - Accept-Encoding
-      X-Content-Type-Options:
-      - nosniff
-      X-Dd-Debug:
-<<<<<<< HEAD
-      - HbtaOKlJ6OCrx9tMXO6ivMTrEM+g0c93HDp08trmOmgdHozC5J+vn10F0H4WPjCU
-      X-Dd-Version:
-      - "35.4351688"
-=======
-      - dPySkcOzIZtKyMKDAAzuysY3gNGGj6RtYogGuSb76E8mPvoqzREyRp6lPYm91hQU
-      X-Dd-Version:
-      - "35.4208607"
->>>>>>> 154a3a6f
+      Pragma:
+      - no-cache
+      Strict-Transport-Security:
+      - max-age=15724800;
+      Vary:
+      - Accept-Encoding
+      X-Content-Type-Options:
+      - nosniff
+      X-Dd-Debug:
+      - PhosSd3Ch1B6B0DXI71steKUi7XhPDttnPiIP1NdXTw0VJNWpoUnYyBmODS5ne3q
+      X-Dd-Version:
+      - "35.4208607"
       X-Frame-Options:
       - SAMEORIGIN
       X-Ratelimit-Limit:
@@ -348,574 +351,323 @@
       X-Ratelimit-Period:
       - "60"
       X-Ratelimit-Remaining:
+      - "118"
+      X-Ratelimit-Reset:
+      - "46"
+    status: 200 OK
+    code: 200
+    duration: ""
+- request:
+    body: ""
+    form: {}
+    headers:
+      Accept:
+      - application/json
+      Dd-Operation-Id:
+      - GetTest
+      User-Agent:
+      - terraform-provider-datadog/dev (terraform 1.16.0; terraform-cli 0.12.7-sdk) datadog-api-client-go/1.0.0-beta.19+dev (go go1.15.3; os darwin; arch amd64)
+    url: https://api.datadoghq.com/api/v1/synthetics/tests/6wz-yhq-id4
+    method: GET
+  response:
+    body: '{"status":"paused","public_id":"6wz-yhq-id4","tags":[],"locations":["aws:eu-central-1"],"message":"","name":"TF_TESTACCDATADOGSYNTHETICSGLOBALVARIABLEFROMTEST_BASIC_LOCAL_1617196392","monitor_id":33131393,"type":"api","subtype":"http","config":{"request":{"url":"https://www.datadoghq.com","method":"GET","timeout":30},"assertions":[{"operator":"contains","property":"content-type","type":"header","target":"application/json"}],"configVariables":[]},"options":{"follow_redirects":true,"monitor_options":{"notify_audit":false,"locked":false,"include_tags":true,"new_host_delay":300,"notify_no_data":false,"renotify_interval":100},"tick_every":60,"min_location_failed":1}}'
+    headers:
+      Cache-Control:
+      - no-cache
+      Connection:
+      - keep-alive
+      Content-Security-Policy:
+      - frame-ancestors 'self'; report-uri https://api.datadoghq.com/csp-report
+      Content-Type:
+      - application/json
+      Date:
+      - Wed, 31 Mar 2021 13:13:14 GMT
+      Pragma:
+      - no-cache
+      Strict-Transport-Security:
+      - max-age=15724800;
+      Vary:
+      - Accept-Encoding
+      X-Content-Type-Options:
+      - nosniff
+      X-Dd-Debug:
+      - Um4CoU685QqAscnxhS5BD+goWu2yX1Jd4zCfGzSsEvPPIm1qURZaF8dlLl/OEY4I
+      X-Dd-Version:
+      - "35.4208607"
+      X-Frame-Options:
+      - SAMEORIGIN
+      X-Ratelimit-Limit:
+      - "1000"
+      X-Ratelimit-Period:
+      - "60"
+      X-Ratelimit-Remaining:
+      - "972"
+      X-Ratelimit-Reset:
+      - "46"
+    status: 200 OK
+    code: 200
+    duration: ""
+- request:
+    body: ""
+    form: {}
+    headers:
+      Accept:
+      - application/json
+      Dd-Operation-Id:
+      - GetAPITest
+      User-Agent:
+      - terraform-provider-datadog/dev (terraform 1.16.0; terraform-cli 0.12.7-sdk) datadog-api-client-go/1.0.0-beta.19+dev (go go1.15.3; os darwin; arch amd64)
+    url: https://api.datadoghq.com/api/v1/synthetics/tests/api/6wz-yhq-id4
+    method: GET
+  response:
+    body: '{"status":"paused","public_id":"6wz-yhq-id4","tags":[],"locations":["aws:eu-central-1"],"message":"","name":"TF_TESTACCDATADOGSYNTHETICSGLOBALVARIABLEFROMTEST_BASIC_LOCAL_1617196392","monitor_id":33131393,"type":"api","subtype":"http","config":{"request":{"url":"https://www.datadoghq.com","method":"GET","timeout":30},"assertions":[{"operator":"contains","property":"content-type","type":"header","target":"application/json"}],"configVariables":[]},"options":{"follow_redirects":true,"monitor_options":{"notify_audit":false,"locked":false,"include_tags":true,"new_host_delay":300,"notify_no_data":false,"renotify_interval":100},"tick_every":60,"min_location_failed":1}}'
+    headers:
+      Cache-Control:
+      - no-cache
+      Connection:
+      - keep-alive
+      Content-Security-Policy:
+      - frame-ancestors 'self'; report-uri https://api.datadoghq.com/csp-report
+      Content-Type:
+      - application/json
+      Date:
+      - Wed, 31 Mar 2021 13:13:15 GMT
+      Pragma:
+      - no-cache
+      Strict-Transport-Security:
+      - max-age=15724800;
+      Vary:
+      - Accept-Encoding
+      X-Content-Type-Options:
+      - nosniff
+      X-Dd-Debug:
+      - 5gfwVh/5HZ+AnGd/Di93w3NEWC6KMHT9KzmHEiRJmNdOjBtAsbOcgVFyqEChw71h
+      X-Dd-Version:
+      - "35.4208607"
+      X-Frame-Options:
+      - SAMEORIGIN
+      X-Ratelimit-Limit:
+      - "1000"
+      X-Ratelimit-Period:
+      - "60"
+      X-Ratelimit-Remaining:
+      - "971"
+      X-Ratelimit-Reset:
+      - "46"
+    status: 200 OK
+    code: 200
+    duration: ""
+- request:
+    body: ""
+    form: {}
+    headers:
+      Accept:
+      - application/json
+      Dd-Operation-Id:
+      - GetGlobalVariable
+      User-Agent:
+      - terraform-provider-datadog/dev (terraform 1.16.0; terraform-cli 0.12.7-sdk) datadog-api-client-go/1.0.0-beta.19+dev (go go1.15.3; os darwin; arch amd64)
+    url: https://api.datadoghq.com/api/v1/synthetics/variables/4bb543d0-d3cb-435e-ae23-a8195067684e
+    method: GET
+  response:
+    body: '{"parse_test_extracted_at":null,"description":"a global variable from http test","tags":["foo:bar","baz"],"parse_test_public_id":"6wz-yhq-id4","value":{"secure":false,"value":""},"id":"4bb543d0-d3cb-435e-ae23-a8195067684e","parse_test_options":{"field":"content-type","parser":{"type":"regex","value":".*"},"type":"http_header"},"name":"TF_TESTACCDATADOGSYNTHETICSGLOBALVARIABLEFROMTEST_BASIC_LOCAL_1617196392","created_at":"2021-03-31T13:13:14.025584+00:00","modified_at":"2021-03-31T13:13:14.025584+00:00","created_by":1445416,"parse_test_name":null,"type":"variable"}'
+    headers:
+      Cache-Control:
+      - no-cache
+      Connection:
+      - keep-alive
+      Content-Security-Policy:
+      - frame-ancestors 'self'; report-uri https://api.datadoghq.com/csp-report
+      Content-Type:
+      - application/json
+      Date:
+      - Wed, 31 Mar 2021 13:13:15 GMT
+      Pragma:
+      - no-cache
+      Strict-Transport-Security:
+      - max-age=15724800;
+      Vary:
+      - Accept-Encoding
+      X-Content-Type-Options:
+      - nosniff
+      X-Dd-Debug:
+      - twvpGlmuom5y6A0pjGtXzTf554cmwJgTcCZ71fK4H/RDi+v5ehBK0zQiRcTJQG5C
+      X-Dd-Version:
+      - "35.4208607"
+      X-Frame-Options:
+      - SAMEORIGIN
+      X-Ratelimit-Limit:
+      - "120"
+      X-Ratelimit-Period:
+      - "60"
+      X-Ratelimit-Remaining:
+      - "117"
+      X-Ratelimit-Reset:
+      - "45"
+    status: 200 OK
+    code: 200
+    duration: ""
+- request:
+    body: ""
+    form: {}
+    headers:
+      Accept:
+      - application/json
+      Dd-Operation-Id:
+      - GetTest
+      User-Agent:
+      - terraform-provider-datadog/dev (terraform 1.16.0; terraform-cli 0.12.7-sdk) datadog-api-client-go/1.0.0-beta.19+dev (go go1.15.3; os darwin; arch amd64)
+    url: https://api.datadoghq.com/api/v1/synthetics/tests/6wz-yhq-id4
+    method: GET
+  response:
+    body: '{"status":"paused","public_id":"6wz-yhq-id4","tags":[],"locations":["aws:eu-central-1"],"message":"","name":"TF_TESTACCDATADOGSYNTHETICSGLOBALVARIABLEFROMTEST_BASIC_LOCAL_1617196392","monitor_id":33131393,"type":"api","subtype":"http","config":{"request":{"url":"https://www.datadoghq.com","method":"GET","timeout":30},"assertions":[{"operator":"contains","property":"content-type","type":"header","target":"application/json"}],"configVariables":[]},"options":{"follow_redirects":true,"monitor_options":{"notify_audit":false,"locked":false,"include_tags":true,"new_host_delay":300,"notify_no_data":false,"renotify_interval":100},"tick_every":60,"min_location_failed":1}}'
+    headers:
+      Cache-Control:
+      - no-cache
+      Connection:
+      - keep-alive
+      Content-Security-Policy:
+      - frame-ancestors 'self'; report-uri https://api.datadoghq.com/csp-report
+      Content-Type:
+      - application/json
+      Date:
+      - Wed, 31 Mar 2021 13:13:15 GMT
+      Pragma:
+      - no-cache
+      Strict-Transport-Security:
+      - max-age=15724800;
+      Vary:
+      - Accept-Encoding
+      X-Content-Type-Options:
+      - nosniff
+      X-Dd-Debug:
+      - gYZcaADwbKcv7Hm19HJx6WsLoKuOijDWAt2viPeCfWqUgyKY+9e1xZdmMJeXV3YV
+      X-Dd-Version:
+      - "35.4208607"
+      X-Frame-Options:
+      - SAMEORIGIN
+      X-Ratelimit-Limit:
+      - "1000"
+      X-Ratelimit-Period:
+      - "60"
+      X-Ratelimit-Remaining:
+      - "970"
+      X-Ratelimit-Reset:
+      - "45"
+    status: 200 OK
+    code: 200
+    duration: ""
+- request:
+    body: ""
+    form: {}
+    headers:
+      Accept:
+      - application/json
+      Dd-Operation-Id:
+      - GetAPITest
+      User-Agent:
+      - terraform-provider-datadog/dev (terraform 1.16.0; terraform-cli 0.12.7-sdk) datadog-api-client-go/1.0.0-beta.19+dev (go go1.15.3; os darwin; arch amd64)
+    url: https://api.datadoghq.com/api/v1/synthetics/tests/api/6wz-yhq-id4
+    method: GET
+  response:
+    body: '{"status":"paused","public_id":"6wz-yhq-id4","tags":[],"locations":["aws:eu-central-1"],"message":"","name":"TF_TESTACCDATADOGSYNTHETICSGLOBALVARIABLEFROMTEST_BASIC_LOCAL_1617196392","monitor_id":33131393,"type":"api","subtype":"http","config":{"request":{"url":"https://www.datadoghq.com","method":"GET","timeout":30},"assertions":[{"operator":"contains","property":"content-type","type":"header","target":"application/json"}],"configVariables":[]},"options":{"follow_redirects":true,"monitor_options":{"notify_audit":false,"locked":false,"include_tags":true,"new_host_delay":300,"notify_no_data":false,"renotify_interval":100},"tick_every":60,"min_location_failed":1}}'
+    headers:
+      Cache-Control:
+      - no-cache
+      Connection:
+      - keep-alive
+      Content-Security-Policy:
+      - frame-ancestors 'self'; report-uri https://api.datadoghq.com/csp-report
+      Content-Type:
+      - application/json
+      Date:
+      - Wed, 31 Mar 2021 13:13:16 GMT
+      Pragma:
+      - no-cache
+      Strict-Transport-Security:
+      - max-age=15724800;
+      Vary:
+      - Accept-Encoding
+      X-Content-Type-Options:
+      - nosniff
+      X-Dd-Debug:
+      - L3ULR3HwCWYmEqCWGz2Yob3chcH4pjowBacBXkncP7o+/uPqKt9yGEYf/g1AJPzQ
+      X-Dd-Version:
+      - "35.4208607"
+      X-Frame-Options:
+      - SAMEORIGIN
+      X-Ratelimit-Limit:
+      - "1000"
+      X-Ratelimit-Period:
+      - "60"
+      X-Ratelimit-Remaining:
+      - "969"
+      X-Ratelimit-Reset:
+      - "44"
+    status: 200 OK
+    code: 200
+    duration: ""
+- request:
+    body: ""
+    form: {}
+    headers:
+      Accept:
+      - application/json
+      Dd-Operation-Id:
+      - GetGlobalVariable
+      User-Agent:
+      - terraform-provider-datadog/dev (terraform 1.16.0; terraform-cli 0.12.7-sdk) datadog-api-client-go/1.0.0-beta.19+dev (go go1.15.3; os darwin; arch amd64)
+    url: https://api.datadoghq.com/api/v1/synthetics/variables/4bb543d0-d3cb-435e-ae23-a8195067684e
+    method: GET
+  response:
+    body: '{"parse_test_extracted_at":null,"description":"a global variable from http test","tags":["foo:bar","baz"],"parse_test_public_id":"6wz-yhq-id4","value":{"secure":false,"value":""},"id":"4bb543d0-d3cb-435e-ae23-a8195067684e","parse_test_options":{"field":"content-type","parser":{"type":"regex","value":".*"},"type":"http_header"},"name":"TF_TESTACCDATADOGSYNTHETICSGLOBALVARIABLEFROMTEST_BASIC_LOCAL_1617196392","created_at":"2021-03-31T13:13:14.025584+00:00","modified_at":"2021-03-31T13:13:14.025584+00:00","created_by":1445416,"parse_test_name":null,"type":"variable"}'
+    headers:
+      Cache-Control:
+      - no-cache
+      Connection:
+      - keep-alive
+      Content-Security-Policy:
+      - frame-ancestors 'self'; report-uri https://api.datadoghq.com/csp-report
+      Content-Type:
+      - application/json
+      Date:
+      - Wed, 31 Mar 2021 13:13:16 GMT
+      Pragma:
+      - no-cache
+      Strict-Transport-Security:
+      - max-age=15724800;
+      Vary:
+      - Accept-Encoding
+      X-Content-Type-Options:
+      - nosniff
+      X-Dd-Debug:
+      - bgHykj7A9bfZx0Y5ZO3swhhp5tGUSNJHqFWR868+qg087CYrDOd5hQslC+noiEtH
+      X-Dd-Version:
+      - "35.4208607"
+      X-Frame-Options:
+      - SAMEORIGIN
+      X-Ratelimit-Limit:
+      - "120"
+      X-Ratelimit-Period:
+      - "60"
+      X-Ratelimit-Remaining:
       - "116"
       X-Ratelimit-Reset:
-<<<<<<< HEAD
-      - "20"
-=======
-      - "46"
->>>>>>> 154a3a6f
-    status: 200 OK
-    code: 200
-    duration: ""
-- request:
-    body: ""
-    form: {}
-    headers:
-      Accept:
-      - application/json
-      Dd-Operation-Id:
-      - GetGlobalVariable
-      User-Agent:
-<<<<<<< HEAD
-      - terraform-provider-datadog/dev (terraform 2.4.4; terraform-cli 0.14.7) datadog-api-client-go/1.0.0-beta.19 (go go1.16.3; os darwin; arch amd64)
-    url: https://api.datadoghq.com/api/v1/synthetics/variables/fc0a98ce-ea5f-488a-92f5-03a4e6e6559e
-    method: GET
-  response:
-    body: '{"parse_test_options":{"field":"content-type","parser":{"type":"regex","value":".*"},"type":"http_header"},"parse_test_extracted_at":null,"description":"a global variable from http test","tags":["foo:bar","baz"],"created_at":"2021-04-20T14:53:40.068847+00:00","modified_at":"2021-04-20T14:53:40.068847+00:00","value":{"secure":false,"value":""},"parse_test_public_id":"kdx-zvs-qcg","parse_test_name":null,"created_by":1445416,"type":"variable","id":"fc0a98ce-ea5f-488a-92f5-03a4e6e6559e","name":"TF_TESTACCDATADOGSYNTHETICSGLOBALVARIABLEFROMTEST_BASIC_LOCAL_1618930418"}'
-=======
-      - terraform-provider-datadog/dev (terraform 1.16.0; terraform-cli 0.12.7-sdk) datadog-api-client-go/1.0.0-beta.19+dev (go go1.15.3; os darwin; arch amd64)
-    url: https://api.datadoghq.com/api/v1/synthetics/tests/6wz-yhq-id4
-    method: GET
-  response:
-    body: '{"status":"paused","public_id":"6wz-yhq-id4","tags":[],"locations":["aws:eu-central-1"],"message":"","name":"TF_TESTACCDATADOGSYNTHETICSGLOBALVARIABLEFROMTEST_BASIC_LOCAL_1617196392","monitor_id":33131393,"type":"api","subtype":"http","config":{"request":{"url":"https://www.datadoghq.com","method":"GET","timeout":30},"assertions":[{"operator":"contains","property":"content-type","type":"header","target":"application/json"}],"configVariables":[]},"options":{"follow_redirects":true,"monitor_options":{"notify_audit":false,"locked":false,"include_tags":true,"new_host_delay":300,"notify_no_data":false,"renotify_interval":100},"tick_every":60,"min_location_failed":1}}'
->>>>>>> 154a3a6f
-    headers:
-      Cache-Control:
-      - no-cache
-      Connection:
-      - keep-alive
-      Content-Security-Policy:
-      - frame-ancestors 'self'; report-uri https://api.datadoghq.com/csp-report
-      Content-Type:
-      - application/json
-      Date:
-<<<<<<< HEAD
-      - Tue, 20 Apr 2021 14:53:40 GMT
-=======
-      - Wed, 31 Mar 2021 13:13:14 GMT
->>>>>>> 154a3a6f
-      Pragma:
-      - no-cache
-      Strict-Transport-Security:
-      - max-age=15724800;
-      Vary:
-      - Accept-Encoding
-      X-Content-Type-Options:
-      - nosniff
-      X-Dd-Debug:
-<<<<<<< HEAD
-      - B1nwy/pPNqX+q4pQT22cdp1QCexE35IF8qwSHy0Nf7IW0Y881qtn4tXN1lpmzaKc
-      X-Dd-Version:
-      - "35.4351688"
-=======
-      - twvpGlmuom5y6A0pjGtXzTf554cmwJgTcCZ71fK4H/RDi+v5ehBK0zQiRcTJQG5C
-      X-Dd-Version:
-      - "35.4208607"
->>>>>>> 154a3a6f
-      X-Frame-Options:
-      - SAMEORIGIN
-      X-Ratelimit-Limit:
-      - "120"
-      X-Ratelimit-Period:
-      - "60"
-      X-Ratelimit-Remaining:
-<<<<<<< HEAD
-      - "111"
-      X-Ratelimit-Reset:
-      - "20"
-=======
-      - "973"
-      X-Ratelimit-Reset:
-      - "46"
->>>>>>> 154a3a6f
-    status: 200 OK
-    code: 200
-    duration: ""
-- request:
-    body: ""
-    form: {}
-    headers:
-      Accept:
-      - application/json
-      Dd-Operation-Id:
-      - GetGlobalVariable
-      User-Agent:
-<<<<<<< HEAD
-      - terraform-provider-datadog/dev (terraform 2.4.4; terraform-cli 0.14.7) datadog-api-client-go/1.0.0-beta.19 (go go1.16.3; os darwin; arch amd64)
-    url: https://api.datadoghq.com/api/v1/synthetics/variables/fc0a98ce-ea5f-488a-92f5-03a4e6e6559e
-    method: GET
-  response:
-    body: '{"parse_test_options":{"field":"content-type","parser":{"type":"regex","value":".*"},"type":"http_header"},"parse_test_extracted_at":null,"description":"a global variable from http test","tags":["foo:bar","baz"],"created_at":"2021-04-20T14:53:40.068847+00:00","modified_at":"2021-04-20T14:53:40.068847+00:00","value":{"secure":false,"value":""},"parse_test_public_id":"kdx-zvs-qcg","parse_test_name":null,"created_by":1445416,"type":"variable","id":"fc0a98ce-ea5f-488a-92f5-03a4e6e6559e","name":"TF_TESTACCDATADOGSYNTHETICSGLOBALVARIABLEFROMTEST_BASIC_LOCAL_1618930418"}'
-=======
+      - "44"
+    status: 200 OK
+    code: 200
+    duration: ""
+- request:
+    body: ""
+    form: {}
+    headers:
+      Accept:
+      - application/json
+      Dd-Operation-Id:
+      - DeleteGlobalVariable
+      User-Agent:
       - terraform-provider-datadog/dev (terraform 1.16.0; terraform-cli 0.12.7-sdk) datadog-api-client-go/1.0.0-beta.19+dev (go go1.15.3; os darwin; arch amd64)
     url: https://api.datadoghq.com/api/v1/synthetics/variables/4bb543d0-d3cb-435e-ae23-a8195067684e
-    method: GET
-  response:
-    body: '{"parse_test_extracted_at":null,"description":"a global variable from http test","tags":["foo:bar","baz"],"parse_test_public_id":"6wz-yhq-id4","value":{"secure":false,"value":""},"id":"4bb543d0-d3cb-435e-ae23-a8195067684e","parse_test_options":{"field":"content-type","parser":{"type":"regex","value":".*"},"type":"http_header"},"name":"TF_TESTACCDATADOGSYNTHETICSGLOBALVARIABLEFROMTEST_BASIC_LOCAL_1617196392","created_at":"2021-03-31T13:13:14.025584+00:00","modified_at":"2021-03-31T13:13:14.025584+00:00","created_by":1445416,"parse_test_name":null,"type":"variable"}'
->>>>>>> 154a3a6f
-    headers:
-      Cache-Control:
-      - no-cache
-      Connection:
-      - keep-alive
-      Content-Security-Policy:
-      - frame-ancestors 'self'; report-uri https://api.datadoghq.com/csp-report
-      Content-Type:
-      - application/json
-      Date:
-<<<<<<< HEAD
-      - Tue, 20 Apr 2021 14:53:40 GMT
-=======
-      - Wed, 31 Mar 2021 13:13:14 GMT
->>>>>>> 154a3a6f
-      Pragma:
-      - no-cache
-      Strict-Transport-Security:
-      - max-age=15724800;
-      Vary:
-      - Accept-Encoding
-      X-Content-Type-Options:
-      - nosniff
-      X-Dd-Debug:
-<<<<<<< HEAD
-      - dCmL/3rURV6BPeaqeP3Rxigq41m5CAb17XjrRE42uZ01zpr07HVhbL5/3TWMkvgu
-      X-Dd-Version:
-      - "35.4351688"
-=======
-      - PhosSd3Ch1B6B0DXI71steKUi7XhPDttnPiIP1NdXTw0VJNWpoUnYyBmODS5ne3q
-      X-Dd-Version:
-      - "35.4208607"
->>>>>>> 154a3a6f
-      X-Frame-Options:
-      - SAMEORIGIN
-      X-Ratelimit-Limit:
-      - "120"
-      X-Ratelimit-Period:
-      - "60"
-      X-Ratelimit-Remaining:
-<<<<<<< HEAD
-      - "108"
-      X-Ratelimit-Reset:
-      - "20"
-=======
-      - "118"
-      X-Ratelimit-Reset:
-      - "46"
->>>>>>> 154a3a6f
-    status: 200 OK
-    code: 200
-    duration: ""
-- request:
-    body: ""
-    form: {}
-    headers:
-      Accept:
-      - application/json
-      Dd-Operation-Id:
-      - GetTest
-      User-Agent:
-<<<<<<< HEAD
-      - terraform-provider-datadog/dev (terraform 2.4.4; terraform-cli 0.14.7) datadog-api-client-go/1.0.0-beta.19 (go go1.16.3; os darwin; arch amd64)
-    url: https://api.datadoghq.com/api/v1/synthetics/tests/kdx-zvs-qcg
-    method: GET
-  response:
-    body: '{"status":"paused","public_id":"kdx-zvs-qcg","tags":[],"locations":["aws:eu-central-1"],"message":"","name":"TF_TESTACCDATADOGSYNTHETICSGLOBALVARIABLEFROMTEST_BASIC_LOCAL_1618930418","monitor_id":34157613,"type":"api","subtype":"http","config":{"request":{"url":"https://www.datadoghq.com","method":"GET","timeout":30},"assertions":[{"operator":"contains","property":"content-type","type":"header","target":"application/json"}],"configVariables":[]},"options":{"follow_redirects":true,"monitor_options":{"notify_audit":false,"locked":false,"include_tags":true,"new_host_delay":300,"notify_no_data":false,"renotify_interval":100},"tick_every":60,"min_location_failed":1}}'
-=======
-      - terraform-provider-datadog/dev (terraform 1.16.0; terraform-cli 0.12.7-sdk) datadog-api-client-go/1.0.0-beta.19+dev (go go1.15.3; os darwin; arch amd64)
-    url: https://api.datadoghq.com/api/v1/synthetics/tests/6wz-yhq-id4
-    method: GET
-  response:
-    body: '{"status":"paused","public_id":"6wz-yhq-id4","tags":[],"locations":["aws:eu-central-1"],"message":"","name":"TF_TESTACCDATADOGSYNTHETICSGLOBALVARIABLEFROMTEST_BASIC_LOCAL_1617196392","monitor_id":33131393,"type":"api","subtype":"http","config":{"request":{"url":"https://www.datadoghq.com","method":"GET","timeout":30},"assertions":[{"operator":"contains","property":"content-type","type":"header","target":"application/json"}],"configVariables":[]},"options":{"follow_redirects":true,"monitor_options":{"notify_audit":false,"locked":false,"include_tags":true,"new_host_delay":300,"notify_no_data":false,"renotify_interval":100},"tick_every":60,"min_location_failed":1}}'
->>>>>>> 154a3a6f
-    headers:
-      Cache-Control:
-      - no-cache
-      Connection:
-      - keep-alive
-      Content-Security-Policy:
-      - frame-ancestors 'self'; report-uri https://api.datadoghq.com/csp-report
-      Content-Type:
-      - application/json
-      Date:
-<<<<<<< HEAD
-      - Tue, 20 Apr 2021 14:53:40 GMT
-=======
-      - Wed, 31 Mar 2021 13:13:14 GMT
->>>>>>> 154a3a6f
-      Pragma:
-      - no-cache
-      Strict-Transport-Security:
-      - max-age=15724800;
-      Vary:
-      - Accept-Encoding
-      X-Content-Type-Options:
-      - nosniff
-      X-Dd-Debug:
-      - Um4CoU685QqAscnxhS5BD+goWu2yX1Jd4zCfGzSsEvPPIm1qURZaF8dlLl/OEY4I
-      X-Dd-Version:
-<<<<<<< HEAD
-      - "35.4351688"
-=======
-      - "35.4208607"
->>>>>>> 154a3a6f
-      X-Frame-Options:
-      - SAMEORIGIN
-      X-Ratelimit-Limit:
-      - "1000"
-      X-Ratelimit-Period:
-      - "60"
-      X-Ratelimit-Remaining:
-<<<<<<< HEAD
-      - "793"
-      X-Ratelimit-Reset:
-      - "20"
-=======
-      - "972"
-      X-Ratelimit-Reset:
-      - "46"
-    status: 200 OK
-    code: 200
-    duration: ""
-- request:
-    body: ""
-    form: {}
-    headers:
-      Accept:
-      - application/json
-      Dd-Operation-Id:
-      - GetAPITest
-      User-Agent:
-      - terraform-provider-datadog/dev (terraform 1.16.0; terraform-cli 0.12.7-sdk) datadog-api-client-go/1.0.0-beta.19+dev (go go1.15.3; os darwin; arch amd64)
-    url: https://api.datadoghq.com/api/v1/synthetics/tests/api/6wz-yhq-id4
-    method: GET
-  response:
-    body: '{"status":"paused","public_id":"6wz-yhq-id4","tags":[],"locations":["aws:eu-central-1"],"message":"","name":"TF_TESTACCDATADOGSYNTHETICSGLOBALVARIABLEFROMTEST_BASIC_LOCAL_1617196392","monitor_id":33131393,"type":"api","subtype":"http","config":{"request":{"url":"https://www.datadoghq.com","method":"GET","timeout":30},"assertions":[{"operator":"contains","property":"content-type","type":"header","target":"application/json"}],"configVariables":[]},"options":{"follow_redirects":true,"monitor_options":{"notify_audit":false,"locked":false,"include_tags":true,"new_host_delay":300,"notify_no_data":false,"renotify_interval":100},"tick_every":60,"min_location_failed":1}}'
-    headers:
-      Cache-Control:
-      - no-cache
-      Connection:
-      - keep-alive
-      Content-Security-Policy:
-      - frame-ancestors 'self'; report-uri https://api.datadoghq.com/csp-report
-      Content-Type:
-      - application/json
-      Date:
-      - Wed, 31 Mar 2021 13:13:15 GMT
-      Pragma:
-      - no-cache
-      Strict-Transport-Security:
-      - max-age=15724800;
-      Vary:
-      - Accept-Encoding
-      X-Content-Type-Options:
-      - nosniff
-      X-Dd-Debug:
-      - 5gfwVh/5HZ+AnGd/Di93w3NEWC6KMHT9KzmHEiRJmNdOjBtAsbOcgVFyqEChw71h
-      X-Dd-Version:
-      - "35.4208607"
-      X-Frame-Options:
-      - SAMEORIGIN
-      X-Ratelimit-Limit:
-      - "1000"
-      X-Ratelimit-Period:
-      - "60"
-      X-Ratelimit-Remaining:
-      - "971"
-      X-Ratelimit-Reset:
-      - "46"
->>>>>>> 154a3a6f
-    status: 200 OK
-    code: 200
-    duration: ""
-- request:
-    body: ""
-    form: {}
-    headers:
-      Accept:
-      - application/json
-      Dd-Operation-Id:
-      - GetTest
-      User-Agent:
-<<<<<<< HEAD
-      - terraform-provider-datadog/dev (terraform 2.4.4; terraform-cli ) datadog-api-client-go/1.0.0-beta.19 (go go1.16.3; os darwin; arch amd64)
-    url: https://api.datadoghq.com/api/v1/synthetics/tests/kdx-zvs-qcg
-    method: GET
-  response:
-    body: '{"status":"paused","public_id":"kdx-zvs-qcg","tags":[],"locations":["aws:eu-central-1"],"message":"","name":"TF_TESTACCDATADOGSYNTHETICSGLOBALVARIABLEFROMTEST_BASIC_LOCAL_1618930418","monitor_id":34157613,"type":"api","subtype":"http","config":{"request":{"url":"https://www.datadoghq.com","method":"GET","timeout":30},"assertions":[{"operator":"contains","property":"content-type","type":"header","target":"application/json"}],"configVariables":[]},"options":{"follow_redirects":true,"monitor_options":{"notify_audit":false,"locked":false,"include_tags":true,"new_host_delay":300,"notify_no_data":false,"renotify_interval":100},"tick_every":60,"min_location_failed":1}}'
-=======
-      - terraform-provider-datadog/dev (terraform 1.16.0; terraform-cli 0.12.7-sdk) datadog-api-client-go/1.0.0-beta.19+dev (go go1.15.3; os darwin; arch amd64)
-    url: https://api.datadoghq.com/api/v1/synthetics/variables/4bb543d0-d3cb-435e-ae23-a8195067684e
-    method: GET
-  response:
-    body: '{"parse_test_extracted_at":null,"description":"a global variable from http test","tags":["foo:bar","baz"],"parse_test_public_id":"6wz-yhq-id4","value":{"secure":false,"value":""},"id":"4bb543d0-d3cb-435e-ae23-a8195067684e","parse_test_options":{"field":"content-type","parser":{"type":"regex","value":".*"},"type":"http_header"},"name":"TF_TESTACCDATADOGSYNTHETICSGLOBALVARIABLEFROMTEST_BASIC_LOCAL_1617196392","created_at":"2021-03-31T13:13:14.025584+00:00","modified_at":"2021-03-31T13:13:14.025584+00:00","created_by":1445416,"parse_test_name":null,"type":"variable"}'
->>>>>>> 154a3a6f
-    headers:
-      Cache-Control:
-      - no-cache
-      Connection:
-      - keep-alive
-      Content-Security-Policy:
-      - frame-ancestors 'self'; report-uri https://api.datadoghq.com/csp-report
-      Content-Type:
-      - application/json
-      Date:
-<<<<<<< HEAD
-      - Tue, 20 Apr 2021 14:53:41 GMT
-=======
-      - Wed, 31 Mar 2021 13:13:15 GMT
->>>>>>> 154a3a6f
-      Pragma:
-      - no-cache
-      Strict-Transport-Security:
-      - max-age=15724800;
-      Vary:
-      - Accept-Encoding
-      X-Content-Type-Options:
-      - nosniff
-      X-Dd-Debug:
-<<<<<<< HEAD
-      - F5gm0Rce1/Abr9/0Fw8HAqWfiz0FdiH8er/AXnN6lOn3L6KyGgbsLCwgPlob1No8
-      X-Dd-Version:
-      - "35.4351688"
-=======
-      - twvpGlmuom5y6A0pjGtXzTf554cmwJgTcCZ71fK4H/RDi+v5ehBK0zQiRcTJQG5C
-      X-Dd-Version:
-      - "35.4208607"
->>>>>>> 154a3a6f
-      X-Frame-Options:
-      - SAMEORIGIN
-      X-Ratelimit-Limit:
-      - "1000"
-      X-Ratelimit-Period:
-      - "60"
-      X-Ratelimit-Remaining:
-<<<<<<< HEAD
-      - "791"
-      X-Ratelimit-Reset:
-      - "19"
-=======
-      - "117"
-      X-Ratelimit-Reset:
-      - "45"
->>>>>>> 154a3a6f
-    status: 200 OK
-    code: 200
-    duration: ""
-- request:
-    body: ""
-    form: {}
-    headers:
-      Accept:
-      - application/json
-      Dd-Operation-Id:
-      - GetAPITest
-      User-Agent:
-<<<<<<< HEAD
-      - terraform-provider-datadog/dev (terraform 2.4.4; terraform-cli ) datadog-api-client-go/1.0.0-beta.19 (go go1.16.3; os darwin; arch amd64)
-    url: https://api.datadoghq.com/api/v1/synthetics/tests/api/kdx-zvs-qcg
-    method: GET
-  response:
-    body: '{"status":"paused","public_id":"kdx-zvs-qcg","tags":[],"locations":["aws:eu-central-1"],"message":"","name":"TF_TESTACCDATADOGSYNTHETICSGLOBALVARIABLEFROMTEST_BASIC_LOCAL_1618930418","monitor_id":34157613,"type":"api","subtype":"http","config":{"request":{"url":"https://www.datadoghq.com","method":"GET","timeout":30},"assertions":[{"operator":"contains","property":"content-type","type":"header","target":"application/json"}],"configVariables":[]},"options":{"follow_redirects":true,"monitor_options":{"notify_audit":false,"locked":false,"include_tags":true,"new_host_delay":300,"notify_no_data":false,"renotify_interval":100},"tick_every":60,"min_location_failed":1}}'
-=======
-      - terraform-provider-datadog/dev (terraform 1.16.0; terraform-cli 0.12.7-sdk) datadog-api-client-go/1.0.0-beta.19+dev (go go1.15.3; os darwin; arch amd64)
-    url: https://api.datadoghq.com/api/v1/synthetics/tests/6wz-yhq-id4
-    method: GET
-  response:
-    body: '{"status":"paused","public_id":"6wz-yhq-id4","tags":[],"locations":["aws:eu-central-1"],"message":"","name":"TF_TESTACCDATADOGSYNTHETICSGLOBALVARIABLEFROMTEST_BASIC_LOCAL_1617196392","monitor_id":33131393,"type":"api","subtype":"http","config":{"request":{"url":"https://www.datadoghq.com","method":"GET","timeout":30},"assertions":[{"operator":"contains","property":"content-type","type":"header","target":"application/json"}],"configVariables":[]},"options":{"follow_redirects":true,"monitor_options":{"notify_audit":false,"locked":false,"include_tags":true,"new_host_delay":300,"notify_no_data":false,"renotify_interval":100},"tick_every":60,"min_location_failed":1}}'
->>>>>>> 154a3a6f
-    headers:
-      Cache-Control:
-      - no-cache
-      Connection:
-      - keep-alive
-      Content-Security-Policy:
-      - frame-ancestors 'self'; report-uri https://api.datadoghq.com/csp-report
-      Content-Type:
-      - application/json
-      Date:
-<<<<<<< HEAD
-      - Tue, 20 Apr 2021 14:53:41 GMT
-=======
-      - Wed, 31 Mar 2021 13:13:15 GMT
->>>>>>> 154a3a6f
-      Pragma:
-      - no-cache
-      Strict-Transport-Security:
-      - max-age=15724800;
-      Vary:
-      - Accept-Encoding
-      X-Content-Type-Options:
-      - nosniff
-      X-Dd-Debug:
-<<<<<<< HEAD
-      - 25u1gDlL724DHllbjFT4BhOLorBTilh+aah2uWAUEjFC/+rjczJdiyWrV/HwLwe/
-      X-Dd-Version:
-      - "35.4351688"
-=======
-      - gYZcaADwbKcv7Hm19HJx6WsLoKuOijDWAt2viPeCfWqUgyKY+9e1xZdmMJeXV3YV
-      X-Dd-Version:
-      - "35.4208607"
->>>>>>> 154a3a6f
-      X-Frame-Options:
-      - SAMEORIGIN
-      X-Ratelimit-Limit:
-      - "1000"
-      X-Ratelimit-Period:
-      - "60"
-      X-Ratelimit-Remaining:
-<<<<<<< HEAD
-      - "790"
-      X-Ratelimit-Reset:
-      - "19"
-=======
-      - "970"
-      X-Ratelimit-Reset:
-      - "45"
-    status: 200 OK
-    code: 200
-    duration: ""
-- request:
-    body: ""
-    form: {}
-    headers:
-      Accept:
-      - application/json
-      Dd-Operation-Id:
-      - GetAPITest
-      User-Agent:
-      - terraform-provider-datadog/dev (terraform 1.16.0; terraform-cli 0.12.7-sdk) datadog-api-client-go/1.0.0-beta.19+dev (go go1.15.3; os darwin; arch amd64)
-    url: https://api.datadoghq.com/api/v1/synthetics/tests/api/6wz-yhq-id4
-    method: GET
-  response:
-    body: '{"status":"paused","public_id":"6wz-yhq-id4","tags":[],"locations":["aws:eu-central-1"],"message":"","name":"TF_TESTACCDATADOGSYNTHETICSGLOBALVARIABLEFROMTEST_BASIC_LOCAL_1617196392","monitor_id":33131393,"type":"api","subtype":"http","config":{"request":{"url":"https://www.datadoghq.com","method":"GET","timeout":30},"assertions":[{"operator":"contains","property":"content-type","type":"header","target":"application/json"}],"configVariables":[]},"options":{"follow_redirects":true,"monitor_options":{"notify_audit":false,"locked":false,"include_tags":true,"new_host_delay":300,"notify_no_data":false,"renotify_interval":100},"tick_every":60,"min_location_failed":1}}'
-    headers:
-      Cache-Control:
-      - no-cache
-      Connection:
-      - keep-alive
-      Content-Security-Policy:
-      - frame-ancestors 'self'; report-uri https://api.datadoghq.com/csp-report
-      Content-Type:
-      - application/json
-      Date:
-      - Wed, 31 Mar 2021 13:13:16 GMT
-      Pragma:
-      - no-cache
-      Strict-Transport-Security:
-      - max-age=15724800;
-      Vary:
-      - Accept-Encoding
-      X-Content-Type-Options:
-      - nosniff
-      X-Dd-Debug:
-      - L3ULR3HwCWYmEqCWGz2Yob3chcH4pjowBacBXkncP7o+/uPqKt9yGEYf/g1AJPzQ
-      X-Dd-Version:
-      - "35.4208607"
-      X-Frame-Options:
-      - SAMEORIGIN
-      X-Ratelimit-Limit:
-      - "1000"
-      X-Ratelimit-Period:
-      - "60"
-      X-Ratelimit-Remaining:
-      - "969"
-      X-Ratelimit-Reset:
-      - "44"
->>>>>>> 154a3a6f
-    status: 200 OK
-    code: 200
-    duration: ""
-- request:
-    body: ""
-    form: {}
-    headers:
-      Accept:
-      - application/json
-      Dd-Operation-Id:
-      - GetGlobalVariable
-      User-Agent:
-<<<<<<< HEAD
-      - terraform-provider-datadog/dev (terraform 2.4.4; terraform-cli ) datadog-api-client-go/1.0.0-beta.19 (go go1.16.3; os darwin; arch amd64)
-    url: https://api.datadoghq.com/api/v1/synthetics/variables/fc0a98ce-ea5f-488a-92f5-03a4e6e6559e
-    method: GET
-  response:
-    body: '{"parse_test_options":{"field":"content-type","parser":{"type":"regex","value":".*"},"type":"http_header"},"parse_test_extracted_at":null,"description":"a global variable from http test","tags":["foo:bar","baz"],"created_at":"2021-04-20T14:53:40.068847+00:00","modified_at":"2021-04-20T14:53:40.068847+00:00","value":{"secure":false,"value":""},"parse_test_public_id":"kdx-zvs-qcg","parse_test_name":null,"created_by":1445416,"type":"variable","id":"fc0a98ce-ea5f-488a-92f5-03a4e6e6559e","name":"TF_TESTACCDATADOGSYNTHETICSGLOBALVARIABLEFROMTEST_BASIC_LOCAL_1618930418"}'
-=======
-      - terraform-provider-datadog/dev (terraform 1.16.0; terraform-cli 0.12.7-sdk) datadog-api-client-go/1.0.0-beta.19+dev (go go1.15.3; os darwin; arch amd64)
-    url: https://api.datadoghq.com/api/v1/synthetics/variables/4bb543d0-d3cb-435e-ae23-a8195067684e
-    method: GET
-  response:
-    body: '{"parse_test_extracted_at":null,"description":"a global variable from http test","tags":["foo:bar","baz"],"parse_test_public_id":"6wz-yhq-id4","value":{"secure":false,"value":""},"id":"4bb543d0-d3cb-435e-ae23-a8195067684e","parse_test_options":{"field":"content-type","parser":{"type":"regex","value":".*"},"type":"http_header"},"name":"TF_TESTACCDATADOGSYNTHETICSGLOBALVARIABLEFROMTEST_BASIC_LOCAL_1617196392","created_at":"2021-03-31T13:13:14.025584+00:00","modified_at":"2021-03-31T13:13:14.025584+00:00","created_by":1445416,"parse_test_name":null,"type":"variable"}'
->>>>>>> 154a3a6f
-    headers:
-      Cache-Control:
-      - no-cache
-      Connection:
-      - keep-alive
-      Content-Security-Policy:
-      - frame-ancestors 'self'; report-uri https://api.datadoghq.com/csp-report
-      Content-Type:
-      - application/json
-      Date:
-<<<<<<< HEAD
-      - Tue, 20 Apr 2021 14:53:41 GMT
-=======
-      - Wed, 31 Mar 2021 13:13:16 GMT
->>>>>>> 154a3a6f
-      Pragma:
-      - no-cache
-      Strict-Transport-Security:
-      - max-age=15724800;
-      Vary:
-      - Accept-Encoding
-      X-Content-Type-Options:
-      - nosniff
-      X-Dd-Debug:
-<<<<<<< HEAD
-      - JpIJLwIH2nFlZOC+u71rq7aAOL43MLZN3MUsL+gpYHdZz5QLUOG8Jysf8kVK6tPU
-      X-Dd-Version:
-      - "35.4351688"
-=======
-      - bgHykj7A9bfZx0Y5ZO3swhhp5tGUSNJHqFWR868+qg087CYrDOd5hQslC+noiEtH
-      X-Dd-Version:
-      - "35.4208607"
->>>>>>> 154a3a6f
-      X-Frame-Options:
-      - SAMEORIGIN
-      X-Ratelimit-Limit:
-      - "120"
-      X-Ratelimit-Period:
-      - "60"
-      X-Ratelimit-Remaining:
-<<<<<<< HEAD
-      - "104"
-      X-Ratelimit-Reset:
-      - "19"
-=======
-      - "116"
-      X-Ratelimit-Reset:
-      - "44"
->>>>>>> 154a3a6f
-    status: 200 OK
-    code: 200
-    duration: ""
-- request:
-    body: ""
-    form: {}
-    headers:
-      Accept:
-      - application/json
-      Dd-Operation-Id:
-      - DeleteGlobalVariable
-      User-Agent:
-<<<<<<< HEAD
-      - terraform-provider-datadog/dev (terraform 2.4.4; terraform-cli 0.14.7) datadog-api-client-go/1.0.0-beta.19 (go go1.16.3; os darwin; arch amd64)
-    url: https://api.datadoghq.com/api/v1/synthetics/variables/fc0a98ce-ea5f-488a-92f5-03a4e6e6559e
-=======
-      - terraform-provider-datadog/dev (terraform 1.16.0; terraform-cli 0.12.7-sdk) datadog-api-client-go/1.0.0-beta.19+dev (go go1.15.3; os darwin; arch amd64)
-    url: https://api.datadoghq.com/api/v1/synthetics/variables/4bb543d0-d3cb-435e-ae23-a8195067684e
->>>>>>> 154a3a6f
     method: DELETE
   response:
     body: "null"
@@ -931,27 +683,17 @@
       Content-Type:
       - application/json
       Date:
-<<<<<<< HEAD
-      - Tue, 20 Apr 2021 14:53:43 GMT
-=======
       - Wed, 31 Mar 2021 13:13:16 GMT
->>>>>>> 154a3a6f
-      Pragma:
-      - no-cache
-      Strict-Transport-Security:
-      - max-age=15724800;
-      X-Content-Type-Options:
-      - nosniff
-      X-Dd-Debug:
-<<<<<<< HEAD
-      - PhosSd3Ch1B6B0DXI71steKUi7XhPDttnPiIP1NdXTw0VJNWpoUnYyBmODS5ne3q
-      X-Dd-Version:
-      - "35.4351688"
-=======
+      Pragma:
+      - no-cache
+      Strict-Transport-Security:
+      - max-age=15724800;
+      X-Content-Type-Options:
+      - nosniff
+      X-Dd-Debug:
       - l4HFlaRP3QwYSqoGKhzbYfv7zgkK63HIRR7YkyVYZspq0lGjjTBwoK8V/alf+XYt
       X-Dd-Version:
       - "35.4208607"
->>>>>>> 154a3a6f
       X-Frame-Options:
       - SAMEORIGIN
       X-Ratelimit-Limit:
@@ -959,23 +701,15 @@
       X-Ratelimit-Period:
       - "60"
       X-Ratelimit-Remaining:
-      - "118"
-      X-Ratelimit-Reset:
-<<<<<<< HEAD
-      - "17"
-=======
+      - "119"
+      X-Ratelimit-Reset:
       - "44"
->>>>>>> 154a3a6f
     status: 200 OK
     code: 200
     duration: ""
 - request:
     body: |
-<<<<<<< HEAD
-      {"public_ids":["kdx-zvs-qcg"]}
-=======
       {"public_ids":["6wz-yhq-id4"]}
->>>>>>> 154a3a6f
     form: {}
     headers:
       Accept:
@@ -985,52 +719,34 @@
       Dd-Operation-Id:
       - DeleteTests
       User-Agent:
-<<<<<<< HEAD
-      - terraform-provider-datadog/dev (terraform 2.4.4; terraform-cli 0.14.7) datadog-api-client-go/1.0.0-beta.19 (go go1.16.3; os darwin; arch amd64)
+      - terraform-provider-datadog/dev (terraform 1.16.0; terraform-cli 0.12.7-sdk) datadog-api-client-go/1.0.0-beta.19+dev (go go1.15.3; os darwin; arch amd64)
     url: https://api.datadoghq.com/api/v1/synthetics/tests/delete
     method: POST
   response:
-    body: '{"deleted_tests":[{"deleted_at":"2021-04-20T14:53:43.496138+00:00","public_id":"kdx-zvs-qcg"}]}'
-=======
-      - terraform-provider-datadog/dev (terraform 1.16.0; terraform-cli 0.12.7-sdk) datadog-api-client-go/1.0.0-beta.19+dev (go go1.15.3; os darwin; arch amd64)
-    url: https://api.datadoghq.com/api/v1/synthetics/tests/delete
-    method: POST
-  response:
     body: '{"deleted_tests":[{"deleted_at":"2021-03-31T13:13:16.973748+00:00","public_id":"6wz-yhq-id4"}]}'
->>>>>>> 154a3a6f
-    headers:
-      Cache-Control:
-      - no-cache
-      Connection:
-      - keep-alive
-      Content-Security-Policy:
-      - frame-ancestors 'self'; report-uri https://api.datadoghq.com/csp-report
-      Content-Type:
-      - application/json
-      Date:
-<<<<<<< HEAD
-      - Tue, 20 Apr 2021 14:53:43 GMT
-=======
+    headers:
+      Cache-Control:
+      - no-cache
+      Connection:
+      - keep-alive
+      Content-Security-Policy:
+      - frame-ancestors 'self'; report-uri https://api.datadoghq.com/csp-report
+      Content-Type:
+      - application/json
+      Date:
       - Wed, 31 Mar 2021 13:13:17 GMT
->>>>>>> 154a3a6f
-      Pragma:
-      - no-cache
-      Strict-Transport-Security:
-      - max-age=15724800;
-      Vary:
-      - Accept-Encoding
-      X-Content-Type-Options:
-      - nosniff
-      X-Dd-Debug:
-<<<<<<< HEAD
-      - HbtaOKlJ6OCrx9tMXO6ivMTrEM+g0c93HDp08trmOmgdHozC5J+vn10F0H4WPjCU
-      X-Dd-Version:
-      - "35.4351688"
-=======
+      Pragma:
+      - no-cache
+      Strict-Transport-Security:
+      - max-age=15724800;
+      Vary:
+      - Accept-Encoding
+      X-Content-Type-Options:
+      - nosniff
+      X-Dd-Debug:
       - JpIJLwIH2nFlZOC+u71rq7aAOL43MLZN3MUsL+gpYHdZz5QLUOG8Jysf8kVK6tPU
       X-Dd-Version:
       - "35.4208607"
->>>>>>> 154a3a6f
       X-Frame-Options:
       - SAMEORIGIN
       X-Ratelimit-Limit:
@@ -1038,15 +754,9 @@
       X-Ratelimit-Period:
       - "60"
       X-Ratelimit-Remaining:
-<<<<<<< HEAD
-      - "96"
-      X-Ratelimit-Reset:
-      - "17"
-=======
       - "117"
       X-Ratelimit-Reset:
       - "44"
->>>>>>> 154a3a6f
     status: 200 OK
     code: 200
     duration: ""
@@ -1059,13 +769,8 @@
       Dd-Operation-Id:
       - GetGlobalVariable
       User-Agent:
-<<<<<<< HEAD
-      - terraform-provider-datadog/dev (terraform 2.4.4; terraform-cli 0.14.7) datadog-api-client-go/1.0.0-beta.19 (go go1.16.3; os darwin; arch amd64)
-    url: https://api.datadoghq.com/api/v1/synthetics/tests/kdx-zvs-qcg
-=======
       - terraform-provider-datadog/dev (terraform 1.16.0; terraform-cli 0.12.7-sdk) datadog-api-client-go/1.0.0-beta.19+dev (go go1.15.3; os darwin; arch amd64)
     url: https://api.datadoghq.com/api/v1/synthetics/variables/4bb543d0-d3cb-435e-ae23-a8195067684e
->>>>>>> 154a3a6f
     method: GET
   response:
     body: '{"errors": ["Synthetics variable not found"]}'
@@ -1079,25 +784,17 @@
       Content-Type:
       - application/json
       Date:
-<<<<<<< HEAD
-      - Tue, 20 Apr 2021 14:53:43 GMT
-=======
       - Wed, 31 Mar 2021 13:13:18 GMT
->>>>>>> 154a3a6f
-      Pragma:
-      - no-cache
-      Strict-Transport-Security:
-      - max-age=15724800;
-      Vary:
-      - Accept-Encoding
-      X-Content-Type-Options:
-      - nosniff
-      X-Dd-Version:
-<<<<<<< HEAD
-      - "35.4351688"
-=======
-      - "35.4208607"
->>>>>>> 154a3a6f
+      Pragma:
+      - no-cache
+      Strict-Transport-Security:
+      - max-age=15724800;
+      Vary:
+      - Accept-Encoding
+      X-Content-Type-Options:
+      - nosniff
+      X-Dd-Version:
+      - "35.4208607"
       X-Frame-Options:
       - SAMEORIGIN
       X-Ratelimit-Limit:
@@ -1105,15 +802,9 @@
       X-Ratelimit-Period:
       - "60"
       X-Ratelimit-Remaining:
-<<<<<<< HEAD
-      - "789"
-      X-Ratelimit-Reset:
-      - "17"
-=======
       - "115"
       X-Ratelimit-Reset:
       - "42"
->>>>>>> 154a3a6f
     status: 404 Not Found
     code: 404
     duration: ""
@@ -1126,48 +817,32 @@
       Dd-Operation-Id:
       - GetTest
       User-Agent:
-<<<<<<< HEAD
-      - terraform-provider-datadog/dev (terraform 2.4.4; terraform-cli 0.14.7) datadog-api-client-go/1.0.0-beta.19 (go go1.16.3; os darwin; arch amd64)
-    url: https://api.datadoghq.com/api/v1/synthetics/variables/fc0a98ce-ea5f-488a-92f5-03a4e6e6559e
-    method: GET
-  response:
-    body: '{"errors": ["Synthetics global variable not found"]}'
-=======
       - terraform-provider-datadog/dev (terraform 1.16.0; terraform-cli 0.12.7-sdk) datadog-api-client-go/1.0.0-beta.19+dev (go go1.15.3; os darwin; arch amd64)
     url: https://api.datadoghq.com/api/v1/synthetics/tests/6wz-yhq-id4
     method: GET
   response:
     body: '{"errors": ["Synthetics test not found"]}'
->>>>>>> 154a3a6f
-    headers:
-      Cache-Control:
-      - no-cache
-      Connection:
-      - keep-alive
-      Content-Security-Policy:
-      - frame-ancestors 'self'; report-uri https://api.datadoghq.com/csp-report
-      Content-Type:
-      - application/json
-      Date:
-<<<<<<< HEAD
-      - Tue, 20 Apr 2021 14:53:44 GMT
-=======
+    headers:
+      Cache-Control:
+      - no-cache
+      Connection:
+      - keep-alive
+      Content-Security-Policy:
+      - frame-ancestors 'self'; report-uri https://api.datadoghq.com/csp-report
+      Content-Type:
+      - application/json
+      Date:
       - Wed, 31 Mar 2021 13:13:18 GMT
->>>>>>> 154a3a6f
-      Pragma:
-      - no-cache
-      Strict-Transport-Security:
-      - max-age=15724800;
-      Vary:
-      - Accept-Encoding
-      X-Content-Type-Options:
-      - nosniff
-      X-Dd-Version:
-<<<<<<< HEAD
-      - "35.4351688"
-=======
-      - "35.4208607"
->>>>>>> 154a3a6f
+      Pragma:
+      - no-cache
+      Strict-Transport-Security:
+      - max-age=15724800;
+      Vary:
+      - Accept-Encoding
+      X-Content-Type-Options:
+      - nosniff
+      X-Dd-Version:
+      - "35.4208607"
       X-Frame-Options:
       - SAMEORIGIN
       X-Ratelimit-Limit:
@@ -1175,15 +850,9 @@
       X-Ratelimit-Period:
       - "60"
       X-Ratelimit-Remaining:
-<<<<<<< HEAD
-      - "91"
-      X-Ratelimit-Reset:
-      - "17"
-=======
       - "968"
       X-Ratelimit-Reset:
       - "42"
->>>>>>> 154a3a6f
     status: 404 Not Found
     code: 404
     duration: ""
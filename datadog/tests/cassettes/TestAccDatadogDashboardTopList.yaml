--- conflicted
+++ resolved
@@ -3,11 +3,7 @@
 interactions:
 - request:
     body: |
-<<<<<<< HEAD
-      {"description":"Created using the Datadog provider in Terraform","id":"","is_read_only":true,"layout_type":"ordered","notify_list":[],"template_variable_presets":[],"template_variables":[],"title":"tf-TestAccDatadogDashboardTopList-local-1615587261","widgets":[{"definition":{"custom_links":[{"label":"Test Custom Link label","link":"https://app.datadoghq.com/dashboard/lists"}],"requests":[{"conditional_formats":[{"comparator":"\u003e","hide_value":false,"palette":"white_on_red","value":15000}],"q":"top(avg:system.core.user{account:prod} by {service,app}, 10, 'sum', 'desc')"}],"time":{"live_span":"1w"},"title":"Avg of system.core.user over account:prod by service,app","title_align":"right","title_size":"16","type":"toplist"}}]}
-=======
       {"description":"Created using the Datadog provider in Terraform","id":"","is_read_only":true,"layout_type":"ordered","notify_list":[],"template_variable_presets":[],"template_variables":[],"title":"tf-TestAccDatadogDashboardTopList-local-1618593909","widgets":[{"definition":{"custom_links":[{"label":"Test Custom Link label","link":"https://app.datadoghq.com/dashboard/lists"}],"requests":[{"conditional_formats":[{"comparator":"\u003e","hide_value":false,"palette":"white_on_red","value":15000}],"q":"top(avg:system.core.user{account:prod} by {service,app}, 10, 'sum', 'desc')"}],"time":{"live_span":"1w"},"title":"Avg of system.core.user over account:prod by service,app","title_align":"right","title_size":"16","type":"toplist"}},{"definition":{"custom_links":[{"label":"Test Custom Link label","link":"https://app.datadoghq.com/dashboard/lists"}],"requests":[{"conditional_formats":[{"comparator":"\u003e","hide_value":false,"palette":"white_on_red","value":15000}],"q":"top(avg:system.core.user{account:prod} by {service,app}, 10, 'sum', 'desc')"}],"time":{"live_span":"1w"},"title":"Avg of system.core.user over account:prod by service,app","title_align":"right","title_size":"16","type":"toplist"}}]}
->>>>>>> 154a3a6f
     form: {}
     headers:
       Accept:
@@ -17,34 +13,22 @@
       Dd-Operation-Id:
       - CreateDashboard
       User-Agent:
-<<<<<<< HEAD
-      - terraform-provider-datadog/dev (terraform 2.4.4; terraform-cli 0.14.7) datadog-api-client-go/1.0.0-beta.16 (go go1.15.3; os darwin; arch amd64)
+      - terraform-provider-datadog/dev (terraform 1.16.0; terraform-cli 0.12.7-sdk) datadog-api-client-go/1.0.0-beta.19+dev (go go1.15.6; os darwin; arch amd64)
     url: https://api.datadoghq.com/api/v1/dashboard
     method: POST
   response:
-    body: '{"notify_list":[],"description":"Created using the Datadog provider in Terraform","author_name":null,"template_variable_presets":[],"template_variables":[],"is_read_only":true,"id":"wsu-5g2-6p8","title":"tf-TestAccDatadogDashboardTopList-local-1615587261","url":"/dashboard/wsu-5g2-6p8/tf-testaccdatadogdashboardtoplist-local-1615587261","created_at":"2021-03-12T22:14:24.860945+00:00","modified_at":"2021-03-12T22:14:24.860945+00:00","author_handle":"frog@datadoghq.com","widgets":[{"definition":{"custom_links":[{"link":"https://app.datadoghq.com/dashboard/lists","label":"Test Custom Link label"}],"title_size":"16","title":"Avg of system.core.user over account:prod by service,app","title_align":"right","time":{"live_span":"1w"},"requests":[{"q":"top(avg:system.core.user{account:prod} by {service,app}, 10, ''sum'', ''desc'')","conditional_formats":[{"palette":"white_on_red","hide_value":false,"value":15000,"comparator":">"}]}],"type":"toplist"},"id":1094958805014679}],"layout_type":"ordered"}'
-=======
-      - terraform-provider-datadog/dev (terraform 1.16.0; terraform-cli 0.12.7-sdk) datadog-api-client-go/1.0.0-beta.19+dev (go go1.15.6; os darwin; arch amd64)
-    url: https://api.datadoghq.com/api/v1/dashboard
-    method: POST
-  response:
-    body: '{"notify_list":[],"description":"Created using the Datadog provider in Terraform","author_name":null,"template_variable_presets":[],"template_variables":[],"is_read_only":true,"id":"iki-r6j-i7m","title":"tf-TestAccDatadogDashboardTopList-local-1618593909","url":"/dashboard/iki-r6j-i7m/tf-testaccdatadogdashboardtoplist-local-1618593909","created_at":"2021-04-16T17:25:10.189326+00:00","modified_at":"2021-04-16T17:25:10.189326+00:00","author_handle":"frog@datadoghq.com","widgets":[{"definition":{"custom_links":[{"link":"https://app.datadoghq.com/dashboard/lists","label":"Test Custom Link label"}],"title_size":"16","title":"Avg of system.core.user over account:prod by service,app","title_align":"right","time":{"live_span":"1w"},"requests":[{"q":"top(avg:system.core.user{account:prod} by {service,app}, 10, ''sum'', ''desc'')","conditional_formats":[{"palette":"white_on_red","hide_value":false,"value":15000,"comparator":">"}]}],"type":"toplist"},"id":1666692195672788},{"definition":{"custom_links":[{"link":"https://app.datadoghq.com/dashboard/lists","label":"Test Custom Link label"}],"title_size":"16","title":"Avg of system.core.user over account:prod by service,app","title_align":"right","time":{"live_span":"1w"},"requests":[{"q":"top(avg:system.core.user{account:prod} by {service,app}, 10, ''sum'', ''desc'')","conditional_formats":[{"palette":"white_on_red","hide_value":false,"value":15000,"comparator":">"}]}],"type":"toplist"},"id":2972998670623026}],"layout_type":"ordered"}'
->>>>>>> 154a3a6f
-    headers:
-      Cache-Control:
-      - no-cache
-      Connection:
-      - keep-alive
-      Content-Security-Policy:
-      - frame-ancestors 'self'; report-uri https://api.datadoghq.com/csp-report
-      Content-Type:
-      - application/json
-      Date:
-<<<<<<< HEAD
-      - Fri, 12 Mar 2021 22:14:27 GMT
-=======
-      - Fri, 16 Apr 2021 17:25:14 GMT
->>>>>>> 154a3a6f
+    body: '{"notify_list":[],"description":"Created using the Datadog provider in Terraform","author_name":null,"template_variable_presets":[],"template_variables":[],"is_read_only":true,"id":"iki-r6j-i7m","title":"tf-TestAccDatadogDashboardTopList-local-1618593909","url":"/dashboard/iki-r6j-i7m/tf-testaccdatadogdashboardtoplist-local-1618593909","created_at":"2021-04-16T17:25:10.189326+00:00","modified_at":"2021-04-16T17:25:10.189326+00:00","author_handle":"frog@datadoghq.com","widgets":[{"definition":{"custom_links":[{"link":"https://app.datadoghq.com/dashboard/lists","label":"Test Custom Link label"}],"title_size":"16","title":"Avg of system.core.user over account:prod by service,app","title_align":"right","time":{"live_span":"1w"},"requests":[{"q":"top(avg:system.core.user{account:prod} by {service,app}, 10, ''sum'', ''desc'')","conditional_formats":[{"palette":"white_on_red","hide_value":false,"value":15000,"comparator":">"}]}],"type":"toplist"},"id":1666692195672788},{"definition":{"custom_links":[{"link":"https://app.datadoghq.com/dashboard/lists","label":"Test Custom Link label"}],"title_size":"16","title":"Avg of system.core.user over account:prod by service,app","title_align":"right","time":{"live_span":"1w"},"requests":[{"q":"top(avg:system.core.user{account:prod} by {service,app}, 10, ''sum'', ''desc'')","conditional_formats":[{"palette":"white_on_red","hide_value":false,"value":15000,"comparator":">"}]}],"type":"toplist"},"id":2972998670623026}],"layout_type":"ordered"}'
+    headers:
+      Cache-Control:
+      - no-cache
+      Connection:
+      - keep-alive
+      Content-Security-Policy:
+      - frame-ancestors 'self'; report-uri https://api.datadoghq.com/csp-report
+      Content-Type:
+      - application/json
+      Date:
+      - Fri, 16 Apr 2021 17:25:14 GMT
       Pragma:
       - no-cache
       Strict-Transport-Security:
@@ -56,187 +40,130 @@
       X-Dd-Debug:
       - l8RQo2maZqJf6GFThBbKNE6dvthz6njusVtau3dPXJWL2RLFoN81H+BLPB/1xgs1
       X-Dd-Version:
-<<<<<<< HEAD
-      - "35.4088130"
-=======
-      - "35.4330587"
->>>>>>> 154a3a6f
-      X-Frame-Options:
-      - SAMEORIGIN
-    status: 200 OK
-    code: 200
-    duration: ""
-- request:
-    body: ""
-    form: {}
-    headers:
-      Accept:
-      - application/json
-      Dd-Operation-Id:
-      - GetDashboard
-      User-Agent:
-<<<<<<< HEAD
-      - terraform-provider-datadog/dev (terraform 2.4.4; terraform-cli 0.14.7) datadog-api-client-go/1.0.0-beta.16 (go go1.15.3; os darwin; arch amd64)
-    url: https://api.datadoghq.com/api/v1/dashboard/wsu-5g2-6p8
-    method: GET
-  response:
-    body: '{"notify_list":[],"description":"Created using the Datadog provider in Terraform","author_name":null,"template_variable_presets":[],"template_variables":[],"is_read_only":true,"id":"wsu-5g2-6p8","title":"tf-TestAccDatadogDashboardTopList-local-1615587261","url":"/dashboard/wsu-5g2-6p8/tf-testaccdatadogdashboardtoplist-local-1615587261","created_at":"2021-03-12T22:14:24.860945+00:00","modified_at":"2021-03-12T22:14:24.860945+00:00","author_handle":"frog@datadoghq.com","widgets":[{"definition":{"custom_links":[{"link":"https://app.datadoghq.com/dashboard/lists","label":"Test Custom Link label"}],"title_size":"16","title":"Avg of system.core.user over account:prod by service,app","title_align":"right","time":{"live_span":"1w"},"requests":[{"q":"top(avg:system.core.user{account:prod} by {service,app}, 10, ''sum'', ''desc'')","conditional_formats":[{"palette":"white_on_red","hide_value":false,"value":15000,"comparator":">"}]}],"type":"toplist"},"id":1094958805014679}],"layout_type":"ordered"}'
-=======
-      - terraform-provider-datadog/dev (terraform 1.16.0; terraform-cli 0.12.7-sdk) datadog-api-client-go/1.0.0-beta.19+dev (go go1.15.6; os darwin; arch amd64)
-    url: https://api.datadoghq.com/api/v1/dashboard/iki-r6j-i7m
-    method: GET
-  response:
-    body: '{"notify_list":[],"description":"Created using the Datadog provider in Terraform","author_name":null,"template_variable_presets":[],"template_variables":[],"is_read_only":true,"id":"iki-r6j-i7m","title":"tf-TestAccDatadogDashboardTopList-local-1618593909","url":"/dashboard/iki-r6j-i7m/tf-testaccdatadogdashboardtoplist-local-1618593909","created_at":"2021-04-16T17:25:10.189326+00:00","modified_at":"2021-04-16T17:25:10.189326+00:00","author_handle":"frog@datadoghq.com","widgets":[{"definition":{"custom_links":[{"link":"https://app.datadoghq.com/dashboard/lists","label":"Test Custom Link label"}],"title_size":"16","title":"Avg of system.core.user over account:prod by service,app","title_align":"right","time":{"live_span":"1w"},"requests":[{"q":"top(avg:system.core.user{account:prod} by {service,app}, 10, ''sum'', ''desc'')","conditional_formats":[{"palette":"white_on_red","hide_value":false,"value":15000,"comparator":">"}]}],"type":"toplist"},"id":1666692195672788},{"definition":{"custom_links":[{"link":"https://app.datadoghq.com/dashboard/lists","label":"Test Custom Link label"}],"title_size":"16","title":"Avg of system.core.user over account:prod by service,app","title_align":"right","time":{"live_span":"1w"},"requests":[{"q":"top(avg:system.core.user{account:prod} by {service,app}, 10, ''sum'', ''desc'')","conditional_formats":[{"palette":"white_on_red","hide_value":false,"value":15000,"comparator":">"}]}],"type":"toplist"},"id":2972998670623026}],"layout_type":"ordered"}'
->>>>>>> 154a3a6f
-    headers:
-      Cache-Control:
-      - no-cache
-      Connection:
-      - keep-alive
-      Content-Security-Policy:
-      - frame-ancestors 'self'; report-uri https://api.datadoghq.com/csp-report
-      Content-Type:
-      - application/json
-      Date:
-<<<<<<< HEAD
-      - Fri, 12 Mar 2021 22:14:27 GMT
-=======
-      - Fri, 16 Apr 2021 17:25:14 GMT
->>>>>>> 154a3a6f
-      Pragma:
-      - no-cache
-      Strict-Transport-Security:
-      - max-age=15724800;
-      Vary:
-      - Accept-Encoding
-      X-Content-Type-Options:
-      - nosniff
-      X-Dd-Debug:
-<<<<<<< HEAD
-      - 25u1gDlL724DHllbjFT4BhOLorBTilh+aah2uWAUEjFC/+rjczJdiyWrV/HwLwe/
-      X-Dd-Version:
-      - "35.4088130"
-=======
+      - "35.4330587"
+      X-Frame-Options:
+      - SAMEORIGIN
+    status: 200 OK
+    code: 200
+    duration: ""
+- request:
+    body: ""
+    form: {}
+    headers:
+      Accept:
+      - application/json
+      Dd-Operation-Id:
+      - GetDashboard
+      User-Agent:
+      - terraform-provider-datadog/dev (terraform 1.16.0; terraform-cli 0.12.7-sdk) datadog-api-client-go/1.0.0-beta.19+dev (go go1.15.6; os darwin; arch amd64)
+    url: https://api.datadoghq.com/api/v1/dashboard/iki-r6j-i7m
+    method: GET
+  response:
+    body: '{"notify_list":[],"description":"Created using the Datadog provider in Terraform","author_name":null,"template_variable_presets":[],"template_variables":[],"is_read_only":true,"id":"iki-r6j-i7m","title":"tf-TestAccDatadogDashboardTopList-local-1618593909","url":"/dashboard/iki-r6j-i7m/tf-testaccdatadogdashboardtoplist-local-1618593909","created_at":"2021-04-16T17:25:10.189326+00:00","modified_at":"2021-04-16T17:25:10.189326+00:00","author_handle":"frog@datadoghq.com","widgets":[{"definition":{"custom_links":[{"link":"https://app.datadoghq.com/dashboard/lists","label":"Test Custom Link label"}],"title_size":"16","title":"Avg of system.core.user over account:prod by service,app","title_align":"right","time":{"live_span":"1w"},"requests":[{"q":"top(avg:system.core.user{account:prod} by {service,app}, 10, ''sum'', ''desc'')","conditional_formats":[{"palette":"white_on_red","hide_value":false,"value":15000,"comparator":">"}]}],"type":"toplist"},"id":1666692195672788},{"definition":{"custom_links":[{"link":"https://app.datadoghq.com/dashboard/lists","label":"Test Custom Link label"}],"title_size":"16","title":"Avg of system.core.user over account:prod by service,app","title_align":"right","time":{"live_span":"1w"},"requests":[{"q":"top(avg:system.core.user{account:prod} by {service,app}, 10, ''sum'', ''desc'')","conditional_formats":[{"palette":"white_on_red","hide_value":false,"value":15000,"comparator":">"}]}],"type":"toplist"},"id":2972998670623026}],"layout_type":"ordered"}'
+    headers:
+      Cache-Control:
+      - no-cache
+      Connection:
+      - keep-alive
+      Content-Security-Policy:
+      - frame-ancestors 'self'; report-uri https://api.datadoghq.com/csp-report
+      Content-Type:
+      - application/json
+      Date:
+      - Fri, 16 Apr 2021 17:25:14 GMT
+      Pragma:
+      - no-cache
+      Strict-Transport-Security:
+      - max-age=15724800;
+      Vary:
+      - Accept-Encoding
+      X-Content-Type-Options:
+      - nosniff
+      X-Dd-Debug:
       - l8RQo2maZqJf6GFThBbKNE6dvthz6njusVtau3dPXJWL2RLFoN81H+BLPB/1xgs1
       X-Dd-Version:
       - "35.4330587"
->>>>>>> 154a3a6f
-      X-Frame-Options:
-      - SAMEORIGIN
-    status: 200 OK
-    code: 200
-    duration: ""
-- request:
-    body: ""
-    form: {}
-    headers:
-      Accept:
-      - application/json
-      Dd-Operation-Id:
-      - GetDashboard
-      User-Agent:
-<<<<<<< HEAD
-      - terraform-provider-datadog/dev (terraform 2.4.4; terraform-cli 0.14.7) datadog-api-client-go/1.0.0-beta.16 (go go1.15.3; os darwin; arch amd64)
-    url: https://api.datadoghq.com/api/v1/dashboard/wsu-5g2-6p8
-    method: GET
-  response:
-    body: '{"notify_list":[],"description":"Created using the Datadog provider in Terraform","author_name":null,"template_variable_presets":[],"template_variables":[],"is_read_only":true,"id":"wsu-5g2-6p8","title":"tf-TestAccDatadogDashboardTopList-local-1615587261","url":"/dashboard/wsu-5g2-6p8/tf-testaccdatadogdashboardtoplist-local-1615587261","created_at":"2021-03-12T22:14:24.860945+00:00","modified_at":"2021-03-12T22:14:24.860945+00:00","author_handle":"frog@datadoghq.com","widgets":[{"definition":{"custom_links":[{"link":"https://app.datadoghq.com/dashboard/lists","label":"Test Custom Link label"}],"title_size":"16","title":"Avg of system.core.user over account:prod by service,app","title_align":"right","time":{"live_span":"1w"},"requests":[{"q":"top(avg:system.core.user{account:prod} by {service,app}, 10, ''sum'', ''desc'')","conditional_formats":[{"palette":"white_on_red","hide_value":false,"value":15000,"comparator":">"}]}],"type":"toplist"},"id":1094958805014679}],"layout_type":"ordered"}'
-=======
-      - terraform-provider-datadog/dev (terraform 1.16.0; terraform-cli 0.12.7-sdk) datadog-api-client-go/1.0.0-beta.19+dev (go go1.15.6; os darwin; arch amd64)
-    url: https://api.datadoghq.com/api/v1/dashboard/iki-r6j-i7m
-    method: GET
-  response:
-    body: '{"notify_list":[],"description":"Created using the Datadog provider in Terraform","author_name":null,"template_variable_presets":[],"template_variables":[],"is_read_only":true,"id":"iki-r6j-i7m","title":"tf-TestAccDatadogDashboardTopList-local-1618593909","url":"/dashboard/iki-r6j-i7m/tf-testaccdatadogdashboardtoplist-local-1618593909","created_at":"2021-04-16T17:25:10.189326+00:00","modified_at":"2021-04-16T17:25:10.189326+00:00","author_handle":"frog@datadoghq.com","widgets":[{"definition":{"custom_links":[{"link":"https://app.datadoghq.com/dashboard/lists","label":"Test Custom Link label"}],"title_size":"16","title":"Avg of system.core.user over account:prod by service,app","title_align":"right","time":{"live_span":"1w"},"requests":[{"q":"top(avg:system.core.user{account:prod} by {service,app}, 10, ''sum'', ''desc'')","conditional_formats":[{"palette":"white_on_red","hide_value":false,"value":15000,"comparator":">"}]}],"type":"toplist"},"id":1666692195672788},{"definition":{"custom_links":[{"link":"https://app.datadoghq.com/dashboard/lists","label":"Test Custom Link label"}],"title_size":"16","title":"Avg of system.core.user over account:prod by service,app","title_align":"right","time":{"live_span":"1w"},"requests":[{"q":"top(avg:system.core.user{account:prod} by {service,app}, 10, ''sum'', ''desc'')","conditional_formats":[{"palette":"white_on_red","hide_value":false,"value":15000,"comparator":">"}]}],"type":"toplist"},"id":2972998670623026}],"layout_type":"ordered"}'
->>>>>>> 154a3a6f
-    headers:
-      Cache-Control:
-      - no-cache
-      Connection:
-      - keep-alive
-      Content-Security-Policy:
-      - frame-ancestors 'self'; report-uri https://api.datadoghq.com/csp-report
-      Content-Type:
-      - application/json
-      Date:
-<<<<<<< HEAD
-      - Fri, 12 Mar 2021 22:14:28 GMT
-=======
-      - Fri, 16 Apr 2021 17:25:14 GMT
->>>>>>> 154a3a6f
-      Pragma:
-      - no-cache
-      Strict-Transport-Security:
-      - max-age=15724800;
-      Vary:
-      - Accept-Encoding
-      X-Content-Type-Options:
-      - nosniff
-      X-Dd-Debug:
-<<<<<<< HEAD
-      - 25u1gDlL724DHllbjFT4BhOLorBTilh+aah2uWAUEjFC/+rjczJdiyWrV/HwLwe/
-      X-Dd-Version:
-      - "35.4088130"
-=======
+      X-Frame-Options:
+      - SAMEORIGIN
+    status: 200 OK
+    code: 200
+    duration: ""
+- request:
+    body: ""
+    form: {}
+    headers:
+      Accept:
+      - application/json
+      Dd-Operation-Id:
+      - GetDashboard
+      User-Agent:
+      - terraform-provider-datadog/dev (terraform 1.16.0; terraform-cli 0.12.7-sdk) datadog-api-client-go/1.0.0-beta.19+dev (go go1.15.6; os darwin; arch amd64)
+    url: https://api.datadoghq.com/api/v1/dashboard/iki-r6j-i7m
+    method: GET
+  response:
+    body: '{"notify_list":[],"description":"Created using the Datadog provider in Terraform","author_name":null,"template_variable_presets":[],"template_variables":[],"is_read_only":true,"id":"iki-r6j-i7m","title":"tf-TestAccDatadogDashboardTopList-local-1618593909","url":"/dashboard/iki-r6j-i7m/tf-testaccdatadogdashboardtoplist-local-1618593909","created_at":"2021-04-16T17:25:10.189326+00:00","modified_at":"2021-04-16T17:25:10.189326+00:00","author_handle":"frog@datadoghq.com","widgets":[{"definition":{"custom_links":[{"link":"https://app.datadoghq.com/dashboard/lists","label":"Test Custom Link label"}],"title_size":"16","title":"Avg of system.core.user over account:prod by service,app","title_align":"right","time":{"live_span":"1w"},"requests":[{"q":"top(avg:system.core.user{account:prod} by {service,app}, 10, ''sum'', ''desc'')","conditional_formats":[{"palette":"white_on_red","hide_value":false,"value":15000,"comparator":">"}]}],"type":"toplist"},"id":1666692195672788},{"definition":{"custom_links":[{"link":"https://app.datadoghq.com/dashboard/lists","label":"Test Custom Link label"}],"title_size":"16","title":"Avg of system.core.user over account:prod by service,app","title_align":"right","time":{"live_span":"1w"},"requests":[{"q":"top(avg:system.core.user{account:prod} by {service,app}, 10, ''sum'', ''desc'')","conditional_formats":[{"palette":"white_on_red","hide_value":false,"value":15000,"comparator":">"}]}],"type":"toplist"},"id":2972998670623026}],"layout_type":"ordered"}'
+    headers:
+      Cache-Control:
+      - no-cache
+      Connection:
+      - keep-alive
+      Content-Security-Policy:
+      - frame-ancestors 'self'; report-uri https://api.datadoghq.com/csp-report
+      Content-Type:
+      - application/json
+      Date:
+      - Fri, 16 Apr 2021 17:25:14 GMT
+      Pragma:
+      - no-cache
+      Strict-Transport-Security:
+      - max-age=15724800;
+      Vary:
+      - Accept-Encoding
+      X-Content-Type-Options:
+      - nosniff
+      X-Dd-Debug:
       - Wjq53IVIwnB4SiR238oOYgHFMq/ZYP0LQ/Dv8C2fFLBwTje/dWJHu6pI6vIOK1zG
       X-Dd-Version:
       - "35.4330587"
->>>>>>> 154a3a6f
-      X-Frame-Options:
-      - SAMEORIGIN
-    status: 200 OK
-    code: 200
-    duration: ""
-- request:
-    body: ""
-    form: {}
-    headers:
-      Accept:
-      - application/json
-      Dd-Operation-Id:
-      - GetDashboard
-      User-Agent:
-<<<<<<< HEAD
-      - terraform-provider-datadog/dev (terraform 2.4.4; terraform-cli 0.14.7) datadog-api-client-go/1.0.0-beta.16 (go go1.15.3; os darwin; arch amd64)
-    url: https://api.datadoghq.com/api/v1/dashboard/wsu-5g2-6p8
-    method: GET
-  response:
-    body: '{"notify_list":[],"description":"Created using the Datadog provider in Terraform","author_name":null,"template_variable_presets":[],"template_variables":[],"is_read_only":true,"id":"wsu-5g2-6p8","title":"tf-TestAccDatadogDashboardTopList-local-1615587261","url":"/dashboard/wsu-5g2-6p8/tf-testaccdatadogdashboardtoplist-local-1615587261","created_at":"2021-03-12T22:14:24.860945+00:00","modified_at":"2021-03-12T22:14:24.860945+00:00","author_handle":"frog@datadoghq.com","widgets":[{"definition":{"custom_links":[{"link":"https://app.datadoghq.com/dashboard/lists","label":"Test Custom Link label"}],"title_size":"16","title":"Avg of system.core.user over account:prod by service,app","title_align":"right","time":{"live_span":"1w"},"requests":[{"q":"top(avg:system.core.user{account:prod} by {service,app}, 10, ''sum'', ''desc'')","conditional_formats":[{"palette":"white_on_red","hide_value":false,"value":15000,"comparator":">"}]}],"type":"toplist"},"id":1094958805014679}],"layout_type":"ordered"}'
-=======
-      - terraform-provider-datadog/dev (terraform 1.16.0; terraform-cli 0.12.7-sdk) datadog-api-client-go/1.0.0-beta.19+dev (go go1.15.6; os darwin; arch amd64)
-    url: https://api.datadoghq.com/api/v1/dashboard/iki-r6j-i7m
-    method: GET
-  response:
-    body: '{"notify_list":[],"description":"Created using the Datadog provider in Terraform","author_name":null,"template_variable_presets":[],"template_variables":[],"is_read_only":true,"id":"iki-r6j-i7m","title":"tf-TestAccDatadogDashboardTopList-local-1618593909","url":"/dashboard/iki-r6j-i7m/tf-testaccdatadogdashboardtoplist-local-1618593909","created_at":"2021-04-16T17:25:10.189326+00:00","modified_at":"2021-04-16T17:25:10.189326+00:00","author_handle":"frog@datadoghq.com","widgets":[{"definition":{"custom_links":[{"link":"https://app.datadoghq.com/dashboard/lists","label":"Test Custom Link label"}],"title_size":"16","title":"Avg of system.core.user over account:prod by service,app","title_align":"right","time":{"live_span":"1w"},"requests":[{"q":"top(avg:system.core.user{account:prod} by {service,app}, 10, ''sum'', ''desc'')","conditional_formats":[{"palette":"white_on_red","hide_value":false,"value":15000,"comparator":">"}]}],"type":"toplist"},"id":1666692195672788},{"definition":{"custom_links":[{"link":"https://app.datadoghq.com/dashboard/lists","label":"Test Custom Link label"}],"title_size":"16","title":"Avg of system.core.user over account:prod by service,app","title_align":"right","time":{"live_span":"1w"},"requests":[{"q":"top(avg:system.core.user{account:prod} by {service,app}, 10, ''sum'', ''desc'')","conditional_formats":[{"palette":"white_on_red","hide_value":false,"value":15000,"comparator":">"}]}],"type":"toplist"},"id":2972998670623026}],"layout_type":"ordered"}'
->>>>>>> 154a3a6f
-    headers:
-      Cache-Control:
-      - no-cache
-      Connection:
-      - keep-alive
-      Content-Security-Policy:
-      - frame-ancestors 'self'; report-uri https://api.datadoghq.com/csp-report
-      Content-Type:
-      - application/json
-      Date:
-<<<<<<< HEAD
-      - Fri, 12 Mar 2021 22:14:29 GMT
-=======
-      - Fri, 16 Apr 2021 17:25:14 GMT
->>>>>>> 154a3a6f
-      Pragma:
-      - no-cache
-      Strict-Transport-Security:
-      - max-age=15724800;
-      Vary:
-      - Accept-Encoding
-      X-Content-Type-Options:
-      - nosniff
-      X-Dd-Debug:
-<<<<<<< HEAD
-      - l4HFlaRP3QwYSqoGKhzbYfv7zgkK63HIRR7YkyVYZspq0lGjjTBwoK8V/alf+XYt
-      X-Dd-Version:
-      - "35.4088130"
-=======
+      X-Frame-Options:
+      - SAMEORIGIN
+    status: 200 OK
+    code: 200
+    duration: ""
+- request:
+    body: ""
+    form: {}
+    headers:
+      Accept:
+      - application/json
+      Dd-Operation-Id:
+      - GetDashboard
+      User-Agent:
+      - terraform-provider-datadog/dev (terraform 1.16.0; terraform-cli 0.12.7-sdk) datadog-api-client-go/1.0.0-beta.19+dev (go go1.15.6; os darwin; arch amd64)
+    url: https://api.datadoghq.com/api/v1/dashboard/iki-r6j-i7m
+    method: GET
+  response:
+    body: '{"notify_list":[],"description":"Created using the Datadog provider in Terraform","author_name":null,"template_variable_presets":[],"template_variables":[],"is_read_only":true,"id":"iki-r6j-i7m","title":"tf-TestAccDatadogDashboardTopList-local-1618593909","url":"/dashboard/iki-r6j-i7m/tf-testaccdatadogdashboardtoplist-local-1618593909","created_at":"2021-04-16T17:25:10.189326+00:00","modified_at":"2021-04-16T17:25:10.189326+00:00","author_handle":"frog@datadoghq.com","widgets":[{"definition":{"custom_links":[{"link":"https://app.datadoghq.com/dashboard/lists","label":"Test Custom Link label"}],"title_size":"16","title":"Avg of system.core.user over account:prod by service,app","title_align":"right","time":{"live_span":"1w"},"requests":[{"q":"top(avg:system.core.user{account:prod} by {service,app}, 10, ''sum'', ''desc'')","conditional_formats":[{"palette":"white_on_red","hide_value":false,"value":15000,"comparator":">"}]}],"type":"toplist"},"id":1666692195672788},{"definition":{"custom_links":[{"link":"https://app.datadoghq.com/dashboard/lists","label":"Test Custom Link label"}],"title_size":"16","title":"Avg of system.core.user over account:prod by service,app","title_align":"right","time":{"live_span":"1w"},"requests":[{"q":"top(avg:system.core.user{account:prod} by {service,app}, 10, ''sum'', ''desc'')","conditional_formats":[{"palette":"white_on_red","hide_value":false,"value":15000,"comparator":">"}]}],"type":"toplist"},"id":2972998670623026}],"layout_type":"ordered"}'
+    headers:
+      Cache-Control:
+      - no-cache
+      Connection:
+      - keep-alive
+      Content-Security-Policy:
+      - frame-ancestors 'self'; report-uri https://api.datadoghq.com/csp-report
+      Content-Type:
+      - application/json
+      Date:
+      - Fri, 16 Apr 2021 17:25:14 GMT
+      Pragma:
+      - no-cache
+      Strict-Transport-Security:
+      - max-age=15724800;
+      Vary:
+      - Accept-Encoding
+      X-Content-Type-Options:
+      - nosniff
+      X-Dd-Debug:
       - L3ULR3HwCWYmEqCWGz2Yob3chcH4pjowBacBXkncP7o+/uPqKt9yGEYf/g1AJPzQ
       X-Dd-Version:
       - "35.4330587"
@@ -282,7 +209,6 @@
       - vdJ3/nHEY1ioXQ6pQrBVvsQK1s4yyc+wufBMPSoXql71qZVuP/xMdtNo6DafhOAk
       X-Dd-Version:
       - "35.4330587"
->>>>>>> 154a3a6f
       X-Frame-Options:
       - SAMEORIGIN
     status: 200 OK
@@ -297,108 +223,74 @@
       Dd-Operation-Id:
       - DeleteDashboard
       User-Agent:
-<<<<<<< HEAD
-      - terraform-provider-datadog/dev (terraform 2.4.4; terraform-cli 0.14.7) datadog-api-client-go/1.0.0-beta.16 (go go1.15.3; os darwin; arch amd64)
-    url: https://api.datadoghq.com/api/v1/dashboard/wsu-5g2-6p8
+      - terraform-provider-datadog/dev (terraform 1.16.0; terraform-cli 0.12.7-sdk) datadog-api-client-go/1.0.0-beta.19+dev (go go1.15.6; os darwin; arch amd64)
+    url: https://api.datadoghq.com/api/v1/dashboard/iki-r6j-i7m
     method: DELETE
   response:
-    body: '{"deleted_dashboard_id":"wsu-5g2-6p8"}'
-=======
-      - terraform-provider-datadog/dev (terraform 1.16.0; terraform-cli 0.12.7-sdk) datadog-api-client-go/1.0.0-beta.19+dev (go go1.15.6; os darwin; arch amd64)
-    url: https://api.datadoghq.com/api/v1/dashboard/iki-r6j-i7m
-    method: DELETE
-  response:
     body: '{"deleted_dashboard_id":"iki-r6j-i7m"}'
->>>>>>> 154a3a6f
-    headers:
-      Cache-Control:
-      - no-cache
-      Connection:
-      - keep-alive
-      Content-Security-Policy:
-      - frame-ancestors 'self'; report-uri https://api.datadoghq.com/csp-report
-      Content-Type:
-      - application/json
-      Date:
-<<<<<<< HEAD
-      - Fri, 12 Mar 2021 22:14:32 GMT
-=======
+    headers:
+      Cache-Control:
+      - no-cache
+      Connection:
+      - keep-alive
+      Content-Security-Policy:
+      - frame-ancestors 'self'; report-uri https://api.datadoghq.com/csp-report
+      Content-Type:
+      - application/json
+      Date:
       - Fri, 16 Apr 2021 17:25:15 GMT
->>>>>>> 154a3a6f
-      Pragma:
-      - no-cache
-      Strict-Transport-Security:
-      - max-age=15724800;
-      Vary:
-      - Accept-Encoding
-      X-Content-Type-Options:
-      - nosniff
-      X-Dd-Debug:
-<<<<<<< HEAD
-      - l8RQo2maZqJf6GFThBbKNE6dvthz6njusVtau3dPXJWL2RLFoN81H+BLPB/1xgs1
-      X-Dd-Version:
-      - "35.4088130"
-=======
+      Pragma:
+      - no-cache
+      Strict-Transport-Security:
+      - max-age=15724800;
+      Vary:
+      - Accept-Encoding
+      X-Content-Type-Options:
+      - nosniff
+      X-Dd-Debug:
       - fIO2C4qGDheGHy4YbS+r3a3CXbh4cbRo7roILOimQyiHGjQdOat0cIpWCkupM1uX
       X-Dd-Version:
       - "35.4330587"
->>>>>>> 154a3a6f
-      X-Frame-Options:
-      - SAMEORIGIN
-    status: 200 OK
-    code: 200
-    duration: ""
-- request:
-    body: ""
-    form: {}
-    headers:
-      Accept:
-      - application/json
-      Dd-Operation-Id:
-      - GetDashboard
-      User-Agent:
-<<<<<<< HEAD
-      - terraform-provider-datadog/dev (terraform 2.4.4; terraform-cli 0.14.7) datadog-api-client-go/1.0.0-beta.16 (go go1.15.3; os darwin; arch amd64)
-    url: https://api.datadoghq.com/api/v1/dashboard/wsu-5g2-6p8
-    method: GET
-  response:
-    body: '{"errors": ["Dashboard with ID wsu-5g2-6p8 not found"]}'
-=======
+      X-Frame-Options:
+      - SAMEORIGIN
+    status: 200 OK
+    code: 200
+    duration: ""
+- request:
+    body: ""
+    form: {}
+    headers:
+      Accept:
+      - application/json
+      Dd-Operation-Id:
+      - GetDashboard
+      User-Agent:
       - terraform-provider-datadog/dev (terraform 1.16.0; terraform-cli 0.12.7-sdk) datadog-api-client-go/1.0.0-beta.19+dev (go go1.15.6; os darwin; arch amd64)
     url: https://api.datadoghq.com/api/v1/dashboard/iki-r6j-i7m
     method: GET
   response:
     body: '{"errors": ["Dashboard with ID iki-r6j-i7m not found"]}'
->>>>>>> 154a3a6f
-    headers:
-      Cache-Control:
-      - no-cache
-      Connection:
-      - keep-alive
-      Content-Security-Policy:
-      - frame-ancestors 'self'; report-uri https://api.datadoghq.com/csp-report
-      Content-Type:
-      - application/json
-      Date:
-<<<<<<< HEAD
-      - Fri, 12 Mar 2021 22:14:32 GMT
-=======
+    headers:
+      Cache-Control:
+      - no-cache
+      Connection:
+      - keep-alive
+      Content-Security-Policy:
+      - frame-ancestors 'self'; report-uri https://api.datadoghq.com/csp-report
+      Content-Type:
+      - application/json
+      Date:
       - Fri, 16 Apr 2021 17:25:15 GMT
->>>>>>> 154a3a6f
-      Pragma:
-      - no-cache
-      Strict-Transport-Security:
-      - max-age=15724800;
-      Vary:
-      - Accept-Encoding
-      X-Content-Type-Options:
-      - nosniff
-      X-Dd-Version:
-<<<<<<< HEAD
-      - "35.4088130"
-=======
-      - "35.4330587"
->>>>>>> 154a3a6f
+      Pragma:
+      - no-cache
+      Strict-Transport-Security:
+      - max-age=15724800;
+      Vary:
+      - Accept-Encoding
+      X-Content-Type-Options:
+      - nosniff
+      X-Dd-Version:
+      - "35.4330587"
       X-Frame-Options:
       - SAMEORIGIN
     status: 404 Not Found

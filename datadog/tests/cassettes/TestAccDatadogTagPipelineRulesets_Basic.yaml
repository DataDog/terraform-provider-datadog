--- conflicted
+++ resolved
@@ -33,11 +33,7 @@
                 - application/vnd.api+json
         status: 200 OK
         code: 200
-<<<<<<< HEAD
-        duration: 239.689583ms
-=======
         duration: 138.32175ms
->>>>>>> c6532d2e
     - id: 1
       request:
         proto: HTTP/1.1
@@ -50,11 +46,7 @@
         remote_addr: ""
         request_uri: ""
         body: |
-<<<<<<< HEAD
-            {"data":{"attributes":{"enabled":true,"rules":[{"enabled":true,"mapping":null,"name":"third-rule","query":{"addition":{"key":"env","value":"test"},"case_insensitivity":false,"if_not_exists":false,"query":"service:third"},"reference_table":null}]},"id":"tf-test-order-third-tf-TestAccDatadogTagPipelineRulesets_Basic-local-1762446210","type":"create_ruleset"}}
-=======
             {"data":{"attributes":{"enabled":true,"rules":[{"enabled":true,"mapping":null,"name":"first-rule","query":{"addition":{"key":"env","value":"test"},"case_insensitivity":false,"if_not_exists":false,"query":"service:first"},"reference_table":null}]},"id":"tf-test-order-first-tf-TestAccDatadogTagPipelineRulesets_Basic-local-1762796244","type":"create_ruleset"}}
->>>>>>> c6532d2e
         form: {}
         headers:
             Accept:
@@ -71,21 +63,13 @@
         trailer: {}
         content_length: 613
         uncompressed: false
-<<<<<<< HEAD
-        body: '{"data":{"id":"32d5e186-80bb-4ecb-8437-6f7311b7ed58","type":"ruleset","attributes":{"created":{"seconds":1762446212,"nanos":335162000},"enabled":true,"last_modified_user_uuid":"3ad549bf-eba0-11e9-a77a-0705486660d0","modified":{"seconds":1762446212,"nanos":335162000},"name":"tf-test-order-third-tf-TestAccDatadogTagPipelineRulesets_Basic-local-1762446210","position":1,"rules":[{"name":"third-rule","enabled":true,"query":{"query":"service:third","addition":{"key":"env","value":"test"},"if_not_exists":false,"case_insensitivity":false},"mapping":null,"reference_table":null,"metadata":null}],"version":3621648}}}'
-=======
         body: '{"data":{"id":"8b7c4a98-42ab-4256-a113-70ce272f7245","type":"ruleset","attributes":{"created":{"seconds":1762796245,"nanos":342039000},"enabled":true,"last_modified_user_uuid":"3ad549bf-eba0-11e9-a77a-0705486660d0","modified":{"seconds":1762796245,"nanos":342039000},"name":"tf-test-order-first-tf-TestAccDatadogTagPipelineRulesets_Basic-local-1762796244","position":1,"rules":[{"name":"first-rule","enabled":true,"query":{"query":"service:first","addition":{"key":"env","value":"test"},"if_not_exists":false,"case_insensitivity":false},"mapping":null,"reference_table":null,"metadata":null}],"version":3623119}}}'
->>>>>>> c6532d2e
-        headers:
-            Content-Type:
-                - application/vnd.api+json
-        status: 200 OK
-        code: 200
-<<<<<<< HEAD
-        duration: 79.043125ms
-=======
+        headers:
+            Content-Type:
+                - application/vnd.api+json
+        status: 200 OK
+        code: 200
         duration: 66.987458ms
->>>>>>> c6532d2e
     - id: 2
       request:
         proto: HTTP/1.1
@@ -98,11 +82,7 @@
         remote_addr: ""
         request_uri: ""
         body: |
-<<<<<<< HEAD
-            {"data":{"attributes":{"enabled":true,"rules":[{"enabled":true,"mapping":null,"name":"first-rule","query":{"addition":{"key":"env","value":"test"},"case_insensitivity":false,"if_not_exists":false,"query":"service:first"},"reference_table":null}]},"id":"tf-test-order-first-tf-TestAccDatadogTagPipelineRulesets_Basic-local-1762446210","type":"create_ruleset"}}
-=======
             {"data":{"attributes":{"enabled":true,"rules":[{"enabled":true,"mapping":null,"name":"second-rule","query":{"addition":{"key":"env","value":"test"},"case_insensitivity":false,"if_not_exists":false,"query":"service:second"},"reference_table":null}]},"id":"tf-test-order-second-tf-TestAccDatadogTagPipelineRulesets_Basic-local-1762796244","type":"create_ruleset"}}
->>>>>>> c6532d2e
         form: {}
         headers:
             Accept:
@@ -119,38 +99,26 @@
         trailer: {}
         content_length: 616
         uncompressed: false
-<<<<<<< HEAD
-        body: '{"data":{"id":"b03b3bff-35b5-4ea6-8576-dad83877f709","type":"ruleset","attributes":{"created":{"seconds":1762446212,"nanos":386000000},"enabled":true,"last_modified_user_uuid":"3ad549bf-eba0-11e9-a77a-0705486660d0","modified":{"seconds":1762446212,"nanos":386000000},"name":"tf-test-order-first-tf-TestAccDatadogTagPipelineRulesets_Basic-local-1762446210","position":2,"rules":[{"name":"first-rule","enabled":true,"query":{"query":"service:first","addition":{"key":"env","value":"test"},"if_not_exists":false,"case_insensitivity":false},"mapping":null,"reference_table":null,"metadata":null}],"version":3621649}}}'
-=======
         body: '{"data":{"id":"f7271c52-9d5a-48b7-a01a-f22886b62c9e","type":"ruleset","attributes":{"created":{"seconds":1762796245,"nanos":391540000},"enabled":true,"last_modified_user_uuid":"3ad549bf-eba0-11e9-a77a-0705486660d0","modified":{"seconds":1762796245,"nanos":391540000},"name":"tf-test-order-second-tf-TestAccDatadogTagPipelineRulesets_Basic-local-1762796244","position":2,"rules":[{"name":"second-rule","enabled":true,"query":{"query":"service:second","addition":{"key":"env","value":"test"},"if_not_exists":false,"case_insensitivity":false},"mapping":null,"reference_table":null,"metadata":null}],"version":3623120}}}'
->>>>>>> c6532d2e
-        headers:
-            Content-Type:
-                - application/vnd.api+json
-        status: 200 OK
-        code: 200
-<<<<<<< HEAD
-        duration: 129.959791ms
-=======
+        headers:
+            Content-Type:
+                - application/vnd.api+json
+        status: 200 OK
+        code: 200
         duration: 115.764833ms
->>>>>>> c6532d2e
     - id: 3
       request:
         proto: HTTP/1.1
         proto_major: 1
         proto_minor: 1
-        content_length: 363
+        content_length: 360
         transfer_encoding: []
         trailer: {}
         host: api.datadoghq.com
         remote_addr: ""
         request_uri: ""
         body: |
-<<<<<<< HEAD
-            {"data":{"attributes":{"enabled":true,"rules":[{"enabled":true,"mapping":null,"name":"second-rule","query":{"addition":{"key":"env","value":"test"},"case_insensitivity":false,"if_not_exists":false,"query":"service:second"},"reference_table":null}]},"id":"tf-test-order-second-tf-TestAccDatadogTagPipelineRulesets_Basic-local-1762446210","type":"create_ruleset"}}
-=======
             {"data":{"attributes":{"enabled":true,"rules":[{"enabled":true,"mapping":null,"name":"third-rule","query":{"addition":{"key":"env","value":"test"},"case_insensitivity":false,"if_not_exists":false,"query":"service:third"},"reference_table":null}]},"id":"tf-test-order-third-tf-TestAccDatadogTagPipelineRulesets_Basic-local-1762796244","type":"create_ruleset"}}
->>>>>>> c6532d2e
         form: {}
         headers:
             Accept:
@@ -165,23 +133,15 @@
         proto_minor: 1
         transfer_encoding: []
         trailer: {}
-        content_length: 616
-        uncompressed: false
-<<<<<<< HEAD
-        body: '{"data":{"id":"dc5aca28-94b7-4df1-bc3c-750fa960911a","type":"ruleset","attributes":{"created":{"seconds":1762446212,"nanos":393800000},"enabled":true,"last_modified_user_uuid":"3ad549bf-eba0-11e9-a77a-0705486660d0","modified":{"seconds":1762446212,"nanos":393800000},"name":"tf-test-order-second-tf-TestAccDatadogTagPipelineRulesets_Basic-local-1762446210","position":3,"rules":[{"name":"second-rule","enabled":true,"query":{"query":"service:second","addition":{"key":"env","value":"test"},"if_not_exists":false,"case_insensitivity":false},"mapping":null,"reference_table":null,"metadata":null}],"version":3621650}}}'
-=======
+        content_length: 613
+        uncompressed: false
         body: '{"data":{"id":"ebce009f-31a0-4db4-8642-4f32db184a5e","type":"ruleset","attributes":{"created":{"seconds":1762796245,"nanos":403667000},"enabled":true,"last_modified_user_uuid":"3ad549bf-eba0-11e9-a77a-0705486660d0","modified":{"seconds":1762796245,"nanos":403667000},"name":"tf-test-order-third-tf-TestAccDatadogTagPipelineRulesets_Basic-local-1762796244","position":3,"rules":[{"name":"third-rule","enabled":true,"query":{"query":"service:third","addition":{"key":"env","value":"test"},"if_not_exists":false,"case_insensitivity":false},"mapping":null,"reference_table":null,"metadata":null}],"version":3623121}}}'
->>>>>>> c6532d2e
-        headers:
-            Content-Type:
-                - application/vnd.api+json
-        status: 200 OK
-        code: 200
-<<<<<<< HEAD
-        duration: 153.155417ms
-=======
+        headers:
+            Content-Type:
+                - application/vnd.api+json
+        status: 200 OK
+        code: 200
         duration: 137.249833ms
->>>>>>> c6532d2e
     - id: 4
       request:
         proto: HTTP/1.1
@@ -208,21 +168,13 @@
         trailer: {}
         content_length: -1
         uncompressed: true
-<<<<<<< HEAD
-        body: '{"data":[{"id":"32d5e186-80bb-4ecb-8437-6f7311b7ed58","type":"ruleset","attributes":{"created":{"seconds":1762446212,"nanos":335162000},"enabled":true,"last_modified_user_uuid":"3ad549bf-eba0-11e9-a77a-0705486660d0","modified":{"seconds":1762446212,"nanos":335162000},"name":"tf-test-order-third-tf-TestAccDatadogTagPipelineRulesets_Basic-local-1762446210","position":1,"processing_status":"error","rules":[{"name":"third-rule","enabled":true,"query":{"query":"service:third","addition":{"key":"env","value":"test"},"if_not_exists":false,"case_insensitivity":false},"mapping":null,"reference_table":null,"metadata":null}],"version":3621648}},{"id":"b03b3bff-35b5-4ea6-8576-dad83877f709","type":"ruleset","attributes":{"created":{"seconds":1762446212,"nanos":386000000},"enabled":true,"last_modified_user_uuid":"3ad549bf-eba0-11e9-a77a-0705486660d0","modified":{"seconds":1762446212,"nanos":386000000},"name":"tf-test-order-first-tf-TestAccDatadogTagPipelineRulesets_Basic-local-1762446210","position":2,"processing_status":"error","rules":[{"name":"first-rule","enabled":true,"query":{"query":"service:first","addition":{"key":"env","value":"test"},"if_not_exists":false,"case_insensitivity":false},"mapping":null,"reference_table":null,"metadata":null}],"version":3621649}},{"id":"dc5aca28-94b7-4df1-bc3c-750fa960911a","type":"ruleset","attributes":{"created":{"seconds":1762446212,"nanos":393800000},"enabled":true,"last_modified_user_uuid":"3ad549bf-eba0-11e9-a77a-0705486660d0","modified":{"seconds":1762446212,"nanos":393800000},"name":"tf-test-order-second-tf-TestAccDatadogTagPipelineRulesets_Basic-local-1762446210","position":3,"processing_status":"error","rules":[{"name":"second-rule","enabled":true,"query":{"query":"service:second","addition":{"key":"env","value":"test"},"if_not_exists":false,"case_insensitivity":false},"mapping":null,"reference_table":null,"metadata":null}],"version":3621650}}]}'
-=======
         body: '{"data":[{"id":"8b7c4a98-42ab-4256-a113-70ce272f7245","type":"ruleset","attributes":{"created":{"seconds":1762796245,"nanos":342039000},"enabled":true,"last_modified_user_uuid":"3ad549bf-eba0-11e9-a77a-0705486660d0","modified":{"seconds":1762796245,"nanos":342039000},"name":"tf-test-order-first-tf-TestAccDatadogTagPipelineRulesets_Basic-local-1762796244","position":1,"processing_status":"error","rules":[{"name":"first-rule","enabled":true,"query":{"query":"service:first","addition":{"key":"env","value":"test"},"if_not_exists":false,"case_insensitivity":false},"mapping":null,"reference_table":null,"metadata":null}],"version":3623119}},{"id":"f7271c52-9d5a-48b7-a01a-f22886b62c9e","type":"ruleset","attributes":{"created":{"seconds":1762796245,"nanos":391540000},"enabled":true,"last_modified_user_uuid":"3ad549bf-eba0-11e9-a77a-0705486660d0","modified":{"seconds":1762796245,"nanos":391540000},"name":"tf-test-order-second-tf-TestAccDatadogTagPipelineRulesets_Basic-local-1762796244","position":2,"processing_status":"error","rules":[{"name":"second-rule","enabled":true,"query":{"query":"service:second","addition":{"key":"env","value":"test"},"if_not_exists":false,"case_insensitivity":false},"mapping":null,"reference_table":null,"metadata":null}],"version":3623120}},{"id":"ebce009f-31a0-4db4-8642-4f32db184a5e","type":"ruleset","attributes":{"created":{"seconds":1762796245,"nanos":403667000},"enabled":true,"last_modified_user_uuid":"3ad549bf-eba0-11e9-a77a-0705486660d0","modified":{"seconds":1762796245,"nanos":403667000},"name":"tf-test-order-third-tf-TestAccDatadogTagPipelineRulesets_Basic-local-1762796244","position":3,"processing_status":"error","rules":[{"name":"third-rule","enabled":true,"query":{"query":"service:third","addition":{"key":"env","value":"test"},"if_not_exists":false,"case_insensitivity":false},"mapping":null,"reference_table":null,"metadata":null}],"version":3623121}}]}'
->>>>>>> c6532d2e
-        headers:
-            Content-Type:
-                - application/vnd.api+json
-        status: 200 OK
-        code: 200
-<<<<<<< HEAD
-        duration: 111.776542ms
-=======
+        headers:
+            Content-Type:
+                - application/vnd.api+json
+        status: 200 OK
+        code: 200
         duration: 89.017625ms
->>>>>>> c6532d2e
     - id: 5
       request:
         proto: HTTP/1.1
@@ -235,11 +187,7 @@
         remote_addr: ""
         request_uri: ""
         body: |
-<<<<<<< HEAD
-            {"data":[{"id":"b03b3bff-35b5-4ea6-8576-dad83877f709","type":"ruleset"},{"id":"dc5aca28-94b7-4df1-bc3c-750fa960911a","type":"ruleset"},{"id":"32d5e186-80bb-4ecb-8437-6f7311b7ed58","type":"ruleset"}]}
-=======
             {"data":[{"id":"8b7c4a98-42ab-4256-a113-70ce272f7245","type":"ruleset"},{"id":"f7271c52-9d5a-48b7-a01a-f22886b62c9e","type":"ruleset"},{"id":"ebce009f-31a0-4db4-8642-4f32db184a5e","type":"ruleset"}]}
->>>>>>> c6532d2e
         form: {}
         headers:
             Accept:
@@ -260,11 +208,7 @@
         headers: {}
         status: 204 No Content
         code: 204
-<<<<<<< HEAD
-        duration: 63.332334ms
-=======
         duration: 55.702291ms
->>>>>>> c6532d2e
     - id: 6
       request:
         proto: HTTP/1.1
@@ -291,21 +235,13 @@
         trailer: {}
         content_length: -1
         uncompressed: true
-<<<<<<< HEAD
-        body: '{"data":[{"id":"b03b3bff-35b5-4ea6-8576-dad83877f709","type":"ruleset","attributes":{"created":{"seconds":1762446212,"nanos":386000000},"enabled":true,"last_modified_user_uuid":"3ad549bf-eba0-11e9-a77a-0705486660d0","modified":{"seconds":1762446212,"nanos":386000000},"name":"tf-test-order-first-tf-TestAccDatadogTagPipelineRulesets_Basic-local-1762446210","position":1,"processing_status":"error","rules":[{"name":"first-rule","enabled":true,"query":{"query":"service:first","addition":{"key":"env","value":"test"},"if_not_exists":false,"case_insensitivity":false},"mapping":null,"reference_table":null,"metadata":null}],"version":3621649}},{"id":"dc5aca28-94b7-4df1-bc3c-750fa960911a","type":"ruleset","attributes":{"created":{"seconds":1762446212,"nanos":393800000},"enabled":true,"last_modified_user_uuid":"3ad549bf-eba0-11e9-a77a-0705486660d0","modified":{"seconds":1762446212,"nanos":393800000},"name":"tf-test-order-second-tf-TestAccDatadogTagPipelineRulesets_Basic-local-1762446210","position":2,"processing_status":"error","rules":[{"name":"second-rule","enabled":true,"query":{"query":"service:second","addition":{"key":"env","value":"test"},"if_not_exists":false,"case_insensitivity":false},"mapping":null,"reference_table":null,"metadata":null}],"version":3621650}},{"id":"32d5e186-80bb-4ecb-8437-6f7311b7ed58","type":"ruleset","attributes":{"created":{"seconds":1762446212,"nanos":335162000},"enabled":true,"last_modified_user_uuid":"3ad549bf-eba0-11e9-a77a-0705486660d0","modified":{"seconds":1762446212,"nanos":335162000},"name":"tf-test-order-third-tf-TestAccDatadogTagPipelineRulesets_Basic-local-1762446210","position":3,"processing_status":"error","rules":[{"name":"third-rule","enabled":true,"query":{"query":"service:third","addition":{"key":"env","value":"test"},"if_not_exists":false,"case_insensitivity":false},"mapping":null,"reference_table":null,"metadata":null}],"version":3621648}}]}'
-=======
         body: '{"data":[{"id":"8b7c4a98-42ab-4256-a113-70ce272f7245","type":"ruleset","attributes":{"created":{"seconds":1762796245,"nanos":342039000},"enabled":true,"last_modified_user_uuid":"3ad549bf-eba0-11e9-a77a-0705486660d0","modified":{"seconds":1762796245,"nanos":342039000},"name":"tf-test-order-first-tf-TestAccDatadogTagPipelineRulesets_Basic-local-1762796244","position":1,"processing_status":"error","rules":[{"name":"first-rule","enabled":true,"query":{"query":"service:first","addition":{"key":"env","value":"test"},"if_not_exists":false,"case_insensitivity":false},"mapping":null,"reference_table":null,"metadata":null}],"version":3623119}},{"id":"f7271c52-9d5a-48b7-a01a-f22886b62c9e","type":"ruleset","attributes":{"created":{"seconds":1762796245,"nanos":391540000},"enabled":true,"last_modified_user_uuid":"3ad549bf-eba0-11e9-a77a-0705486660d0","modified":{"seconds":1762796245,"nanos":391540000},"name":"tf-test-order-second-tf-TestAccDatadogTagPipelineRulesets_Basic-local-1762796244","position":2,"processing_status":"error","rules":[{"name":"second-rule","enabled":true,"query":{"query":"service:second","addition":{"key":"env","value":"test"},"if_not_exists":false,"case_insensitivity":false},"mapping":null,"reference_table":null,"metadata":null}],"version":3623120}},{"id":"ebce009f-31a0-4db4-8642-4f32db184a5e","type":"ruleset","attributes":{"created":{"seconds":1762796245,"nanos":403667000},"enabled":true,"last_modified_user_uuid":"3ad549bf-eba0-11e9-a77a-0705486660d0","modified":{"seconds":1762796245,"nanos":403667000},"name":"tf-test-order-third-tf-TestAccDatadogTagPipelineRulesets_Basic-local-1762796244","position":3,"processing_status":"error","rules":[{"name":"third-rule","enabled":true,"query":{"query":"service:third","addition":{"key":"env","value":"test"},"if_not_exists":false,"case_insensitivity":false},"mapping":null,"reference_table":null,"metadata":null}],"version":3623121}}]}'
->>>>>>> c6532d2e
-        headers:
-            Content-Type:
-                - application/vnd.api+json
-        status: 200 OK
-        code: 200
-<<<<<<< HEAD
-        duration: 101.391416ms
-=======
+        headers:
+            Content-Type:
+                - application/vnd.api+json
+        status: 200 OK
+        code: 200
         duration: 107.770875ms
->>>>>>> c6532d2e
     - id: 7
       request:
         proto: HTTP/1.1
@@ -322,11 +258,73 @@
         headers:
             Accept:
                 - application/json
-<<<<<<< HEAD
-        url: https://api.datadoghq.com/api/v2/tags/enrichment/dc5aca28-94b7-4df1-bc3c-750fa960911a
-=======
         url: https://api.datadoghq.com/api/v2/tags/enrichment/8b7c4a98-42ab-4256-a113-70ce272f7245
->>>>>>> c6532d2e
+        method: GET
+      response:
+        proto: HTTP/1.1
+        proto_major: 1
+        proto_minor: 1
+        transfer_encoding: []
+        trailer: {}
+        content_length: 641
+        uncompressed: false
+        body: '{"data":{"id":"8b7c4a98-42ab-4256-a113-70ce272f7245","type":"ruleset","attributes":{"created":{"seconds":1762796245,"nanos":342039000},"enabled":true,"last_modified_user_uuid":"3ad549bf-eba0-11e9-a77a-0705486660d0","modified":{"seconds":1762796245,"nanos":342039000},"name":"tf-test-order-first-tf-TestAccDatadogTagPipelineRulesets_Basic-local-1762796244","position":1,"processing_status":"error","rules":[{"name":"first-rule","enabled":true,"query":{"query":"service:first","addition":{"key":"env","value":"test"},"if_not_exists":false,"case_insensitivity":false},"mapping":null,"reference_table":null,"metadata":null}],"version":3623119}}}'
+        headers:
+            Content-Type:
+                - application/vnd.api+json
+        status: 200 OK
+        code: 200
+        duration: 145.985625ms
+    - id: 8
+      request:
+        proto: HTTP/1.1
+        proto_major: 1
+        proto_minor: 1
+        content_length: 0
+        transfer_encoding: []
+        trailer: {}
+        host: api.datadoghq.com
+        remote_addr: ""
+        request_uri: ""
+        body: ""
+        form: {}
+        headers:
+            Accept:
+                - application/json
+        url: https://api.datadoghq.com/api/v2/tags/enrichment/ebce009f-31a0-4db4-8642-4f32db184a5e
+        method: GET
+      response:
+        proto: HTTP/1.1
+        proto_major: 1
+        proto_minor: 1
+        transfer_encoding: []
+        trailer: {}
+        content_length: 641
+        uncompressed: false
+        body: '{"data":{"id":"ebce009f-31a0-4db4-8642-4f32db184a5e","type":"ruleset","attributes":{"created":{"seconds":1762796245,"nanos":403667000},"enabled":true,"last_modified_user_uuid":"3ad549bf-eba0-11e9-a77a-0705486660d0","modified":{"seconds":1762796245,"nanos":403667000},"name":"tf-test-order-third-tf-TestAccDatadogTagPipelineRulesets_Basic-local-1762796244","position":3,"processing_status":"error","rules":[{"name":"third-rule","enabled":true,"query":{"query":"service:third","addition":{"key":"env","value":"test"},"if_not_exists":false,"case_insensitivity":false},"mapping":null,"reference_table":null,"metadata":null}],"version":3623121}}}'
+        headers:
+            Content-Type:
+                - application/vnd.api+json
+        status: 200 OK
+        code: 200
+        duration: 169.228583ms
+    - id: 9
+      request:
+        proto: HTTP/1.1
+        proto_major: 1
+        proto_minor: 1
+        content_length: 0
+        transfer_encoding: []
+        trailer: {}
+        host: api.datadoghq.com
+        remote_addr: ""
+        request_uri: ""
+        body: ""
+        form: {}
+        headers:
+            Accept:
+                - application/json
+        url: https://api.datadoghq.com/api/v2/tags/enrichment/f7271c52-9d5a-48b7-a01a-f22886b62c9e
         method: GET
       response:
         proto: HTTP/1.1
@@ -336,113 +334,13 @@
         trailer: {}
         content_length: 644
         uncompressed: false
-<<<<<<< HEAD
-        body: '{"data":{"id":"dc5aca28-94b7-4df1-bc3c-750fa960911a","type":"ruleset","attributes":{"created":{"seconds":1762446212,"nanos":393800000},"enabled":true,"last_modified_user_uuid":"3ad549bf-eba0-11e9-a77a-0705486660d0","modified":{"seconds":1762446212,"nanos":393800000},"name":"tf-test-order-second-tf-TestAccDatadogTagPipelineRulesets_Basic-local-1762446210","position":2,"processing_status":"error","rules":[{"name":"second-rule","enabled":true,"query":{"query":"service:second","addition":{"key":"env","value":"test"},"if_not_exists":false,"case_insensitivity":false},"mapping":null,"reference_table":null,"metadata":null}],"version":3621650}}}'
-=======
-        body: '{"data":{"id":"8b7c4a98-42ab-4256-a113-70ce272f7245","type":"ruleset","attributes":{"created":{"seconds":1762796245,"nanos":342039000},"enabled":true,"last_modified_user_uuid":"3ad549bf-eba0-11e9-a77a-0705486660d0","modified":{"seconds":1762796245,"nanos":342039000},"name":"tf-test-order-first-tf-TestAccDatadogTagPipelineRulesets_Basic-local-1762796244","position":1,"processing_status":"error","rules":[{"name":"first-rule","enabled":true,"query":{"query":"service:first","addition":{"key":"env","value":"test"},"if_not_exists":false,"case_insensitivity":false},"mapping":null,"reference_table":null,"metadata":null}],"version":3623119}}}'
->>>>>>> c6532d2e
-        headers:
-            Content-Type:
-                - application/vnd.api+json
-        status: 200 OK
-        code: 200
-<<<<<<< HEAD
-        duration: 118.963958ms
-=======
-        duration: 145.985625ms
->>>>>>> c6532d2e
-    - id: 8
-      request:
-        proto: HTTP/1.1
-        proto_major: 1
-        proto_minor: 1
-        content_length: 0
-        transfer_encoding: []
-        trailer: {}
-        host: api.datadoghq.com
-        remote_addr: ""
-        request_uri: ""
-        body: ""
-        form: {}
-        headers:
-            Accept:
-                - application/json
-<<<<<<< HEAD
-        url: https://api.datadoghq.com/api/v2/tags/enrichment/32d5e186-80bb-4ecb-8437-6f7311b7ed58
-=======
-        url: https://api.datadoghq.com/api/v2/tags/enrichment/ebce009f-31a0-4db4-8642-4f32db184a5e
->>>>>>> c6532d2e
-        method: GET
-      response:
-        proto: HTTP/1.1
-        proto_major: 1
-        proto_minor: 1
-        transfer_encoding: []
-        trailer: {}
-        content_length: 641
-        uncompressed: false
-<<<<<<< HEAD
-        body: '{"data":{"id":"32d5e186-80bb-4ecb-8437-6f7311b7ed58","type":"ruleset","attributes":{"created":{"seconds":1762446212,"nanos":335162000},"enabled":true,"last_modified_user_uuid":"3ad549bf-eba0-11e9-a77a-0705486660d0","modified":{"seconds":1762446212,"nanos":335162000},"name":"tf-test-order-third-tf-TestAccDatadogTagPipelineRulesets_Basic-local-1762446210","position":3,"processing_status":"error","rules":[{"name":"third-rule","enabled":true,"query":{"query":"service:third","addition":{"key":"env","value":"test"},"if_not_exists":false,"case_insensitivity":false},"mapping":null,"reference_table":null,"metadata":null}],"version":3621648}}}'
-=======
-        body: '{"data":{"id":"ebce009f-31a0-4db4-8642-4f32db184a5e","type":"ruleset","attributes":{"created":{"seconds":1762796245,"nanos":403667000},"enabled":true,"last_modified_user_uuid":"3ad549bf-eba0-11e9-a77a-0705486660d0","modified":{"seconds":1762796245,"nanos":403667000},"name":"tf-test-order-third-tf-TestAccDatadogTagPipelineRulesets_Basic-local-1762796244","position":3,"processing_status":"error","rules":[{"name":"third-rule","enabled":true,"query":{"query":"service:third","addition":{"key":"env","value":"test"},"if_not_exists":false,"case_insensitivity":false},"mapping":null,"reference_table":null,"metadata":null}],"version":3623121}}}'
->>>>>>> c6532d2e
-        headers:
-            Content-Type:
-                - application/vnd.api+json
-        status: 200 OK
-        code: 200
-<<<<<<< HEAD
-        duration: 119.696042ms
-=======
-        duration: 169.228583ms
->>>>>>> c6532d2e
-    - id: 9
-      request:
-        proto: HTTP/1.1
-        proto_major: 1
-        proto_minor: 1
-        content_length: 0
-        transfer_encoding: []
-        trailer: {}
-        host: api.datadoghq.com
-        remote_addr: ""
-        request_uri: ""
-        body: ""
-        form: {}
-        headers:
-            Accept:
-                - application/json
-<<<<<<< HEAD
-        url: https://api.datadoghq.com/api/v2/tags/enrichment/b03b3bff-35b5-4ea6-8576-dad83877f709
-=======
-        url: https://api.datadoghq.com/api/v2/tags/enrichment/f7271c52-9d5a-48b7-a01a-f22886b62c9e
->>>>>>> c6532d2e
-        method: GET
-      response:
-        proto: HTTP/1.1
-        proto_major: 1
-        proto_minor: 1
-        transfer_encoding: []
-        trailer: {}
-<<<<<<< HEAD
-        content_length: 641
-        uncompressed: false
-        body: '{"data":{"id":"b03b3bff-35b5-4ea6-8576-dad83877f709","type":"ruleset","attributes":{"created":{"seconds":1762446212,"nanos":386000000},"enabled":true,"last_modified_user_uuid":"3ad549bf-eba0-11e9-a77a-0705486660d0","modified":{"seconds":1762446212,"nanos":386000000},"name":"tf-test-order-first-tf-TestAccDatadogTagPipelineRulesets_Basic-local-1762446210","position":1,"processing_status":"error","rules":[{"name":"first-rule","enabled":true,"query":{"query":"service:first","addition":{"key":"env","value":"test"},"if_not_exists":false,"case_insensitivity":false},"mapping":null,"reference_table":null,"metadata":null}],"version":3621649}}}'
-=======
-        content_length: 644
-        uncompressed: false
         body: '{"data":{"id":"f7271c52-9d5a-48b7-a01a-f22886b62c9e","type":"ruleset","attributes":{"created":{"seconds":1762796245,"nanos":391540000},"enabled":true,"last_modified_user_uuid":"3ad549bf-eba0-11e9-a77a-0705486660d0","modified":{"seconds":1762796245,"nanos":391540000},"name":"tf-test-order-second-tf-TestAccDatadogTagPipelineRulesets_Basic-local-1762796244","position":2,"processing_status":"error","rules":[{"name":"second-rule","enabled":true,"query":{"query":"service:second","addition":{"key":"env","value":"test"},"if_not_exists":false,"case_insensitivity":false},"mapping":null,"reference_table":null,"metadata":null}],"version":3623120}}}'
->>>>>>> c6532d2e
-        headers:
-            Content-Type:
-                - application/vnd.api+json
-        status: 200 OK
-        code: 200
-<<<<<<< HEAD
-        duration: 184.89525ms
-=======
+        headers:
+            Content-Type:
+                - application/vnd.api+json
+        status: 200 OK
+        code: 200
         duration: 185.634833ms
->>>>>>> c6532d2e
     - id: 10
       request:
         proto: HTTP/1.1
@@ -469,21 +367,13 @@
         trailer: {}
         content_length: -1
         uncompressed: true
-<<<<<<< HEAD
-        body: '{"data":[{"id":"b03b3bff-35b5-4ea6-8576-dad83877f709","type":"ruleset","attributes":{"created":{"seconds":1762446212,"nanos":386000000},"enabled":true,"last_modified_user_uuid":"3ad549bf-eba0-11e9-a77a-0705486660d0","modified":{"seconds":1762446212,"nanos":386000000},"name":"tf-test-order-first-tf-TestAccDatadogTagPipelineRulesets_Basic-local-1762446210","position":1,"processing_status":"error","rules":[{"name":"first-rule","enabled":true,"query":{"query":"service:first","addition":{"key":"env","value":"test"},"if_not_exists":false,"case_insensitivity":false},"mapping":null,"reference_table":null,"metadata":null}],"version":3621649}},{"id":"dc5aca28-94b7-4df1-bc3c-750fa960911a","type":"ruleset","attributes":{"created":{"seconds":1762446212,"nanos":393800000},"enabled":true,"last_modified_user_uuid":"3ad549bf-eba0-11e9-a77a-0705486660d0","modified":{"seconds":1762446212,"nanos":393800000},"name":"tf-test-order-second-tf-TestAccDatadogTagPipelineRulesets_Basic-local-1762446210","position":2,"processing_status":"error","rules":[{"name":"second-rule","enabled":true,"query":{"query":"service:second","addition":{"key":"env","value":"test"},"if_not_exists":false,"case_insensitivity":false},"mapping":null,"reference_table":null,"metadata":null}],"version":3621650}},{"id":"32d5e186-80bb-4ecb-8437-6f7311b7ed58","type":"ruleset","attributes":{"created":{"seconds":1762446212,"nanos":335162000},"enabled":true,"last_modified_user_uuid":"3ad549bf-eba0-11e9-a77a-0705486660d0","modified":{"seconds":1762446212,"nanos":335162000},"name":"tf-test-order-third-tf-TestAccDatadogTagPipelineRulesets_Basic-local-1762446210","position":3,"processing_status":"error","rules":[{"name":"third-rule","enabled":true,"query":{"query":"service:third","addition":{"key":"env","value":"test"},"if_not_exists":false,"case_insensitivity":false},"mapping":null,"reference_table":null,"metadata":null}],"version":3621648}}]}'
-=======
         body: '{"data":[{"id":"8b7c4a98-42ab-4256-a113-70ce272f7245","type":"ruleset","attributes":{"created":{"seconds":1762796245,"nanos":342039000},"enabled":true,"last_modified_user_uuid":"3ad549bf-eba0-11e9-a77a-0705486660d0","modified":{"seconds":1762796245,"nanos":342039000},"name":"tf-test-order-first-tf-TestAccDatadogTagPipelineRulesets_Basic-local-1762796244","position":1,"processing_status":"error","rules":[{"name":"first-rule","enabled":true,"query":{"query":"service:first","addition":{"key":"env","value":"test"},"if_not_exists":false,"case_insensitivity":false},"mapping":null,"reference_table":null,"metadata":null}],"version":3623119}},{"id":"f7271c52-9d5a-48b7-a01a-f22886b62c9e","type":"ruleset","attributes":{"created":{"seconds":1762796245,"nanos":391540000},"enabled":true,"last_modified_user_uuid":"3ad549bf-eba0-11e9-a77a-0705486660d0","modified":{"seconds":1762796245,"nanos":391540000},"name":"tf-test-order-second-tf-TestAccDatadogTagPipelineRulesets_Basic-local-1762796244","position":2,"processing_status":"error","rules":[{"name":"second-rule","enabled":true,"query":{"query":"service:second","addition":{"key":"env","value":"test"},"if_not_exists":false,"case_insensitivity":false},"mapping":null,"reference_table":null,"metadata":null}],"version":3623120}},{"id":"ebce009f-31a0-4db4-8642-4f32db184a5e","type":"ruleset","attributes":{"created":{"seconds":1762796245,"nanos":403667000},"enabled":true,"last_modified_user_uuid":"3ad549bf-eba0-11e9-a77a-0705486660d0","modified":{"seconds":1762796245,"nanos":403667000},"name":"tf-test-order-third-tf-TestAccDatadogTagPipelineRulesets_Basic-local-1762796244","position":3,"processing_status":"error","rules":[{"name":"third-rule","enabled":true,"query":{"query":"service:third","addition":{"key":"env","value":"test"},"if_not_exists":false,"case_insensitivity":false},"mapping":null,"reference_table":null,"metadata":null}],"version":3623121}}]}'
->>>>>>> c6532d2e
-        headers:
-            Content-Type:
-                - application/vnd.api+json
-        status: 200 OK
-        code: 200
-<<<<<<< HEAD
-        duration: 132.746042ms
-=======
+        headers:
+            Content-Type:
+                - application/vnd.api+json
+        status: 200 OK
+        code: 200
         duration: 95.721ms
->>>>>>> c6532d2e
     - id: 11
       request:
         proto: HTTP/1.1
@@ -510,21 +400,13 @@
         trailer: {}
         content_length: -1
         uncompressed: true
-<<<<<<< HEAD
-        body: '{"data":[{"id":"b03b3bff-35b5-4ea6-8576-dad83877f709","type":"ruleset","attributes":{"created":{"seconds":1762446212,"nanos":386000000},"enabled":true,"last_modified_user_uuid":"3ad549bf-eba0-11e9-a77a-0705486660d0","modified":{"seconds":1762446212,"nanos":386000000},"name":"tf-test-order-first-tf-TestAccDatadogTagPipelineRulesets_Basic-local-1762446210","position":1,"processing_status":"error","rules":[{"name":"first-rule","enabled":true,"query":{"query":"service:first","addition":{"key":"env","value":"test"},"if_not_exists":false,"case_insensitivity":false},"mapping":null,"reference_table":null,"metadata":null}],"version":3621649}},{"id":"dc5aca28-94b7-4df1-bc3c-750fa960911a","type":"ruleset","attributes":{"created":{"seconds":1762446212,"nanos":393800000},"enabled":true,"last_modified_user_uuid":"3ad549bf-eba0-11e9-a77a-0705486660d0","modified":{"seconds":1762446212,"nanos":393800000},"name":"tf-test-order-second-tf-TestAccDatadogTagPipelineRulesets_Basic-local-1762446210","position":2,"processing_status":"error","rules":[{"name":"second-rule","enabled":true,"query":{"query":"service:second","addition":{"key":"env","value":"test"},"if_not_exists":false,"case_insensitivity":false},"mapping":null,"reference_table":null,"metadata":null}],"version":3621650}},{"id":"32d5e186-80bb-4ecb-8437-6f7311b7ed58","type":"ruleset","attributes":{"created":{"seconds":1762446212,"nanos":335162000},"enabled":true,"last_modified_user_uuid":"3ad549bf-eba0-11e9-a77a-0705486660d0","modified":{"seconds":1762446212,"nanos":335162000},"name":"tf-test-order-third-tf-TestAccDatadogTagPipelineRulesets_Basic-local-1762446210","position":3,"processing_status":"error","rules":[{"name":"third-rule","enabled":true,"query":{"query":"service:third","addition":{"key":"env","value":"test"},"if_not_exists":false,"case_insensitivity":false},"mapping":null,"reference_table":null,"metadata":null}],"version":3621648}}]}'
-=======
         body: '{"data":[{"id":"8b7c4a98-42ab-4256-a113-70ce272f7245","type":"ruleset","attributes":{"created":{"seconds":1762796245,"nanos":342039000},"enabled":true,"last_modified_user_uuid":"3ad549bf-eba0-11e9-a77a-0705486660d0","modified":{"seconds":1762796245,"nanos":342039000},"name":"tf-test-order-first-tf-TestAccDatadogTagPipelineRulesets_Basic-local-1762796244","position":1,"processing_status":"error","rules":[{"name":"first-rule","enabled":true,"query":{"query":"service:first","addition":{"key":"env","value":"test"},"if_not_exists":false,"case_insensitivity":false},"mapping":null,"reference_table":null,"metadata":null}],"version":3623119}},{"id":"f7271c52-9d5a-48b7-a01a-f22886b62c9e","type":"ruleset","attributes":{"created":{"seconds":1762796245,"nanos":391540000},"enabled":true,"last_modified_user_uuid":"3ad549bf-eba0-11e9-a77a-0705486660d0","modified":{"seconds":1762796245,"nanos":391540000},"name":"tf-test-order-second-tf-TestAccDatadogTagPipelineRulesets_Basic-local-1762796244","position":2,"processing_status":"error","rules":[{"name":"second-rule","enabled":true,"query":{"query":"service:second","addition":{"key":"env","value":"test"},"if_not_exists":false,"case_insensitivity":false},"mapping":null,"reference_table":null,"metadata":null}],"version":3623120}},{"id":"ebce009f-31a0-4db4-8642-4f32db184a5e","type":"ruleset","attributes":{"created":{"seconds":1762796245,"nanos":403667000},"enabled":true,"last_modified_user_uuid":"3ad549bf-eba0-11e9-a77a-0705486660d0","modified":{"seconds":1762796245,"nanos":403667000},"name":"tf-test-order-third-tf-TestAccDatadogTagPipelineRulesets_Basic-local-1762796244","position":3,"processing_status":"error","rules":[{"name":"third-rule","enabled":true,"query":{"query":"service:third","addition":{"key":"env","value":"test"},"if_not_exists":false,"case_insensitivity":false},"mapping":null,"reference_table":null,"metadata":null}],"version":3623121}}]}'
->>>>>>> c6532d2e
-        headers:
-            Content-Type:
-                - application/vnd.api+json
-        status: 200 OK
-        code: 200
-<<<<<<< HEAD
-        duration: 97.208708ms
-=======
+        headers:
+            Content-Type:
+                - application/vnd.api+json
+        status: 200 OK
+        code: 200
         duration: 87.619ms
->>>>>>> c6532d2e
     - id: 12
       request:
         proto: HTTP/1.1
@@ -541,11 +423,7 @@
         headers:
             Accept:
                 - '*/*'
-<<<<<<< HEAD
-        url: https://api.datadoghq.com/api/v2/tags/enrichment/dc5aca28-94b7-4df1-bc3c-750fa960911a
-=======
         url: https://api.datadoghq.com/api/v2/tags/enrichment/f7271c52-9d5a-48b7-a01a-f22886b62c9e
->>>>>>> c6532d2e
         method: DELETE
       response:
         proto: HTTP/1.1
@@ -559,11 +437,7 @@
         headers: {}
         status: 204 No Content
         code: 204
-<<<<<<< HEAD
-        duration: 63.521083ms
-=======
         duration: 59.206666ms
->>>>>>> c6532d2e
     - id: 13
       request:
         proto: HTTP/1.1
@@ -580,11 +454,7 @@
         headers:
             Accept:
                 - '*/*'
-<<<<<<< HEAD
-        url: https://api.datadoghq.com/api/v2/tags/enrichment/32d5e186-80bb-4ecb-8437-6f7311b7ed58
-=======
         url: https://api.datadoghq.com/api/v2/tags/enrichment/8b7c4a98-42ab-4256-a113-70ce272f7245
->>>>>>> c6532d2e
         method: DELETE
       response:
         proto: HTTP/1.1
@@ -598,11 +468,7 @@
         headers: {}
         status: 204 No Content
         code: 204
-<<<<<<< HEAD
-        duration: 80.234167ms
-=======
         duration: 72.237583ms
->>>>>>> c6532d2e
     - id: 14
       request:
         proto: HTTP/1.1
@@ -619,11 +485,7 @@
         headers:
             Accept:
                 - '*/*'
-<<<<<<< HEAD
-        url: https://api.datadoghq.com/api/v2/tags/enrichment/b03b3bff-35b5-4ea6-8576-dad83877f709
-=======
         url: https://api.datadoghq.com/api/v2/tags/enrichment/ebce009f-31a0-4db4-8642-4f32db184a5e
->>>>>>> c6532d2e
         method: DELETE
       response:
         proto: HTTP/1.1
@@ -637,11 +499,7 @@
         headers: {}
         status: 204 No Content
         code: 204
-<<<<<<< HEAD
-        duration: 119.328167ms
-=======
         duration: 103.247625ms
->>>>>>> c6532d2e
     - id: 15
       request:
         proto: HTTP/1.1
@@ -674,8 +532,4 @@
                 - application/vnd.api+json
         status: 200 OK
         code: 200
-<<<<<<< HEAD
-        duration: 118.358792ms
-=======
-        duration: 86.688791ms
->>>>>>> c6532d2e
+        duration: 86.688791ms
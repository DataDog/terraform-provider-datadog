---
version: 1
interactions:
- request:
    body: |
<<<<<<< HEAD
      {"description":"Created using the Datadog provider in Terraform","id":"","is_read_only":true,"layout_type":"free","notify_list":[],"template_variable_presets":[],"template_variables":[],"title":"tf-TestAccDatadogDashboardEventStream_import-local-1615587205","widgets":[{"definition":{"event_size":"l","query":"*","tags_execution":"and","time":{"live_span":"4h"},"title":"Widget Title","title_align":"right","title_size":"16","type":"event_stream"},"layout":{"height":43,"width":32,"x":5,"y":5}}]}
=======
      {"description":"Created using the Datadog provider in Terraform","id":"","is_read_only":true,"layout_type":"free","notify_list":[],"template_variable_presets":[],"template_variables":[],"title":"tf-TestAccDatadogDashboardEventStream_import-local-1620975860","widgets":[{"definition":{"event_size":"l","query":"*","tags_execution":"and","time":{"live_span":"4h"},"title":"Widget Title","title_align":"right","title_size":"16","type":"event_stream"},"layout":{"height":43,"is_column_break":false,"width":32,"x":5,"y":5}}]}
>>>>>>> 154a3a6f
    form: {}
    headers:
      Accept:
      - application/json
      Content-Type:
      - application/json
      Dd-Operation-Id:
      - CreateDashboard
      User-Agent:
<<<<<<< HEAD
      - terraform-provider-datadog/dev (terraform 2.4.4; terraform-cli ) datadog-api-client-go/1.0.0-beta.16 (go go1.15.3; os darwin; arch amd64)
    url: https://api.datadoghq.com/api/v1/dashboard
    method: POST
  response:
    body: '{"notify_list":[],"description":"Created using the Datadog provider in Terraform","author_name":null,"template_variable_presets":[],"template_variables":[],"is_read_only":true,"id":"nmu-snw-fqc","title":"tf-TestAccDatadogDashboardEventStream_import-local-1615587205","url":"/dashboard/nmu-snw-fqc/tf-testaccdatadogdashboardeventstreamimport-local-1615587205","created_at":"2021-03-12T22:13:28.256356+00:00","modified_at":"2021-03-12T22:13:28.256356+00:00","author_handle":"frog@datadoghq.com","widgets":[{"definition":{"title_size":"16","title":"Widget Title","title_align":"right","tags_execution":"and","time":{"live_span":"4h"},"query":"*","type":"event_stream","event_size":"l"},"layout":{"y":5,"width":32,"x":5,"height":43},"id":2221279191340748}],"layout_type":"free"}'
=======
      - terraform-provider-datadog/dev (terraform 1.16.0; terraform-cli 0.12.7-sdk) datadog-api-client-go/1.0.0-beta.21 (go go1.15.7; os darwin; arch amd64)
    url: https://api.datadoghq.com/api/v1/dashboard
    method: POST
  response:
    body: '{"notify_list":[],"description":"Created using the Datadog provider in Terraform","author_name":null,"template_variable_presets":[],"template_variables":[],"is_read_only":true,"id":"dqv-7s4-6je","title":"tf-TestAccDatadogDashboardEventStream_import-local-1620975860","url":"/dashboard/dqv-7s4-6je/tf-testaccdatadogdashboardeventstreamimport-local-1620975860","created_at":"2021-05-14T07:04:21.877598+00:00","modified_at":"2021-05-14T07:04:21.877598+00:00","author_handle":"frog@datadoghq.com","widgets":[{"definition":{"title_size":"16","title":"Widget Title","title_align":"right","tags_execution":"and","time":{"live_span":"4h"},"query":"*","type":"event_stream","event_size":"l"},"layout":{"y":5,"width":32,"is_column_break":false,"x":5,"height":43},"id":426791798784259}],"layout_type":"free"}'
>>>>>>> 154a3a6f
    headers:
      Cache-Control:
      - no-cache
      Connection:
      - keep-alive
      Content-Security-Policy:
      - frame-ancestors 'self'; report-uri https://api.datadoghq.com/csp-report
      Content-Type:
      - application/json
      Date:
<<<<<<< HEAD
      - Fri, 12 Mar 2021 22:13:30 GMT
=======
      - Fri, 14 May 2021 07:04:24 GMT
>>>>>>> 154a3a6f
      Pragma:
      - no-cache
      Strict-Transport-Security:
      - max-age=15724800;
      Vary:
      - Accept-Encoding
      X-Content-Type-Options:
      - nosniff
      X-Dd-Debug:
      - bgHykj7A9bfZx0Y5ZO3swhhp5tGUSNJHqFWR868+qg087CYrDOd5hQslC+noiEtH
      X-Dd-Version:
<<<<<<< HEAD
      - "35.4088130"
=======
      - "35.4528823"
>>>>>>> 154a3a6f
      X-Frame-Options:
      - SAMEORIGIN
    status: 200 OK
    code: 200
    duration: ""
- request:
    body: ""
    form: {}
    headers:
      Accept:
      - application/json
      Dd-Operation-Id:
      - GetDashboard
      User-Agent:
<<<<<<< HEAD
      - terraform-provider-datadog/dev (terraform 2.4.4; terraform-cli ) datadog-api-client-go/1.0.0-beta.16 (go go1.15.3; os darwin; arch amd64)
    url: https://api.datadoghq.com/api/v1/dashboard/nmu-snw-fqc
    method: GET
  response:
    body: '{"notify_list":[],"description":"Created using the Datadog provider in Terraform","author_name":null,"template_variable_presets":[],"template_variables":[],"is_read_only":true,"id":"nmu-snw-fqc","title":"tf-TestAccDatadogDashboardEventStream_import-local-1615587205","url":"/dashboard/nmu-snw-fqc/tf-testaccdatadogdashboardeventstreamimport-local-1615587205","created_at":"2021-03-12T22:13:28.256356+00:00","modified_at":"2021-03-12T22:13:28.256356+00:00","author_handle":"frog@datadoghq.com","widgets":[{"definition":{"title_size":"16","title":"Widget Title","title_align":"right","tags_execution":"and","time":{"live_span":"4h"},"query":"*","type":"event_stream","event_size":"l"},"layout":{"y":5,"width":32,"x":5,"height":43},"id":2221279191340748}],"layout_type":"free"}'
=======
      - terraform-provider-datadog/dev (terraform 1.16.0; terraform-cli 0.12.7-sdk) datadog-api-client-go/1.0.0-beta.21 (go go1.15.7; os darwin; arch amd64)
    url: https://api.datadoghq.com/api/v1/dashboard/dqv-7s4-6je
    method: GET
  response:
    body: '{"notify_list":[],"description":"Created using the Datadog provider in Terraform","author_name":null,"template_variable_presets":[],"template_variables":[],"is_read_only":true,"id":"dqv-7s4-6je","title":"tf-TestAccDatadogDashboardEventStream_import-local-1620975860","url":"/dashboard/dqv-7s4-6je/tf-testaccdatadogdashboardeventstreamimport-local-1620975860","created_at":"2021-05-14T07:04:21.877598+00:00","modified_at":"2021-05-14T07:04:21.877598+00:00","author_handle":"frog@datadoghq.com","widgets":[{"definition":{"title_size":"16","title":"Widget Title","title_align":"right","tags_execution":"and","time":{"live_span":"4h"},"query":"*","type":"event_stream","event_size":"l"},"layout":{"y":5,"width":32,"is_column_break":false,"x":5,"height":43},"id":426791798784259}],"layout_type":"free"}'
>>>>>>> 154a3a6f
    headers:
      Cache-Control:
      - no-cache
      Connection:
      - keep-alive
      Content-Security-Policy:
      - frame-ancestors 'self'; report-uri https://api.datadoghq.com/csp-report
      Content-Type:
      - application/json
      Date:
<<<<<<< HEAD
      - Fri, 12 Mar 2021 22:13:31 GMT
=======
      - Fri, 14 May 2021 07:04:24 GMT
>>>>>>> 154a3a6f
      Pragma:
      - no-cache
      Strict-Transport-Security:
      - max-age=15724800;
      Vary:
      - Accept-Encoding
      X-Content-Type-Options:
      - nosniff
      X-Dd-Debug:
<<<<<<< HEAD
      - PhosSd3Ch1B6B0DXI71steKUi7XhPDttnPiIP1NdXTw0VJNWpoUnYyBmODS5ne3q
      X-Dd-Version:
      - "35.4088130"
=======
      - twvpGlmuom5y6A0pjGtXzTf554cmwJgTcCZ71fK4H/RDi+v5ehBK0zQiRcTJQG5C
      X-Dd-Version:
      - "35.4528823"
>>>>>>> 154a3a6f
      X-Frame-Options:
      - SAMEORIGIN
    status: 200 OK
    code: 200
    duration: ""
- request:
    body: ""
    form: {}
    headers:
      Accept:
      - application/json
      Dd-Operation-Id:
      - GetDashboard
      User-Agent:
<<<<<<< HEAD
      - terraform-provider-datadog/dev (terraform 2.4.4; terraform-cli 0.14.7) datadog-api-client-go/1.0.0-beta.16 (go go1.15.3; os darwin; arch amd64)
    url: https://api.datadoghq.com/api/v1/dashboard/nmu-snw-fqc
    method: GET
  response:
    body: '{"notify_list":[],"description":"Created using the Datadog provider in Terraform","author_name":null,"template_variable_presets":[],"template_variables":[],"is_read_only":true,"id":"nmu-snw-fqc","title":"tf-TestAccDatadogDashboardEventStream_import-local-1615587205","url":"/dashboard/nmu-snw-fqc/tf-testaccdatadogdashboardeventstreamimport-local-1615587205","created_at":"2021-03-12T22:13:28.256356+00:00","modified_at":"2021-03-12T22:13:28.256356+00:00","author_handle":"frog@datadoghq.com","widgets":[{"definition":{"title_size":"16","title":"Widget Title","title_align":"right","tags_execution":"and","time":{"live_span":"4h"},"query":"*","type":"event_stream","event_size":"l"},"layout":{"y":5,"width":32,"x":5,"height":43},"id":2221279191340748}],"layout_type":"free"}'
=======
      - terraform-provider-datadog/dev (terraform 1.16.0; terraform-cli 0.12.7-sdk) datadog-api-client-go/1.0.0-beta.21 (go go1.15.7; os darwin; arch amd64)
    url: https://api.datadoghq.com/api/v1/dashboard/dqv-7s4-6je
    method: GET
  response:
    body: '{"notify_list":[],"description":"Created using the Datadog provider in Terraform","author_name":null,"template_variable_presets":[],"template_variables":[],"is_read_only":true,"id":"dqv-7s4-6je","title":"tf-TestAccDatadogDashboardEventStream_import-local-1620975860","url":"/dashboard/dqv-7s4-6je/tf-testaccdatadogdashboardeventstreamimport-local-1620975860","created_at":"2021-05-14T07:04:21.877598+00:00","modified_at":"2021-05-14T07:04:21.877598+00:00","author_handle":"frog@datadoghq.com","widgets":[{"definition":{"title_size":"16","title":"Widget Title","title_align":"right","tags_execution":"and","time":{"live_span":"4h"},"query":"*","type":"event_stream","event_size":"l"},"layout":{"y":5,"width":32,"is_column_break":false,"x":5,"height":43},"id":426791798784259}],"layout_type":"free"}'
>>>>>>> 154a3a6f
    headers:
      Cache-Control:
      - no-cache
      Connection:
      - keep-alive
      Content-Security-Policy:
      - frame-ancestors 'self'; report-uri https://api.datadoghq.com/csp-report
      Content-Type:
      - application/json
      Date:
<<<<<<< HEAD
      - Fri, 12 Mar 2021 22:13:32 GMT
=======
      - Fri, 14 May 2021 07:04:25 GMT
>>>>>>> 154a3a6f
      Pragma:
      - no-cache
      Strict-Transport-Security:
      - max-age=15724800;
      Vary:
      - Accept-Encoding
      X-Content-Type-Options:
      - nosniff
      X-Dd-Debug:
<<<<<<< HEAD
      - 25u1gDlL724DHllbjFT4BhOLorBTilh+aah2uWAUEjFC/+rjczJdiyWrV/HwLwe/
      X-Dd-Version:
      - "35.4088130"
=======
      - nLnnBNvlCFDECRnZvzDb0z4sAO35G+IMidcAs8vrCKyjvsKWE8Yd9S3n6OjZ1qRN
      X-Dd-Version:
      - "35.4528823"
>>>>>>> 154a3a6f
      X-Frame-Options:
      - SAMEORIGIN
    status: 200 OK
    code: 200
    duration: ""
- request:
    body: ""
    form: {}
    headers:
      Accept:
      - application/json
      Dd-Operation-Id:
      - GetDashboard
      User-Agent:
<<<<<<< HEAD
      - terraform-provider-datadog/dev (terraform 2.4.4; terraform-cli ) datadog-api-client-go/1.0.0-beta.16 (go go1.15.3; os darwin; arch amd64)
    url: https://api.datadoghq.com/api/v1/dashboard/nmu-snw-fqc
    method: GET
  response:
    body: '{"notify_list":[],"description":"Created using the Datadog provider in Terraform","author_name":null,"template_variable_presets":[],"template_variables":[],"is_read_only":true,"id":"nmu-snw-fqc","title":"tf-TestAccDatadogDashboardEventStream_import-local-1615587205","url":"/dashboard/nmu-snw-fqc/tf-testaccdatadogdashboardeventstreamimport-local-1615587205","created_at":"2021-03-12T22:13:28.256356+00:00","modified_at":"2021-03-12T22:13:28.256356+00:00","author_handle":"frog@datadoghq.com","widgets":[{"definition":{"title_size":"16","title":"Widget Title","title_align":"right","tags_execution":"and","time":{"live_span":"4h"},"query":"*","type":"event_stream","event_size":"l"},"layout":{"y":5,"width":32,"x":5,"height":43},"id":2221279191340748}],"layout_type":"free"}'
=======
      - terraform-provider-datadog/dev (terraform 1.16.0; terraform-cli 0.12.7-sdk) datadog-api-client-go/1.0.0-beta.21 (go go1.15.7; os darwin; arch amd64)
    url: https://api.datadoghq.com/api/v1/dashboard/dqv-7s4-6je
    method: GET
  response:
    body: '{"notify_list":[],"description":"Created using the Datadog provider in Terraform","author_name":null,"template_variable_presets":[],"template_variables":[],"is_read_only":true,"id":"dqv-7s4-6je","title":"tf-TestAccDatadogDashboardEventStream_import-local-1620975860","url":"/dashboard/dqv-7s4-6je/tf-testaccdatadogdashboardeventstreamimport-local-1620975860","created_at":"2021-05-14T07:04:21.877598+00:00","modified_at":"2021-05-14T07:04:21.877598+00:00","author_handle":"frog@datadoghq.com","widgets":[{"definition":{"title_size":"16","title":"Widget Title","title_align":"right","tags_execution":"and","time":{"live_span":"4h"},"query":"*","type":"event_stream","event_size":"l"},"layout":{"y":5,"width":32,"is_column_break":false,"x":5,"height":43},"id":426791798784259}],"layout_type":"free"}'
>>>>>>> 154a3a6f
    headers:
      Cache-Control:
      - no-cache
      Connection:
      - keep-alive
      Content-Security-Policy:
      - frame-ancestors 'self'; report-uri https://api.datadoghq.com/csp-report
      Content-Type:
      - application/json
      Date:
<<<<<<< HEAD
      - Fri, 12 Mar 2021 22:13:33 GMT
=======
      - Fri, 14 May 2021 07:04:25 GMT
>>>>>>> 154a3a6f
      Pragma:
      - no-cache
      Strict-Transport-Security:
      - max-age=15724800;
      Vary:
      - Accept-Encoding
      X-Content-Type-Options:
      - nosniff
      X-Dd-Debug:
<<<<<<< HEAD
      - mNzaoDhdDKO7t4QSrAe5X7pHd0bJND187D+vRbwoluXouE2m1UaQQX0RGCvRpLVE
      X-Dd-Version:
      - "35.4088130"
=======
      - dPySkcOzIZtKyMKDAAzuysY3gNGGj6RtYogGuSb76E8mPvoqzREyRp6lPYm91hQU
      X-Dd-Version:
      - "35.4528823"
      X-Frame-Options:
      - SAMEORIGIN
    status: 200 OK
    code: 200
    duration: ""
- request:
    body: ""
    form: {}
    headers:
      Accept:
      - application/json
      Dd-Operation-Id:
      - GetDashboard
      User-Agent:
      - terraform-provider-datadog/dev (terraform 1.16.0; terraform-cli 0.12.7-sdk) datadog-api-client-go/1.0.0-beta.21 (go go1.15.7; os darwin; arch amd64)
    url: https://api.datadoghq.com/api/v1/dashboard/dqv-7s4-6je
    method: GET
  response:
    body: '{"notify_list":[],"description":"Created using the Datadog provider in Terraform","author_name":null,"template_variable_presets":[],"template_variables":[],"is_read_only":true,"id":"dqv-7s4-6je","title":"tf-TestAccDatadogDashboardEventStream_import-local-1620975860","url":"/dashboard/dqv-7s4-6je/tf-testaccdatadogdashboardeventstreamimport-local-1620975860","created_at":"2021-05-14T07:04:21.877598+00:00","modified_at":"2021-05-14T07:04:21.877598+00:00","author_handle":"frog@datadoghq.com","widgets":[{"definition":{"title_size":"16","title":"Widget Title","title_align":"right","tags_execution":"and","time":{"live_span":"4h"},"query":"*","type":"event_stream","event_size":"l"},"layout":{"y":5,"width":32,"is_column_break":false,"x":5,"height":43},"id":426791798784259}],"layout_type":"free"}'
    headers:
      Cache-Control:
      - no-cache
      Connection:
      - keep-alive
      Content-Security-Policy:
      - frame-ancestors 'self'; report-uri https://api.datadoghq.com/csp-report
      Content-Type:
      - application/json
      Date:
      - Fri, 14 May 2021 07:04:25 GMT
      Pragma:
      - no-cache
      Strict-Transport-Security:
      - max-age=15724800;
      Vary:
      - Accept-Encoding
      X-Content-Type-Options:
      - nosniff
      X-Dd-Debug:
      - dCmL/3rURV6BPeaqeP3Rxigq41m5CAb17XjrRE42uZ01zpr07HVhbL5/3TWMkvgu
      X-Dd-Version:
      - "35.4528823"
      X-Frame-Options:
      - SAMEORIGIN
    status: 200 OK
    code: 200
    duration: ""
- request:
    body: ""
    form: {}
    headers:
      Accept:
      - application/json
      Dd-Operation-Id:
      - GetDashboard
      User-Agent:
      - terraform-provider-datadog/dev (terraform 1.16.0; terraform-cli 0.12.7-sdk) datadog-api-client-go/1.0.0-beta.21 (go go1.15.7; os darwin; arch amd64)
    url: https://api.datadoghq.com/api/v1/dashboard/dqv-7s4-6je
    method: GET
  response:
    body: '{"notify_list":[],"description":"Created using the Datadog provider in Terraform","author_name":null,"template_variable_presets":[],"template_variables":[],"is_read_only":true,"id":"dqv-7s4-6je","title":"tf-TestAccDatadogDashboardEventStream_import-local-1620975860","url":"/dashboard/dqv-7s4-6je/tf-testaccdatadogdashboardeventstreamimport-local-1620975860","created_at":"2021-05-14T07:04:21.877598+00:00","modified_at":"2021-05-14T07:04:21.877598+00:00","author_handle":"frog@datadoghq.com","widgets":[{"definition":{"title_size":"16","title":"Widget Title","title_align":"right","tags_execution":"and","time":{"live_span":"4h"},"query":"*","type":"event_stream","event_size":"l"},"layout":{"y":5,"width":32,"is_column_break":false,"x":5,"height":43},"id":426791798784259}],"layout_type":"free"}'
    headers:
      Cache-Control:
      - no-cache
      Connection:
      - keep-alive
      Content-Security-Policy:
      - frame-ancestors 'self'; report-uri https://api.datadoghq.com/csp-report
      Content-Type:
      - application/json
      Date:
      - Fri, 14 May 2021 07:04:26 GMT
      Pragma:
      - no-cache
      Strict-Transport-Security:
      - max-age=15724800;
      Vary:
      - Accept-Encoding
      X-Content-Type-Options:
      - nosniff
      X-Dd-Debug:
      - vdJ3/nHEY1ioXQ6pQrBVvsQK1s4yyc+wufBMPSoXql71qZVuP/xMdtNo6DafhOAk
      X-Dd-Version:
      - "35.4528823"
>>>>>>> 154a3a6f
      X-Frame-Options:
      - SAMEORIGIN
    status: 200 OK
    code: 200
    duration: ""
- request:
    body: ""
    form: {}
    headers:
      Accept:
      - application/json
      Dd-Operation-Id:
      - DeleteDashboard
      User-Agent:
<<<<<<< HEAD
      - terraform-provider-datadog/dev (terraform 2.4.4; terraform-cli 0.14.7) datadog-api-client-go/1.0.0-beta.16 (go go1.15.3; os darwin; arch amd64)
    url: https://api.datadoghq.com/api/v1/dashboard/nmu-snw-fqc
    method: DELETE
  response:
    body: '{"deleted_dashboard_id":"nmu-snw-fqc"}'
=======
      - terraform-provider-datadog/dev (terraform 1.16.0; terraform-cli 0.12.7-sdk) datadog-api-client-go/1.0.0-beta.21 (go go1.15.7; os darwin; arch amd64)
    url: https://api.datadoghq.com/api/v1/dashboard/dqv-7s4-6je
    method: DELETE
  response:
    body: '{"deleted_dashboard_id":"dqv-7s4-6je"}'
>>>>>>> 154a3a6f
    headers:
      Cache-Control:
      - no-cache
      Connection:
      - keep-alive
      Content-Security-Policy:
      - frame-ancestors 'self'; report-uri https://api.datadoghq.com/csp-report
      Content-Type:
      - application/json
      Date:
<<<<<<< HEAD
      - Fri, 12 Mar 2021 22:13:34 GMT
=======
      - Fri, 14 May 2021 07:04:26 GMT
>>>>>>> 154a3a6f
      Pragma:
      - no-cache
      Strict-Transport-Security:
      - max-age=15724800;
      Vary:
      - Accept-Encoding
      X-Content-Type-Options:
      - nosniff
      X-Dd-Debug:
<<<<<<< HEAD
      - vdJ3/nHEY1ioXQ6pQrBVvsQK1s4yyc+wufBMPSoXql71qZVuP/xMdtNo6DafhOAk
      X-Dd-Version:
      - "35.4088130"
=======
      - HbtaOKlJ6OCrx9tMXO6ivMTrEM+g0c93HDp08trmOmgdHozC5J+vn10F0H4WPjCU
      X-Dd-Version:
      - "35.4528823"
>>>>>>> 154a3a6f
      X-Frame-Options:
      - SAMEORIGIN
    status: 200 OK
    code: 200
    duration: ""
- request:
    body: ""
    form: {}
    headers:
      Accept:
      - application/json
      Dd-Operation-Id:
      - GetDashboard
      User-Agent:
<<<<<<< HEAD
      - terraform-provider-datadog/dev (terraform 2.4.4; terraform-cli 0.14.7) datadog-api-client-go/1.0.0-beta.16 (go go1.15.3; os darwin; arch amd64)
    url: https://api.datadoghq.com/api/v1/dashboard/nmu-snw-fqc
    method: GET
  response:
    body: '{"errors": ["Dashboard with ID nmu-snw-fqc not found"]}'
=======
      - terraform-provider-datadog/dev (terraform 1.16.0; terraform-cli 0.12.7-sdk) datadog-api-client-go/1.0.0-beta.21 (go go1.15.7; os darwin; arch amd64)
    url: https://api.datadoghq.com/api/v1/dashboard/dqv-7s4-6je
    method: GET
  response:
    body: '{"errors": ["Dashboard with ID dqv-7s4-6je not found"]}'
>>>>>>> 154a3a6f
    headers:
      Cache-Control:
      - no-cache
      Connection:
      - keep-alive
      Content-Security-Policy:
      - frame-ancestors 'self'; report-uri https://api.datadoghq.com/csp-report
      Content-Type:
      - application/json
      Date:
<<<<<<< HEAD
      - Fri, 12 Mar 2021 22:13:34 GMT
=======
      - Fri, 14 May 2021 07:04:26 GMT
>>>>>>> 154a3a6f
      Pragma:
      - no-cache
      Strict-Transport-Security:
      - max-age=15724800;
      Vary:
      - Accept-Encoding
      X-Content-Type-Options:
      - nosniff
      X-Dd-Version:
<<<<<<< HEAD
      - "35.4088130"
=======
      - "35.4528823"
>>>>>>> 154a3a6f
      X-Frame-Options:
      - SAMEORIGIN
    status: 404 Not Found
    code: 404
    duration: ""<|MERGE_RESOLUTION|>--- conflicted
+++ resolved
@@ -3,11 +3,7 @@
 interactions:
 - request:
     body: |
-<<<<<<< HEAD
-      {"description":"Created using the Datadog provider in Terraform","id":"","is_read_only":true,"layout_type":"free","notify_list":[],"template_variable_presets":[],"template_variables":[],"title":"tf-TestAccDatadogDashboardEventStream_import-local-1615587205","widgets":[{"definition":{"event_size":"l","query":"*","tags_execution":"and","time":{"live_span":"4h"},"title":"Widget Title","title_align":"right","title_size":"16","type":"event_stream"},"layout":{"height":43,"width":32,"x":5,"y":5}}]}
-=======
       {"description":"Created using the Datadog provider in Terraform","id":"","is_read_only":true,"layout_type":"free","notify_list":[],"template_variable_presets":[],"template_variables":[],"title":"tf-TestAccDatadogDashboardEventStream_import-local-1620975860","widgets":[{"definition":{"event_size":"l","query":"*","tags_execution":"and","time":{"live_span":"4h"},"title":"Widget Title","title_align":"right","title_size":"16","type":"event_stream"},"layout":{"height":43,"is_column_break":false,"width":32,"x":5,"y":5}}]}
->>>>>>> 154a3a6f
     form: {}
     headers:
       Accept:
@@ -17,34 +13,22 @@
       Dd-Operation-Id:
       - CreateDashboard
       User-Agent:
-<<<<<<< HEAD
-      - terraform-provider-datadog/dev (terraform 2.4.4; terraform-cli ) datadog-api-client-go/1.0.0-beta.16 (go go1.15.3; os darwin; arch amd64)
+      - terraform-provider-datadog/dev (terraform 1.16.0; terraform-cli 0.12.7-sdk) datadog-api-client-go/1.0.0-beta.21 (go go1.15.7; os darwin; arch amd64)
     url: https://api.datadoghq.com/api/v1/dashboard
     method: POST
   response:
-    body: '{"notify_list":[],"description":"Created using the Datadog provider in Terraform","author_name":null,"template_variable_presets":[],"template_variables":[],"is_read_only":true,"id":"nmu-snw-fqc","title":"tf-TestAccDatadogDashboardEventStream_import-local-1615587205","url":"/dashboard/nmu-snw-fqc/tf-testaccdatadogdashboardeventstreamimport-local-1615587205","created_at":"2021-03-12T22:13:28.256356+00:00","modified_at":"2021-03-12T22:13:28.256356+00:00","author_handle":"frog@datadoghq.com","widgets":[{"definition":{"title_size":"16","title":"Widget Title","title_align":"right","tags_execution":"and","time":{"live_span":"4h"},"query":"*","type":"event_stream","event_size":"l"},"layout":{"y":5,"width":32,"x":5,"height":43},"id":2221279191340748}],"layout_type":"free"}'
-=======
-      - terraform-provider-datadog/dev (terraform 1.16.0; terraform-cli 0.12.7-sdk) datadog-api-client-go/1.0.0-beta.21 (go go1.15.7; os darwin; arch amd64)
-    url: https://api.datadoghq.com/api/v1/dashboard
-    method: POST
-  response:
-    body: '{"notify_list":[],"description":"Created using the Datadog provider in Terraform","author_name":null,"template_variable_presets":[],"template_variables":[],"is_read_only":true,"id":"dqv-7s4-6je","title":"tf-TestAccDatadogDashboardEventStream_import-local-1620975860","url":"/dashboard/dqv-7s4-6je/tf-testaccdatadogdashboardeventstreamimport-local-1620975860","created_at":"2021-05-14T07:04:21.877598+00:00","modified_at":"2021-05-14T07:04:21.877598+00:00","author_handle":"frog@datadoghq.com","widgets":[{"definition":{"title_size":"16","title":"Widget Title","title_align":"right","tags_execution":"and","time":{"live_span":"4h"},"query":"*","type":"event_stream","event_size":"l"},"layout":{"y":5,"width":32,"is_column_break":false,"x":5,"height":43},"id":426791798784259}],"layout_type":"free"}'
->>>>>>> 154a3a6f
-    headers:
-      Cache-Control:
-      - no-cache
-      Connection:
-      - keep-alive
-      Content-Security-Policy:
-      - frame-ancestors 'self'; report-uri https://api.datadoghq.com/csp-report
-      Content-Type:
-      - application/json
-      Date:
-<<<<<<< HEAD
-      - Fri, 12 Mar 2021 22:13:30 GMT
-=======
+    body: '{"notify_list":[],"description":"Created using the Datadog provider in Terraform","author_name":null,"template_variable_presets":[],"template_variables":[],"is_read_only":true,"id":"dqv-7s4-6je","title":"tf-TestAccDatadogDashboardEventStream_import-local-1620975860","url":"/dashboard/dqv-7s4-6je/tf-testaccdatadogdashboardeventstreamimport-local-1620975860","created_at":"2021-05-14T07:04:21.877598+00:00","modified_at":"2021-05-14T07:04:21.877598+00:00","author_handle":"frog@datadoghq.com","widgets":[{"definition":{"title_size":"16","title":"Widget Title","title_align":"right","tags_execution":"and","time":{"live_span":"4h"},"query":"*","type":"event_stream","event_size":"l"},"layout":{"y":5,"width":32,"is_column_break":false,"x":5,"height":43},"id":426791798784259}],"layout_type":"free"}'
+    headers:
+      Cache-Control:
+      - no-cache
+      Connection:
+      - keep-alive
+      Content-Security-Policy:
+      - frame-ancestors 'self'; report-uri https://api.datadoghq.com/csp-report
+      Content-Type:
+      - application/json
+      Date:
       - Fri, 14 May 2021 07:04:24 GMT
->>>>>>> 154a3a6f
       Pragma:
       - no-cache
       Strict-Transport-Security:
@@ -56,187 +40,130 @@
       X-Dd-Debug:
       - bgHykj7A9bfZx0Y5ZO3swhhp5tGUSNJHqFWR868+qg087CYrDOd5hQslC+noiEtH
       X-Dd-Version:
-<<<<<<< HEAD
-      - "35.4088130"
-=======
-      - "35.4528823"
->>>>>>> 154a3a6f
-      X-Frame-Options:
-      - SAMEORIGIN
-    status: 200 OK
-    code: 200
-    duration: ""
-- request:
-    body: ""
-    form: {}
-    headers:
-      Accept:
-      - application/json
-      Dd-Operation-Id:
-      - GetDashboard
-      User-Agent:
-<<<<<<< HEAD
-      - terraform-provider-datadog/dev (terraform 2.4.4; terraform-cli ) datadog-api-client-go/1.0.0-beta.16 (go go1.15.3; os darwin; arch amd64)
-    url: https://api.datadoghq.com/api/v1/dashboard/nmu-snw-fqc
-    method: GET
-  response:
-    body: '{"notify_list":[],"description":"Created using the Datadog provider in Terraform","author_name":null,"template_variable_presets":[],"template_variables":[],"is_read_only":true,"id":"nmu-snw-fqc","title":"tf-TestAccDatadogDashboardEventStream_import-local-1615587205","url":"/dashboard/nmu-snw-fqc/tf-testaccdatadogdashboardeventstreamimport-local-1615587205","created_at":"2021-03-12T22:13:28.256356+00:00","modified_at":"2021-03-12T22:13:28.256356+00:00","author_handle":"frog@datadoghq.com","widgets":[{"definition":{"title_size":"16","title":"Widget Title","title_align":"right","tags_execution":"and","time":{"live_span":"4h"},"query":"*","type":"event_stream","event_size":"l"},"layout":{"y":5,"width":32,"x":5,"height":43},"id":2221279191340748}],"layout_type":"free"}'
-=======
-      - terraform-provider-datadog/dev (terraform 1.16.0; terraform-cli 0.12.7-sdk) datadog-api-client-go/1.0.0-beta.21 (go go1.15.7; os darwin; arch amd64)
-    url: https://api.datadoghq.com/api/v1/dashboard/dqv-7s4-6je
-    method: GET
-  response:
-    body: '{"notify_list":[],"description":"Created using the Datadog provider in Terraform","author_name":null,"template_variable_presets":[],"template_variables":[],"is_read_only":true,"id":"dqv-7s4-6je","title":"tf-TestAccDatadogDashboardEventStream_import-local-1620975860","url":"/dashboard/dqv-7s4-6je/tf-testaccdatadogdashboardeventstreamimport-local-1620975860","created_at":"2021-05-14T07:04:21.877598+00:00","modified_at":"2021-05-14T07:04:21.877598+00:00","author_handle":"frog@datadoghq.com","widgets":[{"definition":{"title_size":"16","title":"Widget Title","title_align":"right","tags_execution":"and","time":{"live_span":"4h"},"query":"*","type":"event_stream","event_size":"l"},"layout":{"y":5,"width":32,"is_column_break":false,"x":5,"height":43},"id":426791798784259}],"layout_type":"free"}'
->>>>>>> 154a3a6f
-    headers:
-      Cache-Control:
-      - no-cache
-      Connection:
-      - keep-alive
-      Content-Security-Policy:
-      - frame-ancestors 'self'; report-uri https://api.datadoghq.com/csp-report
-      Content-Type:
-      - application/json
-      Date:
-<<<<<<< HEAD
-      - Fri, 12 Mar 2021 22:13:31 GMT
-=======
+      - "35.4528823"
+      X-Frame-Options:
+      - SAMEORIGIN
+    status: 200 OK
+    code: 200
+    duration: ""
+- request:
+    body: ""
+    form: {}
+    headers:
+      Accept:
+      - application/json
+      Dd-Operation-Id:
+      - GetDashboard
+      User-Agent:
+      - terraform-provider-datadog/dev (terraform 1.16.0; terraform-cli 0.12.7-sdk) datadog-api-client-go/1.0.0-beta.21 (go go1.15.7; os darwin; arch amd64)
+    url: https://api.datadoghq.com/api/v1/dashboard/dqv-7s4-6je
+    method: GET
+  response:
+    body: '{"notify_list":[],"description":"Created using the Datadog provider in Terraform","author_name":null,"template_variable_presets":[],"template_variables":[],"is_read_only":true,"id":"dqv-7s4-6je","title":"tf-TestAccDatadogDashboardEventStream_import-local-1620975860","url":"/dashboard/dqv-7s4-6je/tf-testaccdatadogdashboardeventstreamimport-local-1620975860","created_at":"2021-05-14T07:04:21.877598+00:00","modified_at":"2021-05-14T07:04:21.877598+00:00","author_handle":"frog@datadoghq.com","widgets":[{"definition":{"title_size":"16","title":"Widget Title","title_align":"right","tags_execution":"and","time":{"live_span":"4h"},"query":"*","type":"event_stream","event_size":"l"},"layout":{"y":5,"width":32,"is_column_break":false,"x":5,"height":43},"id":426791798784259}],"layout_type":"free"}'
+    headers:
+      Cache-Control:
+      - no-cache
+      Connection:
+      - keep-alive
+      Content-Security-Policy:
+      - frame-ancestors 'self'; report-uri https://api.datadoghq.com/csp-report
+      Content-Type:
+      - application/json
+      Date:
       - Fri, 14 May 2021 07:04:24 GMT
->>>>>>> 154a3a6f
-      Pragma:
-      - no-cache
-      Strict-Transport-Security:
-      - max-age=15724800;
-      Vary:
-      - Accept-Encoding
-      X-Content-Type-Options:
-      - nosniff
-      X-Dd-Debug:
-<<<<<<< HEAD
-      - PhosSd3Ch1B6B0DXI71steKUi7XhPDttnPiIP1NdXTw0VJNWpoUnYyBmODS5ne3q
-      X-Dd-Version:
-      - "35.4088130"
-=======
+      Pragma:
+      - no-cache
+      Strict-Transport-Security:
+      - max-age=15724800;
+      Vary:
+      - Accept-Encoding
+      X-Content-Type-Options:
+      - nosniff
+      X-Dd-Debug:
       - twvpGlmuom5y6A0pjGtXzTf554cmwJgTcCZ71fK4H/RDi+v5ehBK0zQiRcTJQG5C
       X-Dd-Version:
       - "35.4528823"
->>>>>>> 154a3a6f
-      X-Frame-Options:
-      - SAMEORIGIN
-    status: 200 OK
-    code: 200
-    duration: ""
-- request:
-    body: ""
-    form: {}
-    headers:
-      Accept:
-      - application/json
-      Dd-Operation-Id:
-      - GetDashboard
-      User-Agent:
-<<<<<<< HEAD
-      - terraform-provider-datadog/dev (terraform 2.4.4; terraform-cli 0.14.7) datadog-api-client-go/1.0.0-beta.16 (go go1.15.3; os darwin; arch amd64)
-    url: https://api.datadoghq.com/api/v1/dashboard/nmu-snw-fqc
-    method: GET
-  response:
-    body: '{"notify_list":[],"description":"Created using the Datadog provider in Terraform","author_name":null,"template_variable_presets":[],"template_variables":[],"is_read_only":true,"id":"nmu-snw-fqc","title":"tf-TestAccDatadogDashboardEventStream_import-local-1615587205","url":"/dashboard/nmu-snw-fqc/tf-testaccdatadogdashboardeventstreamimport-local-1615587205","created_at":"2021-03-12T22:13:28.256356+00:00","modified_at":"2021-03-12T22:13:28.256356+00:00","author_handle":"frog@datadoghq.com","widgets":[{"definition":{"title_size":"16","title":"Widget Title","title_align":"right","tags_execution":"and","time":{"live_span":"4h"},"query":"*","type":"event_stream","event_size":"l"},"layout":{"y":5,"width":32,"x":5,"height":43},"id":2221279191340748}],"layout_type":"free"}'
-=======
-      - terraform-provider-datadog/dev (terraform 1.16.0; terraform-cli 0.12.7-sdk) datadog-api-client-go/1.0.0-beta.21 (go go1.15.7; os darwin; arch amd64)
-    url: https://api.datadoghq.com/api/v1/dashboard/dqv-7s4-6je
-    method: GET
-  response:
-    body: '{"notify_list":[],"description":"Created using the Datadog provider in Terraform","author_name":null,"template_variable_presets":[],"template_variables":[],"is_read_only":true,"id":"dqv-7s4-6je","title":"tf-TestAccDatadogDashboardEventStream_import-local-1620975860","url":"/dashboard/dqv-7s4-6je/tf-testaccdatadogdashboardeventstreamimport-local-1620975860","created_at":"2021-05-14T07:04:21.877598+00:00","modified_at":"2021-05-14T07:04:21.877598+00:00","author_handle":"frog@datadoghq.com","widgets":[{"definition":{"title_size":"16","title":"Widget Title","title_align":"right","tags_execution":"and","time":{"live_span":"4h"},"query":"*","type":"event_stream","event_size":"l"},"layout":{"y":5,"width":32,"is_column_break":false,"x":5,"height":43},"id":426791798784259}],"layout_type":"free"}'
->>>>>>> 154a3a6f
-    headers:
-      Cache-Control:
-      - no-cache
-      Connection:
-      - keep-alive
-      Content-Security-Policy:
-      - frame-ancestors 'self'; report-uri https://api.datadoghq.com/csp-report
-      Content-Type:
-      - application/json
-      Date:
-<<<<<<< HEAD
-      - Fri, 12 Mar 2021 22:13:32 GMT
-=======
+      X-Frame-Options:
+      - SAMEORIGIN
+    status: 200 OK
+    code: 200
+    duration: ""
+- request:
+    body: ""
+    form: {}
+    headers:
+      Accept:
+      - application/json
+      Dd-Operation-Id:
+      - GetDashboard
+      User-Agent:
+      - terraform-provider-datadog/dev (terraform 1.16.0; terraform-cli 0.12.7-sdk) datadog-api-client-go/1.0.0-beta.21 (go go1.15.7; os darwin; arch amd64)
+    url: https://api.datadoghq.com/api/v1/dashboard/dqv-7s4-6je
+    method: GET
+  response:
+    body: '{"notify_list":[],"description":"Created using the Datadog provider in Terraform","author_name":null,"template_variable_presets":[],"template_variables":[],"is_read_only":true,"id":"dqv-7s4-6je","title":"tf-TestAccDatadogDashboardEventStream_import-local-1620975860","url":"/dashboard/dqv-7s4-6je/tf-testaccdatadogdashboardeventstreamimport-local-1620975860","created_at":"2021-05-14T07:04:21.877598+00:00","modified_at":"2021-05-14T07:04:21.877598+00:00","author_handle":"frog@datadoghq.com","widgets":[{"definition":{"title_size":"16","title":"Widget Title","title_align":"right","tags_execution":"and","time":{"live_span":"4h"},"query":"*","type":"event_stream","event_size":"l"},"layout":{"y":5,"width":32,"is_column_break":false,"x":5,"height":43},"id":426791798784259}],"layout_type":"free"}'
+    headers:
+      Cache-Control:
+      - no-cache
+      Connection:
+      - keep-alive
+      Content-Security-Policy:
+      - frame-ancestors 'self'; report-uri https://api.datadoghq.com/csp-report
+      Content-Type:
+      - application/json
+      Date:
       - Fri, 14 May 2021 07:04:25 GMT
->>>>>>> 154a3a6f
-      Pragma:
-      - no-cache
-      Strict-Transport-Security:
-      - max-age=15724800;
-      Vary:
-      - Accept-Encoding
-      X-Content-Type-Options:
-      - nosniff
-      X-Dd-Debug:
-<<<<<<< HEAD
-      - 25u1gDlL724DHllbjFT4BhOLorBTilh+aah2uWAUEjFC/+rjczJdiyWrV/HwLwe/
-      X-Dd-Version:
-      - "35.4088130"
-=======
+      Pragma:
+      - no-cache
+      Strict-Transport-Security:
+      - max-age=15724800;
+      Vary:
+      - Accept-Encoding
+      X-Content-Type-Options:
+      - nosniff
+      X-Dd-Debug:
       - nLnnBNvlCFDECRnZvzDb0z4sAO35G+IMidcAs8vrCKyjvsKWE8Yd9S3n6OjZ1qRN
       X-Dd-Version:
       - "35.4528823"
->>>>>>> 154a3a6f
-      X-Frame-Options:
-      - SAMEORIGIN
-    status: 200 OK
-    code: 200
-    duration: ""
-- request:
-    body: ""
-    form: {}
-    headers:
-      Accept:
-      - application/json
-      Dd-Operation-Id:
-      - GetDashboard
-      User-Agent:
-<<<<<<< HEAD
-      - terraform-provider-datadog/dev (terraform 2.4.4; terraform-cli ) datadog-api-client-go/1.0.0-beta.16 (go go1.15.3; os darwin; arch amd64)
-    url: https://api.datadoghq.com/api/v1/dashboard/nmu-snw-fqc
-    method: GET
-  response:
-    body: '{"notify_list":[],"description":"Created using the Datadog provider in Terraform","author_name":null,"template_variable_presets":[],"template_variables":[],"is_read_only":true,"id":"nmu-snw-fqc","title":"tf-TestAccDatadogDashboardEventStream_import-local-1615587205","url":"/dashboard/nmu-snw-fqc/tf-testaccdatadogdashboardeventstreamimport-local-1615587205","created_at":"2021-03-12T22:13:28.256356+00:00","modified_at":"2021-03-12T22:13:28.256356+00:00","author_handle":"frog@datadoghq.com","widgets":[{"definition":{"title_size":"16","title":"Widget Title","title_align":"right","tags_execution":"and","time":{"live_span":"4h"},"query":"*","type":"event_stream","event_size":"l"},"layout":{"y":5,"width":32,"x":5,"height":43},"id":2221279191340748}],"layout_type":"free"}'
-=======
-      - terraform-provider-datadog/dev (terraform 1.16.0; terraform-cli 0.12.7-sdk) datadog-api-client-go/1.0.0-beta.21 (go go1.15.7; os darwin; arch amd64)
-    url: https://api.datadoghq.com/api/v1/dashboard/dqv-7s4-6je
-    method: GET
-  response:
-    body: '{"notify_list":[],"description":"Created using the Datadog provider in Terraform","author_name":null,"template_variable_presets":[],"template_variables":[],"is_read_only":true,"id":"dqv-7s4-6je","title":"tf-TestAccDatadogDashboardEventStream_import-local-1620975860","url":"/dashboard/dqv-7s4-6je/tf-testaccdatadogdashboardeventstreamimport-local-1620975860","created_at":"2021-05-14T07:04:21.877598+00:00","modified_at":"2021-05-14T07:04:21.877598+00:00","author_handle":"frog@datadoghq.com","widgets":[{"definition":{"title_size":"16","title":"Widget Title","title_align":"right","tags_execution":"and","time":{"live_span":"4h"},"query":"*","type":"event_stream","event_size":"l"},"layout":{"y":5,"width":32,"is_column_break":false,"x":5,"height":43},"id":426791798784259}],"layout_type":"free"}'
->>>>>>> 154a3a6f
-    headers:
-      Cache-Control:
-      - no-cache
-      Connection:
-      - keep-alive
-      Content-Security-Policy:
-      - frame-ancestors 'self'; report-uri https://api.datadoghq.com/csp-report
-      Content-Type:
-      - application/json
-      Date:
-<<<<<<< HEAD
-      - Fri, 12 Mar 2021 22:13:33 GMT
-=======
+      X-Frame-Options:
+      - SAMEORIGIN
+    status: 200 OK
+    code: 200
+    duration: ""
+- request:
+    body: ""
+    form: {}
+    headers:
+      Accept:
+      - application/json
+      Dd-Operation-Id:
+      - GetDashboard
+      User-Agent:
+      - terraform-provider-datadog/dev (terraform 1.16.0; terraform-cli 0.12.7-sdk) datadog-api-client-go/1.0.0-beta.21 (go go1.15.7; os darwin; arch amd64)
+    url: https://api.datadoghq.com/api/v1/dashboard/dqv-7s4-6je
+    method: GET
+  response:
+    body: '{"notify_list":[],"description":"Created using the Datadog provider in Terraform","author_name":null,"template_variable_presets":[],"template_variables":[],"is_read_only":true,"id":"dqv-7s4-6je","title":"tf-TestAccDatadogDashboardEventStream_import-local-1620975860","url":"/dashboard/dqv-7s4-6je/tf-testaccdatadogdashboardeventstreamimport-local-1620975860","created_at":"2021-05-14T07:04:21.877598+00:00","modified_at":"2021-05-14T07:04:21.877598+00:00","author_handle":"frog@datadoghq.com","widgets":[{"definition":{"title_size":"16","title":"Widget Title","title_align":"right","tags_execution":"and","time":{"live_span":"4h"},"query":"*","type":"event_stream","event_size":"l"},"layout":{"y":5,"width":32,"is_column_break":false,"x":5,"height":43},"id":426791798784259}],"layout_type":"free"}'
+    headers:
+      Cache-Control:
+      - no-cache
+      Connection:
+      - keep-alive
+      Content-Security-Policy:
+      - frame-ancestors 'self'; report-uri https://api.datadoghq.com/csp-report
+      Content-Type:
+      - application/json
+      Date:
       - Fri, 14 May 2021 07:04:25 GMT
->>>>>>> 154a3a6f
-      Pragma:
-      - no-cache
-      Strict-Transport-Security:
-      - max-age=15724800;
-      Vary:
-      - Accept-Encoding
-      X-Content-Type-Options:
-      - nosniff
-      X-Dd-Debug:
-<<<<<<< HEAD
-      - mNzaoDhdDKO7t4QSrAe5X7pHd0bJND187D+vRbwoluXouE2m1UaQQX0RGCvRpLVE
-      X-Dd-Version:
-      - "35.4088130"
-=======
+      Pragma:
+      - no-cache
+      Strict-Transport-Security:
+      - max-age=15724800;
+      Vary:
+      - Accept-Encoding
+      X-Content-Type-Options:
+      - nosniff
+      X-Dd-Debug:
       - dPySkcOzIZtKyMKDAAzuysY3gNGGj6RtYogGuSb76E8mPvoqzREyRp6lPYm91hQU
       X-Dd-Version:
       - "35.4528823"
@@ -324,7 +251,6 @@
       - vdJ3/nHEY1ioXQ6pQrBVvsQK1s4yyc+wufBMPSoXql71qZVuP/xMdtNo6DafhOAk
       X-Dd-Version:
       - "35.4528823"
->>>>>>> 154a3a6f
       X-Frame-Options:
       - SAMEORIGIN
     status: 200 OK
@@ -339,108 +265,74 @@
       Dd-Operation-Id:
       - DeleteDashboard
       User-Agent:
-<<<<<<< HEAD
-      - terraform-provider-datadog/dev (terraform 2.4.4; terraform-cli 0.14.7) datadog-api-client-go/1.0.0-beta.16 (go go1.15.3; os darwin; arch amd64)
-    url: https://api.datadoghq.com/api/v1/dashboard/nmu-snw-fqc
+      - terraform-provider-datadog/dev (terraform 1.16.0; terraform-cli 0.12.7-sdk) datadog-api-client-go/1.0.0-beta.21 (go go1.15.7; os darwin; arch amd64)
+    url: https://api.datadoghq.com/api/v1/dashboard/dqv-7s4-6je
     method: DELETE
   response:
-    body: '{"deleted_dashboard_id":"nmu-snw-fqc"}'
-=======
-      - terraform-provider-datadog/dev (terraform 1.16.0; terraform-cli 0.12.7-sdk) datadog-api-client-go/1.0.0-beta.21 (go go1.15.7; os darwin; arch amd64)
-    url: https://api.datadoghq.com/api/v1/dashboard/dqv-7s4-6je
-    method: DELETE
-  response:
     body: '{"deleted_dashboard_id":"dqv-7s4-6je"}'
->>>>>>> 154a3a6f
-    headers:
-      Cache-Control:
-      - no-cache
-      Connection:
-      - keep-alive
-      Content-Security-Policy:
-      - frame-ancestors 'self'; report-uri https://api.datadoghq.com/csp-report
-      Content-Type:
-      - application/json
-      Date:
-<<<<<<< HEAD
-      - Fri, 12 Mar 2021 22:13:34 GMT
-=======
+    headers:
+      Cache-Control:
+      - no-cache
+      Connection:
+      - keep-alive
+      Content-Security-Policy:
+      - frame-ancestors 'self'; report-uri https://api.datadoghq.com/csp-report
+      Content-Type:
+      - application/json
+      Date:
       - Fri, 14 May 2021 07:04:26 GMT
->>>>>>> 154a3a6f
-      Pragma:
-      - no-cache
-      Strict-Transport-Security:
-      - max-age=15724800;
-      Vary:
-      - Accept-Encoding
-      X-Content-Type-Options:
-      - nosniff
-      X-Dd-Debug:
-<<<<<<< HEAD
-      - vdJ3/nHEY1ioXQ6pQrBVvsQK1s4yyc+wufBMPSoXql71qZVuP/xMdtNo6DafhOAk
-      X-Dd-Version:
-      - "35.4088130"
-=======
+      Pragma:
+      - no-cache
+      Strict-Transport-Security:
+      - max-age=15724800;
+      Vary:
+      - Accept-Encoding
+      X-Content-Type-Options:
+      - nosniff
+      X-Dd-Debug:
       - HbtaOKlJ6OCrx9tMXO6ivMTrEM+g0c93HDp08trmOmgdHozC5J+vn10F0H4WPjCU
       X-Dd-Version:
       - "35.4528823"
->>>>>>> 154a3a6f
-      X-Frame-Options:
-      - SAMEORIGIN
-    status: 200 OK
-    code: 200
-    duration: ""
-- request:
-    body: ""
-    form: {}
-    headers:
-      Accept:
-      - application/json
-      Dd-Operation-Id:
-      - GetDashboard
-      User-Agent:
-<<<<<<< HEAD
-      - terraform-provider-datadog/dev (terraform 2.4.4; terraform-cli 0.14.7) datadog-api-client-go/1.0.0-beta.16 (go go1.15.3; os darwin; arch amd64)
-    url: https://api.datadoghq.com/api/v1/dashboard/nmu-snw-fqc
-    method: GET
-  response:
-    body: '{"errors": ["Dashboard with ID nmu-snw-fqc not found"]}'
-=======
+      X-Frame-Options:
+      - SAMEORIGIN
+    status: 200 OK
+    code: 200
+    duration: ""
+- request:
+    body: ""
+    form: {}
+    headers:
+      Accept:
+      - application/json
+      Dd-Operation-Id:
+      - GetDashboard
+      User-Agent:
       - terraform-provider-datadog/dev (terraform 1.16.0; terraform-cli 0.12.7-sdk) datadog-api-client-go/1.0.0-beta.21 (go go1.15.7; os darwin; arch amd64)
     url: https://api.datadoghq.com/api/v1/dashboard/dqv-7s4-6je
     method: GET
   response:
     body: '{"errors": ["Dashboard with ID dqv-7s4-6je not found"]}'
->>>>>>> 154a3a6f
-    headers:
-      Cache-Control:
-      - no-cache
-      Connection:
-      - keep-alive
-      Content-Security-Policy:
-      - frame-ancestors 'self'; report-uri https://api.datadoghq.com/csp-report
-      Content-Type:
-      - application/json
-      Date:
-<<<<<<< HEAD
-      - Fri, 12 Mar 2021 22:13:34 GMT
-=======
+    headers:
+      Cache-Control:
+      - no-cache
+      Connection:
+      - keep-alive
+      Content-Security-Policy:
+      - frame-ancestors 'self'; report-uri https://api.datadoghq.com/csp-report
+      Content-Type:
+      - application/json
+      Date:
       - Fri, 14 May 2021 07:04:26 GMT
->>>>>>> 154a3a6f
-      Pragma:
-      - no-cache
-      Strict-Transport-Security:
-      - max-age=15724800;
-      Vary:
-      - Accept-Encoding
-      X-Content-Type-Options:
-      - nosniff
-      X-Dd-Version:
-<<<<<<< HEAD
-      - "35.4088130"
-=======
-      - "35.4528823"
->>>>>>> 154a3a6f
+      Pragma:
+      - no-cache
+      Strict-Transport-Security:
+      - max-age=15724800;
+      Vary:
+      - Accept-Encoding
+      X-Content-Type-Options:
+      - nosniff
+      X-Dd-Version:
+      - "35.4528823"
       X-Frame-Options:
       - SAMEORIGIN
     status: 404 Not Found

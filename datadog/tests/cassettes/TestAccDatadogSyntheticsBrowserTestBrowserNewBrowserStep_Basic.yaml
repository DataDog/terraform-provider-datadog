--- conflicted
+++ resolved
@@ -3,11 +3,7 @@
 interactions:
 - request:
     body: |
-<<<<<<< HEAD
-      {"config":{"assertions":[],"request":{"method":"GET","url":"https://www.datadoghq.com"},"variables":[]},"locations":["aws:eu-central-1"],"message":"","name":"tf-TestAccDatadogSyntheticsBrowserTestBrowserNewBrowserStep_Basic-local-1617184100-subtest","options":{"device_ids":["laptop_large"],"min_location_failed":1,"monitor_options":{"renotify_interval":100},"retry":{"count":2,"interval":300},"tick_every":900},"status":"paused","tags":[],"type":"browser"}
-=======
-      {"config":{"assertions":[],"configVariables":[],"request":{"method":"GET","url":"https://www.datadoghq.com"},"variables":[]},"locations":["aws:eu-central-1"],"message":"","name":"tf-TestAccDatadogSyntheticsBrowserTestBrowserNewBrowserStep_Basic-local-1617183089-subtest","options":{"device_ids":["laptop_large"],"min_location_failed":1,"monitor_options":{"renotify_interval":100},"retry":{"count":2,"interval":300},"tick_every":900},"status":"paused","tags":[],"type":"browser"}
->>>>>>> 14ccad13
+      {"config":{"assertions":[],"request":{"method":"GET","url":"https://www.datadoghq.com"},"variables":[]},"locations":["aws:eu-central-1"],"message":"","name":"tf-TestAccDatadogSyntheticsBrowserTestBrowserNewBrowserStep_Basic-local-1617196334-subtest","options":{"device_ids":["laptop_large"],"min_location_failed":1,"monitor_options":{"renotify_interval":100},"retry":{"count":2,"interval":300},"tick_every":900},"status":"paused","tags":[],"type":"browser"}
     form: {}
     headers:
       Accept:
@@ -18,50 +14,33 @@
       - CreateSyntheticsBrowserTest
       User-Agent:
       - terraform-provider-datadog/dev (terraform 1.16.0; terraform-cli 0.12.7-sdk) datadog-api-client-go/1.0.0-beta.19+dev (go go1.15.3; os darwin; arch amd64)
-<<<<<<< HEAD
     url: https://api.datadoghq.com/api/v1/synthetics/tests/browser
     method: POST
   response:
-    body: '{"status":"paused","public_id":"khx-8s8-muv","tags":[],"org_id":321813,"locations":["aws:eu-central-1"],"message":"","deleted_at":null,"name":"tf-TestAccDatadogSyntheticsBrowserTestBrowserNewBrowserStep_Basic-local-1617184100-subtest","monitor_id":33123847,"type":"browser","created_at":"2021-03-31T09:48:21.360001+00:00","modified_at":"2021-03-31T09:48:21.360001+00:00","config":{"variables":[],"request":{"url":"https://www.datadoghq.com","method":"GET"},"assertions":[]},"options":{"retry":{"count":2,"interval":300},"monitor_options":{"notify_audit":false,"locked":false,"include_tags":true,"new_host_delay":300,"notify_no_data":false,"renotify_interval":100},"device_ids":["laptop_large"],"min_location_failed":1,"tick_every":900}}'
-=======
-    url: https://api.datadoghq.com/api/v1/synthetics/tests
-    method: POST
-  response:
-    body: '{"status":"paused","public_id":"ab3-55k-ni5","tags":[],"org_id":321813,"locations":["aws:eu-central-1"],"message":"","deleted_at":null,"name":"tf-TestAccDatadogSyntheticsBrowserTestBrowserNewBrowserStep_Basic-local-1617183089-subtest","monitor_id":33123257,"type":"browser","created_at":"2021-03-31T09:31:30.290549+00:00","modified_at":"2021-03-31T09:31:30.290549+00:00","config":{"variables":[],"request":{"url":"https://www.datadoghq.com","method":"GET"},"assertions":[],"configVariables":[]},"options":{"retry":{"count":2,"interval":300},"monitor_options":{"notify_audit":false,"locked":false,"include_tags":true,"new_host_delay":300,"notify_no_data":false,"renotify_interval":100},"device_ids":["laptop_large"],"min_location_failed":1,"tick_every":900}}'
->>>>>>> 14ccad13
-    headers:
-      Cache-Control:
-      - no-cache
-      Connection:
-      - keep-alive
-      Content-Security-Policy:
-      - frame-ancestors 'self'; report-uri https://api.datadoghq.com/csp-report
-      Content-Type:
-      - application/json
-      Date:
-<<<<<<< HEAD
-      - Wed, 31 Mar 2021 09:48:21 GMT
-=======
-      - Wed, 31 Mar 2021 09:31:31 GMT
->>>>>>> 14ccad13
-      Pragma:
-      - no-cache
-      Strict-Transport-Security:
-      - max-age=15724800;
-      Vary:
-      - Accept-Encoding
-      X-Content-Type-Options:
-      - nosniff
-      X-Dd-Debug:
-<<<<<<< HEAD
-      - 2328yjLSqI4XmR1pVqrPRR/SFcQsbafjEpPmZx7/3PfxUK1nJQQsX+wrMelyVyj+
-      X-Dd-Version:
-      - "35.4207470"
-=======
+    body: '{"status":"paused","public_id":"bis-bgn-hu4","tags":[],"org_id":321813,"locations":["aws:eu-central-1"],"message":"","deleted_at":null,"name":"tf-TestAccDatadogSyntheticsBrowserTestBrowserNewBrowserStep_Basic-local-1617196334-subtest","monitor_id":33131335,"type":"browser","created_at":"2021-03-31T13:12:14.926401+00:00","modified_at":"2021-03-31T13:12:14.926401+00:00","config":{"variables":[],"request":{"url":"https://www.datadoghq.com","method":"GET"},"assertions":[]},"options":{"retry":{"count":2,"interval":300},"monitor_options":{"notify_audit":false,"locked":false,"include_tags":true,"new_host_delay":300,"notify_no_data":false,"renotify_interval":100},"device_ids":["laptop_large"],"min_location_failed":1,"tick_every":900}}'
+    headers:
+      Cache-Control:
+      - no-cache
+      Connection:
+      - keep-alive
+      Content-Security-Policy:
+      - frame-ancestors 'self'; report-uri https://api.datadoghq.com/csp-report
+      Content-Type:
+      - application/json
+      Date:
+      - Wed, 31 Mar 2021 13:12:14 GMT
+      Pragma:
+      - no-cache
+      Strict-Transport-Security:
+      - max-age=15724800;
+      Vary:
+      - Accept-Encoding
+      X-Content-Type-Options:
+      - nosniff
+      X-Dd-Debug:
       - HbtaOKlJ6OCrx9tMXO6ivMTrEM+g0c93HDp08trmOmgdHozC5J+vn10F0H4WPjCU
       X-Dd-Version:
-      - "35.4206674"
->>>>>>> 14ccad13
+      - "35.4208607"
       X-Frame-Options:
       - SAMEORIGIN
       X-Ratelimit-Limit:
@@ -69,10 +48,9 @@
       X-Ratelimit-Period:
       - "60"
       X-Ratelimit-Remaining:
-<<<<<<< HEAD
-      - "119"
-      X-Ratelimit-Reset:
-      - "39"
+      - "117"
+      X-Ratelimit-Reset:
+      - "46"
     status: 200 OK
     code: 200
     duration: ""
@@ -86,48 +64,43 @@
       - GetTest
       User-Agent:
       - terraform-provider-datadog/dev (terraform 1.16.0; terraform-cli 0.12.7-sdk) datadog-api-client-go/1.0.0-beta.19+dev (go go1.15.3; os darwin; arch amd64)
-    url: https://api.datadoghq.com/api/v1/synthetics/tests/khx-8s8-muv
-    method: GET
-  response:
-    body: '{"status":"paused","public_id":"khx-8s8-muv","tags":[],"locations":["aws:eu-central-1"],"message":"","name":"tf-TestAccDatadogSyntheticsBrowserTestBrowserNewBrowserStep_Basic-local-1617184100-subtest","monitor_id":33123847,"type":"browser","config":{"variables":[],"request":{"url":"https://www.datadoghq.com","method":"GET"},"assertions":[]},"options":{"retry":{"count":2,"interval":300},"monitor_options":{"notify_audit":false,"locked":false,"include_tags":true,"new_host_delay":300,"notify_no_data":false,"renotify_interval":100},"device_ids":["laptop_large"],"min_location_failed":1,"tick_every":900}}'
-    headers:
-      Cache-Control:
-      - no-cache
-      Connection:
-      - keep-alive
-      Content-Security-Policy:
-      - frame-ancestors 'self'; report-uri https://api.datadoghq.com/csp-report
-      Content-Type:
-      - application/json
-      Date:
-      - Wed, 31 Mar 2021 09:48:21 GMT
-      Pragma:
-      - no-cache
-      Strict-Transport-Security:
-      - max-age=15724800;
-      Vary:
-      - Accept-Encoding
-      X-Content-Type-Options:
-      - nosniff
-      X-Dd-Debug:
-      - JpIJLwIH2nFlZOC+u71rq7aAOL43MLZN3MUsL+gpYHdZz5QLUOG8Jysf8kVK6tPU
-      X-Dd-Version:
-      - "35.4207470"
-      X-Frame-Options:
-      - SAMEORIGIN
-      X-Ratelimit-Limit:
-      - "1000"
-      X-Ratelimit-Period:
-      - "60"
-      X-Ratelimit-Remaining:
-      - "996"
-      X-Ratelimit-Reset:
-      - "39"
-=======
-      - "115"
-      X-Ratelimit-Reset:
-      - "30"
->>>>>>> 14ccad13
+    url: https://api.datadoghq.com/api/v1/synthetics/tests/bis-bgn-hu4
+    method: GET
+  response:
+    body: '{"status":"paused","public_id":"bis-bgn-hu4","tags":[],"locations":["aws:eu-central-1"],"message":"","name":"tf-TestAccDatadogSyntheticsBrowserTestBrowserNewBrowserStep_Basic-local-1617196334-subtest","monitor_id":33131335,"type":"browser","config":{"variables":[],"request":{"url":"https://www.datadoghq.com","method":"GET"},"assertions":[]},"options":{"retry":{"count":2,"interval":300},"monitor_options":{"notify_audit":false,"locked":false,"include_tags":true,"new_host_delay":300,"notify_no_data":false,"renotify_interval":100},"device_ids":["laptop_large"],"min_location_failed":1,"tick_every":900}}'
+    headers:
+      Cache-Control:
+      - no-cache
+      Connection:
+      - keep-alive
+      Content-Security-Policy:
+      - frame-ancestors 'self'; report-uri https://api.datadoghq.com/csp-report
+      Content-Type:
+      - application/json
+      Date:
+      - Wed, 31 Mar 2021 13:12:15 GMT
+      Pragma:
+      - no-cache
+      Strict-Transport-Security:
+      - max-age=15724800;
+      Vary:
+      - Accept-Encoding
+      X-Content-Type-Options:
+      - nosniff
+      X-Dd-Debug:
+      - gYZcaADwbKcv7Hm19HJx6WsLoKuOijDWAt2viPeCfWqUgyKY+9e1xZdmMJeXV3YV
+      X-Dd-Version:
+      - "35.4208607"
+      X-Frame-Options:
+      - SAMEORIGIN
+      X-Ratelimit-Limit:
+      - "1000"
+      X-Ratelimit-Period:
+      - "60"
+      X-Ratelimit-Remaining:
+      - "975"
+      X-Ratelimit-Reset:
+      - "45"
     status: 200 OK
     code: 200
     duration: ""
@@ -141,76 +114,49 @@
       - GetBrowserTest
       User-Agent:
       - terraform-provider-datadog/dev (terraform 1.16.0; terraform-cli 0.12.7-sdk) datadog-api-client-go/1.0.0-beta.19+dev (go go1.15.3; os darwin; arch amd64)
-<<<<<<< HEAD
-    url: https://api.datadoghq.com/api/v1/synthetics/tests/browser/khx-8s8-muv
-    method: GET
-  response:
-    body: '{"status":"paused","public_id":"khx-8s8-muv","tags":[],"locations":["aws:eu-central-1"],"message":"","name":"tf-TestAccDatadogSyntheticsBrowserTestBrowserNewBrowserStep_Basic-local-1617184100-subtest","monitor_id":33123847,"type":"browser","steps":[],"config":{"variables":[],"request":{"url":"https://www.datadoghq.com","method":"GET"},"assertions":[]},"options":{"retry":{"count":2,"interval":300},"monitor_options":{"notify_audit":false,"locked":false,"include_tags":true,"new_host_delay":300,"notify_no_data":false,"renotify_interval":100},"device_ids":["laptop_large"],"min_location_failed":1,"tick_every":900}}'
-=======
-    url: https://api.datadoghq.com/api/v1/synthetics/tests/browser/ab3-55k-ni5
-    method: GET
-  response:
-    body: '{"status":"paused","public_id":"ab3-55k-ni5","tags":[],"locations":["aws:eu-central-1"],"message":"","name":"tf-TestAccDatadogSyntheticsBrowserTestBrowserNewBrowserStep_Basic-local-1617183089-subtest","monitor_id":33123257,"type":"browser","steps":[],"config":{"variables":[],"request":{"url":"https://www.datadoghq.com","method":"GET"},"assertions":[],"configVariables":[]},"options":{"retry":{"count":2,"interval":300},"monitor_options":{"notify_audit":false,"locked":false,"include_tags":true,"new_host_delay":300,"notify_no_data":false,"renotify_interval":100},"device_ids":["laptop_large"],"min_location_failed":1,"tick_every":900}}'
->>>>>>> 14ccad13
-    headers:
-      Cache-Control:
-      - no-cache
-      Connection:
-      - keep-alive
-      Content-Security-Policy:
-      - frame-ancestors 'self'; report-uri https://api.datadoghq.com/csp-report
-      Content-Type:
-      - application/json
-      Date:
-<<<<<<< HEAD
-      - Wed, 31 Mar 2021 09:48:22 GMT
-=======
-      - Wed, 31 Mar 2021 09:31:31 GMT
->>>>>>> 14ccad13
-      Pragma:
-      - no-cache
-      Strict-Transport-Security:
-      - max-age=15724800;
-      Vary:
-      - Accept-Encoding
-      X-Content-Type-Options:
-      - nosniff
-      X-Dd-Debug:
-<<<<<<< HEAD
-      - 2328yjLSqI4XmR1pVqrPRR/SFcQsbafjEpPmZx7/3PfxUK1nJQQsX+wrMelyVyj+
-      X-Dd-Version:
-      - "35.4207470"
-=======
-      - tpRCH6w417YjBovRJ8VmtuXmNONVYiRp2c8d2AxjPdGBn8PCtgG4vAztrx3qUZAN
-      X-Dd-Version:
-      - "35.4206674"
->>>>>>> 14ccad13
-      X-Frame-Options:
-      - SAMEORIGIN
-      X-Ratelimit-Limit:
-      - "1000"
-      X-Ratelimit-Period:
-      - "60"
-      X-Ratelimit-Remaining:
-<<<<<<< HEAD
-      - "992"
-      X-Ratelimit-Reset:
-      - "38"
-=======
-      - "981"
-      X-Ratelimit-Reset:
-      - "29"
->>>>>>> 14ccad13
+    url: https://api.datadoghq.com/api/v1/synthetics/tests/browser/bis-bgn-hu4
+    method: GET
+  response:
+    body: '{"status":"paused","public_id":"bis-bgn-hu4","tags":[],"locations":["aws:eu-central-1"],"message":"","name":"tf-TestAccDatadogSyntheticsBrowserTestBrowserNewBrowserStep_Basic-local-1617196334-subtest","monitor_id":33131335,"type":"browser","steps":[],"config":{"variables":[],"request":{"url":"https://www.datadoghq.com","method":"GET"},"assertions":[]},"options":{"retry":{"count":2,"interval":300},"monitor_options":{"notify_audit":false,"locked":false,"include_tags":true,"new_host_delay":300,"notify_no_data":false,"renotify_interval":100},"device_ids":["laptop_large"],"min_location_failed":1,"tick_every":900}}'
+    headers:
+      Cache-Control:
+      - no-cache
+      Connection:
+      - keep-alive
+      Content-Security-Policy:
+      - frame-ancestors 'self'; report-uri https://api.datadoghq.com/csp-report
+      Content-Type:
+      - application/json
+      Date:
+      - Wed, 31 Mar 2021 13:12:15 GMT
+      Pragma:
+      - no-cache
+      Strict-Transport-Security:
+      - max-age=15724800;
+      Vary:
+      - Accept-Encoding
+      X-Content-Type-Options:
+      - nosniff
+      X-Dd-Debug:
+      - S1wfaMZOKGT/IoMw6fqAwAwGWo2vQ44sjF3YzuETnQfxZO2T5eJbs0aX3UKb9Dwu
+      X-Dd-Version:
+      - "35.4208607"
+      X-Frame-Options:
+      - SAMEORIGIN
+      X-Ratelimit-Limit:
+      - "1000"
+      X-Ratelimit-Period:
+      - "60"
+      X-Ratelimit-Remaining:
+      - "974"
+      X-Ratelimit-Reset:
+      - "45"
     status: 200 OK
     code: 200
     duration: ""
 - request:
     body: |
-<<<<<<< HEAD
-      {"config":{"assertions":[],"request":{"body":"this is a body","headers":{"Accept":"application/json","X-Datadog-Trace-ID":"123456789"},"method":"GET","timeout":30,"url":"https://www.datadoghq.com"},"variables":[]},"locations":["aws:eu-central-1"],"message":"Notify @datadog.user","name":"tf-TestAccDatadogSyntheticsBrowserTestBrowserNewBrowserStep_Basic-local-1617184100","options":{"device_ids":["laptop_large","mobile_small"],"min_location_failed":1,"monitor_options":{"renotify_interval":100},"retry":{"count":2,"interval":300},"tick_every":900},"status":"paused","steps":[{"allowFailure":false,"name":"first step","params":{"check":"contains","value":"content"},"timeout":0,"type":"assertCurrentUrl"},{"allowFailure":false,"name":"scroll step","params":{"x":100,"y":200},"timeout":0,"type":"scroll"},{"allowFailure":false,"name":"api step","params":{"request":{"config":{"assertions":[],"request":{"method":"GET","url":"https://example.com"}},"options":{},"subtype":"http"}},"timeout":0,"type":"runApiTest"},{"allowFailure":false,"name":"subtest","params":{"playingTabId":0,"subtestPublicId":"khx-8s8-muv"},"timeout":0,"type":"playSubTest"},{"allowFailure":false,"name":"wait step","params":{"value":100},"timeout":0,"type":"wait"},{"allowFailure":false,"name":"extract variable step","params":{"code":"return 123","variable":{"example":"Example of the extracted variable.","name":"VAR_FROM_JS"}},"timeout":0,"type":"extractFromJavascript"},{"allowFailure":false,"name":"click step","params":{"element":{"multiLocator":{"ab":"/*[local-name()=\"html\"][1]/*[local-name()=\"body\"][1]/*[local-name()=\"nav\"][1]/*[local-name()=\"div\"][1]/*[local-name()=\"div\"][1]/*[local-name()=\"a\"][1]/*[local-name()=\"div\"][1]/*[local-name()=\"div\"][1]/*[local-name()=\"img\"][1]","at":"/descendant::*[@src=\"https://imgix.datadoghq.com/img/dd_logo_n_70x75.png\"]","cl":"/descendant::*[contains(concat('''', normalize-space(@class), '' ''), \" dog \")]/*[local-name()=\"img\"][1]","clt":"/descendant::*[contains(concat('''', normalize-space(@class), '' ''), \" dog \")]/*[local-name()=\"img\"][1]","co":"","ro":"//*[@src=\"https://imgix.datadoghq.com/img/dd_logo_n_70x75.png\"]"},"targetOuterHTML":"img height=\"75\" src=\"https://imgix.datadoghq.com/img/dd_logo_n_70x75.png...","url":"https://www.datadoghq.com/"}},"timeout":0,"type":"click"}],"tags":["foo:bar","baz"],"type":"browser"}
-=======
-      {"config":{"assertions":[],"configVariables":[],"request":{"body":"this is a body","headers":{"Accept":"application/json","X-Datadog-Trace-ID":"123456789"},"method":"GET","timeout":30,"url":"https://www.datadoghq.com"},"variables":[]},"locations":["aws:eu-central-1"],"message":"Notify @datadog.user","name":"tf-TestAccDatadogSyntheticsBrowserTestBrowserNewBrowserStep_Basic-local-1617183089","options":{"device_ids":["laptop_large","mobile_small"],"min_location_failed":1,"monitor_options":{"renotify_interval":100},"retry":{"count":2,"interval":300},"tick_every":900},"status":"paused","steps":[{"allowFailure":false,"name":"first step","params":{"check":"contains","value":"content"},"timeout":0,"type":"assertCurrentUrl"},{"allowFailure":false,"name":"scroll step","params":{"x":100,"y":200},"timeout":0,"type":"scroll"},{"allowFailure":false,"name":"api step","params":{"request":{"config":{"assertions":[],"request":{"method":"GET","url":"https://example.com"}},"options":{},"subtype":"http"}},"timeout":0,"type":"runApiTest"},{"allowFailure":false,"name":"subtest","params":{"playingTabId":0,"subtestPublicId":"ab3-55k-ni5"},"timeout":0,"type":"playSubTest"},{"allowFailure":false,"name":"wait step","params":{"value":100},"timeout":0,"type":"wait"},{"allowFailure":false,"name":"extract variable step","params":{"code":"return 123","variable":{"example":"Example of the extracted variable.","name":"VAR_FROM_JS"}},"timeout":0,"type":"extractFromJavascript"},{"allowFailure":false,"name":"click step","params":{"element":{"multiLocator":{"ab":"/*[local-name()=\"html\"][1]/*[local-name()=\"body\"][1]/*[local-name()=\"nav\"][1]/*[local-name()=\"div\"][1]/*[local-name()=\"div\"][1]/*[local-name()=\"a\"][1]/*[local-name()=\"div\"][1]/*[local-name()=\"div\"][1]/*[local-name()=\"img\"][1]","at":"/descendant::*[@src=\"https://imgix.datadoghq.com/img/dd_logo_n_70x75.png\"]","cl":"/descendant::*[contains(concat('''', normalize-space(@class), '' ''), \" dog \")]/*[local-name()=\"img\"][1]","clt":"/descendant::*[contains(concat('''', normalize-space(@class), '' ''), \" dog \")]/*[local-name()=\"img\"][1]","co":"","ro":"//*[@src=\"https://imgix.datadoghq.com/img/dd_logo_n_70x75.png\"]"},"targetOuterHTML":"img height=\"75\" src=\"https://imgix.datadoghq.com/img/dd_logo_n_70x75.png...","url":"https://www.datadoghq.com/"}},"timeout":0,"type":"click"}],"tags":["foo:bar","baz"],"type":"browser"}
->>>>>>> 14ccad13
+      {"config":{"assertions":[],"request":{"body":"this is a body","headers":{"Accept":"application/json","X-Datadog-Trace-ID":"123456789"},"method":"GET","timeout":30,"url":"https://www.datadoghq.com"},"variables":[]},"locations":["aws:eu-central-1"],"message":"Notify @datadog.user","name":"tf-TestAccDatadogSyntheticsBrowserTestBrowserNewBrowserStep_Basic-local-1617196334","options":{"device_ids":["laptop_large","mobile_small"],"min_location_failed":1,"monitor_options":{"renotify_interval":100},"retry":{"count":2,"interval":300},"tick_every":900},"status":"paused","steps":[{"allowFailure":false,"name":"first step","params":{"check":"contains","value":"content"},"timeout":0,"type":"assertCurrentUrl"},{"allowFailure":false,"name":"scroll step","params":{"x":100,"y":200},"timeout":0,"type":"scroll"},{"allowFailure":false,"name":"api step","params":{"request":{"config":{"assertions":[],"request":{"method":"GET","url":"https://example.com"}},"options":{},"subtype":"http"}},"timeout":0,"type":"runApiTest"},{"allowFailure":false,"name":"subtest","params":{"playingTabId":0,"subtestPublicId":"bis-bgn-hu4"},"timeout":0,"type":"playSubTest"},{"allowFailure":false,"name":"wait step","params":{"value":100},"timeout":0,"type":"wait"},{"allowFailure":false,"name":"extract variable step","params":{"code":"return 123","variable":{"example":"Example of the extracted variable.","name":"VAR_FROM_JS"}},"timeout":0,"type":"extractFromJavascript"},{"allowFailure":false,"name":"click step","params":{"element":{"multiLocator":{"ab":"/*[local-name()=\"html\"][1]/*[local-name()=\"body\"][1]/*[local-name()=\"nav\"][1]/*[local-name()=\"div\"][1]/*[local-name()=\"div\"][1]/*[local-name()=\"a\"][1]/*[local-name()=\"div\"][1]/*[local-name()=\"div\"][1]/*[local-name()=\"img\"][1]","at":"/descendant::*[@src=\"https://imgix.datadoghq.com/img/dd_logo_n_70x75.png\"]","cl":"/descendant::*[contains(concat('''', normalize-space(@class), '' ''), \" dog \")]/*[local-name()=\"img\"][1]","clt":"/descendant::*[contains(concat('''', normalize-space(@class), '' ''), \" dog \")]/*[local-name()=\"img\"][1]","co":"","ro":"//*[@src=\"https://imgix.datadoghq.com/img/dd_logo_n_70x75.png\"]"},"targetOuterHTML":"img height=\"75\" src=\"https://imgix.datadoghq.com/img/dd_logo_n_70x75.png...","url":"https://www.datadoghq.com/"}},"timeout":0,"type":"click"}],"tags":["foo:bar","baz"],"type":"browser"}
     form: {}
     headers:
       Accept:
@@ -221,64 +167,543 @@
       - CreateSyntheticsBrowserTest
       User-Agent:
       - terraform-provider-datadog/dev (terraform 1.16.0; terraform-cli 0.12.7-sdk) datadog-api-client-go/1.0.0-beta.19+dev (go go1.15.3; os darwin; arch amd64)
-<<<<<<< HEAD
     url: https://api.datadoghq.com/api/v1/synthetics/tests/browser
     method: POST
   response:
-    body: '{"status":"paused","public_id":"izv-jk9-qsg","tags":["foo:bar","baz"],"org_id":321813,"locations":["aws:eu-central-1"],"message":"Notify @datadog.user","deleted_at":null,"name":"tf-TestAccDatadogSyntheticsBrowserTestBrowserNewBrowserStep_Basic-local-1617184100","monitor_id":33123850,"type":"browser","created_at":"2021-03-31T09:48:23.781264+00:00","modified_at":"2021-03-31T09:48:23.781264+00:00","steps":[{"name":"first step","allowFailure":false,"params":{"check":"contains","value":"content"},"timeout":0,"type":"assertCurrentUrl"},{"name":"scroll step","allowFailure":false,"params":{"y":200,"x":100},"timeout":0,"type":"scroll"},{"name":"api step","allowFailure":false,"params":{"request":{"subtype":"http","config":{"request":{"url":"https://example.com","method":"GET"},"assertions":[]},"options":{}}},"timeout":0,"type":"runApiTest"},{"name":"tf-TestAccDatadogSyntheticsBrowserTestBrowserNewBrowserStep_Basic-local-1617184100-subtest","allowFailure":false,"params":{"subtest":{"public_id":"khx-8s8-muv","name":"tf-TestAccDatadogSyntheticsBrowserTestBrowserNewBrowserStep_Basic-local-1617184100-subtest","variables":[],"locations":["aws:eu-central-1"],"steps":[],"device_ids":["laptop_large"],"startUrl":"https://www.datadoghq.com"},"playingTabId":0,"subtestPublicId":"khx-8s8-muv"},"timeout":0,"type":"playSubTest"},{"name":"wait step","allowFailure":false,"params":{"value":100},"timeout":0,"type":"wait"},{"name":"extract variable step","allowFailure":false,"params":{"variable":{"example":"Example of the extracted variable.","name":"VAR_FROM_JS"},"code":"return 123"},"timeout":0,"type":"extractFromJavascript"},{"name":"click step","allowFailure":false,"params":{"element":{"targetOuterHTML":"img height=\"75\" src=\"https://imgix.datadoghq.com/img/dd_logo_n_70x75.png...","url":"https://www.datadoghq.com/","multiLocator":{"ab":"/*[local-name()=\"html\"][1]/*[local-name()=\"body\"][1]/*[local-name()=\"nav\"][1]/*[local-name()=\"div\"][1]/*[local-name()=\"div\"][1]/*[local-name()=\"a\"][1]/*[local-name()=\"div\"][1]/*[local-name()=\"div\"][1]/*[local-name()=\"img\"][1]","co":"","cl":"/descendant::*[contains(concat('''''''', normalize-space(@class), '''' ''''), \" dog \")]/*[local-name()=\"img\"][1]","at":"/descendant::*[@src=\"https://imgix.datadoghq.com/img/dd_logo_n_70x75.png\"]","clt":"/descendant::*[contains(concat('''''''', normalize-space(@class), '''' ''''), \" dog \")]/*[local-name()=\"img\"][1]","ro":"//*[@src=\"https://imgix.datadoghq.com/img/dd_logo_n_70x75.png\"]"}}},"timeout":0,"type":"click"}],"config":{"variables":[],"request":{"body":"this is a body","headers":{"Accept":"application/json","X-Datadog-Trace-ID":"123456789"},"url":"https://www.datadoghq.com","timeout":30,"method":"GET"},"assertions":[]},"options":{"retry":{"count":2,"interval":300},"monitor_options":{"notify_audit":false,"locked":false,"include_tags":true,"new_host_delay":300,"notify_no_data":false,"renotify_interval":100},"device_ids":["laptop_large","mobile_small"],"min_location_failed":1,"tick_every":900}}'
-=======
-    url: https://api.datadoghq.com/api/v1/synthetics/tests
-    method: POST
-  response:
-    body: '{"status":"paused","public_id":"s36-dff-ih4","tags":["foo:bar","baz"],"org_id":321813,"locations":["aws:eu-central-1"],"message":"Notify @datadog.user","deleted_at":null,"name":"tf-TestAccDatadogSyntheticsBrowserTestBrowserNewBrowserStep_Basic-local-1617183089","monitor_id":33123260,"type":"browser","created_at":"2021-03-31T09:31:31.684495+00:00","modified_at":"2021-03-31T09:31:31.684495+00:00","steps":[{"name":"first step","allowFailure":false,"params":{"check":"contains","value":"content"},"timeout":0,"type":"assertCurrentUrl"},{"name":"scroll step","allowFailure":false,"params":{"y":200,"x":100},"timeout":0,"type":"scroll"},{"name":"api step","allowFailure":false,"params":{"request":{"subtype":"http","config":{"request":{"url":"https://example.com","method":"GET"},"assertions":[]},"options":{}}},"timeout":0,"type":"runApiTest"},{"name":"tf-TestAccDatadogSyntheticsBrowserTestBrowserNewBrowserStep_Basic-local-1617183089-subtest","allowFailure":false,"params":{"subtest":{"public_id":"ab3-55k-ni5","name":"tf-TestAccDatadogSyntheticsBrowserTestBrowserNewBrowserStep_Basic-local-1617183089-subtest","variables":[],"locations":["aws:eu-central-1"],"steps":[],"device_ids":["laptop_large"],"startUrl":"https://www.datadoghq.com"},"playingTabId":0,"subtestPublicId":"ab3-55k-ni5"},"timeout":0,"type":"playSubTest"},{"name":"wait step","allowFailure":false,"params":{"value":100},"timeout":0,"type":"wait"},{"name":"extract variable step","allowFailure":false,"params":{"variable":{"example":"Example of the extracted variable.","name":"VAR_FROM_JS"},"code":"return 123"},"timeout":0,"type":"extractFromJavascript"},{"name":"click step","allowFailure":false,"params":{"element":{"targetOuterHTML":"img height=\"75\" src=\"https://imgix.datadoghq.com/img/dd_logo_n_70x75.png...","url":"https://www.datadoghq.com/","multiLocator":{"ab":"/*[local-name()=\"html\"][1]/*[local-name()=\"body\"][1]/*[local-name()=\"nav\"][1]/*[local-name()=\"div\"][1]/*[local-name()=\"div\"][1]/*[local-name()=\"a\"][1]/*[local-name()=\"div\"][1]/*[local-name()=\"div\"][1]/*[local-name()=\"img\"][1]","co":"","cl":"/descendant::*[contains(concat('''''''', normalize-space(@class), '''' ''''), \" dog \")]/*[local-name()=\"img\"][1]","at":"/descendant::*[@src=\"https://imgix.datadoghq.com/img/dd_logo_n_70x75.png\"]","clt":"/descendant::*[contains(concat('''''''', normalize-space(@class), '''' ''''), \" dog \")]/*[local-name()=\"img\"][1]","ro":"//*[@src=\"https://imgix.datadoghq.com/img/dd_logo_n_70x75.png\"]"}}},"timeout":0,"type":"click"}],"config":{"variables":[],"request":{"body":"this is a body","headers":{"Accept":"application/json","X-Datadog-Trace-ID":"123456789"},"url":"https://www.datadoghq.com","timeout":30,"method":"GET"},"assertions":[],"configVariables":[]},"options":{"retry":{"count":2,"interval":300},"monitor_options":{"notify_audit":false,"locked":false,"include_tags":true,"new_host_delay":300,"notify_no_data":false,"renotify_interval":100},"device_ids":["laptop_large","mobile_small"],"min_location_failed":1,"tick_every":900}}'
->>>>>>> 14ccad13
-    headers:
-      Cache-Control:
-      - no-cache
-      Connection:
-      - keep-alive
-      Content-Security-Policy:
-      - frame-ancestors 'self'; report-uri https://api.datadoghq.com/csp-report
-      Content-Type:
-      - application/json
-      Date:
-<<<<<<< HEAD
-      - Wed, 31 Mar 2021 09:48:23 GMT
-=======
-      - Wed, 31 Mar 2021 09:31:32 GMT
->>>>>>> 14ccad13
-      Pragma:
-      - no-cache
-      Strict-Transport-Security:
-      - max-age=15724800;
-      Vary:
-      - Accept-Encoding
-      X-Content-Type-Options:
-      - nosniff
-      X-Dd-Debug:
-<<<<<<< HEAD
+    body: '{"status":"paused","public_id":"ih8-irk-95w","tags":["foo:bar","baz"],"org_id":321813,"locations":["aws:eu-central-1"],"message":"Notify @datadog.user","deleted_at":null,"name":"tf-TestAccDatadogSyntheticsBrowserTestBrowserNewBrowserStep_Basic-local-1617196334","monitor_id":33131336,"type":"browser","created_at":"2021-03-31T13:12:15.546140+00:00","modified_at":"2021-03-31T13:12:15.546140+00:00","steps":[{"name":"first step","allowFailure":false,"params":{"check":"contains","value":"content"},"timeout":0,"type":"assertCurrentUrl"},{"name":"scroll step","allowFailure":false,"params":{"y":200,"x":100},"timeout":0,"type":"scroll"},{"name":"api step","allowFailure":false,"params":{"request":{"subtype":"http","config":{"request":{"url":"https://example.com","method":"GET"},"assertions":[]},"options":{}}},"timeout":0,"type":"runApiTest"},{"name":"tf-TestAccDatadogSyntheticsBrowserTestBrowserNewBrowserStep_Basic-local-1617196334-subtest","allowFailure":false,"params":{"subtest":{"public_id":"bis-bgn-hu4","name":"tf-TestAccDatadogSyntheticsBrowserTestBrowserNewBrowserStep_Basic-local-1617196334-subtest","variables":[],"locations":["aws:eu-central-1"],"steps":[],"device_ids":["laptop_large"],"startUrl":"https://www.datadoghq.com"},"playingTabId":0,"subtestPublicId":"bis-bgn-hu4"},"timeout":0,"type":"playSubTest"},{"name":"wait step","allowFailure":false,"params":{"value":100},"timeout":0,"type":"wait"},{"name":"extract variable step","allowFailure":false,"params":{"variable":{"example":"Example of the extracted variable.","name":"VAR_FROM_JS"},"code":"return 123"},"timeout":0,"type":"extractFromJavascript"},{"name":"click step","allowFailure":false,"params":{"element":{"targetOuterHTML":"img height=\"75\" src=\"https://imgix.datadoghq.com/img/dd_logo_n_70x75.png...","url":"https://www.datadoghq.com/","multiLocator":{"ab":"/*[local-name()=\"html\"][1]/*[local-name()=\"body\"][1]/*[local-name()=\"nav\"][1]/*[local-name()=\"div\"][1]/*[local-name()=\"div\"][1]/*[local-name()=\"a\"][1]/*[local-name()=\"div\"][1]/*[local-name()=\"div\"][1]/*[local-name()=\"img\"][1]","co":"","cl":"/descendant::*[contains(concat('''''''', normalize-space(@class), '''' ''''), \" dog \")]/*[local-name()=\"img\"][1]","at":"/descendant::*[@src=\"https://imgix.datadoghq.com/img/dd_logo_n_70x75.png\"]","clt":"/descendant::*[contains(concat('''''''', normalize-space(@class), '''' ''''), \" dog \")]/*[local-name()=\"img\"][1]","ro":"//*[@src=\"https://imgix.datadoghq.com/img/dd_logo_n_70x75.png\"]"}}},"timeout":0,"type":"click"}],"config":{"variables":[],"request":{"body":"this is a body","headers":{"Accept":"application/json","X-Datadog-Trace-ID":"123456789"},"url":"https://www.datadoghq.com","timeout":30,"method":"GET"},"assertions":[]},"options":{"retry":{"count":2,"interval":300},"monitor_options":{"notify_audit":false,"locked":false,"include_tags":true,"new_host_delay":300,"notify_no_data":false,"renotify_interval":100},"device_ids":["laptop_large","mobile_small"],"min_location_failed":1,"tick_every":900}}'
+    headers:
+      Cache-Control:
+      - no-cache
+      Connection:
+      - keep-alive
+      Content-Security-Policy:
+      - frame-ancestors 'self'; report-uri https://api.datadoghq.com/csp-report
+      Content-Type:
+      - application/json
+      Date:
+      - Wed, 31 Mar 2021 13:12:15 GMT
+      Pragma:
+      - no-cache
+      Strict-Transport-Security:
+      - max-age=15724800;
+      Vary:
+      - Accept-Encoding
+      X-Content-Type-Options:
+      - nosniff
+      X-Dd-Debug:
       - B1nwy/pPNqX+q4pQT22cdp1QCexE35IF8qwSHy0Nf7IW0Y881qtn4tXN1lpmzaKc
       X-Dd-Version:
-      - "35.4207470"
-=======
+      - "35.4208607"
+      X-Frame-Options:
+      - SAMEORIGIN
+      X-Ratelimit-Limit:
+      - "120"
+      X-Ratelimit-Period:
+      - "60"
+      X-Ratelimit-Remaining:
+      - "116"
+      X-Ratelimit-Reset:
+      - "45"
+    status: 200 OK
+    code: 200
+    duration: ""
+- request:
+    body: ""
+    form: {}
+    headers:
+      Accept:
+      - application/json
+      Dd-Operation-Id:
+      - GetTest
+      User-Agent:
+      - terraform-provider-datadog/dev (terraform 1.16.0; terraform-cli 0.12.7-sdk) datadog-api-client-go/1.0.0-beta.19+dev (go go1.15.3; os darwin; arch amd64)
+    url: https://api.datadoghq.com/api/v1/synthetics/tests/ih8-irk-95w
+    method: GET
+  response:
+    body: '{"status":"paused","public_id":"ih8-irk-95w","tags":["foo:bar","baz"],"locations":["aws:eu-central-1"],"message":"Notify @datadog.user","name":"tf-TestAccDatadogSyntheticsBrowserTestBrowserNewBrowserStep_Basic-local-1617196334","monitor_id":33131336,"type":"browser","config":{"variables":[],"request":{"body":"this is a body","headers":{"Accept":"application/json","X-Datadog-Trace-ID":"123456789"},"url":"https://www.datadoghq.com","timeout":30,"method":"GET"},"assertions":[]},"options":{"retry":{"count":2,"interval":300},"monitor_options":{"notify_audit":false,"locked":false,"include_tags":true,"new_host_delay":300,"notify_no_data":false,"renotify_interval":100},"device_ids":["laptop_large","mobile_small"],"min_location_failed":1,"tick_every":900}}'
+    headers:
+      Cache-Control:
+      - no-cache
+      Connection:
+      - keep-alive
+      Content-Security-Policy:
+      - frame-ancestors 'self'; report-uri https://api.datadoghq.com/csp-report
+      Content-Type:
+      - application/json
+      Date:
+      - Wed, 31 Mar 2021 13:12:15 GMT
+      Pragma:
+      - no-cache
+      Strict-Transport-Security:
+      - max-age=15724800;
+      Vary:
+      - Accept-Encoding
+      X-Content-Type-Options:
+      - nosniff
+      X-Dd-Debug:
+      - 2328yjLSqI4XmR1pVqrPRR/SFcQsbafjEpPmZx7/3PfxUK1nJQQsX+wrMelyVyj+
+      X-Dd-Version:
+      - "35.4208607"
+      X-Frame-Options:
+      - SAMEORIGIN
+      X-Ratelimit-Limit:
+      - "1000"
+      X-Ratelimit-Period:
+      - "60"
+      X-Ratelimit-Remaining:
+      - "973"
+      X-Ratelimit-Reset:
+      - "45"
+    status: 200 OK
+    code: 200
+    duration: ""
+- request:
+    body: ""
+    form: {}
+    headers:
+      Accept:
+      - application/json
+      Dd-Operation-Id:
+      - GetBrowserTest
+      User-Agent:
+      - terraform-provider-datadog/dev (terraform 1.16.0; terraform-cli 0.12.7-sdk) datadog-api-client-go/1.0.0-beta.19+dev (go go1.15.3; os darwin; arch amd64)
+    url: https://api.datadoghq.com/api/v1/synthetics/tests/browser/ih8-irk-95w
+    method: GET
+  response:
+    body: '{"status":"paused","public_id":"ih8-irk-95w","tags":["foo:bar","baz"],"locations":["aws:eu-central-1"],"message":"Notify @datadog.user","name":"tf-TestAccDatadogSyntheticsBrowserTestBrowserNewBrowserStep_Basic-local-1617196334","monitor_id":33131336,"type":"browser","steps":[{"name":"first step","allowFailure":false,"params":{"check":"contains","value":"content"},"timeout":0,"type":"assertCurrentUrl"},{"name":"scroll step","allowFailure":false,"params":{"y":200,"x":100},"timeout":0,"type":"scroll"},{"name":"api step","allowFailure":false,"params":{"request":{"subtype":"http","config":{"request":{"url":"https://example.com","method":"GET"},"assertions":[]},"options":{}}},"timeout":0,"type":"runApiTest"},{"name":"subtest","allowFailure":false,"params":{"playingTabId":0,"subtestPublicId":"bis-bgn-hu4"},"timeout":0,"type":"playSubTest"},{"name":"wait step","allowFailure":false,"params":{"value":100},"timeout":0,"type":"wait"},{"name":"extract variable step","allowFailure":false,"params":{"variable":{"example":"Example of the extracted variable.","name":"VAR_FROM_JS"},"code":"return 123"},"timeout":0,"type":"extractFromJavascript"},{"name":"click step","allowFailure":false,"params":{"element":{"targetOuterHTML":"img height=\"75\" src=\"https://imgix.datadoghq.com/img/dd_logo_n_70x75.png...","url":"https://www.datadoghq.com/","multiLocator":{"ab":"/*[local-name()=\"html\"][1]/*[local-name()=\"body\"][1]/*[local-name()=\"nav\"][1]/*[local-name()=\"div\"][1]/*[local-name()=\"div\"][1]/*[local-name()=\"a\"][1]/*[local-name()=\"div\"][1]/*[local-name()=\"div\"][1]/*[local-name()=\"img\"][1]","co":"","cl":"/descendant::*[contains(concat('''''''', normalize-space(@class), '''' ''''), \" dog \")]/*[local-name()=\"img\"][1]","at":"/descendant::*[@src=\"https://imgix.datadoghq.com/img/dd_logo_n_70x75.png\"]","clt":"/descendant::*[contains(concat('''''''', normalize-space(@class), '''' ''''), \" dog \")]/*[local-name()=\"img\"][1]","ro":"//*[@src=\"https://imgix.datadoghq.com/img/dd_logo_n_70x75.png\"]"}}},"timeout":0,"type":"click"}],"config":{"variables":[],"request":{"body":"this is a body","headers":{"Accept":"application/json","X-Datadog-Trace-ID":"123456789"},"url":"https://www.datadoghq.com","timeout":30,"method":"GET"},"assertions":[]},"options":{"retry":{"count":2,"interval":300},"monitor_options":{"notify_audit":false,"locked":false,"include_tags":true,"new_host_delay":300,"notify_no_data":false,"renotify_interval":100},"device_ids":["laptop_large","mobile_small"],"min_location_failed":1,"tick_every":900}}'
+    headers:
+      Cache-Control:
+      - no-cache
+      Connection:
+      - keep-alive
+      Content-Security-Policy:
+      - frame-ancestors 'self'; report-uri https://api.datadoghq.com/csp-report
+      Content-Type:
+      - application/json
+      Date:
+      - Wed, 31 Mar 2021 13:12:16 GMT
+      Pragma:
+      - no-cache
+      Strict-Transport-Security:
+      - max-age=15724800;
+      Vary:
+      - Accept-Encoding
+      X-Content-Type-Options:
+      - nosniff
+      X-Dd-Debug:
+      - SY1h8ScsWq+kYmtbh63ltMLFAZsQjqfrgvdfAoRX+9TzT1sgMBRYaFRwfWWRRe9a
+      X-Dd-Version:
+      - "35.4208607"
+      X-Frame-Options:
+      - SAMEORIGIN
+      X-Ratelimit-Limit:
+      - "1000"
+      X-Ratelimit-Period:
+      - "60"
+      X-Ratelimit-Remaining:
+      - "972"
+      X-Ratelimit-Reset:
+      - "45"
+    status: 200 OK
+    code: 200
+    duration: ""
+- request:
+    body: ""
+    form: {}
+    headers:
+      Accept:
+      - application/json
+      Dd-Operation-Id:
+      - GetTest
+      User-Agent:
+      - terraform-provider-datadog/dev (terraform 1.16.0; terraform-cli 0.12.7-sdk) datadog-api-client-go/1.0.0-beta.19+dev (go go1.15.3; os darwin; arch amd64)
+    url: https://api.datadoghq.com/api/v1/synthetics/tests/ih8-irk-95w
+    method: GET
+  response:
+    body: '{"status":"paused","public_id":"ih8-irk-95w","tags":["foo:bar","baz"],"locations":["aws:eu-central-1"],"message":"Notify @datadog.user","name":"tf-TestAccDatadogSyntheticsBrowserTestBrowserNewBrowserStep_Basic-local-1617196334","monitor_id":33131336,"type":"browser","config":{"variables":[],"request":{"body":"this is a body","headers":{"Accept":"application/json","X-Datadog-Trace-ID":"123456789"},"url":"https://www.datadoghq.com","timeout":30,"method":"GET"},"assertions":[]},"options":{"retry":{"count":2,"interval":300},"monitor_options":{"notify_audit":false,"locked":false,"include_tags":true,"new_host_delay":300,"notify_no_data":false,"renotify_interval":100},"device_ids":["laptop_large","mobile_small"],"min_location_failed":1,"tick_every":900}}'
+    headers:
+      Cache-Control:
+      - no-cache
+      Connection:
+      - keep-alive
+      Content-Security-Policy:
+      - frame-ancestors 'self'; report-uri https://api.datadoghq.com/csp-report
+      Content-Type:
+      - application/json
+      Date:
+      - Wed, 31 Mar 2021 13:12:16 GMT
+      Pragma:
+      - no-cache
+      Strict-Transport-Security:
+      - max-age=15724800;
+      Vary:
+      - Accept-Encoding
+      X-Content-Type-Options:
+      - nosniff
+      X-Dd-Debug:
+      - l4HFlaRP3QwYSqoGKhzbYfv7zgkK63HIRR7YkyVYZspq0lGjjTBwoK8V/alf+XYt
+      X-Dd-Version:
+      - "35.4208607"
+      X-Frame-Options:
+      - SAMEORIGIN
+      X-Ratelimit-Limit:
+      - "1000"
+      X-Ratelimit-Period:
+      - "60"
+      X-Ratelimit-Remaining:
+      - "971"
+      X-Ratelimit-Reset:
+      - "44"
+    status: 200 OK
+    code: 200
+    duration: ""
+- request:
+    body: ""
+    form: {}
+    headers:
+      Accept:
+      - application/json
+      Dd-Operation-Id:
+      - GetTest
+      User-Agent:
+      - terraform-provider-datadog/dev (terraform 1.16.0; terraform-cli 0.12.7-sdk) datadog-api-client-go/1.0.0-beta.19+dev (go go1.15.3; os darwin; arch amd64)
+    url: https://api.datadoghq.com/api/v1/synthetics/tests/bis-bgn-hu4
+    method: GET
+  response:
+    body: '{"status":"paused","public_id":"bis-bgn-hu4","tags":[],"locations":["aws:eu-central-1"],"message":"","name":"tf-TestAccDatadogSyntheticsBrowserTestBrowserNewBrowserStep_Basic-local-1617196334-subtest","monitor_id":33131335,"type":"browser","config":{"variables":[],"request":{"url":"https://www.datadoghq.com","method":"GET"},"assertions":[]},"options":{"retry":{"count":2,"interval":300},"monitor_options":{"notify_audit":false,"locked":false,"include_tags":true,"new_host_delay":300,"notify_no_data":false,"renotify_interval":100},"device_ids":["laptop_large"],"min_location_failed":1,"tick_every":900}}'
+    headers:
+      Cache-Control:
+      - no-cache
+      Connection:
+      - keep-alive
+      Content-Security-Policy:
+      - frame-ancestors 'self'; report-uri https://api.datadoghq.com/csp-report
+      Content-Type:
+      - application/json
+      Date:
+      - Wed, 31 Mar 2021 13:12:16 GMT
+      Pragma:
+      - no-cache
+      Strict-Transport-Security:
+      - max-age=15724800;
+      Vary:
+      - Accept-Encoding
+      X-Content-Type-Options:
+      - nosniff
+      X-Dd-Debug:
+      - mNzaoDhdDKO7t4QSrAe5X7pHd0bJND187D+vRbwoluXouE2m1UaQQX0RGCvRpLVE
+      X-Dd-Version:
+      - "35.4208607"
+      X-Frame-Options:
+      - SAMEORIGIN
+      X-Ratelimit-Limit:
+      - "1000"
+      X-Ratelimit-Period:
+      - "60"
+      X-Ratelimit-Remaining:
+      - "970"
+      X-Ratelimit-Reset:
+      - "44"
+    status: 200 OK
+    code: 200
+    duration: ""
+- request:
+    body: ""
+    form: {}
+    headers:
+      Accept:
+      - application/json
+      Dd-Operation-Id:
+      - GetTest
+      User-Agent:
+      - terraform-provider-datadog/dev (terraform 1.16.0; terraform-cli 0.12.7-sdk) datadog-api-client-go/1.0.0-beta.19+dev (go go1.15.3; os darwin; arch amd64)
+    url: https://api.datadoghq.com/api/v1/synthetics/tests/bis-bgn-hu4
+    method: GET
+  response:
+    body: '{"status":"paused","public_id":"bis-bgn-hu4","tags":[],"locations":["aws:eu-central-1"],"message":"","name":"tf-TestAccDatadogSyntheticsBrowserTestBrowserNewBrowserStep_Basic-local-1617196334-subtest","monitor_id":33131335,"type":"browser","config":{"variables":[],"request":{"url":"https://www.datadoghq.com","method":"GET"},"assertions":[]},"options":{"retry":{"count":2,"interval":300},"monitor_options":{"notify_audit":false,"locked":false,"include_tags":true,"new_host_delay":300,"notify_no_data":false,"renotify_interval":100},"device_ids":["laptop_large"],"min_location_failed":1,"tick_every":900}}'
+    headers:
+      Cache-Control:
+      - no-cache
+      Connection:
+      - keep-alive
+      Content-Security-Policy:
+      - frame-ancestors 'self'; report-uri https://api.datadoghq.com/csp-report
+      Content-Type:
+      - application/json
+      Date:
+      - Wed, 31 Mar 2021 13:12:16 GMT
+      Pragma:
+      - no-cache
+      Strict-Transport-Security:
+      - max-age=15724800;
+      Vary:
+      - Accept-Encoding
+      X-Content-Type-Options:
+      - nosniff
+      X-Dd-Debug:
+      - fIO2C4qGDheGHy4YbS+r3a3CXbh4cbRo7roILOimQyiHGjQdOat0cIpWCkupM1uX
+      X-Dd-Version:
+      - "35.4208607"
+      X-Frame-Options:
+      - SAMEORIGIN
+      X-Ratelimit-Limit:
+      - "1000"
+      X-Ratelimit-Period:
+      - "60"
+      X-Ratelimit-Remaining:
+      - "969"
+      X-Ratelimit-Reset:
+      - "44"
+    status: 200 OK
+    code: 200
+    duration: ""
+- request:
+    body: ""
+    form: {}
+    headers:
+      Accept:
+      - application/json
+      Dd-Operation-Id:
+      - GetBrowserTest
+      User-Agent:
+      - terraform-provider-datadog/dev (terraform 1.16.0; terraform-cli 0.12.7-sdk) datadog-api-client-go/1.0.0-beta.19+dev (go go1.15.3; os darwin; arch amd64)
+    url: https://api.datadoghq.com/api/v1/synthetics/tests/browser/bis-bgn-hu4
+    method: GET
+  response:
+    body: '{"status":"paused","public_id":"bis-bgn-hu4","tags":[],"locations":["aws:eu-central-1"],"message":"","name":"tf-TestAccDatadogSyntheticsBrowserTestBrowserNewBrowserStep_Basic-local-1617196334-subtest","monitor_id":33131335,"type":"browser","steps":[],"config":{"variables":[],"request":{"url":"https://www.datadoghq.com","method":"GET"},"assertions":[]},"options":{"retry":{"count":2,"interval":300},"monitor_options":{"notify_audit":false,"locked":false,"include_tags":true,"new_host_delay":300,"notify_no_data":false,"renotify_interval":100},"device_ids":["laptop_large"],"min_location_failed":1,"tick_every":900}}'
+    headers:
+      Cache-Control:
+      - no-cache
+      Connection:
+      - keep-alive
+      Content-Security-Policy:
+      - frame-ancestors 'self'; report-uri https://api.datadoghq.com/csp-report
+      Content-Type:
+      - application/json
+      Date:
+      - Wed, 31 Mar 2021 13:12:16 GMT
+      Pragma:
+      - no-cache
+      Strict-Transport-Security:
+      - max-age=15724800;
+      Vary:
+      - Accept-Encoding
+      X-Content-Type-Options:
+      - nosniff
+      X-Dd-Debug:
+      - dCmL/3rURV6BPeaqeP3Rxigq41m5CAb17XjrRE42uZ01zpr07HVhbL5/3TWMkvgu
+      X-Dd-Version:
+      - "35.4208607"
+      X-Frame-Options:
+      - SAMEORIGIN
+      X-Ratelimit-Limit:
+      - "1000"
+      X-Ratelimit-Period:
+      - "60"
+      X-Ratelimit-Remaining:
+      - "968"
+      X-Ratelimit-Reset:
+      - "44"
+    status: 200 OK
+    code: 200
+    duration: ""
+- request:
+    body: ""
+    form: {}
+    headers:
+      Accept:
+      - application/json
+      Dd-Operation-Id:
+      - GetTest
+      User-Agent:
+      - terraform-provider-datadog/dev (terraform 1.16.0; terraform-cli 0.12.7-sdk) datadog-api-client-go/1.0.0-beta.19+dev (go go1.15.3; os darwin; arch amd64)
+    url: https://api.datadoghq.com/api/v1/synthetics/tests/ih8-irk-95w
+    method: GET
+  response:
+    body: '{"status":"paused","public_id":"ih8-irk-95w","tags":["foo:bar","baz"],"locations":["aws:eu-central-1"],"message":"Notify @datadog.user","name":"tf-TestAccDatadogSyntheticsBrowserTestBrowserNewBrowserStep_Basic-local-1617196334","monitor_id":33131336,"type":"browser","config":{"variables":[],"request":{"body":"this is a body","headers":{"Accept":"application/json","X-Datadog-Trace-ID":"123456789"},"url":"https://www.datadoghq.com","timeout":30,"method":"GET"},"assertions":[]},"options":{"retry":{"count":2,"interval":300},"monitor_options":{"notify_audit":false,"locked":false,"include_tags":true,"new_host_delay":300,"notify_no_data":false,"renotify_interval":100},"device_ids":["laptop_large","mobile_small"],"min_location_failed":1,"tick_every":900}}'
+    headers:
+      Cache-Control:
+      - no-cache
+      Connection:
+      - keep-alive
+      Content-Security-Policy:
+      - frame-ancestors 'self'; report-uri https://api.datadoghq.com/csp-report
+      Content-Type:
+      - application/json
+      Date:
+      - Wed, 31 Mar 2021 13:12:16 GMT
+      Pragma:
+      - no-cache
+      Strict-Transport-Security:
+      - max-age=15724800;
+      Vary:
+      - Accept-Encoding
+      X-Content-Type-Options:
+      - nosniff
+      X-Dd-Debug:
+      - HbtaOKlJ6OCrx9tMXO6ivMTrEM+g0c93HDp08trmOmgdHozC5J+vn10F0H4WPjCU
+      X-Dd-Version:
+      - "35.4208607"
+      X-Frame-Options:
+      - SAMEORIGIN
+      X-Ratelimit-Limit:
+      - "1000"
+      X-Ratelimit-Period:
+      - "60"
+      X-Ratelimit-Remaining:
+      - "967"
+      X-Ratelimit-Reset:
+      - "44"
+    status: 200 OK
+    code: 200
+    duration: ""
+- request:
+    body: ""
+    form: {}
+    headers:
+      Accept:
+      - application/json
+      Dd-Operation-Id:
+      - GetBrowserTest
+      User-Agent:
+      - terraform-provider-datadog/dev (terraform 1.16.0; terraform-cli 0.12.7-sdk) datadog-api-client-go/1.0.0-beta.19+dev (go go1.15.3; os darwin; arch amd64)
+    url: https://api.datadoghq.com/api/v1/synthetics/tests/browser/ih8-irk-95w
+    method: GET
+  response:
+    body: '{"status":"paused","public_id":"ih8-irk-95w","tags":["foo:bar","baz"],"locations":["aws:eu-central-1"],"message":"Notify @datadog.user","name":"tf-TestAccDatadogSyntheticsBrowserTestBrowserNewBrowserStep_Basic-local-1617196334","monitor_id":33131336,"type":"browser","steps":[{"name":"first step","allowFailure":false,"params":{"check":"contains","value":"content"},"timeout":0,"type":"assertCurrentUrl"},{"name":"scroll step","allowFailure":false,"params":{"y":200,"x":100},"timeout":0,"type":"scroll"},{"name":"api step","allowFailure":false,"params":{"request":{"subtype":"http","config":{"request":{"url":"https://example.com","method":"GET"},"assertions":[]},"options":{}}},"timeout":0,"type":"runApiTest"},{"name":"subtest","allowFailure":false,"params":{"playingTabId":0,"subtestPublicId":"bis-bgn-hu4"},"timeout":0,"type":"playSubTest"},{"name":"wait step","allowFailure":false,"params":{"value":100},"timeout":0,"type":"wait"},{"name":"extract variable step","allowFailure":false,"params":{"variable":{"example":"Example of the extracted variable.","name":"VAR_FROM_JS"},"code":"return 123"},"timeout":0,"type":"extractFromJavascript"},{"name":"click step","allowFailure":false,"params":{"element":{"targetOuterHTML":"img height=\"75\" src=\"https://imgix.datadoghq.com/img/dd_logo_n_70x75.png...","url":"https://www.datadoghq.com/","multiLocator":{"ab":"/*[local-name()=\"html\"][1]/*[local-name()=\"body\"][1]/*[local-name()=\"nav\"][1]/*[local-name()=\"div\"][1]/*[local-name()=\"div\"][1]/*[local-name()=\"a\"][1]/*[local-name()=\"div\"][1]/*[local-name()=\"div\"][1]/*[local-name()=\"img\"][1]","co":"","cl":"/descendant::*[contains(concat('''''''', normalize-space(@class), '''' ''''), \" dog \")]/*[local-name()=\"img\"][1]","at":"/descendant::*[@src=\"https://imgix.datadoghq.com/img/dd_logo_n_70x75.png\"]","clt":"/descendant::*[contains(concat('''''''', normalize-space(@class), '''' ''''), \" dog \")]/*[local-name()=\"img\"][1]","ro":"//*[@src=\"https://imgix.datadoghq.com/img/dd_logo_n_70x75.png\"]"}}},"timeout":0,"type":"click"}],"config":{"variables":[],"request":{"body":"this is a body","headers":{"Accept":"application/json","X-Datadog-Trace-ID":"123456789"},"url":"https://www.datadoghq.com","timeout":30,"method":"GET"},"assertions":[]},"options":{"retry":{"count":2,"interval":300},"monitor_options":{"notify_audit":false,"locked":false,"include_tags":true,"new_host_delay":300,"notify_no_data":false,"renotify_interval":100},"device_ids":["laptop_large","mobile_small"],"min_location_failed":1,"tick_every":900}}'
+    headers:
+      Cache-Control:
+      - no-cache
+      Connection:
+      - keep-alive
+      Content-Security-Policy:
+      - frame-ancestors 'self'; report-uri https://api.datadoghq.com/csp-report
+      Content-Type:
+      - application/json
+      Date:
+      - Wed, 31 Mar 2021 13:12:16 GMT
+      Pragma:
+      - no-cache
+      Strict-Transport-Security:
+      - max-age=15724800;
+      Vary:
+      - Accept-Encoding
+      X-Content-Type-Options:
+      - nosniff
+      X-Dd-Debug:
+      - 2328yjLSqI4XmR1pVqrPRR/SFcQsbafjEpPmZx7/3PfxUK1nJQQsX+wrMelyVyj+
+      X-Dd-Version:
+      - "35.4208607"
+      X-Frame-Options:
+      - SAMEORIGIN
+      X-Ratelimit-Limit:
+      - "1000"
+      X-Ratelimit-Period:
+      - "60"
+      X-Ratelimit-Remaining:
+      - "966"
+      X-Ratelimit-Reset:
+      - "44"
+    status: 200 OK
+    code: 200
+    duration: ""
+- request:
+    body: ""
+    form: {}
+    headers:
+      Accept:
+      - application/json
+      Dd-Operation-Id:
+      - GetTest
+      User-Agent:
+      - terraform-provider-datadog/dev (terraform 1.16.0; terraform-cli 0.12.7-sdk) datadog-api-client-go/1.0.0-beta.19+dev (go go1.15.3; os darwin; arch amd64)
+    url: https://api.datadoghq.com/api/v1/synthetics/tests/bis-bgn-hu4
+    method: GET
+  response:
+    body: '{"status":"paused","public_id":"bis-bgn-hu4","tags":[],"locations":["aws:eu-central-1"],"message":"","name":"tf-TestAccDatadogSyntheticsBrowserTestBrowserNewBrowserStep_Basic-local-1617196334-subtest","monitor_id":33131335,"type":"browser","config":{"variables":[],"request":{"url":"https://www.datadoghq.com","method":"GET"},"assertions":[]},"options":{"retry":{"count":2,"interval":300},"monitor_options":{"notify_audit":false,"locked":false,"include_tags":true,"new_host_delay":300,"notify_no_data":false,"renotify_interval":100},"device_ids":["laptop_large"],"min_location_failed":1,"tick_every":900}}'
+    headers:
+      Cache-Control:
+      - no-cache
+      Connection:
+      - keep-alive
+      Content-Security-Policy:
+      - frame-ancestors 'self'; report-uri https://api.datadoghq.com/csp-report
+      Content-Type:
+      - application/json
+      Date:
+      - Wed, 31 Mar 2021 13:12:17 GMT
+      Pragma:
+      - no-cache
+      Strict-Transport-Security:
+      - max-age=15724800;
+      Vary:
+      - Accept-Encoding
+      X-Content-Type-Options:
+      - nosniff
+      X-Dd-Debug:
       - nLnnBNvlCFDECRnZvzDb0z4sAO35G+IMidcAs8vrCKyjvsKWE8Yd9S3n6OjZ1qRN
       X-Dd-Version:
-      - "35.4206674"
->>>>>>> 14ccad13
-      X-Frame-Options:
-      - SAMEORIGIN
-      X-Ratelimit-Limit:
-      - "120"
-      X-Ratelimit-Period:
-      - "60"
-      X-Ratelimit-Remaining:
-      - "112"
-      X-Ratelimit-Reset:
-<<<<<<< HEAD
-      - "37"
-=======
-      - "29"
->>>>>>> 14ccad13
+      - "35.4208607"
+      X-Frame-Options:
+      - SAMEORIGIN
+      X-Ratelimit-Limit:
+      - "1000"
+      X-Ratelimit-Period:
+      - "60"
+      X-Ratelimit-Remaining:
+      - "965"
+      X-Ratelimit-Reset:
+      - "43"
+    status: 200 OK
+    code: 200
+    duration: ""
+- request:
+    body: ""
+    form: {}
+    headers:
+      Accept:
+      - application/json
+      Dd-Operation-Id:
+      - GetBrowserTest
+      User-Agent:
+      - terraform-provider-datadog/dev (terraform 1.16.0; terraform-cli 0.12.7-sdk) datadog-api-client-go/1.0.0-beta.19+dev (go go1.15.3; os darwin; arch amd64)
+    url: https://api.datadoghq.com/api/v1/synthetics/tests/browser/bis-bgn-hu4
+    method: GET
+  response:
+    body: '{"status":"paused","public_id":"bis-bgn-hu4","tags":[],"locations":["aws:eu-central-1"],"message":"","name":"tf-TestAccDatadogSyntheticsBrowserTestBrowserNewBrowserStep_Basic-local-1617196334-subtest","monitor_id":33131335,"type":"browser","steps":[],"config":{"variables":[],"request":{"url":"https://www.datadoghq.com","method":"GET"},"assertions":[]},"options":{"retry":{"count":2,"interval":300},"monitor_options":{"notify_audit":false,"locked":false,"include_tags":true,"new_host_delay":300,"notify_no_data":false,"renotify_interval":100},"device_ids":["laptop_large"],"min_location_failed":1,"tick_every":900}}'
+    headers:
+      Cache-Control:
+      - no-cache
+      Connection:
+      - keep-alive
+      Content-Security-Policy:
+      - frame-ancestors 'self'; report-uri https://api.datadoghq.com/csp-report
+      Content-Type:
+      - application/json
+      Date:
+      - Wed, 31 Mar 2021 13:12:17 GMT
+      Pragma:
+      - no-cache
+      Strict-Transport-Security:
+      - max-age=15724800;
+      Vary:
+      - Accept-Encoding
+      X-Content-Type-Options:
+      - nosniff
+      X-Dd-Debug:
+      - PhosSd3Ch1B6B0DXI71steKUi7XhPDttnPiIP1NdXTw0VJNWpoUnYyBmODS5ne3q
+      X-Dd-Version:
+      - "35.4208607"
+      X-Frame-Options:
+      - SAMEORIGIN
+      X-Ratelimit-Limit:
+      - "1000"
+      X-Ratelimit-Period:
+      - "60"
+      X-Ratelimit-Remaining:
+      - "964"
+      X-Ratelimit-Reset:
+      - "43"
     status: 200 OK
     code: 200
     duration: ""
@@ -292,55 +717,43 @@
       - GetTest
       User-Agent:
       - terraform-provider-datadog/dev (terraform 1.16.0; terraform-cli 0.12.7-sdk) datadog-api-client-go/1.0.0-beta.19+dev (go go1.15.3; os darwin; arch amd64)
-<<<<<<< HEAD
-    url: https://api.datadoghq.com/api/v1/synthetics/tests/izv-jk9-qsg
-    method: GET
-  response:
-    body: '{"status":"paused","public_id":"izv-jk9-qsg","tags":["foo:bar","baz"],"locations":["aws:eu-central-1"],"message":"Notify @datadog.user","name":"tf-TestAccDatadogSyntheticsBrowserTestBrowserNewBrowserStep_Basic-local-1617184100","monitor_id":33123850,"type":"browser","config":{"variables":[],"request":{"body":"this is a body","headers":{"Accept":"application/json","X-Datadog-Trace-ID":"123456789"},"url":"https://www.datadoghq.com","timeout":30,"method":"GET"},"assertions":[]},"options":{"retry":{"count":2,"interval":300},"monitor_options":{"notify_audit":false,"locked":false,"include_tags":true,"new_host_delay":300,"notify_no_data":false,"renotify_interval":100},"device_ids":["laptop_large","mobile_small"],"min_location_failed":1,"tick_every":900}}'
-=======
-    url: https://api.datadoghq.com/api/v1/synthetics/tests/browser/s36-dff-ih4
-    method: GET
-  response:
-    body: '{"status":"paused","public_id":"s36-dff-ih4","tags":["foo:bar","baz"],"locations":["aws:eu-central-1"],"message":"Notify @datadog.user","name":"tf-TestAccDatadogSyntheticsBrowserTestBrowserNewBrowserStep_Basic-local-1617183089","monitor_id":33123260,"type":"browser","steps":[{"name":"first step","allowFailure":false,"params":{"check":"contains","value":"content"},"timeout":0,"type":"assertCurrentUrl"},{"name":"scroll step","allowFailure":false,"params":{"y":200,"x":100},"timeout":0,"type":"scroll"},{"name":"api step","allowFailure":false,"params":{"request":{"subtype":"http","config":{"request":{"url":"https://example.com","method":"GET"},"assertions":[]},"options":{}}},"timeout":0,"type":"runApiTest"},{"name":"subtest","allowFailure":false,"params":{"playingTabId":0,"subtestPublicId":"ab3-55k-ni5"},"timeout":0,"type":"playSubTest"},{"name":"wait step","allowFailure":false,"params":{"value":100},"timeout":0,"type":"wait"},{"name":"extract variable step","allowFailure":false,"params":{"variable":{"example":"Example of the extracted variable.","name":"VAR_FROM_JS"},"code":"return 123"},"timeout":0,"type":"extractFromJavascript"},{"name":"click step","allowFailure":false,"params":{"element":{"targetOuterHTML":"img height=\"75\" src=\"https://imgix.datadoghq.com/img/dd_logo_n_70x75.png...","url":"https://www.datadoghq.com/","multiLocator":{"ab":"/*[local-name()=\"html\"][1]/*[local-name()=\"body\"][1]/*[local-name()=\"nav\"][1]/*[local-name()=\"div\"][1]/*[local-name()=\"div\"][1]/*[local-name()=\"a\"][1]/*[local-name()=\"div\"][1]/*[local-name()=\"div\"][1]/*[local-name()=\"img\"][1]","co":"","cl":"/descendant::*[contains(concat('''''''', normalize-space(@class), '''' ''''), \" dog \")]/*[local-name()=\"img\"][1]","at":"/descendant::*[@src=\"https://imgix.datadoghq.com/img/dd_logo_n_70x75.png\"]","clt":"/descendant::*[contains(concat('''''''', normalize-space(@class), '''' ''''), \" dog \")]/*[local-name()=\"img\"][1]","ro":"//*[@src=\"https://imgix.datadoghq.com/img/dd_logo_n_70x75.png\"]"}}},"timeout":0,"type":"click"}],"config":{"variables":[],"request":{"body":"this is a body","headers":{"Accept":"application/json","X-Datadog-Trace-ID":"123456789"},"url":"https://www.datadoghq.com","timeout":30,"method":"GET"},"assertions":[],"configVariables":[]},"options":{"retry":{"count":2,"interval":300},"monitor_options":{"notify_audit":false,"locked":false,"include_tags":true,"new_host_delay":300,"notify_no_data":false,"renotify_interval":100},"device_ids":["laptop_large","mobile_small"],"min_location_failed":1,"tick_every":900}}'
->>>>>>> 14ccad13
-    headers:
-      Cache-Control:
-      - no-cache
-      Connection:
-      - keep-alive
-      Content-Security-Policy:
-      - frame-ancestors 'self'; report-uri https://api.datadoghq.com/csp-report
-      Content-Type:
-      - application/json
-      Date:
-<<<<<<< HEAD
-      - Wed, 31 Mar 2021 09:48:24 GMT
-=======
-      - Wed, 31 Mar 2021 09:31:32 GMT
->>>>>>> 14ccad13
-      Pragma:
-      - no-cache
-      Strict-Transport-Security:
-      - max-age=15724800;
-      Vary:
-      - Accept-Encoding
-      X-Content-Type-Options:
-      - nosniff
-      X-Dd-Debug:
-      - tpRCH6w417YjBovRJ8VmtuXmNONVYiRp2c8d2AxjPdGBn8PCtgG4vAztrx3qUZAN
-      X-Dd-Version:
-<<<<<<< HEAD
-      - "35.4207470"
-      X-Frame-Options:
-      - SAMEORIGIN
-      X-Ratelimit-Limit:
-      - "1000"
-      X-Ratelimit-Period:
-      - "60"
-      X-Ratelimit-Remaining:
-      - "974"
-      X-Ratelimit-Reset:
-      - "36"
+    url: https://api.datadoghq.com/api/v1/synthetics/tests/ih8-irk-95w
+    method: GET
+  response:
+    body: '{"status":"paused","public_id":"ih8-irk-95w","tags":["foo:bar","baz"],"locations":["aws:eu-central-1"],"message":"Notify @datadog.user","name":"tf-TestAccDatadogSyntheticsBrowserTestBrowserNewBrowserStep_Basic-local-1617196334","monitor_id":33131336,"type":"browser","config":{"variables":[],"request":{"body":"this is a body","headers":{"Accept":"application/json","X-Datadog-Trace-ID":"123456789"},"url":"https://www.datadoghq.com","timeout":30,"method":"GET"},"assertions":[]},"options":{"retry":{"count":2,"interval":300},"monitor_options":{"notify_audit":false,"locked":false,"include_tags":true,"new_host_delay":300,"notify_no_data":false,"renotify_interval":100},"device_ids":["laptop_large","mobile_small"],"min_location_failed":1,"tick_every":900}}'
+    headers:
+      Cache-Control:
+      - no-cache
+      Connection:
+      - keep-alive
+      Content-Security-Policy:
+      - frame-ancestors 'self'; report-uri https://api.datadoghq.com/csp-report
+      Content-Type:
+      - application/json
+      Date:
+      - Wed, 31 Mar 2021 13:12:17 GMT
+      Pragma:
+      - no-cache
+      Strict-Transport-Security:
+      - max-age=15724800;
+      Vary:
+      - Accept-Encoding
+      X-Content-Type-Options:
+      - nosniff
+      X-Dd-Debug:
+      - B1nwy/pPNqX+q4pQT22cdp1QCexE35IF8qwSHy0Nf7IW0Y881qtn4tXN1lpmzaKc
+      X-Dd-Version:
+      - "35.4208607"
+      X-Frame-Options:
+      - SAMEORIGIN
+      X-Ratelimit-Limit:
+      - "1000"
+      X-Ratelimit-Period:
+      - "60"
+      X-Ratelimit-Remaining:
+      - "963"
+      X-Ratelimit-Reset:
+      - "43"
     status: 200 OK
     code: 200
     duration: ""
@@ -354,696 +767,49 @@
       - GetBrowserTest
       User-Agent:
       - terraform-provider-datadog/dev (terraform 1.16.0; terraform-cli 0.12.7-sdk) datadog-api-client-go/1.0.0-beta.19+dev (go go1.15.3; os darwin; arch amd64)
-    url: https://api.datadoghq.com/api/v1/synthetics/tests/browser/izv-jk9-qsg
-    method: GET
-  response:
-    body: '{"status":"paused","public_id":"izv-jk9-qsg","tags":["foo:bar","baz"],"locations":["aws:eu-central-1"],"message":"Notify @datadog.user","name":"tf-TestAccDatadogSyntheticsBrowserTestBrowserNewBrowserStep_Basic-local-1617184100","monitor_id":33123850,"type":"browser","steps":[{"name":"first step","allowFailure":false,"params":{"check":"contains","value":"content"},"timeout":0,"type":"assertCurrentUrl"},{"name":"scroll step","allowFailure":false,"params":{"y":200,"x":100},"timeout":0,"type":"scroll"},{"name":"api step","allowFailure":false,"params":{"request":{"subtype":"http","config":{"request":{"url":"https://example.com","method":"GET"},"assertions":[]},"options":{}}},"timeout":0,"type":"runApiTest"},{"name":"subtest","allowFailure":false,"params":{"playingTabId":0,"subtestPublicId":"khx-8s8-muv"},"timeout":0,"type":"playSubTest"},{"name":"wait step","allowFailure":false,"params":{"value":100},"timeout":0,"type":"wait"},{"name":"extract variable step","allowFailure":false,"params":{"variable":{"example":"Example of the extracted variable.","name":"VAR_FROM_JS"},"code":"return 123"},"timeout":0,"type":"extractFromJavascript"},{"name":"click step","allowFailure":false,"params":{"element":{"targetOuterHTML":"img height=\"75\" src=\"https://imgix.datadoghq.com/img/dd_logo_n_70x75.png...","url":"https://www.datadoghq.com/","multiLocator":{"ab":"/*[local-name()=\"html\"][1]/*[local-name()=\"body\"][1]/*[local-name()=\"nav\"][1]/*[local-name()=\"div\"][1]/*[local-name()=\"div\"][1]/*[local-name()=\"a\"][1]/*[local-name()=\"div\"][1]/*[local-name()=\"div\"][1]/*[local-name()=\"img\"][1]","co":"","cl":"/descendant::*[contains(concat('''''''', normalize-space(@class), '''' ''''), \" dog \")]/*[local-name()=\"img\"][1]","at":"/descendant::*[@src=\"https://imgix.datadoghq.com/img/dd_logo_n_70x75.png\"]","clt":"/descendant::*[contains(concat('''''''', normalize-space(@class), '''' ''''), \" dog \")]/*[local-name()=\"img\"][1]","ro":"//*[@src=\"https://imgix.datadoghq.com/img/dd_logo_n_70x75.png\"]"}}},"timeout":0,"type":"click"}],"config":{"variables":[],"request":{"body":"this is a body","headers":{"Accept":"application/json","X-Datadog-Trace-ID":"123456789"},"url":"https://www.datadoghq.com","timeout":30,"method":"GET"},"assertions":[]},"options":{"retry":{"count":2,"interval":300},"monitor_options":{"notify_audit":false,"locked":false,"include_tags":true,"new_host_delay":300,"notify_no_data":false,"renotify_interval":100},"device_ids":["laptop_large","mobile_small"],"min_location_failed":1,"tick_every":900}}'
-    headers:
-      Cache-Control:
-      - no-cache
-      Connection:
-      - keep-alive
-      Content-Security-Policy:
-      - frame-ancestors 'self'; report-uri https://api.datadoghq.com/csp-report
-      Content-Type:
-      - application/json
-      Date:
-      - Wed, 31 Mar 2021 09:48:24 GMT
-      Pragma:
-      - no-cache
-      Strict-Transport-Security:
-      - max-age=15724800;
-      Vary:
-      - Accept-Encoding
-      X-Content-Type-Options:
-      - nosniff
-      X-Dd-Debug:
-      - twvpGlmuom5y6A0pjGtXzTf554cmwJgTcCZ71fK4H/RDi+v5ehBK0zQiRcTJQG5C
-      X-Dd-Version:
-      - "35.4207470"
-=======
-      - "35.4206674"
->>>>>>> 14ccad13
-      X-Frame-Options:
-      - SAMEORIGIN
-      X-Ratelimit-Limit:
-      - "1000"
-      X-Ratelimit-Period:
-      - "60"
-      X-Ratelimit-Remaining:
-<<<<<<< HEAD
-      - "967"
-      X-Ratelimit-Reset:
-      - "36"
-=======
-      - "968"
-      X-Ratelimit-Reset:
-      - "28"
->>>>>>> 14ccad13
-    status: 200 OK
-    code: 200
-    duration: ""
-- request:
-    body: ""
-    form: {}
-    headers:
-      Accept:
-      - application/json
-      Dd-Operation-Id:
-      - GetTest
-      User-Agent:
-      - terraform-provider-datadog/dev (terraform 1.16.0; terraform-cli 0.12.7-sdk) datadog-api-client-go/1.0.0-beta.19+dev (go go1.15.3; os darwin; arch amd64)
-<<<<<<< HEAD
-    url: https://api.datadoghq.com/api/v1/synthetics/tests/khx-8s8-muv
-    method: GET
-  response:
-    body: '{"status":"paused","public_id":"khx-8s8-muv","tags":[],"locations":["aws:eu-central-1"],"message":"","name":"tf-TestAccDatadogSyntheticsBrowserTestBrowserNewBrowserStep_Basic-local-1617184100-subtest","monitor_id":33123847,"type":"browser","config":{"variables":[],"request":{"url":"https://www.datadoghq.com","method":"GET"},"assertions":[]},"options":{"retry":{"count":2,"interval":300},"monitor_options":{"notify_audit":false,"locked":false,"include_tags":true,"new_host_delay":300,"notify_no_data":false,"renotify_interval":100},"device_ids":["laptop_large"],"min_location_failed":1,"tick_every":900}}'
-=======
-    url: https://api.datadoghq.com/api/v1/synthetics/tests/ab3-55k-ni5
-    method: GET
-  response:
-    body: '{"status":"paused","public_id":"ab3-55k-ni5","tags":[],"locations":["aws:eu-central-1"],"message":"","name":"tf-TestAccDatadogSyntheticsBrowserTestBrowserNewBrowserStep_Basic-local-1617183089-subtest","monitor_id":33123257,"type":"browser","config":{"variables":[],"request":{"url":"https://www.datadoghq.com","method":"GET"},"assertions":[],"configVariables":[]},"options":{"retry":{"count":2,"interval":300},"monitor_options":{"notify_audit":false,"locked":false,"include_tags":true,"new_host_delay":300,"notify_no_data":false,"renotify_interval":100},"device_ids":["laptop_large"],"min_location_failed":1,"tick_every":900}}'
->>>>>>> 14ccad13
-    headers:
-      Cache-Control:
-      - no-cache
-      Connection:
-      - keep-alive
-      Content-Security-Policy:
-      - frame-ancestors 'self'; report-uri https://api.datadoghq.com/csp-report
-      Content-Type:
-      - application/json
-      Date:
-<<<<<<< HEAD
-      - Wed, 31 Mar 2021 09:48:24 GMT
-=======
-      - Wed, 31 Mar 2021 09:31:32 GMT
->>>>>>> 14ccad13
-      Pragma:
-      - no-cache
-      Strict-Transport-Security:
-      - max-age=15724800;
-      Vary:
-      - Accept-Encoding
-      X-Content-Type-Options:
-      - nosniff
-      X-Dd-Debug:
-<<<<<<< HEAD
-      - B1nwy/pPNqX+q4pQT22cdp1QCexE35IF8qwSHy0Nf7IW0Y881qtn4tXN1lpmzaKc
-      X-Dd-Version:
-      - "35.4207470"
-=======
-      - Wjq53IVIwnB4SiR238oOYgHFMq/ZYP0LQ/Dv8C2fFLBwTje/dWJHu6pI6vIOK1zG
-      X-Dd-Version:
-      - "35.4206674"
->>>>>>> 14ccad13
-      X-Frame-Options:
-      - SAMEORIGIN
-      X-Ratelimit-Limit:
-      - "1000"
-      X-Ratelimit-Period:
-      - "60"
-      X-Ratelimit-Remaining:
-<<<<<<< HEAD
-      - "964"
-      X-Ratelimit-Reset:
-      - "36"
-=======
-      - "966"
-      X-Ratelimit-Reset:
-      - "28"
->>>>>>> 14ccad13
-    status: 200 OK
-    code: 200
-    duration: ""
-- request:
-    body: ""
-    form: {}
-    headers:
-      Accept:
-      - application/json
-      Dd-Operation-Id:
-      - GetTest
-      User-Agent:
-      - terraform-provider-datadog/dev (terraform 1.16.0; terraform-cli 0.12.7-sdk) datadog-api-client-go/1.0.0-beta.19+dev (go go1.15.3; os darwin; arch amd64)
-<<<<<<< HEAD
-    url: https://api.datadoghq.com/api/v1/synthetics/tests/izv-jk9-qsg
-    method: GET
-  response:
-    body: '{"status":"paused","public_id":"izv-jk9-qsg","tags":["foo:bar","baz"],"locations":["aws:eu-central-1"],"message":"Notify @datadog.user","name":"tf-TestAccDatadogSyntheticsBrowserTestBrowserNewBrowserStep_Basic-local-1617184100","monitor_id":33123850,"type":"browser","config":{"variables":[],"request":{"body":"this is a body","headers":{"Accept":"application/json","X-Datadog-Trace-ID":"123456789"},"url":"https://www.datadoghq.com","timeout":30,"method":"GET"},"assertions":[]},"options":{"retry":{"count":2,"interval":300},"monitor_options":{"notify_audit":false,"locked":false,"include_tags":true,"new_host_delay":300,"notify_no_data":false,"renotify_interval":100},"device_ids":["laptop_large","mobile_small"],"min_location_failed":1,"tick_every":900}}'
-=======
-    url: https://api.datadoghq.com/api/v1/synthetics/tests/s36-dff-ih4
-    method: GET
-  response:
-    body: '{"status":"paused","public_id":"s36-dff-ih4","tags":["foo:bar","baz"],"locations":["aws:eu-central-1"],"message":"Notify @datadog.user","name":"tf-TestAccDatadogSyntheticsBrowserTestBrowserNewBrowserStep_Basic-local-1617183089","monitor_id":33123260,"type":"browser","config":{"variables":[],"request":{"body":"this is a body","headers":{"Accept":"application/json","X-Datadog-Trace-ID":"123456789"},"url":"https://www.datadoghq.com","timeout":30,"method":"GET"},"assertions":[],"configVariables":[]},"options":{"retry":{"count":2,"interval":300},"monitor_options":{"notify_audit":false,"locked":false,"include_tags":true,"new_host_delay":300,"notify_no_data":false,"renotify_interval":100},"device_ids":["laptop_large","mobile_small"],"min_location_failed":1,"tick_every":900}}'
->>>>>>> 14ccad13
-    headers:
-      Cache-Control:
-      - no-cache
-      Connection:
-      - keep-alive
-      Content-Security-Policy:
-      - frame-ancestors 'self'; report-uri https://api.datadoghq.com/csp-report
-      Content-Type:
-      - application/json
-      Date:
-<<<<<<< HEAD
-      - Wed, 31 Mar 2021 09:48:24 GMT
-=======
-      - Wed, 31 Mar 2021 09:31:32 GMT
->>>>>>> 14ccad13
-      Pragma:
-      - no-cache
-      Strict-Transport-Security:
-      - max-age=15724800;
-      Vary:
-      - Accept-Encoding
-      X-Content-Type-Options:
-      - nosniff
-      X-Dd-Debug:
-<<<<<<< HEAD
-      - F5gm0Rce1/Abr9/0Fw8HAqWfiz0FdiH8er/AXnN6lOn3L6KyGgbsLCwgPlob1No8
-      X-Dd-Version:
-      - "35.4207470"
-=======
-      - L3ULR3HwCWYmEqCWGz2Yob3chcH4pjowBacBXkncP7o+/uPqKt9yGEYf/g1AJPzQ
-      X-Dd-Version:
-      - "35.4206674"
->>>>>>> 14ccad13
-      X-Frame-Options:
-      - SAMEORIGIN
-      X-Ratelimit-Limit:
-      - "1000"
-      X-Ratelimit-Period:
-      - "60"
-      X-Ratelimit-Remaining:
-<<<<<<< HEAD
-      - "959"
-      X-Ratelimit-Reset:
-      - "36"
-=======
-      - "964"
-      X-Ratelimit-Reset:
-      - "28"
->>>>>>> 14ccad13
-    status: 200 OK
-    code: 200
-    duration: ""
-- request:
-    body: ""
-    form: {}
-    headers:
-      Accept:
-      - application/json
-      Dd-Operation-Id:
-      - GetTest
-      User-Agent:
-      - terraform-provider-datadog/dev (terraform 1.16.0; terraform-cli 0.12.7-sdk) datadog-api-client-go/1.0.0-beta.19+dev (go go1.15.3; os darwin; arch amd64)
-<<<<<<< HEAD
-    url: https://api.datadoghq.com/api/v1/synthetics/tests/khx-8s8-muv
-    method: GET
-  response:
-    body: '{"status":"paused","public_id":"khx-8s8-muv","tags":[],"locations":["aws:eu-central-1"],"message":"","name":"tf-TestAccDatadogSyntheticsBrowserTestBrowserNewBrowserStep_Basic-local-1617184100-subtest","monitor_id":33123847,"type":"browser","config":{"variables":[],"request":{"url":"https://www.datadoghq.com","method":"GET"},"assertions":[]},"options":{"retry":{"count":2,"interval":300},"monitor_options":{"notify_audit":false,"locked":false,"include_tags":true,"new_host_delay":300,"notify_no_data":false,"renotify_interval":100},"device_ids":["laptop_large"],"min_location_failed":1,"tick_every":900}}'
-=======
-    url: https://api.datadoghq.com/api/v1/synthetics/tests/browser/ab3-55k-ni5
-    method: GET
-  response:
-    body: '{"status":"paused","public_id":"ab3-55k-ni5","tags":[],"locations":["aws:eu-central-1"],"message":"","name":"tf-TestAccDatadogSyntheticsBrowserTestBrowserNewBrowserStep_Basic-local-1617183089-subtest","monitor_id":33123257,"type":"browser","steps":[],"config":{"variables":[],"request":{"url":"https://www.datadoghq.com","method":"GET"},"assertions":[],"configVariables":[]},"options":{"retry":{"count":2,"interval":300},"monitor_options":{"notify_audit":false,"locked":false,"include_tags":true,"new_host_delay":300,"notify_no_data":false,"renotify_interval":100},"device_ids":["laptop_large"],"min_location_failed":1,"tick_every":900}}'
->>>>>>> 14ccad13
-    headers:
-      Cache-Control:
-      - no-cache
-      Connection:
-      - keep-alive
-      Content-Security-Policy:
-      - frame-ancestors 'self'; report-uri https://api.datadoghq.com/csp-report
-      Content-Type:
-      - application/json
-      Date:
-<<<<<<< HEAD
-      - Wed, 31 Mar 2021 09:48:24 GMT
-=======
-      - Wed, 31 Mar 2021 09:31:33 GMT
->>>>>>> 14ccad13
-      Pragma:
-      - no-cache
-      Strict-Transport-Security:
-      - max-age=15724800;
-      Vary:
-      - Accept-Encoding
-      X-Content-Type-Options:
-      - nosniff
-      X-Dd-Debug:
-<<<<<<< HEAD
-      - HbtaOKlJ6OCrx9tMXO6ivMTrEM+g0c93HDp08trmOmgdHozC5J+vn10F0H4WPjCU
-      X-Dd-Version:
-      - "35.4207470"
-=======
-      - dCmL/3rURV6BPeaqeP3Rxigq41m5CAb17XjrRE42uZ01zpr07HVhbL5/3TWMkvgu
-      X-Dd-Version:
-      - "35.4206674"
->>>>>>> 14ccad13
-      X-Frame-Options:
-      - SAMEORIGIN
-      X-Ratelimit-Limit:
-      - "1000"
-      X-Ratelimit-Period:
-      - "60"
-      X-Ratelimit-Remaining:
-<<<<<<< HEAD
-      - "955"
-      X-Ratelimit-Reset:
-      - "36"
-=======
-      - "959"
-      X-Ratelimit-Reset:
-      - "28"
->>>>>>> 14ccad13
-    status: 200 OK
-    code: 200
-    duration: ""
-- request:
-    body: ""
-    form: {}
-    headers:
-      Accept:
-      - application/json
-      Dd-Operation-Id:
-      - GetBrowserTest
-      User-Agent:
-      - terraform-provider-datadog/dev (terraform 1.16.0; terraform-cli 0.12.7-sdk) datadog-api-client-go/1.0.0-beta.19+dev (go go1.15.3; os darwin; arch amd64)
-<<<<<<< HEAD
-    url: https://api.datadoghq.com/api/v1/synthetics/tests/browser/khx-8s8-muv
-    method: GET
-  response:
-    body: '{"status":"paused","public_id":"khx-8s8-muv","tags":[],"locations":["aws:eu-central-1"],"message":"","name":"tf-TestAccDatadogSyntheticsBrowserTestBrowserNewBrowserStep_Basic-local-1617184100-subtest","monitor_id":33123847,"type":"browser","steps":[],"config":{"variables":[],"request":{"url":"https://www.datadoghq.com","method":"GET"},"assertions":[]},"options":{"retry":{"count":2,"interval":300},"monitor_options":{"notify_audit":false,"locked":false,"include_tags":true,"new_host_delay":300,"notify_no_data":false,"renotify_interval":100},"device_ids":["laptop_large"],"min_location_failed":1,"tick_every":900}}'
-=======
-    url: https://api.datadoghq.com/api/v1/synthetics/tests/browser/s36-dff-ih4
-    method: GET
-  response:
-    body: '{"status":"paused","public_id":"s36-dff-ih4","tags":["foo:bar","baz"],"locations":["aws:eu-central-1"],"message":"Notify @datadog.user","name":"tf-TestAccDatadogSyntheticsBrowserTestBrowserNewBrowserStep_Basic-local-1617183089","monitor_id":33123260,"type":"browser","steps":[{"name":"first step","allowFailure":false,"params":{"check":"contains","value":"content"},"timeout":0,"type":"assertCurrentUrl"},{"name":"scroll step","allowFailure":false,"params":{"y":200,"x":100},"timeout":0,"type":"scroll"},{"name":"api step","allowFailure":false,"params":{"request":{"subtype":"http","config":{"request":{"url":"https://example.com","method":"GET"},"assertions":[]},"options":{}}},"timeout":0,"type":"runApiTest"},{"name":"subtest","allowFailure":false,"params":{"playingTabId":0,"subtestPublicId":"ab3-55k-ni5"},"timeout":0,"type":"playSubTest"},{"name":"wait step","allowFailure":false,"params":{"value":100},"timeout":0,"type":"wait"},{"name":"extract variable step","allowFailure":false,"params":{"variable":{"example":"Example of the extracted variable.","name":"VAR_FROM_JS"},"code":"return 123"},"timeout":0,"type":"extractFromJavascript"},{"name":"click step","allowFailure":false,"params":{"element":{"targetOuterHTML":"img height=\"75\" src=\"https://imgix.datadoghq.com/img/dd_logo_n_70x75.png...","url":"https://www.datadoghq.com/","multiLocator":{"ab":"/*[local-name()=\"html\"][1]/*[local-name()=\"body\"][1]/*[local-name()=\"nav\"][1]/*[local-name()=\"div\"][1]/*[local-name()=\"div\"][1]/*[local-name()=\"a\"][1]/*[local-name()=\"div\"][1]/*[local-name()=\"div\"][1]/*[local-name()=\"img\"][1]","co":"","cl":"/descendant::*[contains(concat('''''''', normalize-space(@class), '''' ''''), \" dog \")]/*[local-name()=\"img\"][1]","at":"/descendant::*[@src=\"https://imgix.datadoghq.com/img/dd_logo_n_70x75.png\"]","clt":"/descendant::*[contains(concat('''''''', normalize-space(@class), '''' ''''), \" dog \")]/*[local-name()=\"img\"][1]","ro":"//*[@src=\"https://imgix.datadoghq.com/img/dd_logo_n_70x75.png\"]"}}},"timeout":0,"type":"click"}],"config":{"variables":[],"request":{"body":"this is a body","headers":{"Accept":"application/json","X-Datadog-Trace-ID":"123456789"},"url":"https://www.datadoghq.com","timeout":30,"method":"GET"},"assertions":[],"configVariables":[]},"options":{"retry":{"count":2,"interval":300},"monitor_options":{"notify_audit":false,"locked":false,"include_tags":true,"new_host_delay":300,"notify_no_data":false,"renotify_interval":100},"device_ids":["laptop_large","mobile_small"],"min_location_failed":1,"tick_every":900}}'
->>>>>>> 14ccad13
-    headers:
-      Cache-Control:
-      - no-cache
-      Connection:
-      - keep-alive
-      Content-Security-Policy:
-      - frame-ancestors 'self'; report-uri https://api.datadoghq.com/csp-report
-      Content-Type:
-      - application/json
-      Date:
-<<<<<<< HEAD
-      - Wed, 31 Mar 2021 09:48:25 GMT
-=======
-      - Wed, 31 Mar 2021 09:31:33 GMT
->>>>>>> 14ccad13
-      Pragma:
-      - no-cache
-      Strict-Transport-Security:
-      - max-age=15724800;
-      Vary:
-      - Accept-Encoding
-      X-Content-Type-Options:
-      - nosniff
-      X-Dd-Debug:
-<<<<<<< HEAD
-      - Um4CoU685QqAscnxhS5BD+goWu2yX1Jd4zCfGzSsEvPPIm1qURZaF8dlLl/OEY4I
-      X-Dd-Version:
-      - "35.4207470"
-=======
-      - tpRCH6w417YjBovRJ8VmtuXmNONVYiRp2c8d2AxjPdGBn8PCtgG4vAztrx3qUZAN
-      X-Dd-Version:
-      - "35.4206674"
->>>>>>> 14ccad13
-      X-Frame-Options:
-      - SAMEORIGIN
-      X-Ratelimit-Limit:
-      - "1000"
-      X-Ratelimit-Period:
-      - "60"
-      X-Ratelimit-Remaining:
-      - "954"
-      X-Ratelimit-Reset:
-<<<<<<< HEAD
-      - "36"
-    status: 200 OK
-    code: 200
-    duration: ""
-- request:
-    body: ""
-    form: {}
-    headers:
-      Accept:
-      - application/json
-      Dd-Operation-Id:
-      - GetTest
-      User-Agent:
-      - terraform-provider-datadog/dev (terraform 1.16.0; terraform-cli 0.12.7-sdk) datadog-api-client-go/1.0.0-beta.19+dev (go go1.15.3; os darwin; arch amd64)
-    url: https://api.datadoghq.com/api/v1/synthetics/tests/izv-jk9-qsg
-    method: GET
-  response:
-    body: '{"status":"paused","public_id":"izv-jk9-qsg","tags":["foo:bar","baz"],"locations":["aws:eu-central-1"],"message":"Notify @datadog.user","name":"tf-TestAccDatadogSyntheticsBrowserTestBrowserNewBrowserStep_Basic-local-1617184100","monitor_id":33123850,"type":"browser","config":{"variables":[],"request":{"body":"this is a body","headers":{"Accept":"application/json","X-Datadog-Trace-ID":"123456789"},"url":"https://www.datadoghq.com","timeout":30,"method":"GET"},"assertions":[]},"options":{"retry":{"count":2,"interval":300},"monitor_options":{"notify_audit":false,"locked":false,"include_tags":true,"new_host_delay":300,"notify_no_data":false,"renotify_interval":100},"device_ids":["laptop_large","mobile_small"],"min_location_failed":1,"tick_every":900}}'
-    headers:
-      Cache-Control:
-      - no-cache
-      Connection:
-      - keep-alive
-      Content-Security-Policy:
-      - frame-ancestors 'self'; report-uri https://api.datadoghq.com/csp-report
-      Content-Type:
-      - application/json
-      Date:
-      - Wed, 31 Mar 2021 09:48:25 GMT
-      Pragma:
-      - no-cache
-      Strict-Transport-Security:
-      - max-age=15724800;
-      Vary:
-      - Accept-Encoding
-      X-Content-Type-Options:
-      - nosniff
-      X-Dd-Debug:
-      - l4HFlaRP3QwYSqoGKhzbYfv7zgkK63HIRR7YkyVYZspq0lGjjTBwoK8V/alf+XYt
-      X-Dd-Version:
-      - "35.4207470"
-      X-Frame-Options:
-      - SAMEORIGIN
-      X-Ratelimit-Limit:
-      - "1000"
-      X-Ratelimit-Period:
-      - "60"
-      X-Ratelimit-Remaining:
-      - "937"
-      X-Ratelimit-Reset:
-      - "35"
-=======
-      - "27"
->>>>>>> 14ccad13
-    status: 200 OK
-    code: 200
-    duration: ""
-- request:
-    body: ""
-    form: {}
-    headers:
-      Accept:
-      - application/json
-      Dd-Operation-Id:
-      - GetBrowserTest
-      User-Agent:
-      - terraform-provider-datadog/dev (terraform 1.16.0; terraform-cli 0.12.7-sdk) datadog-api-client-go/1.0.0-beta.19+dev (go go1.15.3; os darwin; arch amd64)
-<<<<<<< HEAD
-    url: https://api.datadoghq.com/api/v1/synthetics/tests/browser/izv-jk9-qsg
-    method: GET
-  response:
-    body: '{"status":"paused","public_id":"izv-jk9-qsg","tags":["foo:bar","baz"],"locations":["aws:eu-central-1"],"message":"Notify @datadog.user","name":"tf-TestAccDatadogSyntheticsBrowserTestBrowserNewBrowserStep_Basic-local-1617184100","monitor_id":33123850,"type":"browser","steps":[{"name":"first step","allowFailure":false,"params":{"check":"contains","value":"content"},"timeout":0,"type":"assertCurrentUrl"},{"name":"scroll step","allowFailure":false,"params":{"y":200,"x":100},"timeout":0,"type":"scroll"},{"name":"api step","allowFailure":false,"params":{"request":{"subtype":"http","config":{"request":{"url":"https://example.com","method":"GET"},"assertions":[]},"options":{}}},"timeout":0,"type":"runApiTest"},{"name":"subtest","allowFailure":false,"params":{"playingTabId":0,"subtestPublicId":"khx-8s8-muv"},"timeout":0,"type":"playSubTest"},{"name":"wait step","allowFailure":false,"params":{"value":100},"timeout":0,"type":"wait"},{"name":"extract variable step","allowFailure":false,"params":{"variable":{"example":"Example of the extracted variable.","name":"VAR_FROM_JS"},"code":"return 123"},"timeout":0,"type":"extractFromJavascript"},{"name":"click step","allowFailure":false,"params":{"element":{"targetOuterHTML":"img height=\"75\" src=\"https://imgix.datadoghq.com/img/dd_logo_n_70x75.png...","url":"https://www.datadoghq.com/","multiLocator":{"ab":"/*[local-name()=\"html\"][1]/*[local-name()=\"body\"][1]/*[local-name()=\"nav\"][1]/*[local-name()=\"div\"][1]/*[local-name()=\"div\"][1]/*[local-name()=\"a\"][1]/*[local-name()=\"div\"][1]/*[local-name()=\"div\"][1]/*[local-name()=\"img\"][1]","co":"","cl":"/descendant::*[contains(concat('''''''', normalize-space(@class), '''' ''''), \" dog \")]/*[local-name()=\"img\"][1]","at":"/descendant::*[@src=\"https://imgix.datadoghq.com/img/dd_logo_n_70x75.png\"]","clt":"/descendant::*[contains(concat('''''''', normalize-space(@class), '''' ''''), \" dog \")]/*[local-name()=\"img\"][1]","ro":"//*[@src=\"https://imgix.datadoghq.com/img/dd_logo_n_70x75.png\"]"}}},"timeout":0,"type":"click"}],"config":{"variables":[],"request":{"body":"this is a body","headers":{"Accept":"application/json","X-Datadog-Trace-ID":"123456789"},"url":"https://www.datadoghq.com","timeout":30,"method":"GET"},"assertions":[]},"options":{"retry":{"count":2,"interval":300},"monitor_options":{"notify_audit":false,"locked":false,"include_tags":true,"new_host_delay":300,"notify_no_data":false,"renotify_interval":100},"device_ids":["laptop_large","mobile_small"],"min_location_failed":1,"tick_every":900}}'
-=======
-    url: https://api.datadoghq.com/api/v1/synthetics/tests/browser/ab3-55k-ni5
-    method: GET
-  response:
-    body: '{"status":"paused","public_id":"ab3-55k-ni5","tags":[],"locations":["aws:eu-central-1"],"message":"","name":"tf-TestAccDatadogSyntheticsBrowserTestBrowserNewBrowserStep_Basic-local-1617183089-subtest","monitor_id":33123257,"type":"browser","steps":[],"config":{"variables":[],"request":{"url":"https://www.datadoghq.com","method":"GET"},"assertions":[],"configVariables":[]},"options":{"retry":{"count":2,"interval":300},"monitor_options":{"notify_audit":false,"locked":false,"include_tags":true,"new_host_delay":300,"notify_no_data":false,"renotify_interval":100},"device_ids":["laptop_large"],"min_location_failed":1,"tick_every":900}}'
->>>>>>> 14ccad13
-    headers:
-      Cache-Control:
-      - no-cache
-      Connection:
-      - keep-alive
-      Content-Security-Policy:
-      - frame-ancestors 'self'; report-uri https://api.datadoghq.com/csp-report
-      Content-Type:
-      - application/json
-      Date:
-<<<<<<< HEAD
-      - Wed, 31 Mar 2021 09:48:25 GMT
-=======
-      - Wed, 31 Mar 2021 09:31:33 GMT
->>>>>>> 14ccad13
-      Pragma:
-      - no-cache
-      Strict-Transport-Security:
-      - max-age=15724800;
-      Vary:
-      - Accept-Encoding
-      X-Content-Type-Options:
-      - nosniff
-      X-Dd-Debug:
-<<<<<<< HEAD
-      - twvpGlmuom5y6A0pjGtXzTf554cmwJgTcCZ71fK4H/RDi+v5ehBK0zQiRcTJQG5C
-      X-Dd-Version:
-      - "35.4207470"
-      X-Frame-Options:
-      - SAMEORIGIN
-      X-Ratelimit-Limit:
-      - "1000"
-      X-Ratelimit-Period:
-      - "60"
-      X-Ratelimit-Remaining:
-      - "935"
-      X-Ratelimit-Reset:
-      - "35"
-    status: 200 OK
-    code: 200
-    duration: ""
-- request:
-    body: ""
-    form: {}
-    headers:
-      Accept:
-      - application/json
-      Dd-Operation-Id:
-      - GetTest
-      User-Agent:
-      - terraform-provider-datadog/dev (terraform 1.16.0; terraform-cli 0.12.7-sdk) datadog-api-client-go/1.0.0-beta.19+dev (go go1.15.3; os darwin; arch amd64)
-    url: https://api.datadoghq.com/api/v1/synthetics/tests/khx-8s8-muv
-    method: GET
-  response:
-    body: '{"status":"paused","public_id":"khx-8s8-muv","tags":[],"locations":["aws:eu-central-1"],"message":"","name":"tf-TestAccDatadogSyntheticsBrowserTestBrowserNewBrowserStep_Basic-local-1617184100-subtest","monitor_id":33123847,"type":"browser","config":{"variables":[],"request":{"url":"https://www.datadoghq.com","method":"GET"},"assertions":[]},"options":{"retry":{"count":2,"interval":300},"monitor_options":{"notify_audit":false,"locked":false,"include_tags":true,"new_host_delay":300,"notify_no_data":false,"renotify_interval":100},"device_ids":["laptop_large"],"min_location_failed":1,"tick_every":900}}'
-    headers:
-      Cache-Control:
-      - no-cache
-      Connection:
-      - keep-alive
-      Content-Security-Policy:
-      - frame-ancestors 'self'; report-uri https://api.datadoghq.com/csp-report
-      Content-Type:
-      - application/json
-      Date:
-      - Wed, 31 Mar 2021 09:48:26 GMT
-      Pragma:
-      - no-cache
-      Strict-Transport-Security:
-      - max-age=15724800;
-      Vary:
-      - Accept-Encoding
-      X-Content-Type-Options:
-      - nosniff
-      X-Dd-Debug:
-      - L3ULR3HwCWYmEqCWGz2Yob3chcH4pjowBacBXkncP7o+/uPqKt9yGEYf/g1AJPzQ
-      X-Dd-Version:
-      - "35.4207470"
-=======
-      - 5gfwVh/5HZ+AnGd/Di93w3NEWC6KMHT9KzmHEiRJmNdOjBtAsbOcgVFyqEChw71h
-      X-Dd-Version:
-      - "35.4206674"
->>>>>>> 14ccad13
-      X-Frame-Options:
-      - SAMEORIGIN
-      X-Ratelimit-Limit:
-      - "1000"
-      X-Ratelimit-Period:
-      - "60"
-      X-Ratelimit-Remaining:
-<<<<<<< HEAD
-      - "924"
-      X-Ratelimit-Reset:
-      - "34"
-=======
-      - "948"
-      X-Ratelimit-Reset:
-      - "27"
->>>>>>> 14ccad13
-    status: 200 OK
-    code: 200
-    duration: ""
-- request:
-    body: ""
-    form: {}
-    headers:
-      Accept:
-      - application/json
-      Dd-Operation-Id:
-      - GetBrowserTest
-      User-Agent:
-      - terraform-provider-datadog/dev (terraform 1.16.0; terraform-cli 0.12.7-sdk) datadog-api-client-go/1.0.0-beta.19+dev (go go1.15.3; os darwin; arch amd64)
-<<<<<<< HEAD
-    url: https://api.datadoghq.com/api/v1/synthetics/tests/browser/khx-8s8-muv
-    method: GET
-  response:
-    body: '{"status":"paused","public_id":"khx-8s8-muv","tags":[],"locations":["aws:eu-central-1"],"message":"","name":"tf-TestAccDatadogSyntheticsBrowserTestBrowserNewBrowserStep_Basic-local-1617184100-subtest","monitor_id":33123847,"type":"browser","steps":[],"config":{"variables":[],"request":{"url":"https://www.datadoghq.com","method":"GET"},"assertions":[]},"options":{"retry":{"count":2,"interval":300},"monitor_options":{"notify_audit":false,"locked":false,"include_tags":true,"new_host_delay":300,"notify_no_data":false,"renotify_interval":100},"device_ids":["laptop_large"],"min_location_failed":1,"tick_every":900}}'
-=======
-    url: https://api.datadoghq.com/api/v1/synthetics/tests/browser/s36-dff-ih4
-    method: GET
-  response:
-    body: '{"status":"paused","public_id":"s36-dff-ih4","tags":["foo:bar","baz"],"locations":["aws:eu-central-1"],"message":"Notify @datadog.user","name":"tf-TestAccDatadogSyntheticsBrowserTestBrowserNewBrowserStep_Basic-local-1617183089","monitor_id":33123260,"type":"browser","steps":[{"name":"first step","allowFailure":false,"params":{"check":"contains","value":"content"},"timeout":0,"type":"assertCurrentUrl"},{"name":"scroll step","allowFailure":false,"params":{"y":200,"x":100},"timeout":0,"type":"scroll"},{"name":"api step","allowFailure":false,"params":{"request":{"subtype":"http","config":{"request":{"url":"https://example.com","method":"GET"},"assertions":[]},"options":{}}},"timeout":0,"type":"runApiTest"},{"name":"subtest","allowFailure":false,"params":{"playingTabId":0,"subtestPublicId":"ab3-55k-ni5"},"timeout":0,"type":"playSubTest"},{"name":"wait step","allowFailure":false,"params":{"value":100},"timeout":0,"type":"wait"},{"name":"extract variable step","allowFailure":false,"params":{"variable":{"example":"Example of the extracted variable.","name":"VAR_FROM_JS"},"code":"return 123"},"timeout":0,"type":"extractFromJavascript"},{"name":"click step","allowFailure":false,"params":{"element":{"targetOuterHTML":"img height=\"75\" src=\"https://imgix.datadoghq.com/img/dd_logo_n_70x75.png...","url":"https://www.datadoghq.com/","multiLocator":{"ab":"/*[local-name()=\"html\"][1]/*[local-name()=\"body\"][1]/*[local-name()=\"nav\"][1]/*[local-name()=\"div\"][1]/*[local-name()=\"div\"][1]/*[local-name()=\"a\"][1]/*[local-name()=\"div\"][1]/*[local-name()=\"div\"][1]/*[local-name()=\"img\"][1]","co":"","cl":"/descendant::*[contains(concat('''''''', normalize-space(@class), '''' ''''), \" dog \")]/*[local-name()=\"img\"][1]","at":"/descendant::*[@src=\"https://imgix.datadoghq.com/img/dd_logo_n_70x75.png\"]","clt":"/descendant::*[contains(concat('''''''', normalize-space(@class), '''' ''''), \" dog \")]/*[local-name()=\"img\"][1]","ro":"//*[@src=\"https://imgix.datadoghq.com/img/dd_logo_n_70x75.png\"]"}}},"timeout":0,"type":"click"}],"config":{"variables":[],"request":{"body":"this is a body","headers":{"Accept":"application/json","X-Datadog-Trace-ID":"123456789"},"url":"https://www.datadoghq.com","timeout":30,"method":"GET"},"assertions":[],"configVariables":[]},"options":{"retry":{"count":2,"interval":300},"monitor_options":{"notify_audit":false,"locked":false,"include_tags":true,"new_host_delay":300,"notify_no_data":false,"renotify_interval":100},"device_ids":["laptop_large","mobile_small"],"min_location_failed":1,"tick_every":900}}'
->>>>>>> 14ccad13
-    headers:
-      Cache-Control:
-      - no-cache
-      Connection:
-      - keep-alive
-      Content-Security-Policy:
-      - frame-ancestors 'self'; report-uri https://api.datadoghq.com/csp-report
-      Content-Type:
-      - application/json
-      Date:
-<<<<<<< HEAD
-      - Wed, 31 Mar 2021 09:48:26 GMT
-      Pragma:
-      - no-cache
-      Strict-Transport-Security:
-      - max-age=15724800;
-      Vary:
-      - Accept-Encoding
-      X-Content-Type-Options:
-      - nosniff
-      X-Dd-Debug:
-      - /L+SFFO+m1pPY+hRCpk5325fvfrNl0KmiquUNJolBN/5hu3HIwflqjZSbJ6NxDFG
-      X-Dd-Version:
-      - "35.4207470"
-      X-Frame-Options:
-      - SAMEORIGIN
-      X-Ratelimit-Limit:
-      - "1000"
-      X-Ratelimit-Period:
-      - "60"
-      X-Ratelimit-Remaining:
-      - "920"
-      X-Ratelimit-Reset:
-      - "34"
-    status: 200 OK
-    code: 200
-    duration: ""
-- request:
-    body: ""
-    form: {}
-    headers:
-      Accept:
-      - application/json
-      Dd-Operation-Id:
-      - GetTest
-      User-Agent:
-      - terraform-provider-datadog/dev (terraform 1.16.0; terraform-cli 0.12.7-sdk) datadog-api-client-go/1.0.0-beta.19+dev (go go1.15.3; os darwin; arch amd64)
-    url: https://api.datadoghq.com/api/v1/synthetics/tests/izv-jk9-qsg
-    method: GET
-  response:
-    body: '{"status":"paused","public_id":"izv-jk9-qsg","tags":["foo:bar","baz"],"locations":["aws:eu-central-1"],"message":"Notify @datadog.user","name":"tf-TestAccDatadogSyntheticsBrowserTestBrowserNewBrowserStep_Basic-local-1617184100","monitor_id":33123850,"type":"browser","config":{"variables":[],"request":{"body":"this is a body","headers":{"Accept":"application/json","X-Datadog-Trace-ID":"123456789"},"url":"https://www.datadoghq.com","timeout":30,"method":"GET"},"assertions":[]},"options":{"retry":{"count":2,"interval":300},"monitor_options":{"notify_audit":false,"locked":false,"include_tags":true,"new_host_delay":300,"notify_no_data":false,"renotify_interval":100},"device_ids":["laptop_large","mobile_small"],"min_location_failed":1,"tick_every":900}}'
-    headers:
-      Cache-Control:
-      - no-cache
-      Connection:
-      - keep-alive
-      Content-Security-Policy:
-      - frame-ancestors 'self'; report-uri https://api.datadoghq.com/csp-report
-      Content-Type:
-      - application/json
-      Date:
-      - Wed, 31 Mar 2021 09:48:26 GMT
-=======
-      - Wed, 31 Mar 2021 09:31:33 GMT
->>>>>>> 14ccad13
-      Pragma:
-      - no-cache
-      Strict-Transport-Security:
-      - max-age=15724800;
-      Vary:
-      - Accept-Encoding
-      X-Content-Type-Options:
-      - nosniff
-      X-Dd-Debug:
-      - tpRCH6w417YjBovRJ8VmtuXmNONVYiRp2c8d2AxjPdGBn8PCtgG4vAztrx3qUZAN
-      X-Dd-Version:
-<<<<<<< HEAD
-      - "35.4207470"
-=======
-      - "35.4206674"
->>>>>>> 14ccad13
-      X-Frame-Options:
-      - SAMEORIGIN
-      X-Ratelimit-Limit:
-      - "1000"
-      X-Ratelimit-Period:
-      - "60"
-      X-Ratelimit-Remaining:
-<<<<<<< HEAD
-      - "915"
-      X-Ratelimit-Reset:
-      - "34"
-    status: 200 OK
-    code: 200
-    duration: ""
-- request:
-    body: ""
-    form: {}
-    headers:
-      Accept:
-      - application/json
-      Dd-Operation-Id:
-      - GetBrowserTest
-      User-Agent:
-      - terraform-provider-datadog/dev (terraform 1.16.0; terraform-cli 0.12.7-sdk) datadog-api-client-go/1.0.0-beta.19+dev (go go1.15.3; os darwin; arch amd64)
-    url: https://api.datadoghq.com/api/v1/synthetics/tests/browser/izv-jk9-qsg
-    method: GET
-  response:
-    body: '{"status":"paused","public_id":"izv-jk9-qsg","tags":["foo:bar","baz"],"locations":["aws:eu-central-1"],"message":"Notify @datadog.user","name":"tf-TestAccDatadogSyntheticsBrowserTestBrowserNewBrowserStep_Basic-local-1617184100","monitor_id":33123850,"type":"browser","steps":[{"name":"first step","allowFailure":false,"params":{"check":"contains","value":"content"},"timeout":0,"type":"assertCurrentUrl"},{"name":"scroll step","allowFailure":false,"params":{"y":200,"x":100},"timeout":0,"type":"scroll"},{"name":"api step","allowFailure":false,"params":{"request":{"subtype":"http","config":{"request":{"url":"https://example.com","method":"GET"},"assertions":[]},"options":{}}},"timeout":0,"type":"runApiTest"},{"name":"subtest","allowFailure":false,"params":{"playingTabId":0,"subtestPublicId":"khx-8s8-muv"},"timeout":0,"type":"playSubTest"},{"name":"wait step","allowFailure":false,"params":{"value":100},"timeout":0,"type":"wait"},{"name":"extract variable step","allowFailure":false,"params":{"variable":{"example":"Example of the extracted variable.","name":"VAR_FROM_JS"},"code":"return 123"},"timeout":0,"type":"extractFromJavascript"},{"name":"click step","allowFailure":false,"params":{"element":{"targetOuterHTML":"img height=\"75\" src=\"https://imgix.datadoghq.com/img/dd_logo_n_70x75.png...","url":"https://www.datadoghq.com/","multiLocator":{"ab":"/*[local-name()=\"html\"][1]/*[local-name()=\"body\"][1]/*[local-name()=\"nav\"][1]/*[local-name()=\"div\"][1]/*[local-name()=\"div\"][1]/*[local-name()=\"a\"][1]/*[local-name()=\"div\"][1]/*[local-name()=\"div\"][1]/*[local-name()=\"img\"][1]","co":"","cl":"/descendant::*[contains(concat('''''''', normalize-space(@class), '''' ''''), \" dog \")]/*[local-name()=\"img\"][1]","at":"/descendant::*[@src=\"https://imgix.datadoghq.com/img/dd_logo_n_70x75.png\"]","clt":"/descendant::*[contains(concat('''''''', normalize-space(@class), '''' ''''), \" dog \")]/*[local-name()=\"img\"][1]","ro":"//*[@src=\"https://imgix.datadoghq.com/img/dd_logo_n_70x75.png\"]"}}},"timeout":0,"type":"click"}],"config":{"variables":[],"request":{"body":"this is a body","headers":{"Accept":"application/json","X-Datadog-Trace-ID":"123456789"},"url":"https://www.datadoghq.com","timeout":30,"method":"GET"},"assertions":[]},"options":{"retry":{"count":2,"interval":300},"monitor_options":{"notify_audit":false,"locked":false,"include_tags":true,"new_host_delay":300,"notify_no_data":false,"renotify_interval":100},"device_ids":["laptop_large","mobile_small"],"min_location_failed":1,"tick_every":900}}'
-    headers:
-      Cache-Control:
-      - no-cache
-      Connection:
-      - keep-alive
-      Content-Security-Policy:
-      - frame-ancestors 'self'; report-uri https://api.datadoghq.com/csp-report
-      Content-Type:
-      - application/json
-      Date:
-      - Wed, 31 Mar 2021 09:48:26 GMT
-      Pragma:
-      - no-cache
-      Strict-Transport-Security:
-      - max-age=15724800;
-      Vary:
-      - Accept-Encoding
-      X-Content-Type-Options:
-      - nosniff
-      X-Dd-Debug:
-      - dPySkcOzIZtKyMKDAAzuysY3gNGGj6RtYogGuSb76E8mPvoqzREyRp6lPYm91hQU
-      X-Dd-Version:
-      - "35.4207470"
-      X-Frame-Options:
-      - SAMEORIGIN
-      X-Ratelimit-Limit:
-      - "1000"
-      X-Ratelimit-Period:
-      - "60"
-      X-Ratelimit-Remaining:
-      - "910"
-      X-Ratelimit-Reset:
-      - "34"
-=======
-      - "944"
-      X-Ratelimit-Reset:
-      - "27"
->>>>>>> 14ccad13
+    url: https://api.datadoghq.com/api/v1/synthetics/tests/browser/ih8-irk-95w
+    method: GET
+  response:
+    body: '{"status":"paused","public_id":"ih8-irk-95w","tags":["foo:bar","baz"],"locations":["aws:eu-central-1"],"message":"Notify @datadog.user","name":"tf-TestAccDatadogSyntheticsBrowserTestBrowserNewBrowserStep_Basic-local-1617196334","monitor_id":33131336,"type":"browser","steps":[{"name":"first step","allowFailure":false,"params":{"check":"contains","value":"content"},"timeout":0,"type":"assertCurrentUrl"},{"name":"scroll step","allowFailure":false,"params":{"y":200,"x":100},"timeout":0,"type":"scroll"},{"name":"api step","allowFailure":false,"params":{"request":{"subtype":"http","config":{"request":{"url":"https://example.com","method":"GET"},"assertions":[]},"options":{}}},"timeout":0,"type":"runApiTest"},{"name":"subtest","allowFailure":false,"params":{"playingTabId":0,"subtestPublicId":"bis-bgn-hu4"},"timeout":0,"type":"playSubTest"},{"name":"wait step","allowFailure":false,"params":{"value":100},"timeout":0,"type":"wait"},{"name":"extract variable step","allowFailure":false,"params":{"variable":{"example":"Example of the extracted variable.","name":"VAR_FROM_JS"},"code":"return 123"},"timeout":0,"type":"extractFromJavascript"},{"name":"click step","allowFailure":false,"params":{"element":{"targetOuterHTML":"img height=\"75\" src=\"https://imgix.datadoghq.com/img/dd_logo_n_70x75.png...","url":"https://www.datadoghq.com/","multiLocator":{"ab":"/*[local-name()=\"html\"][1]/*[local-name()=\"body\"][1]/*[local-name()=\"nav\"][1]/*[local-name()=\"div\"][1]/*[local-name()=\"div\"][1]/*[local-name()=\"a\"][1]/*[local-name()=\"div\"][1]/*[local-name()=\"div\"][1]/*[local-name()=\"img\"][1]","co":"","cl":"/descendant::*[contains(concat('''''''', normalize-space(@class), '''' ''''), \" dog \")]/*[local-name()=\"img\"][1]","at":"/descendant::*[@src=\"https://imgix.datadoghq.com/img/dd_logo_n_70x75.png\"]","clt":"/descendant::*[contains(concat('''''''', normalize-space(@class), '''' ''''), \" dog \")]/*[local-name()=\"img\"][1]","ro":"//*[@src=\"https://imgix.datadoghq.com/img/dd_logo_n_70x75.png\"]"}}},"timeout":0,"type":"click"}],"config":{"variables":[],"request":{"body":"this is a body","headers":{"Accept":"application/json","X-Datadog-Trace-ID":"123456789"},"url":"https://www.datadoghq.com","timeout":30,"method":"GET"},"assertions":[]},"options":{"retry":{"count":2,"interval":300},"monitor_options":{"notify_audit":false,"locked":false,"include_tags":true,"new_host_delay":300,"notify_no_data":false,"renotify_interval":100},"device_ids":["laptop_large","mobile_small"],"min_location_failed":1,"tick_every":900}}'
+    headers:
+      Cache-Control:
+      - no-cache
+      Connection:
+      - keep-alive
+      Content-Security-Policy:
+      - frame-ancestors 'self'; report-uri https://api.datadoghq.com/csp-report
+      Content-Type:
+      - application/json
+      Date:
+      - Wed, 31 Mar 2021 13:12:17 GMT
+      Pragma:
+      - no-cache
+      Strict-Transport-Security:
+      - max-age=15724800;
+      Vary:
+      - Accept-Encoding
+      X-Content-Type-Options:
+      - nosniff
+      X-Dd-Debug:
+      - bgHykj7A9bfZx0Y5ZO3swhhp5tGUSNJHqFWR868+qg087CYrDOd5hQslC+noiEtH
+      X-Dd-Version:
+      - "35.4208607"
+      X-Frame-Options:
+      - SAMEORIGIN
+      X-Ratelimit-Limit:
+      - "1000"
+      X-Ratelimit-Period:
+      - "60"
+      X-Ratelimit-Remaining:
+      - "962"
+      X-Ratelimit-Reset:
+      - "43"
     status: 200 OK
     code: 200
     duration: ""
 - request:
     body: |
-<<<<<<< HEAD
-      {"public_ids":["izv-jk9-qsg"]}
-=======
-      {"public_ids":["s36-dff-ih4"]}
->>>>>>> 14ccad13
+      {"public_ids":["ih8-irk-95w"]}
     form: {}
     headers:
       Accept:
@@ -1057,44 +823,30 @@
     url: https://api.datadoghq.com/api/v1/synthetics/tests/delete
     method: POST
   response:
-<<<<<<< HEAD
-    body: '{"deleted_tests":[{"deleted_at":"2021-03-31T09:48:27.121578+00:00","public_id":"izv-jk9-qsg"}]}'
-=======
-    body: '{"deleted_tests":[{"deleted_at":"2021-03-31T09:31:34.141078+00:00","public_id":"s36-dff-ih4"}]}'
->>>>>>> 14ccad13
-    headers:
-      Cache-Control:
-      - no-cache
-      Connection:
-      - keep-alive
-      Content-Security-Policy:
-      - frame-ancestors 'self'; report-uri https://api.datadoghq.com/csp-report
-      Content-Type:
-      - application/json
-      Date:
-<<<<<<< HEAD
-      - Wed, 31 Mar 2021 09:48:27 GMT
-=======
-      - Wed, 31 Mar 2021 09:31:34 GMT
->>>>>>> 14ccad13
-      Pragma:
-      - no-cache
-      Strict-Transport-Security:
-      - max-age=15724800;
-      Vary:
-      - Accept-Encoding
-      X-Content-Type-Options:
-      - nosniff
-      X-Dd-Debug:
-<<<<<<< HEAD
-      - gYZcaADwbKcv7Hm19HJx6WsLoKuOijDWAt2viPeCfWqUgyKY+9e1xZdmMJeXV3YV
-      X-Dd-Version:
-      - "35.4207470"
-=======
+    body: '{"deleted_tests":[{"deleted_at":"2021-03-31T13:12:18.238431+00:00","public_id":"ih8-irk-95w"}]}'
+    headers:
+      Cache-Control:
+      - no-cache
+      Connection:
+      - keep-alive
+      Content-Security-Policy:
+      - frame-ancestors 'self'; report-uri https://api.datadoghq.com/csp-report
+      Content-Type:
+      - application/json
+      Date:
+      - Wed, 31 Mar 2021 13:12:19 GMT
+      Pragma:
+      - no-cache
+      Strict-Transport-Security:
+      - max-age=15724800;
+      Vary:
+      - Accept-Encoding
+      X-Content-Type-Options:
+      - nosniff
+      X-Dd-Debug:
       - dPySkcOzIZtKyMKDAAzuysY3gNGGj6RtYogGuSb76E8mPvoqzREyRp6lPYm91hQU
       X-Dd-Version:
-      - "35.4206674"
->>>>>>> 14ccad13
+      - "35.4208607"
       X-Frame-Options:
       - SAMEORIGIN
       X-Ratelimit-Limit:
@@ -1102,23 +854,15 @@
       X-Ratelimit-Period:
       - "60"
       X-Ratelimit-Remaining:
-      - "114"
-      X-Ratelimit-Reset:
-<<<<<<< HEAD
-      - "34"
-=======
-      - "27"
->>>>>>> 14ccad13
+      - "117"
+      X-Ratelimit-Reset:
+      - "43"
     status: 200 OK
     code: 200
     duration: ""
 - request:
     body: |
-<<<<<<< HEAD
-      {"public_ids":["khx-8s8-muv"]}
-=======
-      {"public_ids":["ab3-55k-ni5"]}
->>>>>>> 14ccad13
+      {"public_ids":["bis-bgn-hu4"]}
     form: {}
     headers:
       Accept:
@@ -1132,42 +876,30 @@
     url: https://api.datadoghq.com/api/v1/synthetics/tests/delete
     method: POST
   response:
-<<<<<<< HEAD
-    body: '{"deleted_tests":[{"deleted_at":"2021-03-31T09:48:27.747625+00:00","public_id":"khx-8s8-muv"}]}'
-=======
-    body: '{"deleted_tests":[{"deleted_at":"2021-03-31T09:31:34.455681+00:00","public_id":"ab3-55k-ni5"}]}'
->>>>>>> 14ccad13
-    headers:
-      Cache-Control:
-      - no-cache
-      Connection:
-      - keep-alive
-      Content-Security-Policy:
-      - frame-ancestors 'self'; report-uri https://api.datadoghq.com/csp-report
-      Content-Type:
-      - application/json
-      Date:
-<<<<<<< HEAD
-      - Wed, 31 Mar 2021 09:48:27 GMT
-=======
-      - Wed, 31 Mar 2021 09:31:34 GMT
->>>>>>> 14ccad13
-      Pragma:
-      - no-cache
-      Strict-Transport-Security:
-      - max-age=15724800;
-      Vary:
-      - Accept-Encoding
-      X-Content-Type-Options:
-      - nosniff
-      X-Dd-Debug:
-      - dPySkcOzIZtKyMKDAAzuysY3gNGGj6RtYogGuSb76E8mPvoqzREyRp6lPYm91hQU
-      X-Dd-Version:
-<<<<<<< HEAD
-      - "35.4207470"
-=======
-      - "35.4206674"
->>>>>>> 14ccad13
+    body: '{"deleted_tests":[{"deleted_at":"2021-03-31T13:12:20.128878+00:00","public_id":"bis-bgn-hu4"}]}'
+    headers:
+      Cache-Control:
+      - no-cache
+      Connection:
+      - keep-alive
+      Content-Security-Policy:
+      - frame-ancestors 'self'; report-uri https://api.datadoghq.com/csp-report
+      Content-Type:
+      - application/json
+      Date:
+      - Wed, 31 Mar 2021 13:12:20 GMT
+      Pragma:
+      - no-cache
+      Strict-Transport-Security:
+      - max-age=15724800;
+      Vary:
+      - Accept-Encoding
+      X-Content-Type-Options:
+      - nosniff
+      X-Dd-Debug:
+      - fIO2C4qGDheGHy4YbS+r3a3CXbh4cbRo7roILOimQyiHGjQdOat0cIpWCkupM1uX
+      X-Dd-Version:
+      - "35.4208607"
       X-Frame-Options:
       - SAMEORIGIN
       X-Ratelimit-Limit:
@@ -1175,13 +907,9 @@
       X-Ratelimit-Period:
       - "60"
       X-Ratelimit-Remaining:
-      - "112"
-      X-Ratelimit-Reset:
-<<<<<<< HEAD
-      - "33"
-=======
-      - "26"
->>>>>>> 14ccad13
+      - "116"
+      X-Ratelimit-Reset:
+      - "41"
     status: 200 OK
     code: 200
     duration: ""
@@ -1195,11 +923,7 @@
       - GetTest
       User-Agent:
       - terraform-provider-datadog/dev (terraform 1.16.0; terraform-cli 0.12.7-sdk) datadog-api-client-go/1.0.0-beta.19+dev (go go1.15.3; os darwin; arch amd64)
-<<<<<<< HEAD
-    url: https://api.datadoghq.com/api/v1/synthetics/tests/khx-8s8-muv
-=======
-    url: https://api.datadoghq.com/api/v1/synthetics/tests/s36-dff-ih4
->>>>>>> 14ccad13
+    url: https://api.datadoghq.com/api/v1/synthetics/tests/ih8-irk-95w
     method: GET
   response:
     body: '{"errors": ["Synthetics test not found"]}'
@@ -1213,41 +937,27 @@
       Content-Type:
       - application/json
       Date:
-<<<<<<< HEAD
-      - Wed, 31 Mar 2021 09:48:28 GMT
-=======
-      - Wed, 31 Mar 2021 09:31:34 GMT
->>>>>>> 14ccad13
-      Pragma:
-      - no-cache
-      Strict-Transport-Security:
-      - max-age=15724800;
-      Vary:
-      - Accept-Encoding
-      X-Content-Type-Options:
-      - nosniff
-      X-Dd-Version:
-<<<<<<< HEAD
-      - "35.4207470"
-=======
-      - "35.4206674"
->>>>>>> 14ccad13
-      X-Frame-Options:
-      - SAMEORIGIN
-      X-Ratelimit-Limit:
-      - "1000"
-      X-Ratelimit-Period:
-      - "60"
-      X-Ratelimit-Remaining:
-<<<<<<< HEAD
-      - "885"
-      X-Ratelimit-Reset:
-      - "32"
-=======
-      - "931"
-      X-Ratelimit-Reset:
-      - "26"
->>>>>>> 14ccad13
+      - Wed, 31 Mar 2021 13:12:21 GMT
+      Pragma:
+      - no-cache
+      Strict-Transport-Security:
+      - max-age=15724800;
+      Vary:
+      - Accept-Encoding
+      X-Content-Type-Options:
+      - nosniff
+      X-Dd-Version:
+      - "35.4208607"
+      X-Frame-Options:
+      - SAMEORIGIN
+      X-Ratelimit-Limit:
+      - "1000"
+      X-Ratelimit-Period:
+      - "60"
+      X-Ratelimit-Remaining:
+      - "961"
+      X-Ratelimit-Reset:
+      - "39"
     status: 404 Not Found
     code: 404
     duration: ""
@@ -1261,11 +971,7 @@
       - GetTest
       User-Agent:
       - terraform-provider-datadog/dev (terraform 1.16.0; terraform-cli 0.12.7-sdk) datadog-api-client-go/1.0.0-beta.19+dev (go go1.15.3; os darwin; arch amd64)
-<<<<<<< HEAD
-    url: https://api.datadoghq.com/api/v1/synthetics/tests/izv-jk9-qsg
-=======
-    url: https://api.datadoghq.com/api/v1/synthetics/tests/ab3-55k-ni5
->>>>>>> 14ccad13
+    url: https://api.datadoghq.com/api/v1/synthetics/tests/bis-bgn-hu4
     method: GET
   response:
     body: '{"errors": ["Synthetics test not found"]}'
@@ -1279,41 +985,27 @@
       Content-Type:
       - application/json
       Date:
-<<<<<<< HEAD
-      - Wed, 31 Mar 2021 09:48:28 GMT
-=======
-      - Wed, 31 Mar 2021 09:31:34 GMT
->>>>>>> 14ccad13
-      Pragma:
-      - no-cache
-      Strict-Transport-Security:
-      - max-age=15724800;
-      Vary:
-      - Accept-Encoding
-      X-Content-Type-Options:
-      - nosniff
-      X-Dd-Version:
-<<<<<<< HEAD
-      - "35.4207470"
-=======
-      - "35.4206674"
->>>>>>> 14ccad13
-      X-Frame-Options:
-      - SAMEORIGIN
-      X-Ratelimit-Limit:
-      - "1000"
-      X-Ratelimit-Period:
-      - "60"
-      X-Ratelimit-Remaining:
-<<<<<<< HEAD
-      - "879"
-      X-Ratelimit-Reset:
-      - "32"
-=======
-      - "927"
-      X-Ratelimit-Reset:
-      - "26"
->>>>>>> 14ccad13
+      - Wed, 31 Mar 2021 13:12:21 GMT
+      Pragma:
+      - no-cache
+      Strict-Transport-Security:
+      - max-age=15724800;
+      Vary:
+      - Accept-Encoding
+      X-Content-Type-Options:
+      - nosniff
+      X-Dd-Version:
+      - "35.4208607"
+      X-Frame-Options:
+      - SAMEORIGIN
+      X-Ratelimit-Limit:
+      - "1000"
+      X-Ratelimit-Period:
+      - "60"
+      X-Ratelimit-Remaining:
+      - "960"
+      X-Ratelimit-Reset:
+      - "39"
     status: 404 Not Found
     code: 404
     duration: ""
--- conflicted
+++ resolved
@@ -3,11 +3,7 @@
 interactions:
 - request:
     body: |
-<<<<<<< HEAD
-      {"config":{"assertions":[],"request":{"method":"GET","url":"https://www.datadoghq.com"},"variables":[]},"locations":["aws:eu-central-1"],"message":"","name":"tf-TestAccDatadogSyntheticsBrowserTestBrowserNewBrowserStep_Basic-local-1618930395-subtest","options":{"device_ids":["laptop_large"],"min_location_failed":1,"monitor_options":{"renotify_interval":100},"retry":{"count":2,"interval":300},"tick_every":900},"status":"paused","tags":[],"type":"browser"}
-=======
       {"config":{"assertions":[],"request":{"method":"GET","url":"https://www.datadoghq.com"},"variables":[]},"locations":["aws:eu-central-1"],"message":"","name":"tf-TestAccDatadogSyntheticsBrowserTestBrowserNewBrowserStep_Basic-local-1617875548-subtest","options":{"device_ids":["laptop_large"],"min_location_failed":1,"monitor_options":{"renotify_interval":100},"retry":{"count":2,"interval":300},"tick_every":900},"status":"paused","tags":[],"type":"browser"}
->>>>>>> 154a3a6f
     form: {}
     headers:
       Accept:
@@ -17,63 +13,697 @@
       Dd-Operation-Id:
       - CreateSyntheticsBrowserTest
       User-Agent:
-<<<<<<< HEAD
-      - terraform-provider-datadog/dev (terraform 2.4.4; terraform-cli 0.14.7) datadog-api-client-go/1.0.0-beta.19 (go go1.16.3; os darwin; arch amd64)
+      - terraform-provider-datadog/dev (terraform 1.16.0; terraform-cli 0.12.7-sdk) datadog-api-client-go/1.0.0-beta.19+dev (go go1.15.3; os darwin; arch amd64)
     url: https://api.datadoghq.com/api/v1/synthetics/tests/browser
     method: POST
   response:
-    body: '{"status":"paused","public_id":"bww-4ks-y9h","tags":[],"org_id":321813,"locations":["aws:eu-central-1"],"message":"","deleted_at":null,"name":"tf-TestAccDatadogSyntheticsBrowserTestBrowserNewBrowserStep_Basic-local-1618930395-subtest","monitor_id":34157588,"type":"browser","created_at":"2021-04-20T14:53:18.245585+00:00","modified_at":"2021-04-20T14:53:18.245585+00:00","config":{"variables":[],"request":{"url":"https://www.datadoghq.com","method":"GET"},"assertions":[]},"options":{"retry":{"count":2,"interval":300},"monitor_options":{"notify_audit":false,"locked":false,"include_tags":true,"new_host_delay":300,"notify_no_data":false,"renotify_interval":100},"device_ids":["laptop_large"],"min_location_failed":1,"tick_every":900}}'
-=======
+    body: '{"status":"paused","public_id":"heg-scg-57b","tags":[],"org_id":321813,"locations":["aws:eu-central-1"],"message":"","deleted_at":null,"name":"tf-TestAccDatadogSyntheticsBrowserTestBrowserNewBrowserStep_Basic-local-1617875548-subtest","monitor_id":33496881,"type":"browser","created_at":"2021-04-08T09:52:29.137990+00:00","modified_at":"2021-04-08T09:52:29.137990+00:00","config":{"variables":[],"request":{"url":"https://www.datadoghq.com","method":"GET"},"assertions":[]},"options":{"retry":{"count":2,"interval":300},"monitor_options":{"notify_audit":false,"locked":false,"include_tags":true,"new_host_delay":300,"notify_no_data":false,"renotify_interval":100},"device_ids":["laptop_large"],"min_location_failed":1,"tick_every":900}}'
+    headers:
+      Cache-Control:
+      - no-cache
+      Connection:
+      - keep-alive
+      Content-Security-Policy:
+      - frame-ancestors 'self'; report-uri https://api.datadoghq.com/csp-report
+      Content-Type:
+      - application/json
+      Date:
+      - Thu, 08 Apr 2021 09:52:29 GMT
+      Pragma:
+      - no-cache
+      Strict-Transport-Security:
+      - max-age=15724800;
+      Vary:
+      - Accept-Encoding
+      X-Content-Type-Options:
+      - nosniff
+      X-Dd-Debug:
+      - gYZcaADwbKcv7Hm19HJx6WsLoKuOijDWAt2viPeCfWqUgyKY+9e1xZdmMJeXV3YV
+      X-Dd-Version:
+      - "35.4264720"
+      X-Frame-Options:
+      - SAMEORIGIN
+      X-Ratelimit-Limit:
+      - "120"
+      X-Ratelimit-Period:
+      - "60"
+      X-Ratelimit-Remaining:
+      - "119"
+      X-Ratelimit-Reset:
+      - "32"
+    status: 200 OK
+    code: 200
+    duration: ""
+- request:
+    body: ""
+    form: {}
+    headers:
+      Accept:
+      - application/json
+      Dd-Operation-Id:
+      - GetTest
+      User-Agent:
+      - terraform-provider-datadog/dev (terraform 1.16.0; terraform-cli 0.12.7-sdk) datadog-api-client-go/1.0.0-beta.19+dev (go go1.15.3; os darwin; arch amd64)
+    url: https://api.datadoghq.com/api/v1/synthetics/tests/heg-scg-57b
+    method: GET
+  response:
+    body: '{"status":"paused","public_id":"heg-scg-57b","tags":[],"locations":["aws:eu-central-1"],"message":"","name":"tf-TestAccDatadogSyntheticsBrowserTestBrowserNewBrowserStep_Basic-local-1617875548-subtest","monitor_id":33496881,"type":"browser","config":{"variables":[],"request":{"url":"https://www.datadoghq.com","method":"GET"},"assertions":[]},"options":{"retry":{"count":2,"interval":300},"monitor_options":{"notify_audit":false,"locked":false,"include_tags":true,"new_host_delay":300,"notify_no_data":false,"renotify_interval":100},"device_ids":["laptop_large"],"min_location_failed":1,"tick_every":900}}'
+    headers:
+      Cache-Control:
+      - no-cache
+      Connection:
+      - keep-alive
+      Content-Security-Policy:
+      - frame-ancestors 'self'; report-uri https://api.datadoghq.com/csp-report
+      Content-Type:
+      - application/json
+      Date:
+      - Thu, 08 Apr 2021 09:52:29 GMT
+      Pragma:
+      - no-cache
+      Strict-Transport-Security:
+      - max-age=15724800;
+      Vary:
+      - Accept-Encoding
+      X-Content-Type-Options:
+      - nosniff
+      X-Dd-Debug:
+      - Um4CoU685QqAscnxhS5BD+goWu2yX1Jd4zCfGzSsEvPPIm1qURZaF8dlLl/OEY4I
+      X-Dd-Version:
+      - "35.4264720"
+      X-Frame-Options:
+      - SAMEORIGIN
+      X-Ratelimit-Limit:
+      - "1000"
+      X-Ratelimit-Period:
+      - "60"
+      X-Ratelimit-Remaining:
+      - "999"
+      X-Ratelimit-Reset:
+      - "31"
+    status: 200 OK
+    code: 200
+    duration: ""
+- request:
+    body: ""
+    form: {}
+    headers:
+      Accept:
+      - application/json
+      Dd-Operation-Id:
+      - GetBrowserTest
+      User-Agent:
+      - terraform-provider-datadog/dev (terraform 1.16.0; terraform-cli 0.12.7-sdk) datadog-api-client-go/1.0.0-beta.19+dev (go go1.15.3; os darwin; arch amd64)
+    url: https://api.datadoghq.com/api/v1/synthetics/tests/browser/heg-scg-57b
+    method: GET
+  response:
+    body: '{"status":"paused","public_id":"heg-scg-57b","tags":[],"locations":["aws:eu-central-1"],"message":"","name":"tf-TestAccDatadogSyntheticsBrowserTestBrowserNewBrowserStep_Basic-local-1617875548-subtest","monitor_id":33496881,"type":"browser","steps":[],"config":{"variables":[],"request":{"url":"https://www.datadoghq.com","method":"GET"},"assertions":[]},"options":{"retry":{"count":2,"interval":300},"monitor_options":{"notify_audit":false,"locked":false,"include_tags":true,"new_host_delay":300,"notify_no_data":false,"renotify_interval":100},"device_ids":["laptop_large"],"min_location_failed":1,"tick_every":900}}'
+    headers:
+      Cache-Control:
+      - no-cache
+      Connection:
+      - keep-alive
+      Content-Security-Policy:
+      - frame-ancestors 'self'; report-uri https://api.datadoghq.com/csp-report
+      Content-Type:
+      - application/json
+      Date:
+      - Thu, 08 Apr 2021 09:52:29 GMT
+      Pragma:
+      - no-cache
+      Strict-Transport-Security:
+      - max-age=15724800;
+      Vary:
+      - Accept-Encoding
+      X-Content-Type-Options:
+      - nosniff
+      X-Dd-Debug:
+      - dPySkcOzIZtKyMKDAAzuysY3gNGGj6RtYogGuSb76E8mPvoqzREyRp6lPYm91hQU
+      X-Dd-Version:
+      - "35.4264720"
+      X-Frame-Options:
+      - SAMEORIGIN
+      X-Ratelimit-Limit:
+      - "1000"
+      X-Ratelimit-Period:
+      - "60"
+      X-Ratelimit-Remaining:
+      - "998"
+      X-Ratelimit-Reset:
+      - "31"
+    status: 200 OK
+    code: 200
+    duration: ""
+- request:
+    body: |
+      {"config":{"assertions":[],"request":{"body":"this is a body","headers":{"Accept":"application/json","X-Datadog-Trace-ID":"123456789"},"method":"GET","timeout":30,"url":"https://www.datadoghq.com"},"variables":[]},"locations":["aws:eu-central-1"],"message":"Notify @datadog.user","name":"tf-TestAccDatadogSyntheticsBrowserTestBrowserNewBrowserStep_Basic-local-1617875548","options":{"device_ids":["laptop_large","mobile_small"],"min_location_failed":1,"monitor_options":{"renotify_interval":100},"retry":{"count":2,"interval":300},"tick_every":900},"status":"paused","steps":[{"allowFailure":false,"name":"first step","params":{"check":"contains","value":"content"},"timeout":0,"type":"assertCurrentUrl"},{"allowFailure":false,"name":"scroll step","params":{"x":100,"y":200},"timeout":0,"type":"scroll"},{"allowFailure":false,"name":"api step","params":{"request":{"config":{"assertions":[],"request":{"method":"GET","url":"https://example.com"}},"options":{},"subtype":"http"}},"timeout":0,"type":"runApiTest"},{"allowFailure":false,"name":"subtest","params":{"playingTabId":0,"subtestPublicId":"heg-scg-57b"},"timeout":0,"type":"playSubTest"},{"allowFailure":false,"name":"wait step","params":{"value":100},"timeout":0,"type":"wait"},{"allowFailure":false,"name":"extract variable step","params":{"code":"return 123","variable":{"example":"","name":"VAR_FROM_JS"}},"timeout":0,"type":"extractFromJavascript"},{"allowFailure":false,"name":"click step","params":{"element":{"multiLocator":{"ab":"/*[local-name()=\"html\"][1]/*[local-name()=\"body\"][1]/*[local-name()=\"nav\"][1]/*[local-name()=\"div\"][1]/*[local-name()=\"div\"][1]/*[local-name()=\"a\"][1]/*[local-name()=\"div\"][1]/*[local-name()=\"div\"][1]/*[local-name()=\"img\"][1]","at":"/descendant::*[@src=\"https://imgix.datadoghq.com/img/dd_logo_n_70x75.png\"]","cl":"/descendant::*[contains(concat('''', normalize-space(@class), '' ''), \" dog \")]/*[local-name()=\"img\"][1]","clt":"/descendant::*[contains(concat('''', normalize-space(@class), '' ''), \" dog \")]/*[local-name()=\"img\"][1]","co":"","ro":"//*[@src=\"https://imgix.datadoghq.com/img/dd_logo_n_70x75.png\"]"},"targetOuterHTML":"img height=\"75\" src=\"https://imgix.datadoghq.com/img/dd_logo_n_70x75.png...","url":"https://www.datadoghq.com/"}},"timeout":0,"type":"click"}],"tags":["foo:bar","baz"],"type":"browser"}
+    form: {}
+    headers:
+      Accept:
+      - application/json
+      Content-Type:
+      - application/json
+      Dd-Operation-Id:
+      - CreateSyntheticsBrowserTest
+      User-Agent:
       - terraform-provider-datadog/dev (terraform 1.16.0; terraform-cli 0.12.7-sdk) datadog-api-client-go/1.0.0-beta.19+dev (go go1.15.3; os darwin; arch amd64)
     url: https://api.datadoghq.com/api/v1/synthetics/tests/browser
     method: POST
   response:
-    body: '{"status":"paused","public_id":"heg-scg-57b","tags":[],"org_id":321813,"locations":["aws:eu-central-1"],"message":"","deleted_at":null,"name":"tf-TestAccDatadogSyntheticsBrowserTestBrowserNewBrowserStep_Basic-local-1617875548-subtest","monitor_id":33496881,"type":"browser","created_at":"2021-04-08T09:52:29.137990+00:00","modified_at":"2021-04-08T09:52:29.137990+00:00","config":{"variables":[],"request":{"url":"https://www.datadoghq.com","method":"GET"},"assertions":[]},"options":{"retry":{"count":2,"interval":300},"monitor_options":{"notify_audit":false,"locked":false,"include_tags":true,"new_host_delay":300,"notify_no_data":false,"renotify_interval":100},"device_ids":["laptop_large"],"min_location_failed":1,"tick_every":900}}'
->>>>>>> 154a3a6f
-    headers:
-      Cache-Control:
-      - no-cache
-      Connection:
-      - keep-alive
-      Content-Security-Policy:
-      - frame-ancestors 'self'; report-uri https://api.datadoghq.com/csp-report
-      Content-Type:
-      - application/json
-      Date:
-<<<<<<< HEAD
-      - Tue, 20 Apr 2021 14:53:18 GMT
-=======
+    body: '{"status":"paused","public_id":"xqt-din-55n","tags":["foo:bar","baz"],"org_id":321813,"locations":["aws:eu-central-1"],"message":"Notify @datadog.user","deleted_at":null,"name":"tf-TestAccDatadogSyntheticsBrowserTestBrowserNewBrowserStep_Basic-local-1617875548","monitor_id":33496883,"type":"browser","created_at":"2021-04-08T09:52:29.703235+00:00","modified_at":"2021-04-08T09:52:29.703235+00:00","steps":[{"name":"first step","allowFailure":false,"params":{"check":"contains","value":"content"},"timeout":0,"type":"assertCurrentUrl"},{"name":"scroll step","allowFailure":false,"params":{"y":200,"x":100},"timeout":0,"type":"scroll"},{"name":"api step","allowFailure":false,"params":{"request":{"subtype":"http","config":{"request":{"url":"https://example.com","method":"GET"},"assertions":[]},"options":{}}},"timeout":0,"type":"runApiTest"},{"name":"tf-TestAccDatadogSyntheticsBrowserTestBrowserNewBrowserStep_Basic-local-1617875548-subtest","allowFailure":false,"params":{"subtest":{"public_id":"heg-scg-57b","name":"tf-TestAccDatadogSyntheticsBrowserTestBrowserNewBrowserStep_Basic-local-1617875548-subtest","variables":[],"locations":["aws:eu-central-1"],"steps":[],"device_ids":["laptop_large"],"startUrl":"https://www.datadoghq.com"},"playingTabId":0,"subtestPublicId":"heg-scg-57b"},"timeout":0,"type":"playSubTest"},{"name":"wait step","allowFailure":false,"params":{"value":100},"timeout":0,"type":"wait"},{"name":"extract variable step","allowFailure":false,"params":{"variable":{"example":"","name":"VAR_FROM_JS"},"code":"return 123"},"timeout":0,"type":"extractFromJavascript"},{"name":"click step","allowFailure":false,"params":{"element":{"targetOuterHTML":"img height=\"75\" src=\"https://imgix.datadoghq.com/img/dd_logo_n_70x75.png...","url":"https://www.datadoghq.com/","multiLocator":{"ab":"/*[local-name()=\"html\"][1]/*[local-name()=\"body\"][1]/*[local-name()=\"nav\"][1]/*[local-name()=\"div\"][1]/*[local-name()=\"div\"][1]/*[local-name()=\"a\"][1]/*[local-name()=\"div\"][1]/*[local-name()=\"div\"][1]/*[local-name()=\"img\"][1]","co":"","cl":"/descendant::*[contains(concat('''''''', normalize-space(@class), '''' ''''), \" dog \")]/*[local-name()=\"img\"][1]","at":"/descendant::*[@src=\"https://imgix.datadoghq.com/img/dd_logo_n_70x75.png\"]","clt":"/descendant::*[contains(concat('''''''', normalize-space(@class), '''' ''''), \" dog \")]/*[local-name()=\"img\"][1]","ro":"//*[@src=\"https://imgix.datadoghq.com/img/dd_logo_n_70x75.png\"]"}}},"timeout":0,"type":"click"}],"config":{"variables":[],"request":{"body":"this is a body","headers":{"Accept":"application/json","X-Datadog-Trace-ID":"123456789"},"url":"https://www.datadoghq.com","timeout":30,"method":"GET"},"assertions":[]},"options":{"retry":{"count":2,"interval":300},"monitor_options":{"notify_audit":false,"locked":false,"include_tags":true,"new_host_delay":300,"notify_no_data":false,"renotify_interval":100},"device_ids":["laptop_large","mobile_small"],"min_location_failed":1,"tick_every":900}}'
+    headers:
+      Cache-Control:
+      - no-cache
+      Connection:
+      - keep-alive
+      Content-Security-Policy:
+      - frame-ancestors 'self'; report-uri https://api.datadoghq.com/csp-report
+      Content-Type:
+      - application/json
+      Date:
       - Thu, 08 Apr 2021 09:52:29 GMT
->>>>>>> 154a3a6f
-      Pragma:
-      - no-cache
-      Strict-Transport-Security:
-      - max-age=15724800;
-      Vary:
-      - Accept-Encoding
-      X-Content-Type-Options:
-      - nosniff
-      X-Dd-Debug:
-<<<<<<< HEAD
-      - 25u1gDlL724DHllbjFT4BhOLorBTilh+aah2uWAUEjFC/+rjczJdiyWrV/HwLwe/
-      X-Dd-Version:
-      - "35.4351688"
-=======
+      Pragma:
+      - no-cache
+      Strict-Transport-Security:
+      - max-age=15724800;
+      Vary:
+      - Accept-Encoding
+      X-Content-Type-Options:
+      - nosniff
+      X-Dd-Debug:
+      - l4HFlaRP3QwYSqoGKhzbYfv7zgkK63HIRR7YkyVYZspq0lGjjTBwoK8V/alf+XYt
+      X-Dd-Version:
+      - "35.4264720"
+      X-Frame-Options:
+      - SAMEORIGIN
+      X-Ratelimit-Limit:
+      - "120"
+      X-Ratelimit-Period:
+      - "60"
+      X-Ratelimit-Remaining:
+      - "118"
+      X-Ratelimit-Reset:
+      - "31"
+    status: 200 OK
+    code: 200
+    duration: ""
+- request:
+    body: ""
+    form: {}
+    headers:
+      Accept:
+      - application/json
+      Dd-Operation-Id:
+      - GetTest
+      User-Agent:
+      - terraform-provider-datadog/dev (terraform 1.16.0; terraform-cli 0.12.7-sdk) datadog-api-client-go/1.0.0-beta.19+dev (go go1.15.3; os darwin; arch amd64)
+    url: https://api.datadoghq.com/api/v1/synthetics/tests/xqt-din-55n
+    method: GET
+  response:
+    body: '{"status":"paused","public_id":"xqt-din-55n","tags":["foo:bar","baz"],"locations":["aws:eu-central-1"],"message":"Notify @datadog.user","name":"tf-TestAccDatadogSyntheticsBrowserTestBrowserNewBrowserStep_Basic-local-1617875548","monitor_id":33496883,"type":"browser","config":{"variables":[],"request":{"body":"this is a body","headers":{"Accept":"application/json","X-Datadog-Trace-ID":"123456789"},"url":"https://www.datadoghq.com","timeout":30,"method":"GET"},"assertions":[]},"options":{"retry":{"count":2,"interval":300},"monitor_options":{"notify_audit":false,"locked":false,"include_tags":true,"new_host_delay":300,"notify_no_data":false,"renotify_interval":100},"device_ids":["laptop_large","mobile_small"],"min_location_failed":1,"tick_every":900}}'
+    headers:
+      Cache-Control:
+      - no-cache
+      Connection:
+      - keep-alive
+      Content-Security-Policy:
+      - frame-ancestors 'self'; report-uri https://api.datadoghq.com/csp-report
+      Content-Type:
+      - application/json
+      Date:
+      - Thu, 08 Apr 2021 09:52:29 GMT
+      Pragma:
+      - no-cache
+      Strict-Transport-Security:
+      - max-age=15724800;
+      Vary:
+      - Accept-Encoding
+      X-Content-Type-Options:
+      - nosniff
+      X-Dd-Debug:
+      - twvpGlmuom5y6A0pjGtXzTf554cmwJgTcCZ71fK4H/RDi+v5ehBK0zQiRcTJQG5C
+      X-Dd-Version:
+      - "35.4264720"
+      X-Frame-Options:
+      - SAMEORIGIN
+      X-Ratelimit-Limit:
+      - "1000"
+      X-Ratelimit-Period:
+      - "60"
+      X-Ratelimit-Remaining:
+      - "997"
+      X-Ratelimit-Reset:
+      - "31"
+    status: 200 OK
+    code: 200
+    duration: ""
+- request:
+    body: ""
+    form: {}
+    headers:
+      Accept:
+      - application/json
+      Dd-Operation-Id:
+      - GetBrowserTest
+      User-Agent:
+      - terraform-provider-datadog/dev (terraform 1.16.0; terraform-cli 0.12.7-sdk) datadog-api-client-go/1.0.0-beta.19+dev (go go1.15.3; os darwin; arch amd64)
+    url: https://api.datadoghq.com/api/v1/synthetics/tests/browser/xqt-din-55n
+    method: GET
+  response:
+    body: '{"status":"paused","public_id":"xqt-din-55n","tags":["foo:bar","baz"],"locations":["aws:eu-central-1"],"message":"Notify @datadog.user","name":"tf-TestAccDatadogSyntheticsBrowserTestBrowserNewBrowserStep_Basic-local-1617875548","monitor_id":33496883,"type":"browser","steps":[{"name":"first step","allowFailure":false,"params":{"check":"contains","value":"content"},"timeout":0,"type":"assertCurrentUrl"},{"name":"scroll step","allowFailure":false,"params":{"y":200,"x":100},"timeout":0,"type":"scroll"},{"name":"api step","allowFailure":false,"params":{"request":{"subtype":"http","config":{"request":{"url":"https://example.com","method":"GET"},"assertions":[]},"options":{}}},"timeout":0,"type":"runApiTest"},{"name":"subtest","allowFailure":false,"params":{"playingTabId":0,"subtestPublicId":"heg-scg-57b"},"timeout":0,"type":"playSubTest"},{"name":"wait step","allowFailure":false,"params":{"value":100},"timeout":0,"type":"wait"},{"name":"extract variable step","allowFailure":false,"params":{"variable":{"example":"","name":"VAR_FROM_JS"},"code":"return 123"},"timeout":0,"type":"extractFromJavascript"},{"name":"click step","allowFailure":false,"params":{"element":{"targetOuterHTML":"img height=\"75\" src=\"https://imgix.datadoghq.com/img/dd_logo_n_70x75.png...","url":"https://www.datadoghq.com/","multiLocator":{"ab":"/*[local-name()=\"html\"][1]/*[local-name()=\"body\"][1]/*[local-name()=\"nav\"][1]/*[local-name()=\"div\"][1]/*[local-name()=\"div\"][1]/*[local-name()=\"a\"][1]/*[local-name()=\"div\"][1]/*[local-name()=\"div\"][1]/*[local-name()=\"img\"][1]","co":"","cl":"/descendant::*[contains(concat('''''''', normalize-space(@class), '''' ''''), \" dog \")]/*[local-name()=\"img\"][1]","at":"/descendant::*[@src=\"https://imgix.datadoghq.com/img/dd_logo_n_70x75.png\"]","clt":"/descendant::*[contains(concat('''''''', normalize-space(@class), '''' ''''), \" dog \")]/*[local-name()=\"img\"][1]","ro":"//*[@src=\"https://imgix.datadoghq.com/img/dd_logo_n_70x75.png\"]"}}},"timeout":0,"type":"click"}],"config":{"variables":[],"request":{"body":"this is a body","headers":{"Accept":"application/json","X-Datadog-Trace-ID":"123456789"},"url":"https://www.datadoghq.com","timeout":30,"method":"GET"},"assertions":[]},"options":{"retry":{"count":2,"interval":300},"monitor_options":{"notify_audit":false,"locked":false,"include_tags":true,"new_host_delay":300,"notify_no_data":false,"renotify_interval":100},"device_ids":["laptop_large","mobile_small"],"min_location_failed":1,"tick_every":900}}'
+    headers:
+      Cache-Control:
+      - no-cache
+      Connection:
+      - keep-alive
+      Content-Security-Policy:
+      - frame-ancestors 'self'; report-uri https://api.datadoghq.com/csp-report
+      Content-Type:
+      - application/json
+      Date:
+      - Thu, 08 Apr 2021 09:52:30 GMT
+      Pragma:
+      - no-cache
+      Strict-Transport-Security:
+      - max-age=15724800;
+      Vary:
+      - Accept-Encoding
+      X-Content-Type-Options:
+      - nosniff
+      X-Dd-Debug:
+      - 5gfwVh/5HZ+AnGd/Di93w3NEWC6KMHT9KzmHEiRJmNdOjBtAsbOcgVFyqEChw71h
+      X-Dd-Version:
+      - "35.4264720"
+      X-Frame-Options:
+      - SAMEORIGIN
+      X-Ratelimit-Limit:
+      - "1000"
+      X-Ratelimit-Period:
+      - "60"
+      X-Ratelimit-Remaining:
+      - "996"
+      X-Ratelimit-Reset:
+      - "30"
+    status: 200 OK
+    code: 200
+    duration: ""
+- request:
+    body: ""
+    form: {}
+    headers:
+      Accept:
+      - application/json
+      Dd-Operation-Id:
+      - GetTest
+      User-Agent:
+      - terraform-provider-datadog/dev (terraform 1.16.0; terraform-cli 0.12.7-sdk) datadog-api-client-go/1.0.0-beta.19+dev (go go1.15.3; os darwin; arch amd64)
+    url: https://api.datadoghq.com/api/v1/synthetics/tests/xqt-din-55n
+    method: GET
+  response:
+    body: '{"status":"paused","public_id":"xqt-din-55n","tags":["foo:bar","baz"],"locations":["aws:eu-central-1"],"message":"Notify @datadog.user","name":"tf-TestAccDatadogSyntheticsBrowserTestBrowserNewBrowserStep_Basic-local-1617875548","monitor_id":33496883,"type":"browser","config":{"variables":[],"request":{"body":"this is a body","headers":{"Accept":"application/json","X-Datadog-Trace-ID":"123456789"},"url":"https://www.datadoghq.com","timeout":30,"method":"GET"},"assertions":[]},"options":{"retry":{"count":2,"interval":300},"monitor_options":{"notify_audit":false,"locked":false,"include_tags":true,"new_host_delay":300,"notify_no_data":false,"renotify_interval":100},"device_ids":["laptop_large","mobile_small"],"min_location_failed":1,"tick_every":900}}'
+    headers:
+      Cache-Control:
+      - no-cache
+      Connection:
+      - keep-alive
+      Content-Security-Policy:
+      - frame-ancestors 'self'; report-uri https://api.datadoghq.com/csp-report
+      Content-Type:
+      - application/json
+      Date:
+      - Thu, 08 Apr 2021 09:52:30 GMT
+      Pragma:
+      - no-cache
+      Strict-Transport-Security:
+      - max-age=15724800;
+      Vary:
+      - Accept-Encoding
+      X-Content-Type-Options:
+      - nosniff
+      X-Dd-Debug:
+      - l4HFlaRP3QwYSqoGKhzbYfv7zgkK63HIRR7YkyVYZspq0lGjjTBwoK8V/alf+XYt
+      X-Dd-Version:
+      - "35.4264720"
+      X-Frame-Options:
+      - SAMEORIGIN
+      X-Ratelimit-Limit:
+      - "1000"
+      X-Ratelimit-Period:
+      - "60"
+      X-Ratelimit-Remaining:
+      - "995"
+      X-Ratelimit-Reset:
+      - "30"
+    status: 200 OK
+    code: 200
+    duration: ""
+- request:
+    body: ""
+    form: {}
+    headers:
+      Accept:
+      - application/json
+      Dd-Operation-Id:
+      - GetTest
+      User-Agent:
+      - terraform-provider-datadog/dev (terraform 1.16.0; terraform-cli 0.12.7-sdk) datadog-api-client-go/1.0.0-beta.19+dev (go go1.15.3; os darwin; arch amd64)
+    url: https://api.datadoghq.com/api/v1/synthetics/tests/heg-scg-57b
+    method: GET
+  response:
+    body: '{"status":"paused","public_id":"heg-scg-57b","tags":[],"locations":["aws:eu-central-1"],"message":"","name":"tf-TestAccDatadogSyntheticsBrowserTestBrowserNewBrowserStep_Basic-local-1617875548-subtest","monitor_id":33496881,"type":"browser","config":{"variables":[],"request":{"url":"https://www.datadoghq.com","method":"GET"},"assertions":[]},"options":{"retry":{"count":2,"interval":300},"monitor_options":{"notify_audit":false,"locked":false,"include_tags":true,"new_host_delay":300,"notify_no_data":false,"renotify_interval":100},"device_ids":["laptop_large"],"min_location_failed":1,"tick_every":900}}'
+    headers:
+      Cache-Control:
+      - no-cache
+      Connection:
+      - keep-alive
+      Content-Security-Policy:
+      - frame-ancestors 'self'; report-uri https://api.datadoghq.com/csp-report
+      Content-Type:
+      - application/json
+      Date:
+      - Thu, 08 Apr 2021 09:52:30 GMT
+      Pragma:
+      - no-cache
+      Strict-Transport-Security:
+      - max-age=15724800;
+      Vary:
+      - Accept-Encoding
+      X-Content-Type-Options:
+      - nosniff
+      X-Dd-Debug:
+      - JpIJLwIH2nFlZOC+u71rq7aAOL43MLZN3MUsL+gpYHdZz5QLUOG8Jysf8kVK6tPU
+      X-Dd-Version:
+      - "35.4264720"
+      X-Frame-Options:
+      - SAMEORIGIN
+      X-Ratelimit-Limit:
+      - "1000"
+      X-Ratelimit-Period:
+      - "60"
+      X-Ratelimit-Remaining:
+      - "994"
+      X-Ratelimit-Reset:
+      - "30"
+    status: 200 OK
+    code: 200
+    duration: ""
+- request:
+    body: ""
+    form: {}
+    headers:
+      Accept:
+      - application/json
+      Dd-Operation-Id:
+      - GetTest
+      User-Agent:
+      - terraform-provider-datadog/dev (terraform 1.16.0; terraform-cli 0.12.7-sdk) datadog-api-client-go/1.0.0-beta.19+dev (go go1.15.3; os darwin; arch amd64)
+    url: https://api.datadoghq.com/api/v1/synthetics/tests/heg-scg-57b
+    method: GET
+  response:
+    body: '{"status":"paused","public_id":"heg-scg-57b","tags":[],"locations":["aws:eu-central-1"],"message":"","name":"tf-TestAccDatadogSyntheticsBrowserTestBrowserNewBrowserStep_Basic-local-1617875548-subtest","monitor_id":33496881,"type":"browser","config":{"variables":[],"request":{"url":"https://www.datadoghq.com","method":"GET"},"assertions":[]},"options":{"retry":{"count":2,"interval":300},"monitor_options":{"notify_audit":false,"locked":false,"include_tags":true,"new_host_delay":300,"notify_no_data":false,"renotify_interval":100},"device_ids":["laptop_large"],"min_location_failed":1,"tick_every":900}}'
+    headers:
+      Cache-Control:
+      - no-cache
+      Connection:
+      - keep-alive
+      Content-Security-Policy:
+      - frame-ancestors 'self'; report-uri https://api.datadoghq.com/csp-report
+      Content-Type:
+      - application/json
+      Date:
+      - Thu, 08 Apr 2021 09:52:30 GMT
+      Pragma:
+      - no-cache
+      Strict-Transport-Security:
+      - max-age=15724800;
+      Vary:
+      - Accept-Encoding
+      X-Content-Type-Options:
+      - nosniff
+      X-Dd-Debug:
+      - HbtaOKlJ6OCrx9tMXO6ivMTrEM+g0c93HDp08trmOmgdHozC5J+vn10F0H4WPjCU
+      X-Dd-Version:
+      - "35.4264720"
+      X-Frame-Options:
+      - SAMEORIGIN
+      X-Ratelimit-Limit:
+      - "1000"
+      X-Ratelimit-Period:
+      - "60"
+      X-Ratelimit-Remaining:
+      - "993"
+      X-Ratelimit-Reset:
+      - "30"
+    status: 200 OK
+    code: 200
+    duration: ""
+- request:
+    body: ""
+    form: {}
+    headers:
+      Accept:
+      - application/json
+      Dd-Operation-Id:
+      - GetBrowserTest
+      User-Agent:
+      - terraform-provider-datadog/dev (terraform 1.16.0; terraform-cli 0.12.7-sdk) datadog-api-client-go/1.0.0-beta.19+dev (go go1.15.3; os darwin; arch amd64)
+    url: https://api.datadoghq.com/api/v1/synthetics/tests/browser/heg-scg-57b
+    method: GET
+  response:
+    body: '{"status":"paused","public_id":"heg-scg-57b","tags":[],"locations":["aws:eu-central-1"],"message":"","name":"tf-TestAccDatadogSyntheticsBrowserTestBrowserNewBrowserStep_Basic-local-1617875548-subtest","monitor_id":33496881,"type":"browser","steps":[],"config":{"variables":[],"request":{"url":"https://www.datadoghq.com","method":"GET"},"assertions":[]},"options":{"retry":{"count":2,"interval":300},"monitor_options":{"notify_audit":false,"locked":false,"include_tags":true,"new_host_delay":300,"notify_no_data":false,"renotify_interval":100},"device_ids":["laptop_large"],"min_location_failed":1,"tick_every":900}}'
+    headers:
+      Cache-Control:
+      - no-cache
+      Connection:
+      - keep-alive
+      Content-Security-Policy:
+      - frame-ancestors 'self'; report-uri https://api.datadoghq.com/csp-report
+      Content-Type:
+      - application/json
+      Date:
+      - Thu, 08 Apr 2021 09:52:30 GMT
+      Pragma:
+      - no-cache
+      Strict-Transport-Security:
+      - max-age=15724800;
+      Vary:
+      - Accept-Encoding
+      X-Content-Type-Options:
+      - nosniff
+      X-Dd-Debug:
+      - bgHykj7A9bfZx0Y5ZO3swhhp5tGUSNJHqFWR868+qg087CYrDOd5hQslC+noiEtH
+      X-Dd-Version:
+      - "35.4264720"
+      X-Frame-Options:
+      - SAMEORIGIN
+      X-Ratelimit-Limit:
+      - "1000"
+      X-Ratelimit-Period:
+      - "60"
+      X-Ratelimit-Remaining:
+      - "992"
+      X-Ratelimit-Reset:
+      - "30"
+    status: 200 OK
+    code: 200
+    duration: ""
+- request:
+    body: ""
+    form: {}
+    headers:
+      Accept:
+      - application/json
+      Dd-Operation-Id:
+      - GetTest
+      User-Agent:
+      - terraform-provider-datadog/dev (terraform 1.16.0; terraform-cli 0.12.7-sdk) datadog-api-client-go/1.0.0-beta.19+dev (go go1.15.3; os darwin; arch amd64)
+    url: https://api.datadoghq.com/api/v1/synthetics/tests/xqt-din-55n
+    method: GET
+  response:
+    body: '{"status":"paused","public_id":"xqt-din-55n","tags":["foo:bar","baz"],"locations":["aws:eu-central-1"],"message":"Notify @datadog.user","name":"tf-TestAccDatadogSyntheticsBrowserTestBrowserNewBrowserStep_Basic-local-1617875548","monitor_id":33496883,"type":"browser","config":{"variables":[],"request":{"body":"this is a body","headers":{"Accept":"application/json","X-Datadog-Trace-ID":"123456789"},"url":"https://www.datadoghq.com","timeout":30,"method":"GET"},"assertions":[]},"options":{"retry":{"count":2,"interval":300},"monitor_options":{"notify_audit":false,"locked":false,"include_tags":true,"new_host_delay":300,"notify_no_data":false,"renotify_interval":100},"device_ids":["laptop_large","mobile_small"],"min_location_failed":1,"tick_every":900}}'
+    headers:
+      Cache-Control:
+      - no-cache
+      Connection:
+      - keep-alive
+      Content-Security-Policy:
+      - frame-ancestors 'self'; report-uri https://api.datadoghq.com/csp-report
+      Content-Type:
+      - application/json
+      Date:
+      - Thu, 08 Apr 2021 09:52:30 GMT
+      Pragma:
+      - no-cache
+      Strict-Transport-Security:
+      - max-age=15724800;
+      Vary:
+      - Accept-Encoding
+      X-Content-Type-Options:
+      - nosniff
+      X-Dd-Debug:
+      - l8RQo2maZqJf6GFThBbKNE6dvthz6njusVtau3dPXJWL2RLFoN81H+BLPB/1xgs1
+      X-Dd-Version:
+      - "35.4264720"
+      X-Frame-Options:
+      - SAMEORIGIN
+      X-Ratelimit-Limit:
+      - "1000"
+      X-Ratelimit-Period:
+      - "60"
+      X-Ratelimit-Remaining:
+      - "991"
+      X-Ratelimit-Reset:
+      - "30"
+    status: 200 OK
+    code: 200
+    duration: ""
+- request:
+    body: ""
+    form: {}
+    headers:
+      Accept:
+      - application/json
+      Dd-Operation-Id:
+      - GetBrowserTest
+      User-Agent:
+      - terraform-provider-datadog/dev (terraform 1.16.0; terraform-cli 0.12.7-sdk) datadog-api-client-go/1.0.0-beta.19+dev (go go1.15.3; os darwin; arch amd64)
+    url: https://api.datadoghq.com/api/v1/synthetics/tests/browser/xqt-din-55n
+    method: GET
+  response:
+    body: '{"status":"paused","public_id":"xqt-din-55n","tags":["foo:bar","baz"],"locations":["aws:eu-central-1"],"message":"Notify @datadog.user","name":"tf-TestAccDatadogSyntheticsBrowserTestBrowserNewBrowserStep_Basic-local-1617875548","monitor_id":33496883,"type":"browser","steps":[{"name":"first step","allowFailure":false,"params":{"check":"contains","value":"content"},"timeout":0,"type":"assertCurrentUrl"},{"name":"scroll step","allowFailure":false,"params":{"y":200,"x":100},"timeout":0,"type":"scroll"},{"name":"api step","allowFailure":false,"params":{"request":{"subtype":"http","config":{"request":{"url":"https://example.com","method":"GET"},"assertions":[]},"options":{}}},"timeout":0,"type":"runApiTest"},{"name":"subtest","allowFailure":false,"params":{"playingTabId":0,"subtestPublicId":"heg-scg-57b"},"timeout":0,"type":"playSubTest"},{"name":"wait step","allowFailure":false,"params":{"value":100},"timeout":0,"type":"wait"},{"name":"extract variable step","allowFailure":false,"params":{"variable":{"example":"","name":"VAR_FROM_JS"},"code":"return 123"},"timeout":0,"type":"extractFromJavascript"},{"name":"click step","allowFailure":false,"params":{"element":{"targetOuterHTML":"img height=\"75\" src=\"https://imgix.datadoghq.com/img/dd_logo_n_70x75.png...","url":"https://www.datadoghq.com/","multiLocator":{"ab":"/*[local-name()=\"html\"][1]/*[local-name()=\"body\"][1]/*[local-name()=\"nav\"][1]/*[local-name()=\"div\"][1]/*[local-name()=\"div\"][1]/*[local-name()=\"a\"][1]/*[local-name()=\"div\"][1]/*[local-name()=\"div\"][1]/*[local-name()=\"img\"][1]","co":"","cl":"/descendant::*[contains(concat('''''''', normalize-space(@class), '''' ''''), \" dog \")]/*[local-name()=\"img\"][1]","at":"/descendant::*[@src=\"https://imgix.datadoghq.com/img/dd_logo_n_70x75.png\"]","clt":"/descendant::*[contains(concat('''''''', normalize-space(@class), '''' ''''), \" dog \")]/*[local-name()=\"img\"][1]","ro":"//*[@src=\"https://imgix.datadoghq.com/img/dd_logo_n_70x75.png\"]"}}},"timeout":0,"type":"click"}],"config":{"variables":[],"request":{"body":"this is a body","headers":{"Accept":"application/json","X-Datadog-Trace-ID":"123456789"},"url":"https://www.datadoghq.com","timeout":30,"method":"GET"},"assertions":[]},"options":{"retry":{"count":2,"interval":300},"monitor_options":{"notify_audit":false,"locked":false,"include_tags":true,"new_host_delay":300,"notify_no_data":false,"renotify_interval":100},"device_ids":["laptop_large","mobile_small"],"min_location_failed":1,"tick_every":900}}'
+    headers:
+      Cache-Control:
+      - no-cache
+      Connection:
+      - keep-alive
+      Content-Security-Policy:
+      - frame-ancestors 'self'; report-uri https://api.datadoghq.com/csp-report
+      Content-Type:
+      - application/json
+      Date:
+      - Thu, 08 Apr 2021 09:52:31 GMT
+      Pragma:
+      - no-cache
+      Strict-Transport-Security:
+      - max-age=15724800;
+      Vary:
+      - Accept-Encoding
+      X-Content-Type-Options:
+      - nosniff
+      X-Dd-Debug:
+      - JpIJLwIH2nFlZOC+u71rq7aAOL43MLZN3MUsL+gpYHdZz5QLUOG8Jysf8kVK6tPU
+      X-Dd-Version:
+      - "35.4264720"
+      X-Frame-Options:
+      - SAMEORIGIN
+      X-Ratelimit-Limit:
+      - "1000"
+      X-Ratelimit-Period:
+      - "60"
+      X-Ratelimit-Remaining:
+      - "990"
+      X-Ratelimit-Reset:
+      - "29"
+    status: 200 OK
+    code: 200
+    duration: ""
+- request:
+    body: ""
+    form: {}
+    headers:
+      Accept:
+      - application/json
+      Dd-Operation-Id:
+      - GetTest
+      User-Agent:
+      - terraform-provider-datadog/dev (terraform 1.16.0; terraform-cli 0.12.7-sdk) datadog-api-client-go/1.0.0-beta.19+dev (go go1.15.3; os darwin; arch amd64)
+    url: https://api.datadoghq.com/api/v1/synthetics/tests/heg-scg-57b
+    method: GET
+  response:
+    body: '{"status":"paused","public_id":"heg-scg-57b","tags":[],"locations":["aws:eu-central-1"],"message":"","name":"tf-TestAccDatadogSyntheticsBrowserTestBrowserNewBrowserStep_Basic-local-1617875548-subtest","monitor_id":33496881,"type":"browser","config":{"variables":[],"request":{"url":"https://www.datadoghq.com","method":"GET"},"assertions":[]},"options":{"retry":{"count":2,"interval":300},"monitor_options":{"notify_audit":false,"locked":false,"include_tags":true,"new_host_delay":300,"notify_no_data":false,"renotify_interval":100},"device_ids":["laptop_large"],"min_location_failed":1,"tick_every":900}}'
+    headers:
+      Cache-Control:
+      - no-cache
+      Connection:
+      - keep-alive
+      Content-Security-Policy:
+      - frame-ancestors 'self'; report-uri https://api.datadoghq.com/csp-report
+      Content-Type:
+      - application/json
+      Date:
+      - Thu, 08 Apr 2021 09:52:31 GMT
+      Pragma:
+      - no-cache
+      Strict-Transport-Security:
+      - max-age=15724800;
+      Vary:
+      - Accept-Encoding
+      X-Content-Type-Options:
+      - nosniff
+      X-Dd-Debug:
       - gYZcaADwbKcv7Hm19HJx6WsLoKuOijDWAt2viPeCfWqUgyKY+9e1xZdmMJeXV3YV
       X-Dd-Version:
       - "35.4264720"
->>>>>>> 154a3a6f
-      X-Frame-Options:
-      - SAMEORIGIN
-      X-Ratelimit-Limit:
-      - "120"
-      X-Ratelimit-Period:
-      - "60"
-      X-Ratelimit-Remaining:
-<<<<<<< HEAD
-      - "116"
-      X-Ratelimit-Reset:
-      - "43"
+      X-Frame-Options:
+      - SAMEORIGIN
+      X-Ratelimit-Limit:
+      - "1000"
+      X-Ratelimit-Period:
+      - "60"
+      X-Ratelimit-Remaining:
+      - "989"
+      X-Ratelimit-Reset:
+      - "29"
+    status: 200 OK
+    code: 200
+    duration: ""
+- request:
+    body: ""
+    form: {}
+    headers:
+      Accept:
+      - application/json
+      Dd-Operation-Id:
+      - GetBrowserTest
+      User-Agent:
+      - terraform-provider-datadog/dev (terraform 1.16.0; terraform-cli 0.12.7-sdk) datadog-api-client-go/1.0.0-beta.19+dev (go go1.15.3; os darwin; arch amd64)
+    url: https://api.datadoghq.com/api/v1/synthetics/tests/browser/heg-scg-57b
+    method: GET
+  response:
+    body: '{"status":"paused","public_id":"heg-scg-57b","tags":[],"locations":["aws:eu-central-1"],"message":"","name":"tf-TestAccDatadogSyntheticsBrowserTestBrowserNewBrowserStep_Basic-local-1617875548-subtest","monitor_id":33496881,"type":"browser","steps":[],"config":{"variables":[],"request":{"url":"https://www.datadoghq.com","method":"GET"},"assertions":[]},"options":{"retry":{"count":2,"interval":300},"monitor_options":{"notify_audit":false,"locked":false,"include_tags":true,"new_host_delay":300,"notify_no_data":false,"renotify_interval":100},"device_ids":["laptop_large"],"min_location_failed":1,"tick_every":900}}'
+    headers:
+      Cache-Control:
+      - no-cache
+      Connection:
+      - keep-alive
+      Content-Security-Policy:
+      - frame-ancestors 'self'; report-uri https://api.datadoghq.com/csp-report
+      Content-Type:
+      - application/json
+      Date:
+      - Thu, 08 Apr 2021 09:52:31 GMT
+      Pragma:
+      - no-cache
+      Strict-Transport-Security:
+      - max-age=15724800;
+      Vary:
+      - Accept-Encoding
+      X-Content-Type-Options:
+      - nosniff
+      X-Dd-Debug:
+      - F5gm0Rce1/Abr9/0Fw8HAqWfiz0FdiH8er/AXnN6lOn3L6KyGgbsLCwgPlob1No8
+      X-Dd-Version:
+      - "35.4264720"
+      X-Frame-Options:
+      - SAMEORIGIN
+      X-Ratelimit-Limit:
+      - "1000"
+      X-Ratelimit-Period:
+      - "60"
+      X-Ratelimit-Remaining:
+      - "988"
+      X-Ratelimit-Reset:
+      - "29"
     status: 200 OK
     code: 200
     duration: ""
@@ -86,99 +716,44 @@
       Dd-Operation-Id:
       - GetTest
       User-Agent:
-      - terraform-provider-datadog/dev (terraform 2.4.4; terraform-cli 0.14.7) datadog-api-client-go/1.0.0-beta.19 (go go1.16.3; os darwin; arch amd64)
-    url: https://api.datadoghq.com/api/v1/synthetics/tests/bww-4ks-y9h
-    method: GET
-  response:
-    body: '{"status":"paused","public_id":"bww-4ks-y9h","tags":[],"locations":["aws:eu-central-1"],"message":"","name":"tf-TestAccDatadogSyntheticsBrowserTestBrowserNewBrowserStep_Basic-local-1618930395-subtest","monitor_id":34157588,"type":"browser","config":{"variables":[],"request":{"url":"https://www.datadoghq.com","method":"GET"},"assertions":[]},"options":{"retry":{"count":2,"interval":300},"monitor_options":{"notify_audit":false,"locked":false,"include_tags":true,"new_host_delay":300,"notify_no_data":false,"renotify_interval":100},"device_ids":["laptop_large"],"min_location_failed":1,"tick_every":900}}'
-    headers:
-      Cache-Control:
-      - no-cache
-      Connection:
-      - keep-alive
-      Content-Security-Policy:
-      - frame-ancestors 'self'; report-uri https://api.datadoghq.com/csp-report
-      Content-Type:
-      - application/json
-      Date:
-      - Tue, 20 Apr 2021 14:53:18 GMT
-      Pragma:
-      - no-cache
-      Strict-Transport-Security:
-      - max-age=15724800;
-      Vary:
-      - Accept-Encoding
-      X-Content-Type-Options:
-      - nosniff
-      X-Dd-Debug:
-      - dCmL/3rURV6BPeaqeP3Rxigq41m5CAb17XjrRE42uZ01zpr07HVhbL5/3TWMkvgu
-      X-Dd-Version:
-      - "35.4351688"
-      X-Frame-Options:
-      - SAMEORIGIN
-      X-Ratelimit-Limit:
-      - "1000"
-      X-Ratelimit-Period:
-      - "60"
-      X-Ratelimit-Remaining:
-      - "994"
-      X-Ratelimit-Reset:
-      - "42"
-=======
-      - "119"
-      X-Ratelimit-Reset:
-      - "32"
-    status: 200 OK
-    code: 200
-    duration: ""
-- request:
-    body: ""
-    form: {}
-    headers:
-      Accept:
-      - application/json
-      Dd-Operation-Id:
-      - GetTest
-      User-Agent:
-      - terraform-provider-datadog/dev (terraform 1.16.0; terraform-cli 0.12.7-sdk) datadog-api-client-go/1.0.0-beta.19+dev (go go1.15.3; os darwin; arch amd64)
-    url: https://api.datadoghq.com/api/v1/synthetics/tests/heg-scg-57b
-    method: GET
-  response:
-    body: '{"status":"paused","public_id":"heg-scg-57b","tags":[],"locations":["aws:eu-central-1"],"message":"","name":"tf-TestAccDatadogSyntheticsBrowserTestBrowserNewBrowserStep_Basic-local-1617875548-subtest","monitor_id":33496881,"type":"browser","config":{"variables":[],"request":{"url":"https://www.datadoghq.com","method":"GET"},"assertions":[]},"options":{"retry":{"count":2,"interval":300},"monitor_options":{"notify_audit":false,"locked":false,"include_tags":true,"new_host_delay":300,"notify_no_data":false,"renotify_interval":100},"device_ids":["laptop_large"],"min_location_failed":1,"tick_every":900}}'
-    headers:
-      Cache-Control:
-      - no-cache
-      Connection:
-      - keep-alive
-      Content-Security-Policy:
-      - frame-ancestors 'self'; report-uri https://api.datadoghq.com/csp-report
-      Content-Type:
-      - application/json
-      Date:
-      - Thu, 08 Apr 2021 09:52:29 GMT
-      Pragma:
-      - no-cache
-      Strict-Transport-Security:
-      - max-age=15724800;
-      Vary:
-      - Accept-Encoding
-      X-Content-Type-Options:
-      - nosniff
-      X-Dd-Debug:
-      - Um4CoU685QqAscnxhS5BD+goWu2yX1Jd4zCfGzSsEvPPIm1qURZaF8dlLl/OEY4I
-      X-Dd-Version:
-      - "35.4264720"
-      X-Frame-Options:
-      - SAMEORIGIN
-      X-Ratelimit-Limit:
-      - "1000"
-      X-Ratelimit-Period:
-      - "60"
-      X-Ratelimit-Remaining:
-      - "999"
-      X-Ratelimit-Reset:
-      - "31"
->>>>>>> 154a3a6f
+      - terraform-provider-datadog/dev (terraform 1.16.0; terraform-cli 0.12.7-sdk) datadog-api-client-go/1.0.0-beta.19+dev (go go1.15.3; os darwin; arch amd64)
+    url: https://api.datadoghq.com/api/v1/synthetics/tests/xqt-din-55n
+    method: GET
+  response:
+    body: '{"status":"paused","public_id":"xqt-din-55n","tags":["foo:bar","baz"],"locations":["aws:eu-central-1"],"message":"Notify @datadog.user","name":"tf-TestAccDatadogSyntheticsBrowserTestBrowserNewBrowserStep_Basic-local-1617875548","monitor_id":33496883,"type":"browser","config":{"variables":[],"request":{"body":"this is a body","headers":{"Accept":"application/json","X-Datadog-Trace-ID":"123456789"},"url":"https://www.datadoghq.com","timeout":30,"method":"GET"},"assertions":[]},"options":{"retry":{"count":2,"interval":300},"monitor_options":{"notify_audit":false,"locked":false,"include_tags":true,"new_host_delay":300,"notify_no_data":false,"renotify_interval":100},"device_ids":["laptop_large","mobile_small"],"min_location_failed":1,"tick_every":900}}'
+    headers:
+      Cache-Control:
+      - no-cache
+      Connection:
+      - keep-alive
+      Content-Security-Policy:
+      - frame-ancestors 'self'; report-uri https://api.datadoghq.com/csp-report
+      Content-Type:
+      - application/json
+      Date:
+      - Thu, 08 Apr 2021 09:52:31 GMT
+      Pragma:
+      - no-cache
+      Strict-Transport-Security:
+      - max-age=15724800;
+      Vary:
+      - Accept-Encoding
+      X-Content-Type-Options:
+      - nosniff
+      X-Dd-Debug:
+      - vdJ3/nHEY1ioXQ6pQrBVvsQK1s4yyc+wufBMPSoXql71qZVuP/xMdtNo6DafhOAk
+      X-Dd-Version:
+      - "35.4264720"
+      X-Frame-Options:
+      - SAMEORIGIN
+      X-Ratelimit-Limit:
+      - "1000"
+      X-Ratelimit-Period:
+      - "60"
+      X-Ratelimit-Remaining:
+      - "987"
+      X-Ratelimit-Reset:
+      - "29"
     status: 200 OK
     code: 200
     duration: ""
@@ -191,951 +766,50 @@
       Dd-Operation-Id:
       - GetBrowserTest
       User-Agent:
-<<<<<<< HEAD
-      - terraform-provider-datadog/dev (terraform 2.4.4; terraform-cli 0.14.7) datadog-api-client-go/1.0.0-beta.19 (go go1.16.3; os darwin; arch amd64)
-    url: https://api.datadoghq.com/api/v1/synthetics/tests/browser/bww-4ks-y9h
-    method: GET
-  response:
-    body: '{"status":"paused","public_id":"bww-4ks-y9h","tags":[],"locations":["aws:eu-central-1"],"message":"","name":"tf-TestAccDatadogSyntheticsBrowserTestBrowserNewBrowserStep_Basic-local-1618930395-subtest","monitor_id":34157588,"type":"browser","steps":[],"config":{"variables":[],"request":{"url":"https://www.datadoghq.com","method":"GET"},"assertions":[]},"options":{"retry":{"count":2,"interval":300},"monitor_options":{"notify_audit":false,"locked":false,"include_tags":true,"new_host_delay":300,"notify_no_data":false,"renotify_interval":100},"device_ids":["laptop_large"],"min_location_failed":1,"tick_every":900}}'
-=======
-      - terraform-provider-datadog/dev (terraform 1.16.0; terraform-cli 0.12.7-sdk) datadog-api-client-go/1.0.0-beta.19+dev (go go1.15.3; os darwin; arch amd64)
-    url: https://api.datadoghq.com/api/v1/synthetics/tests/browser/heg-scg-57b
-    method: GET
-  response:
-    body: '{"status":"paused","public_id":"heg-scg-57b","tags":[],"locations":["aws:eu-central-1"],"message":"","name":"tf-TestAccDatadogSyntheticsBrowserTestBrowserNewBrowserStep_Basic-local-1617875548-subtest","monitor_id":33496881,"type":"browser","steps":[],"config":{"variables":[],"request":{"url":"https://www.datadoghq.com","method":"GET"},"assertions":[]},"options":{"retry":{"count":2,"interval":300},"monitor_options":{"notify_audit":false,"locked":false,"include_tags":true,"new_host_delay":300,"notify_no_data":false,"renotify_interval":100},"device_ids":["laptop_large"],"min_location_failed":1,"tick_every":900}}'
->>>>>>> 154a3a6f
-    headers:
-      Cache-Control:
-      - no-cache
-      Connection:
-      - keep-alive
-      Content-Security-Policy:
-      - frame-ancestors 'self'; report-uri https://api.datadoghq.com/csp-report
-      Content-Type:
-      - application/json
-      Date:
-<<<<<<< HEAD
-      - Tue, 20 Apr 2021 14:53:18 GMT
-=======
-      - Thu, 08 Apr 2021 09:52:29 GMT
->>>>>>> 154a3a6f
-      Pragma:
-      - no-cache
-      Strict-Transport-Security:
-      - max-age=15724800;
-      Vary:
-      - Accept-Encoding
-      X-Content-Type-Options:
-      - nosniff
-      X-Dd-Debug:
-<<<<<<< HEAD
-      - 25u1gDlL724DHllbjFT4BhOLorBTilh+aah2uWAUEjFC/+rjczJdiyWrV/HwLwe/
-      X-Dd-Version:
-      - "35.4351688"
-=======
-      - dPySkcOzIZtKyMKDAAzuysY3gNGGj6RtYogGuSb76E8mPvoqzREyRp6lPYm91hQU
-      X-Dd-Version:
-      - "35.4264720"
->>>>>>> 154a3a6f
-      X-Frame-Options:
-      - SAMEORIGIN
-      X-Ratelimit-Limit:
-      - "1000"
-      X-Ratelimit-Period:
-      - "60"
-      X-Ratelimit-Remaining:
-<<<<<<< HEAD
-      - "992"
-      X-Ratelimit-Reset:
-      - "42"
-=======
-      - "998"
-      X-Ratelimit-Reset:
-      - "31"
->>>>>>> 154a3a6f
+      - terraform-provider-datadog/dev (terraform 1.16.0; terraform-cli 0.12.7-sdk) datadog-api-client-go/1.0.0-beta.19+dev (go go1.15.3; os darwin; arch amd64)
+    url: https://api.datadoghq.com/api/v1/synthetics/tests/browser/xqt-din-55n
+    method: GET
+  response:
+    body: '{"status":"paused","public_id":"xqt-din-55n","tags":["foo:bar","baz"],"locations":["aws:eu-central-1"],"message":"Notify @datadog.user","name":"tf-TestAccDatadogSyntheticsBrowserTestBrowserNewBrowserStep_Basic-local-1617875548","monitor_id":33496883,"type":"browser","steps":[{"name":"first step","allowFailure":false,"params":{"check":"contains","value":"content"},"timeout":0,"type":"assertCurrentUrl"},{"name":"scroll step","allowFailure":false,"params":{"y":200,"x":100},"timeout":0,"type":"scroll"},{"name":"api step","allowFailure":false,"params":{"request":{"subtype":"http","config":{"request":{"url":"https://example.com","method":"GET"},"assertions":[]},"options":{}}},"timeout":0,"type":"runApiTest"},{"name":"subtest","allowFailure":false,"params":{"playingTabId":0,"subtestPublicId":"heg-scg-57b"},"timeout":0,"type":"playSubTest"},{"name":"wait step","allowFailure":false,"params":{"value":100},"timeout":0,"type":"wait"},{"name":"extract variable step","allowFailure":false,"params":{"variable":{"example":"","name":"VAR_FROM_JS"},"code":"return 123"},"timeout":0,"type":"extractFromJavascript"},{"name":"click step","allowFailure":false,"params":{"element":{"targetOuterHTML":"img height=\"75\" src=\"https://imgix.datadoghq.com/img/dd_logo_n_70x75.png...","url":"https://www.datadoghq.com/","multiLocator":{"ab":"/*[local-name()=\"html\"][1]/*[local-name()=\"body\"][1]/*[local-name()=\"nav\"][1]/*[local-name()=\"div\"][1]/*[local-name()=\"div\"][1]/*[local-name()=\"a\"][1]/*[local-name()=\"div\"][1]/*[local-name()=\"div\"][1]/*[local-name()=\"img\"][1]","co":"","cl":"/descendant::*[contains(concat('''''''', normalize-space(@class), '''' ''''), \" dog \")]/*[local-name()=\"img\"][1]","at":"/descendant::*[@src=\"https://imgix.datadoghq.com/img/dd_logo_n_70x75.png\"]","clt":"/descendant::*[contains(concat('''''''', normalize-space(@class), '''' ''''), \" dog \")]/*[local-name()=\"img\"][1]","ro":"//*[@src=\"https://imgix.datadoghq.com/img/dd_logo_n_70x75.png\"]"}}},"timeout":0,"type":"click"}],"config":{"variables":[],"request":{"body":"this is a body","headers":{"Accept":"application/json","X-Datadog-Trace-ID":"123456789"},"url":"https://www.datadoghq.com","timeout":30,"method":"GET"},"assertions":[]},"options":{"retry":{"count":2,"interval":300},"monitor_options":{"notify_audit":false,"locked":false,"include_tags":true,"new_host_delay":300,"notify_no_data":false,"renotify_interval":100},"device_ids":["laptop_large","mobile_small"],"min_location_failed":1,"tick_every":900}}'
+    headers:
+      Cache-Control:
+      - no-cache
+      Connection:
+      - keep-alive
+      Content-Security-Policy:
+      - frame-ancestors 'self'; report-uri https://api.datadoghq.com/csp-report
+      Content-Type:
+      - application/json
+      Date:
+      - Thu, 08 Apr 2021 09:52:31 GMT
+      Pragma:
+      - no-cache
+      Strict-Transport-Security:
+      - max-age=15724800;
+      Vary:
+      - Accept-Encoding
+      X-Content-Type-Options:
+      - nosniff
+      X-Dd-Debug:
+      - tpRCH6w417YjBovRJ8VmtuXmNONVYiRp2c8d2AxjPdGBn8PCtgG4vAztrx3qUZAN
+      X-Dd-Version:
+      - "35.4264720"
+      X-Frame-Options:
+      - SAMEORIGIN
+      X-Ratelimit-Limit:
+      - "1000"
+      X-Ratelimit-Period:
+      - "60"
+      X-Ratelimit-Remaining:
+      - "986"
+      X-Ratelimit-Reset:
+      - "29"
     status: 200 OK
     code: 200
     duration: ""
 - request:
     body: |
-<<<<<<< HEAD
-      {"config":{"assertions":[],"request":{"body":"this is a body","headers":{"Accept":"application/json","X-Datadog-Trace-ID":"123456789"},"method":"GET","timeout":30,"url":"https://www.datadoghq.com"},"variables":[]},"locations":["aws:eu-central-1"],"message":"Notify @datadog.user","name":"tf-TestAccDatadogSyntheticsBrowserTestBrowserNewBrowserStep_Basic-local-1618930395","options":{"device_ids":["laptop_large","mobile_small"],"min_location_failed":1,"monitor_options":{"renotify_interval":100},"retry":{"count":2,"interval":300},"tick_every":900},"status":"paused","steps":[{"allowFailure":false,"name":"first step","params":{"check":"contains","value":"content"},"timeout":0,"type":"assertCurrentUrl"},{"allowFailure":false,"name":"scroll step","params":{"x":100,"y":200},"timeout":0,"type":"scroll"},{"allowFailure":false,"name":"api step","params":{"request":{"config":{"assertions":[],"request":{"method":"GET","url":"https://example.com"}},"options":{},"subtype":"http"}},"timeout":0,"type":"runApiTest"},{"allowFailure":false,"name":"subtest","params":{"playingTabId":0,"subtestPublicId":"bww-4ks-y9h"},"timeout":0,"type":"playSubTest"},{"allowFailure":false,"name":"wait step","params":{"value":100},"timeout":0,"type":"wait"},{"allowFailure":false,"name":"extract variable step","params":{"code":"return 123","variable":{"example":"","name":"VAR_FROM_JS"}},"timeout":0,"type":"extractFromJavascript"},{"allowFailure":false,"name":"click step","params":{"element":{"multiLocator":{"ab":"/*[local-name()=\"html\"][1]/*[local-name()=\"body\"][1]/*[local-name()=\"nav\"][1]/*[local-name()=\"div\"][1]/*[local-name()=\"div\"][1]/*[local-name()=\"a\"][1]/*[local-name()=\"div\"][1]/*[local-name()=\"div\"][1]/*[local-name()=\"img\"][1]","at":"/descendant::*[@src=\"https://imgix.datadoghq.com/img/dd_logo_n_70x75.png\"]","cl":"/descendant::*[contains(concat('''', normalize-space(@class), '' ''), \" dog \")]/*[local-name()=\"img\"][1]","clt":"/descendant::*[contains(concat('''', normalize-space(@class), '' ''), \" dog \")]/*[local-name()=\"img\"][1]","co":"","ro":"//*[@src=\"https://imgix.datadoghq.com/img/dd_logo_n_70x75.png\"]"},"targetOuterHTML":"img height=\"75\" src=\"https://imgix.datadoghq.com/img/dd_logo_n_70x75.png...","url":"https://www.datadoghq.com/"}},"timeout":0,"type":"click"}],"tags":["foo:bar","baz"],"type":"browser"}
-=======
-      {"config":{"assertions":[],"request":{"body":"this is a body","headers":{"Accept":"application/json","X-Datadog-Trace-ID":"123456789"},"method":"GET","timeout":30,"url":"https://www.datadoghq.com"},"variables":[]},"locations":["aws:eu-central-1"],"message":"Notify @datadog.user","name":"tf-TestAccDatadogSyntheticsBrowserTestBrowserNewBrowserStep_Basic-local-1617875548","options":{"device_ids":["laptop_large","mobile_small"],"min_location_failed":1,"monitor_options":{"renotify_interval":100},"retry":{"count":2,"interval":300},"tick_every":900},"status":"paused","steps":[{"allowFailure":false,"name":"first step","params":{"check":"contains","value":"content"},"timeout":0,"type":"assertCurrentUrl"},{"allowFailure":false,"name":"scroll step","params":{"x":100,"y":200},"timeout":0,"type":"scroll"},{"allowFailure":false,"name":"api step","params":{"request":{"config":{"assertions":[],"request":{"method":"GET","url":"https://example.com"}},"options":{},"subtype":"http"}},"timeout":0,"type":"runApiTest"},{"allowFailure":false,"name":"subtest","params":{"playingTabId":0,"subtestPublicId":"heg-scg-57b"},"timeout":0,"type":"playSubTest"},{"allowFailure":false,"name":"wait step","params":{"value":100},"timeout":0,"type":"wait"},{"allowFailure":false,"name":"extract variable step","params":{"code":"return 123","variable":{"example":"","name":"VAR_FROM_JS"}},"timeout":0,"type":"extractFromJavascript"},{"allowFailure":false,"name":"click step","params":{"element":{"multiLocator":{"ab":"/*[local-name()=\"html\"][1]/*[local-name()=\"body\"][1]/*[local-name()=\"nav\"][1]/*[local-name()=\"div\"][1]/*[local-name()=\"div\"][1]/*[local-name()=\"a\"][1]/*[local-name()=\"div\"][1]/*[local-name()=\"div\"][1]/*[local-name()=\"img\"][1]","at":"/descendant::*[@src=\"https://imgix.datadoghq.com/img/dd_logo_n_70x75.png\"]","cl":"/descendant::*[contains(concat('''', normalize-space(@class), '' ''), \" dog \")]/*[local-name()=\"img\"][1]","clt":"/descendant::*[contains(concat('''', normalize-space(@class), '' ''), \" dog \")]/*[local-name()=\"img\"][1]","co":"","ro":"//*[@src=\"https://imgix.datadoghq.com/img/dd_logo_n_70x75.png\"]"},"targetOuterHTML":"img height=\"75\" src=\"https://imgix.datadoghq.com/img/dd_logo_n_70x75.png...","url":"https://www.datadoghq.com/"}},"timeout":0,"type":"click"}],"tags":["foo:bar","baz"],"type":"browser"}
->>>>>>> 154a3a6f
-    form: {}
-    headers:
-      Accept:
-      - application/json
-      Content-Type:
-      - application/json
-      Dd-Operation-Id:
-      - CreateSyntheticsBrowserTest
-      User-Agent:
-<<<<<<< HEAD
-      - terraform-provider-datadog/dev (terraform 2.4.4; terraform-cli 0.14.7) datadog-api-client-go/1.0.0-beta.19 (go go1.16.3; os darwin; arch amd64)
-    url: https://api.datadoghq.com/api/v1/synthetics/tests/browser
-    method: POST
-  response:
-    body: '{"status":"paused","public_id":"fp3-kmx-dsv","tags":["foo:bar","baz"],"org_id":321813,"locations":["aws:eu-central-1"],"message":"Notify @datadog.user","deleted_at":null,"name":"tf-TestAccDatadogSyntheticsBrowserTestBrowserNewBrowserStep_Basic-local-1618930395","monitor_id":34157591,"type":"browser","created_at":"2021-04-20T14:53:18.897585+00:00","modified_at":"2021-04-20T14:53:18.897585+00:00","steps":[{"name":"first step","allowFailure":false,"params":{"check":"contains","value":"content"},"timeout":0,"type":"assertCurrentUrl"},{"name":"scroll step","allowFailure":false,"params":{"y":200,"x":100},"timeout":0,"type":"scroll"},{"name":"api step","allowFailure":false,"params":{"request":{"subtype":"http","config":{"request":{"url":"https://example.com","method":"GET"},"assertions":[]},"options":{}}},"timeout":0,"type":"runApiTest"},{"name":"tf-TestAccDatadogSyntheticsBrowserTestBrowserNewBrowserStep_Basic-local-1618930395-subtest","allowFailure":false,"params":{"subtest":{"public_id":"bww-4ks-y9h","name":"tf-TestAccDatadogSyntheticsBrowserTestBrowserNewBrowserStep_Basic-local-1618930395-subtest","variables":[],"locations":["aws:eu-central-1"],"steps":[],"device_ids":["laptop_large"],"startUrl":"https://www.datadoghq.com"},"playingTabId":0,"subtestPublicId":"bww-4ks-y9h"},"timeout":0,"type":"playSubTest"},{"name":"wait step","allowFailure":false,"params":{"value":100},"timeout":0,"type":"wait"},{"name":"extract variable step","allowFailure":false,"params":{"variable":{"example":"","name":"VAR_FROM_JS"},"code":"return 123"},"timeout":0,"type":"extractFromJavascript"},{"name":"click step","allowFailure":false,"params":{"element":{"targetOuterHTML":"img height=\"75\" src=\"https://imgix.datadoghq.com/img/dd_logo_n_70x75.png...","url":"https://www.datadoghq.com/","multiLocator":{"ab":"/*[local-name()=\"html\"][1]/*[local-name()=\"body\"][1]/*[local-name()=\"nav\"][1]/*[local-name()=\"div\"][1]/*[local-name()=\"div\"][1]/*[local-name()=\"a\"][1]/*[local-name()=\"div\"][1]/*[local-name()=\"div\"][1]/*[local-name()=\"img\"][1]","co":"","cl":"/descendant::*[contains(concat('''''''', normalize-space(@class), '''' ''''), \" dog \")]/*[local-name()=\"img\"][1]","at":"/descendant::*[@src=\"https://imgix.datadoghq.com/img/dd_logo_n_70x75.png\"]","clt":"/descendant::*[contains(concat('''''''', normalize-space(@class), '''' ''''), \" dog \")]/*[local-name()=\"img\"][1]","ro":"//*[@src=\"https://imgix.datadoghq.com/img/dd_logo_n_70x75.png\"]"}}},"timeout":0,"type":"click"}],"config":{"variables":[],"request":{"body":"this is a body","headers":{"Accept":"application/json","X-Datadog-Trace-ID":"123456789"},"url":"https://www.datadoghq.com","timeout":30,"method":"GET"},"assertions":[]},"options":{"retry":{"count":2,"interval":300},"monitor_options":{"notify_audit":false,"locked":false,"include_tags":true,"new_host_delay":300,"notify_no_data":false,"renotify_interval":100},"device_ids":["laptop_large","mobile_small"],"min_location_failed":1,"tick_every":900}}'
-=======
-      - terraform-provider-datadog/dev (terraform 1.16.0; terraform-cli 0.12.7-sdk) datadog-api-client-go/1.0.0-beta.19+dev (go go1.15.3; os darwin; arch amd64)
-    url: https://api.datadoghq.com/api/v1/synthetics/tests/browser
-    method: POST
-  response:
-    body: '{"status":"paused","public_id":"xqt-din-55n","tags":["foo:bar","baz"],"org_id":321813,"locations":["aws:eu-central-1"],"message":"Notify @datadog.user","deleted_at":null,"name":"tf-TestAccDatadogSyntheticsBrowserTestBrowserNewBrowserStep_Basic-local-1617875548","monitor_id":33496883,"type":"browser","created_at":"2021-04-08T09:52:29.703235+00:00","modified_at":"2021-04-08T09:52:29.703235+00:00","steps":[{"name":"first step","allowFailure":false,"params":{"check":"contains","value":"content"},"timeout":0,"type":"assertCurrentUrl"},{"name":"scroll step","allowFailure":false,"params":{"y":200,"x":100},"timeout":0,"type":"scroll"},{"name":"api step","allowFailure":false,"params":{"request":{"subtype":"http","config":{"request":{"url":"https://example.com","method":"GET"},"assertions":[]},"options":{}}},"timeout":0,"type":"runApiTest"},{"name":"tf-TestAccDatadogSyntheticsBrowserTestBrowserNewBrowserStep_Basic-local-1617875548-subtest","allowFailure":false,"params":{"subtest":{"public_id":"heg-scg-57b","name":"tf-TestAccDatadogSyntheticsBrowserTestBrowserNewBrowserStep_Basic-local-1617875548-subtest","variables":[],"locations":["aws:eu-central-1"],"steps":[],"device_ids":["laptop_large"],"startUrl":"https://www.datadoghq.com"},"playingTabId":0,"subtestPublicId":"heg-scg-57b"},"timeout":0,"type":"playSubTest"},{"name":"wait step","allowFailure":false,"params":{"value":100},"timeout":0,"type":"wait"},{"name":"extract variable step","allowFailure":false,"params":{"variable":{"example":"","name":"VAR_FROM_JS"},"code":"return 123"},"timeout":0,"type":"extractFromJavascript"},{"name":"click step","allowFailure":false,"params":{"element":{"targetOuterHTML":"img height=\"75\" src=\"https://imgix.datadoghq.com/img/dd_logo_n_70x75.png...","url":"https://www.datadoghq.com/","multiLocator":{"ab":"/*[local-name()=\"html\"][1]/*[local-name()=\"body\"][1]/*[local-name()=\"nav\"][1]/*[local-name()=\"div\"][1]/*[local-name()=\"div\"][1]/*[local-name()=\"a\"][1]/*[local-name()=\"div\"][1]/*[local-name()=\"div\"][1]/*[local-name()=\"img\"][1]","co":"","cl":"/descendant::*[contains(concat('''''''', normalize-space(@class), '''' ''''), \" dog \")]/*[local-name()=\"img\"][1]","at":"/descendant::*[@src=\"https://imgix.datadoghq.com/img/dd_logo_n_70x75.png\"]","clt":"/descendant::*[contains(concat('''''''', normalize-space(@class), '''' ''''), \" dog \")]/*[local-name()=\"img\"][1]","ro":"//*[@src=\"https://imgix.datadoghq.com/img/dd_logo_n_70x75.png\"]"}}},"timeout":0,"type":"click"}],"config":{"variables":[],"request":{"body":"this is a body","headers":{"Accept":"application/json","X-Datadog-Trace-ID":"123456789"},"url":"https://www.datadoghq.com","timeout":30,"method":"GET"},"assertions":[]},"options":{"retry":{"count":2,"interval":300},"monitor_options":{"notify_audit":false,"locked":false,"include_tags":true,"new_host_delay":300,"notify_no_data":false,"renotify_interval":100},"device_ids":["laptop_large","mobile_small"],"min_location_failed":1,"tick_every":900}}'
->>>>>>> 154a3a6f
-    headers:
-      Cache-Control:
-      - no-cache
-      Connection:
-      - keep-alive
-      Content-Security-Policy:
-      - frame-ancestors 'self'; report-uri https://api.datadoghq.com/csp-report
-      Content-Type:
-      - application/json
-      Date:
-<<<<<<< HEAD
-      - Tue, 20 Apr 2021 14:53:18 GMT
-=======
-      - Thu, 08 Apr 2021 09:52:29 GMT
->>>>>>> 154a3a6f
-      Pragma:
-      - no-cache
-      Strict-Transport-Security:
-      - max-age=15724800;
-      Vary:
-      - Accept-Encoding
-      X-Content-Type-Options:
-      - nosniff
-      X-Dd-Debug:
-<<<<<<< HEAD
-      - PhosSd3Ch1B6B0DXI71steKUi7XhPDttnPiIP1NdXTw0VJNWpoUnYyBmODS5ne3q
-      X-Dd-Version:
-      - "35.4351688"
-=======
-      - l4HFlaRP3QwYSqoGKhzbYfv7zgkK63HIRR7YkyVYZspq0lGjjTBwoK8V/alf+XYt
-      X-Dd-Version:
-      - "35.4264720"
->>>>>>> 154a3a6f
-      X-Frame-Options:
-      - SAMEORIGIN
-      X-Ratelimit-Limit:
-      - "120"
-      X-Ratelimit-Period:
-      - "60"
-      X-Ratelimit-Remaining:
-<<<<<<< HEAD
-      - "112"
-      X-Ratelimit-Reset:
-      - "42"
-=======
-      - "118"
-      X-Ratelimit-Reset:
-      - "31"
->>>>>>> 154a3a6f
-    status: 200 OK
-    code: 200
-    duration: ""
-- request:
-    body: ""
-    form: {}
-    headers:
-      Accept:
-      - application/json
-      Dd-Operation-Id:
-      - GetTest
-      User-Agent:
-<<<<<<< HEAD
-      - terraform-provider-datadog/dev (terraform 2.4.4; terraform-cli 0.14.7) datadog-api-client-go/1.0.0-beta.19 (go go1.16.3; os darwin; arch amd64)
-    url: https://api.datadoghq.com/api/v1/synthetics/tests/fp3-kmx-dsv
-    method: GET
-  response:
-    body: '{"status":"paused","public_id":"fp3-kmx-dsv","tags":["foo:bar","baz"],"locations":["aws:eu-central-1"],"message":"Notify @datadog.user","name":"tf-TestAccDatadogSyntheticsBrowserTestBrowserNewBrowserStep_Basic-local-1618930395","monitor_id":34157591,"type":"browser","config":{"variables":[],"request":{"body":"this is a body","headers":{"Accept":"application/json","X-Datadog-Trace-ID":"123456789"},"url":"https://www.datadoghq.com","timeout":30,"method":"GET"},"assertions":[]},"options":{"retry":{"count":2,"interval":300},"monitor_options":{"notify_audit":false,"locked":false,"include_tags":true,"new_host_delay":300,"notify_no_data":false,"renotify_interval":100},"device_ids":["laptop_large","mobile_small"],"min_location_failed":1,"tick_every":900}}'
-=======
-      - terraform-provider-datadog/dev (terraform 1.16.0; terraform-cli 0.12.7-sdk) datadog-api-client-go/1.0.0-beta.19+dev (go go1.15.3; os darwin; arch amd64)
-    url: https://api.datadoghq.com/api/v1/synthetics/tests/xqt-din-55n
-    method: GET
-  response:
-    body: '{"status":"paused","public_id":"xqt-din-55n","tags":["foo:bar","baz"],"locations":["aws:eu-central-1"],"message":"Notify @datadog.user","name":"tf-TestAccDatadogSyntheticsBrowserTestBrowserNewBrowserStep_Basic-local-1617875548","monitor_id":33496883,"type":"browser","config":{"variables":[],"request":{"body":"this is a body","headers":{"Accept":"application/json","X-Datadog-Trace-ID":"123456789"},"url":"https://www.datadoghq.com","timeout":30,"method":"GET"},"assertions":[]},"options":{"retry":{"count":2,"interval":300},"monitor_options":{"notify_audit":false,"locked":false,"include_tags":true,"new_host_delay":300,"notify_no_data":false,"renotify_interval":100},"device_ids":["laptop_large","mobile_small"],"min_location_failed":1,"tick_every":900}}'
->>>>>>> 154a3a6f
-    headers:
-      Cache-Control:
-      - no-cache
-      Connection:
-      - keep-alive
-      Content-Security-Policy:
-      - frame-ancestors 'self'; report-uri https://api.datadoghq.com/csp-report
-      Content-Type:
-      - application/json
-      Date:
-<<<<<<< HEAD
-      - Tue, 20 Apr 2021 14:53:19 GMT
-=======
-      - Thu, 08 Apr 2021 09:52:29 GMT
->>>>>>> 154a3a6f
-      Pragma:
-      - no-cache
-      Strict-Transport-Security:
-      - max-age=15724800;
-      Vary:
-      - Accept-Encoding
-      X-Content-Type-Options:
-      - nosniff
-      X-Dd-Debug:
-<<<<<<< HEAD
-      - Um4CoU685QqAscnxhS5BD+goWu2yX1Jd4zCfGzSsEvPPIm1qURZaF8dlLl/OEY4I
-      X-Dd-Version:
-      - "35.4351688"
-=======
-      - twvpGlmuom5y6A0pjGtXzTf554cmwJgTcCZ71fK4H/RDi+v5ehBK0zQiRcTJQG5C
-      X-Dd-Version:
-      - "35.4264720"
->>>>>>> 154a3a6f
-      X-Frame-Options:
-      - SAMEORIGIN
-      X-Ratelimit-Limit:
-      - "1000"
-      X-Ratelimit-Period:
-      - "60"
-      X-Ratelimit-Remaining:
-<<<<<<< HEAD
-      - "982"
-      X-Ratelimit-Reset:
-      - "41"
-=======
-      - "997"
-      X-Ratelimit-Reset:
-      - "31"
->>>>>>> 154a3a6f
-    status: 200 OK
-    code: 200
-    duration: ""
-- request:
-    body: ""
-    form: {}
-    headers:
-      Accept:
-      - application/json
-      Dd-Operation-Id:
-      - GetBrowserTest
-      User-Agent:
-<<<<<<< HEAD
-      - terraform-provider-datadog/dev (terraform 2.4.4; terraform-cli 0.14.7) datadog-api-client-go/1.0.0-beta.19 (go go1.16.3; os darwin; arch amd64)
-    url: https://api.datadoghq.com/api/v1/synthetics/tests/browser/fp3-kmx-dsv
-    method: GET
-  response:
-    body: '{"status":"paused","public_id":"fp3-kmx-dsv","tags":["foo:bar","baz"],"locations":["aws:eu-central-1"],"message":"Notify @datadog.user","name":"tf-TestAccDatadogSyntheticsBrowserTestBrowserNewBrowserStep_Basic-local-1618930395","monitor_id":34157591,"type":"browser","steps":[{"name":"first step","allowFailure":false,"params":{"check":"contains","value":"content"},"timeout":0,"type":"assertCurrentUrl"},{"name":"scroll step","allowFailure":false,"params":{"y":200,"x":100},"timeout":0,"type":"scroll"},{"name":"api step","allowFailure":false,"params":{"request":{"subtype":"http","config":{"request":{"url":"https://example.com","method":"GET"},"assertions":[]},"options":{}}},"timeout":0,"type":"runApiTest"},{"name":"subtest","allowFailure":false,"params":{"playingTabId":0,"subtestPublicId":"bww-4ks-y9h"},"timeout":0,"type":"playSubTest"},{"name":"wait step","allowFailure":false,"params":{"value":100},"timeout":0,"type":"wait"},{"name":"extract variable step","allowFailure":false,"params":{"variable":{"example":"","name":"VAR_FROM_JS"},"code":"return 123"},"timeout":0,"type":"extractFromJavascript"},{"name":"click step","allowFailure":false,"params":{"element":{"targetOuterHTML":"img height=\"75\" src=\"https://imgix.datadoghq.com/img/dd_logo_n_70x75.png...","url":"https://www.datadoghq.com/","multiLocator":{"ab":"/*[local-name()=\"html\"][1]/*[local-name()=\"body\"][1]/*[local-name()=\"nav\"][1]/*[local-name()=\"div\"][1]/*[local-name()=\"div\"][1]/*[local-name()=\"a\"][1]/*[local-name()=\"div\"][1]/*[local-name()=\"div\"][1]/*[local-name()=\"img\"][1]","co":"","cl":"/descendant::*[contains(concat('''''''', normalize-space(@class), '''' ''''), \" dog \")]/*[local-name()=\"img\"][1]","at":"/descendant::*[@src=\"https://imgix.datadoghq.com/img/dd_logo_n_70x75.png\"]","clt":"/descendant::*[contains(concat('''''''', normalize-space(@class), '''' ''''), \" dog \")]/*[local-name()=\"img\"][1]","ro":"//*[@src=\"https://imgix.datadoghq.com/img/dd_logo_n_70x75.png\"]"}}},"timeout":0,"type":"click"}],"config":{"variables":[],"request":{"body":"this is a body","headers":{"Accept":"application/json","X-Datadog-Trace-ID":"123456789"},"url":"https://www.datadoghq.com","timeout":30,"method":"GET"},"assertions":[]},"options":{"retry":{"count":2,"interval":300},"monitor_options":{"notify_audit":false,"locked":false,"include_tags":true,"new_host_delay":300,"notify_no_data":false,"renotify_interval":100},"device_ids":["laptop_large","mobile_small"],"min_location_failed":1,"tick_every":900}}'
-=======
-      - terraform-provider-datadog/dev (terraform 1.16.0; terraform-cli 0.12.7-sdk) datadog-api-client-go/1.0.0-beta.19+dev (go go1.15.3; os darwin; arch amd64)
-    url: https://api.datadoghq.com/api/v1/synthetics/tests/browser/xqt-din-55n
-    method: GET
-  response:
-    body: '{"status":"paused","public_id":"xqt-din-55n","tags":["foo:bar","baz"],"locations":["aws:eu-central-1"],"message":"Notify @datadog.user","name":"tf-TestAccDatadogSyntheticsBrowserTestBrowserNewBrowserStep_Basic-local-1617875548","monitor_id":33496883,"type":"browser","steps":[{"name":"first step","allowFailure":false,"params":{"check":"contains","value":"content"},"timeout":0,"type":"assertCurrentUrl"},{"name":"scroll step","allowFailure":false,"params":{"y":200,"x":100},"timeout":0,"type":"scroll"},{"name":"api step","allowFailure":false,"params":{"request":{"subtype":"http","config":{"request":{"url":"https://example.com","method":"GET"},"assertions":[]},"options":{}}},"timeout":0,"type":"runApiTest"},{"name":"subtest","allowFailure":false,"params":{"playingTabId":0,"subtestPublicId":"heg-scg-57b"},"timeout":0,"type":"playSubTest"},{"name":"wait step","allowFailure":false,"params":{"value":100},"timeout":0,"type":"wait"},{"name":"extract variable step","allowFailure":false,"params":{"variable":{"example":"","name":"VAR_FROM_JS"},"code":"return 123"},"timeout":0,"type":"extractFromJavascript"},{"name":"click step","allowFailure":false,"params":{"element":{"targetOuterHTML":"img height=\"75\" src=\"https://imgix.datadoghq.com/img/dd_logo_n_70x75.png...","url":"https://www.datadoghq.com/","multiLocator":{"ab":"/*[local-name()=\"html\"][1]/*[local-name()=\"body\"][1]/*[local-name()=\"nav\"][1]/*[local-name()=\"div\"][1]/*[local-name()=\"div\"][1]/*[local-name()=\"a\"][1]/*[local-name()=\"div\"][1]/*[local-name()=\"div\"][1]/*[local-name()=\"img\"][1]","co":"","cl":"/descendant::*[contains(concat('''''''', normalize-space(@class), '''' ''''), \" dog \")]/*[local-name()=\"img\"][1]","at":"/descendant::*[@src=\"https://imgix.datadoghq.com/img/dd_logo_n_70x75.png\"]","clt":"/descendant::*[contains(concat('''''''', normalize-space(@class), '''' ''''), \" dog \")]/*[local-name()=\"img\"][1]","ro":"//*[@src=\"https://imgix.datadoghq.com/img/dd_logo_n_70x75.png\"]"}}},"timeout":0,"type":"click"}],"config":{"variables":[],"request":{"body":"this is a body","headers":{"Accept":"application/json","X-Datadog-Trace-ID":"123456789"},"url":"https://www.datadoghq.com","timeout":30,"method":"GET"},"assertions":[]},"options":{"retry":{"count":2,"interval":300},"monitor_options":{"notify_audit":false,"locked":false,"include_tags":true,"new_host_delay":300,"notify_no_data":false,"renotify_interval":100},"device_ids":["laptop_large","mobile_small"],"min_location_failed":1,"tick_every":900}}'
->>>>>>> 154a3a6f
-    headers:
-      Cache-Control:
-      - no-cache
-      Connection:
-      - keep-alive
-      Content-Security-Policy:
-      - frame-ancestors 'self'; report-uri https://api.datadoghq.com/csp-report
-      Content-Type:
-      - application/json
-      Date:
-<<<<<<< HEAD
-      - Tue, 20 Apr 2021 14:53:19 GMT
-=======
-      - Thu, 08 Apr 2021 09:52:30 GMT
->>>>>>> 154a3a6f
-      Pragma:
-      - no-cache
-      Strict-Transport-Security:
-      - max-age=15724800;
-      Vary:
-      - Accept-Encoding
-      X-Content-Type-Options:
-      - nosniff
-      X-Dd-Debug:
-<<<<<<< HEAD
-      - dPySkcOzIZtKyMKDAAzuysY3gNGGj6RtYogGuSb76E8mPvoqzREyRp6lPYm91hQU
-      X-Dd-Version:
-      - "35.4351688"
-=======
-      - 5gfwVh/5HZ+AnGd/Di93w3NEWC6KMHT9KzmHEiRJmNdOjBtAsbOcgVFyqEChw71h
-      X-Dd-Version:
-      - "35.4264720"
->>>>>>> 154a3a6f
-      X-Frame-Options:
-      - SAMEORIGIN
-      X-Ratelimit-Limit:
-      - "1000"
-      X-Ratelimit-Period:
-      - "60"
-      X-Ratelimit-Remaining:
-<<<<<<< HEAD
-      - "978"
-      X-Ratelimit-Reset:
-      - "41"
-=======
-      - "996"
-      X-Ratelimit-Reset:
-      - "30"
->>>>>>> 154a3a6f
-    status: 200 OK
-    code: 200
-    duration: ""
-- request:
-    body: ""
-    form: {}
-    headers:
-      Accept:
-      - application/json
-      Dd-Operation-Id:
-      - GetTest
-      User-Agent:
-<<<<<<< HEAD
-      - terraform-provider-datadog/dev (terraform 2.4.4; terraform-cli 0.14.7) datadog-api-client-go/1.0.0-beta.19 (go go1.16.3; os darwin; arch amd64)
-    url: https://api.datadoghq.com/api/v1/synthetics/tests/fp3-kmx-dsv
-    method: GET
-  response:
-    body: '{"status":"paused","public_id":"fp3-kmx-dsv","tags":["foo:bar","baz"],"locations":["aws:eu-central-1"],"message":"Notify @datadog.user","name":"tf-TestAccDatadogSyntheticsBrowserTestBrowserNewBrowserStep_Basic-local-1618930395","monitor_id":34157591,"type":"browser","config":{"variables":[],"request":{"body":"this is a body","headers":{"Accept":"application/json","X-Datadog-Trace-ID":"123456789"},"url":"https://www.datadoghq.com","timeout":30,"method":"GET"},"assertions":[]},"options":{"retry":{"count":2,"interval":300},"monitor_options":{"notify_audit":false,"locked":false,"include_tags":true,"new_host_delay":300,"notify_no_data":false,"renotify_interval":100},"device_ids":["laptop_large","mobile_small"],"min_location_failed":1,"tick_every":900}}'
-=======
-      - terraform-provider-datadog/dev (terraform 1.16.0; terraform-cli 0.12.7-sdk) datadog-api-client-go/1.0.0-beta.19+dev (go go1.15.3; os darwin; arch amd64)
-    url: https://api.datadoghq.com/api/v1/synthetics/tests/xqt-din-55n
-    method: GET
-  response:
-    body: '{"status":"paused","public_id":"xqt-din-55n","tags":["foo:bar","baz"],"locations":["aws:eu-central-1"],"message":"Notify @datadog.user","name":"tf-TestAccDatadogSyntheticsBrowserTestBrowserNewBrowserStep_Basic-local-1617875548","monitor_id":33496883,"type":"browser","config":{"variables":[],"request":{"body":"this is a body","headers":{"Accept":"application/json","X-Datadog-Trace-ID":"123456789"},"url":"https://www.datadoghq.com","timeout":30,"method":"GET"},"assertions":[]},"options":{"retry":{"count":2,"interval":300},"monitor_options":{"notify_audit":false,"locked":false,"include_tags":true,"new_host_delay":300,"notify_no_data":false,"renotify_interval":100},"device_ids":["laptop_large","mobile_small"],"min_location_failed":1,"tick_every":900}}'
->>>>>>> 154a3a6f
-    headers:
-      Cache-Control:
-      - no-cache
-      Connection:
-      - keep-alive
-      Content-Security-Policy:
-      - frame-ancestors 'self'; report-uri https://api.datadoghq.com/csp-report
-      Content-Type:
-      - application/json
-      Date:
-<<<<<<< HEAD
-      - Tue, 20 Apr 2021 14:53:19 GMT
-=======
-      - Thu, 08 Apr 2021 09:52:30 GMT
->>>>>>> 154a3a6f
-      Pragma:
-      - no-cache
-      Strict-Transport-Security:
-      - max-age=15724800;
-      Vary:
-      - Accept-Encoding
-      X-Content-Type-Options:
-      - nosniff
-      X-Dd-Debug:
-<<<<<<< HEAD
-      - dCmL/3rURV6BPeaqeP3Rxigq41m5CAb17XjrRE42uZ01zpr07HVhbL5/3TWMkvgu
-      X-Dd-Version:
-      - "35.4351688"
-=======
-      - l4HFlaRP3QwYSqoGKhzbYfv7zgkK63HIRR7YkyVYZspq0lGjjTBwoK8V/alf+XYt
-      X-Dd-Version:
-      - "35.4264720"
->>>>>>> 154a3a6f
-      X-Frame-Options:
-      - SAMEORIGIN
-      X-Ratelimit-Limit:
-      - "1000"
-      X-Ratelimit-Period:
-      - "60"
-      X-Ratelimit-Remaining:
-<<<<<<< HEAD
-      - "977"
-      X-Ratelimit-Reset:
-      - "41"
-=======
-      - "995"
-      X-Ratelimit-Reset:
-      - "30"
->>>>>>> 154a3a6f
-    status: 200 OK
-    code: 200
-    duration: ""
-- request:
-    body: ""
-    form: {}
-    headers:
-      Accept:
-      - application/json
-      Dd-Operation-Id:
-      - GetTest
-      User-Agent:
-<<<<<<< HEAD
-      - terraform-provider-datadog/dev (terraform 2.4.4; terraform-cli 0.14.7) datadog-api-client-go/1.0.0-beta.19 (go go1.16.3; os darwin; arch amd64)
-    url: https://api.datadoghq.com/api/v1/synthetics/tests/bww-4ks-y9h
-    method: GET
-  response:
-    body: '{"status":"paused","public_id":"bww-4ks-y9h","tags":[],"locations":["aws:eu-central-1"],"message":"","name":"tf-TestAccDatadogSyntheticsBrowserTestBrowserNewBrowserStep_Basic-local-1618930395-subtest","monitor_id":34157588,"type":"browser","config":{"variables":[],"request":{"url":"https://www.datadoghq.com","method":"GET"},"assertions":[]},"options":{"retry":{"count":2,"interval":300},"monitor_options":{"notify_audit":false,"locked":false,"include_tags":true,"new_host_delay":300,"notify_no_data":false,"renotify_interval":100},"device_ids":["laptop_large"],"min_location_failed":1,"tick_every":900}}'
-=======
-      - terraform-provider-datadog/dev (terraform 1.16.0; terraform-cli 0.12.7-sdk) datadog-api-client-go/1.0.0-beta.19+dev (go go1.15.3; os darwin; arch amd64)
-    url: https://api.datadoghq.com/api/v1/synthetics/tests/heg-scg-57b
-    method: GET
-  response:
-    body: '{"status":"paused","public_id":"heg-scg-57b","tags":[],"locations":["aws:eu-central-1"],"message":"","name":"tf-TestAccDatadogSyntheticsBrowserTestBrowserNewBrowserStep_Basic-local-1617875548-subtest","monitor_id":33496881,"type":"browser","config":{"variables":[],"request":{"url":"https://www.datadoghq.com","method":"GET"},"assertions":[]},"options":{"retry":{"count":2,"interval":300},"monitor_options":{"notify_audit":false,"locked":false,"include_tags":true,"new_host_delay":300,"notify_no_data":false,"renotify_interval":100},"device_ids":["laptop_large"],"min_location_failed":1,"tick_every":900}}'
->>>>>>> 154a3a6f
-    headers:
-      Cache-Control:
-      - no-cache
-      Connection:
-      - keep-alive
-      Content-Security-Policy:
-      - frame-ancestors 'self'; report-uri https://api.datadoghq.com/csp-report
-      Content-Type:
-      - application/json
-      Date:
-<<<<<<< HEAD
-      - Tue, 20 Apr 2021 14:53:19 GMT
-=======
-      - Thu, 08 Apr 2021 09:52:30 GMT
->>>>>>> 154a3a6f
-      Pragma:
-      - no-cache
-      Strict-Transport-Security:
-      - max-age=15724800;
-      Vary:
-      - Accept-Encoding
-      X-Content-Type-Options:
-      - nosniff
-      X-Dd-Debug:
-<<<<<<< HEAD
-      - L3ULR3HwCWYmEqCWGz2Yob3chcH4pjowBacBXkncP7o+/uPqKt9yGEYf/g1AJPzQ
-      X-Dd-Version:
-      - "35.4351688"
-=======
-      - JpIJLwIH2nFlZOC+u71rq7aAOL43MLZN3MUsL+gpYHdZz5QLUOG8Jysf8kVK6tPU
-      X-Dd-Version:
-      - "35.4264720"
->>>>>>> 154a3a6f
-      X-Frame-Options:
-      - SAMEORIGIN
-      X-Ratelimit-Limit:
-      - "1000"
-      X-Ratelimit-Period:
-      - "60"
-      X-Ratelimit-Remaining:
-<<<<<<< HEAD
-      - "975"
-      X-Ratelimit-Reset:
-      - "41"
-=======
-      - "994"
-      X-Ratelimit-Reset:
-      - "30"
-    status: 200 OK
-    code: 200
-    duration: ""
-- request:
-    body: ""
-    form: {}
-    headers:
-      Accept:
-      - application/json
-      Dd-Operation-Id:
-      - GetTest
-      User-Agent:
-      - terraform-provider-datadog/dev (terraform 1.16.0; terraform-cli 0.12.7-sdk) datadog-api-client-go/1.0.0-beta.19+dev (go go1.15.3; os darwin; arch amd64)
-    url: https://api.datadoghq.com/api/v1/synthetics/tests/heg-scg-57b
-    method: GET
-  response:
-    body: '{"status":"paused","public_id":"heg-scg-57b","tags":[],"locations":["aws:eu-central-1"],"message":"","name":"tf-TestAccDatadogSyntheticsBrowserTestBrowserNewBrowserStep_Basic-local-1617875548-subtest","monitor_id":33496881,"type":"browser","config":{"variables":[],"request":{"url":"https://www.datadoghq.com","method":"GET"},"assertions":[]},"options":{"retry":{"count":2,"interval":300},"monitor_options":{"notify_audit":false,"locked":false,"include_tags":true,"new_host_delay":300,"notify_no_data":false,"renotify_interval":100},"device_ids":["laptop_large"],"min_location_failed":1,"tick_every":900}}'
-    headers:
-      Cache-Control:
-      - no-cache
-      Connection:
-      - keep-alive
-      Content-Security-Policy:
-      - frame-ancestors 'self'; report-uri https://api.datadoghq.com/csp-report
-      Content-Type:
-      - application/json
-      Date:
-      - Thu, 08 Apr 2021 09:52:30 GMT
-      Pragma:
-      - no-cache
-      Strict-Transport-Security:
-      - max-age=15724800;
-      Vary:
-      - Accept-Encoding
-      X-Content-Type-Options:
-      - nosniff
-      X-Dd-Debug:
-      - HbtaOKlJ6OCrx9tMXO6ivMTrEM+g0c93HDp08trmOmgdHozC5J+vn10F0H4WPjCU
-      X-Dd-Version:
-      - "35.4264720"
-      X-Frame-Options:
-      - SAMEORIGIN
-      X-Ratelimit-Limit:
-      - "1000"
-      X-Ratelimit-Period:
-      - "60"
-      X-Ratelimit-Remaining:
-      - "993"
-      X-Ratelimit-Reset:
-      - "30"
->>>>>>> 154a3a6f
-    status: 200 OK
-    code: 200
-    duration: ""
-- request:
-    body: ""
-    form: {}
-    headers:
-      Accept:
-      - application/json
-      Dd-Operation-Id:
-      - GetTest
-      User-Agent:
-<<<<<<< HEAD
-      - terraform-provider-datadog/dev (terraform 2.4.4; terraform-cli 0.14.7) datadog-api-client-go/1.0.0-beta.19 (go go1.16.3; os darwin; arch amd64)
-    url: https://api.datadoghq.com/api/v1/synthetics/tests/bww-4ks-y9h
-    method: GET
-  response:
-    body: '{"status":"paused","public_id":"bww-4ks-y9h","tags":[],"locations":["aws:eu-central-1"],"message":"","name":"tf-TestAccDatadogSyntheticsBrowserTestBrowserNewBrowserStep_Basic-local-1618930395-subtest","monitor_id":34157588,"type":"browser","config":{"variables":[],"request":{"url":"https://www.datadoghq.com","method":"GET"},"assertions":[]},"options":{"retry":{"count":2,"interval":300},"monitor_options":{"notify_audit":false,"locked":false,"include_tags":true,"new_host_delay":300,"notify_no_data":false,"renotify_interval":100},"device_ids":["laptop_large"],"min_location_failed":1,"tick_every":900}}'
-=======
-      - terraform-provider-datadog/dev (terraform 1.16.0; terraform-cli 0.12.7-sdk) datadog-api-client-go/1.0.0-beta.19+dev (go go1.15.3; os darwin; arch amd64)
-    url: https://api.datadoghq.com/api/v1/synthetics/tests/browser/heg-scg-57b
-    method: GET
-  response:
-    body: '{"status":"paused","public_id":"heg-scg-57b","tags":[],"locations":["aws:eu-central-1"],"message":"","name":"tf-TestAccDatadogSyntheticsBrowserTestBrowserNewBrowserStep_Basic-local-1617875548-subtest","monitor_id":33496881,"type":"browser","steps":[],"config":{"variables":[],"request":{"url":"https://www.datadoghq.com","method":"GET"},"assertions":[]},"options":{"retry":{"count":2,"interval":300},"monitor_options":{"notify_audit":false,"locked":false,"include_tags":true,"new_host_delay":300,"notify_no_data":false,"renotify_interval":100},"device_ids":["laptop_large"],"min_location_failed":1,"tick_every":900}}'
->>>>>>> 154a3a6f
-    headers:
-      Cache-Control:
-      - no-cache
-      Connection:
-      - keep-alive
-      Content-Security-Policy:
-      - frame-ancestors 'self'; report-uri https://api.datadoghq.com/csp-report
-      Content-Type:
-      - application/json
-      Date:
-<<<<<<< HEAD
-      - Tue, 20 Apr 2021 14:53:20 GMT
-=======
-      - Thu, 08 Apr 2021 09:52:30 GMT
->>>>>>> 154a3a6f
-      Pragma:
-      - no-cache
-      Strict-Transport-Security:
-      - max-age=15724800;
-      Vary:
-      - Accept-Encoding
-      X-Content-Type-Options:
-      - nosniff
-      X-Dd-Debug:
-<<<<<<< HEAD
-      - mNzaoDhdDKO7t4QSrAe5X7pHd0bJND187D+vRbwoluXouE2m1UaQQX0RGCvRpLVE
-      X-Dd-Version:
-      - "35.4351688"
-=======
-      - bgHykj7A9bfZx0Y5ZO3swhhp5tGUSNJHqFWR868+qg087CYrDOd5hQslC+noiEtH
-      X-Dd-Version:
-      - "35.4264720"
->>>>>>> 154a3a6f
-      X-Frame-Options:
-      - SAMEORIGIN
-      X-Ratelimit-Limit:
-      - "1000"
-      X-Ratelimit-Period:
-      - "60"
-      X-Ratelimit-Remaining:
-<<<<<<< HEAD
-      - "963"
-      X-Ratelimit-Reset:
-      - "40"
-=======
-      - "992"
-      X-Ratelimit-Reset:
-      - "30"
-    status: 200 OK
-    code: 200
-    duration: ""
-- request:
-    body: ""
-    form: {}
-    headers:
-      Accept:
-      - application/json
-      Dd-Operation-Id:
-      - GetTest
-      User-Agent:
-      - terraform-provider-datadog/dev (terraform 1.16.0; terraform-cli 0.12.7-sdk) datadog-api-client-go/1.0.0-beta.19+dev (go go1.15.3; os darwin; arch amd64)
-    url: https://api.datadoghq.com/api/v1/synthetics/tests/xqt-din-55n
-    method: GET
-  response:
-    body: '{"status":"paused","public_id":"xqt-din-55n","tags":["foo:bar","baz"],"locations":["aws:eu-central-1"],"message":"Notify @datadog.user","name":"tf-TestAccDatadogSyntheticsBrowserTestBrowserNewBrowserStep_Basic-local-1617875548","monitor_id":33496883,"type":"browser","config":{"variables":[],"request":{"body":"this is a body","headers":{"Accept":"application/json","X-Datadog-Trace-ID":"123456789"},"url":"https://www.datadoghq.com","timeout":30,"method":"GET"},"assertions":[]},"options":{"retry":{"count":2,"interval":300},"monitor_options":{"notify_audit":false,"locked":false,"include_tags":true,"new_host_delay":300,"notify_no_data":false,"renotify_interval":100},"device_ids":["laptop_large","mobile_small"],"min_location_failed":1,"tick_every":900}}'
-    headers:
-      Cache-Control:
-      - no-cache
-      Connection:
-      - keep-alive
-      Content-Security-Policy:
-      - frame-ancestors 'self'; report-uri https://api.datadoghq.com/csp-report
-      Content-Type:
-      - application/json
-      Date:
-      - Thu, 08 Apr 2021 09:52:30 GMT
-      Pragma:
-      - no-cache
-      Strict-Transport-Security:
-      - max-age=15724800;
-      Vary:
-      - Accept-Encoding
-      X-Content-Type-Options:
-      - nosniff
-      X-Dd-Debug:
-      - l8RQo2maZqJf6GFThBbKNE6dvthz6njusVtau3dPXJWL2RLFoN81H+BLPB/1xgs1
-      X-Dd-Version:
-      - "35.4264720"
-      X-Frame-Options:
-      - SAMEORIGIN
-      X-Ratelimit-Limit:
-      - "1000"
-      X-Ratelimit-Period:
-      - "60"
-      X-Ratelimit-Remaining:
-      - "991"
-      X-Ratelimit-Reset:
-      - "30"
->>>>>>> 154a3a6f
-    status: 200 OK
-    code: 200
-    duration: ""
-- request:
-    body: ""
-    form: {}
-    headers:
-      Accept:
-      - application/json
-      Dd-Operation-Id:
-      - GetBrowserTest
-      User-Agent:
-<<<<<<< HEAD
-      - terraform-provider-datadog/dev (terraform 2.4.4; terraform-cli 0.14.7) datadog-api-client-go/1.0.0-beta.19 (go go1.16.3; os darwin; arch amd64)
-    url: https://api.datadoghq.com/api/v1/synthetics/tests/browser/bww-4ks-y9h
-    method: GET
-  response:
-    body: '{"status":"paused","public_id":"bww-4ks-y9h","tags":[],"locations":["aws:eu-central-1"],"message":"","name":"tf-TestAccDatadogSyntheticsBrowserTestBrowserNewBrowserStep_Basic-local-1618930395-subtest","monitor_id":34157588,"type":"browser","steps":[],"config":{"variables":[],"request":{"url":"https://www.datadoghq.com","method":"GET"},"assertions":[]},"options":{"retry":{"count":2,"interval":300},"monitor_options":{"notify_audit":false,"locked":false,"include_tags":true,"new_host_delay":300,"notify_no_data":false,"renotify_interval":100},"device_ids":["laptop_large"],"min_location_failed":1,"tick_every":900}}'
-=======
-      - terraform-provider-datadog/dev (terraform 1.16.0; terraform-cli 0.12.7-sdk) datadog-api-client-go/1.0.0-beta.19+dev (go go1.15.3; os darwin; arch amd64)
-    url: https://api.datadoghq.com/api/v1/synthetics/tests/browser/xqt-din-55n
-    method: GET
-  response:
-    body: '{"status":"paused","public_id":"xqt-din-55n","tags":["foo:bar","baz"],"locations":["aws:eu-central-1"],"message":"Notify @datadog.user","name":"tf-TestAccDatadogSyntheticsBrowserTestBrowserNewBrowserStep_Basic-local-1617875548","monitor_id":33496883,"type":"browser","steps":[{"name":"first step","allowFailure":false,"params":{"check":"contains","value":"content"},"timeout":0,"type":"assertCurrentUrl"},{"name":"scroll step","allowFailure":false,"params":{"y":200,"x":100},"timeout":0,"type":"scroll"},{"name":"api step","allowFailure":false,"params":{"request":{"subtype":"http","config":{"request":{"url":"https://example.com","method":"GET"},"assertions":[]},"options":{}}},"timeout":0,"type":"runApiTest"},{"name":"subtest","allowFailure":false,"params":{"playingTabId":0,"subtestPublicId":"heg-scg-57b"},"timeout":0,"type":"playSubTest"},{"name":"wait step","allowFailure":false,"params":{"value":100},"timeout":0,"type":"wait"},{"name":"extract variable step","allowFailure":false,"params":{"variable":{"example":"","name":"VAR_FROM_JS"},"code":"return 123"},"timeout":0,"type":"extractFromJavascript"},{"name":"click step","allowFailure":false,"params":{"element":{"targetOuterHTML":"img height=\"75\" src=\"https://imgix.datadoghq.com/img/dd_logo_n_70x75.png...","url":"https://www.datadoghq.com/","multiLocator":{"ab":"/*[local-name()=\"html\"][1]/*[local-name()=\"body\"][1]/*[local-name()=\"nav\"][1]/*[local-name()=\"div\"][1]/*[local-name()=\"div\"][1]/*[local-name()=\"a\"][1]/*[local-name()=\"div\"][1]/*[local-name()=\"div\"][1]/*[local-name()=\"img\"][1]","co":"","cl":"/descendant::*[contains(concat('''''''', normalize-space(@class), '''' ''''), \" dog \")]/*[local-name()=\"img\"][1]","at":"/descendant::*[@src=\"https://imgix.datadoghq.com/img/dd_logo_n_70x75.png\"]","clt":"/descendant::*[contains(concat('''''''', normalize-space(@class), '''' ''''), \" dog \")]/*[local-name()=\"img\"][1]","ro":"//*[@src=\"https://imgix.datadoghq.com/img/dd_logo_n_70x75.png\"]"}}},"timeout":0,"type":"click"}],"config":{"variables":[],"request":{"body":"this is a body","headers":{"Accept":"application/json","X-Datadog-Trace-ID":"123456789"},"url":"https://www.datadoghq.com","timeout":30,"method":"GET"},"assertions":[]},"options":{"retry":{"count":2,"interval":300},"monitor_options":{"notify_audit":false,"locked":false,"include_tags":true,"new_host_delay":300,"notify_no_data":false,"renotify_interval":100},"device_ids":["laptop_large","mobile_small"],"min_location_failed":1,"tick_every":900}}'
-    headers:
-      Cache-Control:
-      - no-cache
-      Connection:
-      - keep-alive
-      Content-Security-Policy:
-      - frame-ancestors 'self'; report-uri https://api.datadoghq.com/csp-report
-      Content-Type:
-      - application/json
-      Date:
-      - Thu, 08 Apr 2021 09:52:31 GMT
-      Pragma:
-      - no-cache
-      Strict-Transport-Security:
-      - max-age=15724800;
-      Vary:
-      - Accept-Encoding
-      X-Content-Type-Options:
-      - nosniff
-      X-Dd-Debug:
-      - JpIJLwIH2nFlZOC+u71rq7aAOL43MLZN3MUsL+gpYHdZz5QLUOG8Jysf8kVK6tPU
-      X-Dd-Version:
-      - "35.4264720"
-      X-Frame-Options:
-      - SAMEORIGIN
-      X-Ratelimit-Limit:
-      - "1000"
-      X-Ratelimit-Period:
-      - "60"
-      X-Ratelimit-Remaining:
-      - "990"
-      X-Ratelimit-Reset:
-      - "29"
-    status: 200 OK
-    code: 200
-    duration: ""
-- request:
-    body: ""
-    form: {}
-    headers:
-      Accept:
-      - application/json
-      Dd-Operation-Id:
-      - GetTest
-      User-Agent:
-      - terraform-provider-datadog/dev (terraform 1.16.0; terraform-cli 0.12.7-sdk) datadog-api-client-go/1.0.0-beta.19+dev (go go1.15.3; os darwin; arch amd64)
-    url: https://api.datadoghq.com/api/v1/synthetics/tests/heg-scg-57b
-    method: GET
-  response:
-    body: '{"status":"paused","public_id":"heg-scg-57b","tags":[],"locations":["aws:eu-central-1"],"message":"","name":"tf-TestAccDatadogSyntheticsBrowserTestBrowserNewBrowserStep_Basic-local-1617875548-subtest","monitor_id":33496881,"type":"browser","config":{"variables":[],"request":{"url":"https://www.datadoghq.com","method":"GET"},"assertions":[]},"options":{"retry":{"count":2,"interval":300},"monitor_options":{"notify_audit":false,"locked":false,"include_tags":true,"new_host_delay":300,"notify_no_data":false,"renotify_interval":100},"device_ids":["laptop_large"],"min_location_failed":1,"tick_every":900}}'
->>>>>>> 154a3a6f
-    headers:
-      Cache-Control:
-      - no-cache
-      Connection:
-      - keep-alive
-      Content-Security-Policy:
-      - frame-ancestors 'self'; report-uri https://api.datadoghq.com/csp-report
-      Content-Type:
-      - application/json
-      Date:
-<<<<<<< HEAD
-      - Tue, 20 Apr 2021 14:53:20 GMT
-=======
-      - Thu, 08 Apr 2021 09:52:31 GMT
->>>>>>> 154a3a6f
-      Pragma:
-      - no-cache
-      Strict-Transport-Security:
-      - max-age=15724800;
-      Vary:
-      - Accept-Encoding
-      X-Content-Type-Options:
-      - nosniff
-      X-Dd-Debug:
-<<<<<<< HEAD
-      - L3ULR3HwCWYmEqCWGz2Yob3chcH4pjowBacBXkncP7o+/uPqKt9yGEYf/g1AJPzQ
-      X-Dd-Version:
-      - "35.4351688"
-=======
-      - gYZcaADwbKcv7Hm19HJx6WsLoKuOijDWAt2viPeCfWqUgyKY+9e1xZdmMJeXV3YV
-      X-Dd-Version:
-      - "35.4264720"
->>>>>>> 154a3a6f
-      X-Frame-Options:
-      - SAMEORIGIN
-      X-Ratelimit-Limit:
-      - "1000"
-      X-Ratelimit-Period:
-      - "60"
-      X-Ratelimit-Remaining:
-<<<<<<< HEAD
-      - "962"
-      X-Ratelimit-Reset:
-      - "40"
-=======
-      - "989"
-      X-Ratelimit-Reset:
-      - "29"
->>>>>>> 154a3a6f
-    status: 200 OK
-    code: 200
-    duration: ""
-- request:
-    body: ""
-    form: {}
-    headers:
-      Accept:
-      - application/json
-      Dd-Operation-Id:
-      - GetTest
-      User-Agent:
-<<<<<<< HEAD
-      - terraform-provider-datadog/dev (terraform 2.4.4; terraform-cli 0.14.7) datadog-api-client-go/1.0.0-beta.19 (go go1.16.3; os darwin; arch amd64)
-    url: https://api.datadoghq.com/api/v1/synthetics/tests/fp3-kmx-dsv
-    method: GET
-  response:
-    body: '{"status":"paused","public_id":"fp3-kmx-dsv","tags":["foo:bar","baz"],"locations":["aws:eu-central-1"],"message":"Notify @datadog.user","name":"tf-TestAccDatadogSyntheticsBrowserTestBrowserNewBrowserStep_Basic-local-1618930395","monitor_id":34157591,"type":"browser","config":{"variables":[],"request":{"body":"this is a body","headers":{"Accept":"application/json","X-Datadog-Trace-ID":"123456789"},"url":"https://www.datadoghq.com","timeout":30,"method":"GET"},"assertions":[]},"options":{"retry":{"count":2,"interval":300},"monitor_options":{"notify_audit":false,"locked":false,"include_tags":true,"new_host_delay":300,"notify_no_data":false,"renotify_interval":100},"device_ids":["laptop_large","mobile_small"],"min_location_failed":1,"tick_every":900}}'
-=======
-      - terraform-provider-datadog/dev (terraform 1.16.0; terraform-cli 0.12.7-sdk) datadog-api-client-go/1.0.0-beta.19+dev (go go1.15.3; os darwin; arch amd64)
-    url: https://api.datadoghq.com/api/v1/synthetics/tests/browser/heg-scg-57b
-    method: GET
-  response:
-    body: '{"status":"paused","public_id":"heg-scg-57b","tags":[],"locations":["aws:eu-central-1"],"message":"","name":"tf-TestAccDatadogSyntheticsBrowserTestBrowserNewBrowserStep_Basic-local-1617875548-subtest","monitor_id":33496881,"type":"browser","steps":[],"config":{"variables":[],"request":{"url":"https://www.datadoghq.com","method":"GET"},"assertions":[]},"options":{"retry":{"count":2,"interval":300},"monitor_options":{"notify_audit":false,"locked":false,"include_tags":true,"new_host_delay":300,"notify_no_data":false,"renotify_interval":100},"device_ids":["laptop_large"],"min_location_failed":1,"tick_every":900}}'
->>>>>>> 154a3a6f
-    headers:
-      Cache-Control:
-      - no-cache
-      Connection:
-      - keep-alive
-      Content-Security-Policy:
-      - frame-ancestors 'self'; report-uri https://api.datadoghq.com/csp-report
-      Content-Type:
-      - application/json
-      Date:
-<<<<<<< HEAD
-      - Tue, 20 Apr 2021 14:53:21 GMT
-=======
-      - Thu, 08 Apr 2021 09:52:31 GMT
->>>>>>> 154a3a6f
-      Pragma:
-      - no-cache
-      Strict-Transport-Security:
-      - max-age=15724800;
-      Vary:
-      - Accept-Encoding
-      X-Content-Type-Options:
-      - nosniff
-      X-Dd-Debug:
-<<<<<<< HEAD
-      - /L+SFFO+m1pPY+hRCpk5325fvfrNl0KmiquUNJolBN/5hu3HIwflqjZSbJ6NxDFG
-      X-Dd-Version:
-      - "35.4351688"
-=======
-      - F5gm0Rce1/Abr9/0Fw8HAqWfiz0FdiH8er/AXnN6lOn3L6KyGgbsLCwgPlob1No8
-      X-Dd-Version:
-      - "35.4264720"
->>>>>>> 154a3a6f
-      X-Frame-Options:
-      - SAMEORIGIN
-      X-Ratelimit-Limit:
-      - "1000"
-      X-Ratelimit-Period:
-      - "60"
-      X-Ratelimit-Remaining:
-<<<<<<< HEAD
-      - "961"
-      X-Ratelimit-Reset:
-      - "39"
-=======
-      - "988"
-      X-Ratelimit-Reset:
-      - "29"
-    status: 200 OK
-    code: 200
-    duration: ""
-- request:
-    body: ""
-    form: {}
-    headers:
-      Accept:
-      - application/json
-      Dd-Operation-Id:
-      - GetTest
-      User-Agent:
-      - terraform-provider-datadog/dev (terraform 1.16.0; terraform-cli 0.12.7-sdk) datadog-api-client-go/1.0.0-beta.19+dev (go go1.15.3; os darwin; arch amd64)
-    url: https://api.datadoghq.com/api/v1/synthetics/tests/xqt-din-55n
-    method: GET
-  response:
-    body: '{"status":"paused","public_id":"xqt-din-55n","tags":["foo:bar","baz"],"locations":["aws:eu-central-1"],"message":"Notify @datadog.user","name":"tf-TestAccDatadogSyntheticsBrowserTestBrowserNewBrowserStep_Basic-local-1617875548","monitor_id":33496883,"type":"browser","config":{"variables":[],"request":{"body":"this is a body","headers":{"Accept":"application/json","X-Datadog-Trace-ID":"123456789"},"url":"https://www.datadoghq.com","timeout":30,"method":"GET"},"assertions":[]},"options":{"retry":{"count":2,"interval":300},"monitor_options":{"notify_audit":false,"locked":false,"include_tags":true,"new_host_delay":300,"notify_no_data":false,"renotify_interval":100},"device_ids":["laptop_large","mobile_small"],"min_location_failed":1,"tick_every":900}}'
-    headers:
-      Cache-Control:
-      - no-cache
-      Connection:
-      - keep-alive
-      Content-Security-Policy:
-      - frame-ancestors 'self'; report-uri https://api.datadoghq.com/csp-report
-      Content-Type:
-      - application/json
-      Date:
-      - Thu, 08 Apr 2021 09:52:31 GMT
-      Pragma:
-      - no-cache
-      Strict-Transport-Security:
-      - max-age=15724800;
-      Vary:
-      - Accept-Encoding
-      X-Content-Type-Options:
-      - nosniff
-      X-Dd-Debug:
-      - vdJ3/nHEY1ioXQ6pQrBVvsQK1s4yyc+wufBMPSoXql71qZVuP/xMdtNo6DafhOAk
-      X-Dd-Version:
-      - "35.4264720"
-      X-Frame-Options:
-      - SAMEORIGIN
-      X-Ratelimit-Limit:
-      - "1000"
-      X-Ratelimit-Period:
-      - "60"
-      X-Ratelimit-Remaining:
-      - "987"
-      X-Ratelimit-Reset:
-      - "29"
->>>>>>> 154a3a6f
-    status: 200 OK
-    code: 200
-    duration: ""
-- request:
-    body: ""
-    form: {}
-    headers:
-      Accept:
-      - application/json
-      Dd-Operation-Id:
-      - GetBrowserTest
-      User-Agent:
-<<<<<<< HEAD
-      - terraform-provider-datadog/dev (terraform 2.4.4; terraform-cli 0.14.7) datadog-api-client-go/1.0.0-beta.19 (go go1.16.3; os darwin; arch amd64)
-    url: https://api.datadoghq.com/api/v1/synthetics/tests/browser/fp3-kmx-dsv
-    method: GET
-  response:
-    body: '{"status":"paused","public_id":"fp3-kmx-dsv","tags":["foo:bar","baz"],"locations":["aws:eu-central-1"],"message":"Notify @datadog.user","name":"tf-TestAccDatadogSyntheticsBrowserTestBrowserNewBrowserStep_Basic-local-1618930395","monitor_id":34157591,"type":"browser","steps":[{"name":"first step","allowFailure":false,"params":{"check":"contains","value":"content"},"timeout":0,"type":"assertCurrentUrl"},{"name":"scroll step","allowFailure":false,"params":{"y":200,"x":100},"timeout":0,"type":"scroll"},{"name":"api step","allowFailure":false,"params":{"request":{"subtype":"http","config":{"request":{"url":"https://example.com","method":"GET"},"assertions":[]},"options":{}}},"timeout":0,"type":"runApiTest"},{"name":"subtest","allowFailure":false,"params":{"playingTabId":0,"subtestPublicId":"bww-4ks-y9h"},"timeout":0,"type":"playSubTest"},{"name":"wait step","allowFailure":false,"params":{"value":100},"timeout":0,"type":"wait"},{"name":"extract variable step","allowFailure":false,"params":{"variable":{"example":"","name":"VAR_FROM_JS"},"code":"return 123"},"timeout":0,"type":"extractFromJavascript"},{"name":"click step","allowFailure":false,"params":{"element":{"targetOuterHTML":"img height=\"75\" src=\"https://imgix.datadoghq.com/img/dd_logo_n_70x75.png...","url":"https://www.datadoghq.com/","multiLocator":{"ab":"/*[local-name()=\"html\"][1]/*[local-name()=\"body\"][1]/*[local-name()=\"nav\"][1]/*[local-name()=\"div\"][1]/*[local-name()=\"div\"][1]/*[local-name()=\"a\"][1]/*[local-name()=\"div\"][1]/*[local-name()=\"div\"][1]/*[local-name()=\"img\"][1]","co":"","cl":"/descendant::*[contains(concat('''''''', normalize-space(@class), '''' ''''), \" dog \")]/*[local-name()=\"img\"][1]","at":"/descendant::*[@src=\"https://imgix.datadoghq.com/img/dd_logo_n_70x75.png\"]","clt":"/descendant::*[contains(concat('''''''', normalize-space(@class), '''' ''''), \" dog \")]/*[local-name()=\"img\"][1]","ro":"//*[@src=\"https://imgix.datadoghq.com/img/dd_logo_n_70x75.png\"]"}}},"timeout":0,"type":"click"}],"config":{"variables":[],"request":{"body":"this is a body","headers":{"Accept":"application/json","X-Datadog-Trace-ID":"123456789"},"url":"https://www.datadoghq.com","timeout":30,"method":"GET"},"assertions":[]},"options":{"retry":{"count":2,"interval":300},"monitor_options":{"notify_audit":false,"locked":false,"include_tags":true,"new_host_delay":300,"notify_no_data":false,"renotify_interval":100},"device_ids":["laptop_large","mobile_small"],"min_location_failed":1,"tick_every":900}}'
-=======
-      - terraform-provider-datadog/dev (terraform 1.16.0; terraform-cli 0.12.7-sdk) datadog-api-client-go/1.0.0-beta.19+dev (go go1.15.3; os darwin; arch amd64)
-    url: https://api.datadoghq.com/api/v1/synthetics/tests/browser/xqt-din-55n
-    method: GET
-  response:
-    body: '{"status":"paused","public_id":"xqt-din-55n","tags":["foo:bar","baz"],"locations":["aws:eu-central-1"],"message":"Notify @datadog.user","name":"tf-TestAccDatadogSyntheticsBrowserTestBrowserNewBrowserStep_Basic-local-1617875548","monitor_id":33496883,"type":"browser","steps":[{"name":"first step","allowFailure":false,"params":{"check":"contains","value":"content"},"timeout":0,"type":"assertCurrentUrl"},{"name":"scroll step","allowFailure":false,"params":{"y":200,"x":100},"timeout":0,"type":"scroll"},{"name":"api step","allowFailure":false,"params":{"request":{"subtype":"http","config":{"request":{"url":"https://example.com","method":"GET"},"assertions":[]},"options":{}}},"timeout":0,"type":"runApiTest"},{"name":"subtest","allowFailure":false,"params":{"playingTabId":0,"subtestPublicId":"heg-scg-57b"},"timeout":0,"type":"playSubTest"},{"name":"wait step","allowFailure":false,"params":{"value":100},"timeout":0,"type":"wait"},{"name":"extract variable step","allowFailure":false,"params":{"variable":{"example":"","name":"VAR_FROM_JS"},"code":"return 123"},"timeout":0,"type":"extractFromJavascript"},{"name":"click step","allowFailure":false,"params":{"element":{"targetOuterHTML":"img height=\"75\" src=\"https://imgix.datadoghq.com/img/dd_logo_n_70x75.png...","url":"https://www.datadoghq.com/","multiLocator":{"ab":"/*[local-name()=\"html\"][1]/*[local-name()=\"body\"][1]/*[local-name()=\"nav\"][1]/*[local-name()=\"div\"][1]/*[local-name()=\"div\"][1]/*[local-name()=\"a\"][1]/*[local-name()=\"div\"][1]/*[local-name()=\"div\"][1]/*[local-name()=\"img\"][1]","co":"","cl":"/descendant::*[contains(concat('''''''', normalize-space(@class), '''' ''''), \" dog \")]/*[local-name()=\"img\"][1]","at":"/descendant::*[@src=\"https://imgix.datadoghq.com/img/dd_logo_n_70x75.png\"]","clt":"/descendant::*[contains(concat('''''''', normalize-space(@class), '''' ''''), \" dog \")]/*[local-name()=\"img\"][1]","ro":"//*[@src=\"https://imgix.datadoghq.com/img/dd_logo_n_70x75.png\"]"}}},"timeout":0,"type":"click"}],"config":{"variables":[],"request":{"body":"this is a body","headers":{"Accept":"application/json","X-Datadog-Trace-ID":"123456789"},"url":"https://www.datadoghq.com","timeout":30,"method":"GET"},"assertions":[]},"options":{"retry":{"count":2,"interval":300},"monitor_options":{"notify_audit":false,"locked":false,"include_tags":true,"new_host_delay":300,"notify_no_data":false,"renotify_interval":100},"device_ids":["laptop_large","mobile_small"],"min_location_failed":1,"tick_every":900}}'
->>>>>>> 154a3a6f
-    headers:
-      Cache-Control:
-      - no-cache
-      Connection:
-      - keep-alive
-      Content-Security-Policy:
-      - frame-ancestors 'self'; report-uri https://api.datadoghq.com/csp-report
-      Content-Type:
-      - application/json
-      Date:
-<<<<<<< HEAD
-      - Tue, 20 Apr 2021 14:53:21 GMT
-=======
-      - Thu, 08 Apr 2021 09:52:31 GMT
->>>>>>> 154a3a6f
-      Pragma:
-      - no-cache
-      Strict-Transport-Security:
-      - max-age=15724800;
-      Vary:
-      - Accept-Encoding
-      X-Content-Type-Options:
-      - nosniff
-      X-Dd-Debug:
-<<<<<<< HEAD
-      - Um4CoU685QqAscnxhS5BD+goWu2yX1Jd4zCfGzSsEvPPIm1qURZaF8dlLl/OEY4I
-      X-Dd-Version:
-      - "35.4351688"
-=======
-      - tpRCH6w417YjBovRJ8VmtuXmNONVYiRp2c8d2AxjPdGBn8PCtgG4vAztrx3qUZAN
-      X-Dd-Version:
-      - "35.4264720"
->>>>>>> 154a3a6f
-      X-Frame-Options:
-      - SAMEORIGIN
-      X-Ratelimit-Limit:
-      - "1000"
-      X-Ratelimit-Period:
-      - "60"
-      X-Ratelimit-Remaining:
-<<<<<<< HEAD
-      - "959"
-      X-Ratelimit-Reset:
-      - "39"
-=======
-      - "986"
-      X-Ratelimit-Reset:
-      - "29"
->>>>>>> 154a3a6f
-    status: 200 OK
-    code: 200
-    duration: ""
-- request:
-    body: |
-<<<<<<< HEAD
-      {"public_ids":["fp3-kmx-dsv"]}
-=======
       {"public_ids":["xqt-din-55n"]}
->>>>>>> 154a3a6f
     form: {}
     headers:
       Accept:
@@ -1145,52 +819,87 @@
       Dd-Operation-Id:
       - DeleteTests
       User-Agent:
-<<<<<<< HEAD
-      - terraform-provider-datadog/dev (terraform 2.4.4; terraform-cli ) datadog-api-client-go/1.0.0-beta.19 (go go1.16.3; os darwin; arch amd64)
+      - terraform-provider-datadog/dev (terraform 1.16.0; terraform-cli 0.12.7-sdk) datadog-api-client-go/1.0.0-beta.19+dev (go go1.15.3; os darwin; arch amd64)
     url: https://api.datadoghq.com/api/v1/synthetics/tests/delete
     method: POST
   response:
-    body: '{"deleted_tests":[{"deleted_at":"2021-04-20T14:53:23.013189+00:00","public_id":"fp3-kmx-dsv"}]}'
-=======
+    body: '{"deleted_tests":[{"deleted_at":"2021-04-08T09:52:32.307034+00:00","public_id":"xqt-din-55n"}]}'
+    headers:
+      Cache-Control:
+      - no-cache
+      Connection:
+      - keep-alive
+      Content-Security-Policy:
+      - frame-ancestors 'self'; report-uri https://api.datadoghq.com/csp-report
+      Content-Type:
+      - application/json
+      Date:
+      - Thu, 08 Apr 2021 09:52:32 GMT
+      Pragma:
+      - no-cache
+      Strict-Transport-Security:
+      - max-age=15724800;
+      Vary:
+      - Accept-Encoding
+      X-Content-Type-Options:
+      - nosniff
+      X-Dd-Debug:
+      - Wjq53IVIwnB4SiR238oOYgHFMq/ZYP0LQ/Dv8C2fFLBwTje/dWJHu6pI6vIOK1zG
+      X-Dd-Version:
+      - "35.4264720"
+      X-Frame-Options:
+      - SAMEORIGIN
+      X-Ratelimit-Limit:
+      - "120"
+      X-Ratelimit-Period:
+      - "60"
+      X-Ratelimit-Remaining:
+      - "119"
+      X-Ratelimit-Reset:
+      - "28"
+    status: 200 OK
+    code: 200
+    duration: ""
+- request:
+    body: |
+      {"public_ids":["heg-scg-57b"]}
+    form: {}
+    headers:
+      Accept:
+      - application/json
+      Content-Type:
+      - application/json
+      Dd-Operation-Id:
+      - DeleteTests
+      User-Agent:
       - terraform-provider-datadog/dev (terraform 1.16.0; terraform-cli 0.12.7-sdk) datadog-api-client-go/1.0.0-beta.19+dev (go go1.15.3; os darwin; arch amd64)
     url: https://api.datadoghq.com/api/v1/synthetics/tests/delete
     method: POST
   response:
-    body: '{"deleted_tests":[{"deleted_at":"2021-04-08T09:52:32.307034+00:00","public_id":"xqt-din-55n"}]}'
->>>>>>> 154a3a6f
-    headers:
-      Cache-Control:
-      - no-cache
-      Connection:
-      - keep-alive
-      Content-Security-Policy:
-      - frame-ancestors 'self'; report-uri https://api.datadoghq.com/csp-report
-      Content-Type:
-      - application/json
-      Date:
-<<<<<<< HEAD
-      - Tue, 20 Apr 2021 14:53:23 GMT
-=======
-      - Thu, 08 Apr 2021 09:52:32 GMT
->>>>>>> 154a3a6f
-      Pragma:
-      - no-cache
-      Strict-Transport-Security:
-      - max-age=15724800;
-      Vary:
-      - Accept-Encoding
-      X-Content-Type-Options:
-      - nosniff
-      X-Dd-Debug:
-<<<<<<< HEAD
-      - dPySkcOzIZtKyMKDAAzuysY3gNGGj6RtYogGuSb76E8mPvoqzREyRp6lPYm91hQU
-      X-Dd-Version:
-      - "35.4351688"
-=======
-      - Wjq53IVIwnB4SiR238oOYgHFMq/ZYP0LQ/Dv8C2fFLBwTje/dWJHu6pI6vIOK1zG
-      X-Dd-Version:
-      - "35.4264720"
->>>>>>> 154a3a6f
+    body: '{"deleted_tests":[{"deleted_at":"2021-04-08T09:52:32.918836+00:00","public_id":"heg-scg-57b"}]}'
+    headers:
+      Cache-Control:
+      - no-cache
+      Connection:
+      - keep-alive
+      Content-Security-Policy:
+      - frame-ancestors 'self'; report-uri https://api.datadoghq.com/csp-report
+      Content-Type:
+      - application/json
+      Date:
+      - Thu, 08 Apr 2021 09:52:33 GMT
+      Pragma:
+      - no-cache
+      Strict-Transport-Security:
+      - max-age=15724800;
+      Vary:
+      - Accept-Encoding
+      X-Content-Type-Options:
+      - nosniff
+      X-Dd-Debug:
+      - nLnnBNvlCFDECRnZvzDb0z4sAO35G+IMidcAs8vrCKyjvsKWE8Yd9S3n6OjZ1qRN
+      X-Dd-Version:
+      - "35.4264720"
       X-Frame-Options:
       - SAMEORIGIN
       X-Ratelimit-Limit:
@@ -1198,163 +907,57 @@
       X-Ratelimit-Period:
       - "60"
       X-Ratelimit-Remaining:
-<<<<<<< HEAD
-      - "117"
-      X-Ratelimit-Reset:
-      - "38"
-=======
-      - "119"
+      - "118"
       X-Ratelimit-Reset:
       - "28"
->>>>>>> 154a3a6f
-    status: 200 OK
-    code: 200
-    duration: ""
-- request:
-    body: |
-<<<<<<< HEAD
-      {"public_ids":["bww-4ks-y9h"]}
-=======
-      {"public_ids":["heg-scg-57b"]}
->>>>>>> 154a3a6f
-    form: {}
-    headers:
-      Accept:
-      - application/json
-      Content-Type:
-      - application/json
-      Dd-Operation-Id:
-      - DeleteTests
-      User-Agent:
-<<<<<<< HEAD
-      - terraform-provider-datadog/dev (terraform 2.4.4; terraform-cli ) datadog-api-client-go/1.0.0-beta.19 (go go1.16.3; os darwin; arch amd64)
-    url: https://api.datadoghq.com/api/v1/synthetics/tests/delete
-    method: POST
-  response:
-    body: '{"deleted_tests":[{"deleted_at":"2021-04-20T14:53:24.193435+00:00","public_id":"bww-4ks-y9h"}]}'
-=======
-      - terraform-provider-datadog/dev (terraform 1.16.0; terraform-cli 0.12.7-sdk) datadog-api-client-go/1.0.0-beta.19+dev (go go1.15.3; os darwin; arch amd64)
-    url: https://api.datadoghq.com/api/v1/synthetics/tests/delete
-    method: POST
-  response:
-    body: '{"deleted_tests":[{"deleted_at":"2021-04-08T09:52:32.918836+00:00","public_id":"heg-scg-57b"}]}'
->>>>>>> 154a3a6f
-    headers:
-      Cache-Control:
-      - no-cache
-      Connection:
-      - keep-alive
-      Content-Security-Policy:
-      - frame-ancestors 'self'; report-uri https://api.datadoghq.com/csp-report
-      Content-Type:
-      - application/json
-      Date:
-<<<<<<< HEAD
-      - Tue, 20 Apr 2021 14:53:24 GMT
-=======
+    status: 200 OK
+    code: 200
+    duration: ""
+- request:
+    body: ""
+    form: {}
+    headers:
+      Accept:
+      - application/json
+      Dd-Operation-Id:
+      - GetTest
+      User-Agent:
+      - terraform-provider-datadog/dev (terraform 1.16.0; terraform-cli 0.12.7-sdk) datadog-api-client-go/1.0.0-beta.19+dev (go go1.15.3; os darwin; arch amd64)
+    url: https://api.datadoghq.com/api/v1/synthetics/tests/xqt-din-55n
+    method: GET
+  response:
+    body: '{"errors": ["Synthetics test not found"]}'
+    headers:
+      Cache-Control:
+      - no-cache
+      Connection:
+      - keep-alive
+      Content-Security-Policy:
+      - frame-ancestors 'self'; report-uri https://api.datadoghq.com/csp-report
+      Content-Type:
+      - application/json
+      Date:
       - Thu, 08 Apr 2021 09:52:33 GMT
->>>>>>> 154a3a6f
-      Pragma:
-      - no-cache
-      Strict-Transport-Security:
-      - max-age=15724800;
-      Vary:
-      - Accept-Encoding
-      X-Content-Type-Options:
-      - nosniff
-      X-Dd-Debug:
-<<<<<<< HEAD
-      - dCmL/3rURV6BPeaqeP3Rxigq41m5CAb17XjrRE42uZ01zpr07HVhbL5/3TWMkvgu
-      X-Dd-Version:
-      - "35.4351688"
-=======
-      - nLnnBNvlCFDECRnZvzDb0z4sAO35G+IMidcAs8vrCKyjvsKWE8Yd9S3n6OjZ1qRN
-      X-Dd-Version:
-      - "35.4264720"
->>>>>>> 154a3a6f
-      X-Frame-Options:
-      - SAMEORIGIN
-      X-Ratelimit-Limit:
-      - "120"
-      X-Ratelimit-Period:
-      - "60"
-      X-Ratelimit-Remaining:
-<<<<<<< HEAD
-      - "116"
-      X-Ratelimit-Reset:
-      - "37"
-=======
-      - "118"
-      X-Ratelimit-Reset:
-      - "28"
->>>>>>> 154a3a6f
-    status: 200 OK
-    code: 200
-    duration: ""
-- request:
-    body: ""
-    form: {}
-    headers:
-      Accept:
-      - application/json
-      Dd-Operation-Id:
-      - GetTest
-      User-Agent:
-<<<<<<< HEAD
-      - terraform-provider-datadog/dev (terraform 2.4.4; terraform-cli ) datadog-api-client-go/1.0.0-beta.19 (go go1.16.3; os darwin; arch amd64)
-    url: https://api.datadoghq.com/api/v1/synthetics/tests/fp3-kmx-dsv
-=======
-      - terraform-provider-datadog/dev (terraform 1.16.0; terraform-cli 0.12.7-sdk) datadog-api-client-go/1.0.0-beta.19+dev (go go1.15.3; os darwin; arch amd64)
-    url: https://api.datadoghq.com/api/v1/synthetics/tests/xqt-din-55n
->>>>>>> 154a3a6f
-    method: GET
-  response:
-    body: '{"errors": ["Synthetics test not found"]}'
-    headers:
-      Cache-Control:
-      - no-cache
-      Connection:
-      - keep-alive
-      Content-Security-Policy:
-      - frame-ancestors 'self'; report-uri https://api.datadoghq.com/csp-report
-      Content-Type:
-      - application/json
-      Date:
-<<<<<<< HEAD
-      - Tue, 20 Apr 2021 14:53:24 GMT
-=======
-      - Thu, 08 Apr 2021 09:52:33 GMT
->>>>>>> 154a3a6f
-      Pragma:
-      - no-cache
-      Strict-Transport-Security:
-      - max-age=15724800;
-      Vary:
-      - Accept-Encoding
-      X-Content-Type-Options:
-      - nosniff
-      X-Dd-Version:
-<<<<<<< HEAD
-      - "35.4351688"
-=======
-      - "35.4264720"
->>>>>>> 154a3a6f
-      X-Frame-Options:
-      - SAMEORIGIN
-      X-Ratelimit-Limit:
-      - "1000"
-      X-Ratelimit-Period:
-      - "60"
-      X-Ratelimit-Remaining:
-<<<<<<< HEAD
-      - "924"
-      X-Ratelimit-Reset:
-      - "36"
-=======
+      Pragma:
+      - no-cache
+      Strict-Transport-Security:
+      - max-age=15724800;
+      Vary:
+      - Accept-Encoding
+      X-Content-Type-Options:
+      - nosniff
+      X-Dd-Version:
+      - "35.4264720"
+      X-Frame-Options:
+      - SAMEORIGIN
+      X-Ratelimit-Limit:
+      - "1000"
+      X-Ratelimit-Period:
+      - "60"
+      X-Ratelimit-Remaining:
       - "985"
       X-Ratelimit-Reset:
       - "27"
->>>>>>> 154a3a6f
     status: 404 Not Found
     code: 404
     duration: ""
@@ -1367,13 +970,8 @@
       Dd-Operation-Id:
       - GetTest
       User-Agent:
-<<<<<<< HEAD
-      - terraform-provider-datadog/dev (terraform 2.4.4; terraform-cli ) datadog-api-client-go/1.0.0-beta.19 (go go1.16.3; os darwin; arch amd64)
-    url: https://api.datadoghq.com/api/v1/synthetics/tests/bww-4ks-y9h
-=======
       - terraform-provider-datadog/dev (terraform 1.16.0; terraform-cli 0.12.7-sdk) datadog-api-client-go/1.0.0-beta.19+dev (go go1.15.3; os darwin; arch amd64)
     url: https://api.datadoghq.com/api/v1/synthetics/tests/heg-scg-57b
->>>>>>> 154a3a6f
     method: GET
   response:
     body: '{"errors": ["Synthetics test not found"]}'
@@ -1387,41 +985,27 @@
       Content-Type:
       - application/json
       Date:
-<<<<<<< HEAD
-      - Tue, 20 Apr 2021 14:53:24 GMT
-=======
       - Thu, 08 Apr 2021 09:52:33 GMT
->>>>>>> 154a3a6f
-      Pragma:
-      - no-cache
-      Strict-Transport-Security:
-      - max-age=15724800;
-      Vary:
-      - Accept-Encoding
-      X-Content-Type-Options:
-      - nosniff
-      X-Dd-Version:
-<<<<<<< HEAD
-      - "35.4351688"
-=======
-      - "35.4264720"
->>>>>>> 154a3a6f
-      X-Frame-Options:
-      - SAMEORIGIN
-      X-Ratelimit-Limit:
-      - "1000"
-      X-Ratelimit-Period:
-      - "60"
-      X-Ratelimit-Remaining:
-<<<<<<< HEAD
-      - "922"
-      X-Ratelimit-Reset:
-      - "36"
-=======
+      Pragma:
+      - no-cache
+      Strict-Transport-Security:
+      - max-age=15724800;
+      Vary:
+      - Accept-Encoding
+      X-Content-Type-Options:
+      - nosniff
+      X-Dd-Version:
+      - "35.4264720"
+      X-Frame-Options:
+      - SAMEORIGIN
+      X-Ratelimit-Limit:
+      - "1000"
+      X-Ratelimit-Period:
+      - "60"
+      X-Ratelimit-Remaining:
       - "984"
       X-Ratelimit-Reset:
       - "27"
->>>>>>> 154a3a6f
     status: 404 Not Found
     code: 404
     duration: ""
---
version: 1
interactions:
- request:
    body: |
<<<<<<< HEAD
      {"description":"Created using the Datadog provider in Terraform","id":"","is_read_only":true,"layout_type":"ordered","notify_list":[],"template_variable_presets":[],"template_variables":[],"title":"tf-TestAccDatadogDashboardChange_import-local-1621914723","widgets":[{"definition":{"requests":[{"increase_good":false,"q":"sum:system.cpu.user{*} by {service,account}","show_present":false}],"type":"change"}},{"definition":{"custom_links":[{"label":"Test Custom Link label","link":"https://app.datadoghq.com/dashboard/lists"}],"requests":[{"change_type":"absolute","compare_to":"day_before","increase_good":false,"order_by":"change","order_dir":"desc","q":"sum:system.cpu.user{*} by {service,account}","show_present":true}],"time":{"live_span":"1h"},"title":"Sum of system.cpu.user over * by service,account","title_align":"left","title_size":"16","type":"change"}}]}
=======
      {"description":"Created using the Datadog provider in Terraform","id":"","is_read_only":true,"layout_type":"ordered","notify_list":[],"template_variable_presets":[],"template_variables":[],"title":"tf-TestAccDatadogDashboardChange_import-local-1615587210","widgets":[{"definition":{"requests":[{"increase_good":false,"q":"sum:system.cpu.user{*} by {service,account}","show_present":false}],"type":"change"}},{"definition":{"custom_links":[{"label":"Test Custom Link label","link":"https://app.datadoghq.com/dashboard/lists"}],"requests":[{"change_type":"absolute","compare_to":"day_before","increase_good":false,"order_by":"change","order_dir":"desc","q":"sum:system.cpu.user{*} by {service,account}","show_present":true}],"time":{"live_span":"1h"},"title":"Sum of system.cpu.user over * by service,account","title_align":"left","title_size":"16","type":"change"}}]}
>>>>>>> 9d146fb7
    form: {}
    headers:
      Accept:
      - application/json
      Content-Type:
      - application/json
      Dd-Operation-Id:
      - CreateDashboard
      User-Agent:
<<<<<<< HEAD
      - terraform-provider-datadog/dev (terraform 1.16.0; terraform-cli 0.12.7-sdk) datadog-api-client-go/1.0.0-beta.22 (go go1.16.3; os darwin; arch amd64)
    url: https://api.datadoghq.com/api/v1/dashboard
    method: POST
  response:
    body: '{"notify_list":[],"description":"Created using the Datadog provider in Terraform","restricted_roles":["043a2842-e140-11e8-bb04-7fd10177666e","08604de8-1dca-11eb-800c-9f5f55ff734d","1302282c-b93b-11eb-a436-da7ad0900002","16169788-28e4-11eb-832c-fb84162ef3eb","17d73994-7531-11eb-94b9-da7ad0900002","284d8b66-93f9-11eb-9c37-da7ad0900002","4de53192-9946-11eb-9cee-da7ad0900002","62cbc476-5c16-11eb-8e98-0388ea7a41f8","657de3a2-29f8-11eb-83b5-6b8ebfb2f184","6bf314be-5c16-11eb-8e98-2356ea436065","7a83f306-96ca-11eb-9c74-da7ad0900002","9b3ab170-b768-11eb-a45a-da7ad0900002","e82bf27a-986c-11eb-9cba-da7ad0900002","f257ba30-dbb2-11ea-a5ff-5fd1d308318a"],"author_name":"Qin Chen","template_variable_presets":[],"template_variables":[],"is_read_only":true,"id":"9nh-ad2-94g","title":"tf-TestAccDatadogDashboardChange_import-local-1621914723","url":"/dashboard/9nh-ad2-94g/tf-testaccdatadogdashboardchangeimport-local-1621914723","created_at":"2021-05-25T03:52:04.449129+00:00","modified_at":"2021-05-25T03:52:04.449129+00:00","author_handle":"qin.chen@datadoghq.com","widgets":[{"definition":{"requests":[{"q":"sum:system.cpu.user{*} by {service,account}","show_present":false,"increase_good":false}],"type":"change"},"id":6589343858674562},{"definition":{"custom_links":[{"link":"https://app.datadoghq.com/dashboard/lists","label":"Test Custom Link label"}],"title_size":"16","title":"Sum of system.cpu.user over * by service,account","title_align":"left","time":{"live_span":"1h"},"requests":[{"change_type":"absolute","order_dir":"desc","compare_to":"day_before","q":"sum:system.cpu.user{*} by {service,account}","show_present":true,"increase_good":false,"order_by":"change"}],"type":"change"},"id":6096595797470820}],"layout_type":"ordered"}'
=======
      - terraform-provider-datadog/dev (terraform 2.4.4; terraform-cli 0.14.7) datadog-api-client-go/1.0.0-beta.16 (go go1.15.3; os darwin; arch amd64)
    url: https://api.datadoghq.com/api/v1/dashboard
    method: POST
  response:
    body: '{"notify_list":[],"description":"Created using the Datadog provider in Terraform","author_name":null,"template_variable_presets":[],"template_variables":[],"is_read_only":true,"id":"xzt-qb9-3u9","title":"tf-TestAccDatadogDashboardChange_import-local-1615587210","url":"/dashboard/xzt-qb9-3u9/tf-testaccdatadogdashboardchangeimport-local-1615587210","created_at":"2021-03-12T22:13:31.950350+00:00","modified_at":"2021-03-12T22:13:31.950350+00:00","author_handle":"frog@datadoghq.com","widgets":[{"definition":{"requests":[{"q":"sum:system.cpu.user{*} by {service,account}","show_present":false,"increase_good":false}],"type":"change"},"id":1549510653805565},{"definition":{"custom_links":[{"link":"https://app.datadoghq.com/dashboard/lists","label":"Test Custom Link label"}],"title_size":"16","title":"Sum of system.cpu.user over * by service,account","title_align":"left","time":{"live_span":"1h"},"requests":[{"change_type":"absolute","order_dir":"desc","compare_to":"day_before","q":"sum:system.cpu.user{*} by {service,account}","show_present":true,"increase_good":false,"order_by":"change"}],"type":"change"},"id":2228906748104341}],"layout_type":"ordered"}'
>>>>>>> 9d146fb7
    headers:
      Cache-Control:
      - no-cache
      Connection:
      - keep-alive
      Content-Security-Policy:
      - frame-ancestors 'self'; report-uri https://api.datadoghq.com/csp-report
      Content-Type:
      - application/json
      Date:
<<<<<<< HEAD
      - Tue, 25 May 2021 03:52:04 GMT
=======
      - Fri, 12 Mar 2021 22:13:34 GMT
>>>>>>> 9d146fb7
      Pragma:
      - no-cache
      Strict-Transport-Security:
      - max-age=15724800;
      Vary:
      - Accept-Encoding
      X-Content-Type-Options:
      - nosniff
      X-Dd-Debug:
<<<<<<< HEAD
      - 25u1gDlL724DHllbjFT4BhOLorBTilh+aah2uWAUEjFC/+rjczJdiyWrV/HwLwe/
      X-Dd-Version:
      - "35.4598224"
=======
      - HbtaOKlJ6OCrx9tMXO6ivMTrEM+g0c93HDp08trmOmgdHozC5J+vn10F0H4WPjCU
      X-Dd-Version:
      - "35.4088130"
>>>>>>> 9d146fb7
      X-Frame-Options:
      - SAMEORIGIN
    status: 200 OK
    code: 200
    duration: ""
- request:
    body: ""
    form: {}
    headers:
      Accept:
      - application/json
      Dd-Operation-Id:
      - GetDashboard
      User-Agent:
<<<<<<< HEAD
      - terraform-provider-datadog/dev (terraform 1.16.0; terraform-cli 0.12.7-sdk) datadog-api-client-go/1.0.0-beta.22 (go go1.16.3; os darwin; arch amd64)
    url: https://api.datadoghq.com/api/v1/dashboard/9nh-ad2-94g
    method: GET
  response:
    body: '{"notify_list":[],"description":"Created using the Datadog provider in Terraform","restricted_roles":["284d8b66-93f9-11eb-9c37-da7ad0900002","043a2842-e140-11e8-bb04-7fd10177666e","657de3a2-29f8-11eb-83b5-6b8ebfb2f184","e82bf27a-986c-11eb-9cba-da7ad0900002","f257ba30-dbb2-11ea-a5ff-5fd1d308318a","6bf314be-5c16-11eb-8e98-2356ea436065","62cbc476-5c16-11eb-8e98-0388ea7a41f8","08604de8-1dca-11eb-800c-9f5f55ff734d","9b3ab170-b768-11eb-a45a-da7ad0900002","7a83f306-96ca-11eb-9c74-da7ad0900002","16169788-28e4-11eb-832c-fb84162ef3eb","4de53192-9946-11eb-9cee-da7ad0900002","1302282c-b93b-11eb-a436-da7ad0900002","17d73994-7531-11eb-94b9-da7ad0900002"],"author_name":"Qin Chen","template_variable_presets":[],"template_variables":[],"is_read_only":true,"id":"9nh-ad2-94g","title":"tf-TestAccDatadogDashboardChange_import-local-1621914723","url":"/dashboard/9nh-ad2-94g/tf-testaccdatadogdashboardchangeimport-local-1621914723","created_at":"2021-05-25T03:52:04.449129+00:00","modified_at":"2021-05-25T03:52:04.449129+00:00","author_handle":"qin.chen@datadoghq.com","widgets":[{"definition":{"requests":[{"q":"sum:system.cpu.user{*} by {service,account}","show_present":false,"increase_good":false}],"type":"change"},"id":6589343858674562},{"definition":{"custom_links":[{"link":"https://app.datadoghq.com/dashboard/lists","label":"Test Custom Link label"}],"title_size":"16","title":"Sum of system.cpu.user over * by service,account","title_align":"left","time":{"live_span":"1h"},"requests":[{"change_type":"absolute","order_dir":"desc","compare_to":"day_before","q":"sum:system.cpu.user{*} by {service,account}","show_present":true,"increase_good":false,"order_by":"change"}],"type":"change"},"id":6096595797470820}],"layout_type":"ordered"}'
=======
      - terraform-provider-datadog/dev (terraform 2.4.4; terraform-cli 0.14.7) datadog-api-client-go/1.0.0-beta.16 (go go1.15.3; os darwin; arch amd64)
    url: https://api.datadoghq.com/api/v1/dashboard/xzt-qb9-3u9
    method: GET
  response:
    body: '{"notify_list":[],"description":"Created using the Datadog provider in Terraform","author_name":null,"template_variable_presets":[],"template_variables":[],"is_read_only":true,"id":"xzt-qb9-3u9","title":"tf-TestAccDatadogDashboardChange_import-local-1615587210","url":"/dashboard/xzt-qb9-3u9/tf-testaccdatadogdashboardchangeimport-local-1615587210","created_at":"2021-03-12T22:13:31.950350+00:00","modified_at":"2021-03-12T22:13:31.950350+00:00","author_handle":"frog@datadoghq.com","widgets":[{"definition":{"requests":[{"q":"sum:system.cpu.user{*} by {service,account}","show_present":false,"increase_good":false}],"type":"change"},"id":1549510653805565},{"definition":{"custom_links":[{"link":"https://app.datadoghq.com/dashboard/lists","label":"Test Custom Link label"}],"title_size":"16","title":"Sum of system.cpu.user over * by service,account","title_align":"left","time":{"live_span":"1h"},"requests":[{"change_type":"absolute","order_dir":"desc","compare_to":"day_before","q":"sum:system.cpu.user{*} by {service,account}","show_present":true,"increase_good":false,"order_by":"change"}],"type":"change"},"id":2228906748104341}],"layout_type":"ordered"}'
>>>>>>> 9d146fb7
    headers:
      Cache-Control:
      - no-cache
      Connection:
      - keep-alive
      Content-Security-Policy:
      - frame-ancestors 'self'; report-uri https://api.datadoghq.com/csp-report
      Content-Type:
      - application/json
      Date:
<<<<<<< HEAD
      - Tue, 25 May 2021 03:52:04 GMT
=======
      - Fri, 12 Mar 2021 22:13:34 GMT
>>>>>>> 9d146fb7
      Pragma:
      - no-cache
      Strict-Transport-Security:
      - max-age=15724800;
      Vary:
      - Accept-Encoding
      X-Content-Type-Options:
      - nosniff
      X-Dd-Debug:
<<<<<<< HEAD
      - F5gm0Rce1/Abr9/0Fw8HAqWfiz0FdiH8er/AXnN6lOn3L6KyGgbsLCwgPlob1No8
      X-Dd-Version:
      - "35.4598224"
=======
      - 25u1gDlL724DHllbjFT4BhOLorBTilh+aah2uWAUEjFC/+rjczJdiyWrV/HwLwe/
      X-Dd-Version:
      - "35.4088130"
>>>>>>> 9d146fb7
      X-Frame-Options:
      - SAMEORIGIN
    status: 200 OK
    code: 200
    duration: ""
- request:
    body: ""
    form: {}
    headers:
      Accept:
      - application/json
      Dd-Operation-Id:
      - GetDashboard
      User-Agent:
<<<<<<< HEAD
      - terraform-provider-datadog/dev (terraform 1.16.0; terraform-cli 0.12.7-sdk) datadog-api-client-go/1.0.0-beta.22 (go go1.16.3; os darwin; arch amd64)
    url: https://api.datadoghq.com/api/v1/dashboard/9nh-ad2-94g
    method: GET
  response:
    body: '{"notify_list":[],"description":"Created using the Datadog provider in Terraform","restricted_roles":["284d8b66-93f9-11eb-9c37-da7ad0900002","043a2842-e140-11e8-bb04-7fd10177666e","657de3a2-29f8-11eb-83b5-6b8ebfb2f184","e82bf27a-986c-11eb-9cba-da7ad0900002","f257ba30-dbb2-11ea-a5ff-5fd1d308318a","6bf314be-5c16-11eb-8e98-2356ea436065","62cbc476-5c16-11eb-8e98-0388ea7a41f8","08604de8-1dca-11eb-800c-9f5f55ff734d","9b3ab170-b768-11eb-a45a-da7ad0900002","7a83f306-96ca-11eb-9c74-da7ad0900002","16169788-28e4-11eb-832c-fb84162ef3eb","4de53192-9946-11eb-9cee-da7ad0900002","1302282c-b93b-11eb-a436-da7ad0900002","17d73994-7531-11eb-94b9-da7ad0900002"],"author_name":"Qin Chen","template_variable_presets":[],"template_variables":[],"is_read_only":true,"id":"9nh-ad2-94g","title":"tf-TestAccDatadogDashboardChange_import-local-1621914723","url":"/dashboard/9nh-ad2-94g/tf-testaccdatadogdashboardchangeimport-local-1621914723","created_at":"2021-05-25T03:52:04.449129+00:00","modified_at":"2021-05-25T03:52:04.449129+00:00","author_handle":"qin.chen@datadoghq.com","widgets":[{"definition":{"requests":[{"q":"sum:system.cpu.user{*} by {service,account}","show_present":false,"increase_good":false}],"type":"change"},"id":6589343858674562},{"definition":{"custom_links":[{"link":"https://app.datadoghq.com/dashboard/lists","label":"Test Custom Link label"}],"title_size":"16","title":"Sum of system.cpu.user over * by service,account","title_align":"left","time":{"live_span":"1h"},"requests":[{"change_type":"absolute","order_dir":"desc","compare_to":"day_before","q":"sum:system.cpu.user{*} by {service,account}","show_present":true,"increase_good":false,"order_by":"change"}],"type":"change"},"id":6096595797470820}],"layout_type":"ordered"}'
=======
      - terraform-provider-datadog/dev (terraform 2.4.4; terraform-cli ) datadog-api-client-go/1.0.0-beta.16 (go go1.15.3; os darwin; arch amd64)
    url: https://api.datadoghq.com/api/v1/dashboard/xzt-qb9-3u9
    method: GET
  response:
    body: '{"notify_list":[],"description":"Created using the Datadog provider in Terraform","author_name":null,"template_variable_presets":[],"template_variables":[],"is_read_only":true,"id":"xzt-qb9-3u9","title":"tf-TestAccDatadogDashboardChange_import-local-1615587210","url":"/dashboard/xzt-qb9-3u9/tf-testaccdatadogdashboardchangeimport-local-1615587210","created_at":"2021-03-12T22:13:31.950350+00:00","modified_at":"2021-03-12T22:13:31.950350+00:00","author_handle":"frog@datadoghq.com","widgets":[{"definition":{"requests":[{"q":"sum:system.cpu.user{*} by {service,account}","show_present":false,"increase_good":false}],"type":"change"},"id":1549510653805565},{"definition":{"custom_links":[{"link":"https://app.datadoghq.com/dashboard/lists","label":"Test Custom Link label"}],"title_size":"16","title":"Sum of system.cpu.user over * by service,account","title_align":"left","time":{"live_span":"1h"},"requests":[{"change_type":"absolute","order_dir":"desc","compare_to":"day_before","q":"sum:system.cpu.user{*} by {service,account}","show_present":true,"increase_good":false,"order_by":"change"}],"type":"change"},"id":2228906748104341}],"layout_type":"ordered"}'
>>>>>>> 9d146fb7
    headers:
      Cache-Control:
      - no-cache
      Connection:
      - keep-alive
      Content-Security-Policy:
      - frame-ancestors 'self'; report-uri https://api.datadoghq.com/csp-report
      Content-Type:
      - application/json
      Date:
<<<<<<< HEAD
      - Tue, 25 May 2021 03:52:05 GMT
=======
      - Fri, 12 Mar 2021 22:13:36 GMT
>>>>>>> 9d146fb7
      Pragma:
      - no-cache
      Strict-Transport-Security:
      - max-age=15724800;
      Vary:
      - Accept-Encoding
      X-Content-Type-Options:
      - nosniff
      X-Dd-Debug:
<<<<<<< HEAD
      - nLnnBNvlCFDECRnZvzDb0z4sAO35G+IMidcAs8vrCKyjvsKWE8Yd9S3n6OjZ1qRN
      X-Dd-Version:
      - "35.4598224"
=======
      - HbtaOKlJ6OCrx9tMXO6ivMTrEM+g0c93HDp08trmOmgdHozC5J+vn10F0H4WPjCU
      X-Dd-Version:
      - "35.4088130"
>>>>>>> 9d146fb7
      X-Frame-Options:
      - SAMEORIGIN
    status: 200 OK
    code: 200
    duration: ""
- request:
    body: ""
    form: {}
    headers:
      Accept:
      - application/json
      Dd-Operation-Id:
      - GetDashboard
      User-Agent:
<<<<<<< HEAD
      - terraform-provider-datadog/dev (terraform 1.16.0; terraform-cli 0.12.7-sdk) datadog-api-client-go/1.0.0-beta.22 (go go1.16.3; os darwin; arch amd64)
    url: https://api.datadoghq.com/api/v1/dashboard/9nh-ad2-94g
    method: GET
  response:
    body: '{"notify_list":[],"description":"Created using the Datadog provider in Terraform","restricted_roles":["284d8b66-93f9-11eb-9c37-da7ad0900002","043a2842-e140-11e8-bb04-7fd10177666e","657de3a2-29f8-11eb-83b5-6b8ebfb2f184","e82bf27a-986c-11eb-9cba-da7ad0900002","f257ba30-dbb2-11ea-a5ff-5fd1d308318a","6bf314be-5c16-11eb-8e98-2356ea436065","62cbc476-5c16-11eb-8e98-0388ea7a41f8","08604de8-1dca-11eb-800c-9f5f55ff734d","9b3ab170-b768-11eb-a45a-da7ad0900002","7a83f306-96ca-11eb-9c74-da7ad0900002","16169788-28e4-11eb-832c-fb84162ef3eb","4de53192-9946-11eb-9cee-da7ad0900002","1302282c-b93b-11eb-a436-da7ad0900002","17d73994-7531-11eb-94b9-da7ad0900002"],"author_name":"Qin Chen","template_variable_presets":[],"template_variables":[],"is_read_only":true,"id":"9nh-ad2-94g","title":"tf-TestAccDatadogDashboardChange_import-local-1621914723","url":"/dashboard/9nh-ad2-94g/tf-testaccdatadogdashboardchangeimport-local-1621914723","created_at":"2021-05-25T03:52:04.449129+00:00","modified_at":"2021-05-25T03:52:04.449129+00:00","author_handle":"qin.chen@datadoghq.com","widgets":[{"definition":{"requests":[{"q":"sum:system.cpu.user{*} by {service,account}","show_present":false,"increase_good":false}],"type":"change"},"id":6589343858674562},{"definition":{"custom_links":[{"link":"https://app.datadoghq.com/dashboard/lists","label":"Test Custom Link label"}],"title_size":"16","title":"Sum of system.cpu.user over * by service,account","title_align":"left","time":{"live_span":"1h"},"requests":[{"change_type":"absolute","order_dir":"desc","compare_to":"day_before","q":"sum:system.cpu.user{*} by {service,account}","show_present":true,"increase_good":false,"order_by":"change"}],"type":"change"},"id":6096595797470820}],"layout_type":"ordered"}'
=======
      - terraform-provider-datadog/dev (terraform 2.4.4; terraform-cli ) datadog-api-client-go/1.0.0-beta.16 (go go1.15.3; os darwin; arch amd64)
    url: https://api.datadoghq.com/api/v1/dashboard/xzt-qb9-3u9
    method: GET
  response:
    body: '{"notify_list":[],"description":"Created using the Datadog provider in Terraform","author_name":null,"template_variable_presets":[],"template_variables":[],"is_read_only":true,"id":"xzt-qb9-3u9","title":"tf-TestAccDatadogDashboardChange_import-local-1615587210","url":"/dashboard/xzt-qb9-3u9/tf-testaccdatadogdashboardchangeimport-local-1615587210","created_at":"2021-03-12T22:13:31.950350+00:00","modified_at":"2021-03-12T22:13:31.950350+00:00","author_handle":"frog@datadoghq.com","widgets":[{"definition":{"requests":[{"q":"sum:system.cpu.user{*} by {service,account}","show_present":false,"increase_good":false}],"type":"change"},"id":1549510653805565},{"definition":{"custom_links":[{"link":"https://app.datadoghq.com/dashboard/lists","label":"Test Custom Link label"}],"title_size":"16","title":"Sum of system.cpu.user over * by service,account","title_align":"left","time":{"live_span":"1h"},"requests":[{"change_type":"absolute","order_dir":"desc","compare_to":"day_before","q":"sum:system.cpu.user{*} by {service,account}","show_present":true,"increase_good":false,"order_by":"change"}],"type":"change"},"id":2228906748104341}],"layout_type":"ordered"}'
>>>>>>> 9d146fb7
    headers:
      Cache-Control:
      - no-cache
      Connection:
      - keep-alive
      Content-Security-Policy:
      - frame-ancestors 'self'; report-uri https://api.datadoghq.com/csp-report
      Content-Type:
      - application/json
      Date:
<<<<<<< HEAD
      - Tue, 25 May 2021 03:52:05 GMT
=======
      - Fri, 12 Mar 2021 22:13:38 GMT
>>>>>>> 9d146fb7
      Pragma:
      - no-cache
      Strict-Transport-Security:
      - max-age=15724800;
      Vary:
      - Accept-Encoding
      X-Content-Type-Options:
      - nosniff
      X-Dd-Debug:
<<<<<<< HEAD
      - Wjq53IVIwnB4SiR238oOYgHFMq/ZYP0LQ/Dv8C2fFLBwTje/dWJHu6pI6vIOK1zG
      X-Dd-Version:
      - "35.4598224"
      X-Frame-Options:
      - SAMEORIGIN
    status: 200 OK
    code: 200
    duration: ""
- request:
    body: ""
    form: {}
    headers:
      Accept:
      - application/json
      Dd-Operation-Id:
      - GetDashboard
      User-Agent:
      - terraform-provider-datadog/dev (terraform 1.16.0; terraform-cli 0.12.7-sdk) datadog-api-client-go/1.0.0-beta.22 (go go1.16.3; os darwin; arch amd64)
    url: https://api.datadoghq.com/api/v1/dashboard/9nh-ad2-94g
    method: GET
  response:
    body: '{"notify_list":[],"description":"Created using the Datadog provider in Terraform","restricted_roles":["284d8b66-93f9-11eb-9c37-da7ad0900002","043a2842-e140-11e8-bb04-7fd10177666e","657de3a2-29f8-11eb-83b5-6b8ebfb2f184","e82bf27a-986c-11eb-9cba-da7ad0900002","f257ba30-dbb2-11ea-a5ff-5fd1d308318a","6bf314be-5c16-11eb-8e98-2356ea436065","62cbc476-5c16-11eb-8e98-0388ea7a41f8","08604de8-1dca-11eb-800c-9f5f55ff734d","9b3ab170-b768-11eb-a45a-da7ad0900002","7a83f306-96ca-11eb-9c74-da7ad0900002","16169788-28e4-11eb-832c-fb84162ef3eb","4de53192-9946-11eb-9cee-da7ad0900002","1302282c-b93b-11eb-a436-da7ad0900002","17d73994-7531-11eb-94b9-da7ad0900002"],"author_name":"Qin Chen","template_variable_presets":[],"template_variables":[],"is_read_only":true,"id":"9nh-ad2-94g","title":"tf-TestAccDatadogDashboardChange_import-local-1621914723","url":"/dashboard/9nh-ad2-94g/tf-testaccdatadogdashboardchangeimport-local-1621914723","created_at":"2021-05-25T03:52:04.449129+00:00","modified_at":"2021-05-25T03:52:04.449129+00:00","author_handle":"qin.chen@datadoghq.com","widgets":[{"definition":{"requests":[{"q":"sum:system.cpu.user{*} by {service,account}","show_present":false,"increase_good":false}],"type":"change"},"id":6589343858674562},{"definition":{"custom_links":[{"link":"https://app.datadoghq.com/dashboard/lists","label":"Test Custom Link label"}],"title_size":"16","title":"Sum of system.cpu.user over * by service,account","title_align":"left","time":{"live_span":"1h"},"requests":[{"change_type":"absolute","order_dir":"desc","compare_to":"day_before","q":"sum:system.cpu.user{*} by {service,account}","show_present":true,"increase_good":false,"order_by":"change"}],"type":"change"},"id":6096595797470820}],"layout_type":"ordered"}'
    headers:
      Cache-Control:
      - no-cache
      Connection:
      - keep-alive
      Content-Security-Policy:
      - frame-ancestors 'self'; report-uri https://api.datadoghq.com/csp-report
      Content-Type:
      - application/json
      Date:
      - Tue, 25 May 2021 03:52:05 GMT
      Pragma:
      - no-cache
      Strict-Transport-Security:
      - max-age=15724800;
      Vary:
      - Accept-Encoding
      X-Content-Type-Options:
      - nosniff
      X-Dd-Debug:
      - nLnnBNvlCFDECRnZvzDb0z4sAO35G+IMidcAs8vrCKyjvsKWE8Yd9S3n6OjZ1qRN
      X-Dd-Version:
      - "35.4598224"
      X-Frame-Options:
      - SAMEORIGIN
    status: 200 OK
    code: 200
    duration: ""
- request:
    body: ""
    form: {}
    headers:
      Accept:
      - application/json
      Dd-Operation-Id:
      - GetDashboard
      User-Agent:
      - terraform-provider-datadog/dev (terraform 1.16.0; terraform-cli 0.12.7-sdk) datadog-api-client-go/1.0.0-beta.22 (go go1.16.3; os darwin; arch amd64)
    url: https://api.datadoghq.com/api/v1/dashboard/9nh-ad2-94g
    method: GET
  response:
    body: '{"notify_list":[],"description":"Created using the Datadog provider in Terraform","restricted_roles":["284d8b66-93f9-11eb-9c37-da7ad0900002","043a2842-e140-11e8-bb04-7fd10177666e","657de3a2-29f8-11eb-83b5-6b8ebfb2f184","e82bf27a-986c-11eb-9cba-da7ad0900002","f257ba30-dbb2-11ea-a5ff-5fd1d308318a","6bf314be-5c16-11eb-8e98-2356ea436065","62cbc476-5c16-11eb-8e98-0388ea7a41f8","08604de8-1dca-11eb-800c-9f5f55ff734d","9b3ab170-b768-11eb-a45a-da7ad0900002","7a83f306-96ca-11eb-9c74-da7ad0900002","16169788-28e4-11eb-832c-fb84162ef3eb","4de53192-9946-11eb-9cee-da7ad0900002","1302282c-b93b-11eb-a436-da7ad0900002","17d73994-7531-11eb-94b9-da7ad0900002"],"author_name":"Qin Chen","template_variable_presets":[],"template_variables":[],"is_read_only":true,"id":"9nh-ad2-94g","title":"tf-TestAccDatadogDashboardChange_import-local-1621914723","url":"/dashboard/9nh-ad2-94g/tf-testaccdatadogdashboardchangeimport-local-1621914723","created_at":"2021-05-25T03:52:04.449129+00:00","modified_at":"2021-05-25T03:52:04.449129+00:00","author_handle":"qin.chen@datadoghq.com","widgets":[{"definition":{"requests":[{"q":"sum:system.cpu.user{*} by {service,account}","show_present":false,"increase_good":false}],"type":"change"},"id":6589343858674562},{"definition":{"custom_links":[{"link":"https://app.datadoghq.com/dashboard/lists","label":"Test Custom Link label"}],"title_size":"16","title":"Sum of system.cpu.user over * by service,account","title_align":"left","time":{"live_span":"1h"},"requests":[{"change_type":"absolute","order_dir":"desc","compare_to":"day_before","q":"sum:system.cpu.user{*} by {service,account}","show_present":true,"increase_good":false,"order_by":"change"}],"type":"change"},"id":6096595797470820}],"layout_type":"ordered"}'
    headers:
      Cache-Control:
      - no-cache
      Connection:
      - keep-alive
      Content-Security-Policy:
      - frame-ancestors 'self'; report-uri https://api.datadoghq.com/csp-report
      Content-Type:
      - application/json
      Date:
      - Tue, 25 May 2021 03:52:05 GMT
      Pragma:
      - no-cache
      Strict-Transport-Security:
      - max-age=15724800;
      Vary:
      - Accept-Encoding
      X-Content-Type-Options:
      - nosniff
      X-Dd-Debug:
      - tpRCH6w417YjBovRJ8VmtuXmNONVYiRp2c8d2AxjPdGBn8PCtgG4vAztrx3qUZAN
      X-Dd-Version:
      - "35.4598224"
=======
      - L3ULR3HwCWYmEqCWGz2Yob3chcH4pjowBacBXkncP7o+/uPqKt9yGEYf/g1AJPzQ
      X-Dd-Version:
      - "35.4088130"
>>>>>>> 9d146fb7
      X-Frame-Options:
      - SAMEORIGIN
    status: 200 OK
    code: 200
    duration: ""
- request:
    body: ""
    form: {}
    headers:
      Accept:
      - application/json
      Dd-Operation-Id:
      - DeleteDashboard
      User-Agent:
<<<<<<< HEAD
      - terraform-provider-datadog/dev (terraform 1.16.0; terraform-cli 0.12.7-sdk) datadog-api-client-go/1.0.0-beta.22 (go go1.16.3; os darwin; arch amd64)
    url: https://api.datadoghq.com/api/v1/dashboard/9nh-ad2-94g
    method: DELETE
  response:
    body: '{"deleted_dashboard_id":"9nh-ad2-94g"}'
=======
      - terraform-provider-datadog/dev (terraform 2.4.4; terraform-cli ) datadog-api-client-go/1.0.0-beta.16 (go go1.15.3; os darwin; arch amd64)
    url: https://api.datadoghq.com/api/v1/dashboard/xzt-qb9-3u9
    method: DELETE
  response:
    body: '{"deleted_dashboard_id":"xzt-qb9-3u9"}'
>>>>>>> 9d146fb7
    headers:
      Cache-Control:
      - no-cache
      Connection:
      - keep-alive
      Content-Security-Policy:
      - frame-ancestors 'self'; report-uri https://api.datadoghq.com/csp-report
      Content-Type:
      - application/json
      Date:
<<<<<<< HEAD
      - Tue, 25 May 2021 03:52:06 GMT
=======
      - Fri, 12 Mar 2021 22:13:39 GMT
>>>>>>> 9d146fb7
      Pragma:
      - no-cache
      Strict-Transport-Security:
      - max-age=15724800;
      Vary:
      - Accept-Encoding
      X-Content-Type-Options:
      - nosniff
      X-Dd-Debug:
<<<<<<< HEAD
      - bgHykj7A9bfZx0Y5ZO3swhhp5tGUSNJHqFWR868+qg087CYrDOd5hQslC+noiEtH
      X-Dd-Version:
      - "35.4598224"
=======
      - 2328yjLSqI4XmR1pVqrPRR/SFcQsbafjEpPmZx7/3PfxUK1nJQQsX+wrMelyVyj+
      X-Dd-Version:
      - "35.4088130"
>>>>>>> 9d146fb7
      X-Frame-Options:
      - SAMEORIGIN
    status: 200 OK
    code: 200
    duration: ""
- request:
    body: ""
    form: {}
    headers:
      Accept:
      - application/json
      Dd-Operation-Id:
      - GetDashboard
      User-Agent:
<<<<<<< HEAD
      - terraform-provider-datadog/dev (terraform 1.16.0; terraform-cli 0.12.7-sdk) datadog-api-client-go/1.0.0-beta.22 (go go1.16.3; os darwin; arch amd64)
    url: https://api.datadoghq.com/api/v1/dashboard/9nh-ad2-94g
    method: GET
  response:
    body: '{"errors": ["Dashboard with ID 9nh-ad2-94g not found"]}'
=======
      - terraform-provider-datadog/dev (terraform 2.4.4; terraform-cli ) datadog-api-client-go/1.0.0-beta.16 (go go1.15.3; os darwin; arch amd64)
    url: https://api.datadoghq.com/api/v1/dashboard/xzt-qb9-3u9
    method: GET
  response:
    body: '{"errors": ["Dashboard with ID xzt-qb9-3u9 not found"]}'
>>>>>>> 9d146fb7
    headers:
      Cache-Control:
      - no-cache
      Connection:
      - keep-alive
      Content-Security-Policy:
      - frame-ancestors 'self'; report-uri https://api.datadoghq.com/csp-report
      Content-Type:
      - application/json
      Date:
<<<<<<< HEAD
      - Tue, 25 May 2021 03:52:06 GMT
=======
      - Fri, 12 Mar 2021 22:13:39 GMT
>>>>>>> 9d146fb7
      Pragma:
      - no-cache
      Strict-Transport-Security:
      - max-age=15724800;
      Vary:
      - Accept-Encoding
      X-Content-Type-Options:
      - nosniff
      X-Dd-Version:
<<<<<<< HEAD
      - "35.4598224"
=======
      - "35.4088130"
>>>>>>> 9d146fb7
      X-Frame-Options:
      - SAMEORIGIN
    status: 404 Not Found
    code: 404
    duration: ""<|MERGE_RESOLUTION|>--- conflicted
+++ resolved
@@ -3,11 +3,7 @@
 interactions:
 - request:
     body: |
-<<<<<<< HEAD
-      {"description":"Created using the Datadog provider in Terraform","id":"","is_read_only":true,"layout_type":"ordered","notify_list":[],"template_variable_presets":[],"template_variables":[],"title":"tf-TestAccDatadogDashboardChange_import-local-1621914723","widgets":[{"definition":{"requests":[{"increase_good":false,"q":"sum:system.cpu.user{*} by {service,account}","show_present":false}],"type":"change"}},{"definition":{"custom_links":[{"label":"Test Custom Link label","link":"https://app.datadoghq.com/dashboard/lists"}],"requests":[{"change_type":"absolute","compare_to":"day_before","increase_good":false,"order_by":"change","order_dir":"desc","q":"sum:system.cpu.user{*} by {service,account}","show_present":true}],"time":{"live_span":"1h"},"title":"Sum of system.cpu.user over * by service,account","title_align":"left","title_size":"16","type":"change"}}]}
-=======
       {"description":"Created using the Datadog provider in Terraform","id":"","is_read_only":true,"layout_type":"ordered","notify_list":[],"template_variable_presets":[],"template_variables":[],"title":"tf-TestAccDatadogDashboardChange_import-local-1615587210","widgets":[{"definition":{"requests":[{"increase_good":false,"q":"sum:system.cpu.user{*} by {service,account}","show_present":false}],"type":"change"}},{"definition":{"custom_links":[{"label":"Test Custom Link label","link":"https://app.datadoghq.com/dashboard/lists"}],"requests":[{"change_type":"absolute","compare_to":"day_before","increase_good":false,"order_by":"change","order_dir":"desc","q":"sum:system.cpu.user{*} by {service,account}","show_present":true}],"time":{"live_span":"1h"},"title":"Sum of system.cpu.user over * by service,account","title_align":"left","title_size":"16","type":"change"}}]}
->>>>>>> 9d146fb7
     form: {}
     headers:
       Accept:
@@ -17,316 +13,160 @@
       Dd-Operation-Id:
       - CreateDashboard
       User-Agent:
-<<<<<<< HEAD
-      - terraform-provider-datadog/dev (terraform 1.16.0; terraform-cli 0.12.7-sdk) datadog-api-client-go/1.0.0-beta.22 (go go1.16.3; os darwin; arch amd64)
-    url: https://api.datadoghq.com/api/v1/dashboard
-    method: POST
-  response:
-    body: '{"notify_list":[],"description":"Created using the Datadog provider in Terraform","restricted_roles":["043a2842-e140-11e8-bb04-7fd10177666e","08604de8-1dca-11eb-800c-9f5f55ff734d","1302282c-b93b-11eb-a436-da7ad0900002","16169788-28e4-11eb-832c-fb84162ef3eb","17d73994-7531-11eb-94b9-da7ad0900002","284d8b66-93f9-11eb-9c37-da7ad0900002","4de53192-9946-11eb-9cee-da7ad0900002","62cbc476-5c16-11eb-8e98-0388ea7a41f8","657de3a2-29f8-11eb-83b5-6b8ebfb2f184","6bf314be-5c16-11eb-8e98-2356ea436065","7a83f306-96ca-11eb-9c74-da7ad0900002","9b3ab170-b768-11eb-a45a-da7ad0900002","e82bf27a-986c-11eb-9cba-da7ad0900002","f257ba30-dbb2-11ea-a5ff-5fd1d308318a"],"author_name":"Qin Chen","template_variable_presets":[],"template_variables":[],"is_read_only":true,"id":"9nh-ad2-94g","title":"tf-TestAccDatadogDashboardChange_import-local-1621914723","url":"/dashboard/9nh-ad2-94g/tf-testaccdatadogdashboardchangeimport-local-1621914723","created_at":"2021-05-25T03:52:04.449129+00:00","modified_at":"2021-05-25T03:52:04.449129+00:00","author_handle":"qin.chen@datadoghq.com","widgets":[{"definition":{"requests":[{"q":"sum:system.cpu.user{*} by {service,account}","show_present":false,"increase_good":false}],"type":"change"},"id":6589343858674562},{"definition":{"custom_links":[{"link":"https://app.datadoghq.com/dashboard/lists","label":"Test Custom Link label"}],"title_size":"16","title":"Sum of system.cpu.user over * by service,account","title_align":"left","time":{"live_span":"1h"},"requests":[{"change_type":"absolute","order_dir":"desc","compare_to":"day_before","q":"sum:system.cpu.user{*} by {service,account}","show_present":true,"increase_good":false,"order_by":"change"}],"type":"change"},"id":6096595797470820}],"layout_type":"ordered"}'
-=======
       - terraform-provider-datadog/dev (terraform 2.4.4; terraform-cli 0.14.7) datadog-api-client-go/1.0.0-beta.16 (go go1.15.3; os darwin; arch amd64)
     url: https://api.datadoghq.com/api/v1/dashboard
     method: POST
   response:
     body: '{"notify_list":[],"description":"Created using the Datadog provider in Terraform","author_name":null,"template_variable_presets":[],"template_variables":[],"is_read_only":true,"id":"xzt-qb9-3u9","title":"tf-TestAccDatadogDashboardChange_import-local-1615587210","url":"/dashboard/xzt-qb9-3u9/tf-testaccdatadogdashboardchangeimport-local-1615587210","created_at":"2021-03-12T22:13:31.950350+00:00","modified_at":"2021-03-12T22:13:31.950350+00:00","author_handle":"frog@datadoghq.com","widgets":[{"definition":{"requests":[{"q":"sum:system.cpu.user{*} by {service,account}","show_present":false,"increase_good":false}],"type":"change"},"id":1549510653805565},{"definition":{"custom_links":[{"link":"https://app.datadoghq.com/dashboard/lists","label":"Test Custom Link label"}],"title_size":"16","title":"Sum of system.cpu.user over * by service,account","title_align":"left","time":{"live_span":"1h"},"requests":[{"change_type":"absolute","order_dir":"desc","compare_to":"day_before","q":"sum:system.cpu.user{*} by {service,account}","show_present":true,"increase_good":false,"order_by":"change"}],"type":"change"},"id":2228906748104341}],"layout_type":"ordered"}'
->>>>>>> 9d146fb7
-    headers:
-      Cache-Control:
-      - no-cache
-      Connection:
-      - keep-alive
-      Content-Security-Policy:
-      - frame-ancestors 'self'; report-uri https://api.datadoghq.com/csp-report
-      Content-Type:
-      - application/json
-      Date:
-<<<<<<< HEAD
-      - Tue, 25 May 2021 03:52:04 GMT
-=======
+    headers:
+      Cache-Control:
+      - no-cache
+      Connection:
+      - keep-alive
+      Content-Security-Policy:
+      - frame-ancestors 'self'; report-uri https://api.datadoghq.com/csp-report
+      Content-Type:
+      - application/json
+      Date:
       - Fri, 12 Mar 2021 22:13:34 GMT
->>>>>>> 9d146fb7
-      Pragma:
-      - no-cache
-      Strict-Transport-Security:
-      - max-age=15724800;
-      Vary:
-      - Accept-Encoding
-      X-Content-Type-Options:
-      - nosniff
-      X-Dd-Debug:
-<<<<<<< HEAD
+      Pragma:
+      - no-cache
+      Strict-Transport-Security:
+      - max-age=15724800;
+      Vary:
+      - Accept-Encoding
+      X-Content-Type-Options:
+      - nosniff
+      X-Dd-Debug:
+      - HbtaOKlJ6OCrx9tMXO6ivMTrEM+g0c93HDp08trmOmgdHozC5J+vn10F0H4WPjCU
+      X-Dd-Version:
+      - "35.4088130"
+      X-Frame-Options:
+      - SAMEORIGIN
+    status: 200 OK
+    code: 200
+    duration: ""
+- request:
+    body: ""
+    form: {}
+    headers:
+      Accept:
+      - application/json
+      Dd-Operation-Id:
+      - GetDashboard
+      User-Agent:
+      - terraform-provider-datadog/dev (terraform 2.4.4; terraform-cli 0.14.7) datadog-api-client-go/1.0.0-beta.16 (go go1.15.3; os darwin; arch amd64)
+    url: https://api.datadoghq.com/api/v1/dashboard/xzt-qb9-3u9
+    method: GET
+  response:
+    body: '{"notify_list":[],"description":"Created using the Datadog provider in Terraform","author_name":null,"template_variable_presets":[],"template_variables":[],"is_read_only":true,"id":"xzt-qb9-3u9","title":"tf-TestAccDatadogDashboardChange_import-local-1615587210","url":"/dashboard/xzt-qb9-3u9/tf-testaccdatadogdashboardchangeimport-local-1615587210","created_at":"2021-03-12T22:13:31.950350+00:00","modified_at":"2021-03-12T22:13:31.950350+00:00","author_handle":"frog@datadoghq.com","widgets":[{"definition":{"requests":[{"q":"sum:system.cpu.user{*} by {service,account}","show_present":false,"increase_good":false}],"type":"change"},"id":1549510653805565},{"definition":{"custom_links":[{"link":"https://app.datadoghq.com/dashboard/lists","label":"Test Custom Link label"}],"title_size":"16","title":"Sum of system.cpu.user over * by service,account","title_align":"left","time":{"live_span":"1h"},"requests":[{"change_type":"absolute","order_dir":"desc","compare_to":"day_before","q":"sum:system.cpu.user{*} by {service,account}","show_present":true,"increase_good":false,"order_by":"change"}],"type":"change"},"id":2228906748104341}],"layout_type":"ordered"}'
+    headers:
+      Cache-Control:
+      - no-cache
+      Connection:
+      - keep-alive
+      Content-Security-Policy:
+      - frame-ancestors 'self'; report-uri https://api.datadoghq.com/csp-report
+      Content-Type:
+      - application/json
+      Date:
+      - Fri, 12 Mar 2021 22:13:34 GMT
+      Pragma:
+      - no-cache
+      Strict-Transport-Security:
+      - max-age=15724800;
+      Vary:
+      - Accept-Encoding
+      X-Content-Type-Options:
+      - nosniff
+      X-Dd-Debug:
       - 25u1gDlL724DHllbjFT4BhOLorBTilh+aah2uWAUEjFC/+rjczJdiyWrV/HwLwe/
       X-Dd-Version:
-      - "35.4598224"
-=======
+      - "35.4088130"
+      X-Frame-Options:
+      - SAMEORIGIN
+    status: 200 OK
+    code: 200
+    duration: ""
+- request:
+    body: ""
+    form: {}
+    headers:
+      Accept:
+      - application/json
+      Dd-Operation-Id:
+      - GetDashboard
+      User-Agent:
+      - terraform-provider-datadog/dev (terraform 2.4.4; terraform-cli ) datadog-api-client-go/1.0.0-beta.16 (go go1.15.3; os darwin; arch amd64)
+    url: https://api.datadoghq.com/api/v1/dashboard/xzt-qb9-3u9
+    method: GET
+  response:
+    body: '{"notify_list":[],"description":"Created using the Datadog provider in Terraform","author_name":null,"template_variable_presets":[],"template_variables":[],"is_read_only":true,"id":"xzt-qb9-3u9","title":"tf-TestAccDatadogDashboardChange_import-local-1615587210","url":"/dashboard/xzt-qb9-3u9/tf-testaccdatadogdashboardchangeimport-local-1615587210","created_at":"2021-03-12T22:13:31.950350+00:00","modified_at":"2021-03-12T22:13:31.950350+00:00","author_handle":"frog@datadoghq.com","widgets":[{"definition":{"requests":[{"q":"sum:system.cpu.user{*} by {service,account}","show_present":false,"increase_good":false}],"type":"change"},"id":1549510653805565},{"definition":{"custom_links":[{"link":"https://app.datadoghq.com/dashboard/lists","label":"Test Custom Link label"}],"title_size":"16","title":"Sum of system.cpu.user over * by service,account","title_align":"left","time":{"live_span":"1h"},"requests":[{"change_type":"absolute","order_dir":"desc","compare_to":"day_before","q":"sum:system.cpu.user{*} by {service,account}","show_present":true,"increase_good":false,"order_by":"change"}],"type":"change"},"id":2228906748104341}],"layout_type":"ordered"}'
+    headers:
+      Cache-Control:
+      - no-cache
+      Connection:
+      - keep-alive
+      Content-Security-Policy:
+      - frame-ancestors 'self'; report-uri https://api.datadoghq.com/csp-report
+      Content-Type:
+      - application/json
+      Date:
+      - Fri, 12 Mar 2021 22:13:36 GMT
+      Pragma:
+      - no-cache
+      Strict-Transport-Security:
+      - max-age=15724800;
+      Vary:
+      - Accept-Encoding
+      X-Content-Type-Options:
+      - nosniff
+      X-Dd-Debug:
       - HbtaOKlJ6OCrx9tMXO6ivMTrEM+g0c93HDp08trmOmgdHozC5J+vn10F0H4WPjCU
       X-Dd-Version:
       - "35.4088130"
->>>>>>> 9d146fb7
-      X-Frame-Options:
-      - SAMEORIGIN
-    status: 200 OK
-    code: 200
-    duration: ""
-- request:
-    body: ""
-    form: {}
-    headers:
-      Accept:
-      - application/json
-      Dd-Operation-Id:
-      - GetDashboard
-      User-Agent:
-<<<<<<< HEAD
-      - terraform-provider-datadog/dev (terraform 1.16.0; terraform-cli 0.12.7-sdk) datadog-api-client-go/1.0.0-beta.22 (go go1.16.3; os darwin; arch amd64)
-    url: https://api.datadoghq.com/api/v1/dashboard/9nh-ad2-94g
-    method: GET
-  response:
-    body: '{"notify_list":[],"description":"Created using the Datadog provider in Terraform","restricted_roles":["284d8b66-93f9-11eb-9c37-da7ad0900002","043a2842-e140-11e8-bb04-7fd10177666e","657de3a2-29f8-11eb-83b5-6b8ebfb2f184","e82bf27a-986c-11eb-9cba-da7ad0900002","f257ba30-dbb2-11ea-a5ff-5fd1d308318a","6bf314be-5c16-11eb-8e98-2356ea436065","62cbc476-5c16-11eb-8e98-0388ea7a41f8","08604de8-1dca-11eb-800c-9f5f55ff734d","9b3ab170-b768-11eb-a45a-da7ad0900002","7a83f306-96ca-11eb-9c74-da7ad0900002","16169788-28e4-11eb-832c-fb84162ef3eb","4de53192-9946-11eb-9cee-da7ad0900002","1302282c-b93b-11eb-a436-da7ad0900002","17d73994-7531-11eb-94b9-da7ad0900002"],"author_name":"Qin Chen","template_variable_presets":[],"template_variables":[],"is_read_only":true,"id":"9nh-ad2-94g","title":"tf-TestAccDatadogDashboardChange_import-local-1621914723","url":"/dashboard/9nh-ad2-94g/tf-testaccdatadogdashboardchangeimport-local-1621914723","created_at":"2021-05-25T03:52:04.449129+00:00","modified_at":"2021-05-25T03:52:04.449129+00:00","author_handle":"qin.chen@datadoghq.com","widgets":[{"definition":{"requests":[{"q":"sum:system.cpu.user{*} by {service,account}","show_present":false,"increase_good":false}],"type":"change"},"id":6589343858674562},{"definition":{"custom_links":[{"link":"https://app.datadoghq.com/dashboard/lists","label":"Test Custom Link label"}],"title_size":"16","title":"Sum of system.cpu.user over * by service,account","title_align":"left","time":{"live_span":"1h"},"requests":[{"change_type":"absolute","order_dir":"desc","compare_to":"day_before","q":"sum:system.cpu.user{*} by {service,account}","show_present":true,"increase_good":false,"order_by":"change"}],"type":"change"},"id":6096595797470820}],"layout_type":"ordered"}'
-=======
-      - terraform-provider-datadog/dev (terraform 2.4.4; terraform-cli 0.14.7) datadog-api-client-go/1.0.0-beta.16 (go go1.15.3; os darwin; arch amd64)
-    url: https://api.datadoghq.com/api/v1/dashboard/xzt-qb9-3u9
-    method: GET
-  response:
-    body: '{"notify_list":[],"description":"Created using the Datadog provider in Terraform","author_name":null,"template_variable_presets":[],"template_variables":[],"is_read_only":true,"id":"xzt-qb9-3u9","title":"tf-TestAccDatadogDashboardChange_import-local-1615587210","url":"/dashboard/xzt-qb9-3u9/tf-testaccdatadogdashboardchangeimport-local-1615587210","created_at":"2021-03-12T22:13:31.950350+00:00","modified_at":"2021-03-12T22:13:31.950350+00:00","author_handle":"frog@datadoghq.com","widgets":[{"definition":{"requests":[{"q":"sum:system.cpu.user{*} by {service,account}","show_present":false,"increase_good":false}],"type":"change"},"id":1549510653805565},{"definition":{"custom_links":[{"link":"https://app.datadoghq.com/dashboard/lists","label":"Test Custom Link label"}],"title_size":"16","title":"Sum of system.cpu.user over * by service,account","title_align":"left","time":{"live_span":"1h"},"requests":[{"change_type":"absolute","order_dir":"desc","compare_to":"day_before","q":"sum:system.cpu.user{*} by {service,account}","show_present":true,"increase_good":false,"order_by":"change"}],"type":"change"},"id":2228906748104341}],"layout_type":"ordered"}'
->>>>>>> 9d146fb7
-    headers:
-      Cache-Control:
-      - no-cache
-      Connection:
-      - keep-alive
-      Content-Security-Policy:
-      - frame-ancestors 'self'; report-uri https://api.datadoghq.com/csp-report
-      Content-Type:
-      - application/json
-      Date:
-<<<<<<< HEAD
-      - Tue, 25 May 2021 03:52:04 GMT
-=======
-      - Fri, 12 Mar 2021 22:13:34 GMT
->>>>>>> 9d146fb7
-      Pragma:
-      - no-cache
-      Strict-Transport-Security:
-      - max-age=15724800;
-      Vary:
-      - Accept-Encoding
-      X-Content-Type-Options:
-      - nosniff
-      X-Dd-Debug:
-<<<<<<< HEAD
-      - F5gm0Rce1/Abr9/0Fw8HAqWfiz0FdiH8er/AXnN6lOn3L6KyGgbsLCwgPlob1No8
-      X-Dd-Version:
-      - "35.4598224"
-=======
-      - 25u1gDlL724DHllbjFT4BhOLorBTilh+aah2uWAUEjFC/+rjczJdiyWrV/HwLwe/
-      X-Dd-Version:
-      - "35.4088130"
->>>>>>> 9d146fb7
-      X-Frame-Options:
-      - SAMEORIGIN
-    status: 200 OK
-    code: 200
-    duration: ""
-- request:
-    body: ""
-    form: {}
-    headers:
-      Accept:
-      - application/json
-      Dd-Operation-Id:
-      - GetDashboard
-      User-Agent:
-<<<<<<< HEAD
-      - terraform-provider-datadog/dev (terraform 1.16.0; terraform-cli 0.12.7-sdk) datadog-api-client-go/1.0.0-beta.22 (go go1.16.3; os darwin; arch amd64)
-    url: https://api.datadoghq.com/api/v1/dashboard/9nh-ad2-94g
-    method: GET
-  response:
-    body: '{"notify_list":[],"description":"Created using the Datadog provider in Terraform","restricted_roles":["284d8b66-93f9-11eb-9c37-da7ad0900002","043a2842-e140-11e8-bb04-7fd10177666e","657de3a2-29f8-11eb-83b5-6b8ebfb2f184","e82bf27a-986c-11eb-9cba-da7ad0900002","f257ba30-dbb2-11ea-a5ff-5fd1d308318a","6bf314be-5c16-11eb-8e98-2356ea436065","62cbc476-5c16-11eb-8e98-0388ea7a41f8","08604de8-1dca-11eb-800c-9f5f55ff734d","9b3ab170-b768-11eb-a45a-da7ad0900002","7a83f306-96ca-11eb-9c74-da7ad0900002","16169788-28e4-11eb-832c-fb84162ef3eb","4de53192-9946-11eb-9cee-da7ad0900002","1302282c-b93b-11eb-a436-da7ad0900002","17d73994-7531-11eb-94b9-da7ad0900002"],"author_name":"Qin Chen","template_variable_presets":[],"template_variables":[],"is_read_only":true,"id":"9nh-ad2-94g","title":"tf-TestAccDatadogDashboardChange_import-local-1621914723","url":"/dashboard/9nh-ad2-94g/tf-testaccdatadogdashboardchangeimport-local-1621914723","created_at":"2021-05-25T03:52:04.449129+00:00","modified_at":"2021-05-25T03:52:04.449129+00:00","author_handle":"qin.chen@datadoghq.com","widgets":[{"definition":{"requests":[{"q":"sum:system.cpu.user{*} by {service,account}","show_present":false,"increase_good":false}],"type":"change"},"id":6589343858674562},{"definition":{"custom_links":[{"link":"https://app.datadoghq.com/dashboard/lists","label":"Test Custom Link label"}],"title_size":"16","title":"Sum of system.cpu.user over * by service,account","title_align":"left","time":{"live_span":"1h"},"requests":[{"change_type":"absolute","order_dir":"desc","compare_to":"day_before","q":"sum:system.cpu.user{*} by {service,account}","show_present":true,"increase_good":false,"order_by":"change"}],"type":"change"},"id":6096595797470820}],"layout_type":"ordered"}'
-=======
-      - terraform-provider-datadog/dev (terraform 2.4.4; terraform-cli ) datadog-api-client-go/1.0.0-beta.16 (go go1.15.3; os darwin; arch amd64)
-    url: https://api.datadoghq.com/api/v1/dashboard/xzt-qb9-3u9
-    method: GET
-  response:
-    body: '{"notify_list":[],"description":"Created using the Datadog provider in Terraform","author_name":null,"template_variable_presets":[],"template_variables":[],"is_read_only":true,"id":"xzt-qb9-3u9","title":"tf-TestAccDatadogDashboardChange_import-local-1615587210","url":"/dashboard/xzt-qb9-3u9/tf-testaccdatadogdashboardchangeimport-local-1615587210","created_at":"2021-03-12T22:13:31.950350+00:00","modified_at":"2021-03-12T22:13:31.950350+00:00","author_handle":"frog@datadoghq.com","widgets":[{"definition":{"requests":[{"q":"sum:system.cpu.user{*} by {service,account}","show_present":false,"increase_good":false}],"type":"change"},"id":1549510653805565},{"definition":{"custom_links":[{"link":"https://app.datadoghq.com/dashboard/lists","label":"Test Custom Link label"}],"title_size":"16","title":"Sum of system.cpu.user over * by service,account","title_align":"left","time":{"live_span":"1h"},"requests":[{"change_type":"absolute","order_dir":"desc","compare_to":"day_before","q":"sum:system.cpu.user{*} by {service,account}","show_present":true,"increase_good":false,"order_by":"change"}],"type":"change"},"id":2228906748104341}],"layout_type":"ordered"}'
->>>>>>> 9d146fb7
-    headers:
-      Cache-Control:
-      - no-cache
-      Connection:
-      - keep-alive
-      Content-Security-Policy:
-      - frame-ancestors 'self'; report-uri https://api.datadoghq.com/csp-report
-      Content-Type:
-      - application/json
-      Date:
-<<<<<<< HEAD
-      - Tue, 25 May 2021 03:52:05 GMT
-=======
-      - Fri, 12 Mar 2021 22:13:36 GMT
->>>>>>> 9d146fb7
-      Pragma:
-      - no-cache
-      Strict-Transport-Security:
-      - max-age=15724800;
-      Vary:
-      - Accept-Encoding
-      X-Content-Type-Options:
-      - nosniff
-      X-Dd-Debug:
-<<<<<<< HEAD
-      - nLnnBNvlCFDECRnZvzDb0z4sAO35G+IMidcAs8vrCKyjvsKWE8Yd9S3n6OjZ1qRN
-      X-Dd-Version:
-      - "35.4598224"
-=======
-      - HbtaOKlJ6OCrx9tMXO6ivMTrEM+g0c93HDp08trmOmgdHozC5J+vn10F0H4WPjCU
-      X-Dd-Version:
-      - "35.4088130"
->>>>>>> 9d146fb7
-      X-Frame-Options:
-      - SAMEORIGIN
-    status: 200 OK
-    code: 200
-    duration: ""
-- request:
-    body: ""
-    form: {}
-    headers:
-      Accept:
-      - application/json
-      Dd-Operation-Id:
-      - GetDashboard
-      User-Agent:
-<<<<<<< HEAD
-      - terraform-provider-datadog/dev (terraform 1.16.0; terraform-cli 0.12.7-sdk) datadog-api-client-go/1.0.0-beta.22 (go go1.16.3; os darwin; arch amd64)
-    url: https://api.datadoghq.com/api/v1/dashboard/9nh-ad2-94g
-    method: GET
-  response:
-    body: '{"notify_list":[],"description":"Created using the Datadog provider in Terraform","restricted_roles":["284d8b66-93f9-11eb-9c37-da7ad0900002","043a2842-e140-11e8-bb04-7fd10177666e","657de3a2-29f8-11eb-83b5-6b8ebfb2f184","e82bf27a-986c-11eb-9cba-da7ad0900002","f257ba30-dbb2-11ea-a5ff-5fd1d308318a","6bf314be-5c16-11eb-8e98-2356ea436065","62cbc476-5c16-11eb-8e98-0388ea7a41f8","08604de8-1dca-11eb-800c-9f5f55ff734d","9b3ab170-b768-11eb-a45a-da7ad0900002","7a83f306-96ca-11eb-9c74-da7ad0900002","16169788-28e4-11eb-832c-fb84162ef3eb","4de53192-9946-11eb-9cee-da7ad0900002","1302282c-b93b-11eb-a436-da7ad0900002","17d73994-7531-11eb-94b9-da7ad0900002"],"author_name":"Qin Chen","template_variable_presets":[],"template_variables":[],"is_read_only":true,"id":"9nh-ad2-94g","title":"tf-TestAccDatadogDashboardChange_import-local-1621914723","url":"/dashboard/9nh-ad2-94g/tf-testaccdatadogdashboardchangeimport-local-1621914723","created_at":"2021-05-25T03:52:04.449129+00:00","modified_at":"2021-05-25T03:52:04.449129+00:00","author_handle":"qin.chen@datadoghq.com","widgets":[{"definition":{"requests":[{"q":"sum:system.cpu.user{*} by {service,account}","show_present":false,"increase_good":false}],"type":"change"},"id":6589343858674562},{"definition":{"custom_links":[{"link":"https://app.datadoghq.com/dashboard/lists","label":"Test Custom Link label"}],"title_size":"16","title":"Sum of system.cpu.user over * by service,account","title_align":"left","time":{"live_span":"1h"},"requests":[{"change_type":"absolute","order_dir":"desc","compare_to":"day_before","q":"sum:system.cpu.user{*} by {service,account}","show_present":true,"increase_good":false,"order_by":"change"}],"type":"change"},"id":6096595797470820}],"layout_type":"ordered"}'
-=======
-      - terraform-provider-datadog/dev (terraform 2.4.4; terraform-cli ) datadog-api-client-go/1.0.0-beta.16 (go go1.15.3; os darwin; arch amd64)
-    url: https://api.datadoghq.com/api/v1/dashboard/xzt-qb9-3u9
-    method: GET
-  response:
-    body: '{"notify_list":[],"description":"Created using the Datadog provider in Terraform","author_name":null,"template_variable_presets":[],"template_variables":[],"is_read_only":true,"id":"xzt-qb9-3u9","title":"tf-TestAccDatadogDashboardChange_import-local-1615587210","url":"/dashboard/xzt-qb9-3u9/tf-testaccdatadogdashboardchangeimport-local-1615587210","created_at":"2021-03-12T22:13:31.950350+00:00","modified_at":"2021-03-12T22:13:31.950350+00:00","author_handle":"frog@datadoghq.com","widgets":[{"definition":{"requests":[{"q":"sum:system.cpu.user{*} by {service,account}","show_present":false,"increase_good":false}],"type":"change"},"id":1549510653805565},{"definition":{"custom_links":[{"link":"https://app.datadoghq.com/dashboard/lists","label":"Test Custom Link label"}],"title_size":"16","title":"Sum of system.cpu.user over * by service,account","title_align":"left","time":{"live_span":"1h"},"requests":[{"change_type":"absolute","order_dir":"desc","compare_to":"day_before","q":"sum:system.cpu.user{*} by {service,account}","show_present":true,"increase_good":false,"order_by":"change"}],"type":"change"},"id":2228906748104341}],"layout_type":"ordered"}'
->>>>>>> 9d146fb7
-    headers:
-      Cache-Control:
-      - no-cache
-      Connection:
-      - keep-alive
-      Content-Security-Policy:
-      - frame-ancestors 'self'; report-uri https://api.datadoghq.com/csp-report
-      Content-Type:
-      - application/json
-      Date:
-<<<<<<< HEAD
-      - Tue, 25 May 2021 03:52:05 GMT
-=======
+      X-Frame-Options:
+      - SAMEORIGIN
+    status: 200 OK
+    code: 200
+    duration: ""
+- request:
+    body: ""
+    form: {}
+    headers:
+      Accept:
+      - application/json
+      Dd-Operation-Id:
+      - GetDashboard
+      User-Agent:
+      - terraform-provider-datadog/dev (terraform 2.4.4; terraform-cli ) datadog-api-client-go/1.0.0-beta.16 (go go1.15.3; os darwin; arch amd64)
+    url: https://api.datadoghq.com/api/v1/dashboard/xzt-qb9-3u9
+    method: GET
+  response:
+    body: '{"notify_list":[],"description":"Created using the Datadog provider in Terraform","author_name":null,"template_variable_presets":[],"template_variables":[],"is_read_only":true,"id":"xzt-qb9-3u9","title":"tf-TestAccDatadogDashboardChange_import-local-1615587210","url":"/dashboard/xzt-qb9-3u9/tf-testaccdatadogdashboardchangeimport-local-1615587210","created_at":"2021-03-12T22:13:31.950350+00:00","modified_at":"2021-03-12T22:13:31.950350+00:00","author_handle":"frog@datadoghq.com","widgets":[{"definition":{"requests":[{"q":"sum:system.cpu.user{*} by {service,account}","show_present":false,"increase_good":false}],"type":"change"},"id":1549510653805565},{"definition":{"custom_links":[{"link":"https://app.datadoghq.com/dashboard/lists","label":"Test Custom Link label"}],"title_size":"16","title":"Sum of system.cpu.user over * by service,account","title_align":"left","time":{"live_span":"1h"},"requests":[{"change_type":"absolute","order_dir":"desc","compare_to":"day_before","q":"sum:system.cpu.user{*} by {service,account}","show_present":true,"increase_good":false,"order_by":"change"}],"type":"change"},"id":2228906748104341}],"layout_type":"ordered"}'
+    headers:
+      Cache-Control:
+      - no-cache
+      Connection:
+      - keep-alive
+      Content-Security-Policy:
+      - frame-ancestors 'self'; report-uri https://api.datadoghq.com/csp-report
+      Content-Type:
+      - application/json
+      Date:
       - Fri, 12 Mar 2021 22:13:38 GMT
->>>>>>> 9d146fb7
-      Pragma:
-      - no-cache
-      Strict-Transport-Security:
-      - max-age=15724800;
-      Vary:
-      - Accept-Encoding
-      X-Content-Type-Options:
-      - nosniff
-      X-Dd-Debug:
-<<<<<<< HEAD
-      - Wjq53IVIwnB4SiR238oOYgHFMq/ZYP0LQ/Dv8C2fFLBwTje/dWJHu6pI6vIOK1zG
-      X-Dd-Version:
-      - "35.4598224"
-      X-Frame-Options:
-      - SAMEORIGIN
-    status: 200 OK
-    code: 200
-    duration: ""
-- request:
-    body: ""
-    form: {}
-    headers:
-      Accept:
-      - application/json
-      Dd-Operation-Id:
-      - GetDashboard
-      User-Agent:
-      - terraform-provider-datadog/dev (terraform 1.16.0; terraform-cli 0.12.7-sdk) datadog-api-client-go/1.0.0-beta.22 (go go1.16.3; os darwin; arch amd64)
-    url: https://api.datadoghq.com/api/v1/dashboard/9nh-ad2-94g
-    method: GET
-  response:
-    body: '{"notify_list":[],"description":"Created using the Datadog provider in Terraform","restricted_roles":["284d8b66-93f9-11eb-9c37-da7ad0900002","043a2842-e140-11e8-bb04-7fd10177666e","657de3a2-29f8-11eb-83b5-6b8ebfb2f184","e82bf27a-986c-11eb-9cba-da7ad0900002","f257ba30-dbb2-11ea-a5ff-5fd1d308318a","6bf314be-5c16-11eb-8e98-2356ea436065","62cbc476-5c16-11eb-8e98-0388ea7a41f8","08604de8-1dca-11eb-800c-9f5f55ff734d","9b3ab170-b768-11eb-a45a-da7ad0900002","7a83f306-96ca-11eb-9c74-da7ad0900002","16169788-28e4-11eb-832c-fb84162ef3eb","4de53192-9946-11eb-9cee-da7ad0900002","1302282c-b93b-11eb-a436-da7ad0900002","17d73994-7531-11eb-94b9-da7ad0900002"],"author_name":"Qin Chen","template_variable_presets":[],"template_variables":[],"is_read_only":true,"id":"9nh-ad2-94g","title":"tf-TestAccDatadogDashboardChange_import-local-1621914723","url":"/dashboard/9nh-ad2-94g/tf-testaccdatadogdashboardchangeimport-local-1621914723","created_at":"2021-05-25T03:52:04.449129+00:00","modified_at":"2021-05-25T03:52:04.449129+00:00","author_handle":"qin.chen@datadoghq.com","widgets":[{"definition":{"requests":[{"q":"sum:system.cpu.user{*} by {service,account}","show_present":false,"increase_good":false}],"type":"change"},"id":6589343858674562},{"definition":{"custom_links":[{"link":"https://app.datadoghq.com/dashboard/lists","label":"Test Custom Link label"}],"title_size":"16","title":"Sum of system.cpu.user over * by service,account","title_align":"left","time":{"live_span":"1h"},"requests":[{"change_type":"absolute","order_dir":"desc","compare_to":"day_before","q":"sum:system.cpu.user{*} by {service,account}","show_present":true,"increase_good":false,"order_by":"change"}],"type":"change"},"id":6096595797470820}],"layout_type":"ordered"}'
-    headers:
-      Cache-Control:
-      - no-cache
-      Connection:
-      - keep-alive
-      Content-Security-Policy:
-      - frame-ancestors 'self'; report-uri https://api.datadoghq.com/csp-report
-      Content-Type:
-      - application/json
-      Date:
-      - Tue, 25 May 2021 03:52:05 GMT
-      Pragma:
-      - no-cache
-      Strict-Transport-Security:
-      - max-age=15724800;
-      Vary:
-      - Accept-Encoding
-      X-Content-Type-Options:
-      - nosniff
-      X-Dd-Debug:
-      - nLnnBNvlCFDECRnZvzDb0z4sAO35G+IMidcAs8vrCKyjvsKWE8Yd9S3n6OjZ1qRN
-      X-Dd-Version:
-      - "35.4598224"
-      X-Frame-Options:
-      - SAMEORIGIN
-    status: 200 OK
-    code: 200
-    duration: ""
-- request:
-    body: ""
-    form: {}
-    headers:
-      Accept:
-      - application/json
-      Dd-Operation-Id:
-      - GetDashboard
-      User-Agent:
-      - terraform-provider-datadog/dev (terraform 1.16.0; terraform-cli 0.12.7-sdk) datadog-api-client-go/1.0.0-beta.22 (go go1.16.3; os darwin; arch amd64)
-    url: https://api.datadoghq.com/api/v1/dashboard/9nh-ad2-94g
-    method: GET
-  response:
-    body: '{"notify_list":[],"description":"Created using the Datadog provider in Terraform","restricted_roles":["284d8b66-93f9-11eb-9c37-da7ad0900002","043a2842-e140-11e8-bb04-7fd10177666e","657de3a2-29f8-11eb-83b5-6b8ebfb2f184","e82bf27a-986c-11eb-9cba-da7ad0900002","f257ba30-dbb2-11ea-a5ff-5fd1d308318a","6bf314be-5c16-11eb-8e98-2356ea436065","62cbc476-5c16-11eb-8e98-0388ea7a41f8","08604de8-1dca-11eb-800c-9f5f55ff734d","9b3ab170-b768-11eb-a45a-da7ad0900002","7a83f306-96ca-11eb-9c74-da7ad0900002","16169788-28e4-11eb-832c-fb84162ef3eb","4de53192-9946-11eb-9cee-da7ad0900002","1302282c-b93b-11eb-a436-da7ad0900002","17d73994-7531-11eb-94b9-da7ad0900002"],"author_name":"Qin Chen","template_variable_presets":[],"template_variables":[],"is_read_only":true,"id":"9nh-ad2-94g","title":"tf-TestAccDatadogDashboardChange_import-local-1621914723","url":"/dashboard/9nh-ad2-94g/tf-testaccdatadogdashboardchangeimport-local-1621914723","created_at":"2021-05-25T03:52:04.449129+00:00","modified_at":"2021-05-25T03:52:04.449129+00:00","author_handle":"qin.chen@datadoghq.com","widgets":[{"definition":{"requests":[{"q":"sum:system.cpu.user{*} by {service,account}","show_present":false,"increase_good":false}],"type":"change"},"id":6589343858674562},{"definition":{"custom_links":[{"link":"https://app.datadoghq.com/dashboard/lists","label":"Test Custom Link label"}],"title_size":"16","title":"Sum of system.cpu.user over * by service,account","title_align":"left","time":{"live_span":"1h"},"requests":[{"change_type":"absolute","order_dir":"desc","compare_to":"day_before","q":"sum:system.cpu.user{*} by {service,account}","show_present":true,"increase_good":false,"order_by":"change"}],"type":"change"},"id":6096595797470820}],"layout_type":"ordered"}'
-    headers:
-      Cache-Control:
-      - no-cache
-      Connection:
-      - keep-alive
-      Content-Security-Policy:
-      - frame-ancestors 'self'; report-uri https://api.datadoghq.com/csp-report
-      Content-Type:
-      - application/json
-      Date:
-      - Tue, 25 May 2021 03:52:05 GMT
-      Pragma:
-      - no-cache
-      Strict-Transport-Security:
-      - max-age=15724800;
-      Vary:
-      - Accept-Encoding
-      X-Content-Type-Options:
-      - nosniff
-      X-Dd-Debug:
-      - tpRCH6w417YjBovRJ8VmtuXmNONVYiRp2c8d2AxjPdGBn8PCtgG4vAztrx3qUZAN
-      X-Dd-Version:
-      - "35.4598224"
-=======
+      Pragma:
+      - no-cache
+      Strict-Transport-Security:
+      - max-age=15724800;
+      Vary:
+      - Accept-Encoding
+      X-Content-Type-Options:
+      - nosniff
+      X-Dd-Debug:
       - L3ULR3HwCWYmEqCWGz2Yob3chcH4pjowBacBXkncP7o+/uPqKt9yGEYf/g1AJPzQ
       X-Dd-Version:
       - "35.4088130"
->>>>>>> 9d146fb7
       X-Frame-Options:
       - SAMEORIGIN
     status: 200 OK
@@ -341,108 +181,74 @@
       Dd-Operation-Id:
       - DeleteDashboard
       User-Agent:
-<<<<<<< HEAD
-      - terraform-provider-datadog/dev (terraform 1.16.0; terraform-cli 0.12.7-sdk) datadog-api-client-go/1.0.0-beta.22 (go go1.16.3; os darwin; arch amd64)
-    url: https://api.datadoghq.com/api/v1/dashboard/9nh-ad2-94g
+      - terraform-provider-datadog/dev (terraform 2.4.4; terraform-cli ) datadog-api-client-go/1.0.0-beta.16 (go go1.15.3; os darwin; arch amd64)
+    url: https://api.datadoghq.com/api/v1/dashboard/xzt-qb9-3u9
     method: DELETE
   response:
-    body: '{"deleted_dashboard_id":"9nh-ad2-94g"}'
-=======
-      - terraform-provider-datadog/dev (terraform 2.4.4; terraform-cli ) datadog-api-client-go/1.0.0-beta.16 (go go1.15.3; os darwin; arch amd64)
-    url: https://api.datadoghq.com/api/v1/dashboard/xzt-qb9-3u9
-    method: DELETE
-  response:
     body: '{"deleted_dashboard_id":"xzt-qb9-3u9"}'
->>>>>>> 9d146fb7
-    headers:
-      Cache-Control:
-      - no-cache
-      Connection:
-      - keep-alive
-      Content-Security-Policy:
-      - frame-ancestors 'self'; report-uri https://api.datadoghq.com/csp-report
-      Content-Type:
-      - application/json
-      Date:
-<<<<<<< HEAD
-      - Tue, 25 May 2021 03:52:06 GMT
-=======
+    headers:
+      Cache-Control:
+      - no-cache
+      Connection:
+      - keep-alive
+      Content-Security-Policy:
+      - frame-ancestors 'self'; report-uri https://api.datadoghq.com/csp-report
+      Content-Type:
+      - application/json
+      Date:
       - Fri, 12 Mar 2021 22:13:39 GMT
->>>>>>> 9d146fb7
-      Pragma:
-      - no-cache
-      Strict-Transport-Security:
-      - max-age=15724800;
-      Vary:
-      - Accept-Encoding
-      X-Content-Type-Options:
-      - nosniff
-      X-Dd-Debug:
-<<<<<<< HEAD
-      - bgHykj7A9bfZx0Y5ZO3swhhp5tGUSNJHqFWR868+qg087CYrDOd5hQslC+noiEtH
-      X-Dd-Version:
-      - "35.4598224"
-=======
+      Pragma:
+      - no-cache
+      Strict-Transport-Security:
+      - max-age=15724800;
+      Vary:
+      - Accept-Encoding
+      X-Content-Type-Options:
+      - nosniff
+      X-Dd-Debug:
       - 2328yjLSqI4XmR1pVqrPRR/SFcQsbafjEpPmZx7/3PfxUK1nJQQsX+wrMelyVyj+
       X-Dd-Version:
       - "35.4088130"
->>>>>>> 9d146fb7
-      X-Frame-Options:
-      - SAMEORIGIN
-    status: 200 OK
-    code: 200
-    duration: ""
-- request:
-    body: ""
-    form: {}
-    headers:
-      Accept:
-      - application/json
-      Dd-Operation-Id:
-      - GetDashboard
-      User-Agent:
-<<<<<<< HEAD
-      - terraform-provider-datadog/dev (terraform 1.16.0; terraform-cli 0.12.7-sdk) datadog-api-client-go/1.0.0-beta.22 (go go1.16.3; os darwin; arch amd64)
-    url: https://api.datadoghq.com/api/v1/dashboard/9nh-ad2-94g
-    method: GET
-  response:
-    body: '{"errors": ["Dashboard with ID 9nh-ad2-94g not found"]}'
-=======
+      X-Frame-Options:
+      - SAMEORIGIN
+    status: 200 OK
+    code: 200
+    duration: ""
+- request:
+    body: ""
+    form: {}
+    headers:
+      Accept:
+      - application/json
+      Dd-Operation-Id:
+      - GetDashboard
+      User-Agent:
       - terraform-provider-datadog/dev (terraform 2.4.4; terraform-cli ) datadog-api-client-go/1.0.0-beta.16 (go go1.15.3; os darwin; arch amd64)
     url: https://api.datadoghq.com/api/v1/dashboard/xzt-qb9-3u9
     method: GET
   response:
     body: '{"errors": ["Dashboard with ID xzt-qb9-3u9 not found"]}'
->>>>>>> 9d146fb7
-    headers:
-      Cache-Control:
-      - no-cache
-      Connection:
-      - keep-alive
-      Content-Security-Policy:
-      - frame-ancestors 'self'; report-uri https://api.datadoghq.com/csp-report
-      Content-Type:
-      - application/json
-      Date:
-<<<<<<< HEAD
-      - Tue, 25 May 2021 03:52:06 GMT
-=======
+    headers:
+      Cache-Control:
+      - no-cache
+      Connection:
+      - keep-alive
+      Content-Security-Policy:
+      - frame-ancestors 'self'; report-uri https://api.datadoghq.com/csp-report
+      Content-Type:
+      - application/json
+      Date:
       - Fri, 12 Mar 2021 22:13:39 GMT
->>>>>>> 9d146fb7
-      Pragma:
-      - no-cache
-      Strict-Transport-Security:
-      - max-age=15724800;
-      Vary:
-      - Accept-Encoding
-      X-Content-Type-Options:
-      - nosniff
-      X-Dd-Version:
-<<<<<<< HEAD
-      - "35.4598224"
-=======
-      - "35.4088130"
->>>>>>> 9d146fb7
+      Pragma:
+      - no-cache
+      Strict-Transport-Security:
+      - max-age=15724800;
+      Vary:
+      - Accept-Encoding
+      X-Content-Type-Options:
+      - nosniff
+      X-Dd-Version:
+      - "35.4088130"
       X-Frame-Options:
       - SAMEORIGIN
     status: 404 Not Found

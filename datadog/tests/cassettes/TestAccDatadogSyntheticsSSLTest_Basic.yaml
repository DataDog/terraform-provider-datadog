---
version: 1
interactions:
- request:
    body: |
<<<<<<< HEAD
      {"config":{"assertions":[{"operator":"isInMoreThan","target":30,"type":"certificate"}],"configVariables":[],"request":{"host":"datadoghq.com","port":443},"variables":[]},"locations":["aws:eu-central-1"],"message":"Notify @datadog.user","name":"tf-TestAccDatadogSyntheticsSSLTest_Basic-local-1615587234","options":{"accept_self_signed":true,"min_location_failed":1,"tick_every":60},"status":"paused","subtype":"ssl","tags":[],"type":"api"}
=======
      {"config":{"assertions":[{"operator":"isInMoreThan","target":30,"type":"certificate"}],"configVariables":[],"request":{"host":"datadoghq.com","port":443}},"locations":["aws:eu-central-1"],"message":"Notify @datadog.user","name":"tf-TestAccDatadogSyntheticsSSLTest_Basic-local-1617196453","options":{"accept_self_signed":true,"min_location_failed":1,"tick_every":60},"status":"paused","subtype":"ssl","tags":[],"type":"api"}
>>>>>>> 0a47a8f2
    form: {}
    headers:
      Accept:
      - application/json
      Content-Type:
      - application/json
      Dd-Operation-Id:
      - CreateSyntheticsAPITest
      User-Agent:
<<<<<<< HEAD
      - terraform-provider-datadog/dev (terraform 2.4.4; terraform-cli 0.14.7) datadog-api-client-go/1.0.0-beta.16 (go go1.15.3; os darwin; arch amd64)
    url: https://api.datadoghq.com/api/v1/synthetics/tests
    method: POST
  response:
    body: '{"status":"paused","public_id":"hue-7vr-je3","tags":[],"org_id":321813,"locations":["aws:eu-central-1"],"message":"Notify @datadog.user","deleted_at":null,"name":"tf-TestAccDatadogSyntheticsSSLTest_Basic-local-1615587234","monitor_id":32039271,"type":"api","created_at":"2021-03-12T22:13:56.516326+00:00","modified_at":"2021-03-12T22:13:56.516326+00:00","subtype":"ssl","config":{"variables":[],"request":{"host":"datadoghq.com","port":443},"assertions":[{"operator":"isInMoreThan","type":"certificate","target":30}],"configVariables":[]},"options":{"accept_self_signed":true,"min_location_failed":1,"tick_every":60}}'
=======
      - terraform-provider-datadog/dev (terraform 1.16.0; terraform-cli 0.12.7-sdk) datadog-api-client-go/1.0.0-beta.19+dev (go go1.15.3; os darwin; arch amd64)
    url: https://api.datadoghq.com/api/v1/synthetics/tests/api
    method: POST
  response:
    body: '{"status":"paused","public_id":"ui6-rcp-s3j","tags":[],"org_id":321813,"locations":["aws:eu-central-1"],"message":"Notify @datadog.user","deleted_at":null,"name":"tf-TestAccDatadogSyntheticsSSLTest_Basic-local-1617196453","monitor_id":33131487,"type":"api","created_at":"2021-03-31T13:14:13.702901+00:00","modified_at":"2021-03-31T13:14:13.702901+00:00","subtype":"ssl","config":{"request":{"host":"datadoghq.com","port":443},"assertions":[{"operator":"isInMoreThan","type":"certificate","target":30}],"configVariables":[]},"options":{"accept_self_signed":true,"min_location_failed":1,"tick_every":60}}'
>>>>>>> 0a47a8f2
    headers:
      Cache-Control:
      - no-cache
      Connection:
      - keep-alive
      Content-Security-Policy:
      - frame-ancestors 'self'; report-uri https://api.datadoghq.com/csp-report
      Content-Type:
      - application/json
      Date:
<<<<<<< HEAD
      - Fri, 12 Mar 2021 22:13:56 GMT
=======
      - Wed, 31 Mar 2021 13:14:13 GMT
>>>>>>> 0a47a8f2
      Pragma:
      - no-cache
      Strict-Transport-Security:
      - max-age=15724800;
      Vary:
      - Accept-Encoding
      X-Content-Type-Options:
      - nosniff
      X-Dd-Debug:
<<<<<<< HEAD
      - l4HFlaRP3QwYSqoGKhzbYfv7zgkK63HIRR7YkyVYZspq0lGjjTBwoK8V/alf+XYt
      X-Dd-Version:
      - "35.4088130"
=======
      - /L+SFFO+m1pPY+hRCpk5325fvfrNl0KmiquUNJolBN/5hu3HIwflqjZSbJ6NxDFG
      X-Dd-Version:
      - "35.4208607"
>>>>>>> 0a47a8f2
      X-Frame-Options:
      - SAMEORIGIN
      X-Ratelimit-Limit:
      - "120"
      X-Ratelimit-Period:
      - "60"
      X-Ratelimit-Remaining:
<<<<<<< HEAD
      - "112"
      X-Ratelimit-Reset:
      - "4"
=======
      - "118"
      X-Ratelimit-Reset:
      - "47"
    status: 200 OK
    code: 200
    duration: ""
- request:
    body: ""
    form: {}
    headers:
      Accept:
      - application/json
      Dd-Operation-Id:
      - GetTest
      User-Agent:
      - terraform-provider-datadog/dev (terraform 1.16.0; terraform-cli 0.12.7-sdk) datadog-api-client-go/1.0.0-beta.19+dev (go go1.15.3; os darwin; arch amd64)
    url: https://api.datadoghq.com/api/v1/synthetics/tests/ui6-rcp-s3j
    method: GET
  response:
    body: '{"status":"paused","public_id":"ui6-rcp-s3j","tags":[],"locations":["aws:eu-central-1"],"message":"Notify @datadog.user","name":"tf-TestAccDatadogSyntheticsSSLTest_Basic-local-1617196453","monitor_id":33131487,"type":"api","subtype":"ssl","config":{"request":{"host":"datadoghq.com","port":443},"assertions":[{"operator":"isInMoreThan","type":"certificate","target":30}],"configVariables":[]},"options":{"accept_self_signed":true,"min_location_failed":1,"tick_every":60}}'
    headers:
      Cache-Control:
      - no-cache
      Connection:
      - keep-alive
      Content-Security-Policy:
      - frame-ancestors 'self'; report-uri https://api.datadoghq.com/csp-report
      Content-Type:
      - application/json
      Date:
      - Wed, 31 Mar 2021 13:14:13 GMT
      Pragma:
      - no-cache
      Strict-Transport-Security:
      - max-age=15724800;
      Vary:
      - Accept-Encoding
      X-Content-Type-Options:
      - nosniff
      X-Dd-Debug:
      - dPySkcOzIZtKyMKDAAzuysY3gNGGj6RtYogGuSb76E8mPvoqzREyRp6lPYm91hQU
      X-Dd-Version:
      - "35.4208607"
      X-Frame-Options:
      - SAMEORIGIN
      X-Ratelimit-Limit:
      - "1000"
      X-Ratelimit-Period:
      - "60"
      X-Ratelimit-Remaining:
      - "991"
      X-Ratelimit-Reset:
      - "47"
    status: 200 OK
    code: 200
    duration: ""
- request:
    body: ""
    form: {}
    headers:
      Accept:
      - application/json
      Dd-Operation-Id:
      - GetAPITest
      User-Agent:
      - terraform-provider-datadog/dev (terraform 1.16.0; terraform-cli 0.12.7-sdk) datadog-api-client-go/1.0.0-beta.19+dev (go go1.15.3; os darwin; arch amd64)
    url: https://api.datadoghq.com/api/v1/synthetics/tests/api/ui6-rcp-s3j
    method: GET
  response:
    body: '{"status":"paused","public_id":"ui6-rcp-s3j","tags":[],"locations":["aws:eu-central-1"],"message":"Notify @datadog.user","name":"tf-TestAccDatadogSyntheticsSSLTest_Basic-local-1617196453","monitor_id":33131487,"type":"api","subtype":"ssl","config":{"request":{"host":"datadoghq.com","port":443},"assertions":[{"operator":"isInMoreThan","type":"certificate","target":30}],"configVariables":[]},"options":{"accept_self_signed":true,"min_location_failed":1,"tick_every":60}}'
    headers:
      Cache-Control:
      - no-cache
      Connection:
      - keep-alive
      Content-Security-Policy:
      - frame-ancestors 'self'; report-uri https://api.datadoghq.com/csp-report
      Content-Type:
      - application/json
      Date:
      - Wed, 31 Mar 2021 13:14:14 GMT
      Pragma:
      - no-cache
      Strict-Transport-Security:
      - max-age=15724800;
      Vary:
      - Accept-Encoding
      X-Content-Type-Options:
      - nosniff
      X-Dd-Debug:
      - SY1h8ScsWq+kYmtbh63ltMLFAZsQjqfrgvdfAoRX+9TzT1sgMBRYaFRwfWWRRe9a
      X-Dd-Version:
      - "35.4208607"
      X-Frame-Options:
      - SAMEORIGIN
      X-Ratelimit-Limit:
      - "1000"
      X-Ratelimit-Period:
      - "60"
      X-Ratelimit-Remaining:
      - "990"
      X-Ratelimit-Reset:
      - "46"
>>>>>>> 0a47a8f2
    status: 200 OK
    code: 200
    duration: ""
- request:
    body: ""
    form: {}
    headers:
      Accept:
      - application/json
      Dd-Operation-Id:
      - GetTest
      User-Agent:
<<<<<<< HEAD
      - terraform-provider-datadog/dev (terraform 2.4.4; terraform-cli 0.14.7) datadog-api-client-go/1.0.0-beta.16 (go go1.15.3; os darwin; arch amd64)
    url: https://api.datadoghq.com/api/v1/synthetics/tests/hue-7vr-je3
    method: GET
  response:
    body: '{"status":"paused","public_id":"hue-7vr-je3","tags":[],"locations":["aws:eu-central-1"],"message":"Notify @datadog.user","name":"tf-TestAccDatadogSyntheticsSSLTest_Basic-local-1615587234","monitor_id":32039271,"type":"api","subtype":"ssl","config":{"variables":[],"request":{"host":"datadoghq.com","port":443},"assertions":[{"operator":"isInMoreThan","type":"certificate","target":30}],"configVariables":[]},"options":{"accept_self_signed":true,"min_location_failed":1,"tick_every":60}}'
=======
      - terraform-provider-datadog/dev (terraform 1.16.0; terraform-cli 0.12.7-sdk) datadog-api-client-go/1.0.0-beta.19+dev (go go1.15.3; os darwin; arch amd64)
    url: https://api.datadoghq.com/api/v1/synthetics/tests/ui6-rcp-s3j
    method: GET
  response:
    body: '{"status":"paused","public_id":"ui6-rcp-s3j","tags":[],"locations":["aws:eu-central-1"],"message":"Notify @datadog.user","name":"tf-TestAccDatadogSyntheticsSSLTest_Basic-local-1617196453","monitor_id":33131487,"type":"api","subtype":"ssl","config":{"request":{"host":"datadoghq.com","port":443},"assertions":[{"operator":"isInMoreThan","type":"certificate","target":30}],"configVariables":[]},"options":{"accept_self_signed":true,"min_location_failed":1,"tick_every":60}}'
>>>>>>> 0a47a8f2
    headers:
      Cache-Control:
      - no-cache
      Connection:
      - keep-alive
      Content-Security-Policy:
      - frame-ancestors 'self'; report-uri https://api.datadoghq.com/csp-report
      Content-Type:
      - application/json
      Date:
<<<<<<< HEAD
      - Fri, 12 Mar 2021 22:13:56 GMT
=======
      - Wed, 31 Mar 2021 13:14:14 GMT
>>>>>>> 0a47a8f2
      Pragma:
      - no-cache
      Strict-Transport-Security:
      - max-age=15724800;
      Vary:
      - Accept-Encoding
      X-Content-Type-Options:
      - nosniff
      X-Dd-Debug:
<<<<<<< HEAD
      - L3ULR3HwCWYmEqCWGz2Yob3chcH4pjowBacBXkncP7o+/uPqKt9yGEYf/g1AJPzQ
      X-Dd-Version:
      - "35.4088130"
=======
      - fIO2C4qGDheGHy4YbS+r3a3CXbh4cbRo7roILOimQyiHGjQdOat0cIpWCkupM1uX
      X-Dd-Version:
      - "35.4208607"
>>>>>>> 0a47a8f2
      X-Frame-Options:
      - SAMEORIGIN
      X-Ratelimit-Limit:
      - "1000"
      X-Ratelimit-Period:
      - "60"
      X-Ratelimit-Remaining:
<<<<<<< HEAD
      - "964"
      X-Ratelimit-Reset:
      - "4"
=======
      - "989"
      X-Ratelimit-Reset:
      - "46"
>>>>>>> 0a47a8f2
    status: 200 OK
    code: 200
    duration: ""
- request:
    body: ""
    form: {}
    headers:
      Accept:
      - application/json
      Dd-Operation-Id:
      - GetTest
      User-Agent:
<<<<<<< HEAD
      - terraform-provider-datadog/dev (terraform 2.4.4; terraform-cli 0.14.7) datadog-api-client-go/1.0.0-beta.16 (go go1.15.3; os darwin; arch amd64)
    url: https://api.datadoghq.com/api/v1/synthetics/tests/hue-7vr-je3
    method: GET
  response:
    body: '{"status":"paused","public_id":"hue-7vr-je3","tags":[],"locations":["aws:eu-central-1"],"message":"Notify @datadog.user","name":"tf-TestAccDatadogSyntheticsSSLTest_Basic-local-1615587234","monitor_id":32039271,"type":"api","subtype":"ssl","config":{"variables":[],"request":{"host":"datadoghq.com","port":443},"assertions":[{"operator":"isInMoreThan","type":"certificate","target":30}],"configVariables":[]},"options":{"accept_self_signed":true,"min_location_failed":1,"tick_every":60}}'
=======
      - terraform-provider-datadog/dev (terraform 1.16.0; terraform-cli 0.12.7-sdk) datadog-api-client-go/1.0.0-beta.19+dev (go go1.15.3; os darwin; arch amd64)
    url: https://api.datadoghq.com/api/v1/synthetics/tests/ui6-rcp-s3j
    method: GET
  response:
    body: '{"status":"paused","public_id":"ui6-rcp-s3j","tags":[],"locations":["aws:eu-central-1"],"message":"Notify @datadog.user","name":"tf-TestAccDatadogSyntheticsSSLTest_Basic-local-1617196453","monitor_id":33131487,"type":"api","subtype":"ssl","config":{"request":{"host":"datadoghq.com","port":443},"assertions":[{"operator":"isInMoreThan","type":"certificate","target":30}],"configVariables":[]},"options":{"accept_self_signed":true,"min_location_failed":1,"tick_every":60}}'
>>>>>>> 0a47a8f2
    headers:
      Cache-Control:
      - no-cache
      Connection:
      - keep-alive
      Content-Security-Policy:
      - frame-ancestors 'self'; report-uri https://api.datadoghq.com/csp-report
      Content-Type:
      - application/json
      Date:
<<<<<<< HEAD
      - Fri, 12 Mar 2021 22:13:57 GMT
=======
      - Wed, 31 Mar 2021 13:14:14 GMT
>>>>>>> 0a47a8f2
      Pragma:
      - no-cache
      Strict-Transport-Security:
      - max-age=15724800;
      Vary:
      - Accept-Encoding
      X-Content-Type-Options:
      - nosniff
      X-Dd-Debug:
<<<<<<< HEAD
      - PhosSd3Ch1B6B0DXI71steKUi7XhPDttnPiIP1NdXTw0VJNWpoUnYyBmODS5ne3q
      X-Dd-Version:
      - "35.4088130"
=======
      - 2328yjLSqI4XmR1pVqrPRR/SFcQsbafjEpPmZx7/3PfxUK1nJQQsX+wrMelyVyj+
      X-Dd-Version:
      - "35.4208607"
      X-Frame-Options:
      - SAMEORIGIN
      X-Ratelimit-Limit:
      - "1000"
      X-Ratelimit-Period:
      - "60"
      X-Ratelimit-Remaining:
      - "988"
      X-Ratelimit-Reset:
      - "46"
    status: 200 OK
    code: 200
    duration: ""
- request:
    body: ""
    form: {}
    headers:
      Accept:
      - application/json
      Dd-Operation-Id:
      - GetAPITest
      User-Agent:
      - terraform-provider-datadog/dev (terraform 1.16.0; terraform-cli 0.12.7-sdk) datadog-api-client-go/1.0.0-beta.19+dev (go go1.15.3; os darwin; arch amd64)
    url: https://api.datadoghq.com/api/v1/synthetics/tests/api/ui6-rcp-s3j
    method: GET
  response:
    body: '{"status":"paused","public_id":"ui6-rcp-s3j","tags":[],"locations":["aws:eu-central-1"],"message":"Notify @datadog.user","name":"tf-TestAccDatadogSyntheticsSSLTest_Basic-local-1617196453","monitor_id":33131487,"type":"api","subtype":"ssl","config":{"request":{"host":"datadoghq.com","port":443},"assertions":[{"operator":"isInMoreThan","type":"certificate","target":30}],"configVariables":[]},"options":{"accept_self_signed":true,"min_location_failed":1,"tick_every":60}}'
    headers:
      Cache-Control:
      - no-cache
      Connection:
      - keep-alive
      Content-Security-Policy:
      - frame-ancestors 'self'; report-uri https://api.datadoghq.com/csp-report
      Content-Type:
      - application/json
      Date:
      - Wed, 31 Mar 2021 13:14:14 GMT
      Pragma:
      - no-cache
      Strict-Transport-Security:
      - max-age=15724800;
      Vary:
      - Accept-Encoding
      X-Content-Type-Options:
      - nosniff
      X-Dd-Debug:
      - mNzaoDhdDKO7t4QSrAe5X7pHd0bJND187D+vRbwoluXouE2m1UaQQX0RGCvRpLVE
      X-Dd-Version:
      - "35.4208607"
>>>>>>> 0a47a8f2
      X-Frame-Options:
      - SAMEORIGIN
      X-Ratelimit-Limit:
      - "1000"
      X-Ratelimit-Period:
      - "60"
      X-Ratelimit-Remaining:
<<<<<<< HEAD
      - "963"
      X-Ratelimit-Reset:
      - "3"
=======
      - "987"
      X-Ratelimit-Reset:
      - "46"
>>>>>>> 0a47a8f2
    status: 200 OK
    code: 200
    duration: ""
- request:
    body: ""
    form: {}
    headers:
      Accept:
      - application/json
      Dd-Operation-Id:
      - GetTest
      User-Agent:
<<<<<<< HEAD
      - terraform-provider-datadog/dev (terraform 2.4.4; terraform-cli 0.14.7) datadog-api-client-go/1.0.0-beta.16 (go go1.15.3; os darwin; arch amd64)
    url: https://api.datadoghq.com/api/v1/synthetics/tests/hue-7vr-je3
    method: GET
  response:
    body: '{"status":"paused","public_id":"hue-7vr-je3","tags":[],"locations":["aws:eu-central-1"],"message":"Notify @datadog.user","name":"tf-TestAccDatadogSyntheticsSSLTest_Basic-local-1615587234","monitor_id":32039271,"type":"api","subtype":"ssl","config":{"variables":[],"request":{"host":"datadoghq.com","port":443},"assertions":[{"operator":"isInMoreThan","type":"certificate","target":30}],"configVariables":[]},"options":{"accept_self_signed":true,"min_location_failed":1,"tick_every":60}}'
=======
      - terraform-provider-datadog/dev (terraform 1.16.0; terraform-cli 0.12.7-sdk) datadog-api-client-go/1.0.0-beta.19+dev (go go1.15.3; os darwin; arch amd64)
    url: https://api.datadoghq.com/api/v1/synthetics/tests/ui6-rcp-s3j
    method: GET
  response:
    body: '{"status":"paused","public_id":"ui6-rcp-s3j","tags":[],"locations":["aws:eu-central-1"],"message":"Notify @datadog.user","name":"tf-TestAccDatadogSyntheticsSSLTest_Basic-local-1617196453","monitor_id":33131487,"type":"api","subtype":"ssl","config":{"request":{"host":"datadoghq.com","port":443},"assertions":[{"operator":"isInMoreThan","type":"certificate","target":30}],"configVariables":[]},"options":{"accept_self_signed":true,"min_location_failed":1,"tick_every":60}}'
>>>>>>> 0a47a8f2
    headers:
      Cache-Control:
      - no-cache
      Connection:
      - keep-alive
      Content-Security-Policy:
      - frame-ancestors 'self'; report-uri https://api.datadoghq.com/csp-report
      Content-Type:
      - application/json
      Date:
<<<<<<< HEAD
      - Fri, 12 Mar 2021 22:13:58 GMT
=======
      - Wed, 31 Mar 2021 13:14:14 GMT
>>>>>>> 0a47a8f2
      Pragma:
      - no-cache
      Strict-Transport-Security:
      - max-age=15724800;
      Vary:
      - Accept-Encoding
      X-Content-Type-Options:
      - nosniff
      X-Dd-Debug:
      - LcgNasIYBRkNppmD6mCKE9J6iv0eEjosuuHR5V5zw2fWbR54i39C8dhdK8zDq/40
      X-Dd-Version:
<<<<<<< HEAD
      - "35.4088130"
=======
      - "35.4208607"
>>>>>>> 0a47a8f2
      X-Frame-Options:
      - SAMEORIGIN
      X-Ratelimit-Limit:
      - "1000"
      X-Ratelimit-Period:
      - "60"
      X-Ratelimit-Remaining:
<<<<<<< HEAD
      - "961"
      X-Ratelimit-Reset:
      - "2"
=======
      - "986"
      X-Ratelimit-Reset:
      - "46"
    status: 200 OK
    code: 200
    duration: ""
- request:
    body: ""
    form: {}
    headers:
      Accept:
      - application/json
      Dd-Operation-Id:
      - GetAPITest
      User-Agent:
      - terraform-provider-datadog/dev (terraform 1.16.0; terraform-cli 0.12.7-sdk) datadog-api-client-go/1.0.0-beta.19+dev (go go1.15.3; os darwin; arch amd64)
    url: https://api.datadoghq.com/api/v1/synthetics/tests/api/ui6-rcp-s3j
    method: GET
  response:
    body: '{"status":"paused","public_id":"ui6-rcp-s3j","tags":[],"locations":["aws:eu-central-1"],"message":"Notify @datadog.user","name":"tf-TestAccDatadogSyntheticsSSLTest_Basic-local-1617196453","monitor_id":33131487,"type":"api","subtype":"ssl","config":{"request":{"host":"datadoghq.com","port":443},"assertions":[{"operator":"isInMoreThan","type":"certificate","target":30}],"configVariables":[]},"options":{"accept_self_signed":true,"min_location_failed":1,"tick_every":60}}'
    headers:
      Cache-Control:
      - no-cache
      Connection:
      - keep-alive
      Content-Security-Policy:
      - frame-ancestors 'self'; report-uri https://api.datadoghq.com/csp-report
      Content-Type:
      - application/json
      Date:
      - Wed, 31 Mar 2021 13:14:14 GMT
      Pragma:
      - no-cache
      Strict-Transport-Security:
      - max-age=15724800;
      Vary:
      - Accept-Encoding
      X-Content-Type-Options:
      - nosniff
      X-Dd-Debug:
      - tpRCH6w417YjBovRJ8VmtuXmNONVYiRp2c8d2AxjPdGBn8PCtgG4vAztrx3qUZAN
      X-Dd-Version:
      - "35.4208607"
      X-Frame-Options:
      - SAMEORIGIN
      X-Ratelimit-Limit:
      - "1000"
      X-Ratelimit-Period:
      - "60"
      X-Ratelimit-Remaining:
      - "985"
      X-Ratelimit-Reset:
      - "46"
>>>>>>> 0a47a8f2
    status: 200 OK
    code: 200
    duration: ""
- request:
    body: |
<<<<<<< HEAD
      {"public_ids":["hue-7vr-je3"]}
=======
      {"public_ids":["ui6-rcp-s3j"]}
>>>>>>> 0a47a8f2
    form: {}
    headers:
      Accept:
      - application/json
      Content-Type:
      - application/json
      Dd-Operation-Id:
      - DeleteTests
      User-Agent:
<<<<<<< HEAD
      - terraform-provider-datadog/dev (terraform 2.4.4; terraform-cli 0.14.7) datadog-api-client-go/1.0.0-beta.16 (go go1.15.3; os darwin; arch amd64)
    url: https://api.datadoghq.com/api/v1/synthetics/tests/delete
    method: POST
  response:
    body: '{"deleted_tests":[{"deleted_at":"2021-03-12T22:13:59.485957+00:00","public_id":"hue-7vr-je3"}]}'
=======
      - terraform-provider-datadog/dev (terraform 1.16.0; terraform-cli 0.12.7-sdk) datadog-api-client-go/1.0.0-beta.19+dev (go go1.15.3; os darwin; arch amd64)
    url: https://api.datadoghq.com/api/v1/synthetics/tests/delete
    method: POST
  response:
    body: '{"deleted_tests":[{"deleted_at":"2021-03-31T13:14:15.370516+00:00","public_id":"ui6-rcp-s3j"}]}'
>>>>>>> 0a47a8f2
    headers:
      Cache-Control:
      - no-cache
      Connection:
      - keep-alive
      Content-Security-Policy:
      - frame-ancestors 'self'; report-uri https://api.datadoghq.com/csp-report
      Content-Type:
      - application/json
      Date:
<<<<<<< HEAD
      - Fri, 12 Mar 2021 22:13:59 GMT
=======
      - Wed, 31 Mar 2021 13:14:15 GMT
>>>>>>> 0a47a8f2
      Pragma:
      - no-cache
      Strict-Transport-Security:
      - max-age=15724800;
      Vary:
      - Accept-Encoding
      X-Content-Type-Options:
      - nosniff
      X-Dd-Debug:
<<<<<<< HEAD
      - JpIJLwIH2nFlZOC+u71rq7aAOL43MLZN3MUsL+gpYHdZz5QLUOG8Jysf8kVK6tPU
      X-Dd-Version:
      - "35.4088130"
=======
      - L3ULR3HwCWYmEqCWGz2Yob3chcH4pjowBacBXkncP7o+/uPqKt9yGEYf/g1AJPzQ
      X-Dd-Version:
      - "35.4208607"
>>>>>>> 0a47a8f2
      X-Frame-Options:
      - SAMEORIGIN
      X-Ratelimit-Limit:
      - "120"
      X-Ratelimit-Period:
      - "60"
      X-Ratelimit-Remaining:
<<<<<<< HEAD
      - "112"
      X-Ratelimit-Reset:
      - "1"
=======
      - "118"
      X-Ratelimit-Reset:
      - "45"
>>>>>>> 0a47a8f2
    status: 200 OK
    code: 200
    duration: ""
- request:
    body: ""
    form: {}
    headers:
      Accept:
      - application/json
      Dd-Operation-Id:
      - GetTest
      User-Agent:
<<<<<<< HEAD
      - terraform-provider-datadog/dev (terraform 2.4.4; terraform-cli 0.14.7) datadog-api-client-go/1.0.0-beta.16 (go go1.15.3; os darwin; arch amd64)
    url: https://api.datadoghq.com/api/v1/synthetics/tests/hue-7vr-je3
=======
      - terraform-provider-datadog/dev (terraform 1.16.0; terraform-cli 0.12.7-sdk) datadog-api-client-go/1.0.0-beta.19+dev (go go1.15.3; os darwin; arch amd64)
    url: https://api.datadoghq.com/api/v1/synthetics/tests/ui6-rcp-s3j
>>>>>>> 0a47a8f2
    method: GET
  response:
    body: '{"errors": ["Synthetics test not found"]}'
    headers:
      Cache-Control:
      - no-cache
      Connection:
      - keep-alive
      Content-Security-Policy:
      - frame-ancestors 'self'; report-uri https://api.datadoghq.com/csp-report
      Content-Type:
      - application/json
      Date:
<<<<<<< HEAD
      - Fri, 12 Mar 2021 22:13:59 GMT
=======
      - Wed, 31 Mar 2021 13:14:15 GMT
>>>>>>> 0a47a8f2
      Pragma:
      - no-cache
      Strict-Transport-Security:
      - max-age=15724800;
      Vary:
      - Accept-Encoding
      X-Content-Type-Options:
      - nosniff
      X-Dd-Version:
<<<<<<< HEAD
      - "35.4088130"
=======
      - "35.4208607"
>>>>>>> 0a47a8f2
      X-Frame-Options:
      - SAMEORIGIN
      X-Ratelimit-Limit:
      - "1000"
      X-Ratelimit-Period:
      - "60"
      X-Ratelimit-Remaining:
<<<<<<< HEAD
      - "958"
      X-Ratelimit-Reset:
      - "1"
=======
      - "984"
      X-Ratelimit-Reset:
      - "45"
>>>>>>> 0a47a8f2
    status: 404 Not Found
    code: 404
    duration: ""<|MERGE_RESOLUTION|>--- conflicted
+++ resolved
@@ -3,11 +3,7 @@
 interactions:
 - request:
     body: |
-<<<<<<< HEAD
-      {"config":{"assertions":[{"operator":"isInMoreThan","target":30,"type":"certificate"}],"configVariables":[],"request":{"host":"datadoghq.com","port":443},"variables":[]},"locations":["aws:eu-central-1"],"message":"Notify @datadog.user","name":"tf-TestAccDatadogSyntheticsSSLTest_Basic-local-1615587234","options":{"accept_self_signed":true,"min_location_failed":1,"tick_every":60},"status":"paused","subtype":"ssl","tags":[],"type":"api"}
-=======
-      {"config":{"assertions":[{"operator":"isInMoreThan","target":30,"type":"certificate"}],"configVariables":[],"request":{"host":"datadoghq.com","port":443}},"locations":["aws:eu-central-1"],"message":"Notify @datadog.user","name":"tf-TestAccDatadogSyntheticsSSLTest_Basic-local-1617196453","options":{"accept_self_signed":true,"min_location_failed":1,"tick_every":60},"status":"paused","subtype":"ssl","tags":[],"type":"api"}
->>>>>>> 0a47a8f2
+      {"config":{"assertions":[{"operator":"isInMoreThan","target":30,"type":"certificate"}],"configVariables":[],"request":{"host":"datadoghq.com","port":443}},"locations":["aws:eu-central-1"],"message":"Notify @datadog.user","name":"tf-TestAccDatadogSyntheticsSSLTest_Basic-local-1618930406","options":{"accept_self_signed":true,"min_location_failed":1,"tick_every":60},"status":"paused","subtype":"ssl","tags":[],"type":"api"}
     form: {}
     headers:
       Accept:
@@ -17,52 +13,34 @@
       Dd-Operation-Id:
       - CreateSyntheticsAPITest
       User-Agent:
-<<<<<<< HEAD
-      - terraform-provider-datadog/dev (terraform 2.4.4; terraform-cli 0.14.7) datadog-api-client-go/1.0.0-beta.16 (go go1.15.3; os darwin; arch amd64)
-    url: https://api.datadoghq.com/api/v1/synthetics/tests
-    method: POST
-  response:
-    body: '{"status":"paused","public_id":"hue-7vr-je3","tags":[],"org_id":321813,"locations":["aws:eu-central-1"],"message":"Notify @datadog.user","deleted_at":null,"name":"tf-TestAccDatadogSyntheticsSSLTest_Basic-local-1615587234","monitor_id":32039271,"type":"api","created_at":"2021-03-12T22:13:56.516326+00:00","modified_at":"2021-03-12T22:13:56.516326+00:00","subtype":"ssl","config":{"variables":[],"request":{"host":"datadoghq.com","port":443},"assertions":[{"operator":"isInMoreThan","type":"certificate","target":30}],"configVariables":[]},"options":{"accept_self_signed":true,"min_location_failed":1,"tick_every":60}}'
-=======
-      - terraform-provider-datadog/dev (terraform 1.16.0; terraform-cli 0.12.7-sdk) datadog-api-client-go/1.0.0-beta.19+dev (go go1.15.3; os darwin; arch amd64)
+      - terraform-provider-datadog/dev (terraform 2.4.4; terraform-cli 0.14.7) datadog-api-client-go/1.0.0-beta.19 (go go1.16.3; os darwin; arch amd64)
     url: https://api.datadoghq.com/api/v1/synthetics/tests/api
     method: POST
   response:
-    body: '{"status":"paused","public_id":"ui6-rcp-s3j","tags":[],"org_id":321813,"locations":["aws:eu-central-1"],"message":"Notify @datadog.user","deleted_at":null,"name":"tf-TestAccDatadogSyntheticsSSLTest_Basic-local-1617196453","monitor_id":33131487,"type":"api","created_at":"2021-03-31T13:14:13.702901+00:00","modified_at":"2021-03-31T13:14:13.702901+00:00","subtype":"ssl","config":{"request":{"host":"datadoghq.com","port":443},"assertions":[{"operator":"isInMoreThan","type":"certificate","target":30}],"configVariables":[]},"options":{"accept_self_signed":true,"min_location_failed":1,"tick_every":60}}'
->>>>>>> 0a47a8f2
-    headers:
-      Cache-Control:
-      - no-cache
-      Connection:
-      - keep-alive
-      Content-Security-Policy:
-      - frame-ancestors 'self'; report-uri https://api.datadoghq.com/csp-report
-      Content-Type:
-      - application/json
-      Date:
-<<<<<<< HEAD
-      - Fri, 12 Mar 2021 22:13:56 GMT
-=======
-      - Wed, 31 Mar 2021 13:14:13 GMT
->>>>>>> 0a47a8f2
-      Pragma:
-      - no-cache
-      Strict-Transport-Security:
-      - max-age=15724800;
-      Vary:
-      - Accept-Encoding
-      X-Content-Type-Options:
-      - nosniff
-      X-Dd-Debug:
-<<<<<<< HEAD
-      - l4HFlaRP3QwYSqoGKhzbYfv7zgkK63HIRR7YkyVYZspq0lGjjTBwoK8V/alf+XYt
-      X-Dd-Version:
-      - "35.4088130"
-=======
-      - /L+SFFO+m1pPY+hRCpk5325fvfrNl0KmiquUNJolBN/5hu3HIwflqjZSbJ6NxDFG
-      X-Dd-Version:
-      - "35.4208607"
->>>>>>> 0a47a8f2
+    body: '{"status":"paused","public_id":"bm6-bsd-sp4","tags":[],"org_id":321813,"locations":["aws:eu-central-1"],"message":"Notify @datadog.user","deleted_at":null,"name":"tf-TestAccDatadogSyntheticsSSLTest_Basic-local-1618930406","monitor_id":34157601,"type":"api","created_at":"2021-04-20T14:53:27.791411+00:00","modified_at":"2021-04-20T14:53:27.791411+00:00","subtype":"ssl","config":{"request":{"host":"datadoghq.com","port":443},"assertions":[{"operator":"isInMoreThan","type":"certificate","target":30}],"configVariables":[]},"options":{"accept_self_signed":true,"min_location_failed":1,"tick_every":60}}'
+    headers:
+      Cache-Control:
+      - no-cache
+      Connection:
+      - keep-alive
+      Content-Security-Policy:
+      - frame-ancestors 'self'; report-uri https://api.datadoghq.com/csp-report
+      Content-Type:
+      - application/json
+      Date:
+      - Tue, 20 Apr 2021 14:53:27 GMT
+      Pragma:
+      - no-cache
+      Strict-Transport-Security:
+      - max-age=15724800;
+      Vary:
+      - Accept-Encoding
+      X-Content-Type-Options:
+      - nosniff
+      X-Dd-Debug:
+      - B1nwy/pPNqX+q4pQT22cdp1QCexE35IF8qwSHy0Nf7IW0Y881qtn4tXN1lpmzaKc
+      X-Dd-Version:
+      - "35.4351688"
       X-Frame-Options:
       - SAMEORIGIN
       X-Ratelimit-Limit:
@@ -70,14 +48,9 @@
       X-Ratelimit-Period:
       - "60"
       X-Ratelimit-Remaining:
-<<<<<<< HEAD
-      - "112"
-      X-Ratelimit-Reset:
-      - "4"
-=======
-      - "118"
-      X-Ratelimit-Reset:
-      - "47"
+      - "106"
+      X-Ratelimit-Reset:
+      - "33"
     status: 200 OK
     code: 200
     duration: ""
@@ -90,44 +63,44 @@
       Dd-Operation-Id:
       - GetTest
       User-Agent:
-      - terraform-provider-datadog/dev (terraform 1.16.0; terraform-cli 0.12.7-sdk) datadog-api-client-go/1.0.0-beta.19+dev (go go1.15.3; os darwin; arch amd64)
-    url: https://api.datadoghq.com/api/v1/synthetics/tests/ui6-rcp-s3j
-    method: GET
-  response:
-    body: '{"status":"paused","public_id":"ui6-rcp-s3j","tags":[],"locations":["aws:eu-central-1"],"message":"Notify @datadog.user","name":"tf-TestAccDatadogSyntheticsSSLTest_Basic-local-1617196453","monitor_id":33131487,"type":"api","subtype":"ssl","config":{"request":{"host":"datadoghq.com","port":443},"assertions":[{"operator":"isInMoreThan","type":"certificate","target":30}],"configVariables":[]},"options":{"accept_self_signed":true,"min_location_failed":1,"tick_every":60}}'
-    headers:
-      Cache-Control:
-      - no-cache
-      Connection:
-      - keep-alive
-      Content-Security-Policy:
-      - frame-ancestors 'self'; report-uri https://api.datadoghq.com/csp-report
-      Content-Type:
-      - application/json
-      Date:
-      - Wed, 31 Mar 2021 13:14:13 GMT
-      Pragma:
-      - no-cache
-      Strict-Transport-Security:
-      - max-age=15724800;
-      Vary:
-      - Accept-Encoding
-      X-Content-Type-Options:
-      - nosniff
-      X-Dd-Debug:
-      - dPySkcOzIZtKyMKDAAzuysY3gNGGj6RtYogGuSb76E8mPvoqzREyRp6lPYm91hQU
-      X-Dd-Version:
-      - "35.4208607"
-      X-Frame-Options:
-      - SAMEORIGIN
-      X-Ratelimit-Limit:
-      - "1000"
-      X-Ratelimit-Period:
-      - "60"
-      X-Ratelimit-Remaining:
-      - "991"
-      X-Ratelimit-Reset:
-      - "47"
+      - terraform-provider-datadog/dev (terraform 2.4.4; terraform-cli 0.14.7) datadog-api-client-go/1.0.0-beta.19 (go go1.16.3; os darwin; arch amd64)
+    url: https://api.datadoghq.com/api/v1/synthetics/tests/bm6-bsd-sp4
+    method: GET
+  response:
+    body: '{"status":"paused","public_id":"bm6-bsd-sp4","tags":[],"locations":["aws:eu-central-1"],"message":"Notify @datadog.user","name":"tf-TestAccDatadogSyntheticsSSLTest_Basic-local-1618930406","monitor_id":34157601,"type":"api","subtype":"ssl","config":{"request":{"host":"datadoghq.com","port":443},"assertions":[{"operator":"isInMoreThan","type":"certificate","target":30}],"configVariables":[]},"options":{"accept_self_signed":true,"min_location_failed":1,"tick_every":60}}'
+    headers:
+      Cache-Control:
+      - no-cache
+      Connection:
+      - keep-alive
+      Content-Security-Policy:
+      - frame-ancestors 'self'; report-uri https://api.datadoghq.com/csp-report
+      Content-Type:
+      - application/json
+      Date:
+      - Tue, 20 Apr 2021 14:53:27 GMT
+      Pragma:
+      - no-cache
+      Strict-Transport-Security:
+      - max-age=15724800;
+      Vary:
+      - Accept-Encoding
+      X-Content-Type-Options:
+      - nosniff
+      X-Dd-Debug:
+      - L3ULR3HwCWYmEqCWGz2Yob3chcH4pjowBacBXkncP7o+/uPqKt9yGEYf/g1AJPzQ
+      X-Dd-Version:
+      - "35.4351688"
+      X-Frame-Options:
+      - SAMEORIGIN
+      X-Ratelimit-Limit:
+      - "1000"
+      X-Ratelimit-Period:
+      - "60"
+      X-Ratelimit-Remaining:
+      - "895"
+      X-Ratelimit-Reset:
+      - "33"
     status: 200 OK
     code: 200
     duration: ""
@@ -140,45 +113,44 @@
       Dd-Operation-Id:
       - GetAPITest
       User-Agent:
-      - terraform-provider-datadog/dev (terraform 1.16.0; terraform-cli 0.12.7-sdk) datadog-api-client-go/1.0.0-beta.19+dev (go go1.15.3; os darwin; arch amd64)
-    url: https://api.datadoghq.com/api/v1/synthetics/tests/api/ui6-rcp-s3j
-    method: GET
-  response:
-    body: '{"status":"paused","public_id":"ui6-rcp-s3j","tags":[],"locations":["aws:eu-central-1"],"message":"Notify @datadog.user","name":"tf-TestAccDatadogSyntheticsSSLTest_Basic-local-1617196453","monitor_id":33131487,"type":"api","subtype":"ssl","config":{"request":{"host":"datadoghq.com","port":443},"assertions":[{"operator":"isInMoreThan","type":"certificate","target":30}],"configVariables":[]},"options":{"accept_self_signed":true,"min_location_failed":1,"tick_every":60}}'
-    headers:
-      Cache-Control:
-      - no-cache
-      Connection:
-      - keep-alive
-      Content-Security-Policy:
-      - frame-ancestors 'self'; report-uri https://api.datadoghq.com/csp-report
-      Content-Type:
-      - application/json
-      Date:
-      - Wed, 31 Mar 2021 13:14:14 GMT
-      Pragma:
-      - no-cache
-      Strict-Transport-Security:
-      - max-age=15724800;
-      Vary:
-      - Accept-Encoding
-      X-Content-Type-Options:
-      - nosniff
-      X-Dd-Debug:
-      - SY1h8ScsWq+kYmtbh63ltMLFAZsQjqfrgvdfAoRX+9TzT1sgMBRYaFRwfWWRRe9a
-      X-Dd-Version:
-      - "35.4208607"
-      X-Frame-Options:
-      - SAMEORIGIN
-      X-Ratelimit-Limit:
-      - "1000"
-      X-Ratelimit-Period:
-      - "60"
-      X-Ratelimit-Remaining:
-      - "990"
-      X-Ratelimit-Reset:
-      - "46"
->>>>>>> 0a47a8f2
+      - terraform-provider-datadog/dev (terraform 2.4.4; terraform-cli 0.14.7) datadog-api-client-go/1.0.0-beta.19 (go go1.16.3; os darwin; arch amd64)
+    url: https://api.datadoghq.com/api/v1/synthetics/tests/api/bm6-bsd-sp4
+    method: GET
+  response:
+    body: '{"status":"paused","public_id":"bm6-bsd-sp4","tags":[],"locations":["aws:eu-central-1"],"message":"Notify @datadog.user","name":"tf-TestAccDatadogSyntheticsSSLTest_Basic-local-1618930406","monitor_id":34157601,"type":"api","subtype":"ssl","config":{"request":{"host":"datadoghq.com","port":443},"assertions":[{"operator":"isInMoreThan","type":"certificate","target":30}],"configVariables":[]},"options":{"accept_self_signed":true,"min_location_failed":1,"tick_every":60}}'
+    headers:
+      Cache-Control:
+      - no-cache
+      Connection:
+      - keep-alive
+      Content-Security-Policy:
+      - frame-ancestors 'self'; report-uri https://api.datadoghq.com/csp-report
+      Content-Type:
+      - application/json
+      Date:
+      - Tue, 20 Apr 2021 14:53:27 GMT
+      Pragma:
+      - no-cache
+      Strict-Transport-Security:
+      - max-age=15724800;
+      Vary:
+      - Accept-Encoding
+      X-Content-Type-Options:
+      - nosniff
+      X-Dd-Debug:
+      - bgHykj7A9bfZx0Y5ZO3swhhp5tGUSNJHqFWR868+qg087CYrDOd5hQslC+noiEtH
+      X-Dd-Version:
+      - "35.4351688"
+      X-Frame-Options:
+      - SAMEORIGIN
+      X-Ratelimit-Limit:
+      - "1000"
+      X-Ratelimit-Period:
+      - "60"
+      X-Ratelimit-Remaining:
+      - "893"
+      X-Ratelimit-Reset:
+      - "33"
     status: 200 OK
     code: 200
     duration: ""
@@ -191,68 +163,44 @@
       Dd-Operation-Id:
       - GetTest
       User-Agent:
-<<<<<<< HEAD
-      - terraform-provider-datadog/dev (terraform 2.4.4; terraform-cli 0.14.7) datadog-api-client-go/1.0.0-beta.16 (go go1.15.3; os darwin; arch amd64)
-    url: https://api.datadoghq.com/api/v1/synthetics/tests/hue-7vr-je3
-    method: GET
-  response:
-    body: '{"status":"paused","public_id":"hue-7vr-je3","tags":[],"locations":["aws:eu-central-1"],"message":"Notify @datadog.user","name":"tf-TestAccDatadogSyntheticsSSLTest_Basic-local-1615587234","monitor_id":32039271,"type":"api","subtype":"ssl","config":{"variables":[],"request":{"host":"datadoghq.com","port":443},"assertions":[{"operator":"isInMoreThan","type":"certificate","target":30}],"configVariables":[]},"options":{"accept_self_signed":true,"min_location_failed":1,"tick_every":60}}'
-=======
-      - terraform-provider-datadog/dev (terraform 1.16.0; terraform-cli 0.12.7-sdk) datadog-api-client-go/1.0.0-beta.19+dev (go go1.15.3; os darwin; arch amd64)
-    url: https://api.datadoghq.com/api/v1/synthetics/tests/ui6-rcp-s3j
-    method: GET
-  response:
-    body: '{"status":"paused","public_id":"ui6-rcp-s3j","tags":[],"locations":["aws:eu-central-1"],"message":"Notify @datadog.user","name":"tf-TestAccDatadogSyntheticsSSLTest_Basic-local-1617196453","monitor_id":33131487,"type":"api","subtype":"ssl","config":{"request":{"host":"datadoghq.com","port":443},"assertions":[{"operator":"isInMoreThan","type":"certificate","target":30}],"configVariables":[]},"options":{"accept_self_signed":true,"min_location_failed":1,"tick_every":60}}'
->>>>>>> 0a47a8f2
-    headers:
-      Cache-Control:
-      - no-cache
-      Connection:
-      - keep-alive
-      Content-Security-Policy:
-      - frame-ancestors 'self'; report-uri https://api.datadoghq.com/csp-report
-      Content-Type:
-      - application/json
-      Date:
-<<<<<<< HEAD
-      - Fri, 12 Mar 2021 22:13:56 GMT
-=======
-      - Wed, 31 Mar 2021 13:14:14 GMT
->>>>>>> 0a47a8f2
-      Pragma:
-      - no-cache
-      Strict-Transport-Security:
-      - max-age=15724800;
-      Vary:
-      - Accept-Encoding
-      X-Content-Type-Options:
-      - nosniff
-      X-Dd-Debug:
-<<<<<<< HEAD
-      - L3ULR3HwCWYmEqCWGz2Yob3chcH4pjowBacBXkncP7o+/uPqKt9yGEYf/g1AJPzQ
-      X-Dd-Version:
-      - "35.4088130"
-=======
-      - fIO2C4qGDheGHy4YbS+r3a3CXbh4cbRo7roILOimQyiHGjQdOat0cIpWCkupM1uX
-      X-Dd-Version:
-      - "35.4208607"
->>>>>>> 0a47a8f2
-      X-Frame-Options:
-      - SAMEORIGIN
-      X-Ratelimit-Limit:
-      - "1000"
-      X-Ratelimit-Period:
-      - "60"
-      X-Ratelimit-Remaining:
-<<<<<<< HEAD
-      - "964"
-      X-Ratelimit-Reset:
-      - "4"
-=======
-      - "989"
-      X-Ratelimit-Reset:
-      - "46"
->>>>>>> 0a47a8f2
+      - terraform-provider-datadog/dev (terraform 2.4.4; terraform-cli 0.14.7) datadog-api-client-go/1.0.0-beta.19 (go go1.16.3; os darwin; arch amd64)
+    url: https://api.datadoghq.com/api/v1/synthetics/tests/bm6-bsd-sp4
+    method: GET
+  response:
+    body: '{"status":"paused","public_id":"bm6-bsd-sp4","tags":[],"locations":["aws:eu-central-1"],"message":"Notify @datadog.user","name":"tf-TestAccDatadogSyntheticsSSLTest_Basic-local-1618930406","monitor_id":34157601,"type":"api","subtype":"ssl","config":{"request":{"host":"datadoghq.com","port":443},"assertions":[{"operator":"isInMoreThan","type":"certificate","target":30}],"configVariables":[]},"options":{"accept_self_signed":true,"min_location_failed":1,"tick_every":60}}'
+    headers:
+      Cache-Control:
+      - no-cache
+      Connection:
+      - keep-alive
+      Content-Security-Policy:
+      - frame-ancestors 'self'; report-uri https://api.datadoghq.com/csp-report
+      Content-Type:
+      - application/json
+      Date:
+      - Tue, 20 Apr 2021 14:53:28 GMT
+      Pragma:
+      - no-cache
+      Strict-Transport-Security:
+      - max-age=15724800;
+      Vary:
+      - Accept-Encoding
+      X-Content-Type-Options:
+      - nosniff
+      X-Dd-Debug:
+      - PhosSd3Ch1B6B0DXI71steKUi7XhPDttnPiIP1NdXTw0VJNWpoUnYyBmODS5ne3q
+      X-Dd-Version:
+      - "35.4351688"
+      X-Frame-Options:
+      - SAMEORIGIN
+      X-Ratelimit-Limit:
+      - "1000"
+      X-Ratelimit-Period:
+      - "60"
+      X-Ratelimit-Remaining:
+      - "889"
+      X-Ratelimit-Reset:
+      - "32"
     status: 200 OK
     code: 200
     duration: ""
@@ -265,61 +213,44 @@
       Dd-Operation-Id:
       - GetTest
       User-Agent:
-<<<<<<< HEAD
-      - terraform-provider-datadog/dev (terraform 2.4.4; terraform-cli 0.14.7) datadog-api-client-go/1.0.0-beta.16 (go go1.15.3; os darwin; arch amd64)
-    url: https://api.datadoghq.com/api/v1/synthetics/tests/hue-7vr-je3
-    method: GET
-  response:
-    body: '{"status":"paused","public_id":"hue-7vr-je3","tags":[],"locations":["aws:eu-central-1"],"message":"Notify @datadog.user","name":"tf-TestAccDatadogSyntheticsSSLTest_Basic-local-1615587234","monitor_id":32039271,"type":"api","subtype":"ssl","config":{"variables":[],"request":{"host":"datadoghq.com","port":443},"assertions":[{"operator":"isInMoreThan","type":"certificate","target":30}],"configVariables":[]},"options":{"accept_self_signed":true,"min_location_failed":1,"tick_every":60}}'
-=======
-      - terraform-provider-datadog/dev (terraform 1.16.0; terraform-cli 0.12.7-sdk) datadog-api-client-go/1.0.0-beta.19+dev (go go1.15.3; os darwin; arch amd64)
-    url: https://api.datadoghq.com/api/v1/synthetics/tests/ui6-rcp-s3j
-    method: GET
-  response:
-    body: '{"status":"paused","public_id":"ui6-rcp-s3j","tags":[],"locations":["aws:eu-central-1"],"message":"Notify @datadog.user","name":"tf-TestAccDatadogSyntheticsSSLTest_Basic-local-1617196453","monitor_id":33131487,"type":"api","subtype":"ssl","config":{"request":{"host":"datadoghq.com","port":443},"assertions":[{"operator":"isInMoreThan","type":"certificate","target":30}],"configVariables":[]},"options":{"accept_self_signed":true,"min_location_failed":1,"tick_every":60}}'
->>>>>>> 0a47a8f2
-    headers:
-      Cache-Control:
-      - no-cache
-      Connection:
-      - keep-alive
-      Content-Security-Policy:
-      - frame-ancestors 'self'; report-uri https://api.datadoghq.com/csp-report
-      Content-Type:
-      - application/json
-      Date:
-<<<<<<< HEAD
-      - Fri, 12 Mar 2021 22:13:57 GMT
-=======
-      - Wed, 31 Mar 2021 13:14:14 GMT
->>>>>>> 0a47a8f2
-      Pragma:
-      - no-cache
-      Strict-Transport-Security:
-      - max-age=15724800;
-      Vary:
-      - Accept-Encoding
-      X-Content-Type-Options:
-      - nosniff
-      X-Dd-Debug:
-<<<<<<< HEAD
-      - PhosSd3Ch1B6B0DXI71steKUi7XhPDttnPiIP1NdXTw0VJNWpoUnYyBmODS5ne3q
-      X-Dd-Version:
-      - "35.4088130"
-=======
-      - 2328yjLSqI4XmR1pVqrPRR/SFcQsbafjEpPmZx7/3PfxUK1nJQQsX+wrMelyVyj+
-      X-Dd-Version:
-      - "35.4208607"
-      X-Frame-Options:
-      - SAMEORIGIN
-      X-Ratelimit-Limit:
-      - "1000"
-      X-Ratelimit-Period:
-      - "60"
-      X-Ratelimit-Remaining:
-      - "988"
-      X-Ratelimit-Reset:
-      - "46"
+      - terraform-provider-datadog/dev (terraform 2.4.4; terraform-cli ) datadog-api-client-go/1.0.0-beta.19 (go go1.16.3; os darwin; arch amd64)
+    url: https://api.datadoghq.com/api/v1/synthetics/tests/bm6-bsd-sp4
+    method: GET
+  response:
+    body: '{"status":"paused","public_id":"bm6-bsd-sp4","tags":[],"locations":["aws:eu-central-1"],"message":"Notify @datadog.user","name":"tf-TestAccDatadogSyntheticsSSLTest_Basic-local-1618930406","monitor_id":34157601,"type":"api","subtype":"ssl","config":{"request":{"host":"datadoghq.com","port":443},"assertions":[{"operator":"isInMoreThan","type":"certificate","target":30}],"configVariables":[]},"options":{"accept_self_signed":true,"min_location_failed":1,"tick_every":60}}'
+    headers:
+      Cache-Control:
+      - no-cache
+      Connection:
+      - keep-alive
+      Content-Security-Policy:
+      - frame-ancestors 'self'; report-uri https://api.datadoghq.com/csp-report
+      Content-Type:
+      - application/json
+      Date:
+      - Tue, 20 Apr 2021 14:53:29 GMT
+      Pragma:
+      - no-cache
+      Strict-Transport-Security:
+      - max-age=15724800;
+      Vary:
+      - Accept-Encoding
+      X-Content-Type-Options:
+      - nosniff
+      X-Dd-Debug:
+      - twvpGlmuom5y6A0pjGtXzTf554cmwJgTcCZ71fK4H/RDi+v5ehBK0zQiRcTJQG5C
+      X-Dd-Version:
+      - "35.4351688"
+      X-Frame-Options:
+      - SAMEORIGIN
+      X-Ratelimit-Limit:
+      - "1000"
+      X-Ratelimit-Period:
+      - "60"
+      X-Ratelimit-Remaining:
+      - "880"
+      X-Ratelimit-Reset:
+      - "31"
     status: 200 OK
     code: 200
     duration: ""
@@ -332,150 +263,22 @@
       Dd-Operation-Id:
       - GetAPITest
       User-Agent:
-      - terraform-provider-datadog/dev (terraform 1.16.0; terraform-cli 0.12.7-sdk) datadog-api-client-go/1.0.0-beta.19+dev (go go1.15.3; os darwin; arch amd64)
-    url: https://api.datadoghq.com/api/v1/synthetics/tests/api/ui6-rcp-s3j
-    method: GET
-  response:
-    body: '{"status":"paused","public_id":"ui6-rcp-s3j","tags":[],"locations":["aws:eu-central-1"],"message":"Notify @datadog.user","name":"tf-TestAccDatadogSyntheticsSSLTest_Basic-local-1617196453","monitor_id":33131487,"type":"api","subtype":"ssl","config":{"request":{"host":"datadoghq.com","port":443},"assertions":[{"operator":"isInMoreThan","type":"certificate","target":30}],"configVariables":[]},"options":{"accept_self_signed":true,"min_location_failed":1,"tick_every":60}}'
-    headers:
-      Cache-Control:
-      - no-cache
-      Connection:
-      - keep-alive
-      Content-Security-Policy:
-      - frame-ancestors 'self'; report-uri https://api.datadoghq.com/csp-report
-      Content-Type:
-      - application/json
-      Date:
-      - Wed, 31 Mar 2021 13:14:14 GMT
-      Pragma:
-      - no-cache
-      Strict-Transport-Security:
-      - max-age=15724800;
-      Vary:
-      - Accept-Encoding
-      X-Content-Type-Options:
-      - nosniff
-      X-Dd-Debug:
-      - mNzaoDhdDKO7t4QSrAe5X7pHd0bJND187D+vRbwoluXouE2m1UaQQX0RGCvRpLVE
-      X-Dd-Version:
-      - "35.4208607"
->>>>>>> 0a47a8f2
-      X-Frame-Options:
-      - SAMEORIGIN
-      X-Ratelimit-Limit:
-      - "1000"
-      X-Ratelimit-Period:
-      - "60"
-      X-Ratelimit-Remaining:
-<<<<<<< HEAD
-      - "963"
-      X-Ratelimit-Reset:
-      - "3"
-=======
-      - "987"
-      X-Ratelimit-Reset:
-      - "46"
->>>>>>> 0a47a8f2
-    status: 200 OK
-    code: 200
-    duration: ""
-- request:
-    body: ""
-    form: {}
-    headers:
-      Accept:
-      - application/json
-      Dd-Operation-Id:
-      - GetTest
-      User-Agent:
-<<<<<<< HEAD
-      - terraform-provider-datadog/dev (terraform 2.4.4; terraform-cli 0.14.7) datadog-api-client-go/1.0.0-beta.16 (go go1.15.3; os darwin; arch amd64)
-    url: https://api.datadoghq.com/api/v1/synthetics/tests/hue-7vr-je3
-    method: GET
-  response:
-    body: '{"status":"paused","public_id":"hue-7vr-je3","tags":[],"locations":["aws:eu-central-1"],"message":"Notify @datadog.user","name":"tf-TestAccDatadogSyntheticsSSLTest_Basic-local-1615587234","monitor_id":32039271,"type":"api","subtype":"ssl","config":{"variables":[],"request":{"host":"datadoghq.com","port":443},"assertions":[{"operator":"isInMoreThan","type":"certificate","target":30}],"configVariables":[]},"options":{"accept_self_signed":true,"min_location_failed":1,"tick_every":60}}'
-=======
-      - terraform-provider-datadog/dev (terraform 1.16.0; terraform-cli 0.12.7-sdk) datadog-api-client-go/1.0.0-beta.19+dev (go go1.15.3; os darwin; arch amd64)
-    url: https://api.datadoghq.com/api/v1/synthetics/tests/ui6-rcp-s3j
-    method: GET
-  response:
-    body: '{"status":"paused","public_id":"ui6-rcp-s3j","tags":[],"locations":["aws:eu-central-1"],"message":"Notify @datadog.user","name":"tf-TestAccDatadogSyntheticsSSLTest_Basic-local-1617196453","monitor_id":33131487,"type":"api","subtype":"ssl","config":{"request":{"host":"datadoghq.com","port":443},"assertions":[{"operator":"isInMoreThan","type":"certificate","target":30}],"configVariables":[]},"options":{"accept_self_signed":true,"min_location_failed":1,"tick_every":60}}'
->>>>>>> 0a47a8f2
-    headers:
-      Cache-Control:
-      - no-cache
-      Connection:
-      - keep-alive
-      Content-Security-Policy:
-      - frame-ancestors 'self'; report-uri https://api.datadoghq.com/csp-report
-      Content-Type:
-      - application/json
-      Date:
-<<<<<<< HEAD
-      - Fri, 12 Mar 2021 22:13:58 GMT
-=======
-      - Wed, 31 Mar 2021 13:14:14 GMT
->>>>>>> 0a47a8f2
-      Pragma:
-      - no-cache
-      Strict-Transport-Security:
-      - max-age=15724800;
-      Vary:
-      - Accept-Encoding
-      X-Content-Type-Options:
-      - nosniff
-      X-Dd-Debug:
-      - LcgNasIYBRkNppmD6mCKE9J6iv0eEjosuuHR5V5zw2fWbR54i39C8dhdK8zDq/40
-      X-Dd-Version:
-<<<<<<< HEAD
-      - "35.4088130"
-=======
-      - "35.4208607"
->>>>>>> 0a47a8f2
-      X-Frame-Options:
-      - SAMEORIGIN
-      X-Ratelimit-Limit:
-      - "1000"
-      X-Ratelimit-Period:
-      - "60"
-      X-Ratelimit-Remaining:
-<<<<<<< HEAD
-      - "961"
-      X-Ratelimit-Reset:
-      - "2"
-=======
-      - "986"
-      X-Ratelimit-Reset:
-      - "46"
-    status: 200 OK
-    code: 200
-    duration: ""
-- request:
-    body: ""
-    form: {}
-    headers:
-      Accept:
-      - application/json
-      Dd-Operation-Id:
-      - GetAPITest
-      User-Agent:
-      - terraform-provider-datadog/dev (terraform 1.16.0; terraform-cli 0.12.7-sdk) datadog-api-client-go/1.0.0-beta.19+dev (go go1.15.3; os darwin; arch amd64)
-    url: https://api.datadoghq.com/api/v1/synthetics/tests/api/ui6-rcp-s3j
-    method: GET
-  response:
-    body: '{"status":"paused","public_id":"ui6-rcp-s3j","tags":[],"locations":["aws:eu-central-1"],"message":"Notify @datadog.user","name":"tf-TestAccDatadogSyntheticsSSLTest_Basic-local-1617196453","monitor_id":33131487,"type":"api","subtype":"ssl","config":{"request":{"host":"datadoghq.com","port":443},"assertions":[{"operator":"isInMoreThan","type":"certificate","target":30}],"configVariables":[]},"options":{"accept_self_signed":true,"min_location_failed":1,"tick_every":60}}'
-    headers:
-      Cache-Control:
-      - no-cache
-      Connection:
-      - keep-alive
-      Content-Security-Policy:
-      - frame-ancestors 'self'; report-uri https://api.datadoghq.com/csp-report
-      Content-Type:
-      - application/json
-      Date:
-      - Wed, 31 Mar 2021 13:14:14 GMT
+      - terraform-provider-datadog/dev (terraform 2.4.4; terraform-cli ) datadog-api-client-go/1.0.0-beta.19 (go go1.16.3; os darwin; arch amd64)
+    url: https://api.datadoghq.com/api/v1/synthetics/tests/api/bm6-bsd-sp4
+    method: GET
+  response:
+    body: '{"status":"paused","public_id":"bm6-bsd-sp4","tags":[],"locations":["aws:eu-central-1"],"message":"Notify @datadog.user","name":"tf-TestAccDatadogSyntheticsSSLTest_Basic-local-1618930406","monitor_id":34157601,"type":"api","subtype":"ssl","config":{"request":{"host":"datadoghq.com","port":443},"assertions":[{"operator":"isInMoreThan","type":"certificate","target":30}],"configVariables":[]},"options":{"accept_self_signed":true,"min_location_failed":1,"tick_every":60}}'
+    headers:
+      Cache-Control:
+      - no-cache
+      Connection:
+      - keep-alive
+      Content-Security-Policy:
+      - frame-ancestors 'self'; report-uri https://api.datadoghq.com/csp-report
+      Content-Type:
+      - application/json
+      Date:
+      - Tue, 20 Apr 2021 14:53:29 GMT
       Pragma:
       - no-cache
       Strict-Transport-Security:
@@ -487,28 +290,23 @@
       X-Dd-Debug:
       - tpRCH6w417YjBovRJ8VmtuXmNONVYiRp2c8d2AxjPdGBn8PCtgG4vAztrx3qUZAN
       X-Dd-Version:
-      - "35.4208607"
-      X-Frame-Options:
-      - SAMEORIGIN
-      X-Ratelimit-Limit:
-      - "1000"
-      X-Ratelimit-Period:
-      - "60"
-      X-Ratelimit-Remaining:
-      - "985"
-      X-Ratelimit-Reset:
-      - "46"
->>>>>>> 0a47a8f2
+      - "35.4351688"
+      X-Frame-Options:
+      - SAMEORIGIN
+      X-Ratelimit-Limit:
+      - "1000"
+      X-Ratelimit-Period:
+      - "60"
+      X-Ratelimit-Remaining:
+      - "879"
+      X-Ratelimit-Reset:
+      - "31"
     status: 200 OK
     code: 200
     duration: ""
 - request:
     body: |
-<<<<<<< HEAD
-      {"public_ids":["hue-7vr-je3"]}
-=======
-      {"public_ids":["ui6-rcp-s3j"]}
->>>>>>> 0a47a8f2
+      {"public_ids":["bm6-bsd-sp4"]}
     form: {}
     headers:
       Accept:
@@ -518,52 +316,34 @@
       Dd-Operation-Id:
       - DeleteTests
       User-Agent:
-<<<<<<< HEAD
-      - terraform-provider-datadog/dev (terraform 2.4.4; terraform-cli 0.14.7) datadog-api-client-go/1.0.0-beta.16 (go go1.15.3; os darwin; arch amd64)
+      - terraform-provider-datadog/dev (terraform 2.4.4; terraform-cli ) datadog-api-client-go/1.0.0-beta.19 (go go1.16.3; os darwin; arch amd64)
     url: https://api.datadoghq.com/api/v1/synthetics/tests/delete
     method: POST
   response:
-    body: '{"deleted_tests":[{"deleted_at":"2021-03-12T22:13:59.485957+00:00","public_id":"hue-7vr-je3"}]}'
-=======
-      - terraform-provider-datadog/dev (terraform 1.16.0; terraform-cli 0.12.7-sdk) datadog-api-client-go/1.0.0-beta.19+dev (go go1.15.3; os darwin; arch amd64)
-    url: https://api.datadoghq.com/api/v1/synthetics/tests/delete
-    method: POST
-  response:
-    body: '{"deleted_tests":[{"deleted_at":"2021-03-31T13:14:15.370516+00:00","public_id":"ui6-rcp-s3j"}]}'
->>>>>>> 0a47a8f2
-    headers:
-      Cache-Control:
-      - no-cache
-      Connection:
-      - keep-alive
-      Content-Security-Policy:
-      - frame-ancestors 'self'; report-uri https://api.datadoghq.com/csp-report
-      Content-Type:
-      - application/json
-      Date:
-<<<<<<< HEAD
-      - Fri, 12 Mar 2021 22:13:59 GMT
-=======
-      - Wed, 31 Mar 2021 13:14:15 GMT
->>>>>>> 0a47a8f2
-      Pragma:
-      - no-cache
-      Strict-Transport-Security:
-      - max-age=15724800;
-      Vary:
-      - Accept-Encoding
-      X-Content-Type-Options:
-      - nosniff
-      X-Dd-Debug:
-<<<<<<< HEAD
-      - JpIJLwIH2nFlZOC+u71rq7aAOL43MLZN3MUsL+gpYHdZz5QLUOG8Jysf8kVK6tPU
-      X-Dd-Version:
-      - "35.4088130"
-=======
-      - L3ULR3HwCWYmEqCWGz2Yob3chcH4pjowBacBXkncP7o+/uPqKt9yGEYf/g1AJPzQ
-      X-Dd-Version:
-      - "35.4208607"
->>>>>>> 0a47a8f2
+    body: '{"deleted_tests":[{"deleted_at":"2021-04-20T14:53:31.038600+00:00","public_id":"bm6-bsd-sp4"}]}'
+    headers:
+      Cache-Control:
+      - no-cache
+      Connection:
+      - keep-alive
+      Content-Security-Policy:
+      - frame-ancestors 'self'; report-uri https://api.datadoghq.com/csp-report
+      Content-Type:
+      - application/json
+      Date:
+      - Tue, 20 Apr 2021 14:53:31 GMT
+      Pragma:
+      - no-cache
+      Strict-Transport-Security:
+      - max-age=15724800;
+      Vary:
+      - Accept-Encoding
+      X-Content-Type-Options:
+      - nosniff
+      X-Dd-Debug:
+      - bgHykj7A9bfZx0Y5ZO3swhhp5tGUSNJHqFWR868+qg087CYrDOd5hQslC+noiEtH
+      X-Dd-Version:
+      - "35.4351688"
       X-Frame-Options:
       - SAMEORIGIN
       X-Ratelimit-Limit:
@@ -571,15 +351,9 @@
       X-Ratelimit-Period:
       - "60"
       X-Ratelimit-Remaining:
-<<<<<<< HEAD
-      - "112"
-      X-Ratelimit-Reset:
-      - "1"
-=======
-      - "118"
-      X-Ratelimit-Reset:
-      - "45"
->>>>>>> 0a47a8f2
+      - "108"
+      X-Ratelimit-Reset:
+      - "30"
     status: 200 OK
     code: 200
     duration: ""
@@ -592,13 +366,8 @@
       Dd-Operation-Id:
       - GetTest
       User-Agent:
-<<<<<<< HEAD
-      - terraform-provider-datadog/dev (terraform 2.4.4; terraform-cli 0.14.7) datadog-api-client-go/1.0.0-beta.16 (go go1.15.3; os darwin; arch amd64)
-    url: https://api.datadoghq.com/api/v1/synthetics/tests/hue-7vr-je3
-=======
-      - terraform-provider-datadog/dev (terraform 1.16.0; terraform-cli 0.12.7-sdk) datadog-api-client-go/1.0.0-beta.19+dev (go go1.15.3; os darwin; arch amd64)
-    url: https://api.datadoghq.com/api/v1/synthetics/tests/ui6-rcp-s3j
->>>>>>> 0a47a8f2
+      - terraform-provider-datadog/dev (terraform 2.4.4; terraform-cli ) datadog-api-client-go/1.0.0-beta.19 (go go1.16.3; os darwin; arch amd64)
+    url: https://api.datadoghq.com/api/v1/synthetics/tests/bm6-bsd-sp4
     method: GET
   response:
     body: '{"errors": ["Synthetics test not found"]}'
@@ -612,41 +381,27 @@
       Content-Type:
       - application/json
       Date:
-<<<<<<< HEAD
-      - Fri, 12 Mar 2021 22:13:59 GMT
-=======
-      - Wed, 31 Mar 2021 13:14:15 GMT
->>>>>>> 0a47a8f2
-      Pragma:
-      - no-cache
-      Strict-Transport-Security:
-      - max-age=15724800;
-      Vary:
-      - Accept-Encoding
-      X-Content-Type-Options:
-      - nosniff
-      X-Dd-Version:
-<<<<<<< HEAD
-      - "35.4088130"
-=======
-      - "35.4208607"
->>>>>>> 0a47a8f2
-      X-Frame-Options:
-      - SAMEORIGIN
-      X-Ratelimit-Limit:
-      - "1000"
-      X-Ratelimit-Period:
-      - "60"
-      X-Ratelimit-Remaining:
-<<<<<<< HEAD
-      - "958"
-      X-Ratelimit-Reset:
-      - "1"
-=======
-      - "984"
-      X-Ratelimit-Reset:
-      - "45"
->>>>>>> 0a47a8f2
+      - Tue, 20 Apr 2021 14:53:32 GMT
+      Pragma:
+      - no-cache
+      Strict-Transport-Security:
+      - max-age=15724800;
+      Vary:
+      - Accept-Encoding
+      X-Content-Type-Options:
+      - nosniff
+      X-Dd-Version:
+      - "35.4351688"
+      X-Frame-Options:
+      - SAMEORIGIN
+      X-Ratelimit-Limit:
+      - "1000"
+      X-Ratelimit-Period:
+      - "60"
+      X-Ratelimit-Remaining:
+      - "846"
+      X-Ratelimit-Reset:
+      - "28"
     status: 404 Not Found
     code: 404
     duration: ""
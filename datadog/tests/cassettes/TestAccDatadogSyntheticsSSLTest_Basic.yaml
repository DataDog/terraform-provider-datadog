--- conflicted
+++ resolved
@@ -3,11 +3,7 @@
 interactions:
 - request:
     body: |
-<<<<<<< HEAD
-      {"config":{"assertions":[{"operator":"isInMoreThan","target":30,"type":"certificate"}],"configVariables":[],"request":{"host":"datadoghq.com","port":443}},"locations":["aws:eu-central-1"],"message":"Notify @datadog.user","name":"tf-TestAccDatadogSyntheticsSSLTest_Basic-local-1618930406","options":{"accept_self_signed":true,"min_location_failed":1,"tick_every":60},"status":"paused","subtype":"ssl","tags":[],"type":"api"}
-=======
       {"config":{"assertions":[{"operator":"isInMoreThan","target":30,"type":"certificate"}],"configVariables":[],"request":{"host":"datadoghq.com","port":443}},"locations":["aws:eu-central-1"],"message":"Notify @datadog.user","name":"tf-TestAccDatadogSyntheticsSSLTest_Basic-local-1617196453","options":{"accept_self_signed":true,"min_location_failed":1,"tick_every":60},"status":"paused","subtype":"ssl","tags":[],"type":"api"}
->>>>>>> 154a3a6f
     form: {}
     headers:
       Accept:
@@ -17,52 +13,34 @@
       Dd-Operation-Id:
       - CreateSyntheticsAPITest
       User-Agent:
-<<<<<<< HEAD
-      - terraform-provider-datadog/dev (terraform 2.4.4; terraform-cli 0.14.7) datadog-api-client-go/1.0.0-beta.19 (go go1.16.3; os darwin; arch amd64)
+      - terraform-provider-datadog/dev (terraform 1.16.0; terraform-cli 0.12.7-sdk) datadog-api-client-go/1.0.0-beta.19+dev (go go1.15.3; os darwin; arch amd64)
     url: https://api.datadoghq.com/api/v1/synthetics/tests/api
     method: POST
   response:
-    body: '{"status":"paused","public_id":"bm6-bsd-sp4","tags":[],"org_id":321813,"locations":["aws:eu-central-1"],"message":"Notify @datadog.user","deleted_at":null,"name":"tf-TestAccDatadogSyntheticsSSLTest_Basic-local-1618930406","monitor_id":34157601,"type":"api","created_at":"2021-04-20T14:53:27.791411+00:00","modified_at":"2021-04-20T14:53:27.791411+00:00","subtype":"ssl","config":{"request":{"host":"datadoghq.com","port":443},"assertions":[{"operator":"isInMoreThan","type":"certificate","target":30}],"configVariables":[]},"options":{"accept_self_signed":true,"min_location_failed":1,"tick_every":60}}'
-=======
-      - terraform-provider-datadog/dev (terraform 1.16.0; terraform-cli 0.12.7-sdk) datadog-api-client-go/1.0.0-beta.19+dev (go go1.15.3; os darwin; arch amd64)
-    url: https://api.datadoghq.com/api/v1/synthetics/tests/api
-    method: POST
-  response:
     body: '{"status":"paused","public_id":"ui6-rcp-s3j","tags":[],"org_id":321813,"locations":["aws:eu-central-1"],"message":"Notify @datadog.user","deleted_at":null,"name":"tf-TestAccDatadogSyntheticsSSLTest_Basic-local-1617196453","monitor_id":33131487,"type":"api","created_at":"2021-03-31T13:14:13.702901+00:00","modified_at":"2021-03-31T13:14:13.702901+00:00","subtype":"ssl","config":{"request":{"host":"datadoghq.com","port":443},"assertions":[{"operator":"isInMoreThan","type":"certificate","target":30}],"configVariables":[]},"options":{"accept_self_signed":true,"min_location_failed":1,"tick_every":60}}'
->>>>>>> 154a3a6f
-    headers:
-      Cache-Control:
-      - no-cache
-      Connection:
-      - keep-alive
-      Content-Security-Policy:
-      - frame-ancestors 'self'; report-uri https://api.datadoghq.com/csp-report
-      Content-Type:
-      - application/json
-      Date:
-<<<<<<< HEAD
-      - Tue, 20 Apr 2021 14:53:27 GMT
-=======
+    headers:
+      Cache-Control:
+      - no-cache
+      Connection:
+      - keep-alive
+      Content-Security-Policy:
+      - frame-ancestors 'self'; report-uri https://api.datadoghq.com/csp-report
+      Content-Type:
+      - application/json
+      Date:
       - Wed, 31 Mar 2021 13:14:13 GMT
->>>>>>> 154a3a6f
-      Pragma:
-      - no-cache
-      Strict-Transport-Security:
-      - max-age=15724800;
-      Vary:
-      - Accept-Encoding
-      X-Content-Type-Options:
-      - nosniff
-      X-Dd-Debug:
-<<<<<<< HEAD
-      - B1nwy/pPNqX+q4pQT22cdp1QCexE35IF8qwSHy0Nf7IW0Y881qtn4tXN1lpmzaKc
-      X-Dd-Version:
-      - "35.4351688"
-=======
+      Pragma:
+      - no-cache
+      Strict-Transport-Security:
+      - max-age=15724800;
+      Vary:
+      - Accept-Encoding
+      X-Content-Type-Options:
+      - nosniff
+      X-Dd-Debug:
       - /L+SFFO+m1pPY+hRCpk5325fvfrNl0KmiquUNJolBN/5hu3HIwflqjZSbJ6NxDFG
       X-Dd-Version:
       - "35.4208607"
->>>>>>> 154a3a6f
       X-Frame-Options:
       - SAMEORIGIN
       X-Ratelimit-Limit:
@@ -70,15 +48,9 @@
       X-Ratelimit-Period:
       - "60"
       X-Ratelimit-Remaining:
-<<<<<<< HEAD
-      - "106"
-      X-Ratelimit-Reset:
-      - "33"
-=======
       - "118"
       X-Ratelimit-Reset:
       - "47"
->>>>>>> 154a3a6f
     status: 200 OK
     code: 200
     duration: ""
@@ -91,64 +63,41 @@
       Dd-Operation-Id:
       - GetTest
       User-Agent:
-<<<<<<< HEAD
-      - terraform-provider-datadog/dev (terraform 2.4.4; terraform-cli 0.14.7) datadog-api-client-go/1.0.0-beta.19 (go go1.16.3; os darwin; arch amd64)
-    url: https://api.datadoghq.com/api/v1/synthetics/tests/bm6-bsd-sp4
-    method: GET
-  response:
-    body: '{"status":"paused","public_id":"bm6-bsd-sp4","tags":[],"locations":["aws:eu-central-1"],"message":"Notify @datadog.user","name":"tf-TestAccDatadogSyntheticsSSLTest_Basic-local-1618930406","monitor_id":34157601,"type":"api","subtype":"ssl","config":{"request":{"host":"datadoghq.com","port":443},"assertions":[{"operator":"isInMoreThan","type":"certificate","target":30}],"configVariables":[]},"options":{"accept_self_signed":true,"min_location_failed":1,"tick_every":60}}'
-=======
       - terraform-provider-datadog/dev (terraform 1.16.0; terraform-cli 0.12.7-sdk) datadog-api-client-go/1.0.0-beta.19+dev (go go1.15.3; os darwin; arch amd64)
     url: https://api.datadoghq.com/api/v1/synthetics/tests/ui6-rcp-s3j
     method: GET
   response:
     body: '{"status":"paused","public_id":"ui6-rcp-s3j","tags":[],"locations":["aws:eu-central-1"],"message":"Notify @datadog.user","name":"tf-TestAccDatadogSyntheticsSSLTest_Basic-local-1617196453","monitor_id":33131487,"type":"api","subtype":"ssl","config":{"request":{"host":"datadoghq.com","port":443},"assertions":[{"operator":"isInMoreThan","type":"certificate","target":30}],"configVariables":[]},"options":{"accept_self_signed":true,"min_location_failed":1,"tick_every":60}}'
->>>>>>> 154a3a6f
-    headers:
-      Cache-Control:
-      - no-cache
-      Connection:
-      - keep-alive
-      Content-Security-Policy:
-      - frame-ancestors 'self'; report-uri https://api.datadoghq.com/csp-report
-      Content-Type:
-      - application/json
-      Date:
-<<<<<<< HEAD
-      - Tue, 20 Apr 2021 14:53:27 GMT
-=======
+    headers:
+      Cache-Control:
+      - no-cache
+      Connection:
+      - keep-alive
+      Content-Security-Policy:
+      - frame-ancestors 'self'; report-uri https://api.datadoghq.com/csp-report
+      Content-Type:
+      - application/json
+      Date:
       - Wed, 31 Mar 2021 13:14:13 GMT
->>>>>>> 154a3a6f
-      Pragma:
-      - no-cache
-      Strict-Transport-Security:
-      - max-age=15724800;
-      Vary:
-      - Accept-Encoding
-      X-Content-Type-Options:
-      - nosniff
-      X-Dd-Debug:
-<<<<<<< HEAD
-      - L3ULR3HwCWYmEqCWGz2Yob3chcH4pjowBacBXkncP7o+/uPqKt9yGEYf/g1AJPzQ
-      X-Dd-Version:
-      - "35.4351688"
-=======
+      Pragma:
+      - no-cache
+      Strict-Transport-Security:
+      - max-age=15724800;
+      Vary:
+      - Accept-Encoding
+      X-Content-Type-Options:
+      - nosniff
+      X-Dd-Debug:
       - dPySkcOzIZtKyMKDAAzuysY3gNGGj6RtYogGuSb76E8mPvoqzREyRp6lPYm91hQU
       X-Dd-Version:
       - "35.4208607"
->>>>>>> 154a3a6f
-      X-Frame-Options:
-      - SAMEORIGIN
-      X-Ratelimit-Limit:
-      - "1000"
-      X-Ratelimit-Period:
-      - "60"
-      X-Ratelimit-Remaining:
-<<<<<<< HEAD
-      - "895"
-      X-Ratelimit-Reset:
-      - "33"
-=======
+      X-Frame-Options:
+      - SAMEORIGIN
+      X-Ratelimit-Limit:
+      - "1000"
+      X-Ratelimit-Period:
+      - "60"
+      X-Ratelimit-Remaining:
       - "991"
       X-Ratelimit-Reset:
       - "47"
@@ -202,7 +151,106 @@
       - "990"
       X-Ratelimit-Reset:
       - "46"
->>>>>>> 154a3a6f
+    status: 200 OK
+    code: 200
+    duration: ""
+- request:
+    body: ""
+    form: {}
+    headers:
+      Accept:
+      - application/json
+      Dd-Operation-Id:
+      - GetTest
+      User-Agent:
+      - terraform-provider-datadog/dev (terraform 1.16.0; terraform-cli 0.12.7-sdk) datadog-api-client-go/1.0.0-beta.19+dev (go go1.15.3; os darwin; arch amd64)
+    url: https://api.datadoghq.com/api/v1/synthetics/tests/ui6-rcp-s3j
+    method: GET
+  response:
+    body: '{"status":"paused","public_id":"ui6-rcp-s3j","tags":[],"locations":["aws:eu-central-1"],"message":"Notify @datadog.user","name":"tf-TestAccDatadogSyntheticsSSLTest_Basic-local-1617196453","monitor_id":33131487,"type":"api","subtype":"ssl","config":{"request":{"host":"datadoghq.com","port":443},"assertions":[{"operator":"isInMoreThan","type":"certificate","target":30}],"configVariables":[]},"options":{"accept_self_signed":true,"min_location_failed":1,"tick_every":60}}'
+    headers:
+      Cache-Control:
+      - no-cache
+      Connection:
+      - keep-alive
+      Content-Security-Policy:
+      - frame-ancestors 'self'; report-uri https://api.datadoghq.com/csp-report
+      Content-Type:
+      - application/json
+      Date:
+      - Wed, 31 Mar 2021 13:14:14 GMT
+      Pragma:
+      - no-cache
+      Strict-Transport-Security:
+      - max-age=15724800;
+      Vary:
+      - Accept-Encoding
+      X-Content-Type-Options:
+      - nosniff
+      X-Dd-Debug:
+      - fIO2C4qGDheGHy4YbS+r3a3CXbh4cbRo7roILOimQyiHGjQdOat0cIpWCkupM1uX
+      X-Dd-Version:
+      - "35.4208607"
+      X-Frame-Options:
+      - SAMEORIGIN
+      X-Ratelimit-Limit:
+      - "1000"
+      X-Ratelimit-Period:
+      - "60"
+      X-Ratelimit-Remaining:
+      - "989"
+      X-Ratelimit-Reset:
+      - "46"
+    status: 200 OK
+    code: 200
+    duration: ""
+- request:
+    body: ""
+    form: {}
+    headers:
+      Accept:
+      - application/json
+      Dd-Operation-Id:
+      - GetTest
+      User-Agent:
+      - terraform-provider-datadog/dev (terraform 1.16.0; terraform-cli 0.12.7-sdk) datadog-api-client-go/1.0.0-beta.19+dev (go go1.15.3; os darwin; arch amd64)
+    url: https://api.datadoghq.com/api/v1/synthetics/tests/ui6-rcp-s3j
+    method: GET
+  response:
+    body: '{"status":"paused","public_id":"ui6-rcp-s3j","tags":[],"locations":["aws:eu-central-1"],"message":"Notify @datadog.user","name":"tf-TestAccDatadogSyntheticsSSLTest_Basic-local-1617196453","monitor_id":33131487,"type":"api","subtype":"ssl","config":{"request":{"host":"datadoghq.com","port":443},"assertions":[{"operator":"isInMoreThan","type":"certificate","target":30}],"configVariables":[]},"options":{"accept_self_signed":true,"min_location_failed":1,"tick_every":60}}'
+    headers:
+      Cache-Control:
+      - no-cache
+      Connection:
+      - keep-alive
+      Content-Security-Policy:
+      - frame-ancestors 'self'; report-uri https://api.datadoghq.com/csp-report
+      Content-Type:
+      - application/json
+      Date:
+      - Wed, 31 Mar 2021 13:14:14 GMT
+      Pragma:
+      - no-cache
+      Strict-Transport-Security:
+      - max-age=15724800;
+      Vary:
+      - Accept-Encoding
+      X-Content-Type-Options:
+      - nosniff
+      X-Dd-Debug:
+      - 2328yjLSqI4XmR1pVqrPRR/SFcQsbafjEpPmZx7/3PfxUK1nJQQsX+wrMelyVyj+
+      X-Dd-Version:
+      - "35.4208607"
+      X-Frame-Options:
+      - SAMEORIGIN
+      X-Ratelimit-Limit:
+      - "1000"
+      X-Ratelimit-Period:
+      - "60"
+      X-Ratelimit-Remaining:
+      - "988"
+      X-Ratelimit-Reset:
+      - "46"
     status: 200 OK
     code: 200
     duration: ""
@@ -215,376 +263,150 @@
       Dd-Operation-Id:
       - GetAPITest
       User-Agent:
-<<<<<<< HEAD
-      - terraform-provider-datadog/dev (terraform 2.4.4; terraform-cli 0.14.7) datadog-api-client-go/1.0.0-beta.19 (go go1.16.3; os darwin; arch amd64)
-    url: https://api.datadoghq.com/api/v1/synthetics/tests/api/bm6-bsd-sp4
-    method: GET
-  response:
-    body: '{"status":"paused","public_id":"bm6-bsd-sp4","tags":[],"locations":["aws:eu-central-1"],"message":"Notify @datadog.user","name":"tf-TestAccDatadogSyntheticsSSLTest_Basic-local-1618930406","monitor_id":34157601,"type":"api","subtype":"ssl","config":{"request":{"host":"datadoghq.com","port":443},"assertions":[{"operator":"isInMoreThan","type":"certificate","target":30}],"configVariables":[]},"options":{"accept_self_signed":true,"min_location_failed":1,"tick_every":60}}'
-=======
+      - terraform-provider-datadog/dev (terraform 1.16.0; terraform-cli 0.12.7-sdk) datadog-api-client-go/1.0.0-beta.19+dev (go go1.15.3; os darwin; arch amd64)
+    url: https://api.datadoghq.com/api/v1/synthetics/tests/api/ui6-rcp-s3j
+    method: GET
+  response:
+    body: '{"status":"paused","public_id":"ui6-rcp-s3j","tags":[],"locations":["aws:eu-central-1"],"message":"Notify @datadog.user","name":"tf-TestAccDatadogSyntheticsSSLTest_Basic-local-1617196453","monitor_id":33131487,"type":"api","subtype":"ssl","config":{"request":{"host":"datadoghq.com","port":443},"assertions":[{"operator":"isInMoreThan","type":"certificate","target":30}],"configVariables":[]},"options":{"accept_self_signed":true,"min_location_failed":1,"tick_every":60}}'
+    headers:
+      Cache-Control:
+      - no-cache
+      Connection:
+      - keep-alive
+      Content-Security-Policy:
+      - frame-ancestors 'self'; report-uri https://api.datadoghq.com/csp-report
+      Content-Type:
+      - application/json
+      Date:
+      - Wed, 31 Mar 2021 13:14:14 GMT
+      Pragma:
+      - no-cache
+      Strict-Transport-Security:
+      - max-age=15724800;
+      Vary:
+      - Accept-Encoding
+      X-Content-Type-Options:
+      - nosniff
+      X-Dd-Debug:
+      - mNzaoDhdDKO7t4QSrAe5X7pHd0bJND187D+vRbwoluXouE2m1UaQQX0RGCvRpLVE
+      X-Dd-Version:
+      - "35.4208607"
+      X-Frame-Options:
+      - SAMEORIGIN
+      X-Ratelimit-Limit:
+      - "1000"
+      X-Ratelimit-Period:
+      - "60"
+      X-Ratelimit-Remaining:
+      - "987"
+      X-Ratelimit-Reset:
+      - "46"
+    status: 200 OK
+    code: 200
+    duration: ""
+- request:
+    body: ""
+    form: {}
+    headers:
+      Accept:
+      - application/json
+      Dd-Operation-Id:
+      - GetTest
+      User-Agent:
       - terraform-provider-datadog/dev (terraform 1.16.0; terraform-cli 0.12.7-sdk) datadog-api-client-go/1.0.0-beta.19+dev (go go1.15.3; os darwin; arch amd64)
     url: https://api.datadoghq.com/api/v1/synthetics/tests/ui6-rcp-s3j
     method: GET
   response:
     body: '{"status":"paused","public_id":"ui6-rcp-s3j","tags":[],"locations":["aws:eu-central-1"],"message":"Notify @datadog.user","name":"tf-TestAccDatadogSyntheticsSSLTest_Basic-local-1617196453","monitor_id":33131487,"type":"api","subtype":"ssl","config":{"request":{"host":"datadoghq.com","port":443},"assertions":[{"operator":"isInMoreThan","type":"certificate","target":30}],"configVariables":[]},"options":{"accept_self_signed":true,"min_location_failed":1,"tick_every":60}}'
->>>>>>> 154a3a6f
-    headers:
-      Cache-Control:
-      - no-cache
-      Connection:
-      - keep-alive
-      Content-Security-Policy:
-      - frame-ancestors 'self'; report-uri https://api.datadoghq.com/csp-report
-      Content-Type:
-      - application/json
-      Date:
-<<<<<<< HEAD
-      - Tue, 20 Apr 2021 14:53:27 GMT
-=======
+    headers:
+      Cache-Control:
+      - no-cache
+      Connection:
+      - keep-alive
+      Content-Security-Policy:
+      - frame-ancestors 'self'; report-uri https://api.datadoghq.com/csp-report
+      Content-Type:
+      - application/json
+      Date:
       - Wed, 31 Mar 2021 13:14:14 GMT
->>>>>>> 154a3a6f
-      Pragma:
-      - no-cache
-      Strict-Transport-Security:
-      - max-age=15724800;
-      Vary:
-      - Accept-Encoding
-      X-Content-Type-Options:
-      - nosniff
-      X-Dd-Debug:
-<<<<<<< HEAD
-      - bgHykj7A9bfZx0Y5ZO3swhhp5tGUSNJHqFWR868+qg087CYrDOd5hQslC+noiEtH
-      X-Dd-Version:
-      - "35.4351688"
-=======
-      - fIO2C4qGDheGHy4YbS+r3a3CXbh4cbRo7roILOimQyiHGjQdOat0cIpWCkupM1uX
-      X-Dd-Version:
-      - "35.4208607"
->>>>>>> 154a3a6f
-      X-Frame-Options:
-      - SAMEORIGIN
-      X-Ratelimit-Limit:
-      - "1000"
-      X-Ratelimit-Period:
-      - "60"
-      X-Ratelimit-Remaining:
-<<<<<<< HEAD
-      - "893"
-      X-Ratelimit-Reset:
-      - "33"
-=======
-      - "989"
+      Pragma:
+      - no-cache
+      Strict-Transport-Security:
+      - max-age=15724800;
+      Vary:
+      - Accept-Encoding
+      X-Content-Type-Options:
+      - nosniff
+      X-Dd-Debug:
+      - LcgNasIYBRkNppmD6mCKE9J6iv0eEjosuuHR5V5zw2fWbR54i39C8dhdK8zDq/40
+      X-Dd-Version:
+      - "35.4208607"
+      X-Frame-Options:
+      - SAMEORIGIN
+      X-Ratelimit-Limit:
+      - "1000"
+      X-Ratelimit-Period:
+      - "60"
+      X-Ratelimit-Remaining:
+      - "986"
       X-Ratelimit-Reset:
       - "46"
->>>>>>> 154a3a6f
-    status: 200 OK
-    code: 200
-    duration: ""
-- request:
-    body: ""
-    form: {}
-    headers:
-      Accept:
-      - application/json
-      Dd-Operation-Id:
-      - GetTest
-      User-Agent:
-<<<<<<< HEAD
-      - terraform-provider-datadog/dev (terraform 2.4.4; terraform-cli 0.14.7) datadog-api-client-go/1.0.0-beta.19 (go go1.16.3; os darwin; arch amd64)
-    url: https://api.datadoghq.com/api/v1/synthetics/tests/bm6-bsd-sp4
-    method: GET
-  response:
-    body: '{"status":"paused","public_id":"bm6-bsd-sp4","tags":[],"locations":["aws:eu-central-1"],"message":"Notify @datadog.user","name":"tf-TestAccDatadogSyntheticsSSLTest_Basic-local-1618930406","monitor_id":34157601,"type":"api","subtype":"ssl","config":{"request":{"host":"datadoghq.com","port":443},"assertions":[{"operator":"isInMoreThan","type":"certificate","target":30}],"configVariables":[]},"options":{"accept_self_signed":true,"min_location_failed":1,"tick_every":60}}'
-=======
-      - terraform-provider-datadog/dev (terraform 1.16.0; terraform-cli 0.12.7-sdk) datadog-api-client-go/1.0.0-beta.19+dev (go go1.15.3; os darwin; arch amd64)
-    url: https://api.datadoghq.com/api/v1/synthetics/tests/ui6-rcp-s3j
-    method: GET
-  response:
-    body: '{"status":"paused","public_id":"ui6-rcp-s3j","tags":[],"locations":["aws:eu-central-1"],"message":"Notify @datadog.user","name":"tf-TestAccDatadogSyntheticsSSLTest_Basic-local-1617196453","monitor_id":33131487,"type":"api","subtype":"ssl","config":{"request":{"host":"datadoghq.com","port":443},"assertions":[{"operator":"isInMoreThan","type":"certificate","target":30}],"configVariables":[]},"options":{"accept_self_signed":true,"min_location_failed":1,"tick_every":60}}'
->>>>>>> 154a3a6f
-    headers:
-      Cache-Control:
-      - no-cache
-      Connection:
-      - keep-alive
-      Content-Security-Policy:
-      - frame-ancestors 'self'; report-uri https://api.datadoghq.com/csp-report
-      Content-Type:
-      - application/json
-      Date:
-<<<<<<< HEAD
-      - Tue, 20 Apr 2021 14:53:28 GMT
-=======
+    status: 200 OK
+    code: 200
+    duration: ""
+- request:
+    body: ""
+    form: {}
+    headers:
+      Accept:
+      - application/json
+      Dd-Operation-Id:
+      - GetAPITest
+      User-Agent:
+      - terraform-provider-datadog/dev (terraform 1.16.0; terraform-cli 0.12.7-sdk) datadog-api-client-go/1.0.0-beta.19+dev (go go1.15.3; os darwin; arch amd64)
+    url: https://api.datadoghq.com/api/v1/synthetics/tests/api/ui6-rcp-s3j
+    method: GET
+  response:
+    body: '{"status":"paused","public_id":"ui6-rcp-s3j","tags":[],"locations":["aws:eu-central-1"],"message":"Notify @datadog.user","name":"tf-TestAccDatadogSyntheticsSSLTest_Basic-local-1617196453","monitor_id":33131487,"type":"api","subtype":"ssl","config":{"request":{"host":"datadoghq.com","port":443},"assertions":[{"operator":"isInMoreThan","type":"certificate","target":30}],"configVariables":[]},"options":{"accept_self_signed":true,"min_location_failed":1,"tick_every":60}}'
+    headers:
+      Cache-Control:
+      - no-cache
+      Connection:
+      - keep-alive
+      Content-Security-Policy:
+      - frame-ancestors 'self'; report-uri https://api.datadoghq.com/csp-report
+      Content-Type:
+      - application/json
+      Date:
       - Wed, 31 Mar 2021 13:14:14 GMT
->>>>>>> 154a3a6f
-      Pragma:
-      - no-cache
-      Strict-Transport-Security:
-      - max-age=15724800;
-      Vary:
-      - Accept-Encoding
-      X-Content-Type-Options:
-      - nosniff
-      X-Dd-Debug:
-<<<<<<< HEAD
-      - PhosSd3Ch1B6B0DXI71steKUi7XhPDttnPiIP1NdXTw0VJNWpoUnYyBmODS5ne3q
-      X-Dd-Version:
-      - "35.4351688"
-=======
-      - 2328yjLSqI4XmR1pVqrPRR/SFcQsbafjEpPmZx7/3PfxUK1nJQQsX+wrMelyVyj+
-      X-Dd-Version:
-      - "35.4208607"
-      X-Frame-Options:
-      - SAMEORIGIN
-      X-Ratelimit-Limit:
-      - "1000"
-      X-Ratelimit-Period:
-      - "60"
-      X-Ratelimit-Remaining:
-      - "988"
+      Pragma:
+      - no-cache
+      Strict-Transport-Security:
+      - max-age=15724800;
+      Vary:
+      - Accept-Encoding
+      X-Content-Type-Options:
+      - nosniff
+      X-Dd-Debug:
+      - tpRCH6w417YjBovRJ8VmtuXmNONVYiRp2c8d2AxjPdGBn8PCtgG4vAztrx3qUZAN
+      X-Dd-Version:
+      - "35.4208607"
+      X-Frame-Options:
+      - SAMEORIGIN
+      X-Ratelimit-Limit:
+      - "1000"
+      X-Ratelimit-Period:
+      - "60"
+      X-Ratelimit-Remaining:
+      - "985"
       X-Ratelimit-Reset:
       - "46"
     status: 200 OK
     code: 200
     duration: ""
 - request:
-    body: ""
-    form: {}
-    headers:
-      Accept:
-      - application/json
-      Dd-Operation-Id:
-      - GetAPITest
-      User-Agent:
-      - terraform-provider-datadog/dev (terraform 1.16.0; terraform-cli 0.12.7-sdk) datadog-api-client-go/1.0.0-beta.19+dev (go go1.15.3; os darwin; arch amd64)
-    url: https://api.datadoghq.com/api/v1/synthetics/tests/api/ui6-rcp-s3j
-    method: GET
-  response:
-    body: '{"status":"paused","public_id":"ui6-rcp-s3j","tags":[],"locations":["aws:eu-central-1"],"message":"Notify @datadog.user","name":"tf-TestAccDatadogSyntheticsSSLTest_Basic-local-1617196453","monitor_id":33131487,"type":"api","subtype":"ssl","config":{"request":{"host":"datadoghq.com","port":443},"assertions":[{"operator":"isInMoreThan","type":"certificate","target":30}],"configVariables":[]},"options":{"accept_self_signed":true,"min_location_failed":1,"tick_every":60}}'
-    headers:
-      Cache-Control:
-      - no-cache
-      Connection:
-      - keep-alive
-      Content-Security-Policy:
-      - frame-ancestors 'self'; report-uri https://api.datadoghq.com/csp-report
-      Content-Type:
-      - application/json
-      Date:
-      - Wed, 31 Mar 2021 13:14:14 GMT
-      Pragma:
-      - no-cache
-      Strict-Transport-Security:
-      - max-age=15724800;
-      Vary:
-      - Accept-Encoding
-      X-Content-Type-Options:
-      - nosniff
-      X-Dd-Debug:
-      - mNzaoDhdDKO7t4QSrAe5X7pHd0bJND187D+vRbwoluXouE2m1UaQQX0RGCvRpLVE
-      X-Dd-Version:
-      - "35.4208607"
->>>>>>> 154a3a6f
-      X-Frame-Options:
-      - SAMEORIGIN
-      X-Ratelimit-Limit:
-      - "1000"
-      X-Ratelimit-Period:
-      - "60"
-      X-Ratelimit-Remaining:
-<<<<<<< HEAD
-      - "889"
-      X-Ratelimit-Reset:
-      - "32"
-=======
-      - "987"
-      X-Ratelimit-Reset:
-      - "46"
->>>>>>> 154a3a6f
-    status: 200 OK
-    code: 200
-    duration: ""
-- request:
-    body: ""
-    form: {}
-    headers:
-      Accept:
-      - application/json
-      Dd-Operation-Id:
-      - GetTest
-      User-Agent:
-<<<<<<< HEAD
-      - terraform-provider-datadog/dev (terraform 2.4.4; terraform-cli ) datadog-api-client-go/1.0.0-beta.19 (go go1.16.3; os darwin; arch amd64)
-    url: https://api.datadoghq.com/api/v1/synthetics/tests/bm6-bsd-sp4
-    method: GET
-  response:
-    body: '{"status":"paused","public_id":"bm6-bsd-sp4","tags":[],"locations":["aws:eu-central-1"],"message":"Notify @datadog.user","name":"tf-TestAccDatadogSyntheticsSSLTest_Basic-local-1618930406","monitor_id":34157601,"type":"api","subtype":"ssl","config":{"request":{"host":"datadoghq.com","port":443},"assertions":[{"operator":"isInMoreThan","type":"certificate","target":30}],"configVariables":[]},"options":{"accept_self_signed":true,"min_location_failed":1,"tick_every":60}}'
-    headers:
-      Cache-Control:
-      - no-cache
-      Connection:
-      - keep-alive
-      Content-Security-Policy:
-      - frame-ancestors 'self'; report-uri https://api.datadoghq.com/csp-report
-      Content-Type:
-      - application/json
-      Date:
-      - Tue, 20 Apr 2021 14:53:29 GMT
-      Pragma:
-      - no-cache
-      Strict-Transport-Security:
-      - max-age=15724800;
-      Vary:
-      - Accept-Encoding
-      X-Content-Type-Options:
-      - nosniff
-      X-Dd-Debug:
-      - twvpGlmuom5y6A0pjGtXzTf554cmwJgTcCZ71fK4H/RDi+v5ehBK0zQiRcTJQG5C
-      X-Dd-Version:
-      - "35.4351688"
-      X-Frame-Options:
-      - SAMEORIGIN
-      X-Ratelimit-Limit:
-      - "1000"
-      X-Ratelimit-Period:
-      - "60"
-      X-Ratelimit-Remaining:
-      - "880"
-      X-Ratelimit-Reset:
-      - "31"
-    status: 200 OK
-    code: 200
-    duration: ""
-- request:
-    body: ""
-    form: {}
-    headers:
-      Accept:
-      - application/json
-      Dd-Operation-Id:
-      - GetAPITest
-      User-Agent:
-      - terraform-provider-datadog/dev (terraform 2.4.4; terraform-cli ) datadog-api-client-go/1.0.0-beta.19 (go go1.16.3; os darwin; arch amd64)
-    url: https://api.datadoghq.com/api/v1/synthetics/tests/api/bm6-bsd-sp4
-    method: GET
-  response:
-    body: '{"status":"paused","public_id":"bm6-bsd-sp4","tags":[],"locations":["aws:eu-central-1"],"message":"Notify @datadog.user","name":"tf-TestAccDatadogSyntheticsSSLTest_Basic-local-1618930406","monitor_id":34157601,"type":"api","subtype":"ssl","config":{"request":{"host":"datadoghq.com","port":443},"assertions":[{"operator":"isInMoreThan","type":"certificate","target":30}],"configVariables":[]},"options":{"accept_self_signed":true,"min_location_failed":1,"tick_every":60}}'
-=======
-      - terraform-provider-datadog/dev (terraform 1.16.0; terraform-cli 0.12.7-sdk) datadog-api-client-go/1.0.0-beta.19+dev (go go1.15.3; os darwin; arch amd64)
-    url: https://api.datadoghq.com/api/v1/synthetics/tests/ui6-rcp-s3j
-    method: GET
-  response:
-    body: '{"status":"paused","public_id":"ui6-rcp-s3j","tags":[],"locations":["aws:eu-central-1"],"message":"Notify @datadog.user","name":"tf-TestAccDatadogSyntheticsSSLTest_Basic-local-1617196453","monitor_id":33131487,"type":"api","subtype":"ssl","config":{"request":{"host":"datadoghq.com","port":443},"assertions":[{"operator":"isInMoreThan","type":"certificate","target":30}],"configVariables":[]},"options":{"accept_self_signed":true,"min_location_failed":1,"tick_every":60}}'
->>>>>>> 154a3a6f
-    headers:
-      Cache-Control:
-      - no-cache
-      Connection:
-      - keep-alive
-      Content-Security-Policy:
-      - frame-ancestors 'self'; report-uri https://api.datadoghq.com/csp-report
-      Content-Type:
-      - application/json
-      Date:
-<<<<<<< HEAD
-      - Tue, 20 Apr 2021 14:53:29 GMT
-=======
-      - Wed, 31 Mar 2021 13:14:14 GMT
->>>>>>> 154a3a6f
-      Pragma:
-      - no-cache
-      Strict-Transport-Security:
-      - max-age=15724800;
-      Vary:
-      - Accept-Encoding
-      X-Content-Type-Options:
-      - nosniff
-      X-Dd-Debug:
-<<<<<<< HEAD
-      - tpRCH6w417YjBovRJ8VmtuXmNONVYiRp2c8d2AxjPdGBn8PCtgG4vAztrx3qUZAN
-      X-Dd-Version:
-      - "35.4351688"
-=======
-      - LcgNasIYBRkNppmD6mCKE9J6iv0eEjosuuHR5V5zw2fWbR54i39C8dhdK8zDq/40
-      X-Dd-Version:
-      - "35.4208607"
->>>>>>> 154a3a6f
-      X-Frame-Options:
-      - SAMEORIGIN
-      X-Ratelimit-Limit:
-      - "1000"
-      X-Ratelimit-Period:
-      - "60"
-      X-Ratelimit-Remaining:
-<<<<<<< HEAD
-      - "879"
-      X-Ratelimit-Reset:
-      - "31"
-=======
-      - "986"
-      X-Ratelimit-Reset:
-      - "46"
-    status: 200 OK
-    code: 200
-    duration: ""
-- request:
-    body: ""
-    form: {}
-    headers:
-      Accept:
-      - application/json
-      Dd-Operation-Id:
-      - GetAPITest
-      User-Agent:
-      - terraform-provider-datadog/dev (terraform 1.16.0; terraform-cli 0.12.7-sdk) datadog-api-client-go/1.0.0-beta.19+dev (go go1.15.3; os darwin; arch amd64)
-    url: https://api.datadoghq.com/api/v1/synthetics/tests/api/ui6-rcp-s3j
-    method: GET
-  response:
-    body: '{"status":"paused","public_id":"ui6-rcp-s3j","tags":[],"locations":["aws:eu-central-1"],"message":"Notify @datadog.user","name":"tf-TestAccDatadogSyntheticsSSLTest_Basic-local-1617196453","monitor_id":33131487,"type":"api","subtype":"ssl","config":{"request":{"host":"datadoghq.com","port":443},"assertions":[{"operator":"isInMoreThan","type":"certificate","target":30}],"configVariables":[]},"options":{"accept_self_signed":true,"min_location_failed":1,"tick_every":60}}'
-    headers:
-      Cache-Control:
-      - no-cache
-      Connection:
-      - keep-alive
-      Content-Security-Policy:
-      - frame-ancestors 'self'; report-uri https://api.datadoghq.com/csp-report
-      Content-Type:
-      - application/json
-      Date:
-      - Wed, 31 Mar 2021 13:14:14 GMT
-      Pragma:
-      - no-cache
-      Strict-Transport-Security:
-      - max-age=15724800;
-      Vary:
-      - Accept-Encoding
-      X-Content-Type-Options:
-      - nosniff
-      X-Dd-Debug:
-      - tpRCH6w417YjBovRJ8VmtuXmNONVYiRp2c8d2AxjPdGBn8PCtgG4vAztrx3qUZAN
-      X-Dd-Version:
-      - "35.4208607"
-      X-Frame-Options:
-      - SAMEORIGIN
-      X-Ratelimit-Limit:
-      - "1000"
-      X-Ratelimit-Period:
-      - "60"
-      X-Ratelimit-Remaining:
-      - "985"
-      X-Ratelimit-Reset:
-      - "46"
->>>>>>> 154a3a6f
-    status: 200 OK
-    code: 200
-    duration: ""
-- request:
     body: |
-<<<<<<< HEAD
-      {"public_ids":["bm6-bsd-sp4"]}
-=======
       {"public_ids":["ui6-rcp-s3j"]}
->>>>>>> 154a3a6f
     form: {}
     headers:
       Accept:
@@ -594,52 +416,34 @@
       Dd-Operation-Id:
       - DeleteTests
       User-Agent:
-<<<<<<< HEAD
-      - terraform-provider-datadog/dev (terraform 2.4.4; terraform-cli ) datadog-api-client-go/1.0.0-beta.19 (go go1.16.3; os darwin; arch amd64)
+      - terraform-provider-datadog/dev (terraform 1.16.0; terraform-cli 0.12.7-sdk) datadog-api-client-go/1.0.0-beta.19+dev (go go1.15.3; os darwin; arch amd64)
     url: https://api.datadoghq.com/api/v1/synthetics/tests/delete
     method: POST
   response:
-    body: '{"deleted_tests":[{"deleted_at":"2021-04-20T14:53:31.038600+00:00","public_id":"bm6-bsd-sp4"}]}'
-=======
-      - terraform-provider-datadog/dev (terraform 1.16.0; terraform-cli 0.12.7-sdk) datadog-api-client-go/1.0.0-beta.19+dev (go go1.15.3; os darwin; arch amd64)
-    url: https://api.datadoghq.com/api/v1/synthetics/tests/delete
-    method: POST
-  response:
     body: '{"deleted_tests":[{"deleted_at":"2021-03-31T13:14:15.370516+00:00","public_id":"ui6-rcp-s3j"}]}'
->>>>>>> 154a3a6f
-    headers:
-      Cache-Control:
-      - no-cache
-      Connection:
-      - keep-alive
-      Content-Security-Policy:
-      - frame-ancestors 'self'; report-uri https://api.datadoghq.com/csp-report
-      Content-Type:
-      - application/json
-      Date:
-<<<<<<< HEAD
-      - Tue, 20 Apr 2021 14:53:31 GMT
-=======
+    headers:
+      Cache-Control:
+      - no-cache
+      Connection:
+      - keep-alive
+      Content-Security-Policy:
+      - frame-ancestors 'self'; report-uri https://api.datadoghq.com/csp-report
+      Content-Type:
+      - application/json
+      Date:
       - Wed, 31 Mar 2021 13:14:15 GMT
->>>>>>> 154a3a6f
-      Pragma:
-      - no-cache
-      Strict-Transport-Security:
-      - max-age=15724800;
-      Vary:
-      - Accept-Encoding
-      X-Content-Type-Options:
-      - nosniff
-      X-Dd-Debug:
-<<<<<<< HEAD
-      - bgHykj7A9bfZx0Y5ZO3swhhp5tGUSNJHqFWR868+qg087CYrDOd5hQslC+noiEtH
-      X-Dd-Version:
-      - "35.4351688"
-=======
+      Pragma:
+      - no-cache
+      Strict-Transport-Security:
+      - max-age=15724800;
+      Vary:
+      - Accept-Encoding
+      X-Content-Type-Options:
+      - nosniff
+      X-Dd-Debug:
       - L3ULR3HwCWYmEqCWGz2Yob3chcH4pjowBacBXkncP7o+/uPqKt9yGEYf/g1AJPzQ
       X-Dd-Version:
       - "35.4208607"
->>>>>>> 154a3a6f
       X-Frame-Options:
       - SAMEORIGIN
       X-Ratelimit-Limit:
@@ -647,15 +451,9 @@
       X-Ratelimit-Period:
       - "60"
       X-Ratelimit-Remaining:
-<<<<<<< HEAD
-      - "108"
-      X-Ratelimit-Reset:
-      - "30"
-=======
       - "118"
       X-Ratelimit-Reset:
       - "45"
->>>>>>> 154a3a6f
     status: 200 OK
     code: 200
     duration: ""
@@ -668,13 +466,8 @@
       Dd-Operation-Id:
       - GetTest
       User-Agent:
-<<<<<<< HEAD
-      - terraform-provider-datadog/dev (terraform 2.4.4; terraform-cli ) datadog-api-client-go/1.0.0-beta.19 (go go1.16.3; os darwin; arch amd64)
-    url: https://api.datadoghq.com/api/v1/synthetics/tests/bm6-bsd-sp4
-=======
       - terraform-provider-datadog/dev (terraform 1.16.0; terraform-cli 0.12.7-sdk) datadog-api-client-go/1.0.0-beta.19+dev (go go1.15.3; os darwin; arch amd64)
     url: https://api.datadoghq.com/api/v1/synthetics/tests/ui6-rcp-s3j
->>>>>>> 154a3a6f
     method: GET
   response:
     body: '{"errors": ["Synthetics test not found"]}'
@@ -688,41 +481,27 @@
       Content-Type:
       - application/json
       Date:
-<<<<<<< HEAD
-      - Tue, 20 Apr 2021 14:53:32 GMT
-=======
       - Wed, 31 Mar 2021 13:14:15 GMT
->>>>>>> 154a3a6f
-      Pragma:
-      - no-cache
-      Strict-Transport-Security:
-      - max-age=15724800;
-      Vary:
-      - Accept-Encoding
-      X-Content-Type-Options:
-      - nosniff
-      X-Dd-Version:
-<<<<<<< HEAD
-      - "35.4351688"
-=======
-      - "35.4208607"
->>>>>>> 154a3a6f
-      X-Frame-Options:
-      - SAMEORIGIN
-      X-Ratelimit-Limit:
-      - "1000"
-      X-Ratelimit-Period:
-      - "60"
-      X-Ratelimit-Remaining:
-<<<<<<< HEAD
-      - "846"
-      X-Ratelimit-Reset:
-      - "28"
-=======
+      Pragma:
+      - no-cache
+      Strict-Transport-Security:
+      - max-age=15724800;
+      Vary:
+      - Accept-Encoding
+      X-Content-Type-Options:
+      - nosniff
+      X-Dd-Version:
+      - "35.4208607"
+      X-Frame-Options:
+      - SAMEORIGIN
+      X-Ratelimit-Limit:
+      - "1000"
+      X-Ratelimit-Period:
+      - "60"
+      X-Ratelimit-Remaining:
       - "984"
       X-Ratelimit-Reset:
       - "45"
->>>>>>> 154a3a6f
     status: 404 Not Found
     code: 404
     duration: ""
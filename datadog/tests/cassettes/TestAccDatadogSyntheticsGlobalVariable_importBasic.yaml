---
version: 1
interactions:
- request:
    body: |
<<<<<<< HEAD
      {"description":"a global variable","name":"TF_TESTACCDATADOGSYNTHETICSGLOBALVARIABLE_IMPORTBASIC_LOCAL_1617184100","tags":["foo:bar","baz"],"value":{"secure":false,"value":"variable-value"}}
=======
      {"description":"a global variable","name":"TF_TESTACCDATADOGSYNTHETICSGLOBALVARIABLE_IMPORTBASIC_LOCAL_1617183089","tags":["foo:bar","baz"],"value":{"secure":false,"value":"variable-value"}}
>>>>>>> 14ccad13
    form: {}
    headers:
      Accept:
      - application/json
      Content-Type:
      - application/json
      Dd-Operation-Id:
      - CreateGlobalVariable
      User-Agent:
      - terraform-provider-datadog/dev (terraform 1.16.0; terraform-cli 0.12.7-sdk) datadog-api-client-go/1.0.0-beta.19+dev (go go1.15.3; os darwin; arch amd64)
    url: https://api.datadoghq.com/api/v1/synthetics/variables
    method: POST
  response:
<<<<<<< HEAD
    body: '{"parse_test_extracted_at":null,"description":"a global variable","tags":["foo:bar","baz"],"parse_test_public_id":null,"value":{"secure":false,"value":"variable-value"},"id":"fa592478-2faa-434b-a42c-f434d91c52cc","parse_test_options":null,"name":"TF_TESTACCDATADOGSYNTHETICSGLOBALVARIABLE_IMPORTBASIC_LOCAL_1617184100","parse_test_name":null,"type":"variable"}'
=======
    body: '{"parse_test_extracted_at":null,"description":"a global variable","tags":["foo:bar","baz"],"parse_test_public_id":null,"value":{"secure":false,"value":"variable-value"},"id":"95c39583-13bc-43f1-a585-f48178b286eb","parse_test_options":null,"name":"TF_TESTACCDATADOGSYNTHETICSGLOBALVARIABLE_IMPORTBASIC_LOCAL_1617183089","parse_test_name":null,"type":"variable"}'
>>>>>>> 14ccad13
    headers:
      Cache-Control:
      - no-cache
      Connection:
      - keep-alive
      Content-Security-Policy:
      - frame-ancestors 'self'; report-uri https://api.datadoghq.com/csp-report
      Content-Type:
      - application/json
      Date:
<<<<<<< HEAD
      - Wed, 31 Mar 2021 09:48:21 GMT
=======
      - Wed, 31 Mar 2021 09:31:30 GMT
>>>>>>> 14ccad13
      Pragma:
      - no-cache
      Strict-Transport-Security:
      - max-age=15724800;
      Vary:
      - Accept-Encoding
      X-Content-Type-Options:
      - nosniff
      X-Dd-Debug:
<<<<<<< HEAD
      - PhosSd3Ch1B6B0DXI71steKUi7XhPDttnPiIP1NdXTw0VJNWpoUnYyBmODS5ne3q
      X-Dd-Version:
      - "35.4207470"
=======
      - L3ULR3HwCWYmEqCWGz2Yob3chcH4pjowBacBXkncP7o+/uPqKt9yGEYf/g1AJPzQ
      X-Dd-Version:
      - "35.4206674"
>>>>>>> 14ccad13
      X-Frame-Options:
      - SAMEORIGIN
      X-Ratelimit-Limit:
      - "120"
      X-Ratelimit-Period:
      - "60"
      X-Ratelimit-Remaining:
      - "119"
      X-Ratelimit-Reset:
<<<<<<< HEAD
      - "39"
=======
      - "30"
>>>>>>> 14ccad13
    status: 200 OK
    code: 200
    duration: ""
- request:
    body: ""
    form: {}
    headers:
      Accept:
      - application/json
      Dd-Operation-Id:
      - GetGlobalVariable
      User-Agent:
      - terraform-provider-datadog/dev (terraform 1.16.0; terraform-cli 0.12.7-sdk) datadog-api-client-go/1.0.0-beta.19+dev (go go1.15.3; os darwin; arch amd64)
<<<<<<< HEAD
    url: https://api.datadoghq.com/api/v1/synthetics/variables/fa592478-2faa-434b-a42c-f434d91c52cc
    method: GET
  response:
    body: '{"parse_test_extracted_at":null,"description":"a global variable","tags":["foo:bar","baz"],"parse_test_public_id":null,"value":{"secure":false,"value":"variable-value"},"id":"fa592478-2faa-434b-a42c-f434d91c52cc","parse_test_options":null,"name":"TF_TESTACCDATADOGSYNTHETICSGLOBALVARIABLE_IMPORTBASIC_LOCAL_1617184100","created_at":"2021-03-31T09:48:21.211698+00:00","modified_at":"2021-03-31T09:48:21.211698+00:00","created_by":1445416,"parse_test_name":null,"type":"variable"}'
=======
    url: https://api.datadoghq.com/api/v1/synthetics/variables/95c39583-13bc-43f1-a585-f48178b286eb
    method: GET
  response:
    body: '{"parse_test_extracted_at":null,"description":"a global variable","tags":["foo:bar","baz"],"parse_test_public_id":null,"value":{"secure":false,"value":"variable-value"},"id":"95c39583-13bc-43f1-a585-f48178b286eb","parse_test_options":null,"name":"TF_TESTACCDATADOGSYNTHETICSGLOBALVARIABLE_IMPORTBASIC_LOCAL_1617183089","created_at":"2021-03-31T09:31:30.174070+00:00","modified_at":"2021-03-31T09:31:30.174070+00:00","created_by":1445416,"parse_test_name":null,"type":"variable"}'
>>>>>>> 14ccad13
    headers:
      Cache-Control:
      - no-cache
      Connection:
      - keep-alive
      Content-Security-Policy:
      - frame-ancestors 'self'; report-uri https://api.datadoghq.com/csp-report
      Content-Type:
      - application/json
      Date:
<<<<<<< HEAD
      - Wed, 31 Mar 2021 09:48:21 GMT
=======
      - Wed, 31 Mar 2021 09:31:30 GMT
>>>>>>> 14ccad13
      Pragma:
      - no-cache
      Strict-Transport-Security:
      - max-age=15724800;
      Vary:
      - Accept-Encoding
      X-Content-Type-Options:
      - nosniff
      X-Dd-Debug:
<<<<<<< HEAD
      - bgHykj7A9bfZx0Y5ZO3swhhp5tGUSNJHqFWR868+qg087CYrDOd5hQslC+noiEtH
      X-Dd-Version:
      - "35.4207470"
=======
      - L3ULR3HwCWYmEqCWGz2Yob3chcH4pjowBacBXkncP7o+/uPqKt9yGEYf/g1AJPzQ
      X-Dd-Version:
      - "35.4206674"
>>>>>>> 14ccad13
      X-Frame-Options:
      - SAMEORIGIN
      X-Ratelimit-Limit:
      - "120"
      X-Ratelimit-Period:
      - "60"
      X-Ratelimit-Remaining:
      - "119"
      X-Ratelimit-Reset:
<<<<<<< HEAD
      - "39"
=======
      - "30"
>>>>>>> 14ccad13
    status: 200 OK
    code: 200
    duration: ""
- request:
    body: ""
    form: {}
    headers:
      Accept:
      - application/json
      Dd-Operation-Id:
      - GetGlobalVariable
      User-Agent:
      - terraform-provider-datadog/dev (terraform 1.16.0; terraform-cli 0.12.7-sdk) datadog-api-client-go/1.0.0-beta.19+dev (go go1.15.3; os darwin; arch amd64)
<<<<<<< HEAD
    url: https://api.datadoghq.com/api/v1/synthetics/variables/fa592478-2faa-434b-a42c-f434d91c52cc
    method: GET
  response:
    body: '{"parse_test_extracted_at":null,"description":"a global variable","tags":["foo:bar","baz"],"parse_test_public_id":null,"value":{"secure":false,"value":"variable-value"},"id":"fa592478-2faa-434b-a42c-f434d91c52cc","parse_test_options":null,"name":"TF_TESTACCDATADOGSYNTHETICSGLOBALVARIABLE_IMPORTBASIC_LOCAL_1617184100","created_at":"2021-03-31T09:48:21.211698+00:00","modified_at":"2021-03-31T09:48:21.211698+00:00","created_by":1445416,"parse_test_name":null,"type":"variable"}'
=======
    url: https://api.datadoghq.com/api/v1/synthetics/variables/95c39583-13bc-43f1-a585-f48178b286eb
    method: GET
  response:
    body: '{"parse_test_extracted_at":null,"description":"a global variable","tags":["foo:bar","baz"],"parse_test_public_id":null,"value":{"secure":false,"value":"variable-value"},"id":"95c39583-13bc-43f1-a585-f48178b286eb","parse_test_options":null,"name":"TF_TESTACCDATADOGSYNTHETICSGLOBALVARIABLE_IMPORTBASIC_LOCAL_1617183089","created_at":"2021-03-31T09:31:30.174070+00:00","modified_at":"2021-03-31T09:31:30.174070+00:00","created_by":1445416,"parse_test_name":null,"type":"variable"}'
>>>>>>> 14ccad13
    headers:
      Cache-Control:
      - no-cache
      Connection:
      - keep-alive
      Content-Security-Policy:
      - frame-ancestors 'self'; report-uri https://api.datadoghq.com/csp-report
      Content-Type:
      - application/json
      Date:
<<<<<<< HEAD
      - Wed, 31 Mar 2021 09:48:22 GMT
=======
      - Wed, 31 Mar 2021 09:31:30 GMT
>>>>>>> 14ccad13
      Pragma:
      - no-cache
      Strict-Transport-Security:
      - max-age=15724800;
      Vary:
      - Accept-Encoding
      X-Content-Type-Options:
      - nosniff
      X-Dd-Debug:
<<<<<<< HEAD
      - B1nwy/pPNqX+q4pQT22cdp1QCexE35IF8qwSHy0Nf7IW0Y881qtn4tXN1lpmzaKc
      X-Dd-Version:
      - "35.4207470"
=======
      - fIO2C4qGDheGHy4YbS+r3a3CXbh4cbRo7roILOimQyiHGjQdOat0cIpWCkupM1uX
      X-Dd-Version:
      - "35.4206674"
>>>>>>> 14ccad13
      X-Frame-Options:
      - SAMEORIGIN
      X-Ratelimit-Limit:
      - "120"
      X-Ratelimit-Period:
      - "60"
      X-Ratelimit-Remaining:
      - "118"
      X-Ratelimit-Reset:
<<<<<<< HEAD
      - "38"
=======
      - "30"
>>>>>>> 14ccad13
    status: 200 OK
    code: 200
    duration: ""
- request:
    body: ""
    form: {}
    headers:
      Accept:
      - application/json
      Dd-Operation-Id:
      - GetGlobalVariable
      User-Agent:
      - terraform-provider-datadog/dev (terraform 1.16.0; terraform-cli 0.12.7-sdk) datadog-api-client-go/1.0.0-beta.19+dev (go go1.15.3; os darwin; arch amd64)
<<<<<<< HEAD
    url: https://api.datadoghq.com/api/v1/synthetics/variables/fa592478-2faa-434b-a42c-f434d91c52cc
    method: GET
  response:
    body: '{"parse_test_extracted_at":null,"description":"a global variable","tags":["foo:bar","baz"],"parse_test_public_id":null,"value":{"secure":false,"value":"variable-value"},"id":"fa592478-2faa-434b-a42c-f434d91c52cc","parse_test_options":null,"name":"TF_TESTACCDATADOGSYNTHETICSGLOBALVARIABLE_IMPORTBASIC_LOCAL_1617184100","created_at":"2021-03-31T09:48:21.211698+00:00","modified_at":"2021-03-31T09:48:21.211698+00:00","created_by":1445416,"parse_test_name":null,"type":"variable"}'
=======
    url: https://api.datadoghq.com/api/v1/synthetics/variables/95c39583-13bc-43f1-a585-f48178b286eb
    method: GET
  response:
    body: '{"parse_test_extracted_at":null,"description":"a global variable","tags":["foo:bar","baz"],"parse_test_public_id":null,"value":{"secure":false,"value":"variable-value"},"id":"95c39583-13bc-43f1-a585-f48178b286eb","parse_test_options":null,"name":"TF_TESTACCDATADOGSYNTHETICSGLOBALVARIABLE_IMPORTBASIC_LOCAL_1617183089","created_at":"2021-03-31T09:31:30.174070+00:00","modified_at":"2021-03-31T09:31:30.174070+00:00","created_by":1445416,"parse_test_name":null,"type":"variable"}'
>>>>>>> 14ccad13
    headers:
      Cache-Control:
      - no-cache
      Connection:
      - keep-alive
      Content-Security-Policy:
      - frame-ancestors 'self'; report-uri https://api.datadoghq.com/csp-report
      Content-Type:
      - application/json
      Date:
<<<<<<< HEAD
      - Wed, 31 Mar 2021 09:48:23 GMT
=======
      - Wed, 31 Mar 2021 09:31:31 GMT
>>>>>>> 14ccad13
      Pragma:
      - no-cache
      Strict-Transport-Security:
      - max-age=15724800;
      Vary:
      - Accept-Encoding
      X-Content-Type-Options:
      - nosniff
      X-Dd-Debug:
<<<<<<< HEAD
      - vdJ3/nHEY1ioXQ6pQrBVvsQK1s4yyc+wufBMPSoXql71qZVuP/xMdtNo6DafhOAk
      X-Dd-Version:
      - "35.4207470"
=======
      - 2328yjLSqI4XmR1pVqrPRR/SFcQsbafjEpPmZx7/3PfxUK1nJQQsX+wrMelyVyj+
      X-Dd-Version:
      - "35.4206674"
>>>>>>> 14ccad13
      X-Frame-Options:
      - SAMEORIGIN
      X-Ratelimit-Limit:
      - "120"
      X-Ratelimit-Period:
      - "60"
      X-Ratelimit-Remaining:
      - "117"
      X-Ratelimit-Reset:
<<<<<<< HEAD
      - "37"
=======
      - "29"
>>>>>>> 14ccad13
    status: 200 OK
    code: 200
    duration: ""
- request:
    body: ""
    form: {}
    headers:
      Accept:
      - application/json
      Dd-Operation-Id:
      - GetGlobalVariable
      User-Agent:
      - terraform-provider-datadog/dev (terraform 1.16.0; terraform-cli 0.12.7-sdk) datadog-api-client-go/1.0.0-beta.19+dev (go go1.15.3; os darwin; arch amd64)
<<<<<<< HEAD
    url: https://api.datadoghq.com/api/v1/synthetics/variables/fa592478-2faa-434b-a42c-f434d91c52cc
    method: GET
  response:
    body: '{"parse_test_extracted_at":null,"description":"a global variable","tags":["foo:bar","baz"],"parse_test_public_id":null,"value":{"secure":false,"value":"variable-value"},"id":"fa592478-2faa-434b-a42c-f434d91c52cc","parse_test_options":null,"name":"TF_TESTACCDATADOGSYNTHETICSGLOBALVARIABLE_IMPORTBASIC_LOCAL_1617184100","created_at":"2021-03-31T09:48:21.211698+00:00","modified_at":"2021-03-31T09:48:21.211698+00:00","created_by":1445416,"parse_test_name":null,"type":"variable"}'
=======
    url: https://api.datadoghq.com/api/v1/synthetics/variables/95c39583-13bc-43f1-a585-f48178b286eb
    method: GET
  response:
    body: '{"parse_test_extracted_at":null,"description":"a global variable","tags":["foo:bar","baz"],"parse_test_public_id":null,"value":{"secure":false,"value":"variable-value"},"id":"95c39583-13bc-43f1-a585-f48178b286eb","parse_test_options":null,"name":"TF_TESTACCDATADOGSYNTHETICSGLOBALVARIABLE_IMPORTBASIC_LOCAL_1617183089","created_at":"2021-03-31T09:31:30.174070+00:00","modified_at":"2021-03-31T09:31:30.174070+00:00","created_by":1445416,"parse_test_name":null,"type":"variable"}'
>>>>>>> 14ccad13
    headers:
      Cache-Control:
      - no-cache
      Connection:
      - keep-alive
      Content-Security-Policy:
      - frame-ancestors 'self'; report-uri https://api.datadoghq.com/csp-report
      Content-Type:
      - application/json
      Date:
<<<<<<< HEAD
      - Wed, 31 Mar 2021 09:48:24 GMT
=======
      - Wed, 31 Mar 2021 09:31:31 GMT
>>>>>>> 14ccad13
      Pragma:
      - no-cache
      Strict-Transport-Security:
      - max-age=15724800;
      Vary:
      - Accept-Encoding
      X-Content-Type-Options:
      - nosniff
      X-Dd-Debug:
<<<<<<< HEAD
      - twvpGlmuom5y6A0pjGtXzTf554cmwJgTcCZ71fK4H/RDi+v5ehBK0zQiRcTJQG5C
      X-Dd-Version:
      - "35.4207470"
=======
      - PhosSd3Ch1B6B0DXI71steKUi7XhPDttnPiIP1NdXTw0VJNWpoUnYyBmODS5ne3q
      X-Dd-Version:
      - "35.4206674"
>>>>>>> 14ccad13
      X-Frame-Options:
      - SAMEORIGIN
      X-Ratelimit-Limit:
      - "120"
      X-Ratelimit-Period:
      - "60"
      X-Ratelimit-Remaining:
      - "116"
      X-Ratelimit-Reset:
<<<<<<< HEAD
      - "36"
=======
      - "29"
>>>>>>> 14ccad13
    status: 200 OK
    code: 200
    duration: ""
- request:
    body: ""
    form: {}
    headers:
      Accept:
      - application/json
      Dd-Operation-Id:
      - DeleteGlobalVariable
      User-Agent:
      - terraform-provider-datadog/dev (terraform 1.16.0; terraform-cli 0.12.7-sdk) datadog-api-client-go/1.0.0-beta.19+dev (go go1.15.3; os darwin; arch amd64)
<<<<<<< HEAD
    url: https://api.datadoghq.com/api/v1/synthetics/variables/fa592478-2faa-434b-a42c-f434d91c52cc
=======
    url: https://api.datadoghq.com/api/v1/synthetics/variables/95c39583-13bc-43f1-a585-f48178b286eb
>>>>>>> 14ccad13
    method: DELETE
  response:
    body: "null"
    headers:
      Cache-Control:
      - no-cache
      Connection:
      - keep-alive
      Content-Length:
      - "4"
      Content-Security-Policy:
      - frame-ancestors 'self'; report-uri https://api.datadoghq.com/csp-report
      Content-Type:
      - application/json
      Date:
<<<<<<< HEAD
      - Wed, 31 Mar 2021 09:48:24 GMT
=======
      - Wed, 31 Mar 2021 09:31:31 GMT
>>>>>>> 14ccad13
      Pragma:
      - no-cache
      Strict-Transport-Security:
      - max-age=15724800;
      X-Content-Type-Options:
      - nosniff
      X-Dd-Debug:
<<<<<<< HEAD
      - l4HFlaRP3QwYSqoGKhzbYfv7zgkK63HIRR7YkyVYZspq0lGjjTBwoK8V/alf+XYt
      X-Dd-Version:
      - "35.4207470"
=======
      - Um4CoU685QqAscnxhS5BD+goWu2yX1Jd4zCfGzSsEvPPIm1qURZaF8dlLl/OEY4I
      X-Dd-Version:
      - "35.4206674"
>>>>>>> 14ccad13
      X-Frame-Options:
      - SAMEORIGIN
      X-Ratelimit-Limit:
      - "120"
      X-Ratelimit-Period:
      - "60"
      X-Ratelimit-Remaining:
      - "119"
      X-Ratelimit-Reset:
<<<<<<< HEAD
      - "36"
=======
      - "29"
>>>>>>> 14ccad13
    status: 200 OK
    code: 200
    duration: ""
- request:
    body: ""
    form: {}
    headers:
      Accept:
      - application/json
      Dd-Operation-Id:
      - GetGlobalVariable
      User-Agent:
      - terraform-provider-datadog/dev (terraform 1.16.0; terraform-cli 0.12.7-sdk) datadog-api-client-go/1.0.0-beta.19+dev (go go1.15.3; os darwin; arch amd64)
<<<<<<< HEAD
    url: https://api.datadoghq.com/api/v1/synthetics/variables/fa592478-2faa-434b-a42c-f434d91c52cc
=======
    url: https://api.datadoghq.com/api/v1/synthetics/variables/95c39583-13bc-43f1-a585-f48178b286eb
>>>>>>> 14ccad13
    method: GET
  response:
    body: '{"errors": ["Synthetics variable not found"]}'
    headers:
      Cache-Control:
      - no-cache
      Connection:
      - keep-alive
      Content-Security-Policy:
      - frame-ancestors 'self'; report-uri https://api.datadoghq.com/csp-report
      Content-Type:
      - application/json
      Date:
<<<<<<< HEAD
      - Wed, 31 Mar 2021 09:48:24 GMT
=======
      - Wed, 31 Mar 2021 09:31:32 GMT
>>>>>>> 14ccad13
      Pragma:
      - no-cache
      Strict-Transport-Security:
      - max-age=15724800;
      Vary:
      - Accept-Encoding
      X-Content-Type-Options:
      - nosniff
      X-Dd-Version:
<<<<<<< HEAD
      - "35.4207470"
=======
      - "35.4206674"
>>>>>>> 14ccad13
      X-Frame-Options:
      - SAMEORIGIN
      X-Ratelimit-Limit:
      - "120"
      X-Ratelimit-Period:
      - "60"
      X-Ratelimit-Remaining:
      - "115"
      X-Ratelimit-Reset:
<<<<<<< HEAD
      - "36"
=======
      - "29"
>>>>>>> 14ccad13
    status: 404 Not Found
    code: 404
    duration: ""<|MERGE_RESOLUTION|>--- conflicted
+++ resolved
@@ -3,11 +3,7 @@
 interactions:
 - request:
     body: |
-<<<<<<< HEAD
-      {"description":"a global variable","name":"TF_TESTACCDATADOGSYNTHETICSGLOBALVARIABLE_IMPORTBASIC_LOCAL_1617184100","tags":["foo:bar","baz"],"value":{"secure":false,"value":"variable-value"}}
-=======
-      {"description":"a global variable","name":"TF_TESTACCDATADOGSYNTHETICSGLOBALVARIABLE_IMPORTBASIC_LOCAL_1617183089","tags":["foo:bar","baz"],"value":{"secure":false,"value":"variable-value"}}
->>>>>>> 14ccad13
+      {"description":"a global variable","name":"TF_TESTACCDATADOGSYNTHETICSGLOBALVARIABLE_IMPORTBASIC_LOCAL_1617196421","tags":["foo:bar","baz"],"value":{"secure":false,"value":"variable-value"}}
     form: {}
     headers:
       Accept:
@@ -21,342 +17,240 @@
     url: https://api.datadoghq.com/api/v1/synthetics/variables
     method: POST
   response:
-<<<<<<< HEAD
-    body: '{"parse_test_extracted_at":null,"description":"a global variable","tags":["foo:bar","baz"],"parse_test_public_id":null,"value":{"secure":false,"value":"variable-value"},"id":"fa592478-2faa-434b-a42c-f434d91c52cc","parse_test_options":null,"name":"TF_TESTACCDATADOGSYNTHETICSGLOBALVARIABLE_IMPORTBASIC_LOCAL_1617184100","parse_test_name":null,"type":"variable"}'
-=======
-    body: '{"parse_test_extracted_at":null,"description":"a global variable","tags":["foo:bar","baz"],"parse_test_public_id":null,"value":{"secure":false,"value":"variable-value"},"id":"95c39583-13bc-43f1-a585-f48178b286eb","parse_test_options":null,"name":"TF_TESTACCDATADOGSYNTHETICSGLOBALVARIABLE_IMPORTBASIC_LOCAL_1617183089","parse_test_name":null,"type":"variable"}'
->>>>>>> 14ccad13
-    headers:
-      Cache-Control:
-      - no-cache
-      Connection:
-      - keep-alive
-      Content-Security-Policy:
-      - frame-ancestors 'self'; report-uri https://api.datadoghq.com/csp-report
-      Content-Type:
-      - application/json
-      Date:
-<<<<<<< HEAD
-      - Wed, 31 Mar 2021 09:48:21 GMT
-=======
-      - Wed, 31 Mar 2021 09:31:30 GMT
->>>>>>> 14ccad13
-      Pragma:
-      - no-cache
-      Strict-Transport-Security:
-      - max-age=15724800;
-      Vary:
-      - Accept-Encoding
-      X-Content-Type-Options:
-      - nosniff
-      X-Dd-Debug:
-<<<<<<< HEAD
+    body: '{"parse_test_extracted_at":null,"description":"a global variable","tags":["foo:bar","baz"],"parse_test_public_id":null,"value":{"secure":false,"value":"variable-value"},"id":"b0e3593d-42af-4a39-a7be-07e36d400279","parse_test_options":null,"name":"TF_TESTACCDATADOGSYNTHETICSGLOBALVARIABLE_IMPORTBASIC_LOCAL_1617196421","parse_test_name":null,"type":"variable"}'
+    headers:
+      Cache-Control:
+      - no-cache
+      Connection:
+      - keep-alive
+      Content-Security-Policy:
+      - frame-ancestors 'self'; report-uri https://api.datadoghq.com/csp-report
+      Content-Type:
+      - application/json
+      Date:
+      - Wed, 31 Mar 2021 13:13:42 GMT
+      Pragma:
+      - no-cache
+      Strict-Transport-Security:
+      - max-age=15724800;
+      Vary:
+      - Accept-Encoding
+      X-Content-Type-Options:
+      - nosniff
+      X-Dd-Debug:
+      - vdJ3/nHEY1ioXQ6pQrBVvsQK1s4yyc+wufBMPSoXql71qZVuP/xMdtNo6DafhOAk
+      X-Dd-Version:
+      - "35.4208607"
+      X-Frame-Options:
+      - SAMEORIGIN
+      X-Ratelimit-Limit:
+      - "120"
+      X-Ratelimit-Period:
+      - "60"
+      X-Ratelimit-Remaining:
+      - "114"
+      X-Ratelimit-Reset:
+      - "18"
+    status: 200 OK
+    code: 200
+    duration: ""
+- request:
+    body: ""
+    form: {}
+    headers:
+      Accept:
+      - application/json
+      Dd-Operation-Id:
+      - GetGlobalVariable
+      User-Agent:
+      - terraform-provider-datadog/dev (terraform 1.16.0; terraform-cli 0.12.7-sdk) datadog-api-client-go/1.0.0-beta.19+dev (go go1.15.3; os darwin; arch amd64)
+    url: https://api.datadoghq.com/api/v1/synthetics/variables/b0e3593d-42af-4a39-a7be-07e36d400279
+    method: GET
+  response:
+    body: '{"parse_test_extracted_at":null,"description":"a global variable","tags":["foo:bar","baz"],"parse_test_public_id":null,"value":{"secure":false,"value":"variable-value"},"id":"b0e3593d-42af-4a39-a7be-07e36d400279","parse_test_options":null,"name":"TF_TESTACCDATADOGSYNTHETICSGLOBALVARIABLE_IMPORTBASIC_LOCAL_1617196421","created_at":"2021-03-31T13:13:42.531478+00:00","modified_at":"2021-03-31T13:13:42.531478+00:00","created_by":1445416,"parse_test_name":null,"type":"variable"}'
+    headers:
+      Cache-Control:
+      - no-cache
+      Connection:
+      - keep-alive
+      Content-Security-Policy:
+      - frame-ancestors 'self'; report-uri https://api.datadoghq.com/csp-report
+      Content-Type:
+      - application/json
+      Date:
+      - Wed, 31 Mar 2021 13:13:42 GMT
+      Pragma:
+      - no-cache
+      Strict-Transport-Security:
+      - max-age=15724800;
+      Vary:
+      - Accept-Encoding
+      X-Content-Type-Options:
+      - nosniff
+      X-Dd-Debug:
+      - HbtaOKlJ6OCrx9tMXO6ivMTrEM+g0c93HDp08trmOmgdHozC5J+vn10F0H4WPjCU
+      X-Dd-Version:
+      - "35.4208607"
+      X-Frame-Options:
+      - SAMEORIGIN
+      X-Ratelimit-Limit:
+      - "120"
+      X-Ratelimit-Period:
+      - "60"
+      X-Ratelimit-Remaining:
+      - "86"
+      X-Ratelimit-Reset:
+      - "18"
+    status: 200 OK
+    code: 200
+    duration: ""
+- request:
+    body: ""
+    form: {}
+    headers:
+      Accept:
+      - application/json
+      Dd-Operation-Id:
+      - GetGlobalVariable
+      User-Agent:
+      - terraform-provider-datadog/dev (terraform 1.16.0; terraform-cli 0.12.7-sdk) datadog-api-client-go/1.0.0-beta.19+dev (go go1.15.3; os darwin; arch amd64)
+    url: https://api.datadoghq.com/api/v1/synthetics/variables/b0e3593d-42af-4a39-a7be-07e36d400279
+    method: GET
+  response:
+    body: '{"parse_test_extracted_at":null,"description":"a global variable","tags":["foo:bar","baz"],"parse_test_public_id":null,"value":{"secure":false,"value":"variable-value"},"id":"b0e3593d-42af-4a39-a7be-07e36d400279","parse_test_options":null,"name":"TF_TESTACCDATADOGSYNTHETICSGLOBALVARIABLE_IMPORTBASIC_LOCAL_1617196421","created_at":"2021-03-31T13:13:42.531478+00:00","modified_at":"2021-03-31T13:13:42.531478+00:00","created_by":1445416,"parse_test_name":null,"type":"variable"}'
+    headers:
+      Cache-Control:
+      - no-cache
+      Connection:
+      - keep-alive
+      Content-Security-Policy:
+      - frame-ancestors 'self'; report-uri https://api.datadoghq.com/csp-report
+      Content-Type:
+      - application/json
+      Date:
+      - Wed, 31 Mar 2021 13:13:42 GMT
+      Pragma:
+      - no-cache
+      Strict-Transport-Security:
+      - max-age=15724800;
+      Vary:
+      - Accept-Encoding
+      X-Content-Type-Options:
+      - nosniff
+      X-Dd-Debug:
       - PhosSd3Ch1B6B0DXI71steKUi7XhPDttnPiIP1NdXTw0VJNWpoUnYyBmODS5ne3q
       X-Dd-Version:
-      - "35.4207470"
-=======
-      - L3ULR3HwCWYmEqCWGz2Yob3chcH4pjowBacBXkncP7o+/uPqKt9yGEYf/g1AJPzQ
-      X-Dd-Version:
-      - "35.4206674"
->>>>>>> 14ccad13
-      X-Frame-Options:
-      - SAMEORIGIN
-      X-Ratelimit-Limit:
-      - "120"
-      X-Ratelimit-Period:
-      - "60"
-      X-Ratelimit-Remaining:
-      - "119"
-      X-Ratelimit-Reset:
-<<<<<<< HEAD
-      - "39"
-=======
-      - "30"
->>>>>>> 14ccad13
-    status: 200 OK
-    code: 200
-    duration: ""
-- request:
-    body: ""
-    form: {}
-    headers:
-      Accept:
-      - application/json
-      Dd-Operation-Id:
-      - GetGlobalVariable
-      User-Agent:
-      - terraform-provider-datadog/dev (terraform 1.16.0; terraform-cli 0.12.7-sdk) datadog-api-client-go/1.0.0-beta.19+dev (go go1.15.3; os darwin; arch amd64)
-<<<<<<< HEAD
-    url: https://api.datadoghq.com/api/v1/synthetics/variables/fa592478-2faa-434b-a42c-f434d91c52cc
-    method: GET
-  response:
-    body: '{"parse_test_extracted_at":null,"description":"a global variable","tags":["foo:bar","baz"],"parse_test_public_id":null,"value":{"secure":false,"value":"variable-value"},"id":"fa592478-2faa-434b-a42c-f434d91c52cc","parse_test_options":null,"name":"TF_TESTACCDATADOGSYNTHETICSGLOBALVARIABLE_IMPORTBASIC_LOCAL_1617184100","created_at":"2021-03-31T09:48:21.211698+00:00","modified_at":"2021-03-31T09:48:21.211698+00:00","created_by":1445416,"parse_test_name":null,"type":"variable"}'
-=======
-    url: https://api.datadoghq.com/api/v1/synthetics/variables/95c39583-13bc-43f1-a585-f48178b286eb
-    method: GET
-  response:
-    body: '{"parse_test_extracted_at":null,"description":"a global variable","tags":["foo:bar","baz"],"parse_test_public_id":null,"value":{"secure":false,"value":"variable-value"},"id":"95c39583-13bc-43f1-a585-f48178b286eb","parse_test_options":null,"name":"TF_TESTACCDATADOGSYNTHETICSGLOBALVARIABLE_IMPORTBASIC_LOCAL_1617183089","created_at":"2021-03-31T09:31:30.174070+00:00","modified_at":"2021-03-31T09:31:30.174070+00:00","created_by":1445416,"parse_test_name":null,"type":"variable"}'
->>>>>>> 14ccad13
-    headers:
-      Cache-Control:
-      - no-cache
-      Connection:
-      - keep-alive
-      Content-Security-Policy:
-      - frame-ancestors 'self'; report-uri https://api.datadoghq.com/csp-report
-      Content-Type:
-      - application/json
-      Date:
-<<<<<<< HEAD
-      - Wed, 31 Mar 2021 09:48:21 GMT
-=======
-      - Wed, 31 Mar 2021 09:31:30 GMT
->>>>>>> 14ccad13
-      Pragma:
-      - no-cache
-      Strict-Transport-Security:
-      - max-age=15724800;
-      Vary:
-      - Accept-Encoding
-      X-Content-Type-Options:
-      - nosniff
-      X-Dd-Debug:
-<<<<<<< HEAD
-      - bgHykj7A9bfZx0Y5ZO3swhhp5tGUSNJHqFWR868+qg087CYrDOd5hQslC+noiEtH
-      X-Dd-Version:
-      - "35.4207470"
-=======
-      - L3ULR3HwCWYmEqCWGz2Yob3chcH4pjowBacBXkncP7o+/uPqKt9yGEYf/g1AJPzQ
-      X-Dd-Version:
-      - "35.4206674"
->>>>>>> 14ccad13
-      X-Frame-Options:
-      - SAMEORIGIN
-      X-Ratelimit-Limit:
-      - "120"
-      X-Ratelimit-Period:
-      - "60"
-      X-Ratelimit-Remaining:
-      - "119"
-      X-Ratelimit-Reset:
-<<<<<<< HEAD
-      - "39"
-=======
-      - "30"
->>>>>>> 14ccad13
-    status: 200 OK
-    code: 200
-    duration: ""
-- request:
-    body: ""
-    form: {}
-    headers:
-      Accept:
-      - application/json
-      Dd-Operation-Id:
-      - GetGlobalVariable
-      User-Agent:
-      - terraform-provider-datadog/dev (terraform 1.16.0; terraform-cli 0.12.7-sdk) datadog-api-client-go/1.0.0-beta.19+dev (go go1.15.3; os darwin; arch amd64)
-<<<<<<< HEAD
-    url: https://api.datadoghq.com/api/v1/synthetics/variables/fa592478-2faa-434b-a42c-f434d91c52cc
-    method: GET
-  response:
-    body: '{"parse_test_extracted_at":null,"description":"a global variable","tags":["foo:bar","baz"],"parse_test_public_id":null,"value":{"secure":false,"value":"variable-value"},"id":"fa592478-2faa-434b-a42c-f434d91c52cc","parse_test_options":null,"name":"TF_TESTACCDATADOGSYNTHETICSGLOBALVARIABLE_IMPORTBASIC_LOCAL_1617184100","created_at":"2021-03-31T09:48:21.211698+00:00","modified_at":"2021-03-31T09:48:21.211698+00:00","created_by":1445416,"parse_test_name":null,"type":"variable"}'
-=======
-    url: https://api.datadoghq.com/api/v1/synthetics/variables/95c39583-13bc-43f1-a585-f48178b286eb
-    method: GET
-  response:
-    body: '{"parse_test_extracted_at":null,"description":"a global variable","tags":["foo:bar","baz"],"parse_test_public_id":null,"value":{"secure":false,"value":"variable-value"},"id":"95c39583-13bc-43f1-a585-f48178b286eb","parse_test_options":null,"name":"TF_TESTACCDATADOGSYNTHETICSGLOBALVARIABLE_IMPORTBASIC_LOCAL_1617183089","created_at":"2021-03-31T09:31:30.174070+00:00","modified_at":"2021-03-31T09:31:30.174070+00:00","created_by":1445416,"parse_test_name":null,"type":"variable"}'
->>>>>>> 14ccad13
-    headers:
-      Cache-Control:
-      - no-cache
-      Connection:
-      - keep-alive
-      Content-Security-Policy:
-      - frame-ancestors 'self'; report-uri https://api.datadoghq.com/csp-report
-      Content-Type:
-      - application/json
-      Date:
-<<<<<<< HEAD
-      - Wed, 31 Mar 2021 09:48:22 GMT
-=======
-      - Wed, 31 Mar 2021 09:31:30 GMT
->>>>>>> 14ccad13
-      Pragma:
-      - no-cache
-      Strict-Transport-Security:
-      - max-age=15724800;
-      Vary:
-      - Accept-Encoding
-      X-Content-Type-Options:
-      - nosniff
-      X-Dd-Debug:
-<<<<<<< HEAD
-      - B1nwy/pPNqX+q4pQT22cdp1QCexE35IF8qwSHy0Nf7IW0Y881qtn4tXN1lpmzaKc
-      X-Dd-Version:
-      - "35.4207470"
-=======
+      - "35.4208607"
+      X-Frame-Options:
+      - SAMEORIGIN
+      X-Ratelimit-Limit:
+      - "120"
+      X-Ratelimit-Period:
+      - "60"
+      X-Ratelimit-Remaining:
+      - "85"
+      X-Ratelimit-Reset:
+      - "18"
+    status: 200 OK
+    code: 200
+    duration: ""
+- request:
+    body: ""
+    form: {}
+    headers:
+      Accept:
+      - application/json
+      Dd-Operation-Id:
+      - GetGlobalVariable
+      User-Agent:
+      - terraform-provider-datadog/dev (terraform 1.16.0; terraform-cli 0.12.7-sdk) datadog-api-client-go/1.0.0-beta.19+dev (go go1.15.3; os darwin; arch amd64)
+    url: https://api.datadoghq.com/api/v1/synthetics/variables/b0e3593d-42af-4a39-a7be-07e36d400279
+    method: GET
+  response:
+    body: '{"parse_test_extracted_at":null,"description":"a global variable","tags":["foo:bar","baz"],"parse_test_public_id":null,"value":{"secure":false,"value":"variable-value"},"id":"b0e3593d-42af-4a39-a7be-07e36d400279","parse_test_options":null,"name":"TF_TESTACCDATADOGSYNTHETICSGLOBALVARIABLE_IMPORTBASIC_LOCAL_1617196421","created_at":"2021-03-31T13:13:42.531478+00:00","modified_at":"2021-03-31T13:13:42.531478+00:00","created_by":1445416,"parse_test_name":null,"type":"variable"}'
+    headers:
+      Cache-Control:
+      - no-cache
+      Connection:
+      - keep-alive
+      Content-Security-Policy:
+      - frame-ancestors 'self'; report-uri https://api.datadoghq.com/csp-report
+      Content-Type:
+      - application/json
+      Date:
+      - Wed, 31 Mar 2021 13:13:43 GMT
+      Pragma:
+      - no-cache
+      Strict-Transport-Security:
+      - max-age=15724800;
+      Vary:
+      - Accept-Encoding
+      X-Content-Type-Options:
+      - nosniff
+      X-Dd-Debug:
       - fIO2C4qGDheGHy4YbS+r3a3CXbh4cbRo7roILOimQyiHGjQdOat0cIpWCkupM1uX
       X-Dd-Version:
-      - "35.4206674"
->>>>>>> 14ccad13
-      X-Frame-Options:
-      - SAMEORIGIN
-      X-Ratelimit-Limit:
-      - "120"
-      X-Ratelimit-Period:
-      - "60"
-      X-Ratelimit-Remaining:
-      - "118"
-      X-Ratelimit-Reset:
-<<<<<<< HEAD
-      - "38"
-=======
-      - "30"
->>>>>>> 14ccad13
-    status: 200 OK
-    code: 200
-    duration: ""
-- request:
-    body: ""
-    form: {}
-    headers:
-      Accept:
-      - application/json
-      Dd-Operation-Id:
-      - GetGlobalVariable
-      User-Agent:
-      - terraform-provider-datadog/dev (terraform 1.16.0; terraform-cli 0.12.7-sdk) datadog-api-client-go/1.0.0-beta.19+dev (go go1.15.3; os darwin; arch amd64)
-<<<<<<< HEAD
-    url: https://api.datadoghq.com/api/v1/synthetics/variables/fa592478-2faa-434b-a42c-f434d91c52cc
-    method: GET
-  response:
-    body: '{"parse_test_extracted_at":null,"description":"a global variable","tags":["foo:bar","baz"],"parse_test_public_id":null,"value":{"secure":false,"value":"variable-value"},"id":"fa592478-2faa-434b-a42c-f434d91c52cc","parse_test_options":null,"name":"TF_TESTACCDATADOGSYNTHETICSGLOBALVARIABLE_IMPORTBASIC_LOCAL_1617184100","created_at":"2021-03-31T09:48:21.211698+00:00","modified_at":"2021-03-31T09:48:21.211698+00:00","created_by":1445416,"parse_test_name":null,"type":"variable"}'
-=======
-    url: https://api.datadoghq.com/api/v1/synthetics/variables/95c39583-13bc-43f1-a585-f48178b286eb
-    method: GET
-  response:
-    body: '{"parse_test_extracted_at":null,"description":"a global variable","tags":["foo:bar","baz"],"parse_test_public_id":null,"value":{"secure":false,"value":"variable-value"},"id":"95c39583-13bc-43f1-a585-f48178b286eb","parse_test_options":null,"name":"TF_TESTACCDATADOGSYNTHETICSGLOBALVARIABLE_IMPORTBASIC_LOCAL_1617183089","created_at":"2021-03-31T09:31:30.174070+00:00","modified_at":"2021-03-31T09:31:30.174070+00:00","created_by":1445416,"parse_test_name":null,"type":"variable"}'
->>>>>>> 14ccad13
-    headers:
-      Cache-Control:
-      - no-cache
-      Connection:
-      - keep-alive
-      Content-Security-Policy:
-      - frame-ancestors 'self'; report-uri https://api.datadoghq.com/csp-report
-      Content-Type:
-      - application/json
-      Date:
-<<<<<<< HEAD
-      - Wed, 31 Mar 2021 09:48:23 GMT
-=======
-      - Wed, 31 Mar 2021 09:31:31 GMT
->>>>>>> 14ccad13
-      Pragma:
-      - no-cache
-      Strict-Transport-Security:
-      - max-age=15724800;
-      Vary:
-      - Accept-Encoding
-      X-Content-Type-Options:
-      - nosniff
-      X-Dd-Debug:
-<<<<<<< HEAD
-      - vdJ3/nHEY1ioXQ6pQrBVvsQK1s4yyc+wufBMPSoXql71qZVuP/xMdtNo6DafhOAk
-      X-Dd-Version:
-      - "35.4207470"
-=======
-      - 2328yjLSqI4XmR1pVqrPRR/SFcQsbafjEpPmZx7/3PfxUK1nJQQsX+wrMelyVyj+
-      X-Dd-Version:
-      - "35.4206674"
->>>>>>> 14ccad13
-      X-Frame-Options:
-      - SAMEORIGIN
-      X-Ratelimit-Limit:
-      - "120"
-      X-Ratelimit-Period:
-      - "60"
-      X-Ratelimit-Remaining:
-      - "117"
-      X-Ratelimit-Reset:
-<<<<<<< HEAD
-      - "37"
-=======
-      - "29"
->>>>>>> 14ccad13
-    status: 200 OK
-    code: 200
-    duration: ""
-- request:
-    body: ""
-    form: {}
-    headers:
-      Accept:
-      - application/json
-      Dd-Operation-Id:
-      - GetGlobalVariable
-      User-Agent:
-      - terraform-provider-datadog/dev (terraform 1.16.0; terraform-cli 0.12.7-sdk) datadog-api-client-go/1.0.0-beta.19+dev (go go1.15.3; os darwin; arch amd64)
-<<<<<<< HEAD
-    url: https://api.datadoghq.com/api/v1/synthetics/variables/fa592478-2faa-434b-a42c-f434d91c52cc
-    method: GET
-  response:
-    body: '{"parse_test_extracted_at":null,"description":"a global variable","tags":["foo:bar","baz"],"parse_test_public_id":null,"value":{"secure":false,"value":"variable-value"},"id":"fa592478-2faa-434b-a42c-f434d91c52cc","parse_test_options":null,"name":"TF_TESTACCDATADOGSYNTHETICSGLOBALVARIABLE_IMPORTBASIC_LOCAL_1617184100","created_at":"2021-03-31T09:48:21.211698+00:00","modified_at":"2021-03-31T09:48:21.211698+00:00","created_by":1445416,"parse_test_name":null,"type":"variable"}'
-=======
-    url: https://api.datadoghq.com/api/v1/synthetics/variables/95c39583-13bc-43f1-a585-f48178b286eb
-    method: GET
-  response:
-    body: '{"parse_test_extracted_at":null,"description":"a global variable","tags":["foo:bar","baz"],"parse_test_public_id":null,"value":{"secure":false,"value":"variable-value"},"id":"95c39583-13bc-43f1-a585-f48178b286eb","parse_test_options":null,"name":"TF_TESTACCDATADOGSYNTHETICSGLOBALVARIABLE_IMPORTBASIC_LOCAL_1617183089","created_at":"2021-03-31T09:31:30.174070+00:00","modified_at":"2021-03-31T09:31:30.174070+00:00","created_by":1445416,"parse_test_name":null,"type":"variable"}'
->>>>>>> 14ccad13
-    headers:
-      Cache-Control:
-      - no-cache
-      Connection:
-      - keep-alive
-      Content-Security-Policy:
-      - frame-ancestors 'self'; report-uri https://api.datadoghq.com/csp-report
-      Content-Type:
-      - application/json
-      Date:
-<<<<<<< HEAD
-      - Wed, 31 Mar 2021 09:48:24 GMT
-=======
-      - Wed, 31 Mar 2021 09:31:31 GMT
->>>>>>> 14ccad13
-      Pragma:
-      - no-cache
-      Strict-Transport-Security:
-      - max-age=15724800;
-      Vary:
-      - Accept-Encoding
-      X-Content-Type-Options:
-      - nosniff
-      X-Dd-Debug:
-<<<<<<< HEAD
+      - "35.4208607"
+      X-Frame-Options:
+      - SAMEORIGIN
+      X-Ratelimit-Limit:
+      - "120"
+      X-Ratelimit-Period:
+      - "60"
+      X-Ratelimit-Remaining:
+      - "84"
+      X-Ratelimit-Reset:
+      - "17"
+    status: 200 OK
+    code: 200
+    duration: ""
+- request:
+    body: ""
+    form: {}
+    headers:
+      Accept:
+      - application/json
+      Dd-Operation-Id:
+      - GetGlobalVariable
+      User-Agent:
+      - terraform-provider-datadog/dev (terraform 1.16.0; terraform-cli 0.12.7-sdk) datadog-api-client-go/1.0.0-beta.19+dev (go go1.15.3; os darwin; arch amd64)
+    url: https://api.datadoghq.com/api/v1/synthetics/variables/b0e3593d-42af-4a39-a7be-07e36d400279
+    method: GET
+  response:
+    body: '{"parse_test_extracted_at":null,"description":"a global variable","tags":["foo:bar","baz"],"parse_test_public_id":null,"value":{"secure":false,"value":"variable-value"},"id":"b0e3593d-42af-4a39-a7be-07e36d400279","parse_test_options":null,"name":"TF_TESTACCDATADOGSYNTHETICSGLOBALVARIABLE_IMPORTBASIC_LOCAL_1617196421","created_at":"2021-03-31T13:13:42.531478+00:00","modified_at":"2021-03-31T13:13:42.531478+00:00","created_by":1445416,"parse_test_name":null,"type":"variable"}'
+    headers:
+      Cache-Control:
+      - no-cache
+      Connection:
+      - keep-alive
+      Content-Security-Policy:
+      - frame-ancestors 'self'; report-uri https://api.datadoghq.com/csp-report
+      Content-Type:
+      - application/json
+      Date:
+      - Wed, 31 Mar 2021 13:13:43 GMT
+      Pragma:
+      - no-cache
+      Strict-Transport-Security:
+      - max-age=15724800;
+      Vary:
+      - Accept-Encoding
+      X-Content-Type-Options:
+      - nosniff
+      X-Dd-Debug:
       - twvpGlmuom5y6A0pjGtXzTf554cmwJgTcCZ71fK4H/RDi+v5ehBK0zQiRcTJQG5C
       X-Dd-Version:
-      - "35.4207470"
-=======
-      - PhosSd3Ch1B6B0DXI71steKUi7XhPDttnPiIP1NdXTw0VJNWpoUnYyBmODS5ne3q
-      X-Dd-Version:
-      - "35.4206674"
->>>>>>> 14ccad13
-      X-Frame-Options:
-      - SAMEORIGIN
-      X-Ratelimit-Limit:
-      - "120"
-      X-Ratelimit-Period:
-      - "60"
-      X-Ratelimit-Remaining:
-      - "116"
-      X-Ratelimit-Reset:
-<<<<<<< HEAD
-      - "36"
-=======
-      - "29"
->>>>>>> 14ccad13
+      - "35.4208607"
+      X-Frame-Options:
+      - SAMEORIGIN
+      X-Ratelimit-Limit:
+      - "120"
+      X-Ratelimit-Period:
+      - "60"
+      X-Ratelimit-Remaining:
+      - "83"
+      X-Ratelimit-Reset:
+      - "17"
     status: 200 OK
     code: 200
     duration: ""
@@ -370,11 +264,7 @@
       - DeleteGlobalVariable
       User-Agent:
       - terraform-provider-datadog/dev (terraform 1.16.0; terraform-cli 0.12.7-sdk) datadog-api-client-go/1.0.0-beta.19+dev (go go1.15.3; os darwin; arch amd64)
-<<<<<<< HEAD
-    url: https://api.datadoghq.com/api/v1/synthetics/variables/fa592478-2faa-434b-a42c-f434d91c52cc
-=======
-    url: https://api.datadoghq.com/api/v1/synthetics/variables/95c39583-13bc-43f1-a585-f48178b286eb
->>>>>>> 14ccad13
+    url: https://api.datadoghq.com/api/v1/synthetics/variables/b0e3593d-42af-4a39-a7be-07e36d400279
     method: DELETE
   response:
     body: "null"
@@ -390,59 +280,41 @@
       Content-Type:
       - application/json
       Date:
-<<<<<<< HEAD
-      - Wed, 31 Mar 2021 09:48:24 GMT
-=======
-      - Wed, 31 Mar 2021 09:31:31 GMT
->>>>>>> 14ccad13
-      Pragma:
-      - no-cache
-      Strict-Transport-Security:
-      - max-age=15724800;
-      X-Content-Type-Options:
-      - nosniff
-      X-Dd-Debug:
-<<<<<<< HEAD
-      - l4HFlaRP3QwYSqoGKhzbYfv7zgkK63HIRR7YkyVYZspq0lGjjTBwoK8V/alf+XYt
-      X-Dd-Version:
-      - "35.4207470"
-=======
-      - Um4CoU685QqAscnxhS5BD+goWu2yX1Jd4zCfGzSsEvPPIm1qURZaF8dlLl/OEY4I
-      X-Dd-Version:
-      - "35.4206674"
->>>>>>> 14ccad13
-      X-Frame-Options:
-      - SAMEORIGIN
-      X-Ratelimit-Limit:
-      - "120"
-      X-Ratelimit-Period:
-      - "60"
-      X-Ratelimit-Remaining:
-      - "119"
-      X-Ratelimit-Reset:
-<<<<<<< HEAD
-      - "36"
-=======
-      - "29"
->>>>>>> 14ccad13
-    status: 200 OK
-    code: 200
-    duration: ""
-- request:
-    body: ""
-    form: {}
-    headers:
-      Accept:
-      - application/json
-      Dd-Operation-Id:
-      - GetGlobalVariable
-      User-Agent:
-      - terraform-provider-datadog/dev (terraform 1.16.0; terraform-cli 0.12.7-sdk) datadog-api-client-go/1.0.0-beta.19+dev (go go1.15.3; os darwin; arch amd64)
-<<<<<<< HEAD
-    url: https://api.datadoghq.com/api/v1/synthetics/variables/fa592478-2faa-434b-a42c-f434d91c52cc
-=======
-    url: https://api.datadoghq.com/api/v1/synthetics/variables/95c39583-13bc-43f1-a585-f48178b286eb
->>>>>>> 14ccad13
+      - Wed, 31 Mar 2021 13:13:43 GMT
+      Pragma:
+      - no-cache
+      Strict-Transport-Security:
+      - max-age=15724800;
+      X-Content-Type-Options:
+      - nosniff
+      X-Dd-Debug:
+      - /L+SFFO+m1pPY+hRCpk5325fvfrNl0KmiquUNJolBN/5hu3HIwflqjZSbJ6NxDFG
+      X-Dd-Version:
+      - "35.4208607"
+      X-Frame-Options:
+      - SAMEORIGIN
+      X-Ratelimit-Limit:
+      - "120"
+      X-Ratelimit-Period:
+      - "60"
+      X-Ratelimit-Remaining:
+      - "114"
+      X-Ratelimit-Reset:
+      - "17"
+    status: 200 OK
+    code: 200
+    duration: ""
+- request:
+    body: ""
+    form: {}
+    headers:
+      Accept:
+      - application/json
+      Dd-Operation-Id:
+      - GetGlobalVariable
+      User-Agent:
+      - terraform-provider-datadog/dev (terraform 1.16.0; terraform-cli 0.12.7-sdk) datadog-api-client-go/1.0.0-beta.19+dev (go go1.15.3; os darwin; arch amd64)
+    url: https://api.datadoghq.com/api/v1/synthetics/variables/b0e3593d-42af-4a39-a7be-07e36d400279
     method: GET
   response:
     body: '{"errors": ["Synthetics variable not found"]}'
@@ -456,39 +328,27 @@
       Content-Type:
       - application/json
       Date:
-<<<<<<< HEAD
-      - Wed, 31 Mar 2021 09:48:24 GMT
-=======
-      - Wed, 31 Mar 2021 09:31:32 GMT
->>>>>>> 14ccad13
-      Pragma:
-      - no-cache
-      Strict-Transport-Security:
-      - max-age=15724800;
-      Vary:
-      - Accept-Encoding
-      X-Content-Type-Options:
-      - nosniff
-      X-Dd-Version:
-<<<<<<< HEAD
-      - "35.4207470"
-=======
-      - "35.4206674"
->>>>>>> 14ccad13
-      X-Frame-Options:
-      - SAMEORIGIN
-      X-Ratelimit-Limit:
-      - "120"
-      X-Ratelimit-Period:
-      - "60"
-      X-Ratelimit-Remaining:
-      - "115"
-      X-Ratelimit-Reset:
-<<<<<<< HEAD
-      - "36"
-=======
-      - "29"
->>>>>>> 14ccad13
+      - Wed, 31 Mar 2021 13:13:43 GMT
+      Pragma:
+      - no-cache
+      Strict-Transport-Security:
+      - max-age=15724800;
+      Vary:
+      - Accept-Encoding
+      X-Content-Type-Options:
+      - nosniff
+      X-Dd-Version:
+      - "35.4208607"
+      X-Frame-Options:
+      - SAMEORIGIN
+      X-Ratelimit-Limit:
+      - "120"
+      X-Ratelimit-Period:
+      - "60"
+      X-Ratelimit-Remaining:
+      - "82"
+      X-Ratelimit-Reset:
+      - "17"
     status: 404 Not Found
     code: 404
     duration: ""
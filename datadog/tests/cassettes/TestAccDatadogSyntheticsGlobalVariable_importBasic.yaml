---
version: 2
interactions:
    - id: 0
      request:
        proto: HTTP/1.1
        proto_major: 1
        proto_minor: 1
        content_length: 223
        transfer_encoding: []
        trailer: {}
        host: api.datadoghq.com
        remote_addr: ""
        request_uri: ""
        body: |
<<<<<<< HEAD
            {"description":"a global variable","is_fido":false,"is_totp":false,"name":"TF_TESTACCDATADOGSYNTHETICSGLOBALVARIABLE_IMPORTBASIC_LOCAL_1739527628","tags":["foo:bar","baz"],"value":{"secure":false,"value":"variable-value"}}
=======
            {"description":"a global variable","is_totp":false,"name":"TF_TESTACCDATADOGSYNTHETICSGLOBALVARIABLE_IMPORTBASIC_LOCAL_1739872154","tags":["foo:bar","baz"],"value":{"secure":false,"value":"variable-value"}}
>>>>>>> 20d49e4a
        form: {}
        headers:
            Accept:
                - application/json
            Content-Type:
                - application/json
        url: https://api.datadoghq.com/api/v1/synthetics/variables
        method: POST
      response:
        proto: HTTP/1.1
        proto_major: 1
        proto_minor: 1
        transfer_encoding:
            - chunked
        trailer: {}
        content_length: -1
        uncompressed: true
        body: |
<<<<<<< HEAD
            {"id":"078e1ce3-c12f-4efd-88e0-aa17dde4a79b","name":"TF_TESTACCDATADOGSYNTHETICSGLOBALVARIABLE_IMPORTBASIC_LOCAL_1739527628","description":"a global variable","type":"variable","tags":["foo:bar","baz"],"last_error":null,"value":{"secure":false,"value":"variable-value"}}
=======
            {"id":"ef27e5f1-7fb3-4384-9982-d6965dd0d1ea","name":"TF_TESTACCDATADOGSYNTHETICSGLOBALVARIABLE_IMPORTBASIC_LOCAL_1739872154","description":"a global variable","type":"variable","tags":["foo:bar","baz"],"last_error":null,"value":{"secure":false,"value":"variable-value"}}
>>>>>>> 20d49e4a
        headers:
            Content-Type:
                - application/json
        status: 200 OK
        code: 200
<<<<<<< HEAD
        duration: 204.732125ms
=======
        duration: 370.985958ms
>>>>>>> 20d49e4a
    - id: 1
      request:
        proto: HTTP/1.1
        proto_major: 1
        proto_minor: 1
        content_length: 0
        transfer_encoding: []
        trailer: {}
        host: api.datadoghq.com
        remote_addr: ""
        request_uri: ""
        body: ""
        form: {}
        headers:
            Accept:
                - application/json
<<<<<<< HEAD
        url: https://api.datadoghq.com/api/v1/synthetics/variables/078e1ce3-c12f-4efd-88e0-aa17dde4a79b
=======
        url: https://api.datadoghq.com/api/v1/synthetics/variables/ef27e5f1-7fb3-4384-9982-d6965dd0d1ea
>>>>>>> 20d49e4a
        method: GET
      response:
        proto: HTTP/1.1
        proto_major: 1
        proto_minor: 1
        transfer_encoding:
            - chunked
        trailer: {}
        content_length: -1
        uncompressed: true
        body: |
<<<<<<< HEAD
            {"id":"078e1ce3-c12f-4efd-88e0-aa17dde4a79b","name":"TF_TESTACCDATADOGSYNTHETICSGLOBALVARIABLE_IMPORTBASIC_LOCAL_1739527628","description":"a global variable","type":"variable","tags":["foo:bar","baz"],"created_at":"2025-02-14T10:07:12.471991+00:00","modified_at":"2025-02-14T10:07:12.471991+00:00","last_error":null,"value":{"secure":false,"value":"variable-value"},"creator":{"name":"frog","handle":"frog@datadoghq.com","email":"frog@datadoghq.com"},"editor":{"name":"frog","handle":"frog@datadoghq.com","email":"frog@datadoghq.com"}}
=======
            {"id":"ef27e5f1-7fb3-4384-9982-d6965dd0d1ea","name":"TF_TESTACCDATADOGSYNTHETICSGLOBALVARIABLE_IMPORTBASIC_LOCAL_1739872154","description":"a global variable","type":"variable","tags":["foo:bar","baz"],"created_at":"2025-02-18T09:49:17.287552+00:00","modified_at":"2025-02-18T09:49:17.287552+00:00","last_error":null,"value":{"secure":false,"value":"variable-value"},"creator":{"name":"frog","handle":"frog@datadoghq.com","email":"frog@datadoghq.com"},"editor":{"name":"frog","handle":"frog@datadoghq.com","email":"frog@datadoghq.com"}}
>>>>>>> 20d49e4a
        headers:
            Content-Type:
                - application/json
        status: 200 OK
        code: 200
<<<<<<< HEAD
        duration: 165.831917ms
=======
        duration: 243.995917ms
>>>>>>> 20d49e4a
    - id: 2
      request:
        proto: HTTP/1.1
        proto_major: 1
        proto_minor: 1
        content_length: 0
        transfer_encoding: []
        trailer: {}
        host: api.datadoghq.com
        remote_addr: ""
        request_uri: ""
        body: ""
        form: {}
        headers:
            Accept:
                - application/json
<<<<<<< HEAD
        url: https://api.datadoghq.com/api/v1/synthetics/variables/078e1ce3-c12f-4efd-88e0-aa17dde4a79b
=======
        url: https://api.datadoghq.com/api/v1/synthetics/variables/ef27e5f1-7fb3-4384-9982-d6965dd0d1ea
>>>>>>> 20d49e4a
        method: GET
      response:
        proto: HTTP/1.1
        proto_major: 1
        proto_minor: 1
        transfer_encoding:
            - chunked
        trailer: {}
        content_length: -1
        uncompressed: true
        body: |
<<<<<<< HEAD
            {"id":"078e1ce3-c12f-4efd-88e0-aa17dde4a79b","name":"TF_TESTACCDATADOGSYNTHETICSGLOBALVARIABLE_IMPORTBASIC_LOCAL_1739527628","description":"a global variable","type":"variable","tags":["foo:bar","baz"],"created_at":"2025-02-14T10:07:12.471991+00:00","modified_at":"2025-02-14T10:07:12.471991+00:00","last_error":null,"value":{"secure":false,"value":"variable-value"},"creator":{"name":"frog","handle":"frog@datadoghq.com","email":"frog@datadoghq.com"},"editor":{"name":"frog","handle":"frog@datadoghq.com","email":"frog@datadoghq.com"}}
=======
            {"id":"ef27e5f1-7fb3-4384-9982-d6965dd0d1ea","name":"TF_TESTACCDATADOGSYNTHETICSGLOBALVARIABLE_IMPORTBASIC_LOCAL_1739872154","description":"a global variable","type":"variable","tags":["foo:bar","baz"],"created_at":"2025-02-18T09:49:17.287552+00:00","modified_at":"2025-02-18T09:49:17.287552+00:00","last_error":null,"value":{"secure":false,"value":"variable-value"},"creator":{"name":"frog","handle":"frog@datadoghq.com","email":"frog@datadoghq.com"},"editor":{"name":"frog","handle":"frog@datadoghq.com","email":"frog@datadoghq.com"}}
>>>>>>> 20d49e4a
        headers:
            Content-Type:
                - application/json
        status: 200 OK
        code: 200
<<<<<<< HEAD
        duration: 167.170208ms
=======
        duration: 188.049292ms
>>>>>>> 20d49e4a
    - id: 3
      request:
        proto: HTTP/1.1
        proto_major: 1
        proto_minor: 1
        content_length: 0
        transfer_encoding: []
        trailer: {}
        host: api.datadoghq.com
        remote_addr: ""
        request_uri: ""
        body: ""
        form: {}
        headers:
            Accept:
                - application/json
<<<<<<< HEAD
        url: https://api.datadoghq.com/api/v1/synthetics/variables/078e1ce3-c12f-4efd-88e0-aa17dde4a79b
=======
        url: https://api.datadoghq.com/api/v1/synthetics/variables/ef27e5f1-7fb3-4384-9982-d6965dd0d1ea
>>>>>>> 20d49e4a
        method: GET
      response:
        proto: HTTP/1.1
        proto_major: 1
        proto_minor: 1
        transfer_encoding:
            - chunked
        trailer: {}
        content_length: -1
        uncompressed: true
        body: |
<<<<<<< HEAD
            {"id":"078e1ce3-c12f-4efd-88e0-aa17dde4a79b","name":"TF_TESTACCDATADOGSYNTHETICSGLOBALVARIABLE_IMPORTBASIC_LOCAL_1739527628","description":"a global variable","type":"variable","tags":["foo:bar","baz"],"created_at":"2025-02-14T10:07:12.471991+00:00","modified_at":"2025-02-14T10:07:12.471991+00:00","last_error":null,"value":{"secure":false,"value":"variable-value"},"creator":{"name":"frog","handle":"frog@datadoghq.com","email":"frog@datadoghq.com"},"editor":{"name":"frog","handle":"frog@datadoghq.com","email":"frog@datadoghq.com"}}
=======
            {"id":"ef27e5f1-7fb3-4384-9982-d6965dd0d1ea","name":"TF_TESTACCDATADOGSYNTHETICSGLOBALVARIABLE_IMPORTBASIC_LOCAL_1739872154","description":"a global variable","type":"variable","tags":["foo:bar","baz"],"created_at":"2025-02-18T09:49:17.287552+00:00","modified_at":"2025-02-18T09:49:17.287552+00:00","last_error":null,"value":{"secure":false,"value":"variable-value"},"creator":{"name":"frog","handle":"frog@datadoghq.com","email":"frog@datadoghq.com"},"editor":{"name":"frog","handle":"frog@datadoghq.com","email":"frog@datadoghq.com"}}
>>>>>>> 20d49e4a
        headers:
            Content-Type:
                - application/json
        status: 200 OK
        code: 200
<<<<<<< HEAD
        duration: 305.521834ms
=======
        duration: 162.197083ms
>>>>>>> 20d49e4a
    - id: 4
      request:
        proto: HTTP/1.1
        proto_major: 1
        proto_minor: 1
        content_length: 0
        transfer_encoding: []
        trailer: {}
        host: api.datadoghq.com
        remote_addr: ""
        request_uri: ""
        body: ""
        form: {}
        headers:
            Accept:
                - application/json
<<<<<<< HEAD
        url: https://api.datadoghq.com/api/v1/synthetics/variables/078e1ce3-c12f-4efd-88e0-aa17dde4a79b
=======
        url: https://api.datadoghq.com/api/v1/synthetics/variables/ef27e5f1-7fb3-4384-9982-d6965dd0d1ea
>>>>>>> 20d49e4a
        method: GET
      response:
        proto: HTTP/1.1
        proto_major: 1
        proto_minor: 1
        transfer_encoding:
            - chunked
        trailer: {}
        content_length: -1
        uncompressed: true
        body: |
<<<<<<< HEAD
            {"id":"078e1ce3-c12f-4efd-88e0-aa17dde4a79b","name":"TF_TESTACCDATADOGSYNTHETICSGLOBALVARIABLE_IMPORTBASIC_LOCAL_1739527628","description":"a global variable","type":"variable","tags":["foo:bar","baz"],"created_at":"2025-02-14T10:07:12.471991+00:00","modified_at":"2025-02-14T10:07:12.471991+00:00","last_error":null,"value":{"secure":false,"value":"variable-value"},"creator":{"name":"frog","handle":"frog@datadoghq.com","email":"frog@datadoghq.com"},"editor":{"name":"frog","handle":"frog@datadoghq.com","email":"frog@datadoghq.com"}}
=======
            {"id":"ef27e5f1-7fb3-4384-9982-d6965dd0d1ea","name":"TF_TESTACCDATADOGSYNTHETICSGLOBALVARIABLE_IMPORTBASIC_LOCAL_1739872154","description":"a global variable","type":"variable","tags":["foo:bar","baz"],"created_at":"2025-02-18T09:49:17.287552+00:00","modified_at":"2025-02-18T09:49:17.287552+00:00","last_error":null,"value":{"secure":false,"value":"variable-value"},"creator":{"name":"frog","handle":"frog@datadoghq.com","email":"frog@datadoghq.com"},"editor":{"name":"frog","handle":"frog@datadoghq.com","email":"frog@datadoghq.com"}}
>>>>>>> 20d49e4a
        headers:
            Content-Type:
                - application/json
        status: 200 OK
        code: 200
<<<<<<< HEAD
        duration: 321.260583ms
=======
        duration: 182.51425ms
>>>>>>> 20d49e4a
    - id: 5
      request:
        proto: HTTP/1.1
        proto_major: 1
        proto_minor: 1
        content_length: 0
        transfer_encoding: []
        trailer: {}
        host: api.datadoghq.com
        remote_addr: ""
        request_uri: ""
        body: ""
        form: {}
        headers:
            Accept:
                - '*/*'
<<<<<<< HEAD
        url: https://api.datadoghq.com/api/v1/synthetics/variables/078e1ce3-c12f-4efd-88e0-aa17dde4a79b
=======
        url: https://api.datadoghq.com/api/v1/synthetics/variables/ef27e5f1-7fb3-4384-9982-d6965dd0d1ea
>>>>>>> 20d49e4a
        method: DELETE
      response:
        proto: HTTP/1.1
        proto_major: 1
        proto_minor: 1
        transfer_encoding: []
        trailer: {}
        content_length: 0
        uncompressed: false
        body: ""
        headers:
            Content-Type:
                - text/html; charset=utf-8
        status: 200 OK
        code: 200
<<<<<<< HEAD
        duration: 249.9605ms
=======
        duration: 264.236792ms
>>>>>>> 20d49e4a
    - id: 6
      request:
        proto: HTTP/1.1
        proto_major: 1
        proto_minor: 1
        content_length: 0
        transfer_encoding: []
        trailer: {}
        host: api.datadoghq.com
        remote_addr: ""
        request_uri: ""
        body: ""
        form: {}
        headers:
            Accept:
                - application/json
<<<<<<< HEAD
        url: https://api.datadoghq.com/api/v1/synthetics/variables/078e1ce3-c12f-4efd-88e0-aa17dde4a79b
=======
        url: https://api.datadoghq.com/api/v1/synthetics/variables/ef27e5f1-7fb3-4384-9982-d6965dd0d1ea
>>>>>>> 20d49e4a
        method: GET
      response:
        proto: HTTP/1.1
        proto_major: 1
        proto_minor: 1
        transfer_encoding:
            - chunked
        trailer: {}
        content_length: -1
        uncompressed: true
        body: '{"errors":["Synthetics global variable not found"]}'
        headers:
            Content-Type:
                - application/json
        status: 404 Not Found
        code: 404
<<<<<<< HEAD
        duration: 164.783958ms
=======
        duration: 306.155042ms
>>>>>>> 20d49e4a
<|MERGE_RESOLUTION|>--- conflicted
+++ resolved
@@ -13,11 +13,7 @@
         remote_addr: ""
         request_uri: ""
         body: |
-<<<<<<< HEAD
-            {"description":"a global variable","is_fido":false,"is_totp":false,"name":"TF_TESTACCDATADOGSYNTHETICSGLOBALVARIABLE_IMPORTBASIC_LOCAL_1739527628","tags":["foo:bar","baz"],"value":{"secure":false,"value":"variable-value"}}
-=======
-            {"description":"a global variable","is_totp":false,"name":"TF_TESTACCDATADOGSYNTHETICSGLOBALVARIABLE_IMPORTBASIC_LOCAL_1739872154","tags":["foo:bar","baz"],"value":{"secure":false,"value":"variable-value"}}
->>>>>>> 20d49e4a
+            {"description":"a global variable","is_fido":false,"is_totp":false,"name":"TF_TESTACCDATADOGSYNTHETICSGLOBALVARIABLE_IMPORTBASIC_LOCAL_1739890458","tags":["foo:bar","baz"],"value":{"secure":false,"value":"variable-value"}}
         form: {}
         headers:
             Accept:
@@ -36,21 +32,13 @@
         content_length: -1
         uncompressed: true
         body: |
-<<<<<<< HEAD
-            {"id":"078e1ce3-c12f-4efd-88e0-aa17dde4a79b","name":"TF_TESTACCDATADOGSYNTHETICSGLOBALVARIABLE_IMPORTBASIC_LOCAL_1739527628","description":"a global variable","type":"variable","tags":["foo:bar","baz"],"last_error":null,"value":{"secure":false,"value":"variable-value"}}
-=======
-            {"id":"ef27e5f1-7fb3-4384-9982-d6965dd0d1ea","name":"TF_TESTACCDATADOGSYNTHETICSGLOBALVARIABLE_IMPORTBASIC_LOCAL_1739872154","description":"a global variable","type":"variable","tags":["foo:bar","baz"],"last_error":null,"value":{"secure":false,"value":"variable-value"}}
->>>>>>> 20d49e4a
-        headers:
-            Content-Type:
-                - application/json
-        status: 200 OK
-        code: 200
-<<<<<<< HEAD
-        duration: 204.732125ms
-=======
-        duration: 370.985958ms
->>>>>>> 20d49e4a
+            {"id":"63f74666-09ec-48dd-9b47-f76cdb45af5c","name":"TF_TESTACCDATADOGSYNTHETICSGLOBALVARIABLE_IMPORTBASIC_LOCAL_1739890458","description":"a global variable","type":"variable","tags":["foo:bar","baz"],"last_error":null,"value":{"secure":false,"value":"variable-value"}}
+        headers:
+            Content-Type:
+                - application/json
+        status: 200 OK
+        code: 200
+        duration: 488.398208ms
     - id: 1
       request:
         proto: HTTP/1.1
@@ -67,37 +55,25 @@
         headers:
             Accept:
                 - application/json
-<<<<<<< HEAD
-        url: https://api.datadoghq.com/api/v1/synthetics/variables/078e1ce3-c12f-4efd-88e0-aa17dde4a79b
-=======
-        url: https://api.datadoghq.com/api/v1/synthetics/variables/ef27e5f1-7fb3-4384-9982-d6965dd0d1ea
->>>>>>> 20d49e4a
-        method: GET
-      response:
-        proto: HTTP/1.1
-        proto_major: 1
-        proto_minor: 1
-        transfer_encoding:
-            - chunked
-        trailer: {}
-        content_length: -1
-        uncompressed: true
-        body: |
-<<<<<<< HEAD
-            {"id":"078e1ce3-c12f-4efd-88e0-aa17dde4a79b","name":"TF_TESTACCDATADOGSYNTHETICSGLOBALVARIABLE_IMPORTBASIC_LOCAL_1739527628","description":"a global variable","type":"variable","tags":["foo:bar","baz"],"created_at":"2025-02-14T10:07:12.471991+00:00","modified_at":"2025-02-14T10:07:12.471991+00:00","last_error":null,"value":{"secure":false,"value":"variable-value"},"creator":{"name":"frog","handle":"frog@datadoghq.com","email":"frog@datadoghq.com"},"editor":{"name":"frog","handle":"frog@datadoghq.com","email":"frog@datadoghq.com"}}
-=======
-            {"id":"ef27e5f1-7fb3-4384-9982-d6965dd0d1ea","name":"TF_TESTACCDATADOGSYNTHETICSGLOBALVARIABLE_IMPORTBASIC_LOCAL_1739872154","description":"a global variable","type":"variable","tags":["foo:bar","baz"],"created_at":"2025-02-18T09:49:17.287552+00:00","modified_at":"2025-02-18T09:49:17.287552+00:00","last_error":null,"value":{"secure":false,"value":"variable-value"},"creator":{"name":"frog","handle":"frog@datadoghq.com","email":"frog@datadoghq.com"},"editor":{"name":"frog","handle":"frog@datadoghq.com","email":"frog@datadoghq.com"}}
->>>>>>> 20d49e4a
-        headers:
-            Content-Type:
-                - application/json
-        status: 200 OK
-        code: 200
-<<<<<<< HEAD
-        duration: 165.831917ms
-=======
-        duration: 243.995917ms
->>>>>>> 20d49e4a
+        url: https://api.datadoghq.com/api/v1/synthetics/variables/63f74666-09ec-48dd-9b47-f76cdb45af5c
+        method: GET
+      response:
+        proto: HTTP/1.1
+        proto_major: 1
+        proto_minor: 1
+        transfer_encoding:
+            - chunked
+        trailer: {}
+        content_length: -1
+        uncompressed: true
+        body: |
+            {"id":"63f74666-09ec-48dd-9b47-f76cdb45af5c","name":"TF_TESTACCDATADOGSYNTHETICSGLOBALVARIABLE_IMPORTBASIC_LOCAL_1739890458","description":"a global variable","type":"variable","tags":["foo:bar","baz"],"created_at":"2025-02-18T14:54:21.011879+00:00","modified_at":"2025-02-18T14:54:21.011879+00:00","last_error":null,"value":{"secure":false,"value":"variable-value"},"creator":{"name":"frog","handle":"frog@datadoghq.com","email":"frog@datadoghq.com"},"editor":{"name":"frog","handle":"frog@datadoghq.com","email":"frog@datadoghq.com"}}
+        headers:
+            Content-Type:
+                - application/json
+        status: 200 OK
+        code: 200
+        duration: 183.709666ms
     - id: 2
       request:
         proto: HTTP/1.1
@@ -114,37 +90,25 @@
         headers:
             Accept:
                 - application/json
-<<<<<<< HEAD
-        url: https://api.datadoghq.com/api/v1/synthetics/variables/078e1ce3-c12f-4efd-88e0-aa17dde4a79b
-=======
-        url: https://api.datadoghq.com/api/v1/synthetics/variables/ef27e5f1-7fb3-4384-9982-d6965dd0d1ea
->>>>>>> 20d49e4a
-        method: GET
-      response:
-        proto: HTTP/1.1
-        proto_major: 1
-        proto_minor: 1
-        transfer_encoding:
-            - chunked
-        trailer: {}
-        content_length: -1
-        uncompressed: true
-        body: |
-<<<<<<< HEAD
-            {"id":"078e1ce3-c12f-4efd-88e0-aa17dde4a79b","name":"TF_TESTACCDATADOGSYNTHETICSGLOBALVARIABLE_IMPORTBASIC_LOCAL_1739527628","description":"a global variable","type":"variable","tags":["foo:bar","baz"],"created_at":"2025-02-14T10:07:12.471991+00:00","modified_at":"2025-02-14T10:07:12.471991+00:00","last_error":null,"value":{"secure":false,"value":"variable-value"},"creator":{"name":"frog","handle":"frog@datadoghq.com","email":"frog@datadoghq.com"},"editor":{"name":"frog","handle":"frog@datadoghq.com","email":"frog@datadoghq.com"}}
-=======
-            {"id":"ef27e5f1-7fb3-4384-9982-d6965dd0d1ea","name":"TF_TESTACCDATADOGSYNTHETICSGLOBALVARIABLE_IMPORTBASIC_LOCAL_1739872154","description":"a global variable","type":"variable","tags":["foo:bar","baz"],"created_at":"2025-02-18T09:49:17.287552+00:00","modified_at":"2025-02-18T09:49:17.287552+00:00","last_error":null,"value":{"secure":false,"value":"variable-value"},"creator":{"name":"frog","handle":"frog@datadoghq.com","email":"frog@datadoghq.com"},"editor":{"name":"frog","handle":"frog@datadoghq.com","email":"frog@datadoghq.com"}}
->>>>>>> 20d49e4a
-        headers:
-            Content-Type:
-                - application/json
-        status: 200 OK
-        code: 200
-<<<<<<< HEAD
-        duration: 167.170208ms
-=======
-        duration: 188.049292ms
->>>>>>> 20d49e4a
+        url: https://api.datadoghq.com/api/v1/synthetics/variables/63f74666-09ec-48dd-9b47-f76cdb45af5c
+        method: GET
+      response:
+        proto: HTTP/1.1
+        proto_major: 1
+        proto_minor: 1
+        transfer_encoding:
+            - chunked
+        trailer: {}
+        content_length: -1
+        uncompressed: true
+        body: |
+            {"id":"63f74666-09ec-48dd-9b47-f76cdb45af5c","name":"TF_TESTACCDATADOGSYNTHETICSGLOBALVARIABLE_IMPORTBASIC_LOCAL_1739890458","description":"a global variable","type":"variable","tags":["foo:bar","baz"],"created_at":"2025-02-18T14:54:21.011879+00:00","modified_at":"2025-02-18T14:54:21.011879+00:00","last_error":null,"value":{"secure":false,"value":"variable-value"},"creator":{"name":"frog","handle":"frog@datadoghq.com","email":"frog@datadoghq.com"},"editor":{"name":"frog","handle":"frog@datadoghq.com","email":"frog@datadoghq.com"}}
+        headers:
+            Content-Type:
+                - application/json
+        status: 200 OK
+        code: 200
+        duration: 199.1525ms
     - id: 3
       request:
         proto: HTTP/1.1
@@ -161,37 +125,25 @@
         headers:
             Accept:
                 - application/json
-<<<<<<< HEAD
-        url: https://api.datadoghq.com/api/v1/synthetics/variables/078e1ce3-c12f-4efd-88e0-aa17dde4a79b
-=======
-        url: https://api.datadoghq.com/api/v1/synthetics/variables/ef27e5f1-7fb3-4384-9982-d6965dd0d1ea
->>>>>>> 20d49e4a
-        method: GET
-      response:
-        proto: HTTP/1.1
-        proto_major: 1
-        proto_minor: 1
-        transfer_encoding:
-            - chunked
-        trailer: {}
-        content_length: -1
-        uncompressed: true
-        body: |
-<<<<<<< HEAD
-            {"id":"078e1ce3-c12f-4efd-88e0-aa17dde4a79b","name":"TF_TESTACCDATADOGSYNTHETICSGLOBALVARIABLE_IMPORTBASIC_LOCAL_1739527628","description":"a global variable","type":"variable","tags":["foo:bar","baz"],"created_at":"2025-02-14T10:07:12.471991+00:00","modified_at":"2025-02-14T10:07:12.471991+00:00","last_error":null,"value":{"secure":false,"value":"variable-value"},"creator":{"name":"frog","handle":"frog@datadoghq.com","email":"frog@datadoghq.com"},"editor":{"name":"frog","handle":"frog@datadoghq.com","email":"frog@datadoghq.com"}}
-=======
-            {"id":"ef27e5f1-7fb3-4384-9982-d6965dd0d1ea","name":"TF_TESTACCDATADOGSYNTHETICSGLOBALVARIABLE_IMPORTBASIC_LOCAL_1739872154","description":"a global variable","type":"variable","tags":["foo:bar","baz"],"created_at":"2025-02-18T09:49:17.287552+00:00","modified_at":"2025-02-18T09:49:17.287552+00:00","last_error":null,"value":{"secure":false,"value":"variable-value"},"creator":{"name":"frog","handle":"frog@datadoghq.com","email":"frog@datadoghq.com"},"editor":{"name":"frog","handle":"frog@datadoghq.com","email":"frog@datadoghq.com"}}
->>>>>>> 20d49e4a
-        headers:
-            Content-Type:
-                - application/json
-        status: 200 OK
-        code: 200
-<<<<<<< HEAD
-        duration: 305.521834ms
-=======
-        duration: 162.197083ms
->>>>>>> 20d49e4a
+        url: https://api.datadoghq.com/api/v1/synthetics/variables/63f74666-09ec-48dd-9b47-f76cdb45af5c
+        method: GET
+      response:
+        proto: HTTP/1.1
+        proto_major: 1
+        proto_minor: 1
+        transfer_encoding:
+            - chunked
+        trailer: {}
+        content_length: -1
+        uncompressed: true
+        body: |
+            {"id":"63f74666-09ec-48dd-9b47-f76cdb45af5c","name":"TF_TESTACCDATADOGSYNTHETICSGLOBALVARIABLE_IMPORTBASIC_LOCAL_1739890458","description":"a global variable","type":"variable","tags":["foo:bar","baz"],"created_at":"2025-02-18T14:54:21.011879+00:00","modified_at":"2025-02-18T14:54:21.011879+00:00","last_error":null,"value":{"secure":false,"value":"variable-value"},"creator":{"name":"frog","handle":"frog@datadoghq.com","email":"frog@datadoghq.com"},"editor":{"name":"frog","handle":"frog@datadoghq.com","email":"frog@datadoghq.com"}}
+        headers:
+            Content-Type:
+                - application/json
+        status: 200 OK
+        code: 200
+        duration: 161.815458ms
     - id: 4
       request:
         proto: HTTP/1.1
@@ -208,37 +160,25 @@
         headers:
             Accept:
                 - application/json
-<<<<<<< HEAD
-        url: https://api.datadoghq.com/api/v1/synthetics/variables/078e1ce3-c12f-4efd-88e0-aa17dde4a79b
-=======
-        url: https://api.datadoghq.com/api/v1/synthetics/variables/ef27e5f1-7fb3-4384-9982-d6965dd0d1ea
->>>>>>> 20d49e4a
-        method: GET
-      response:
-        proto: HTTP/1.1
-        proto_major: 1
-        proto_minor: 1
-        transfer_encoding:
-            - chunked
-        trailer: {}
-        content_length: -1
-        uncompressed: true
-        body: |
-<<<<<<< HEAD
-            {"id":"078e1ce3-c12f-4efd-88e0-aa17dde4a79b","name":"TF_TESTACCDATADOGSYNTHETICSGLOBALVARIABLE_IMPORTBASIC_LOCAL_1739527628","description":"a global variable","type":"variable","tags":["foo:bar","baz"],"created_at":"2025-02-14T10:07:12.471991+00:00","modified_at":"2025-02-14T10:07:12.471991+00:00","last_error":null,"value":{"secure":false,"value":"variable-value"},"creator":{"name":"frog","handle":"frog@datadoghq.com","email":"frog@datadoghq.com"},"editor":{"name":"frog","handle":"frog@datadoghq.com","email":"frog@datadoghq.com"}}
-=======
-            {"id":"ef27e5f1-7fb3-4384-9982-d6965dd0d1ea","name":"TF_TESTACCDATADOGSYNTHETICSGLOBALVARIABLE_IMPORTBASIC_LOCAL_1739872154","description":"a global variable","type":"variable","tags":["foo:bar","baz"],"created_at":"2025-02-18T09:49:17.287552+00:00","modified_at":"2025-02-18T09:49:17.287552+00:00","last_error":null,"value":{"secure":false,"value":"variable-value"},"creator":{"name":"frog","handle":"frog@datadoghq.com","email":"frog@datadoghq.com"},"editor":{"name":"frog","handle":"frog@datadoghq.com","email":"frog@datadoghq.com"}}
->>>>>>> 20d49e4a
-        headers:
-            Content-Type:
-                - application/json
-        status: 200 OK
-        code: 200
-<<<<<<< HEAD
-        duration: 321.260583ms
-=======
-        duration: 182.51425ms
->>>>>>> 20d49e4a
+        url: https://api.datadoghq.com/api/v1/synthetics/variables/63f74666-09ec-48dd-9b47-f76cdb45af5c
+        method: GET
+      response:
+        proto: HTTP/1.1
+        proto_major: 1
+        proto_minor: 1
+        transfer_encoding:
+            - chunked
+        trailer: {}
+        content_length: -1
+        uncompressed: true
+        body: |
+            {"id":"63f74666-09ec-48dd-9b47-f76cdb45af5c","name":"TF_TESTACCDATADOGSYNTHETICSGLOBALVARIABLE_IMPORTBASIC_LOCAL_1739890458","description":"a global variable","type":"variable","tags":["foo:bar","baz"],"created_at":"2025-02-18T14:54:21.011879+00:00","modified_at":"2025-02-18T14:54:21.011879+00:00","last_error":null,"value":{"secure":false,"value":"variable-value"},"creator":{"name":"frog","handle":"frog@datadoghq.com","email":"frog@datadoghq.com"},"editor":{"name":"frog","handle":"frog@datadoghq.com","email":"frog@datadoghq.com"}}
+        headers:
+            Content-Type:
+                - application/json
+        status: 200 OK
+        code: 200
+        duration: 169.062084ms
     - id: 5
       request:
         proto: HTTP/1.1
@@ -255,11 +195,7 @@
         headers:
             Accept:
                 - '*/*'
-<<<<<<< HEAD
-        url: https://api.datadoghq.com/api/v1/synthetics/variables/078e1ce3-c12f-4efd-88e0-aa17dde4a79b
-=======
-        url: https://api.datadoghq.com/api/v1/synthetics/variables/ef27e5f1-7fb3-4384-9982-d6965dd0d1ea
->>>>>>> 20d49e4a
+        url: https://api.datadoghq.com/api/v1/synthetics/variables/63f74666-09ec-48dd-9b47-f76cdb45af5c
         method: DELETE
       response:
         proto: HTTP/1.1
@@ -275,11 +211,7 @@
                 - text/html; charset=utf-8
         status: 200 OK
         code: 200
-<<<<<<< HEAD
-        duration: 249.9605ms
-=======
-        duration: 264.236792ms
->>>>>>> 20d49e4a
+        duration: 237.293583ms
     - id: 6
       request:
         proto: HTTP/1.1
@@ -296,11 +228,7 @@
         headers:
             Accept:
                 - application/json
-<<<<<<< HEAD
-        url: https://api.datadoghq.com/api/v1/synthetics/variables/078e1ce3-c12f-4efd-88e0-aa17dde4a79b
-=======
-        url: https://api.datadoghq.com/api/v1/synthetics/variables/ef27e5f1-7fb3-4384-9982-d6965dd0d1ea
->>>>>>> 20d49e4a
+        url: https://api.datadoghq.com/api/v1/synthetics/variables/63f74666-09ec-48dd-9b47-f76cdb45af5c
         method: GET
       response:
         proto: HTTP/1.1
@@ -317,8 +245,4 @@
                 - application/json
         status: 404 Not Found
         code: 404
-<<<<<<< HEAD
-        duration: 164.783958ms
-=======
-        duration: 306.155042ms
->>>>>>> 20d49e4a
+        duration: 410.749416ms
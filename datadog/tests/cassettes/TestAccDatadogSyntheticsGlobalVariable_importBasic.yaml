--- conflicted
+++ resolved
@@ -3,11 +3,7 @@
 interactions:
 - request:
     body: |
-<<<<<<< HEAD
-      {"description":"a global variable","name":"TF_TESTACCDATADOGSYNTHETICSGLOBALVARIABLE_IMPORTBASIC_LOCAL_1615587132","tags":["foo:bar","baz"],"value":{"secure":false,"value":"variable-value"}}
-=======
-      {"description":"a global variable","name":"TF_TESTACCDATADOGSYNTHETICSGLOBALVARIABLE_IMPORTBASIC_LOCAL_1617196421","tags":["foo:bar","baz"],"value":{"secure":false,"value":"variable-value"}}
->>>>>>> 0a47a8f2
+      {"description":"a global variable","name":"TF_TESTACCDATADOGSYNTHETICSGLOBALVARIABLE_IMPORTBASIC_LOCAL_1618930395","tags":["foo:bar","baz"],"value":{"secure":false,"value":"variable-value"}}
     form: {}
     headers:
       Accept:
@@ -17,67 +13,144 @@
       Dd-Operation-Id:
       - CreateGlobalVariable
       User-Agent:
-<<<<<<< HEAD
-      - terraform-provider-datadog/dev (terraform 2.4.4; terraform-cli 0.14.7) datadog-api-client-go/1.0.0-beta.16 (go go1.15.3; os darwin; arch amd64)
+      - terraform-provider-datadog/dev (terraform 2.4.4; terraform-cli 0.14.7) datadog-api-client-go/1.0.0-beta.19 (go go1.16.3; os darwin; arch amd64)
     url: https://api.datadoghq.com/api/v1/synthetics/variables
     method: POST
   response:
-    body: '{"parse_test_extracted_at":null,"description":"a global variable","tags":["foo:bar","baz"],"parse_test_public_id":null,"value":{"secure":false,"value":"variable-value"},"id":"447600df-620d-4534-b4e9-83d8de9ff4e7","parse_test_options":null,"name":"TF_TESTACCDATADOGSYNTHETICSGLOBALVARIABLE_IMPORTBASIC_LOCAL_1615587132","parse_test_name":null,"type":"variable"}'
-=======
-      - terraform-provider-datadog/dev (terraform 1.16.0; terraform-cli 0.12.7-sdk) datadog-api-client-go/1.0.0-beta.19+dev (go go1.15.3; os darwin; arch amd64)
-    url: https://api.datadoghq.com/api/v1/synthetics/variables
-    method: POST
-  response:
-    body: '{"parse_test_extracted_at":null,"description":"a global variable","tags":["foo:bar","baz"],"parse_test_public_id":null,"value":{"secure":false,"value":"variable-value"},"id":"b0e3593d-42af-4a39-a7be-07e36d400279","parse_test_options":null,"name":"TF_TESTACCDATADOGSYNTHETICSGLOBALVARIABLE_IMPORTBASIC_LOCAL_1617196421","parse_test_name":null,"type":"variable"}'
->>>>>>> 0a47a8f2
-    headers:
-      Cache-Control:
-      - no-cache
-      Connection:
-      - keep-alive
-      Content-Security-Policy:
-      - frame-ancestors 'self'; report-uri https://api.datadoghq.com/csp-report
-      Content-Type:
-      - application/json
-      Date:
-<<<<<<< HEAD
-      - Fri, 12 Mar 2021 22:12:14 GMT
-=======
-      - Wed, 31 Mar 2021 13:13:42 GMT
->>>>>>> 0a47a8f2
-      Pragma:
-      - no-cache
-      Strict-Transport-Security:
-      - max-age=15724800;
-      Vary:
-      - Accept-Encoding
-      X-Content-Type-Options:
-      - nosniff
-      X-Dd-Debug:
-<<<<<<< HEAD
+    body: '{"parse_test_options":null,"parse_test_extracted_at":null,"description":"a global variable","tags":["foo:bar","baz"],"value":{"secure":false,"value":"variable-value"},"parse_test_public_id":null,"parse_test_name":null,"type":"variable","id":"e356f293-5607-4072-b47e-f56d867a319a","name":"TF_TESTACCDATADOGSYNTHETICSGLOBALVARIABLE_IMPORTBASIC_LOCAL_1618930395"}'
+    headers:
+      Cache-Control:
+      - no-cache
+      Connection:
+      - keep-alive
+      Content-Security-Policy:
+      - frame-ancestors 'self'; report-uri https://api.datadoghq.com/csp-report
+      Content-Type:
+      - application/json
+      Date:
+      - Tue, 20 Apr 2021 14:53:18 GMT
+      Pragma:
+      - no-cache
+      Strict-Transport-Security:
+      - max-age=15724800;
+      Vary:
+      - Accept-Encoding
+      X-Content-Type-Options:
+      - nosniff
+      X-Dd-Debug:
+      - dCmL/3rURV6BPeaqeP3Rxigq41m5CAb17XjrRE42uZ01zpr07HVhbL5/3TWMkvgu
+      X-Dd-Version:
+      - "35.4351688"
+      X-Frame-Options:
+      - SAMEORIGIN
+      X-Ratelimit-Limit:
+      - "120"
+      X-Ratelimit-Period:
+      - "60"
+      X-Ratelimit-Remaining:
+      - "119"
+      X-Ratelimit-Reset:
+      - "42"
+    status: 200 OK
+    code: 200
+    duration: ""
+- request:
+    body: ""
+    form: {}
+    headers:
+      Accept:
+      - application/json
+      Dd-Operation-Id:
+      - GetGlobalVariable
+      User-Agent:
+      - terraform-provider-datadog/dev (terraform 2.4.4; terraform-cli 0.14.7) datadog-api-client-go/1.0.0-beta.19 (go go1.16.3; os darwin; arch amd64)
+    url: https://api.datadoghq.com/api/v1/synthetics/variables/e356f293-5607-4072-b47e-f56d867a319a
+    method: GET
+  response:
+    body: '{"parse_test_options":null,"parse_test_extracted_at":null,"description":"a global variable","tags":["foo:bar","baz"],"created_at":"2021-04-20T14:53:18.035237+00:00","modified_at":"2021-04-20T14:53:18.035237+00:00","value":{"secure":false,"value":"variable-value"},"parse_test_public_id":null,"parse_test_name":null,"created_by":1445416,"type":"variable","id":"e356f293-5607-4072-b47e-f56d867a319a","name":"TF_TESTACCDATADOGSYNTHETICSGLOBALVARIABLE_IMPORTBASIC_LOCAL_1618930395"}'
+    headers:
+      Cache-Control:
+      - no-cache
+      Connection:
+      - keep-alive
+      Content-Security-Policy:
+      - frame-ancestors 'self'; report-uri https://api.datadoghq.com/csp-report
+      Content-Type:
+      - application/json
+      Date:
+      - Tue, 20 Apr 2021 14:53:18 GMT
+      Pragma:
+      - no-cache
+      Strict-Transport-Security:
+      - max-age=15724800;
+      Vary:
+      - Accept-Encoding
+      X-Content-Type-Options:
+      - nosniff
+      X-Dd-Debug:
+      - 2328yjLSqI4XmR1pVqrPRR/SFcQsbafjEpPmZx7/3PfxUK1nJQQsX+wrMelyVyj+
+      X-Dd-Version:
+      - "35.4351688"
+      X-Frame-Options:
+      - SAMEORIGIN
+      X-Ratelimit-Limit:
+      - "120"
+      X-Ratelimit-Period:
+      - "60"
+      X-Ratelimit-Remaining:
+      - "119"
+      X-Ratelimit-Reset:
+      - "42"
+    status: 200 OK
+    code: 200
+    duration: ""
+- request:
+    body: ""
+    form: {}
+    headers:
+      Accept:
+      - application/json
+      Dd-Operation-Id:
+      - GetGlobalVariable
+      User-Agent:
+      - terraform-provider-datadog/dev (terraform 2.4.4; terraform-cli 0.14.7) datadog-api-client-go/1.0.0-beta.19 (go go1.16.3; os darwin; arch amd64)
+    url: https://api.datadoghq.com/api/v1/synthetics/variables/e356f293-5607-4072-b47e-f56d867a319a
+    method: GET
+  response:
+    body: '{"parse_test_options":null,"parse_test_extracted_at":null,"description":"a global variable","tags":["foo:bar","baz"],"created_at":"2021-04-20T14:53:18.035237+00:00","modified_at":"2021-04-20T14:53:18.035237+00:00","value":{"secure":false,"value":"variable-value"},"parse_test_public_id":null,"parse_test_name":null,"created_by":1445416,"type":"variable","id":"e356f293-5607-4072-b47e-f56d867a319a","name":"TF_TESTACCDATADOGSYNTHETICSGLOBALVARIABLE_IMPORTBASIC_LOCAL_1618930395"}'
+    headers:
+      Cache-Control:
+      - no-cache
+      Connection:
+      - keep-alive
+      Content-Security-Policy:
+      - frame-ancestors 'self'; report-uri https://api.datadoghq.com/csp-report
+      Content-Type:
+      - application/json
+      Date:
+      - Tue, 20 Apr 2021 14:53:18 GMT
+      Pragma:
+      - no-cache
+      Strict-Transport-Security:
+      - max-age=15724800;
+      Vary:
+      - Accept-Encoding
+      X-Content-Type-Options:
+      - nosniff
+      X-Dd-Debug:
       - PhosSd3Ch1B6B0DXI71steKUi7XhPDttnPiIP1NdXTw0VJNWpoUnYyBmODS5ne3q
       X-Dd-Version:
-      - "35.4088130"
-=======
-      - vdJ3/nHEY1ioXQ6pQrBVvsQK1s4yyc+wufBMPSoXql71qZVuP/xMdtNo6DafhOAk
-      X-Dd-Version:
-      - "35.4208607"
->>>>>>> 0a47a8f2
-      X-Frame-Options:
-      - SAMEORIGIN
-      X-Ratelimit-Limit:
-      - "120"
-      X-Ratelimit-Period:
-      - "60"
-      X-Ratelimit-Remaining:
-<<<<<<< HEAD
-      - "116"
-      X-Ratelimit-Reset:
-      - "46"
-=======
-      - "114"
-      X-Ratelimit-Reset:
-      - "18"
+      - "35.4351688"
+      X-Frame-Options:
+      - SAMEORIGIN
+      X-Ratelimit-Limit:
+      - "120"
+      X-Ratelimit-Period:
+      - "60"
+      X-Ratelimit-Remaining:
+      - "118"
+      X-Ratelimit-Reset:
+      - "42"
     status: 200 OK
     code: 200
     duration: ""
@@ -90,267 +163,44 @@
       Dd-Operation-Id:
       - GetGlobalVariable
       User-Agent:
-      - terraform-provider-datadog/dev (terraform 1.16.0; terraform-cli 0.12.7-sdk) datadog-api-client-go/1.0.0-beta.19+dev (go go1.15.3; os darwin; arch amd64)
-    url: https://api.datadoghq.com/api/v1/synthetics/variables/b0e3593d-42af-4a39-a7be-07e36d400279
+      - terraform-provider-datadog/dev (terraform 2.4.4; terraform-cli 0.14.7) datadog-api-client-go/1.0.0-beta.19 (go go1.16.3; os darwin; arch amd64)
+    url: https://api.datadoghq.com/api/v1/synthetics/variables/e356f293-5607-4072-b47e-f56d867a319a
     method: GET
   response:
-    body: '{"parse_test_extracted_at":null,"description":"a global variable","tags":["foo:bar","baz"],"parse_test_public_id":null,"value":{"secure":false,"value":"variable-value"},"id":"b0e3593d-42af-4a39-a7be-07e36d400279","parse_test_options":null,"name":"TF_TESTACCDATADOGSYNTHETICSGLOBALVARIABLE_IMPORTBASIC_LOCAL_1617196421","created_at":"2021-03-31T13:13:42.531478+00:00","modified_at":"2021-03-31T13:13:42.531478+00:00","created_by":1445416,"parse_test_name":null,"type":"variable"}'
-    headers:
-      Cache-Control:
-      - no-cache
-      Connection:
-      - keep-alive
-      Content-Security-Policy:
-      - frame-ancestors 'self'; report-uri https://api.datadoghq.com/csp-report
-      Content-Type:
-      - application/json
-      Date:
-      - Wed, 31 Mar 2021 13:13:42 GMT
-      Pragma:
-      - no-cache
-      Strict-Transport-Security:
-      - max-age=15724800;
-      Vary:
-      - Accept-Encoding
-      X-Content-Type-Options:
-      - nosniff
-      X-Dd-Debug:
-      - HbtaOKlJ6OCrx9tMXO6ivMTrEM+g0c93HDp08trmOmgdHozC5J+vn10F0H4WPjCU
-      X-Dd-Version:
-      - "35.4208607"
-      X-Frame-Options:
-      - SAMEORIGIN
-      X-Ratelimit-Limit:
-      - "120"
-      X-Ratelimit-Period:
-      - "60"
-      X-Ratelimit-Remaining:
-      - "86"
-      X-Ratelimit-Reset:
-      - "18"
->>>>>>> 0a47a8f2
-    status: 200 OK
-    code: 200
-    duration: ""
-- request:
-    body: ""
-    form: {}
-    headers:
-      Accept:
-      - application/json
-      Dd-Operation-Id:
-      - GetGlobalVariable
-      User-Agent:
-<<<<<<< HEAD
-      - terraform-provider-datadog/dev (terraform 2.4.4; terraform-cli 0.14.7) datadog-api-client-go/1.0.0-beta.16 (go go1.15.3; os darwin; arch amd64)
-    url: https://api.datadoghq.com/api/v1/synthetics/variables/447600df-620d-4534-b4e9-83d8de9ff4e7
-    method: GET
-  response:
-    body: '{"parse_test_extracted_at":null,"description":"a global variable","tags":["foo:bar","baz"],"parse_test_public_id":null,"value":{"secure":false,"value":"variable-value"},"id":"447600df-620d-4534-b4e9-83d8de9ff4e7","parse_test_options":null,"name":"TF_TESTACCDATADOGSYNTHETICSGLOBALVARIABLE_IMPORTBASIC_LOCAL_1615587132","created_at":"2021-03-12T22:12:14.069345+00:00","modified_at":"2021-03-12T22:12:14.069345+00:00","created_by":1445416,"parse_test_name":null,"type":"variable"}'
-=======
-      - terraform-provider-datadog/dev (terraform 1.16.0; terraform-cli 0.12.7-sdk) datadog-api-client-go/1.0.0-beta.19+dev (go go1.15.3; os darwin; arch amd64)
-    url: https://api.datadoghq.com/api/v1/synthetics/variables/b0e3593d-42af-4a39-a7be-07e36d400279
-    method: GET
-  response:
-    body: '{"parse_test_extracted_at":null,"description":"a global variable","tags":["foo:bar","baz"],"parse_test_public_id":null,"value":{"secure":false,"value":"variable-value"},"id":"b0e3593d-42af-4a39-a7be-07e36d400279","parse_test_options":null,"name":"TF_TESTACCDATADOGSYNTHETICSGLOBALVARIABLE_IMPORTBASIC_LOCAL_1617196421","created_at":"2021-03-31T13:13:42.531478+00:00","modified_at":"2021-03-31T13:13:42.531478+00:00","created_by":1445416,"parse_test_name":null,"type":"variable"}'
->>>>>>> 0a47a8f2
-    headers:
-      Cache-Control:
-      - no-cache
-      Connection:
-      - keep-alive
-      Content-Security-Policy:
-      - frame-ancestors 'self'; report-uri https://api.datadoghq.com/csp-report
-      Content-Type:
-      - application/json
-      Date:
-<<<<<<< HEAD
-      - Fri, 12 Mar 2021 22:12:14 GMT
-=======
-      - Wed, 31 Mar 2021 13:13:42 GMT
->>>>>>> 0a47a8f2
-      Pragma:
-      - no-cache
-      Strict-Transport-Security:
-      - max-age=15724800;
-      Vary:
-      - Accept-Encoding
-      X-Content-Type-Options:
-      - nosniff
-      X-Dd-Debug:
-<<<<<<< HEAD
-      - 2328yjLSqI4XmR1pVqrPRR/SFcQsbafjEpPmZx7/3PfxUK1nJQQsX+wrMelyVyj+
-      X-Dd-Version:
-      - "35.4088130"
-=======
-      - PhosSd3Ch1B6B0DXI71steKUi7XhPDttnPiIP1NdXTw0VJNWpoUnYyBmODS5ne3q
-      X-Dd-Version:
-      - "35.4208607"
->>>>>>> 0a47a8f2
-      X-Frame-Options:
-      - SAMEORIGIN
-      X-Ratelimit-Limit:
-      - "120"
-      X-Ratelimit-Period:
-      - "60"
-      X-Ratelimit-Remaining:
-<<<<<<< HEAD
-      - "108"
-      X-Ratelimit-Reset:
-      - "46"
-=======
-      - "85"
-      X-Ratelimit-Reset:
-      - "18"
->>>>>>> 0a47a8f2
-    status: 200 OK
-    code: 200
-    duration: ""
-- request:
-    body: ""
-    form: {}
-    headers:
-      Accept:
-      - application/json
-      Dd-Operation-Id:
-      - GetGlobalVariable
-      User-Agent:
-<<<<<<< HEAD
-      - terraform-provider-datadog/dev (terraform 2.4.4; terraform-cli ) datadog-api-client-go/1.0.0-beta.16 (go go1.15.3; os darwin; arch amd64)
-    url: https://api.datadoghq.com/api/v1/synthetics/variables/447600df-620d-4534-b4e9-83d8de9ff4e7
-    method: GET
-  response:
-    body: '{"parse_test_extracted_at":null,"description":"a global variable","tags":["foo:bar","baz"],"parse_test_public_id":null,"value":{"secure":false,"value":"variable-value"},"id":"447600df-620d-4534-b4e9-83d8de9ff4e7","parse_test_options":null,"name":"TF_TESTACCDATADOGSYNTHETICSGLOBALVARIABLE_IMPORTBASIC_LOCAL_1615587132","created_at":"2021-03-12T22:12:14.069345+00:00","modified_at":"2021-03-12T22:12:14.069345+00:00","created_by":1445416,"parse_test_name":null,"type":"variable"}'
-=======
-      - terraform-provider-datadog/dev (terraform 1.16.0; terraform-cli 0.12.7-sdk) datadog-api-client-go/1.0.0-beta.19+dev (go go1.15.3; os darwin; arch amd64)
-    url: https://api.datadoghq.com/api/v1/synthetics/variables/b0e3593d-42af-4a39-a7be-07e36d400279
-    method: GET
-  response:
-    body: '{"parse_test_extracted_at":null,"description":"a global variable","tags":["foo:bar","baz"],"parse_test_public_id":null,"value":{"secure":false,"value":"variable-value"},"id":"b0e3593d-42af-4a39-a7be-07e36d400279","parse_test_options":null,"name":"TF_TESTACCDATADOGSYNTHETICSGLOBALVARIABLE_IMPORTBASIC_LOCAL_1617196421","created_at":"2021-03-31T13:13:42.531478+00:00","modified_at":"2021-03-31T13:13:42.531478+00:00","created_by":1445416,"parse_test_name":null,"type":"variable"}'
->>>>>>> 0a47a8f2
-    headers:
-      Cache-Control:
-      - no-cache
-      Connection:
-      - keep-alive
-      Content-Security-Policy:
-      - frame-ancestors 'self'; report-uri https://api.datadoghq.com/csp-report
-      Content-Type:
-      - application/json
-      Date:
-<<<<<<< HEAD
-      - Fri, 12 Mar 2021 22:12:15 GMT
-=======
-      - Wed, 31 Mar 2021 13:13:43 GMT
->>>>>>> 0a47a8f2
-      Pragma:
-      - no-cache
-      Strict-Transport-Security:
-      - max-age=15724800;
-      Vary:
-      - Accept-Encoding
-      X-Content-Type-Options:
-      - nosniff
-      X-Dd-Debug:
-<<<<<<< HEAD
-      - 5gfwVh/5HZ+AnGd/Di93w3NEWC6KMHT9KzmHEiRJmNdOjBtAsbOcgVFyqEChw71h
-      X-Dd-Version:
-      - "35.4088130"
-=======
-      - fIO2C4qGDheGHy4YbS+r3a3CXbh4cbRo7roILOimQyiHGjQdOat0cIpWCkupM1uX
-      X-Dd-Version:
-      - "35.4208607"
->>>>>>> 0a47a8f2
-      X-Frame-Options:
-      - SAMEORIGIN
-      X-Ratelimit-Limit:
-      - "120"
-      X-Ratelimit-Period:
-      - "60"
-      X-Ratelimit-Remaining:
-<<<<<<< HEAD
-      - "105"
-      X-Ratelimit-Reset:
-      - "45"
-=======
-      - "84"
-      X-Ratelimit-Reset:
-      - "17"
->>>>>>> 0a47a8f2
-    status: 200 OK
-    code: 200
-    duration: ""
-- request:
-    body: ""
-    form: {}
-    headers:
-      Accept:
-      - application/json
-      Dd-Operation-Id:
-      - GetGlobalVariable
-      User-Agent:
-<<<<<<< HEAD
-      - terraform-provider-datadog/dev (terraform 2.4.4; terraform-cli ) datadog-api-client-go/1.0.0-beta.16 (go go1.15.3; os darwin; arch amd64)
-    url: https://api.datadoghq.com/api/v1/synthetics/variables/447600df-620d-4534-b4e9-83d8de9ff4e7
-    method: GET
-  response:
-    body: '{"parse_test_extracted_at":null,"description":"a global variable","tags":["foo:bar","baz"],"parse_test_public_id":null,"value":{"secure":false,"value":"variable-value"},"id":"447600df-620d-4534-b4e9-83d8de9ff4e7","parse_test_options":null,"name":"TF_TESTACCDATADOGSYNTHETICSGLOBALVARIABLE_IMPORTBASIC_LOCAL_1615587132","created_at":"2021-03-12T22:12:14.069345+00:00","modified_at":"2021-03-12T22:12:14.069345+00:00","created_by":1445416,"parse_test_name":null,"type":"variable"}'
-=======
-      - terraform-provider-datadog/dev (terraform 1.16.0; terraform-cli 0.12.7-sdk) datadog-api-client-go/1.0.0-beta.19+dev (go go1.15.3; os darwin; arch amd64)
-    url: https://api.datadoghq.com/api/v1/synthetics/variables/b0e3593d-42af-4a39-a7be-07e36d400279
-    method: GET
-  response:
-    body: '{"parse_test_extracted_at":null,"description":"a global variable","tags":["foo:bar","baz"],"parse_test_public_id":null,"value":{"secure":false,"value":"variable-value"},"id":"b0e3593d-42af-4a39-a7be-07e36d400279","parse_test_options":null,"name":"TF_TESTACCDATADOGSYNTHETICSGLOBALVARIABLE_IMPORTBASIC_LOCAL_1617196421","created_at":"2021-03-31T13:13:42.531478+00:00","modified_at":"2021-03-31T13:13:42.531478+00:00","created_by":1445416,"parse_test_name":null,"type":"variable"}'
->>>>>>> 0a47a8f2
-    headers:
-      Cache-Control:
-      - no-cache
-      Connection:
-      - keep-alive
-      Content-Security-Policy:
-      - frame-ancestors 'self'; report-uri https://api.datadoghq.com/csp-report
-      Content-Type:
-      - application/json
-      Date:
-<<<<<<< HEAD
-      - Fri, 12 Mar 2021 22:12:16 GMT
-=======
-      - Wed, 31 Mar 2021 13:13:43 GMT
->>>>>>> 0a47a8f2
-      Pragma:
-      - no-cache
-      Strict-Transport-Security:
-      - max-age=15724800;
-      Vary:
-      - Accept-Encoding
-      X-Content-Type-Options:
-      - nosniff
-      X-Dd-Debug:
-<<<<<<< HEAD
-      - dCmL/3rURV6BPeaqeP3Rxigq41m5CAb17XjrRE42uZ01zpr07HVhbL5/3TWMkvgu
-      X-Dd-Version:
-      - "35.4088130"
-=======
-      - twvpGlmuom5y6A0pjGtXzTf554cmwJgTcCZ71fK4H/RDi+v5ehBK0zQiRcTJQG5C
-      X-Dd-Version:
-      - "35.4208607"
->>>>>>> 0a47a8f2
-      X-Frame-Options:
-      - SAMEORIGIN
-      X-Ratelimit-Limit:
-      - "120"
-      X-Ratelimit-Period:
-      - "60"
-      X-Ratelimit-Remaining:
-<<<<<<< HEAD
-      - "101"
-      X-Ratelimit-Reset:
-      - "44"
-=======
-      - "83"
-      X-Ratelimit-Reset:
-      - "17"
->>>>>>> 0a47a8f2
+    body: '{"parse_test_options":null,"parse_test_extracted_at":null,"description":"a global variable","tags":["foo:bar","baz"],"created_at":"2021-04-20T14:53:18.035237+00:00","modified_at":"2021-04-20T14:53:18.035237+00:00","value":{"secure":false,"value":"variable-value"},"parse_test_public_id":null,"parse_test_name":null,"created_by":1445416,"type":"variable","id":"e356f293-5607-4072-b47e-f56d867a319a","name":"TF_TESTACCDATADOGSYNTHETICSGLOBALVARIABLE_IMPORTBASIC_LOCAL_1618930395"}'
+    headers:
+      Cache-Control:
+      - no-cache
+      Connection:
+      - keep-alive
+      Content-Security-Policy:
+      - frame-ancestors 'self'; report-uri https://api.datadoghq.com/csp-report
+      Content-Type:
+      - application/json
+      Date:
+      - Tue, 20 Apr 2021 14:53:20 GMT
+      Pragma:
+      - no-cache
+      Strict-Transport-Security:
+      - max-age=15724800;
+      Vary:
+      - Accept-Encoding
+      X-Content-Type-Options:
+      - nosniff
+      X-Dd-Debug:
+      - l8RQo2maZqJf6GFThBbKNE6dvthz6njusVtau3dPXJWL2RLFoN81H+BLPB/1xgs1
+      X-Dd-Version:
+      - "35.4351688"
+      X-Frame-Options:
+      - SAMEORIGIN
+      X-Ratelimit-Limit:
+      - "120"
+      X-Ratelimit-Period:
+      - "60"
+      X-Ratelimit-Remaining:
+      - "117"
+      X-Ratelimit-Reset:
+      - "40"
     status: 200 OK
     code: 200
     duration: ""
@@ -363,13 +213,8 @@
       Dd-Operation-Id:
       - DeleteGlobalVariable
       User-Agent:
-<<<<<<< HEAD
-      - terraform-provider-datadog/dev (terraform 2.4.4; terraform-cli ) datadog-api-client-go/1.0.0-beta.16 (go go1.15.3; os darwin; arch amd64)
-    url: https://api.datadoghq.com/api/v1/synthetics/variables/447600df-620d-4534-b4e9-83d8de9ff4e7
-=======
-      - terraform-provider-datadog/dev (terraform 1.16.0; terraform-cli 0.12.7-sdk) datadog-api-client-go/1.0.0-beta.19+dev (go go1.15.3; os darwin; arch amd64)
-    url: https://api.datadoghq.com/api/v1/synthetics/variables/b0e3593d-42af-4a39-a7be-07e36d400279
->>>>>>> 0a47a8f2
+      - terraform-provider-datadog/dev (terraform 2.4.4; terraform-cli 0.14.7) datadog-api-client-go/1.0.0-beta.19 (go go1.16.3; os darwin; arch amd64)
+    url: https://api.datadoghq.com/api/v1/synthetics/variables/e356f293-5607-4072-b47e-f56d867a319a
     method: DELETE
   response:
     body: "null"
@@ -385,110 +230,75 @@
       Content-Type:
       - application/json
       Date:
-<<<<<<< HEAD
-      - Fri, 12 Mar 2021 22:12:18 GMT
-=======
-      - Wed, 31 Mar 2021 13:13:43 GMT
->>>>>>> 0a47a8f2
-      Pragma:
-      - no-cache
-      Strict-Transport-Security:
-      - max-age=15724800;
-      X-Content-Type-Options:
-      - nosniff
-      X-Dd-Debug:
-<<<<<<< HEAD
-      - tpRCH6w417YjBovRJ8VmtuXmNONVYiRp2c8d2AxjPdGBn8PCtgG4vAztrx3qUZAN
-      X-Dd-Version:
-      - "35.4088130"
-=======
-      - /L+SFFO+m1pPY+hRCpk5325fvfrNl0KmiquUNJolBN/5hu3HIwflqjZSbJ6NxDFG
-      X-Dd-Version:
-      - "35.4208607"
->>>>>>> 0a47a8f2
-      X-Frame-Options:
-      - SAMEORIGIN
-      X-Ratelimit-Limit:
-      - "120"
-      X-Ratelimit-Period:
-      - "60"
-      X-Ratelimit-Remaining:
-<<<<<<< HEAD
+      - Tue, 20 Apr 2021 14:53:21 GMT
+      Pragma:
+      - no-cache
+      Strict-Transport-Security:
+      - max-age=15724800;
+      X-Content-Type-Options:
+      - nosniff
+      X-Dd-Debug:
+      - PhosSd3Ch1B6B0DXI71steKUi7XhPDttnPiIP1NdXTw0VJNWpoUnYyBmODS5ne3q
+      X-Dd-Version:
+      - "35.4351688"
+      X-Frame-Options:
+      - SAMEORIGIN
+      X-Ratelimit-Limit:
+      - "120"
+      X-Ratelimit-Period:
+      - "60"
+      X-Ratelimit-Remaining:
+      - "119"
+      X-Ratelimit-Reset:
+      - "39"
+    status: 200 OK
+    code: 200
+    duration: ""
+- request:
+    body: ""
+    form: {}
+    headers:
+      Accept:
+      - application/json
+      Dd-Operation-Id:
+      - GetGlobalVariable
+      User-Agent:
+      - terraform-provider-datadog/dev (terraform 2.4.4; terraform-cli 0.14.7) datadog-api-client-go/1.0.0-beta.19 (go go1.16.3; os darwin; arch amd64)
+    url: https://api.datadoghq.com/api/v1/synthetics/variables/e356f293-5607-4072-b47e-f56d867a319a
+    method: GET
+  response:
+    body: '{"errors": ["Synthetics global variable not found"]}'
+    headers:
+      Cache-Control:
+      - no-cache
+      Connection:
+      - keep-alive
+      Content-Security-Policy:
+      - frame-ancestors 'self'; report-uri https://api.datadoghq.com/csp-report
+      Content-Type:
+      - application/json
+      Date:
+      - Tue, 20 Apr 2021 14:53:21 GMT
+      Pragma:
+      - no-cache
+      Strict-Transport-Security:
+      - max-age=15724800;
+      Vary:
+      - Accept-Encoding
+      X-Content-Type-Options:
+      - nosniff
+      X-Dd-Version:
+      - "35.4351688"
+      X-Frame-Options:
+      - SAMEORIGIN
+      X-Ratelimit-Limit:
+      - "120"
+      X-Ratelimit-Period:
+      - "60"
+      X-Ratelimit-Remaining:
       - "116"
       X-Ratelimit-Reset:
-      - "43"
-=======
-      - "114"
-      X-Ratelimit-Reset:
-      - "17"
->>>>>>> 0a47a8f2
-    status: 200 OK
-    code: 200
-    duration: ""
-- request:
-    body: ""
-    form: {}
-    headers:
-      Accept:
-      - application/json
-      Dd-Operation-Id:
-      - GetGlobalVariable
-      User-Agent:
-<<<<<<< HEAD
-      - terraform-provider-datadog/dev (terraform 2.4.4; terraform-cli ) datadog-api-client-go/1.0.0-beta.16 (go go1.15.3; os darwin; arch amd64)
-    url: https://api.datadoghq.com/api/v1/synthetics/variables/447600df-620d-4534-b4e9-83d8de9ff4e7
-=======
-      - terraform-provider-datadog/dev (terraform 1.16.0; terraform-cli 0.12.7-sdk) datadog-api-client-go/1.0.0-beta.19+dev (go go1.15.3; os darwin; arch amd64)
-    url: https://api.datadoghq.com/api/v1/synthetics/variables/b0e3593d-42af-4a39-a7be-07e36d400279
->>>>>>> 0a47a8f2
-    method: GET
-  response:
-    body: '{"errors": ["Synthetics variable not found"]}'
-    headers:
-      Cache-Control:
-      - no-cache
-      Connection:
-      - keep-alive
-      Content-Security-Policy:
-      - frame-ancestors 'self'; report-uri https://api.datadoghq.com/csp-report
-      Content-Type:
-      - application/json
-      Date:
-<<<<<<< HEAD
-      - Fri, 12 Mar 2021 22:12:18 GMT
-=======
-      - Wed, 31 Mar 2021 13:13:43 GMT
->>>>>>> 0a47a8f2
-      Pragma:
-      - no-cache
-      Strict-Transport-Security:
-      - max-age=15724800;
-      Vary:
-      - Accept-Encoding
-      X-Content-Type-Options:
-      - nosniff
-      X-Dd-Version:
-<<<<<<< HEAD
-      - "35.4088130"
-=======
-      - "35.4208607"
->>>>>>> 0a47a8f2
-      X-Frame-Options:
-      - SAMEORIGIN
-      X-Ratelimit-Limit:
-      - "120"
-      X-Ratelimit-Period:
-      - "60"
-      X-Ratelimit-Remaining:
-<<<<<<< HEAD
-      - "100"
-      X-Ratelimit-Reset:
-      - "42"
-=======
-      - "82"
-      X-Ratelimit-Reset:
-      - "17"
->>>>>>> 0a47a8f2
+      - "39"
     status: 404 Not Found
     code: 404
     duration: ""
--- conflicted
+++ resolved
@@ -3,11 +3,7 @@
 interactions:
 - request:
     body: |
-<<<<<<< HEAD
-      {"description":"a global variable","name":"TF_TESTACCDATADOGSYNTHETICSGLOBALVARIABLE_IMPORTBASIC_LOCAL_1618930395","tags":["foo:bar","baz"],"value":{"secure":false,"value":"variable-value"}}
-=======
       {"description":"a global variable","name":"TF_TESTACCDATADOGSYNTHETICSGLOBALVARIABLE_IMPORTBASIC_LOCAL_1617196421","tags":["foo:bar","baz"],"value":{"secure":false,"value":"variable-value"}}
->>>>>>> 154a3a6f
     form: {}
     headers:
       Accept:
@@ -17,52 +13,34 @@
       Dd-Operation-Id:
       - CreateGlobalVariable
       User-Agent:
-<<<<<<< HEAD
-      - terraform-provider-datadog/dev (terraform 2.4.4; terraform-cli 0.14.7) datadog-api-client-go/1.0.0-beta.19 (go go1.16.3; os darwin; arch amd64)
+      - terraform-provider-datadog/dev (terraform 1.16.0; terraform-cli 0.12.7-sdk) datadog-api-client-go/1.0.0-beta.19+dev (go go1.15.3; os darwin; arch amd64)
     url: https://api.datadoghq.com/api/v1/synthetics/variables
     method: POST
   response:
-    body: '{"parse_test_options":null,"parse_test_extracted_at":null,"description":"a global variable","tags":["foo:bar","baz"],"value":{"secure":false,"value":"variable-value"},"parse_test_public_id":null,"parse_test_name":null,"type":"variable","id":"e356f293-5607-4072-b47e-f56d867a319a","name":"TF_TESTACCDATADOGSYNTHETICSGLOBALVARIABLE_IMPORTBASIC_LOCAL_1618930395"}'
-=======
-      - terraform-provider-datadog/dev (terraform 1.16.0; terraform-cli 0.12.7-sdk) datadog-api-client-go/1.0.0-beta.19+dev (go go1.15.3; os darwin; arch amd64)
-    url: https://api.datadoghq.com/api/v1/synthetics/variables
-    method: POST
-  response:
     body: '{"parse_test_extracted_at":null,"description":"a global variable","tags":["foo:bar","baz"],"parse_test_public_id":null,"value":{"secure":false,"value":"variable-value"},"id":"b0e3593d-42af-4a39-a7be-07e36d400279","parse_test_options":null,"name":"TF_TESTACCDATADOGSYNTHETICSGLOBALVARIABLE_IMPORTBASIC_LOCAL_1617196421","parse_test_name":null,"type":"variable"}'
->>>>>>> 154a3a6f
-    headers:
-      Cache-Control:
-      - no-cache
-      Connection:
-      - keep-alive
-      Content-Security-Policy:
-      - frame-ancestors 'self'; report-uri https://api.datadoghq.com/csp-report
-      Content-Type:
-      - application/json
-      Date:
-<<<<<<< HEAD
-      - Tue, 20 Apr 2021 14:53:18 GMT
-=======
+    headers:
+      Cache-Control:
+      - no-cache
+      Connection:
+      - keep-alive
+      Content-Security-Policy:
+      - frame-ancestors 'self'; report-uri https://api.datadoghq.com/csp-report
+      Content-Type:
+      - application/json
+      Date:
       - Wed, 31 Mar 2021 13:13:42 GMT
->>>>>>> 154a3a6f
-      Pragma:
-      - no-cache
-      Strict-Transport-Security:
-      - max-age=15724800;
-      Vary:
-      - Accept-Encoding
-      X-Content-Type-Options:
-      - nosniff
-      X-Dd-Debug:
-<<<<<<< HEAD
-      - dCmL/3rURV6BPeaqeP3Rxigq41m5CAb17XjrRE42uZ01zpr07HVhbL5/3TWMkvgu
-      X-Dd-Version:
-      - "35.4351688"
-=======
+      Pragma:
+      - no-cache
+      Strict-Transport-Security:
+      - max-age=15724800;
+      Vary:
+      - Accept-Encoding
+      X-Content-Type-Options:
+      - nosniff
+      X-Dd-Debug:
       - vdJ3/nHEY1ioXQ6pQrBVvsQK1s4yyc+wufBMPSoXql71qZVuP/xMdtNo6DafhOAk
       X-Dd-Version:
       - "35.4208607"
->>>>>>> 154a3a6f
       X-Frame-Options:
       - SAMEORIGIN
       X-Ratelimit-Limit:
@@ -72,69 +50,47 @@
       X-Ratelimit-Remaining:
       - "114"
       X-Ratelimit-Reset:
-<<<<<<< HEAD
-      - "42"
-=======
       - "18"
->>>>>>> 154a3a6f
-    status: 200 OK
-    code: 200
-    duration: ""
-- request:
-    body: ""
-    form: {}
-    headers:
-      Accept:
-      - application/json
-      Dd-Operation-Id:
-      - GetGlobalVariable
-      User-Agent:
-<<<<<<< HEAD
-      - terraform-provider-datadog/dev (terraform 2.4.4; terraform-cli 0.14.7) datadog-api-client-go/1.0.0-beta.19 (go go1.16.3; os darwin; arch amd64)
-    url: https://api.datadoghq.com/api/v1/synthetics/variables/e356f293-5607-4072-b47e-f56d867a319a
-    method: GET
-  response:
-    body: '{"parse_test_options":null,"parse_test_extracted_at":null,"description":"a global variable","tags":["foo:bar","baz"],"created_at":"2021-04-20T14:53:18.035237+00:00","modified_at":"2021-04-20T14:53:18.035237+00:00","value":{"secure":false,"value":"variable-value"},"parse_test_public_id":null,"parse_test_name":null,"created_by":1445416,"type":"variable","id":"e356f293-5607-4072-b47e-f56d867a319a","name":"TF_TESTACCDATADOGSYNTHETICSGLOBALVARIABLE_IMPORTBASIC_LOCAL_1618930395"}'
-=======
+    status: 200 OK
+    code: 200
+    duration: ""
+- request:
+    body: ""
+    form: {}
+    headers:
+      Accept:
+      - application/json
+      Dd-Operation-Id:
+      - GetGlobalVariable
+      User-Agent:
       - terraform-provider-datadog/dev (terraform 1.16.0; terraform-cli 0.12.7-sdk) datadog-api-client-go/1.0.0-beta.19+dev (go go1.15.3; os darwin; arch amd64)
     url: https://api.datadoghq.com/api/v1/synthetics/variables/b0e3593d-42af-4a39-a7be-07e36d400279
     method: GET
   response:
     body: '{"parse_test_extracted_at":null,"description":"a global variable","tags":["foo:bar","baz"],"parse_test_public_id":null,"value":{"secure":false,"value":"variable-value"},"id":"b0e3593d-42af-4a39-a7be-07e36d400279","parse_test_options":null,"name":"TF_TESTACCDATADOGSYNTHETICSGLOBALVARIABLE_IMPORTBASIC_LOCAL_1617196421","created_at":"2021-03-31T13:13:42.531478+00:00","modified_at":"2021-03-31T13:13:42.531478+00:00","created_by":1445416,"parse_test_name":null,"type":"variable"}'
->>>>>>> 154a3a6f
-    headers:
-      Cache-Control:
-      - no-cache
-      Connection:
-      - keep-alive
-      Content-Security-Policy:
-      - frame-ancestors 'self'; report-uri https://api.datadoghq.com/csp-report
-      Content-Type:
-      - application/json
-      Date:
-<<<<<<< HEAD
-      - Tue, 20 Apr 2021 14:53:18 GMT
-=======
+    headers:
+      Cache-Control:
+      - no-cache
+      Connection:
+      - keep-alive
+      Content-Security-Policy:
+      - frame-ancestors 'self'; report-uri https://api.datadoghq.com/csp-report
+      Content-Type:
+      - application/json
+      Date:
       - Wed, 31 Mar 2021 13:13:42 GMT
->>>>>>> 154a3a6f
-      Pragma:
-      - no-cache
-      Strict-Transport-Security:
-      - max-age=15724800;
-      Vary:
-      - Accept-Encoding
-      X-Content-Type-Options:
-      - nosniff
-      X-Dd-Debug:
-<<<<<<< HEAD
-      - 2328yjLSqI4XmR1pVqrPRR/SFcQsbafjEpPmZx7/3PfxUK1nJQQsX+wrMelyVyj+
-      X-Dd-Version:
-      - "35.4351688"
-=======
+      Pragma:
+      - no-cache
+      Strict-Transport-Security:
+      - max-age=15724800;
+      Vary:
+      - Accept-Encoding
+      X-Content-Type-Options:
+      - nosniff
+      X-Dd-Debug:
       - HbtaOKlJ6OCrx9tMXO6ivMTrEM+g0c93HDp08trmOmgdHozC5J+vn10F0H4WPjCU
       X-Dd-Version:
       - "35.4208607"
->>>>>>> 154a3a6f
       X-Frame-Options:
       - SAMEORIGIN
       X-Ratelimit-Limit:
@@ -144,51 +100,35 @@
       X-Ratelimit-Remaining:
       - "86"
       X-Ratelimit-Reset:
-<<<<<<< HEAD
-      - "42"
-=======
       - "18"
->>>>>>> 154a3a6f
-    status: 200 OK
-    code: 200
-    duration: ""
-- request:
-    body: ""
-    form: {}
-    headers:
-      Accept:
-      - application/json
-      Dd-Operation-Id:
-      - GetGlobalVariable
-      User-Agent:
-<<<<<<< HEAD
-      - terraform-provider-datadog/dev (terraform 2.4.4; terraform-cli 0.14.7) datadog-api-client-go/1.0.0-beta.19 (go go1.16.3; os darwin; arch amd64)
-    url: https://api.datadoghq.com/api/v1/synthetics/variables/e356f293-5607-4072-b47e-f56d867a319a
-    method: GET
-  response:
-    body: '{"parse_test_options":null,"parse_test_extracted_at":null,"description":"a global variable","tags":["foo:bar","baz"],"created_at":"2021-04-20T14:53:18.035237+00:00","modified_at":"2021-04-20T14:53:18.035237+00:00","value":{"secure":false,"value":"variable-value"},"parse_test_public_id":null,"parse_test_name":null,"created_by":1445416,"type":"variable","id":"e356f293-5607-4072-b47e-f56d867a319a","name":"TF_TESTACCDATADOGSYNTHETICSGLOBALVARIABLE_IMPORTBASIC_LOCAL_1618930395"}'
-=======
+    status: 200 OK
+    code: 200
+    duration: ""
+- request:
+    body: ""
+    form: {}
+    headers:
+      Accept:
+      - application/json
+      Dd-Operation-Id:
+      - GetGlobalVariable
+      User-Agent:
       - terraform-provider-datadog/dev (terraform 1.16.0; terraform-cli 0.12.7-sdk) datadog-api-client-go/1.0.0-beta.19+dev (go go1.15.3; os darwin; arch amd64)
     url: https://api.datadoghq.com/api/v1/synthetics/variables/b0e3593d-42af-4a39-a7be-07e36d400279
     method: GET
   response:
     body: '{"parse_test_extracted_at":null,"description":"a global variable","tags":["foo:bar","baz"],"parse_test_public_id":null,"value":{"secure":false,"value":"variable-value"},"id":"b0e3593d-42af-4a39-a7be-07e36d400279","parse_test_options":null,"name":"TF_TESTACCDATADOGSYNTHETICSGLOBALVARIABLE_IMPORTBASIC_LOCAL_1617196421","created_at":"2021-03-31T13:13:42.531478+00:00","modified_at":"2021-03-31T13:13:42.531478+00:00","created_by":1445416,"parse_test_name":null,"type":"variable"}'
->>>>>>> 154a3a6f
-    headers:
-      Cache-Control:
-      - no-cache
-      Connection:
-      - keep-alive
-      Content-Security-Policy:
-      - frame-ancestors 'self'; report-uri https://api.datadoghq.com/csp-report
-      Content-Type:
-      - application/json
-      Date:
-<<<<<<< HEAD
-      - Tue, 20 Apr 2021 14:53:18 GMT
-=======
+    headers:
+      Cache-Control:
+      - no-cache
+      Connection:
+      - keep-alive
+      Content-Security-Policy:
+      - frame-ancestors 'self'; report-uri https://api.datadoghq.com/csp-report
+      Content-Type:
+      - application/json
+      Date:
       - Wed, 31 Mar 2021 13:13:42 GMT
->>>>>>> 154a3a6f
       Pragma:
       - no-cache
       Strict-Transport-Security:
@@ -200,11 +140,7 @@
       X-Dd-Debug:
       - PhosSd3Ch1B6B0DXI71steKUi7XhPDttnPiIP1NdXTw0VJNWpoUnYyBmODS5ne3q
       X-Dd-Version:
-<<<<<<< HEAD
-      - "35.4351688"
-=======
-      - "35.4208607"
->>>>>>> 154a3a6f
+      - "35.4208607"
       X-Frame-Options:
       - SAMEORIGIN
       X-Ratelimit-Limit:
@@ -214,69 +150,47 @@
       X-Ratelimit-Remaining:
       - "85"
       X-Ratelimit-Reset:
-<<<<<<< HEAD
-      - "42"
-=======
       - "18"
->>>>>>> 154a3a6f
-    status: 200 OK
-    code: 200
-    duration: ""
-- request:
-    body: ""
-    form: {}
-    headers:
-      Accept:
-      - application/json
-      Dd-Operation-Id:
-      - GetGlobalVariable
-      User-Agent:
-<<<<<<< HEAD
-      - terraform-provider-datadog/dev (terraform 2.4.4; terraform-cli 0.14.7) datadog-api-client-go/1.0.0-beta.19 (go go1.16.3; os darwin; arch amd64)
-    url: https://api.datadoghq.com/api/v1/synthetics/variables/e356f293-5607-4072-b47e-f56d867a319a
-    method: GET
-  response:
-    body: '{"parse_test_options":null,"parse_test_extracted_at":null,"description":"a global variable","tags":["foo:bar","baz"],"created_at":"2021-04-20T14:53:18.035237+00:00","modified_at":"2021-04-20T14:53:18.035237+00:00","value":{"secure":false,"value":"variable-value"},"parse_test_public_id":null,"parse_test_name":null,"created_by":1445416,"type":"variable","id":"e356f293-5607-4072-b47e-f56d867a319a","name":"TF_TESTACCDATADOGSYNTHETICSGLOBALVARIABLE_IMPORTBASIC_LOCAL_1618930395"}'
-=======
+    status: 200 OK
+    code: 200
+    duration: ""
+- request:
+    body: ""
+    form: {}
+    headers:
+      Accept:
+      - application/json
+      Dd-Operation-Id:
+      - GetGlobalVariable
+      User-Agent:
       - terraform-provider-datadog/dev (terraform 1.16.0; terraform-cli 0.12.7-sdk) datadog-api-client-go/1.0.0-beta.19+dev (go go1.15.3; os darwin; arch amd64)
     url: https://api.datadoghq.com/api/v1/synthetics/variables/b0e3593d-42af-4a39-a7be-07e36d400279
     method: GET
   response:
     body: '{"parse_test_extracted_at":null,"description":"a global variable","tags":["foo:bar","baz"],"parse_test_public_id":null,"value":{"secure":false,"value":"variable-value"},"id":"b0e3593d-42af-4a39-a7be-07e36d400279","parse_test_options":null,"name":"TF_TESTACCDATADOGSYNTHETICSGLOBALVARIABLE_IMPORTBASIC_LOCAL_1617196421","created_at":"2021-03-31T13:13:42.531478+00:00","modified_at":"2021-03-31T13:13:42.531478+00:00","created_by":1445416,"parse_test_name":null,"type":"variable"}'
->>>>>>> 154a3a6f
-    headers:
-      Cache-Control:
-      - no-cache
-      Connection:
-      - keep-alive
-      Content-Security-Policy:
-      - frame-ancestors 'self'; report-uri https://api.datadoghq.com/csp-report
-      Content-Type:
-      - application/json
-      Date:
-<<<<<<< HEAD
-      - Tue, 20 Apr 2021 14:53:20 GMT
-=======
+    headers:
+      Cache-Control:
+      - no-cache
+      Connection:
+      - keep-alive
+      Content-Security-Policy:
+      - frame-ancestors 'self'; report-uri https://api.datadoghq.com/csp-report
+      Content-Type:
+      - application/json
+      Date:
       - Wed, 31 Mar 2021 13:13:43 GMT
->>>>>>> 154a3a6f
-      Pragma:
-      - no-cache
-      Strict-Transport-Security:
-      - max-age=15724800;
-      Vary:
-      - Accept-Encoding
-      X-Content-Type-Options:
-      - nosniff
-      X-Dd-Debug:
-<<<<<<< HEAD
-      - l8RQo2maZqJf6GFThBbKNE6dvthz6njusVtau3dPXJWL2RLFoN81H+BLPB/1xgs1
-      X-Dd-Version:
-      - "35.4351688"
-=======
+      Pragma:
+      - no-cache
+      Strict-Transport-Security:
+      - max-age=15724800;
+      Vary:
+      - Accept-Encoding
+      X-Content-Type-Options:
+      - nosniff
+      X-Dd-Debug:
       - fIO2C4qGDheGHy4YbS+r3a3CXbh4cbRo7roILOimQyiHGjQdOat0cIpWCkupM1uX
       X-Dd-Version:
       - "35.4208607"
->>>>>>> 154a3a6f
       X-Frame-Options:
       - SAMEORIGIN
       X-Ratelimit-Limit:
@@ -286,9 +200,6 @@
       X-Ratelimit-Remaining:
       - "84"
       X-Ratelimit-Reset:
-<<<<<<< HEAD
-      - "40"
-=======
       - "17"
     status: 200 OK
     code: 200
@@ -340,7 +251,6 @@
       - "83"
       X-Ratelimit-Reset:
       - "17"
->>>>>>> 154a3a6f
     status: 200 OK
     code: 200
     duration: ""
@@ -353,13 +263,8 @@
       Dd-Operation-Id:
       - DeleteGlobalVariable
       User-Agent:
-<<<<<<< HEAD
-      - terraform-provider-datadog/dev (terraform 2.4.4; terraform-cli 0.14.7) datadog-api-client-go/1.0.0-beta.19 (go go1.16.3; os darwin; arch amd64)
-    url: https://api.datadoghq.com/api/v1/synthetics/variables/e356f293-5607-4072-b47e-f56d867a319a
-=======
-      - terraform-provider-datadog/dev (terraform 1.16.0; terraform-cli 0.12.7-sdk) datadog-api-client-go/1.0.0-beta.19+dev (go go1.15.3; os darwin; arch amd64)
-    url: https://api.datadoghq.com/api/v1/synthetics/variables/b0e3593d-42af-4a39-a7be-07e36d400279
->>>>>>> 154a3a6f
+      - terraform-provider-datadog/dev (terraform 1.16.0; terraform-cli 0.12.7-sdk) datadog-api-client-go/1.0.0-beta.19+dev (go go1.15.3; os darwin; arch amd64)
+    url: https://api.datadoghq.com/api/v1/synthetics/variables/b0e3593d-42af-4a39-a7be-07e36d400279
     method: DELETE
   response:
     body: "null"
@@ -375,27 +280,17 @@
       Content-Type:
       - application/json
       Date:
-<<<<<<< HEAD
-      - Tue, 20 Apr 2021 14:53:21 GMT
-=======
       - Wed, 31 Mar 2021 13:13:43 GMT
->>>>>>> 154a3a6f
-      Pragma:
-      - no-cache
-      Strict-Transport-Security:
-      - max-age=15724800;
-      X-Content-Type-Options:
-      - nosniff
-      X-Dd-Debug:
-<<<<<<< HEAD
-      - PhosSd3Ch1B6B0DXI71steKUi7XhPDttnPiIP1NdXTw0VJNWpoUnYyBmODS5ne3q
-      X-Dd-Version:
-      - "35.4351688"
-=======
+      Pragma:
+      - no-cache
+      Strict-Transport-Security:
+      - max-age=15724800;
+      X-Content-Type-Options:
+      - nosniff
+      X-Dd-Debug:
       - /L+SFFO+m1pPY+hRCpk5325fvfrNl0KmiquUNJolBN/5hu3HIwflqjZSbJ6NxDFG
       X-Dd-Version:
       - "35.4208607"
->>>>>>> 154a3a6f
       X-Frame-Options:
       - SAMEORIGIN
       X-Ratelimit-Limit:
@@ -405,78 +300,55 @@
       X-Ratelimit-Remaining:
       - "114"
       X-Ratelimit-Reset:
-<<<<<<< HEAD
-      - "39"
-=======
       - "17"
->>>>>>> 154a3a6f
-    status: 200 OK
-    code: 200
-    duration: ""
-- request:
-    body: ""
-    form: {}
-    headers:
-      Accept:
-      - application/json
-      Dd-Operation-Id:
-      - GetGlobalVariable
-      User-Agent:
-<<<<<<< HEAD
-      - terraform-provider-datadog/dev (terraform 2.4.4; terraform-cli 0.14.7) datadog-api-client-go/1.0.0-beta.19 (go go1.16.3; os darwin; arch amd64)
-    url: https://api.datadoghq.com/api/v1/synthetics/variables/e356f293-5607-4072-b47e-f56d867a319a
-=======
-      - terraform-provider-datadog/dev (terraform 1.16.0; terraform-cli 0.12.7-sdk) datadog-api-client-go/1.0.0-beta.19+dev (go go1.15.3; os darwin; arch amd64)
-    url: https://api.datadoghq.com/api/v1/synthetics/variables/b0e3593d-42af-4a39-a7be-07e36d400279
->>>>>>> 154a3a6f
-    method: GET
-  response:
-    body: '{"errors": ["Synthetics global variable not found"]}'
-    headers:
-      Cache-Control:
-      - no-cache
-      Connection:
-      - keep-alive
-      Content-Security-Policy:
-      - frame-ancestors 'self'; report-uri https://api.datadoghq.com/csp-report
-      Content-Type:
-      - application/json
-      Date:
-<<<<<<< HEAD
-      - Tue, 20 Apr 2021 14:53:21 GMT
-=======
+    status: 200 OK
+    code: 200
+    duration: ""
+- request:
+    body: ""
+    form: {}
+    headers:
+      Accept:
+      - application/json
+      Dd-Operation-Id:
+      - GetGlobalVariable
+      User-Agent:
+      - terraform-provider-datadog/dev (terraform 1.16.0; terraform-cli 0.12.7-sdk) datadog-api-client-go/1.0.0-beta.19+dev (go go1.15.3; os darwin; arch amd64)
+    url: https://api.datadoghq.com/api/v1/synthetics/variables/b0e3593d-42af-4a39-a7be-07e36d400279
+    method: GET
+  response:
+    body: '{"errors": ["Synthetics variable not found"]}'
+    headers:
+      Cache-Control:
+      - no-cache
+      Connection:
+      - keep-alive
+      Content-Security-Policy:
+      - frame-ancestors 'self'; report-uri https://api.datadoghq.com/csp-report
+      Content-Type:
+      - application/json
+      Date:
       - Wed, 31 Mar 2021 13:13:43 GMT
->>>>>>> 154a3a6f
-      Pragma:
-      - no-cache
-      Strict-Transport-Security:
-      - max-age=15724800;
-      Vary:
-      - Accept-Encoding
-      X-Content-Type-Options:
-      - nosniff
-      X-Dd-Version:
-<<<<<<< HEAD
-      - "35.4351688"
-=======
-      - "35.4208607"
->>>>>>> 154a3a6f
-      X-Frame-Options:
-      - SAMEORIGIN
-      X-Ratelimit-Limit:
-      - "120"
-      X-Ratelimit-Period:
-      - "60"
-      X-Ratelimit-Remaining:
-<<<<<<< HEAD
-      - "116"
-      X-Ratelimit-Reset:
-      - "39"
-=======
+      Pragma:
+      - no-cache
+      Strict-Transport-Security:
+      - max-age=15724800;
+      Vary:
+      - Accept-Encoding
+      X-Content-Type-Options:
+      - nosniff
+      X-Dd-Version:
+      - "35.4208607"
+      X-Frame-Options:
+      - SAMEORIGIN
+      X-Ratelimit-Limit:
+      - "120"
+      X-Ratelimit-Period:
+      - "60"
+      X-Ratelimit-Remaining:
       - "82"
       X-Ratelimit-Reset:
       - "17"
->>>>>>> 154a3a6f
     status: 404 Not Found
     code: 404
     duration: ""
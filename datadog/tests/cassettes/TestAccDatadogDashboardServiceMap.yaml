--- conflicted
+++ resolved
@@ -3,11 +3,7 @@
 interactions:
 - request:
     body: |
-<<<<<<< HEAD
-      {"description":"Created using the Datadog provider in Terraform","id":"","is_read_only":true,"layout_type":"free","notify_list":[],"template_variable_presets":[],"template_variables":[],"title":"tf-TestAccDatadogDashboardServiceMap-local-1621914514","widgets":[{"definition":{"custom_links":[{"label":"Test Custom Link label","link":"https://app.datadoghq.com/dashboard/lists"},{"is_hidden":true,"link":"https://app.datadoghq.com/dashboard/lists","override_label":"logs"}],"filters":["env:prod","datacenter:us1.prod.dog"],"service":"master-db","title":"env: prod, datacenter:us1.prod.dog, service: master-db","title_align":"left","title_size":"16","type":"servicemap"},"layout":{"height":43,"is_column_break":false,"width":32,"x":5,"y":5}}]}
-=======
       {"description":"Created using the Datadog provider in Terraform","id":"","is_read_only":true,"layout_type":"free","notify_list":[],"template_variable_presets":[],"template_variables":[],"title":"tf-TestAccDatadogDashboardServiceMap-local-1621467874","widgets":[{"definition":{"custom_links":[{"label":"Test Custom Link label","link":"https://app.datadoghq.com/dashboard/lists"}],"filters":["env:prod","datacenter:us1.prod.dog"],"service":"master-db","title":"env: prod, datacenter:us1.prod.dog, service: master-db","title_align":"left","title_size":"16","type":"servicemap"},"layout":{"height":43,"is_column_break":false,"width":32,"x":5,"y":5}}]}
->>>>>>> 9d146fb7
     form: {}
     headers:
       Accept:
@@ -17,274 +13,160 @@
       Dd-Operation-Id:
       - CreateDashboard
       User-Agent:
-<<<<<<< HEAD
-      - terraform-provider-datadog/dev (terraform 1.16.0; terraform-cli 0.12.7-sdk) datadog-api-client-go/1.0.0-beta.22 (go go1.16.3; os darwin; arch amd64)
+      - terraform-provider-datadog/dev (terraform 2.4.4; terraform-cli 0.14.7) datadog-api-client-go/1.0.0-beta.22 (go go1.15.11; os darwin; arch amd64)
     url: https://api.datadoghq.com/api/v1/dashboard
     method: POST
   response:
-    body: '{"notify_list":[],"description":"Created using the Datadog provider in Terraform","restricted_roles":["043a2842-e140-11e8-bb04-7fd10177666e","08604de8-1dca-11eb-800c-9f5f55ff734d","1302282c-b93b-11eb-a436-da7ad0900002","16169788-28e4-11eb-832c-fb84162ef3eb","17d73994-7531-11eb-94b9-da7ad0900002","284d8b66-93f9-11eb-9c37-da7ad0900002","4de53192-9946-11eb-9cee-da7ad0900002","62cbc476-5c16-11eb-8e98-0388ea7a41f8","657de3a2-29f8-11eb-83b5-6b8ebfb2f184","6bf314be-5c16-11eb-8e98-2356ea436065","7a83f306-96ca-11eb-9c74-da7ad0900002","9b3ab170-b768-11eb-a45a-da7ad0900002","e82bf27a-986c-11eb-9cba-da7ad0900002","f257ba30-dbb2-11ea-a5ff-5fd1d308318a"],"author_name":"Qin Chen","template_variable_presets":[],"template_variables":[],"is_read_only":true,"id":"ibn-um6-mia","title":"tf-TestAccDatadogDashboardServiceMap-local-1621914514","url":"/dashboard/ibn-um6-mia/tf-testaccdatadogdashboardservicemap-local-1621914514","created_at":"2021-05-25T03:48:34.967169+00:00","modified_at":"2021-05-25T03:48:34.967169+00:00","author_handle":"qin.chen@datadoghq.com","widgets":[{"definition":{"custom_links":[{"link":"https://app.datadoghq.com/dashboard/lists","label":"Test Custom Link label"},{"override_label":"logs","is_hidden":true,"link":"https://app.datadoghq.com/dashboard/lists"}],"title_size":"16","service":"master-db","title":"env: prod, datacenter:us1.prod.dog, service: master-db","title_align":"left","filters":["env:prod","datacenter:us1.prod.dog"],"type":"servicemap"},"layout":{"y":5,"width":32,"is_column_break":false,"x":5,"height":43},"id":2257525630322481}],"layout_type":"free"}'
-=======
-      - terraform-provider-datadog/dev (terraform 2.4.4; terraform-cli 0.14.7) datadog-api-client-go/1.0.0-beta.22 (go go1.15.11; os darwin; arch amd64)
-    url: https://api.datadoghq.com/api/v1/dashboard
-    method: POST
-  response:
-    body: '{"notify_list":[],"description":"Created using the Datadog provider in Terraform","author_name":null,"template_variable_presets":[],"template_variables":[],"is_read_only":true,"id":"gig-k48-fde","title":"tf-TestAccDatadogDashboardServiceMap-local-1621467874","url":"/dashboard/gig-k48-fde/tf-testaccdatadogdashboardservicemap-local-1621467874","created_at":"2021-05-19T23:44:35.404849+00:00","modified_at":"2021-05-19T23:44:35.404849+00:00","author_handle":"frog@datadoghq.com","widgets":[{"definition":{"custom_links":[{"link":"https://app.datadoghq.com/dashboard/lists","label":"Test Custom Link label"}],"title_size":"16","service":"master-db","title":"env: prod, datacenter:us1.prod.dog, service: master-db","title_align":"left","filters":["env:prod","datacenter:us1.prod.dog"],"type":"servicemap"},"layout":{"y":5,"width":32,"is_column_break":false,"x":5,"height":43},"id":176557003357431}],"layout_type":"free"}'
->>>>>>> 9d146fb7
-    headers:
-      Cache-Control:
-      - no-cache
-      Connection:
-      - keep-alive
-      Content-Security-Policy:
-      - frame-ancestors 'self'; report-uri https://api.datadoghq.com/csp-report
-      Content-Type:
-      - application/json
-      Date:
-<<<<<<< HEAD
-      - Tue, 25 May 2021 03:48:35 GMT
-=======
+    body: '{"notify_list":[],"description":"Created using the Datadog provider in Terraform","author_name":null,"template_variable_presets":[],"template_variables":[],"is_read_only":true,"id":"gig-k48-fde","title":"tf-TestAccDatadogDashboardServiceMap-local-1621467874","url":"/dashboard/gig-k48-fde/tf-testaccdatadogdashboardservicemap-local-1621467874","created_at":"2021-05-19T23:44:35.404849+00:00","modified_at":"2021-05-19T23:44:35.404849+00:00","author_handle":"frog@datadoghq.com","widgets":[{"definition":{"custom_links":[{"link":"https://app.datadoghq.com/dashboard/lists","label":"Test Custom Link label"}],"title_size":"16","service":"master-db","title":"env: prod, datacenter:us1.prod.dog, service: master-db","title_align":"left","filters":["env:prod","datacenter:us1.prod.dog"],"type":"servicemap"},"layout":{"y":5,"width":32,"is_column_break":false,"x":5,"height":43},"id":176557003357431}],"layout_type":"free"}'
+    headers:
+      Cache-Control:
+      - no-cache
+      Connection:
+      - keep-alive
+      Content-Security-Policy:
+      - frame-ancestors 'self'; report-uri https://api.datadoghq.com/csp-report
+      Content-Type:
+      - application/json
+      Date:
       - Wed, 19 May 2021 23:44:38 GMT
->>>>>>> 9d146fb7
-      Pragma:
-      - no-cache
-      Strict-Transport-Security:
-      - max-age=15724800;
-      Vary:
-      - Accept-Encoding
-      X-Content-Type-Options:
-      - nosniff
-      X-Dd-Debug:
-<<<<<<< HEAD
-      - bgHykj7A9bfZx0Y5ZO3swhhp5tGUSNJHqFWR868+qg087CYrDOd5hQslC+noiEtH
-      X-Dd-Version:
-      - "35.4598224"
-=======
+      Pragma:
+      - no-cache
+      Strict-Transport-Security:
+      - max-age=15724800;
+      Vary:
+      - Accept-Encoding
+      X-Content-Type-Options:
+      - nosniff
+      X-Dd-Debug:
       - l8RQo2maZqJf6GFThBbKNE6dvthz6njusVtau3dPXJWL2RLFoN81H+BLPB/1xgs1
       X-Dd-Version:
       - "35.4569410"
->>>>>>> 9d146fb7
-      X-Frame-Options:
-      - SAMEORIGIN
-    status: 200 OK
-    code: 200
-    duration: ""
-- request:
-    body: ""
-    form: {}
-    headers:
-      Accept:
-      - application/json
-      Dd-Operation-Id:
-      - GetDashboard
-      User-Agent:
-<<<<<<< HEAD
-      - terraform-provider-datadog/dev (terraform 1.16.0; terraform-cli 0.12.7-sdk) datadog-api-client-go/1.0.0-beta.22 (go go1.16.3; os darwin; arch amd64)
-    url: https://api.datadoghq.com/api/v1/dashboard/ibn-um6-mia
-    method: GET
-  response:
-    body: '{"notify_list":[],"description":"Created using the Datadog provider in Terraform","restricted_roles":["284d8b66-93f9-11eb-9c37-da7ad0900002","043a2842-e140-11e8-bb04-7fd10177666e","657de3a2-29f8-11eb-83b5-6b8ebfb2f184","e82bf27a-986c-11eb-9cba-da7ad0900002","f257ba30-dbb2-11ea-a5ff-5fd1d308318a","6bf314be-5c16-11eb-8e98-2356ea436065","62cbc476-5c16-11eb-8e98-0388ea7a41f8","08604de8-1dca-11eb-800c-9f5f55ff734d","9b3ab170-b768-11eb-a45a-da7ad0900002","7a83f306-96ca-11eb-9c74-da7ad0900002","16169788-28e4-11eb-832c-fb84162ef3eb","4de53192-9946-11eb-9cee-da7ad0900002","1302282c-b93b-11eb-a436-da7ad0900002","17d73994-7531-11eb-94b9-da7ad0900002"],"author_name":"Qin Chen","template_variable_presets":[],"template_variables":[],"is_read_only":true,"id":"ibn-um6-mia","title":"tf-TestAccDatadogDashboardServiceMap-local-1621914514","url":"/dashboard/ibn-um6-mia/tf-testaccdatadogdashboardservicemap-local-1621914514","created_at":"2021-05-25T03:48:34.967169+00:00","modified_at":"2021-05-25T03:48:34.967169+00:00","author_handle":"qin.chen@datadoghq.com","widgets":[{"definition":{"custom_links":[{"link":"https://app.datadoghq.com/dashboard/lists","label":"Test Custom Link label"},{"override_label":"logs","is_hidden":true,"link":"https://app.datadoghq.com/dashboard/lists"}],"title_size":"16","service":"master-db","title":"env: prod, datacenter:us1.prod.dog, service: master-db","title_align":"left","filters":["env:prod","datacenter:us1.prod.dog"],"type":"servicemap"},"layout":{"y":5,"width":32,"is_column_break":false,"x":5,"height":43},"id":2257525630322481}],"layout_type":"free"}'
-=======
-      - terraform-provider-datadog/dev (terraform 2.4.4; terraform-cli 0.14.7) datadog-api-client-go/1.0.0-beta.22 (go go1.15.11; os darwin; arch amd64)
-    url: https://api.datadoghq.com/api/v1/dashboard/gig-k48-fde
-    method: GET
-  response:
-    body: '{"notify_list":[],"description":"Created using the Datadog provider in Terraform","author_name":null,"template_variable_presets":[],"template_variables":[],"is_read_only":true,"id":"gig-k48-fde","title":"tf-TestAccDatadogDashboardServiceMap-local-1621467874","url":"/dashboard/gig-k48-fde/tf-testaccdatadogdashboardservicemap-local-1621467874","created_at":"2021-05-19T23:44:35.404849+00:00","modified_at":"2021-05-19T23:44:35.404849+00:00","author_handle":"frog@datadoghq.com","widgets":[{"definition":{"custom_links":[{"link":"https://app.datadoghq.com/dashboard/lists","label":"Test Custom Link label"}],"title_size":"16","service":"master-db","title":"env: prod, datacenter:us1.prod.dog, service: master-db","title_align":"left","filters":["env:prod","datacenter:us1.prod.dog"],"type":"servicemap"},"layout":{"y":5,"width":32,"is_column_break":false,"x":5,"height":43},"id":176557003357431}],"layout_type":"free"}'
->>>>>>> 9d146fb7
-    headers:
-      Cache-Control:
-      - no-cache
-      Connection:
-      - keep-alive
-      Content-Security-Policy:
-      - frame-ancestors 'self'; report-uri https://api.datadoghq.com/csp-report
-      Content-Type:
-      - application/json
-      Date:
-<<<<<<< HEAD
-      - Tue, 25 May 2021 03:48:35 GMT
-=======
+      X-Frame-Options:
+      - SAMEORIGIN
+    status: 200 OK
+    code: 200
+    duration: ""
+- request:
+    body: ""
+    form: {}
+    headers:
+      Accept:
+      - application/json
+      Dd-Operation-Id:
+      - GetDashboard
+      User-Agent:
+      - terraform-provider-datadog/dev (terraform 2.4.4; terraform-cli 0.14.7) datadog-api-client-go/1.0.0-beta.22 (go go1.15.11; os darwin; arch amd64)
+    url: https://api.datadoghq.com/api/v1/dashboard/gig-k48-fde
+    method: GET
+  response:
+    body: '{"notify_list":[],"description":"Created using the Datadog provider in Terraform","author_name":null,"template_variable_presets":[],"template_variables":[],"is_read_only":true,"id":"gig-k48-fde","title":"tf-TestAccDatadogDashboardServiceMap-local-1621467874","url":"/dashboard/gig-k48-fde/tf-testaccdatadogdashboardservicemap-local-1621467874","created_at":"2021-05-19T23:44:35.404849+00:00","modified_at":"2021-05-19T23:44:35.404849+00:00","author_handle":"frog@datadoghq.com","widgets":[{"definition":{"custom_links":[{"link":"https://app.datadoghq.com/dashboard/lists","label":"Test Custom Link label"}],"title_size":"16","service":"master-db","title":"env: prod, datacenter:us1.prod.dog, service: master-db","title_align":"left","filters":["env:prod","datacenter:us1.prod.dog"],"type":"servicemap"},"layout":{"y":5,"width":32,"is_column_break":false,"x":5,"height":43},"id":176557003357431}],"layout_type":"free"}'
+    headers:
+      Cache-Control:
+      - no-cache
+      Connection:
+      - keep-alive
+      Content-Security-Policy:
+      - frame-ancestors 'self'; report-uri https://api.datadoghq.com/csp-report
+      Content-Type:
+      - application/json
+      Date:
       - Wed, 19 May 2021 23:44:38 GMT
->>>>>>> 9d146fb7
-      Pragma:
-      - no-cache
-      Strict-Transport-Security:
-      - max-age=15724800;
-      Vary:
-      - Accept-Encoding
-      X-Content-Type-Options:
-      - nosniff
-      X-Dd-Debug:
-<<<<<<< HEAD
-      - Wjq53IVIwnB4SiR238oOYgHFMq/ZYP0LQ/Dv8C2fFLBwTje/dWJHu6pI6vIOK1zG
-      X-Dd-Version:
-      - "35.4598224"
-=======
+      Pragma:
+      - no-cache
+      Strict-Transport-Security:
+      - max-age=15724800;
+      Vary:
+      - Accept-Encoding
+      X-Content-Type-Options:
+      - nosniff
+      X-Dd-Debug:
       - SY1h8ScsWq+kYmtbh63ltMLFAZsQjqfrgvdfAoRX+9TzT1sgMBRYaFRwfWWRRe9a
       X-Dd-Version:
       - "35.4569410"
->>>>>>> 9d146fb7
-      X-Frame-Options:
-      - SAMEORIGIN
-    status: 200 OK
-    code: 200
-    duration: ""
-- request:
-    body: ""
-    form: {}
-    headers:
-      Accept:
-      - application/json
-      Dd-Operation-Id:
-      - GetDashboard
-      User-Agent:
-<<<<<<< HEAD
-      - terraform-provider-datadog/dev (terraform 1.16.0; terraform-cli 0.12.7-sdk) datadog-api-client-go/1.0.0-beta.22 (go go1.16.3; os darwin; arch amd64)
-    url: https://api.datadoghq.com/api/v1/dashboard/ibn-um6-mia
-    method: GET
-  response:
-    body: '{"notify_list":[],"description":"Created using the Datadog provider in Terraform","restricted_roles":["284d8b66-93f9-11eb-9c37-da7ad0900002","043a2842-e140-11e8-bb04-7fd10177666e","657de3a2-29f8-11eb-83b5-6b8ebfb2f184","e82bf27a-986c-11eb-9cba-da7ad0900002","f257ba30-dbb2-11ea-a5ff-5fd1d308318a","6bf314be-5c16-11eb-8e98-2356ea436065","62cbc476-5c16-11eb-8e98-0388ea7a41f8","08604de8-1dca-11eb-800c-9f5f55ff734d","9b3ab170-b768-11eb-a45a-da7ad0900002","7a83f306-96ca-11eb-9c74-da7ad0900002","16169788-28e4-11eb-832c-fb84162ef3eb","4de53192-9946-11eb-9cee-da7ad0900002","1302282c-b93b-11eb-a436-da7ad0900002","17d73994-7531-11eb-94b9-da7ad0900002"],"author_name":"Qin Chen","template_variable_presets":[],"template_variables":[],"is_read_only":true,"id":"ibn-um6-mia","title":"tf-TestAccDatadogDashboardServiceMap-local-1621914514","url":"/dashboard/ibn-um6-mia/tf-testaccdatadogdashboardservicemap-local-1621914514","created_at":"2021-05-25T03:48:34.967169+00:00","modified_at":"2021-05-25T03:48:34.967169+00:00","author_handle":"qin.chen@datadoghq.com","widgets":[{"definition":{"custom_links":[{"link":"https://app.datadoghq.com/dashboard/lists","label":"Test Custom Link label"},{"override_label":"logs","is_hidden":true,"link":"https://app.datadoghq.com/dashboard/lists"}],"title_size":"16","service":"master-db","title":"env: prod, datacenter:us1.prod.dog, service: master-db","title_align":"left","filters":["env:prod","datacenter:us1.prod.dog"],"type":"servicemap"},"layout":{"y":5,"width":32,"is_column_break":false,"x":5,"height":43},"id":2257525630322481}],"layout_type":"free"}'
-=======
-      - terraform-provider-datadog/dev (terraform 2.4.4; terraform-cli 0.14.7) datadog-api-client-go/1.0.0-beta.22 (go go1.15.11; os darwin; arch amd64)
-    url: https://api.datadoghq.com/api/v1/dashboard/gig-k48-fde
-    method: GET
-  response:
-    body: '{"notify_list":[],"description":"Created using the Datadog provider in Terraform","author_name":null,"template_variable_presets":[],"template_variables":[],"is_read_only":true,"id":"gig-k48-fde","title":"tf-TestAccDatadogDashboardServiceMap-local-1621467874","url":"/dashboard/gig-k48-fde/tf-testaccdatadogdashboardservicemap-local-1621467874","created_at":"2021-05-19T23:44:35.404849+00:00","modified_at":"2021-05-19T23:44:35.404849+00:00","author_handle":"frog@datadoghq.com","widgets":[{"definition":{"custom_links":[{"link":"https://app.datadoghq.com/dashboard/lists","label":"Test Custom Link label"}],"title_size":"16","service":"master-db","title":"env: prod, datacenter:us1.prod.dog, service: master-db","title_align":"left","filters":["env:prod","datacenter:us1.prod.dog"],"type":"servicemap"},"layout":{"y":5,"width":32,"is_column_break":false,"x":5,"height":43},"id":176557003357431}],"layout_type":"free"}'
->>>>>>> 9d146fb7
-    headers:
-      Cache-Control:
-      - no-cache
-      Connection:
-      - keep-alive
-      Content-Security-Policy:
-      - frame-ancestors 'self'; report-uri https://api.datadoghq.com/csp-report
-      Content-Type:
-      - application/json
-      Date:
-<<<<<<< HEAD
-      - Tue, 25 May 2021 03:48:35 GMT
-=======
+      X-Frame-Options:
+      - SAMEORIGIN
+    status: 200 OK
+    code: 200
+    duration: ""
+- request:
+    body: ""
+    form: {}
+    headers:
+      Accept:
+      - application/json
+      Dd-Operation-Id:
+      - GetDashboard
+      User-Agent:
+      - terraform-provider-datadog/dev (terraform 2.4.4; terraform-cli 0.14.7) datadog-api-client-go/1.0.0-beta.22 (go go1.15.11; os darwin; arch amd64)
+    url: https://api.datadoghq.com/api/v1/dashboard/gig-k48-fde
+    method: GET
+  response:
+    body: '{"notify_list":[],"description":"Created using the Datadog provider in Terraform","author_name":null,"template_variable_presets":[],"template_variables":[],"is_read_only":true,"id":"gig-k48-fde","title":"tf-TestAccDatadogDashboardServiceMap-local-1621467874","url":"/dashboard/gig-k48-fde/tf-testaccdatadogdashboardservicemap-local-1621467874","created_at":"2021-05-19T23:44:35.404849+00:00","modified_at":"2021-05-19T23:44:35.404849+00:00","author_handle":"frog@datadoghq.com","widgets":[{"definition":{"custom_links":[{"link":"https://app.datadoghq.com/dashboard/lists","label":"Test Custom Link label"}],"title_size":"16","service":"master-db","title":"env: prod, datacenter:us1.prod.dog, service: master-db","title_align":"left","filters":["env:prod","datacenter:us1.prod.dog"],"type":"servicemap"},"layout":{"y":5,"width":32,"is_column_break":false,"x":5,"height":43},"id":176557003357431}],"layout_type":"free"}'
+    headers:
+      Cache-Control:
+      - no-cache
+      Connection:
+      - keep-alive
+      Content-Security-Policy:
+      - frame-ancestors 'self'; report-uri https://api.datadoghq.com/csp-report
+      Content-Type:
+      - application/json
+      Date:
       - Wed, 19 May 2021 23:44:38 GMT
->>>>>>> 9d146fb7
-      Pragma:
-      - no-cache
-      Strict-Transport-Security:
-      - max-age=15724800;
-      Vary:
-      - Accept-Encoding
-      X-Content-Type-Options:
-      - nosniff
-      X-Dd-Debug:
-<<<<<<< HEAD
-      - LcgNasIYBRkNppmD6mCKE9J6iv0eEjosuuHR5V5zw2fWbR54i39C8dhdK8zDq/40
-      X-Dd-Version:
-      - "35.4598224"
-=======
+      Pragma:
+      - no-cache
+      Strict-Transport-Security:
+      - max-age=15724800;
+      Vary:
+      - Accept-Encoding
+      X-Content-Type-Options:
+      - nosniff
+      X-Dd-Debug:
       - Um4CoU685QqAscnxhS5BD+goWu2yX1Jd4zCfGzSsEvPPIm1qURZaF8dlLl/OEY4I
       X-Dd-Version:
       - "35.4569410"
->>>>>>> 9d146fb7
-      X-Frame-Options:
-      - SAMEORIGIN
-    status: 200 OK
-    code: 200
-    duration: ""
-- request:
-    body: ""
-    form: {}
-    headers:
-      Accept:
-      - application/json
-      Dd-Operation-Id:
-      - GetDashboard
-      User-Agent:
-<<<<<<< HEAD
-      - terraform-provider-datadog/dev (terraform 1.16.0; terraform-cli 0.12.7-sdk) datadog-api-client-go/1.0.0-beta.22 (go go1.16.3; os darwin; arch amd64)
-    url: https://api.datadoghq.com/api/v1/dashboard/ibn-um6-mia
-    method: GET
-  response:
-    body: '{"notify_list":[],"description":"Created using the Datadog provider in Terraform","restricted_roles":["284d8b66-93f9-11eb-9c37-da7ad0900002","043a2842-e140-11e8-bb04-7fd10177666e","657de3a2-29f8-11eb-83b5-6b8ebfb2f184","e82bf27a-986c-11eb-9cba-da7ad0900002","f257ba30-dbb2-11ea-a5ff-5fd1d308318a","6bf314be-5c16-11eb-8e98-2356ea436065","62cbc476-5c16-11eb-8e98-0388ea7a41f8","08604de8-1dca-11eb-800c-9f5f55ff734d","9b3ab170-b768-11eb-a45a-da7ad0900002","7a83f306-96ca-11eb-9c74-da7ad0900002","16169788-28e4-11eb-832c-fb84162ef3eb","4de53192-9946-11eb-9cee-da7ad0900002","1302282c-b93b-11eb-a436-da7ad0900002","17d73994-7531-11eb-94b9-da7ad0900002"],"author_name":"Qin Chen","template_variable_presets":[],"template_variables":[],"is_read_only":true,"id":"ibn-um6-mia","title":"tf-TestAccDatadogDashboardServiceMap-local-1621914514","url":"/dashboard/ibn-um6-mia/tf-testaccdatadogdashboardservicemap-local-1621914514","created_at":"2021-05-25T03:48:34.967169+00:00","modified_at":"2021-05-25T03:48:34.967169+00:00","author_handle":"qin.chen@datadoghq.com","widgets":[{"definition":{"custom_links":[{"link":"https://app.datadoghq.com/dashboard/lists","label":"Test Custom Link label"},{"override_label":"logs","is_hidden":true,"link":"https://app.datadoghq.com/dashboard/lists"}],"title_size":"16","service":"master-db","title":"env: prod, datacenter:us1.prod.dog, service: master-db","title_align":"left","filters":["env:prod","datacenter:us1.prod.dog"],"type":"servicemap"},"layout":{"y":5,"width":32,"is_column_break":false,"x":5,"height":43},"id":2257525630322481}],"layout_type":"free"}'
-=======
-      - terraform-provider-datadog/dev (terraform 2.4.4; terraform-cli 0.14.7) datadog-api-client-go/1.0.0-beta.22 (go go1.15.11; os darwin; arch amd64)
-    url: https://api.datadoghq.com/api/v1/dashboard/gig-k48-fde
-    method: GET
-  response:
-    body: '{"notify_list":[],"description":"Created using the Datadog provider in Terraform","author_name":null,"template_variable_presets":[],"template_variables":[],"is_read_only":true,"id":"gig-k48-fde","title":"tf-TestAccDatadogDashboardServiceMap-local-1621467874","url":"/dashboard/gig-k48-fde/tf-testaccdatadogdashboardservicemap-local-1621467874","created_at":"2021-05-19T23:44:35.404849+00:00","modified_at":"2021-05-19T23:44:35.404849+00:00","author_handle":"frog@datadoghq.com","widgets":[{"definition":{"custom_links":[{"link":"https://app.datadoghq.com/dashboard/lists","label":"Test Custom Link label"}],"title_size":"16","service":"master-db","title":"env: prod, datacenter:us1.prod.dog, service: master-db","title_align":"left","filters":["env:prod","datacenter:us1.prod.dog"],"type":"servicemap"},"layout":{"y":5,"width":32,"is_column_break":false,"x":5,"height":43},"id":176557003357431}],"layout_type":"free"}'
->>>>>>> 9d146fb7
-    headers:
-      Cache-Control:
-      - no-cache
-      Connection:
-      - keep-alive
-      Content-Security-Policy:
-      - frame-ancestors 'self'; report-uri https://api.datadoghq.com/csp-report
-      Content-Type:
-      - application/json
-      Date:
-<<<<<<< HEAD
-      - Tue, 25 May 2021 03:48:35 GMT
-=======
+      X-Frame-Options:
+      - SAMEORIGIN
+    status: 200 OK
+    code: 200
+    duration: ""
+- request:
+    body: ""
+    form: {}
+    headers:
+      Accept:
+      - application/json
+      Dd-Operation-Id:
+      - GetDashboard
+      User-Agent:
+      - terraform-provider-datadog/dev (terraform 2.4.4; terraform-cli 0.14.7) datadog-api-client-go/1.0.0-beta.22 (go go1.15.11; os darwin; arch amd64)
+    url: https://api.datadoghq.com/api/v1/dashboard/gig-k48-fde
+    method: GET
+  response:
+    body: '{"notify_list":[],"description":"Created using the Datadog provider in Terraform","author_name":null,"template_variable_presets":[],"template_variables":[],"is_read_only":true,"id":"gig-k48-fde","title":"tf-TestAccDatadogDashboardServiceMap-local-1621467874","url":"/dashboard/gig-k48-fde/tf-testaccdatadogdashboardservicemap-local-1621467874","created_at":"2021-05-19T23:44:35.404849+00:00","modified_at":"2021-05-19T23:44:35.404849+00:00","author_handle":"frog@datadoghq.com","widgets":[{"definition":{"custom_links":[{"link":"https://app.datadoghq.com/dashboard/lists","label":"Test Custom Link label"}],"title_size":"16","service":"master-db","title":"env: prod, datacenter:us1.prod.dog, service: master-db","title_align":"left","filters":["env:prod","datacenter:us1.prod.dog"],"type":"servicemap"},"layout":{"y":5,"width":32,"is_column_break":false,"x":5,"height":43},"id":176557003357431}],"layout_type":"free"}'
+    headers:
+      Cache-Control:
+      - no-cache
+      Connection:
+      - keep-alive
+      Content-Security-Policy:
+      - frame-ancestors 'self'; report-uri https://api.datadoghq.com/csp-report
+      Content-Type:
+      - application/json
+      Date:
       - Wed, 19 May 2021 23:44:39 GMT
->>>>>>> 9d146fb7
-      Pragma:
-      - no-cache
-      Strict-Transport-Security:
-      - max-age=15724800;
-      Vary:
-      - Accept-Encoding
-      X-Content-Type-Options:
-      - nosniff
-      X-Dd-Debug:
-<<<<<<< HEAD
-      - nLnnBNvlCFDECRnZvzDb0z4sAO35G+IMidcAs8vrCKyjvsKWE8Yd9S3n6OjZ1qRN
-      X-Dd-Version:
-      - "35.4598224"
-      X-Frame-Options:
-      - SAMEORIGIN
-    status: 200 OK
-    code: 200
-    duration: ""
-- request:
-    body: ""
-    form: {}
-    headers:
-      Accept:
-      - application/json
-      Dd-Operation-Id:
-      - GetDashboard
-      User-Agent:
-      - terraform-provider-datadog/dev (terraform 1.16.0; terraform-cli 0.12.7-sdk) datadog-api-client-go/1.0.0-beta.22 (go go1.16.3; os darwin; arch amd64)
-    url: https://api.datadoghq.com/api/v1/dashboard/ibn-um6-mia
-    method: GET
-  response:
-    body: '{"notify_list":[],"description":"Created using the Datadog provider in Terraform","restricted_roles":["284d8b66-93f9-11eb-9c37-da7ad0900002","043a2842-e140-11e8-bb04-7fd10177666e","657de3a2-29f8-11eb-83b5-6b8ebfb2f184","e82bf27a-986c-11eb-9cba-da7ad0900002","f257ba30-dbb2-11ea-a5ff-5fd1d308318a","6bf314be-5c16-11eb-8e98-2356ea436065","62cbc476-5c16-11eb-8e98-0388ea7a41f8","08604de8-1dca-11eb-800c-9f5f55ff734d","9b3ab170-b768-11eb-a45a-da7ad0900002","7a83f306-96ca-11eb-9c74-da7ad0900002","16169788-28e4-11eb-832c-fb84162ef3eb","4de53192-9946-11eb-9cee-da7ad0900002","1302282c-b93b-11eb-a436-da7ad0900002","17d73994-7531-11eb-94b9-da7ad0900002"],"author_name":"Qin Chen","template_variable_presets":[],"template_variables":[],"is_read_only":true,"id":"ibn-um6-mia","title":"tf-TestAccDatadogDashboardServiceMap-local-1621914514","url":"/dashboard/ibn-um6-mia/tf-testaccdatadogdashboardservicemap-local-1621914514","created_at":"2021-05-25T03:48:34.967169+00:00","modified_at":"2021-05-25T03:48:34.967169+00:00","author_handle":"qin.chen@datadoghq.com","widgets":[{"definition":{"custom_links":[{"link":"https://app.datadoghq.com/dashboard/lists","label":"Test Custom Link label"},{"override_label":"logs","is_hidden":true,"link":"https://app.datadoghq.com/dashboard/lists"}],"title_size":"16","service":"master-db","title":"env: prod, datacenter:us1.prod.dog, service: master-db","title_align":"left","filters":["env:prod","datacenter:us1.prod.dog"],"type":"servicemap"},"layout":{"y":5,"width":32,"is_column_break":false,"x":5,"height":43},"id":2257525630322481}],"layout_type":"free"}'
-    headers:
-      Cache-Control:
-      - no-cache
-      Connection:
-      - keep-alive
-      Content-Security-Policy:
-      - frame-ancestors 'self'; report-uri https://api.datadoghq.com/csp-report
-      Content-Type:
-      - application/json
-      Date:
-      - Tue, 25 May 2021 03:48:36 GMT
-      Pragma:
-      - no-cache
-      Strict-Transport-Security:
-      - max-age=15724800;
-      Vary:
-      - Accept-Encoding
-      X-Content-Type-Options:
-      - nosniff
-      X-Dd-Debug:
-      - 25u1gDlL724DHllbjFT4BhOLorBTilh+aah2uWAUEjFC/+rjczJdiyWrV/HwLwe/
-      X-Dd-Version:
-      - "35.4598224"
-=======
+      Pragma:
+      - no-cache
+      Strict-Transport-Security:
+      - max-age=15724800;
+      Vary:
+      - Accept-Encoding
+      X-Content-Type-Options:
+      - nosniff
+      X-Dd-Debug:
       - gYZcaADwbKcv7Hm19HJx6WsLoKuOijDWAt2viPeCfWqUgyKY+9e1xZdmMJeXV3YV
       X-Dd-Version:
       - "35.4569410"
->>>>>>> 9d146fb7
       X-Frame-Options:
       - SAMEORIGIN
     status: 200 OK
@@ -299,108 +181,74 @@
       Dd-Operation-Id:
       - DeleteDashboard
       User-Agent:
-<<<<<<< HEAD
-      - terraform-provider-datadog/dev (terraform 1.16.0; terraform-cli 0.12.7-sdk) datadog-api-client-go/1.0.0-beta.22 (go go1.16.3; os darwin; arch amd64)
-    url: https://api.datadoghq.com/api/v1/dashboard/ibn-um6-mia
+      - terraform-provider-datadog/dev (terraform 2.4.4; terraform-cli 0.14.7) datadog-api-client-go/1.0.0-beta.22 (go go1.15.11; os darwin; arch amd64)
+    url: https://api.datadoghq.com/api/v1/dashboard/gig-k48-fde
     method: DELETE
   response:
-    body: '{"deleted_dashboard_id":"ibn-um6-mia"}'
-=======
-      - terraform-provider-datadog/dev (terraform 2.4.4; terraform-cli 0.14.7) datadog-api-client-go/1.0.0-beta.22 (go go1.15.11; os darwin; arch amd64)
-    url: https://api.datadoghq.com/api/v1/dashboard/gig-k48-fde
-    method: DELETE
-  response:
     body: '{"deleted_dashboard_id":"gig-k48-fde"}'
->>>>>>> 9d146fb7
-    headers:
-      Cache-Control:
-      - no-cache
-      Connection:
-      - keep-alive
-      Content-Security-Policy:
-      - frame-ancestors 'self'; report-uri https://api.datadoghq.com/csp-report
-      Content-Type:
-      - application/json
-      Date:
-<<<<<<< HEAD
-      - Tue, 25 May 2021 03:48:36 GMT
-=======
+    headers:
+      Cache-Control:
+      - no-cache
+      Connection:
+      - keep-alive
+      Content-Security-Policy:
+      - frame-ancestors 'self'; report-uri https://api.datadoghq.com/csp-report
+      Content-Type:
+      - application/json
+      Date:
       - Wed, 19 May 2021 23:44:40 GMT
->>>>>>> 9d146fb7
-      Pragma:
-      - no-cache
-      Strict-Transport-Security:
-      - max-age=15724800;
-      Vary:
-      - Accept-Encoding
-      X-Content-Type-Options:
-      - nosniff
-      X-Dd-Debug:
-<<<<<<< HEAD
-      - 5gfwVh/5HZ+AnGd/Di93w3NEWC6KMHT9KzmHEiRJmNdOjBtAsbOcgVFyqEChw71h
-      X-Dd-Version:
-      - "35.4598224"
-=======
+      Pragma:
+      - no-cache
+      Strict-Transport-Security:
+      - max-age=15724800;
+      Vary:
+      - Accept-Encoding
+      X-Content-Type-Options:
+      - nosniff
+      X-Dd-Debug:
       - fIO2C4qGDheGHy4YbS+r3a3CXbh4cbRo7roILOimQyiHGjQdOat0cIpWCkupM1uX
       X-Dd-Version:
       - "35.4569410"
->>>>>>> 9d146fb7
-      X-Frame-Options:
-      - SAMEORIGIN
-    status: 200 OK
-    code: 200
-    duration: ""
-- request:
-    body: ""
-    form: {}
-    headers:
-      Accept:
-      - application/json
-      Dd-Operation-Id:
-      - GetDashboard
-      User-Agent:
-<<<<<<< HEAD
-      - terraform-provider-datadog/dev (terraform 1.16.0; terraform-cli 0.12.7-sdk) datadog-api-client-go/1.0.0-beta.22 (go go1.16.3; os darwin; arch amd64)
-    url: https://api.datadoghq.com/api/v1/dashboard/ibn-um6-mia
-    method: GET
-  response:
-    body: '{"errors": ["Dashboard with ID ibn-um6-mia not found"]}'
-=======
+      X-Frame-Options:
+      - SAMEORIGIN
+    status: 200 OK
+    code: 200
+    duration: ""
+- request:
+    body: ""
+    form: {}
+    headers:
+      Accept:
+      - application/json
+      Dd-Operation-Id:
+      - GetDashboard
+      User-Agent:
       - terraform-provider-datadog/dev (terraform 2.4.4; terraform-cli 0.14.7) datadog-api-client-go/1.0.0-beta.22 (go go1.15.11; os darwin; arch amd64)
     url: https://api.datadoghq.com/api/v1/dashboard/gig-k48-fde
     method: GET
   response:
     body: '{"errors": ["Dashboard with ID gig-k48-fde not found"]}'
->>>>>>> 9d146fb7
-    headers:
-      Cache-Control:
-      - no-cache
-      Connection:
-      - keep-alive
-      Content-Security-Policy:
-      - frame-ancestors 'self'; report-uri https://api.datadoghq.com/csp-report
-      Content-Type:
-      - application/json
-      Date:
-<<<<<<< HEAD
-      - Tue, 25 May 2021 03:48:36 GMT
-=======
+    headers:
+      Cache-Control:
+      - no-cache
+      Connection:
+      - keep-alive
+      Content-Security-Policy:
+      - frame-ancestors 'self'; report-uri https://api.datadoghq.com/csp-report
+      Content-Type:
+      - application/json
+      Date:
       - Wed, 19 May 2021 23:44:40 GMT
->>>>>>> 9d146fb7
-      Pragma:
-      - no-cache
-      Strict-Transport-Security:
-      - max-age=15724800;
-      Vary:
-      - Accept-Encoding
-      X-Content-Type-Options:
-      - nosniff
-      X-Dd-Version:
-<<<<<<< HEAD
-      - "35.4598224"
-=======
-      - "35.4569410"
->>>>>>> 9d146fb7
+      Pragma:
+      - no-cache
+      Strict-Transport-Security:
+      - max-age=15724800;
+      Vary:
+      - Accept-Encoding
+      X-Content-Type-Options:
+      - nosniff
+      X-Dd-Version:
+      - "35.4569410"
       X-Frame-Options:
       - SAMEORIGIN
     status: 404 Not Found

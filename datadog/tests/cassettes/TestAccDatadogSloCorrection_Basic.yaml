--- conflicted
+++ resolved
@@ -3,11 +3,7 @@
 interactions:
 - request:
     body: |
-<<<<<<< HEAD
-      {"description":"some updated description about foo SLO","id":"","name":"tf-TestAccDatadogSloCorrection_Basic-local-1615587134","query":{"denominator":"sum:my.metric{type:good}.as_count() + sum:my.metric{type:bad}.as_count()","numerator":"sum:my.metric{type:good}.as_count()"},"tags":["foo:bar","baz"],"thresholds":[{"target":99.5,"timeframe":"7d","warning":99.8},{"target":98,"timeframe":"30d","warning":99},{"target":99.9,"timeframe":"90d"}],"type":"metric"}
-=======
-      {"description":"some updated description about foo SLO","name":"tf-TestAccDatadogSloCorrection_Basic-local-1618501104","query":{"denominator":"sum:my.metric{type:good}.as_count() + sum:my.metric{type:bad}.as_count()","numerator":"sum:my.metric{type:good}.as_count()"},"tags":["foo:bar","baz"],"thresholds":[{"target":99.5,"timeframe":"7d","warning":99.8},{"target":98,"timeframe":"30d","warning":99},{"target":99.9,"timeframe":"90d"}],"type":"metric"}
->>>>>>> 0a47a8f2
+      {"description":"some updated description about foo SLO","name":"tf-TestAccDatadogSloCorrection_Basic-local-1618930806","query":{"denominator":"sum:my.metric{type:good}.as_count() + sum:my.metric{type:bad}.as_count()","numerator":"sum:my.metric{type:good}.as_count()"},"tags":["foo:bar","baz"],"thresholds":[{"target":99.5,"timeframe":"7d","warning":99.8},{"target":98,"timeframe":"30d","warning":99},{"target":99.9,"timeframe":"90d"}],"type":"metric"}
     form: {}
     headers:
       Accept:
@@ -17,51 +13,32 @@
       Dd-Operation-Id:
       - CreateSLO
       User-Agent:
-<<<<<<< HEAD
-      - terraform-provider-datadog/dev (terraform 2.4.4; terraform-cli ) datadog-api-client-go/1.0.0-beta.16 (go go1.15.3; os darwin; arch amd64)
+      - terraform-provider-datadog/dev (terraform 2.4.4; terraform-cli 0.14.7) datadog-api-client-go/1.0.0-beta.19 (go go1.16.3; os darwin; arch amd64)
     url: https://api.datadoghq.com/api/v1/slo
     method: POST
   response:
-    body: '{"data":[{"description":"some updated description about foo SLO","monitor_tags":[],"creator":{"handle":"frog@datadoghq.com","name":null,"email":"frog@datadoghq.com"},"thresholds":[{"warning":99.8,"warning_display":"99.8","target":99.5,"target_display":"99.5","timeframe":"7d"},{"warning":99.0,"warning_display":"99.","target":98.0,"target_display":"98.","timeframe":"30d"},{"target":99.9,"target_display":"99.9","timeframe":"90d"}],"type_id":1,"query":{"denominator":"sum:my.metric{type:good}.as_count() + sum:my.metric{type:bad}.as_count()","numerator":"sum:my.metric{type:good}.as_count()"},"id":"1fdb2e6bd58e54b0a939ce160b8069ca","name":"tf-TestAccDatadogSloCorrection_Basic-local-1615587134","created_at":1615587136,"tags":["foo:bar","baz"],"modified_at":1615587136,"type":"metric"}],"error":null}'
-=======
-      - terraform-provider-datadog/dev (terraform 1.16.0; terraform-cli 0.12.7-sdk) datadog-api-client-go/1.0.0-beta.19 (go go1.15.3; os darwin; arch amd64)
-    url: https://api.datadoghq.com/api/v1/slo
-    method: POST
-  response:
-    body: '{"data":[{"description":"some updated description about foo SLO","monitor_tags":[],"creator":{"handle":"9919ec9b-ebc7-49ee-8dc8-03626e717cca","name":"CI Account","email":"team-intg-tools-libs@datadoghq.com"},"thresholds":[{"warning":99.8,"warning_display":"99.8","target":99.5,"target_display":"99.5","timeframe":"7d"},{"warning":99.0,"warning_display":"99.","target":98.0,"target_display":"98.","timeframe":"30d"},{"target":99.9,"target_display":"99.9","timeframe":"90d"}],"type_id":1,"query":{"denominator":"sum:my.metric{type:good}.as_count() + sum:my.metric{type:bad}.as_count()","numerator":"sum:my.metric{type:good}.as_count()"},"id":"f9b595a6af145e818e579c5bc6102653","name":"tf-TestAccDatadogSloCorrection_Basic-local-1618501104","created_at":1618501104,"tags":["foo:bar","baz"],"modified_at":1618501104,"type":"metric"}],"error":null}'
->>>>>>> 0a47a8f2
-    headers:
-      Cache-Control:
-      - no-cache
-      Connection:
-      - keep-alive
-      Content-Security-Policy:
-      - frame-ancestors 'self'; report-uri https://api.datadoghq.com/csp-report
-      Content-Type:
-      - application/json
-      Date:
-<<<<<<< HEAD
-      - Fri, 12 Mar 2021 22:12:16 GMT
-=======
-      - Thu, 15 Apr 2021 15:38:24 GMT
->>>>>>> 0a47a8f2
-      Pragma:
-      - no-cache
-      Strict-Transport-Security:
-      - max-age=15724800;
-      Vary:
-      - Accept-Encoding
-      X-Content-Type-Options:
-      - nosniff
-<<<<<<< HEAD
-      X-Dd-Debug:
-      - twvpGlmuom5y6A0pjGtXzTf554cmwJgTcCZ71fK4H/RDi+v5ehBK0zQiRcTJQG5C
-      X-Dd-Version:
-      - "35.4088130"
-=======
-      X-Dd-Version:
-      - "35.4319957"
->>>>>>> 0a47a8f2
+    body: '{"data":[{"description":"some updated description about foo SLO","monitor_tags":[],"creator":{"handle":"frog@datadoghq.com","name":null,"email":"frog@datadoghq.com"},"thresholds":[{"warning":99.8,"warning_display":"99.8","target":99.5,"target_display":"99.5","timeframe":"7d"},{"warning":99.0,"warning_display":"99.","target":98.0,"target_display":"98.","timeframe":"30d"},{"target":99.9,"target_display":"99.9","timeframe":"90d"}],"type_id":1,"query":{"denominator":"sum:my.metric{type:good}.as_count() + sum:my.metric{type:bad}.as_count()","numerator":"sum:my.metric{type:good}.as_count()"},"id":"8cdb3a1c5fd9556db8adf734c6613b35","name":"tf-TestAccDatadogSloCorrection_Basic-local-1618930806","created_at":1618930807,"tags":["foo:bar","baz"],"modified_at":1618930807,"type":"metric"}],"error":null}'
+    headers:
+      Cache-Control:
+      - no-cache
+      Connection:
+      - keep-alive
+      Content-Security-Policy:
+      - frame-ancestors 'self'; report-uri https://api.datadoghq.com/csp-report
+      Content-Type:
+      - application/json
+      Date:
+      - Tue, 20 Apr 2021 15:00:07 GMT
+      Pragma:
+      - no-cache
+      Strict-Transport-Security:
+      - max-age=15724800;
+      Vary:
+      - Accept-Encoding
+      X-Content-Type-Options:
+      - nosniff
+      X-Dd-Version:
+      - "35.4351940"
       X-Frame-Options:
       - SAMEORIGIN
       X-Ratelimit-Limit:
@@ -69,25 +46,15 @@
       X-Ratelimit-Period:
       - "60"
       X-Ratelimit-Remaining:
-<<<<<<< HEAD
-      - "497"
-      X-Ratelimit-Reset:
-      - "44"
-=======
       - "498"
       X-Ratelimit-Reset:
-      - "36"
->>>>>>> 0a47a8f2
+      - "53"
     status: 200 OK
     code: 200
     duration: ""
 - request:
     body: |
-<<<<<<< HEAD
-      {"data":{"attributes":{"category":"Scheduled Maintenance","description":"test correction on slo tf-TestAccDatadogSloCorrection_Basic-local-1615587134","end":1735718600,"slo_id":"1fdb2e6bd58e54b0a939ce160b8069ca","start":1735707000,"timezone":"UTC"},"type":"correction"}}
-=======
-      {"data":{"attributes":{"category":"Scheduled Maintenance","description":"test correction on slo tf-TestAccDatadogSloCorrection_Basic-local-1618501104","end":1735718600,"slo_id":"f9b595a6af145e818e579c5bc6102653","start":1735707000,"timezone":"UTC"},"type":"correction"}}
->>>>>>> 0a47a8f2
+      {"data":{"attributes":{"category":"Scheduled Maintenance","description":"test correction on slo tf-TestAccDatadogSloCorrection_Basic-local-1618930806","end":1735718600,"slo_id":"8cdb3a1c5fd9556db8adf734c6613b35","start":1735707000,"timezone":"UTC"},"type":"correction"}}
     form: {}
     headers:
       Accept:
@@ -97,39 +64,32 @@
       Dd-Operation-Id:
       - CreateSLOCorrection
       User-Agent:
-<<<<<<< HEAD
-      - terraform-provider-datadog/dev (terraform 2.4.4; terraform-cli ) datadog-api-client-go/1.0.0-beta.16 (go go1.15.3; os darwin; arch amd64)
+      - terraform-provider-datadog/dev (terraform 2.4.4; terraform-cli 0.14.7) datadog-api-client-go/1.0.0-beta.19 (go go1.16.3; os darwin; arch amd64)
     url: https://api.datadoghq.com/api/v1/slo/correction
     method: POST
   response:
-    body: '{"data":{"type":"correction","id":"01473730-8380-11eb-977c-da7ad0900002","attributes":{"slo_id":"1fdb2e6bd58e54b0a939ce160b8069ca","start":1735707000,"end":1735718600,"description":"test correction on slo tf-TestAccDatadogSloCorrection_Basic-local-1615587134","category":"Scheduled Maintenance","timezone":"UTC","creator":{"data":{"type":"users","id":"3ad549bf-eba0-11e9-a77a-0705486660d0","attributes":{"uuid":"3ad549bf-eba0-11e9-a77a-0705486660d0","handle":"frog@datadoghq.com","email":"frog@datadoghq.com","name":null,"icon":"https://secure.gravatar.com/avatar/28a16dfe36e73b60c1d55872cb0f1172?s=48&d=retro"}}}}}}'
-=======
-      - terraform-provider-datadog/dev (terraform 1.16.0; terraform-cli 0.12.7-sdk) datadog-api-client-go/1.0.0-beta.19 (go go1.15.3; os darwin; arch amd64)
-    url: https://api.datadoghq.com/api/v1/slo/correction
-    method: POST
-  response:
-    body: '{"data":{"type":"correction","id":"9d893ef0-9e00-11eb-9df8-da7ad0900002","attributes":{"slo_id":"f9b595a6af145e818e579c5bc6102653","start":1735707000,"end":1735718600,"description":"test correction on slo tf-TestAccDatadogSloCorrection_Basic-local-1618501104","category":"Scheduled Maintenance","timezone":"UTC","creator":{"data":{"type":"users","id":"9919ec9b-ebc7-49ee-8dc8-03626e717cca","attributes":{"uuid":"9919ec9b-ebc7-49ee-8dc8-03626e717cca","handle":"9919ec9b-ebc7-49ee-8dc8-03626e717cca","email":"team-intg-tools-libs@datadoghq.com","name":"CI Account","icon":"https://secure.gravatar.com/avatar/bff625f8b50529c690eb616cd5e64167?s=48&d=retro"}}}}}}'
-    headers:
-      Cache-Control:
-      - no-cache
-      Connection:
-      - keep-alive
-      Content-Security-Policy:
-      - frame-ancestors 'self'; report-uri https://api.datadoghq.com/csp-report
-      Content-Type:
-      - application/json
-      Date:
-      - Thu, 15 Apr 2021 15:38:24 GMT
-      Pragma:
-      - no-cache
-      Strict-Transport-Security:
-      - max-age=15724800;
-      Vary:
-      - Accept-Encoding
-      X-Content-Type-Options:
-      - nosniff
-      X-Dd-Version:
-      - "35.4319957"
+    body: '{"data":{"type":"correction","id":"187d1c58-a1e9-11eb-9f64-da7ad0900002","attributes":{"slo_id":"8cdb3a1c5fd9556db8adf734c6613b35","start":1735707000,"end":1735718600,"description":"test correction on slo tf-TestAccDatadogSloCorrection_Basic-local-1618930806","category":"Scheduled Maintenance","timezone":"UTC","creator":{"data":{"type":"users","id":"3ad549bf-eba0-11e9-a77a-0705486660d0","attributes":{"uuid":"3ad549bf-eba0-11e9-a77a-0705486660d0","handle":"frog@datadoghq.com","email":"frog@datadoghq.com","name":null,"icon":"https://secure.gravatar.com/avatar/28a16dfe36e73b60c1d55872cb0f1172?s=48&d=retro"}}}}}}'
+    headers:
+      Cache-Control:
+      - no-cache
+      Connection:
+      - keep-alive
+      Content-Security-Policy:
+      - frame-ancestors 'self'; report-uri https://api.datadoghq.com/csp-report
+      Content-Type:
+      - application/json
+      Date:
+      - Tue, 20 Apr 2021 15:00:07 GMT
+      Pragma:
+      - no-cache
+      Strict-Transport-Security:
+      - max-age=15724800;
+      Vary:
+      - Accept-Encoding
+      X-Content-Type-Options:
+      - nosniff
+      X-Dd-Version:
+      - "35.4351940"
       X-Frame-Options:
       - SAMEORIGIN
       X-Ratelimit-Limit:
@@ -139,7 +99,7 @@
       X-Ratelimit-Remaining:
       - "11999"
       X-Ratelimit-Reset:
-      - "36"
+      - "53"
     status: 200 OK
     code: 200
     duration: ""
@@ -152,44 +112,32 @@
       Dd-Operation-Id:
       - GetSLOCorrection
       User-Agent:
-      - terraform-provider-datadog/dev (terraform 1.16.0; terraform-cli 0.12.7-sdk) datadog-api-client-go/1.0.0-beta.19 (go go1.15.3; os darwin; arch amd64)
-    url: https://api.datadoghq.com/api/v1/slo/correction/9d893ef0-9e00-11eb-9df8-da7ad0900002
+      - terraform-provider-datadog/dev (terraform 2.4.4; terraform-cli 0.14.7) datadog-api-client-go/1.0.0-beta.19 (go go1.16.3; os darwin; arch amd64)
+    url: https://api.datadoghq.com/api/v1/slo/correction/187d1c58-a1e9-11eb-9f64-da7ad0900002
     method: GET
   response:
-    body: '{"data":{"type":"correction","id":"9d893ef0-9e00-11eb-9df8-da7ad0900002","attributes":{"slo_id":"f9b595a6af145e818e579c5bc6102653","start":1735707000,"end":1735718600,"description":"test correction on slo tf-TestAccDatadogSloCorrection_Basic-local-1618501104","category":"Scheduled Maintenance","timezone":"UTC","creator":{"data":{"type":"users","id":"9919ec9b-ebc7-49ee-8dc8-03626e717cca","attributes":{"uuid":"9919ec9b-ebc7-49ee-8dc8-03626e717cca","handle":"9919ec9b-ebc7-49ee-8dc8-03626e717cca","email":"team-intg-tools-libs@datadoghq.com","name":"CI Account","icon":"https://secure.gravatar.com/avatar/bff625f8b50529c690eb616cd5e64167?s=48&d=retro"}}}}}}'
->>>>>>> 0a47a8f2
-    headers:
-      Cache-Control:
-      - no-cache
-      Connection:
-      - keep-alive
-      Content-Security-Policy:
-      - frame-ancestors 'self'; report-uri https://api.datadoghq.com/csp-report
-      Content-Type:
-      - application/json
-      Date:
-<<<<<<< HEAD
-      - Fri, 12 Mar 2021 22:12:16 GMT
-=======
-      - Thu, 15 Apr 2021 15:38:24 GMT
->>>>>>> 0a47a8f2
-      Pragma:
-      - no-cache
-      Strict-Transport-Security:
-      - max-age=15724800;
-      Vary:
-      - Accept-Encoding
-      X-Content-Type-Options:
-      - nosniff
-<<<<<<< HEAD
-      X-Dd-Debug:
-      - 5gfwVh/5HZ+AnGd/Di93w3NEWC6KMHT9KzmHEiRJmNdOjBtAsbOcgVFyqEChw71h
-      X-Dd-Version:
-      - "35.4088130"
-=======
-      X-Dd-Version:
-      - "35.4319957"
->>>>>>> 0a47a8f2
+    body: '{"data":{"type":"correction","id":"187d1c58-a1e9-11eb-9f64-da7ad0900002","attributes":{"slo_id":"8cdb3a1c5fd9556db8adf734c6613b35","start":1735707000,"end":1735718600,"description":"test correction on slo tf-TestAccDatadogSloCorrection_Basic-local-1618930806","category":"Scheduled Maintenance","timezone":"UTC","creator":{"data":{"type":"users","id":"3ad549bf-eba0-11e9-a77a-0705486660d0","attributes":{"uuid":"3ad549bf-eba0-11e9-a77a-0705486660d0","handle":"frog@datadoghq.com","email":"frog@datadoghq.com","name":null,"icon":"https://secure.gravatar.com/avatar/28a16dfe36e73b60c1d55872cb0f1172?s=48&d=retro"}}}}}}'
+    headers:
+      Cache-Control:
+      - no-cache
+      Connection:
+      - keep-alive
+      Content-Security-Policy:
+      - frame-ancestors 'self'; report-uri https://api.datadoghq.com/csp-report
+      Content-Type:
+      - application/json
+      Date:
+      - Tue, 20 Apr 2021 15:00:07 GMT
+      Pragma:
+      - no-cache
+      Strict-Transport-Security:
+      - max-age=15724800;
+      Vary:
+      - Accept-Encoding
+      X-Content-Type-Options:
+      - nosniff
+      X-Dd-Version:
+      - "35.4351940"
       X-Frame-Options:
       - SAMEORIGIN
       X-Ratelimit-Limit:
@@ -199,10 +147,7 @@
       X-Ratelimit-Remaining:
       - "11999"
       X-Ratelimit-Reset:
-<<<<<<< HEAD
-      - "44"
-=======
-      - "36"
+      - "53"
     status: 200 OK
     code: 200
     duration: ""
@@ -215,32 +160,32 @@
       Dd-Operation-Id:
       - GetSLO
       User-Agent:
-      - terraform-provider-datadog/dev (terraform 1.16.0; terraform-cli 0.12.7-sdk) datadog-api-client-go/1.0.0-beta.19 (go go1.15.3; os darwin; arch amd64)
-    url: https://api.datadoghq.com/api/v1/slo/f9b595a6af145e818e579c5bc6102653
+      - terraform-provider-datadog/dev (terraform 2.4.4; terraform-cli 0.14.7) datadog-api-client-go/1.0.0-beta.19 (go go1.16.3; os darwin; arch amd64)
+    url: https://api.datadoghq.com/api/v1/slo/8cdb3a1c5fd9556db8adf734c6613b35
     method: GET
   response:
-    body: '{"data":{"description":"some updated description about foo SLO","monitor_tags":[],"creator":{"handle":"9919ec9b-ebc7-49ee-8dc8-03626e717cca","name":"CI Account","email":"team-intg-tools-libs@datadoghq.com"},"thresholds":[{"warning":99.8,"warning_display":"99.8","target":99.5,"target_display":"99.5","timeframe":"7d"},{"warning":99.0,"warning_display":"99.","target":98.0,"target_display":"98.","timeframe":"30d"},{"target":99.9,"target_display":"99.9","timeframe":"90d"}],"type_id":1,"query":{"denominator":"sum:my.metric{type:good}.as_count() + sum:my.metric{type:bad}.as_count()","numerator":"sum:my.metric{type:good}.as_count()"},"id":"f9b595a6af145e818e579c5bc6102653","name":"tf-TestAccDatadogSloCorrection_Basic-local-1618501104","created_at":1618501104,"tags":["foo:bar","baz"],"modified_at":1618501104,"type":"metric"},"error":null}'
-    headers:
-      Cache-Control:
-      - no-cache
-      Connection:
-      - keep-alive
-      Content-Security-Policy:
-      - frame-ancestors 'self'; report-uri https://api.datadoghq.com/csp-report
-      Content-Type:
-      - application/json
-      Date:
-      - Thu, 15 Apr 2021 15:38:24 GMT
-      Pragma:
-      - no-cache
-      Strict-Transport-Security:
-      - max-age=15724800;
-      Vary:
-      - Accept-Encoding
-      X-Content-Type-Options:
-      - nosniff
-      X-Dd-Version:
-      - "35.4319957"
+    body: '{"data":{"description":"some updated description about foo SLO","monitor_tags":[],"creator":{"handle":"frog@datadoghq.com","name":null,"email":"frog@datadoghq.com"},"thresholds":[{"warning":99.8,"warning_display":"99.8","target":99.5,"target_display":"99.5","timeframe":"7d"},{"warning":99.0,"warning_display":"99.","target":98.0,"target_display":"98.","timeframe":"30d"},{"target":99.9,"target_display":"99.9","timeframe":"90d"}],"type_id":1,"query":{"denominator":"sum:my.metric{type:good}.as_count() + sum:my.metric{type:bad}.as_count()","numerator":"sum:my.metric{type:good}.as_count()"},"id":"8cdb3a1c5fd9556db8adf734c6613b35","name":"tf-TestAccDatadogSloCorrection_Basic-local-1618930806","created_at":1618930807,"tags":["foo:bar","baz"],"modified_at":1618930807,"type":"metric"},"error":null}'
+    headers:
+      Cache-Control:
+      - no-cache
+      Connection:
+      - keep-alive
+      Content-Security-Policy:
+      - frame-ancestors 'self'; report-uri https://api.datadoghq.com/csp-report
+      Content-Type:
+      - application/json
+      Date:
+      - Tue, 20 Apr 2021 15:00:08 GMT
+      Pragma:
+      - no-cache
+      Strict-Transport-Security:
+      - max-age=15724800;
+      Vary:
+      - Accept-Encoding
+      X-Content-Type-Options:
+      - nosniff
+      X-Dd-Version:
+      - "35.4351940"
       X-Frame-Options:
       - SAMEORIGIN
       X-Ratelimit-Limit:
@@ -250,8 +195,7 @@
       X-Ratelimit-Remaining:
       - "2999"
       X-Ratelimit-Reset:
-      - "6"
->>>>>>> 0a47a8f2
+      - "2"
     status: 200 OK
     code: 200
     duration: ""
@@ -264,51 +208,32 @@
       Dd-Operation-Id:
       - GetSLOCorrection
       User-Agent:
-<<<<<<< HEAD
-      - terraform-provider-datadog/dev (terraform 2.4.4; terraform-cli ) datadog-api-client-go/1.0.0-beta.16 (go go1.15.3; os darwin; arch amd64)
-    url: https://api.datadoghq.com/api/v1/slo/correction/01473730-8380-11eb-977c-da7ad0900002
+      - terraform-provider-datadog/dev (terraform 2.4.4; terraform-cli 0.14.7) datadog-api-client-go/1.0.0-beta.19 (go go1.16.3; os darwin; arch amd64)
+    url: https://api.datadoghq.com/api/v1/slo/correction/187d1c58-a1e9-11eb-9f64-da7ad0900002
     method: GET
   response:
-    body: '{"data":{"type":"correction","id":"01473730-8380-11eb-977c-da7ad0900002","attributes":{"slo_id":"1fdb2e6bd58e54b0a939ce160b8069ca","start":1735707000,"end":1735718600,"description":"test correction on slo tf-TestAccDatadogSloCorrection_Basic-local-1615587134","category":"Scheduled Maintenance","timezone":"UTC","creator":{"data":{"type":"users","id":"3ad549bf-eba0-11e9-a77a-0705486660d0","attributes":{"uuid":"3ad549bf-eba0-11e9-a77a-0705486660d0","handle":"frog@datadoghq.com","email":"frog@datadoghq.com","name":null,"icon":"https://secure.gravatar.com/avatar/28a16dfe36e73b60c1d55872cb0f1172?s=48&d=retro"}}}}}}'
-=======
-      - terraform-provider-datadog/dev (terraform 1.16.0; terraform-cli 0.12.7-sdk) datadog-api-client-go/1.0.0-beta.19 (go go1.15.3; os darwin; arch amd64)
-    url: https://api.datadoghq.com/api/v1/slo/correction/9d893ef0-9e00-11eb-9df8-da7ad0900002
-    method: GET
-  response:
-    body: '{"data":{"type":"correction","id":"9d893ef0-9e00-11eb-9df8-da7ad0900002","attributes":{"slo_id":"f9b595a6af145e818e579c5bc6102653","start":1735707000,"end":1735718600,"description":"test correction on slo tf-TestAccDatadogSloCorrection_Basic-local-1618501104","category":"Scheduled Maintenance","timezone":"UTC","creator":{"data":{"type":"users","id":"9919ec9b-ebc7-49ee-8dc8-03626e717cca","attributes":{"uuid":"9919ec9b-ebc7-49ee-8dc8-03626e717cca","handle":"9919ec9b-ebc7-49ee-8dc8-03626e717cca","email":"team-intg-tools-libs@datadoghq.com","name":"CI Account","icon":"https://secure.gravatar.com/avatar/bff625f8b50529c690eb616cd5e64167?s=48&d=retro"}}}}}}'
->>>>>>> 0a47a8f2
-    headers:
-      Cache-Control:
-      - no-cache
-      Connection:
-      - keep-alive
-      Content-Security-Policy:
-      - frame-ancestors 'self'; report-uri https://api.datadoghq.com/csp-report
-      Content-Type:
-      - application/json
-      Date:
-<<<<<<< HEAD
-      - Fri, 12 Mar 2021 22:12:16 GMT
-=======
-      - Thu, 15 Apr 2021 15:38:24 GMT
->>>>>>> 0a47a8f2
-      Pragma:
-      - no-cache
-      Strict-Transport-Security:
-      - max-age=15724800;
-      Vary:
-      - Accept-Encoding
-      X-Content-Type-Options:
-      - nosniff
-<<<<<<< HEAD
-      X-Dd-Debug:
-      - vdJ3/nHEY1ioXQ6pQrBVvsQK1s4yyc+wufBMPSoXql71qZVuP/xMdtNo6DafhOAk
-      X-Dd-Version:
-      - "35.4088130"
-=======
-      X-Dd-Version:
-      - "35.4319957"
->>>>>>> 0a47a8f2
+    body: '{"data":{"type":"correction","id":"187d1c58-a1e9-11eb-9f64-da7ad0900002","attributes":{"slo_id":"8cdb3a1c5fd9556db8adf734c6613b35","start":1735707000,"end":1735718600,"description":"test correction on slo tf-TestAccDatadogSloCorrection_Basic-local-1618930806","category":"Scheduled Maintenance","timezone":"UTC","creator":{"data":{"type":"users","id":"3ad549bf-eba0-11e9-a77a-0705486660d0","attributes":{"uuid":"3ad549bf-eba0-11e9-a77a-0705486660d0","handle":"frog@datadoghq.com","email":"frog@datadoghq.com","name":null,"icon":"https://secure.gravatar.com/avatar/28a16dfe36e73b60c1d55872cb0f1172?s=48&d=retro"}}}}}}'
+    headers:
+      Cache-Control:
+      - no-cache
+      Connection:
+      - keep-alive
+      Content-Security-Policy:
+      - frame-ancestors 'self'; report-uri https://api.datadoghq.com/csp-report
+      Content-Type:
+      - application/json
+      Date:
+      - Tue, 20 Apr 2021 15:00:08 GMT
+      Pragma:
+      - no-cache
+      Strict-Transport-Security:
+      - max-age=15724800;
+      Vary:
+      - Accept-Encoding
+      X-Content-Type-Options:
+      - nosniff
+      X-Dd-Version:
+      - "35.4351940"
       X-Frame-Options:
       - SAMEORIGIN
       X-Ratelimit-Limit:
@@ -318,153 +243,7 @@
       X-Ratelimit-Remaining:
       - "11997"
       X-Ratelimit-Reset:
-<<<<<<< HEAD
-      - "44"
-=======
-      - "36"
->>>>>>> 0a47a8f2
-    status: 200 OK
-    code: 200
-    duration: ""
-- request:
-    body: ""
-    form: {}
-    headers:
-      Accept:
-      - application/json
-      Dd-Operation-Id:
-      - GetSLO
-      User-Agent:
-<<<<<<< HEAD
-      - terraform-provider-datadog/dev (terraform 2.4.4; terraform-cli 0.14.7) datadog-api-client-go/1.0.0-beta.16 (go go1.15.3; os darwin; arch amd64)
-    url: https://api.datadoghq.com/api/v1/slo/1fdb2e6bd58e54b0a939ce160b8069ca
-    method: GET
-  response:
-    body: '{"data":{"description":"some updated description about foo SLO","monitor_tags":[],"creator":{"handle":"frog@datadoghq.com","name":null,"email":"frog@datadoghq.com"},"thresholds":[{"warning":99.8,"warning_display":"99.8","target":99.5,"target_display":"99.5","timeframe":"7d"},{"warning":99.0,"warning_display":"99.","target":98.0,"target_display":"98.","timeframe":"30d"},{"target":99.9,"target_display":"99.9","timeframe":"90d"}],"type_id":1,"query":{"denominator":"sum:my.metric{type:good}.as_count() + sum:my.metric{type:bad}.as_count()","numerator":"sum:my.metric{type:good}.as_count()"},"id":"1fdb2e6bd58e54b0a939ce160b8069ca","name":"tf-TestAccDatadogSloCorrection_Basic-local-1615587134","created_at":1615587136,"tags":["foo:bar","baz"],"modified_at":1615587136,"type":"metric"},"error":null}'
-=======
-      - terraform-provider-datadog/dev (terraform 1.16.0; terraform-cli 0.12.7-sdk) datadog-api-client-go/1.0.0-beta.19 (go go1.15.3; os darwin; arch amd64)
-    url: https://api.datadoghq.com/api/v1/slo/f9b595a6af145e818e579c5bc6102653
-    method: GET
-  response:
-    body: '{"data":{"description":"some updated description about foo SLO","monitor_tags":[],"creator":{"handle":"9919ec9b-ebc7-49ee-8dc8-03626e717cca","name":"CI Account","email":"team-intg-tools-libs@datadoghq.com"},"thresholds":[{"warning":99.8,"warning_display":"99.8","target":99.5,"target_display":"99.5","timeframe":"7d"},{"warning":99.0,"warning_display":"99.","target":98.0,"target_display":"98.","timeframe":"30d"},{"target":99.9,"target_display":"99.9","timeframe":"90d"}],"type_id":1,"query":{"denominator":"sum:my.metric{type:good}.as_count() + sum:my.metric{type:bad}.as_count()","numerator":"sum:my.metric{type:good}.as_count()"},"id":"f9b595a6af145e818e579c5bc6102653","name":"tf-TestAccDatadogSloCorrection_Basic-local-1618501104","created_at":1618501104,"tags":["foo:bar","baz"],"modified_at":1618501104,"type":"metric"},"error":null}'
->>>>>>> 0a47a8f2
-    headers:
-      Cache-Control:
-      - no-cache
-      Connection:
-      - keep-alive
-      Content-Security-Policy:
-      - frame-ancestors 'self'; report-uri https://api.datadoghq.com/csp-report
-      Content-Type:
-      - application/json
-      Date:
-<<<<<<< HEAD
-      - Fri, 12 Mar 2021 22:12:17 GMT
-=======
-      - Thu, 15 Apr 2021 15:38:25 GMT
->>>>>>> 0a47a8f2
-      Pragma:
-      - no-cache
-      Strict-Transport-Security:
-      - max-age=15724800;
-      Vary:
-      - Accept-Encoding
-      X-Content-Type-Options:
-      - nosniff
-<<<<<<< HEAD
-      X-Dd-Debug:
-      - gYZcaADwbKcv7Hm19HJx6WsLoKuOijDWAt2viPeCfWqUgyKY+9e1xZdmMJeXV3YV
-      X-Dd-Version:
-      - "35.4088130"
-=======
-      X-Dd-Version:
-      - "35.4319957"
->>>>>>> 0a47a8f2
-      X-Frame-Options:
-      - SAMEORIGIN
-      X-Ratelimit-Limit:
-      - "3000"
-      X-Ratelimit-Period:
-      - "10"
-      X-Ratelimit-Remaining:
-<<<<<<< HEAD
-      - "2993"
-=======
-      - "2996"
->>>>>>> 0a47a8f2
-      X-Ratelimit-Reset:
-      - "5"
-    status: 200 OK
-    code: 200
-    duration: ""
-- request:
-    body: ""
-    form: {}
-    headers:
-      Accept:
-      - application/json
-      Dd-Operation-Id:
-      - GetSLOCorrection
-      User-Agent:
-<<<<<<< HEAD
-      - terraform-provider-datadog/dev (terraform 2.4.4; terraform-cli 0.14.7) datadog-api-client-go/1.0.0-beta.16 (go go1.15.3; os darwin; arch amd64)
-    url: https://api.datadoghq.com/api/v1/slo/correction/01473730-8380-11eb-977c-da7ad0900002
-    method: GET
-  response:
-    body: '{"data":{"type":"correction","id":"01473730-8380-11eb-977c-da7ad0900002","attributes":{"slo_id":"1fdb2e6bd58e54b0a939ce160b8069ca","start":1735707000,"end":1735718600,"description":"test correction on slo tf-TestAccDatadogSloCorrection_Basic-local-1615587134","category":"Scheduled Maintenance","timezone":"UTC","creator":{"data":{"type":"users","id":"3ad549bf-eba0-11e9-a77a-0705486660d0","attributes":{"uuid":"3ad549bf-eba0-11e9-a77a-0705486660d0","handle":"frog@datadoghq.com","email":"frog@datadoghq.com","name":null,"icon":"https://secure.gravatar.com/avatar/28a16dfe36e73b60c1d55872cb0f1172?s=48&d=retro"}}}}}}'
-=======
-      - terraform-provider-datadog/dev (terraform 1.16.0; terraform-cli 0.12.7-sdk) datadog-api-client-go/1.0.0-beta.19 (go go1.15.3; os darwin; arch amd64)
-    url: https://api.datadoghq.com/api/v1/slo/correction/9d893ef0-9e00-11eb-9df8-da7ad0900002
-    method: GET
-  response:
-    body: '{"data":{"type":"correction","id":"9d893ef0-9e00-11eb-9df8-da7ad0900002","attributes":{"slo_id":"f9b595a6af145e818e579c5bc6102653","start":1735707000,"end":1735718600,"description":"test correction on slo tf-TestAccDatadogSloCorrection_Basic-local-1618501104","category":"Scheduled Maintenance","timezone":"UTC","creator":{"data":{"type":"users","id":"9919ec9b-ebc7-49ee-8dc8-03626e717cca","attributes":{"uuid":"9919ec9b-ebc7-49ee-8dc8-03626e717cca","handle":"9919ec9b-ebc7-49ee-8dc8-03626e717cca","email":"team-intg-tools-libs@datadoghq.com","name":"CI Account","icon":"https://secure.gravatar.com/avatar/bff625f8b50529c690eb616cd5e64167?s=48&d=retro"}}}}}}'
->>>>>>> 0a47a8f2
-    headers:
-      Cache-Control:
-      - no-cache
-      Connection:
-      - keep-alive
-      Content-Security-Policy:
-      - frame-ancestors 'self'; report-uri https://api.datadoghq.com/csp-report
-      Content-Type:
-      - application/json
-      Date:
-<<<<<<< HEAD
-      - Fri, 12 Mar 2021 22:12:17 GMT
-=======
-      - Thu, 15 Apr 2021 15:38:25 GMT
->>>>>>> 0a47a8f2
-      Pragma:
-      - no-cache
-      Strict-Transport-Security:
-      - max-age=15724800;
-      Vary:
-      - Accept-Encoding
-      X-Content-Type-Options:
-      - nosniff
-<<<<<<< HEAD
-      X-Dd-Debug:
-      - fIO2C4qGDheGHy4YbS+r3a3CXbh4cbRo7roILOimQyiHGjQdOat0cIpWCkupM1uX
-      X-Dd-Version:
-      - "35.4088130"
-=======
-      X-Dd-Version:
-      - "35.4319957"
->>>>>>> 0a47a8f2
-      X-Frame-Options:
-      - SAMEORIGIN
-      X-Ratelimit-Limit:
-      - "12000"
-      X-Ratelimit-Period:
-      - "60"
-      X-Ratelimit-Remaining:
-      - "11995"
-      X-Ratelimit-Reset:
-<<<<<<< HEAD
-      - "43"
-=======
-      - "35"
->>>>>>> 0a47a8f2
+      - "52"
     status: 200 OK
     code: 200
     duration: ""
@@ -477,13 +256,8 @@
       Dd-Operation-Id:
       - DeleteSLOCorrection
       User-Agent:
-<<<<<<< HEAD
-      - terraform-provider-datadog/dev (terraform 2.4.4; terraform-cli ) datadog-api-client-go/1.0.0-beta.16 (go go1.15.3; os darwin; arch amd64)
-    url: https://api.datadoghq.com/api/v1/slo/correction/01473730-8380-11eb-977c-da7ad0900002
-=======
-      - terraform-provider-datadog/dev (terraform 1.16.0; terraform-cli 0.12.7-sdk) datadog-api-client-go/1.0.0-beta.19 (go go1.15.3; os darwin; arch amd64)
-    url: https://api.datadoghq.com/api/v1/slo/correction/9d893ef0-9e00-11eb-9df8-da7ad0900002
->>>>>>> 0a47a8f2
+      - terraform-provider-datadog/dev (terraform 2.4.4; terraform-cli 0.14.7) datadog-api-client-go/1.0.0-beta.19 (go go1.16.3; os darwin; arch amd64)
+    url: https://api.datadoghq.com/api/v1/slo/correction/187d1c58-a1e9-11eb-9f64-da7ad0900002
     method: DELETE
   response:
     body: ""
@@ -499,26 +273,15 @@
       Content-Type:
       - application/json
       Date:
-<<<<<<< HEAD
-      - Fri, 12 Mar 2021 22:12:19 GMT
-=======
-      - Thu, 15 Apr 2021 15:38:25 GMT
->>>>>>> 0a47a8f2
-      Pragma:
-      - no-cache
-      Strict-Transport-Security:
-      - max-age=15724800;
-      X-Content-Type-Options:
-      - nosniff
-<<<<<<< HEAD
-      X-Dd-Debug:
-      - vdJ3/nHEY1ioXQ6pQrBVvsQK1s4yyc+wufBMPSoXql71qZVuP/xMdtNo6DafhOAk
-      X-Dd-Version:
-      - "35.4088130"
-=======
-      X-Dd-Version:
-      - "35.4319957"
->>>>>>> 0a47a8f2
+      - Tue, 20 Apr 2021 15:00:09 GMT
+      Pragma:
+      - no-cache
+      Strict-Transport-Security:
+      - max-age=15724800;
+      X-Content-Type-Options:
+      - nosniff
+      X-Dd-Version:
+      - "35.4351940"
       X-Frame-Options:
       - SAMEORIGIN
       X-Ratelimit-Limit:
@@ -528,11 +291,7 @@
       X-Ratelimit-Remaining:
       - "11999"
       X-Ratelimit-Reset:
-<<<<<<< HEAD
-      - "41"
-=======
-      - "35"
->>>>>>> 0a47a8f2
+      - "52"
     status: 204 No Content
     code: 204
     duration: ""
@@ -545,51 +304,32 @@
       Dd-Operation-Id:
       - DeleteSLO
       User-Agent:
-<<<<<<< HEAD
-      - terraform-provider-datadog/dev (terraform 2.4.4; terraform-cli ) datadog-api-client-go/1.0.0-beta.16 (go go1.15.3; os darwin; arch amd64)
-    url: https://api.datadoghq.com/api/v1/slo/1fdb2e6bd58e54b0a939ce160b8069ca
+      - terraform-provider-datadog/dev (terraform 2.4.4; terraform-cli 0.14.7) datadog-api-client-go/1.0.0-beta.19 (go go1.16.3; os darwin; arch amd64)
+    url: https://api.datadoghq.com/api/v1/slo/8cdb3a1c5fd9556db8adf734c6613b35
     method: DELETE
   response:
-    body: '{"data":["1fdb2e6bd58e54b0a939ce160b8069ca"],"error":null}'
-=======
-      - terraform-provider-datadog/dev (terraform 1.16.0; terraform-cli 0.12.7-sdk) datadog-api-client-go/1.0.0-beta.19 (go go1.15.3; os darwin; arch amd64)
-    url: https://api.datadoghq.com/api/v1/slo/f9b595a6af145e818e579c5bc6102653
-    method: DELETE
-  response:
-    body: '{"data":["f9b595a6af145e818e579c5bc6102653"],"error":null}'
->>>>>>> 0a47a8f2
-    headers:
-      Cache-Control:
-      - no-cache
-      Connection:
-      - keep-alive
-      Content-Security-Policy:
-      - frame-ancestors 'self'; report-uri https://api.datadoghq.com/csp-report
-      Content-Type:
-      - application/json
-      Date:
-<<<<<<< HEAD
-      - Fri, 12 Mar 2021 22:12:19 GMT
-=======
-      - Thu, 15 Apr 2021 15:38:25 GMT
->>>>>>> 0a47a8f2
-      Pragma:
-      - no-cache
-      Strict-Transport-Security:
-      - max-age=15724800;
-      Vary:
-      - Accept-Encoding
-      X-Content-Type-Options:
-      - nosniff
-<<<<<<< HEAD
-      X-Dd-Debug:
-      - tpRCH6w417YjBovRJ8VmtuXmNONVYiRp2c8d2AxjPdGBn8PCtgG4vAztrx3qUZAN
-      X-Dd-Version:
-      - "35.4088130"
-=======
-      X-Dd-Version:
-      - "35.4319957"
->>>>>>> 0a47a8f2
+    body: '{"data":["8cdb3a1c5fd9556db8adf734c6613b35"],"error":null}'
+    headers:
+      Cache-Control:
+      - no-cache
+      Connection:
+      - keep-alive
+      Content-Security-Policy:
+      - frame-ancestors 'self'; report-uri https://api.datadoghq.com/csp-report
+      Content-Type:
+      - application/json
+      Date:
+      - Tue, 20 Apr 2021 15:00:09 GMT
+      Pragma:
+      - no-cache
+      Strict-Transport-Security:
+      - max-age=15724800;
+      Vary:
+      - Accept-Encoding
+      X-Content-Type-Options:
+      - nosniff
+      X-Dd-Version:
+      - "35.4351940"
       X-Frame-Options:
       - SAMEORIGIN
       X-Ratelimit-Limit:
@@ -597,15 +337,9 @@
       X-Ratelimit-Period:
       - "10"
       X-Ratelimit-Remaining:
-<<<<<<< HEAD
-      - "2998"
+      - "2999"
       X-Ratelimit-Reset:
       - "1"
-=======
-      - "2999"
-      X-Ratelimit-Reset:
-      - "5"
->>>>>>> 0a47a8f2
     status: 200 OK
     code: 200
     duration: ""
@@ -618,62 +352,42 @@
       Dd-Operation-Id:
       - GetSLOCorrection
       User-Agent:
-<<<<<<< HEAD
-      - terraform-provider-datadog/dev (terraform 2.4.4; terraform-cli ) datadog-api-client-go/1.0.0-beta.16 (go go1.15.3; os darwin; arch amd64)
-    url: https://api.datadoghq.com/api/v1/slo/correction/01473730-8380-11eb-977c-da7ad0900002
+      - terraform-provider-datadog/dev (terraform 2.4.4; terraform-cli 0.14.7) datadog-api-client-go/1.0.0-beta.19 (go go1.16.3; os darwin; arch amd64)
+    url: https://api.datadoghq.com/api/v1/slo/correction/187d1c58-a1e9-11eb-9f64-da7ad0900002
     method: GET
   response:
-    body: '{"errors": ["slo correction public id 01473730-8380-11eb-977c-da7ad0900002 not found"]}'
-=======
-      - terraform-provider-datadog/dev (terraform 1.16.0; terraform-cli 0.12.7-sdk) datadog-api-client-go/1.0.0-beta.19 (go go1.15.3; os darwin; arch amd64)
-    url: https://api.datadoghq.com/api/v1/slo/correction/9d893ef0-9e00-11eb-9df8-da7ad0900002
-    method: GET
-  response:
-    body: '{"errors": ["slo correction public id 9d893ef0-9e00-11eb-9df8-da7ad0900002 not found"]}'
->>>>>>> 0a47a8f2
-    headers:
-      Cache-Control:
-      - no-cache
-      Connection:
-      - keep-alive
-      Content-Security-Policy:
-      - frame-ancestors 'self'; report-uri https://api.datadoghq.com/csp-report
-      Content-Type:
-      - application/json
-      Date:
-<<<<<<< HEAD
-      - Fri, 12 Mar 2021 22:12:19 GMT
-=======
-      - Thu, 15 Apr 2021 15:38:25 GMT
->>>>>>> 0a47a8f2
-      Pragma:
-      - no-cache
-      Strict-Transport-Security:
-      - max-age=15724800;
-      Vary:
-      - Accept-Encoding
-      X-Content-Type-Options:
-      - nosniff
-      X-Dd-Version:
-<<<<<<< HEAD
-      - "35.4088130"
-=======
-      - "35.4319957"
->>>>>>> 0a47a8f2
-      X-Frame-Options:
-      - SAMEORIGIN
-      X-Ratelimit-Limit:
-      - "12000"
-      X-Ratelimit-Period:
-      - "60"
-      X-Ratelimit-Remaining:
-      - "11993"
-      X-Ratelimit-Reset:
-<<<<<<< HEAD
-      - "41"
-=======
-      - "35"
->>>>>>> 0a47a8f2
+    body: '{"errors": ["slo correction public id 187d1c58-a1e9-11eb-9f64-da7ad0900002 not found"]}'
+    headers:
+      Cache-Control:
+      - no-cache
+      Connection:
+      - keep-alive
+      Content-Security-Policy:
+      - frame-ancestors 'self'; report-uri https://api.datadoghq.com/csp-report
+      Content-Type:
+      - application/json
+      Date:
+      - Tue, 20 Apr 2021 15:00:09 GMT
+      Pragma:
+      - no-cache
+      Strict-Transport-Security:
+      - max-age=15724800;
+      Vary:
+      - Accept-Encoding
+      X-Content-Type-Options:
+      - nosniff
+      X-Dd-Version:
+      - "35.4351940"
+      X-Frame-Options:
+      - SAMEORIGIN
+      X-Ratelimit-Limit:
+      - "12000"
+      X-Ratelimit-Period:
+      - "60"
+      X-Ratelimit-Remaining:
+      - "11994"
+      X-Ratelimit-Reset:
+      - "51"
     status: 404 Not Found
     code: 404
     duration: ""
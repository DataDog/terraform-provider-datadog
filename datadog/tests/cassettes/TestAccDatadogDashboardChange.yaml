--- conflicted
+++ resolved
@@ -3,11 +3,7 @@
 interactions:
 - request:
     body: |
-<<<<<<< HEAD
-      {"description":"Created using the Datadog provider in Terraform","id":"","is_read_only":true,"layout_type":"ordered","notify_list":[],"template_variable_presets":[],"template_variables":[],"title":"tf-TestAccDatadogDashboardChange-local-1621914723","widgets":[{"definition":{"requests":[{"increase_good":false,"q":"sum:system.cpu.user{*} by {service,account}","show_present":false}],"type":"change"}},{"definition":{"custom_links":[{"label":"Test Custom Link label","link":"https://app.datadoghq.com/dashboard/lists"},{"is_hidden":true,"link":"https://app.datadoghq.com/dashboard/lists","override_label":"logs"}],"requests":[{"change_type":"absolute","compare_to":"day_before","increase_good":false,"order_by":"change","order_dir":"desc","q":"sum:system.cpu.user{*} by {service,account}","show_present":true}],"time":{"live_span":"1h"},"title":"Sum of system.cpu.user over * by service,account","title_align":"left","title_size":"16","type":"change"}},{"definition":{"custom_links":[{"label":"Test Custom Link label","link":"https://app.datadoghq.com/dashboard/lists"}],"requests":[{"change_type":"absolute","compare_to":"day_before","increase_good":false,"order_by":"change","order_dir":"desc","q":"sum:system.cpu.user{*} by {service,account}","show_present":true}],"time":{"live_span":"1h"},"title":"Sum of system.cpu.user over * by service,account","title_align":"left","title_size":"16","type":"change"}}]}
-=======
       {"description":"Created using the Datadog provider in Terraform","id":"","is_read_only":true,"layout_type":"ordered","notify_list":[],"template_variable_presets":[],"template_variables":[],"title":"tf-TestAccDatadogDashboardChange-local-1615587212","widgets":[{"definition":{"requests":[{"increase_good":false,"q":"sum:system.cpu.user{*} by {service,account}","show_present":false}],"type":"change"}},{"definition":{"custom_links":[{"label":"Test Custom Link label","link":"https://app.datadoghq.com/dashboard/lists"}],"requests":[{"change_type":"absolute","compare_to":"day_before","increase_good":false,"order_by":"change","order_dir":"desc","q":"sum:system.cpu.user{*} by {service,account}","show_present":true}],"time":{"live_span":"1h"},"title":"Sum of system.cpu.user over * by service,account","title_align":"left","title_size":"16","type":"change"}}]}
->>>>>>> 9d146fb7
     form: {}
     headers:
       Accept:
@@ -17,274 +13,160 @@
       Dd-Operation-Id:
       - CreateDashboard
       User-Agent:
-<<<<<<< HEAD
-      - terraform-provider-datadog/dev (terraform 1.16.0; terraform-cli 0.12.7-sdk) datadog-api-client-go/1.0.0-beta.22 (go go1.16.3; os darwin; arch amd64)
+      - terraform-provider-datadog/dev (terraform 2.4.4; terraform-cli 0.14.7) datadog-api-client-go/1.0.0-beta.16 (go go1.15.3; os darwin; arch amd64)
     url: https://api.datadoghq.com/api/v1/dashboard
     method: POST
   response:
-    body: '{"notify_list":[],"description":"Created using the Datadog provider in Terraform","restricted_roles":["043a2842-e140-11e8-bb04-7fd10177666e","08604de8-1dca-11eb-800c-9f5f55ff734d","1302282c-b93b-11eb-a436-da7ad0900002","16169788-28e4-11eb-832c-fb84162ef3eb","17d73994-7531-11eb-94b9-da7ad0900002","284d8b66-93f9-11eb-9c37-da7ad0900002","4de53192-9946-11eb-9cee-da7ad0900002","62cbc476-5c16-11eb-8e98-0388ea7a41f8","657de3a2-29f8-11eb-83b5-6b8ebfb2f184","6bf314be-5c16-11eb-8e98-2356ea436065","7a83f306-96ca-11eb-9c74-da7ad0900002","9b3ab170-b768-11eb-a45a-da7ad0900002","e82bf27a-986c-11eb-9cba-da7ad0900002","f257ba30-dbb2-11ea-a5ff-5fd1d308318a"],"author_name":"Qin Chen","template_variable_presets":[],"template_variables":[],"is_read_only":true,"id":"fvm-k7i-ccu","title":"tf-TestAccDatadogDashboardChange-local-1621914723","url":"/dashboard/fvm-k7i-ccu/tf-testaccdatadogdashboardchange-local-1621914723","created_at":"2021-05-25T03:52:04.448966+00:00","modified_at":"2021-05-25T03:52:04.448966+00:00","author_handle":"qin.chen@datadoghq.com","widgets":[{"definition":{"requests":[{"q":"sum:system.cpu.user{*} by {service,account}","show_present":false,"increase_good":false}],"type":"change"},"id":223612619132785},{"definition":{"custom_links":[{"link":"https://app.datadoghq.com/dashboard/lists","label":"Test Custom Link label"},{"override_label":"logs","is_hidden":true,"link":"https://app.datadoghq.com/dashboard/lists"}],"title_size":"16","title":"Sum of system.cpu.user over * by service,account","title_align":"left","time":{"live_span":"1h"},"requests":[{"change_type":"absolute","order_dir":"desc","compare_to":"day_before","q":"sum:system.cpu.user{*} by {service,account}","show_present":true,"increase_good":false,"order_by":"change"}],"type":"change"},"id":5919627630787019},{"definition":{"custom_links":[{"link":"https://app.datadoghq.com/dashboard/lists","label":"Test Custom Link label"}],"title_size":"16","title":"Sum of system.cpu.user over * by service,account","title_align":"left","time":{"live_span":"1h"},"requests":[{"change_type":"absolute","order_dir":"desc","compare_to":"day_before","q":"sum:system.cpu.user{*} by {service,account}","show_present":true,"increase_good":false,"order_by":"change"}],"type":"change"},"id":7340356459617065}],"layout_type":"ordered"}'
-=======
-      - terraform-provider-datadog/dev (terraform 2.4.4; terraform-cli 0.14.7) datadog-api-client-go/1.0.0-beta.16 (go go1.15.3; os darwin; arch amd64)
-    url: https://api.datadoghq.com/api/v1/dashboard
-    method: POST
-  response:
-    body: '{"notify_list":[],"description":"Created using the Datadog provider in Terraform","author_name":null,"template_variable_presets":[],"template_variables":[],"is_read_only":true,"id":"hbf-tfn-avt","title":"tf-TestAccDatadogDashboardChange-local-1615587212","url":"/dashboard/hbf-tfn-avt/tf-testaccdatadogdashboardchange-local-1615587212","created_at":"2021-03-12T22:13:35.304661+00:00","modified_at":"2021-03-12T22:13:35.304661+00:00","author_handle":"frog@datadoghq.com","widgets":[{"definition":{"requests":[{"q":"sum:system.cpu.user{*} by {service,account}","show_present":false,"increase_good":false}],"type":"change"},"id":8181499730809780},{"definition":{"custom_links":[{"link":"https://app.datadoghq.com/dashboard/lists","label":"Test Custom Link label"}],"title_size":"16","title":"Sum of system.cpu.user over * by service,account","title_align":"left","time":{"live_span":"1h"},"requests":[{"change_type":"absolute","order_dir":"desc","compare_to":"day_before","q":"sum:system.cpu.user{*} by {service,account}","show_present":true,"increase_good":false,"order_by":"change"}],"type":"change"},"id":5728156764063988}],"layout_type":"ordered"}'
->>>>>>> 9d146fb7
-    headers:
-      Cache-Control:
-      - no-cache
-      Connection:
-      - keep-alive
-      Content-Security-Policy:
-      - frame-ancestors 'self'; report-uri https://api.datadoghq.com/csp-report
-      Content-Type:
-      - application/json
-      Date:
-<<<<<<< HEAD
-      - Tue, 25 May 2021 03:52:04 GMT
-=======
+    body: '{"notify_list":[],"description":"Created using the Datadog provider in Terraform","author_name":null,"template_variable_presets":[],"template_variables":[],"is_read_only":true,"id":"hbf-tfn-avt","title":"tf-TestAccDatadogDashboardChange-local-1615587212","url":"/dashboard/hbf-tfn-avt/tf-testaccdatadogdashboardchange-local-1615587212","created_at":"2021-03-12T22:13:35.304661+00:00","modified_at":"2021-03-12T22:13:35.304661+00:00","author_handle":"frog@datadoghq.com","widgets":[{"definition":{"requests":[{"q":"sum:system.cpu.user{*} by {service,account}","show_present":false,"increase_good":false}],"type":"change"},"id":8181499730809780},{"definition":{"custom_links":[{"link":"https://app.datadoghq.com/dashboard/lists","label":"Test Custom Link label"}],"title_size":"16","title":"Sum of system.cpu.user over * by service,account","title_align":"left","time":{"live_span":"1h"},"requests":[{"change_type":"absolute","order_dir":"desc","compare_to":"day_before","q":"sum:system.cpu.user{*} by {service,account}","show_present":true,"increase_good":false,"order_by":"change"}],"type":"change"},"id":5728156764063988}],"layout_type":"ordered"}'
+    headers:
+      Cache-Control:
+      - no-cache
+      Connection:
+      - keep-alive
+      Content-Security-Policy:
+      - frame-ancestors 'self'; report-uri https://api.datadoghq.com/csp-report
+      Content-Type:
+      - application/json
+      Date:
       - Fri, 12 Mar 2021 22:13:37 GMT
->>>>>>> 9d146fb7
-      Pragma:
-      - no-cache
-      Strict-Transport-Security:
-      - max-age=15724800;
-      Vary:
-      - Accept-Encoding
-      X-Content-Type-Options:
-      - nosniff
-      X-Dd-Debug:
-<<<<<<< HEAD
-      - JpIJLwIH2nFlZOC+u71rq7aAOL43MLZN3MUsL+gpYHdZz5QLUOG8Jysf8kVK6tPU
-      X-Dd-Version:
-      - "35.4598224"
-=======
+      Pragma:
+      - no-cache
+      Strict-Transport-Security:
+      - max-age=15724800;
+      Vary:
+      - Accept-Encoding
+      X-Content-Type-Options:
+      - nosniff
+      X-Dd-Debug:
       - dPySkcOzIZtKyMKDAAzuysY3gNGGj6RtYogGuSb76E8mPvoqzREyRp6lPYm91hQU
       X-Dd-Version:
       - "35.4088130"
->>>>>>> 9d146fb7
-      X-Frame-Options:
-      - SAMEORIGIN
-    status: 200 OK
-    code: 200
-    duration: ""
-- request:
-    body: ""
-    form: {}
-    headers:
-      Accept:
-      - application/json
-      Dd-Operation-Id:
-      - GetDashboard
-      User-Agent:
-<<<<<<< HEAD
-      - terraform-provider-datadog/dev (terraform 1.16.0; terraform-cli 0.12.7-sdk) datadog-api-client-go/1.0.0-beta.22 (go go1.16.3; os darwin; arch amd64)
-    url: https://api.datadoghq.com/api/v1/dashboard/fvm-k7i-ccu
-    method: GET
-  response:
-    body: '{"notify_list":[],"description":"Created using the Datadog provider in Terraform","restricted_roles":["284d8b66-93f9-11eb-9c37-da7ad0900002","043a2842-e140-11e8-bb04-7fd10177666e","657de3a2-29f8-11eb-83b5-6b8ebfb2f184","e82bf27a-986c-11eb-9cba-da7ad0900002","f257ba30-dbb2-11ea-a5ff-5fd1d308318a","6bf314be-5c16-11eb-8e98-2356ea436065","62cbc476-5c16-11eb-8e98-0388ea7a41f8","08604de8-1dca-11eb-800c-9f5f55ff734d","9b3ab170-b768-11eb-a45a-da7ad0900002","7a83f306-96ca-11eb-9c74-da7ad0900002","16169788-28e4-11eb-832c-fb84162ef3eb","4de53192-9946-11eb-9cee-da7ad0900002","1302282c-b93b-11eb-a436-da7ad0900002","17d73994-7531-11eb-94b9-da7ad0900002"],"author_name":"Qin Chen","template_variable_presets":[],"template_variables":[],"is_read_only":true,"id":"fvm-k7i-ccu","title":"tf-TestAccDatadogDashboardChange-local-1621914723","url":"/dashboard/fvm-k7i-ccu/tf-testaccdatadogdashboardchange-local-1621914723","created_at":"2021-05-25T03:52:04.448966+00:00","modified_at":"2021-05-25T03:52:04.448966+00:00","author_handle":"qin.chen@datadoghq.com","widgets":[{"definition":{"requests":[{"q":"sum:system.cpu.user{*} by {service,account}","show_present":false,"increase_good":false}],"type":"change"},"id":223612619132785},{"definition":{"custom_links":[{"link":"https://app.datadoghq.com/dashboard/lists","label":"Test Custom Link label"},{"override_label":"logs","is_hidden":true,"link":"https://app.datadoghq.com/dashboard/lists"}],"title_size":"16","title":"Sum of system.cpu.user over * by service,account","title_align":"left","time":{"live_span":"1h"},"requests":[{"change_type":"absolute","order_dir":"desc","compare_to":"day_before","q":"sum:system.cpu.user{*} by {service,account}","show_present":true,"increase_good":false,"order_by":"change"}],"type":"change"},"id":5919627630787019},{"definition":{"custom_links":[{"link":"https://app.datadoghq.com/dashboard/lists","label":"Test Custom Link label"}],"title_size":"16","title":"Sum of system.cpu.user over * by service,account","title_align":"left","time":{"live_span":"1h"},"requests":[{"change_type":"absolute","order_dir":"desc","compare_to":"day_before","q":"sum:system.cpu.user{*} by {service,account}","show_present":true,"increase_good":false,"order_by":"change"}],"type":"change"},"id":7340356459617065}],"layout_type":"ordered"}'
-=======
-      - terraform-provider-datadog/dev (terraform 2.4.4; terraform-cli 0.14.7) datadog-api-client-go/1.0.0-beta.16 (go go1.15.3; os darwin; arch amd64)
-    url: https://api.datadoghq.com/api/v1/dashboard/hbf-tfn-avt
-    method: GET
-  response:
-    body: '{"notify_list":[],"description":"Created using the Datadog provider in Terraform","author_name":null,"template_variable_presets":[],"template_variables":[],"is_read_only":true,"id":"hbf-tfn-avt","title":"tf-TestAccDatadogDashboardChange-local-1615587212","url":"/dashboard/hbf-tfn-avt/tf-testaccdatadogdashboardchange-local-1615587212","created_at":"2021-03-12T22:13:35.304661+00:00","modified_at":"2021-03-12T22:13:35.304661+00:00","author_handle":"frog@datadoghq.com","widgets":[{"definition":{"requests":[{"q":"sum:system.cpu.user{*} by {service,account}","show_present":false,"increase_good":false}],"type":"change"},"id":8181499730809780},{"definition":{"custom_links":[{"link":"https://app.datadoghq.com/dashboard/lists","label":"Test Custom Link label"}],"title_size":"16","title":"Sum of system.cpu.user over * by service,account","title_align":"left","time":{"live_span":"1h"},"requests":[{"change_type":"absolute","order_dir":"desc","compare_to":"day_before","q":"sum:system.cpu.user{*} by {service,account}","show_present":true,"increase_good":false,"order_by":"change"}],"type":"change"},"id":5728156764063988}],"layout_type":"ordered"}'
->>>>>>> 9d146fb7
-    headers:
-      Cache-Control:
-      - no-cache
-      Connection:
-      - keep-alive
-      Content-Security-Policy:
-      - frame-ancestors 'self'; report-uri https://api.datadoghq.com/csp-report
-      Content-Type:
-      - application/json
-      Date:
-<<<<<<< HEAD
-      - Tue, 25 May 2021 03:52:04 GMT
-=======
+      X-Frame-Options:
+      - SAMEORIGIN
+    status: 200 OK
+    code: 200
+    duration: ""
+- request:
+    body: ""
+    form: {}
+    headers:
+      Accept:
+      - application/json
+      Dd-Operation-Id:
+      - GetDashboard
+      User-Agent:
+      - terraform-provider-datadog/dev (terraform 2.4.4; terraform-cli 0.14.7) datadog-api-client-go/1.0.0-beta.16 (go go1.15.3; os darwin; arch amd64)
+    url: https://api.datadoghq.com/api/v1/dashboard/hbf-tfn-avt
+    method: GET
+  response:
+    body: '{"notify_list":[],"description":"Created using the Datadog provider in Terraform","author_name":null,"template_variable_presets":[],"template_variables":[],"is_read_only":true,"id":"hbf-tfn-avt","title":"tf-TestAccDatadogDashboardChange-local-1615587212","url":"/dashboard/hbf-tfn-avt/tf-testaccdatadogdashboardchange-local-1615587212","created_at":"2021-03-12T22:13:35.304661+00:00","modified_at":"2021-03-12T22:13:35.304661+00:00","author_handle":"frog@datadoghq.com","widgets":[{"definition":{"requests":[{"q":"sum:system.cpu.user{*} by {service,account}","show_present":false,"increase_good":false}],"type":"change"},"id":8181499730809780},{"definition":{"custom_links":[{"link":"https://app.datadoghq.com/dashboard/lists","label":"Test Custom Link label"}],"title_size":"16","title":"Sum of system.cpu.user over * by service,account","title_align":"left","time":{"live_span":"1h"},"requests":[{"change_type":"absolute","order_dir":"desc","compare_to":"day_before","q":"sum:system.cpu.user{*} by {service,account}","show_present":true,"increase_good":false,"order_by":"change"}],"type":"change"},"id":5728156764063988}],"layout_type":"ordered"}'
+    headers:
+      Cache-Control:
+      - no-cache
+      Connection:
+      - keep-alive
+      Content-Security-Policy:
+      - frame-ancestors 'self'; report-uri https://api.datadoghq.com/csp-report
+      Content-Type:
+      - application/json
+      Date:
       - Fri, 12 Mar 2021 22:13:37 GMT
->>>>>>> 9d146fb7
-      Pragma:
-      - no-cache
-      Strict-Transport-Security:
-      - max-age=15724800;
-      Vary:
-      - Accept-Encoding
-      X-Content-Type-Options:
-      - nosniff
-      X-Dd-Debug:
-<<<<<<< HEAD
-      - LcgNasIYBRkNppmD6mCKE9J6iv0eEjosuuHR5V5zw2fWbR54i39C8dhdK8zDq/40
-      X-Dd-Version:
-      - "35.4598224"
-=======
+      Pragma:
+      - no-cache
+      Strict-Transport-Security:
+      - max-age=15724800;
+      Vary:
+      - Accept-Encoding
+      X-Content-Type-Options:
+      - nosniff
+      X-Dd-Debug:
       - mNzaoDhdDKO7t4QSrAe5X7pHd0bJND187D+vRbwoluXouE2m1UaQQX0RGCvRpLVE
       X-Dd-Version:
       - "35.4088130"
->>>>>>> 9d146fb7
-      X-Frame-Options:
-      - SAMEORIGIN
-    status: 200 OK
-    code: 200
-    duration: ""
-- request:
-    body: ""
-    form: {}
-    headers:
-      Accept:
-      - application/json
-      Dd-Operation-Id:
-      - GetDashboard
-      User-Agent:
-<<<<<<< HEAD
-      - terraform-provider-datadog/dev (terraform 1.16.0; terraform-cli 0.12.7-sdk) datadog-api-client-go/1.0.0-beta.22 (go go1.16.3; os darwin; arch amd64)
-    url: https://api.datadoghq.com/api/v1/dashboard/fvm-k7i-ccu
-    method: GET
-  response:
-    body: '{"notify_list":[],"description":"Created using the Datadog provider in Terraform","restricted_roles":["284d8b66-93f9-11eb-9c37-da7ad0900002","043a2842-e140-11e8-bb04-7fd10177666e","657de3a2-29f8-11eb-83b5-6b8ebfb2f184","e82bf27a-986c-11eb-9cba-da7ad0900002","f257ba30-dbb2-11ea-a5ff-5fd1d308318a","6bf314be-5c16-11eb-8e98-2356ea436065","62cbc476-5c16-11eb-8e98-0388ea7a41f8","08604de8-1dca-11eb-800c-9f5f55ff734d","9b3ab170-b768-11eb-a45a-da7ad0900002","7a83f306-96ca-11eb-9c74-da7ad0900002","16169788-28e4-11eb-832c-fb84162ef3eb","4de53192-9946-11eb-9cee-da7ad0900002","1302282c-b93b-11eb-a436-da7ad0900002","17d73994-7531-11eb-94b9-da7ad0900002"],"author_name":"Qin Chen","template_variable_presets":[],"template_variables":[],"is_read_only":true,"id":"fvm-k7i-ccu","title":"tf-TestAccDatadogDashboardChange-local-1621914723","url":"/dashboard/fvm-k7i-ccu/tf-testaccdatadogdashboardchange-local-1621914723","created_at":"2021-05-25T03:52:04.448966+00:00","modified_at":"2021-05-25T03:52:04.448966+00:00","author_handle":"qin.chen@datadoghq.com","widgets":[{"definition":{"requests":[{"q":"sum:system.cpu.user{*} by {service,account}","show_present":false,"increase_good":false}],"type":"change"},"id":223612619132785},{"definition":{"custom_links":[{"link":"https://app.datadoghq.com/dashboard/lists","label":"Test Custom Link label"},{"override_label":"logs","is_hidden":true,"link":"https://app.datadoghq.com/dashboard/lists"}],"title_size":"16","title":"Sum of system.cpu.user over * by service,account","title_align":"left","time":{"live_span":"1h"},"requests":[{"change_type":"absolute","order_dir":"desc","compare_to":"day_before","q":"sum:system.cpu.user{*} by {service,account}","show_present":true,"increase_good":false,"order_by":"change"}],"type":"change"},"id":5919627630787019},{"definition":{"custom_links":[{"link":"https://app.datadoghq.com/dashboard/lists","label":"Test Custom Link label"}],"title_size":"16","title":"Sum of system.cpu.user over * by service,account","title_align":"left","time":{"live_span":"1h"},"requests":[{"change_type":"absolute","order_dir":"desc","compare_to":"day_before","q":"sum:system.cpu.user{*} by {service,account}","show_present":true,"increase_good":false,"order_by":"change"}],"type":"change"},"id":7340356459617065}],"layout_type":"ordered"}'
-=======
-      - terraform-provider-datadog/dev (terraform 2.4.4; terraform-cli 0.14.7) datadog-api-client-go/1.0.0-beta.16 (go go1.15.3; os darwin; arch amd64)
-    url: https://api.datadoghq.com/api/v1/dashboard/hbf-tfn-avt
-    method: GET
-  response:
-    body: '{"notify_list":[],"description":"Created using the Datadog provider in Terraform","author_name":null,"template_variable_presets":[],"template_variables":[],"is_read_only":true,"id":"hbf-tfn-avt","title":"tf-TestAccDatadogDashboardChange-local-1615587212","url":"/dashboard/hbf-tfn-avt/tf-testaccdatadogdashboardchange-local-1615587212","created_at":"2021-03-12T22:13:35.304661+00:00","modified_at":"2021-03-12T22:13:35.304661+00:00","author_handle":"frog@datadoghq.com","widgets":[{"definition":{"requests":[{"q":"sum:system.cpu.user{*} by {service,account}","show_present":false,"increase_good":false}],"type":"change"},"id":8181499730809780},{"definition":{"custom_links":[{"link":"https://app.datadoghq.com/dashboard/lists","label":"Test Custom Link label"}],"title_size":"16","title":"Sum of system.cpu.user over * by service,account","title_align":"left","time":{"live_span":"1h"},"requests":[{"change_type":"absolute","order_dir":"desc","compare_to":"day_before","q":"sum:system.cpu.user{*} by {service,account}","show_present":true,"increase_good":false,"order_by":"change"}],"type":"change"},"id":5728156764063988}],"layout_type":"ordered"}'
->>>>>>> 9d146fb7
-    headers:
-      Cache-Control:
-      - no-cache
-      Connection:
-      - keep-alive
-      Content-Security-Policy:
-      - frame-ancestors 'self'; report-uri https://api.datadoghq.com/csp-report
-      Content-Type:
-      - application/json
-      Date:
-<<<<<<< HEAD
-      - Tue, 25 May 2021 03:52:04 GMT
-=======
+      X-Frame-Options:
+      - SAMEORIGIN
+    status: 200 OK
+    code: 200
+    duration: ""
+- request:
+    body: ""
+    form: {}
+    headers:
+      Accept:
+      - application/json
+      Dd-Operation-Id:
+      - GetDashboard
+      User-Agent:
+      - terraform-provider-datadog/dev (terraform 2.4.4; terraform-cli 0.14.7) datadog-api-client-go/1.0.0-beta.16 (go go1.15.3; os darwin; arch amd64)
+    url: https://api.datadoghq.com/api/v1/dashboard/hbf-tfn-avt
+    method: GET
+  response:
+    body: '{"notify_list":[],"description":"Created using the Datadog provider in Terraform","author_name":null,"template_variable_presets":[],"template_variables":[],"is_read_only":true,"id":"hbf-tfn-avt","title":"tf-TestAccDatadogDashboardChange-local-1615587212","url":"/dashboard/hbf-tfn-avt/tf-testaccdatadogdashboardchange-local-1615587212","created_at":"2021-03-12T22:13:35.304661+00:00","modified_at":"2021-03-12T22:13:35.304661+00:00","author_handle":"frog@datadoghq.com","widgets":[{"definition":{"requests":[{"q":"sum:system.cpu.user{*} by {service,account}","show_present":false,"increase_good":false}],"type":"change"},"id":8181499730809780},{"definition":{"custom_links":[{"link":"https://app.datadoghq.com/dashboard/lists","label":"Test Custom Link label"}],"title_size":"16","title":"Sum of system.cpu.user over * by service,account","title_align":"left","time":{"live_span":"1h"},"requests":[{"change_type":"absolute","order_dir":"desc","compare_to":"day_before","q":"sum:system.cpu.user{*} by {service,account}","show_present":true,"increase_good":false,"order_by":"change"}],"type":"change"},"id":5728156764063988}],"layout_type":"ordered"}'
+    headers:
+      Cache-Control:
+      - no-cache
+      Connection:
+      - keep-alive
+      Content-Security-Policy:
+      - frame-ancestors 'self'; report-uri https://api.datadoghq.com/csp-report
+      Content-Type:
+      - application/json
+      Date:
       - Fri, 12 Mar 2021 22:13:38 GMT
->>>>>>> 9d146fb7
-      Pragma:
-      - no-cache
-      Strict-Transport-Security:
-      - max-age=15724800;
-      Vary:
-      - Accept-Encoding
-      X-Content-Type-Options:
-      - nosniff
-      X-Dd-Debug:
-<<<<<<< HEAD
-      - 25u1gDlL724DHllbjFT4BhOLorBTilh+aah2uWAUEjFC/+rjczJdiyWrV/HwLwe/
-      X-Dd-Version:
-      - "35.4598224"
-      X-Frame-Options:
-      - SAMEORIGIN
-    status: 200 OK
-    code: 200
-    duration: ""
-- request:
-    body: ""
-    form: {}
-    headers:
-      Accept:
-      - application/json
-      Dd-Operation-Id:
-      - GetDashboard
-      User-Agent:
-      - terraform-provider-datadog/dev (terraform 1.16.0; terraform-cli 0.12.7-sdk) datadog-api-client-go/1.0.0-beta.22 (go go1.16.3; os darwin; arch amd64)
-    url: https://api.datadoghq.com/api/v1/dashboard/fvm-k7i-ccu
-    method: GET
-  response:
-    body: '{"notify_list":[],"description":"Created using the Datadog provider in Terraform","restricted_roles":["284d8b66-93f9-11eb-9c37-da7ad0900002","043a2842-e140-11e8-bb04-7fd10177666e","657de3a2-29f8-11eb-83b5-6b8ebfb2f184","e82bf27a-986c-11eb-9cba-da7ad0900002","f257ba30-dbb2-11ea-a5ff-5fd1d308318a","6bf314be-5c16-11eb-8e98-2356ea436065","62cbc476-5c16-11eb-8e98-0388ea7a41f8","08604de8-1dca-11eb-800c-9f5f55ff734d","9b3ab170-b768-11eb-a45a-da7ad0900002","7a83f306-96ca-11eb-9c74-da7ad0900002","16169788-28e4-11eb-832c-fb84162ef3eb","4de53192-9946-11eb-9cee-da7ad0900002","1302282c-b93b-11eb-a436-da7ad0900002","17d73994-7531-11eb-94b9-da7ad0900002"],"author_name":"Qin Chen","template_variable_presets":[],"template_variables":[],"is_read_only":true,"id":"fvm-k7i-ccu","title":"tf-TestAccDatadogDashboardChange-local-1621914723","url":"/dashboard/fvm-k7i-ccu/tf-testaccdatadogdashboardchange-local-1621914723","created_at":"2021-05-25T03:52:04.448966+00:00","modified_at":"2021-05-25T03:52:04.448966+00:00","author_handle":"qin.chen@datadoghq.com","widgets":[{"definition":{"requests":[{"q":"sum:system.cpu.user{*} by {service,account}","show_present":false,"increase_good":false}],"type":"change"},"id":223612619132785},{"definition":{"custom_links":[{"link":"https://app.datadoghq.com/dashboard/lists","label":"Test Custom Link label"},{"override_label":"logs","is_hidden":true,"link":"https://app.datadoghq.com/dashboard/lists"}],"title_size":"16","title":"Sum of system.cpu.user over * by service,account","title_align":"left","time":{"live_span":"1h"},"requests":[{"change_type":"absolute","order_dir":"desc","compare_to":"day_before","q":"sum:system.cpu.user{*} by {service,account}","show_present":true,"increase_good":false,"order_by":"change"}],"type":"change"},"id":5919627630787019},{"definition":{"custom_links":[{"link":"https://app.datadoghq.com/dashboard/lists","label":"Test Custom Link label"}],"title_size":"16","title":"Sum of system.cpu.user over * by service,account","title_align":"left","time":{"live_span":"1h"},"requests":[{"change_type":"absolute","order_dir":"desc","compare_to":"day_before","q":"sum:system.cpu.user{*} by {service,account}","show_present":true,"increase_good":false,"order_by":"change"}],"type":"change"},"id":7340356459617065}],"layout_type":"ordered"}'
-    headers:
-      Cache-Control:
-      - no-cache
-      Connection:
-      - keep-alive
-      Content-Security-Policy:
-      - frame-ancestors 'self'; report-uri https://api.datadoghq.com/csp-report
-      Content-Type:
-      - application/json
-      Date:
-      - Tue, 25 May 2021 03:52:05 GMT
-      Pragma:
-      - no-cache
-      Strict-Transport-Security:
-      - max-age=15724800;
-      Vary:
-      - Accept-Encoding
-      X-Content-Type-Options:
-      - nosniff
-      X-Dd-Debug:
-      - fIO2C4qGDheGHy4YbS+r3a3CXbh4cbRo7roILOimQyiHGjQdOat0cIpWCkupM1uX
-      X-Dd-Version:
-      - "35.4598224"
-=======
+      Pragma:
+      - no-cache
+      Strict-Transport-Security:
+      - max-age=15724800;
+      Vary:
+      - Accept-Encoding
+      X-Content-Type-Options:
+      - nosniff
+      X-Dd-Debug:
       - /L+SFFO+m1pPY+hRCpk5325fvfrNl0KmiquUNJolBN/5hu3HIwflqjZSbJ6NxDFG
       X-Dd-Version:
       - "35.4088130"
->>>>>>> 9d146fb7
-      X-Frame-Options:
-      - SAMEORIGIN
-    status: 200 OK
-    code: 200
-    duration: ""
-- request:
-    body: ""
-    form: {}
-    headers:
-      Accept:
-      - application/json
-      Dd-Operation-Id:
-      - GetDashboard
-      User-Agent:
-<<<<<<< HEAD
-      - terraform-provider-datadog/dev (terraform 1.16.0; terraform-cli 0.12.7-sdk) datadog-api-client-go/1.0.0-beta.22 (go go1.16.3; os darwin; arch amd64)
-    url: https://api.datadoghq.com/api/v1/dashboard/fvm-k7i-ccu
-    method: GET
-  response:
-    body: '{"notify_list":[],"description":"Created using the Datadog provider in Terraform","restricted_roles":["284d8b66-93f9-11eb-9c37-da7ad0900002","043a2842-e140-11e8-bb04-7fd10177666e","657de3a2-29f8-11eb-83b5-6b8ebfb2f184","e82bf27a-986c-11eb-9cba-da7ad0900002","f257ba30-dbb2-11ea-a5ff-5fd1d308318a","6bf314be-5c16-11eb-8e98-2356ea436065","62cbc476-5c16-11eb-8e98-0388ea7a41f8","08604de8-1dca-11eb-800c-9f5f55ff734d","9b3ab170-b768-11eb-a45a-da7ad0900002","7a83f306-96ca-11eb-9c74-da7ad0900002","16169788-28e4-11eb-832c-fb84162ef3eb","4de53192-9946-11eb-9cee-da7ad0900002","1302282c-b93b-11eb-a436-da7ad0900002","17d73994-7531-11eb-94b9-da7ad0900002"],"author_name":"Qin Chen","template_variable_presets":[],"template_variables":[],"is_read_only":true,"id":"fvm-k7i-ccu","title":"tf-TestAccDatadogDashboardChange-local-1621914723","url":"/dashboard/fvm-k7i-ccu/tf-testaccdatadogdashboardchange-local-1621914723","created_at":"2021-05-25T03:52:04.448966+00:00","modified_at":"2021-05-25T03:52:04.448966+00:00","author_handle":"qin.chen@datadoghq.com","widgets":[{"definition":{"requests":[{"q":"sum:system.cpu.user{*} by {service,account}","show_present":false,"increase_good":false}],"type":"change"},"id":223612619132785},{"definition":{"custom_links":[{"link":"https://app.datadoghq.com/dashboard/lists","label":"Test Custom Link label"},{"override_label":"logs","is_hidden":true,"link":"https://app.datadoghq.com/dashboard/lists"}],"title_size":"16","title":"Sum of system.cpu.user over * by service,account","title_align":"left","time":{"live_span":"1h"},"requests":[{"change_type":"absolute","order_dir":"desc","compare_to":"day_before","q":"sum:system.cpu.user{*} by {service,account}","show_present":true,"increase_good":false,"order_by":"change"}],"type":"change"},"id":5919627630787019},{"definition":{"custom_links":[{"link":"https://app.datadoghq.com/dashboard/lists","label":"Test Custom Link label"}],"title_size":"16","title":"Sum of system.cpu.user over * by service,account","title_align":"left","time":{"live_span":"1h"},"requests":[{"change_type":"absolute","order_dir":"desc","compare_to":"day_before","q":"sum:system.cpu.user{*} by {service,account}","show_present":true,"increase_good":false,"order_by":"change"}],"type":"change"},"id":7340356459617065}],"layout_type":"ordered"}'
-=======
+      X-Frame-Options:
+      - SAMEORIGIN
+    status: 200 OK
+    code: 200
+    duration: ""
+- request:
+    body: ""
+    form: {}
+    headers:
+      Accept:
+      - application/json
+      Dd-Operation-Id:
+      - GetDashboard
+      User-Agent:
       - terraform-provider-datadog/dev (terraform 2.4.4; terraform-cli ) datadog-api-client-go/1.0.0-beta.16 (go go1.15.3; os darwin; arch amd64)
     url: https://api.datadoghq.com/api/v1/dashboard/hbf-tfn-avt
     method: GET
   response:
     body: '{"notify_list":[],"description":"Created using the Datadog provider in Terraform","author_name":null,"template_variable_presets":[],"template_variables":[],"is_read_only":true,"id":"hbf-tfn-avt","title":"tf-TestAccDatadogDashboardChange-local-1615587212","url":"/dashboard/hbf-tfn-avt/tf-testaccdatadogdashboardchange-local-1615587212","created_at":"2021-03-12T22:13:35.304661+00:00","modified_at":"2021-03-12T22:13:35.304661+00:00","author_handle":"frog@datadoghq.com","widgets":[{"definition":{"requests":[{"q":"sum:system.cpu.user{*} by {service,account}","show_present":false,"increase_good":false}],"type":"change"},"id":8181499730809780},{"definition":{"custom_links":[{"link":"https://app.datadoghq.com/dashboard/lists","label":"Test Custom Link label"}],"title_size":"16","title":"Sum of system.cpu.user over * by service,account","title_align":"left","time":{"live_span":"1h"},"requests":[{"change_type":"absolute","order_dir":"desc","compare_to":"day_before","q":"sum:system.cpu.user{*} by {service,account}","show_present":true,"increase_good":false,"order_by":"change"}],"type":"change"},"id":5728156764063988}],"layout_type":"ordered"}'
->>>>>>> 9d146fb7
-    headers:
-      Cache-Control:
-      - no-cache
-      Connection:
-      - keep-alive
-      Content-Security-Policy:
-      - frame-ancestors 'self'; report-uri https://api.datadoghq.com/csp-report
-      Content-Type:
-      - application/json
-      Date:
-<<<<<<< HEAD
-      - Tue, 25 May 2021 03:52:05 GMT
-=======
+    headers:
+      Cache-Control:
+      - no-cache
+      Connection:
+      - keep-alive
+      Content-Security-Policy:
+      - frame-ancestors 'self'; report-uri https://api.datadoghq.com/csp-report
+      Content-Type:
+      - application/json
+      Date:
       - Fri, 12 Mar 2021 22:13:39 GMT
->>>>>>> 9d146fb7
-      Pragma:
-      - no-cache
-      Strict-Transport-Security:
-      - max-age=15724800;
-      Vary:
-      - Accept-Encoding
-      X-Content-Type-Options:
-      - nosniff
-      X-Dd-Debug:
-<<<<<<< HEAD
-      - dPySkcOzIZtKyMKDAAzuysY3gNGGj6RtYogGuSb76E8mPvoqzREyRp6lPYm91hQU
-      X-Dd-Version:
-      - "35.4598224"
-=======
+      Pragma:
+      - no-cache
+      Strict-Transport-Security:
+      - max-age=15724800;
+      Vary:
+      - Accept-Encoding
+      X-Content-Type-Options:
+      - nosniff
+      X-Dd-Debug:
       - l4HFlaRP3QwYSqoGKhzbYfv7zgkK63HIRR7YkyVYZspq0lGjjTBwoK8V/alf+XYt
       X-Dd-Version:
       - "35.4088130"
->>>>>>> 9d146fb7
       X-Frame-Options:
       - SAMEORIGIN
     status: 200 OK
@@ -299,108 +181,74 @@
       Dd-Operation-Id:
       - DeleteDashboard
       User-Agent:
-<<<<<<< HEAD
-      - terraform-provider-datadog/dev (terraform 1.16.0; terraform-cli 0.12.7-sdk) datadog-api-client-go/1.0.0-beta.22 (go go1.16.3; os darwin; arch amd64)
-    url: https://api.datadoghq.com/api/v1/dashboard/fvm-k7i-ccu
+      - terraform-provider-datadog/dev (terraform 2.4.4; terraform-cli 0.14.7) datadog-api-client-go/1.0.0-beta.16 (go go1.15.3; os darwin; arch amd64)
+    url: https://api.datadoghq.com/api/v1/dashboard/hbf-tfn-avt
     method: DELETE
   response:
-    body: '{"deleted_dashboard_id":"fvm-k7i-ccu"}'
-=======
-      - terraform-provider-datadog/dev (terraform 2.4.4; terraform-cli 0.14.7) datadog-api-client-go/1.0.0-beta.16 (go go1.15.3; os darwin; arch amd64)
-    url: https://api.datadoghq.com/api/v1/dashboard/hbf-tfn-avt
-    method: DELETE
-  response:
     body: '{"deleted_dashboard_id":"hbf-tfn-avt"}'
->>>>>>> 9d146fb7
-    headers:
-      Cache-Control:
-      - no-cache
-      Connection:
-      - keep-alive
-      Content-Security-Policy:
-      - frame-ancestors 'self'; report-uri https://api.datadoghq.com/csp-report
-      Content-Type:
-      - application/json
-      Date:
-<<<<<<< HEAD
-      - Tue, 25 May 2021 03:52:06 GMT
-=======
+    headers:
+      Cache-Control:
+      - no-cache
+      Connection:
+      - keep-alive
+      Content-Security-Policy:
+      - frame-ancestors 'self'; report-uri https://api.datadoghq.com/csp-report
+      Content-Type:
+      - application/json
+      Date:
       - Fri, 12 Mar 2021 22:13:41 GMT
->>>>>>> 9d146fb7
-      Pragma:
-      - no-cache
-      Strict-Transport-Security:
-      - max-age=15724800;
-      Vary:
-      - Accept-Encoding
-      X-Content-Type-Options:
-      - nosniff
-      X-Dd-Debug:
-<<<<<<< HEAD
-      - vdJ3/nHEY1ioXQ6pQrBVvsQK1s4yyc+wufBMPSoXql71qZVuP/xMdtNo6DafhOAk
-      X-Dd-Version:
-      - "35.4598224"
-=======
+      Pragma:
+      - no-cache
+      Strict-Transport-Security:
+      - max-age=15724800;
+      Vary:
+      - Accept-Encoding
+      X-Content-Type-Options:
+      - nosniff
+      X-Dd-Debug:
       - HbtaOKlJ6OCrx9tMXO6ivMTrEM+g0c93HDp08trmOmgdHozC5J+vn10F0H4WPjCU
       X-Dd-Version:
       - "35.4088130"
->>>>>>> 9d146fb7
-      X-Frame-Options:
-      - SAMEORIGIN
-    status: 200 OK
-    code: 200
-    duration: ""
-- request:
-    body: ""
-    form: {}
-    headers:
-      Accept:
-      - application/json
-      Dd-Operation-Id:
-      - GetDashboard
-      User-Agent:
-<<<<<<< HEAD
-      - terraform-provider-datadog/dev (terraform 1.16.0; terraform-cli 0.12.7-sdk) datadog-api-client-go/1.0.0-beta.22 (go go1.16.3; os darwin; arch amd64)
-    url: https://api.datadoghq.com/api/v1/dashboard/fvm-k7i-ccu
-    method: GET
-  response:
-    body: '{"errors": ["Dashboard with ID fvm-k7i-ccu not found"]}'
-=======
+      X-Frame-Options:
+      - SAMEORIGIN
+    status: 200 OK
+    code: 200
+    duration: ""
+- request:
+    body: ""
+    form: {}
+    headers:
+      Accept:
+      - application/json
+      Dd-Operation-Id:
+      - GetDashboard
+      User-Agent:
       - terraform-provider-datadog/dev (terraform 2.4.4; terraform-cli 0.14.7) datadog-api-client-go/1.0.0-beta.16 (go go1.15.3; os darwin; arch amd64)
     url: https://api.datadoghq.com/api/v1/dashboard/hbf-tfn-avt
     method: GET
   response:
     body: '{"errors": ["Dashboard with ID hbf-tfn-avt not found"]}'
->>>>>>> 9d146fb7
-    headers:
-      Cache-Control:
-      - no-cache
-      Connection:
-      - keep-alive
-      Content-Security-Policy:
-      - frame-ancestors 'self'; report-uri https://api.datadoghq.com/csp-report
-      Content-Type:
-      - application/json
-      Date:
-<<<<<<< HEAD
-      - Tue, 25 May 2021 03:52:06 GMT
-=======
+    headers:
+      Cache-Control:
+      - no-cache
+      Connection:
+      - keep-alive
+      Content-Security-Policy:
+      - frame-ancestors 'self'; report-uri https://api.datadoghq.com/csp-report
+      Content-Type:
+      - application/json
+      Date:
       - Fri, 12 Mar 2021 22:13:41 GMT
->>>>>>> 9d146fb7
-      Pragma:
-      - no-cache
-      Strict-Transport-Security:
-      - max-age=15724800;
-      Vary:
-      - Accept-Encoding
-      X-Content-Type-Options:
-      - nosniff
-      X-Dd-Version:
-<<<<<<< HEAD
-      - "35.4598224"
-=======
-      - "35.4088130"
->>>>>>> 9d146fb7
+      Pragma:
+      - no-cache
+      Strict-Transport-Security:
+      - max-age=15724800;
+      Vary:
+      - Accept-Encoding
+      X-Content-Type-Options:
+      - nosniff
+      X-Dd-Version:
+      - "35.4088130"
       X-Frame-Options:
       - SAMEORIGIN
     status: 404 Not Found

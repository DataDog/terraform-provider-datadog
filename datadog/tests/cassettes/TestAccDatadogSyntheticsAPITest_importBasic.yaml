---
version: 1
interactions:
- request:
    body: |
<<<<<<< HEAD
      {"config":{"assertions":[{"operator":"contains","property":"content-type","target":"application/json","type":"header"},{"operator":"is","target":200,"type":"statusCode"},{"operator":"lessThan","target":2000,"type":"responseTime"},{"operator":"doesNotContain","target":"terraform","type":"body"}],"configVariables":[{"example":"123","name":"VARIABLE_NAME","pattern":"{{numeric(3)}}","type":"text"}],"request":{"body":"this is a body","headers":{"Accept":"application/json","X-Datadog-Trace-ID":"1234566789"},"method":"GET","noSavingResponseBody":true,"timeout":30,"url":"https://www.datadoghq.com"}},"locations":["aws:eu-central-1"],"message":"Notify @datadog.user","name":"tf-TestAccDatadogSyntheticsAPITest_importBasic-local-1618930415","options":{"allow_insecure":true,"follow_redirects":true,"min_location_failed":1,"retry":{"count":1,"interval":300},"tick_every":60},"status":"paused","subtype":"http","tags":["foo:bar","baz"],"type":"api"}
=======
      {"config":{"assertions":[{"operator":"contains","property":"content-type","target":"application/json","type":"header"},{"operator":"is","target":200,"type":"statusCode"},{"operator":"lessThan","target":2000,"type":"responseTime"},{"operator":"doesNotContain","target":"terraform","type":"body"}],"configVariables":[{"example":"123","name":"VARIABLE_NAME","pattern":"{{numeric(3)}}","type":"text"}],"request":{"body":"this is a body","headers":{"Accept":"application/json","X-Datadog-Trace-ID":"1234566789"},"method":"GET","noSavingResponseBody":true,"timeout":30,"url":"https://www.datadoghq.com"}},"locations":["aws:eu-central-1"],"message":"Notify @datadog.user","name":"tf-TestAccDatadogSyntheticsAPITest_importBasic-local-1617196327","options":{"allow_insecure":true,"follow_redirects":true,"min_location_failed":1,"retry":{"count":1,"interval":300},"tick_every":60},"status":"paused","subtype":"http","tags":["foo:bar","baz"],"type":"api"}
>>>>>>> 154a3a6f
    form: {}
    headers:
      Accept:
      - application/json
      Content-Type:
      - application/json
      Dd-Operation-Id:
      - CreateSyntheticsAPITest
      User-Agent:
<<<<<<< HEAD
      - terraform-provider-datadog/dev (terraform 2.4.4; terraform-cli 0.14.7) datadog-api-client-go/1.0.0-beta.19 (go go1.16.3; os darwin; arch amd64)
    url: https://api.datadoghq.com/api/v1/synthetics/tests/api
    method: POST
  response:
    body: '{"status":"paused","public_id":"gwk-mxd-bix","tags":["foo:bar","baz"],"org_id":321813,"locations":["aws:eu-central-1"],"message":"Notify @datadog.user","deleted_at":null,"name":"tf-TestAccDatadogSyntheticsAPITest_importBasic-local-1618930415","monitor_id":34157610,"type":"api","created_at":"2021-04-20T14:53:36.876131+00:00","modified_at":"2021-04-20T14:53:36.876131+00:00","subtype":"http","config":{"request":{"body":"this is a body","url":"https://www.datadoghq.com","noSavingResponseBody":true,"headers":{"Accept":"application/json","X-Datadog-Trace-ID":"1234566789"},"timeout":30,"method":"GET"},"assertions":[{"operator":"contains","property":"content-type","type":"header","target":"application/json"},{"operator":"is","type":"statusCode","target":200},{"operator":"lessThan","type":"responseTime","target":2000},{"operator":"doesNotContain","type":"body","target":"terraform"}],"configVariables":[{"pattern":"{{numeric(3)}}","type":"text","example":"123","name":"VARIABLE_NAME"}]},"options":{"follow_redirects":true,"retry":{"count":1,"interval":300},"min_location_failed":1,"allow_insecure":true,"tick_every":60}}'
=======
      - terraform-provider-datadog/dev (terraform 1.16.0; terraform-cli 0.12.7-sdk) datadog-api-client-go/1.0.0-beta.19+dev (go go1.15.3; os darwin; arch amd64)
    url: https://api.datadoghq.com/api/v1/synthetics/tests/api
    method: POST
  response:
    body: '{"status":"paused","public_id":"h2m-vpa-e9q","tags":["foo:bar","baz"],"org_id":321813,"locations":["aws:eu-central-1"],"message":"Notify @datadog.user","deleted_at":null,"name":"tf-TestAccDatadogSyntheticsAPITest_importBasic-local-1617196327","monitor_id":33131332,"type":"api","created_at":"2021-03-31T13:12:08.470151+00:00","modified_at":"2021-03-31T13:12:08.470151+00:00","subtype":"http","config":{"request":{"body":"this is a body","url":"https://www.datadoghq.com","noSavingResponseBody":true,"headers":{"Accept":"application/json","X-Datadog-Trace-ID":"1234566789"},"timeout":30,"method":"GET"},"assertions":[{"operator":"contains","property":"content-type","type":"header","target":"application/json"},{"operator":"is","type":"statusCode","target":200},{"operator":"lessThan","type":"responseTime","target":2000},{"operator":"doesNotContain","type":"body","target":"terraform"}],"configVariables":[{"pattern":"{{numeric(3)}}","type":"text","example":"123","name":"VARIABLE_NAME"}]},"options":{"follow_redirects":true,"retry":{"count":1,"interval":300},"min_location_failed":1,"allow_insecure":true,"tick_every":60}}'
>>>>>>> 154a3a6f
    headers:
      Cache-Control:
      - no-cache
      Connection:
      - keep-alive
      Content-Security-Policy:
      - frame-ancestors 'self'; report-uri https://api.datadoghq.com/csp-report
      Content-Type:
      - application/json
      Date:
<<<<<<< HEAD
      - Tue, 20 Apr 2021 14:53:36 GMT
=======
      - Wed, 31 Mar 2021 13:12:08 GMT
>>>>>>> 154a3a6f
      Pragma:
      - no-cache
      Strict-Transport-Security:
      - max-age=15724800;
      Vary:
      - Accept-Encoding
      X-Content-Type-Options:
      - nosniff
      X-Dd-Debug:
<<<<<<< HEAD
      - l4HFlaRP3QwYSqoGKhzbYfv7zgkK63HIRR7YkyVYZspq0lGjjTBwoK8V/alf+XYt
      X-Dd-Version:
      - "35.4351688"
=======
      - tpRCH6w417YjBovRJ8VmtuXmNONVYiRp2c8d2AxjPdGBn8PCtgG4vAztrx3qUZAN
      X-Dd-Version:
      - "35.4208607"
>>>>>>> 154a3a6f
      X-Frame-Options:
      - SAMEORIGIN
      X-Ratelimit-Limit:
      - "120"
      X-Ratelimit-Period:
      - "60"
      X-Ratelimit-Remaining:
<<<<<<< HEAD
      - "97"
      X-Ratelimit-Reset:
      - "24"
=======
      - "118"
      X-Ratelimit-Reset:
      - "52"
>>>>>>> 154a3a6f
    status: 200 OK
    code: 200
    duration: ""
- request:
    body: ""
    form: {}
    headers:
      Accept:
      - application/json
      Dd-Operation-Id:
      - GetTest
      User-Agent:
<<<<<<< HEAD
      - terraform-provider-datadog/dev (terraform 2.4.4; terraform-cli 0.14.7) datadog-api-client-go/1.0.0-beta.19 (go go1.16.3; os darwin; arch amd64)
    url: https://api.datadoghq.com/api/v1/synthetics/tests/gwk-mxd-bix
    method: GET
  response:
    body: '{"status":"paused","public_id":"gwk-mxd-bix","tags":["foo:bar","baz"],"locations":["aws:eu-central-1"],"message":"Notify @datadog.user","name":"tf-TestAccDatadogSyntheticsAPITest_importBasic-local-1618930415","monitor_id":34157610,"type":"api","subtype":"http","config":{"request":{"body":"this is a body","url":"https://www.datadoghq.com","noSavingResponseBody":true,"headers":{"Accept":"application/json","X-Datadog-Trace-ID":"1234566789"},"timeout":30,"method":"GET"},"assertions":[{"operator":"contains","property":"content-type","type":"header","target":"application/json"},{"operator":"is","type":"statusCode","target":200},{"operator":"lessThan","type":"responseTime","target":2000},{"operator":"doesNotContain","type":"body","target":"terraform"}],"configVariables":[{"pattern":"{{numeric(3)}}","type":"text","example":"123","name":"VARIABLE_NAME"}]},"options":{"follow_redirects":true,"retry":{"count":1,"interval":300},"min_location_failed":1,"allow_insecure":true,"tick_every":60}}'
=======
      - terraform-provider-datadog/dev (terraform 1.16.0; terraform-cli 0.12.7-sdk) datadog-api-client-go/1.0.0-beta.19+dev (go go1.15.3; os darwin; arch amd64)
    url: https://api.datadoghq.com/api/v1/synthetics/tests/h2m-vpa-e9q
    method: GET
  response:
    body: '{"status":"paused","public_id":"h2m-vpa-e9q","tags":["foo:bar","baz"],"locations":["aws:eu-central-1"],"message":"Notify @datadog.user","name":"tf-TestAccDatadogSyntheticsAPITest_importBasic-local-1617196327","monitor_id":33131332,"type":"api","subtype":"http","config":{"request":{"body":"this is a body","url":"https://www.datadoghq.com","noSavingResponseBody":true,"headers":{"Accept":"application/json","X-Datadog-Trace-ID":"1234566789"},"timeout":30,"method":"GET"},"assertions":[{"operator":"contains","property":"content-type","type":"header","target":"application/json"},{"operator":"is","type":"statusCode","target":200},{"operator":"lessThan","type":"responseTime","target":2000},{"operator":"doesNotContain","type":"body","target":"terraform"}],"configVariables":[{"pattern":"{{numeric(3)}}","type":"text","example":"123","name":"VARIABLE_NAME"}]},"options":{"follow_redirects":true,"retry":{"count":1,"interval":300},"min_location_failed":1,"allow_insecure":true,"tick_every":60}}'
>>>>>>> 154a3a6f
    headers:
      Cache-Control:
      - no-cache
      Connection:
      - keep-alive
      Content-Security-Policy:
      - frame-ancestors 'self'; report-uri https://api.datadoghq.com/csp-report
      Content-Type:
      - application/json
      Date:
<<<<<<< HEAD
      - Tue, 20 Apr 2021 14:53:36 GMT
=======
      - Wed, 31 Mar 2021 13:12:08 GMT
>>>>>>> 154a3a6f
      Pragma:
      - no-cache
      Strict-Transport-Security:
      - max-age=15724800;
      Vary:
      - Accept-Encoding
      X-Content-Type-Options:
      - nosniff
      X-Dd-Debug:
<<<<<<< HEAD
      - B1nwy/pPNqX+q4pQT22cdp1QCexE35IF8qwSHy0Nf7IW0Y881qtn4tXN1lpmzaKc
      X-Dd-Version:
      - "35.4351688"
=======
      - /L+SFFO+m1pPY+hRCpk5325fvfrNl0KmiquUNJolBN/5hu3HIwflqjZSbJ6NxDFG
      X-Dd-Version:
      - "35.4208607"
      X-Frame-Options:
      - SAMEORIGIN
      X-Ratelimit-Limit:
      - "1000"
      X-Ratelimit-Period:
      - "60"
      X-Ratelimit-Remaining:
      - "984"
      X-Ratelimit-Reset:
      - "52"
    status: 200 OK
    code: 200
    duration: ""
- request:
    body: ""
    form: {}
    headers:
      Accept:
      - application/json
      Dd-Operation-Id:
      - GetAPITest
      User-Agent:
      - terraform-provider-datadog/dev (terraform 1.16.0; terraform-cli 0.12.7-sdk) datadog-api-client-go/1.0.0-beta.19+dev (go go1.15.3; os darwin; arch amd64)
    url: https://api.datadoghq.com/api/v1/synthetics/tests/api/h2m-vpa-e9q
    method: GET
  response:
    body: '{"status":"paused","public_id":"h2m-vpa-e9q","tags":["foo:bar","baz"],"locations":["aws:eu-central-1"],"message":"Notify @datadog.user","name":"tf-TestAccDatadogSyntheticsAPITest_importBasic-local-1617196327","monitor_id":33131332,"type":"api","subtype":"http","config":{"request":{"body":"this is a body","url":"https://www.datadoghq.com","noSavingResponseBody":true,"headers":{"Accept":"application/json","X-Datadog-Trace-ID":"1234566789"},"timeout":30,"method":"GET"},"assertions":[{"operator":"contains","property":"content-type","type":"header","target":"application/json"},{"operator":"is","type":"statusCode","target":200},{"operator":"lessThan","type":"responseTime","target":2000},{"operator":"doesNotContain","type":"body","target":"terraform"}],"configVariables":[{"pattern":"{{numeric(3)}}","type":"text","example":"123","name":"VARIABLE_NAME"}]},"options":{"follow_redirects":true,"retry":{"count":1,"interval":300},"min_location_failed":1,"allow_insecure":true,"tick_every":60}}'
    headers:
      Cache-Control:
      - no-cache
      Connection:
      - keep-alive
      Content-Security-Policy:
      - frame-ancestors 'self'; report-uri https://api.datadoghq.com/csp-report
      Content-Type:
      - application/json
      Date:
      - Wed, 31 Mar 2021 13:12:08 GMT
      Pragma:
      - no-cache
      Strict-Transport-Security:
      - max-age=15724800;
      Vary:
      - Accept-Encoding
      X-Content-Type-Options:
      - nosniff
      X-Dd-Debug:
      - Wjq53IVIwnB4SiR238oOYgHFMq/ZYP0LQ/Dv8C2fFLBwTje/dWJHu6pI6vIOK1zG
      X-Dd-Version:
      - "35.4208607"
>>>>>>> 154a3a6f
      X-Frame-Options:
      - SAMEORIGIN
      X-Ratelimit-Limit:
      - "1000"
      X-Ratelimit-Period:
      - "60"
      X-Ratelimit-Remaining:
<<<<<<< HEAD
      - "808"
      X-Ratelimit-Reset:
      - "24"
=======
      - "983"
      X-Ratelimit-Reset:
      - "52"
>>>>>>> 154a3a6f
    status: 200 OK
    code: 200
    duration: ""
- request:
    body: ""
    form: {}
    headers:
      Accept:
      - application/json
      Dd-Operation-Id:
      - GetAPITest
      User-Agent:
<<<<<<< HEAD
      - terraform-provider-datadog/dev (terraform 2.4.4; terraform-cli 0.14.7) datadog-api-client-go/1.0.0-beta.19 (go go1.16.3; os darwin; arch amd64)
    url: https://api.datadoghq.com/api/v1/synthetics/tests/api/gwk-mxd-bix
    method: GET
  response:
    body: '{"status":"paused","public_id":"gwk-mxd-bix","tags":["foo:bar","baz"],"locations":["aws:eu-central-1"],"message":"Notify @datadog.user","name":"tf-TestAccDatadogSyntheticsAPITest_importBasic-local-1618930415","monitor_id":34157610,"type":"api","subtype":"http","config":{"request":{"body":"this is a body","url":"https://www.datadoghq.com","noSavingResponseBody":true,"headers":{"Accept":"application/json","X-Datadog-Trace-ID":"1234566789"},"timeout":30,"method":"GET"},"assertions":[{"operator":"contains","property":"content-type","type":"header","target":"application/json"},{"operator":"is","type":"statusCode","target":200},{"operator":"lessThan","type":"responseTime","target":2000},{"operator":"doesNotContain","type":"body","target":"terraform"}],"configVariables":[{"pattern":"{{numeric(3)}}","type":"text","example":"123","name":"VARIABLE_NAME"}]},"options":{"follow_redirects":true,"retry":{"count":1,"interval":300},"min_location_failed":1,"allow_insecure":true,"tick_every":60}}'
=======
      - terraform-provider-datadog/dev (terraform 1.16.0; terraform-cli 0.12.7-sdk) datadog-api-client-go/1.0.0-beta.19+dev (go go1.15.3; os darwin; arch amd64)
    url: https://api.datadoghq.com/api/v1/synthetics/tests/h2m-vpa-e9q
    method: GET
  response:
    body: '{"status":"paused","public_id":"h2m-vpa-e9q","tags":["foo:bar","baz"],"locations":["aws:eu-central-1"],"message":"Notify @datadog.user","name":"tf-TestAccDatadogSyntheticsAPITest_importBasic-local-1617196327","monitor_id":33131332,"type":"api","subtype":"http","config":{"request":{"body":"this is a body","url":"https://www.datadoghq.com","noSavingResponseBody":true,"headers":{"Accept":"application/json","X-Datadog-Trace-ID":"1234566789"},"timeout":30,"method":"GET"},"assertions":[{"operator":"contains","property":"content-type","type":"header","target":"application/json"},{"operator":"is","type":"statusCode","target":200},{"operator":"lessThan","type":"responseTime","target":2000},{"operator":"doesNotContain","type":"body","target":"terraform"}],"configVariables":[{"pattern":"{{numeric(3)}}","type":"text","example":"123","name":"VARIABLE_NAME"}]},"options":{"follow_redirects":true,"retry":{"count":1,"interval":300},"min_location_failed":1,"allow_insecure":true,"tick_every":60}}'
>>>>>>> 154a3a6f
    headers:
      Cache-Control:
      - no-cache
      Connection:
      - keep-alive
      Content-Security-Policy:
      - frame-ancestors 'self'; report-uri https://api.datadoghq.com/csp-report
      Content-Type:
      - application/json
      Date:
<<<<<<< HEAD
      - Tue, 20 Apr 2021 14:53:37 GMT
=======
      - Wed, 31 Mar 2021 13:12:09 GMT
>>>>>>> 154a3a6f
      Pragma:
      - no-cache
      Strict-Transport-Security:
      - max-age=15724800;
      Vary:
      - Accept-Encoding
      X-Content-Type-Options:
      - nosniff
      X-Dd-Debug:
<<<<<<< HEAD
      - bgHykj7A9bfZx0Y5ZO3swhhp5tGUSNJHqFWR868+qg087CYrDOd5hQslC+noiEtH
      X-Dd-Version:
      - "35.4351688"
=======
      - l4HFlaRP3QwYSqoGKhzbYfv7zgkK63HIRR7YkyVYZspq0lGjjTBwoK8V/alf+XYt
      X-Dd-Version:
      - "35.4208607"
      X-Frame-Options:
      - SAMEORIGIN
      X-Ratelimit-Limit:
      - "1000"
      X-Ratelimit-Period:
      - "60"
      X-Ratelimit-Remaining:
      - "982"
      X-Ratelimit-Reset:
      - "52"
    status: 200 OK
    code: 200
    duration: ""
- request:
    body: ""
    form: {}
    headers:
      Accept:
      - application/json
      Dd-Operation-Id:
      - GetAPITest
      User-Agent:
      - terraform-provider-datadog/dev (terraform 1.16.0; terraform-cli 0.12.7-sdk) datadog-api-client-go/1.0.0-beta.19+dev (go go1.15.3; os darwin; arch amd64)
    url: https://api.datadoghq.com/api/v1/synthetics/tests/api/h2m-vpa-e9q
    method: GET
  response:
    body: '{"status":"paused","public_id":"h2m-vpa-e9q","tags":["foo:bar","baz"],"locations":["aws:eu-central-1"],"message":"Notify @datadog.user","name":"tf-TestAccDatadogSyntheticsAPITest_importBasic-local-1617196327","monitor_id":33131332,"type":"api","subtype":"http","config":{"request":{"body":"this is a body","url":"https://www.datadoghq.com","noSavingResponseBody":true,"headers":{"Accept":"application/json","X-Datadog-Trace-ID":"1234566789"},"timeout":30,"method":"GET"},"assertions":[{"operator":"contains","property":"content-type","type":"header","target":"application/json"},{"operator":"is","type":"statusCode","target":200},{"operator":"lessThan","type":"responseTime","target":2000},{"operator":"doesNotContain","type":"body","target":"terraform"}],"configVariables":[{"pattern":"{{numeric(3)}}","type":"text","example":"123","name":"VARIABLE_NAME"}]},"options":{"follow_redirects":true,"retry":{"count":1,"interval":300},"min_location_failed":1,"allow_insecure":true,"tick_every":60}}'
    headers:
      Cache-Control:
      - no-cache
      Connection:
      - keep-alive
      Content-Security-Policy:
      - frame-ancestors 'self'; report-uri https://api.datadoghq.com/csp-report
      Content-Type:
      - application/json
      Date:
      - Wed, 31 Mar 2021 13:12:09 GMT
      Pragma:
      - no-cache
      Strict-Transport-Security:
      - max-age=15724800;
      Vary:
      - Accept-Encoding
      X-Content-Type-Options:
      - nosniff
      X-Dd-Debug:
      - vdJ3/nHEY1ioXQ6pQrBVvsQK1s4yyc+wufBMPSoXql71qZVuP/xMdtNo6DafhOAk
      X-Dd-Version:
      - "35.4208607"
>>>>>>> 154a3a6f
      X-Frame-Options:
      - SAMEORIGIN
      X-Ratelimit-Limit:
      - "1000"
      X-Ratelimit-Period:
      - "60"
      X-Ratelimit-Remaining:
<<<<<<< HEAD
      - "807"
      X-Ratelimit-Reset:
      - "23"
=======
      - "981"
      X-Ratelimit-Reset:
      - "51"
>>>>>>> 154a3a6f
    status: 200 OK
    code: 200
    duration: ""
- request:
    body: ""
    form: {}
    headers:
      Accept:
      - application/json
      Dd-Operation-Id:
      - GetTest
      User-Agent:
<<<<<<< HEAD
      - terraform-provider-datadog/dev (terraform 2.4.4; terraform-cli 0.14.7) datadog-api-client-go/1.0.0-beta.19 (go go1.16.3; os darwin; arch amd64)
    url: https://api.datadoghq.com/api/v1/synthetics/tests/gwk-mxd-bix
    method: GET
  response:
    body: '{"status":"paused","public_id":"gwk-mxd-bix","tags":["foo:bar","baz"],"locations":["aws:eu-central-1"],"message":"Notify @datadog.user","name":"tf-TestAccDatadogSyntheticsAPITest_importBasic-local-1618930415","monitor_id":34157610,"type":"api","subtype":"http","config":{"request":{"body":"this is a body","url":"https://www.datadoghq.com","noSavingResponseBody":true,"headers":{"Accept":"application/json","X-Datadog-Trace-ID":"1234566789"},"timeout":30,"method":"GET"},"assertions":[{"operator":"contains","property":"content-type","type":"header","target":"application/json"},{"operator":"is","type":"statusCode","target":200},{"operator":"lessThan","type":"responseTime","target":2000},{"operator":"doesNotContain","type":"body","target":"terraform"}],"configVariables":[{"pattern":"{{numeric(3)}}","type":"text","example":"123","name":"VARIABLE_NAME"}]},"options":{"follow_redirects":true,"retry":{"count":1,"interval":300},"min_location_failed":1,"allow_insecure":true,"tick_every":60}}'
    headers:
      Cache-Control:
      - no-cache
      Connection:
      - keep-alive
      Content-Security-Policy:
      - frame-ancestors 'self'; report-uri https://api.datadoghq.com/csp-report
      Content-Type:
      - application/json
      Date:
      - Tue, 20 Apr 2021 14:53:37 GMT
      Pragma:
      - no-cache
      Strict-Transport-Security:
      - max-age=15724800;
      Vary:
      - Accept-Encoding
      X-Content-Type-Options:
      - nosniff
      X-Dd-Debug:
      - twvpGlmuom5y6A0pjGtXzTf554cmwJgTcCZ71fK4H/RDi+v5ehBK0zQiRcTJQG5C
      X-Dd-Version:
      - "35.4351688"
      X-Frame-Options:
      - SAMEORIGIN
      X-Ratelimit-Limit:
      - "1000"
      X-Ratelimit-Period:
      - "60"
      X-Ratelimit-Remaining:
      - "804"
      X-Ratelimit-Reset:
      - "23"
    status: 200 OK
    code: 200
    duration: ""
- request:
    body: ""
    form: {}
    headers:
      Accept:
      - application/json
      Dd-Operation-Id:
      - GetAPITest
      User-Agent:
      - terraform-provider-datadog/dev (terraform 2.4.4; terraform-cli 0.14.7) datadog-api-client-go/1.0.0-beta.19 (go go1.16.3; os darwin; arch amd64)
    url: https://api.datadoghq.com/api/v1/synthetics/tests/api/gwk-mxd-bix
    method: GET
  response:
    body: '{"status":"paused","public_id":"gwk-mxd-bix","tags":["foo:bar","baz"],"locations":["aws:eu-central-1"],"message":"Notify @datadog.user","name":"tf-TestAccDatadogSyntheticsAPITest_importBasic-local-1618930415","monitor_id":34157610,"type":"api","subtype":"http","config":{"request":{"body":"this is a body","url":"https://www.datadoghq.com","noSavingResponseBody":true,"headers":{"Accept":"application/json","X-Datadog-Trace-ID":"1234566789"},"timeout":30,"method":"GET"},"assertions":[{"operator":"contains","property":"content-type","type":"header","target":"application/json"},{"operator":"is","type":"statusCode","target":200},{"operator":"lessThan","type":"responseTime","target":2000},{"operator":"doesNotContain","type":"body","target":"terraform"}],"configVariables":[{"pattern":"{{numeric(3)}}","type":"text","example":"123","name":"VARIABLE_NAME"}]},"options":{"follow_redirects":true,"retry":{"count":1,"interval":300},"min_location_failed":1,"allow_insecure":true,"tick_every":60}}'
=======
      - terraform-provider-datadog/dev (terraform 1.16.0; terraform-cli 0.12.7-sdk) datadog-api-client-go/1.0.0-beta.19+dev (go go1.15.3; os darwin; arch amd64)
    url: https://api.datadoghq.com/api/v1/synthetics/tests/h2m-vpa-e9q
    method: GET
  response:
    body: '{"status":"paused","public_id":"h2m-vpa-e9q","tags":["foo:bar","baz"],"locations":["aws:eu-central-1"],"message":"Notify @datadog.user","name":"tf-TestAccDatadogSyntheticsAPITest_importBasic-local-1617196327","monitor_id":33131332,"type":"api","subtype":"http","config":{"request":{"body":"this is a body","url":"https://www.datadoghq.com","noSavingResponseBody":true,"headers":{"Accept":"application/json","X-Datadog-Trace-ID":"1234566789"},"timeout":30,"method":"GET"},"assertions":[{"operator":"contains","property":"content-type","type":"header","target":"application/json"},{"operator":"is","type":"statusCode","target":200},{"operator":"lessThan","type":"responseTime","target":2000},{"operator":"doesNotContain","type":"body","target":"terraform"}],"configVariables":[{"pattern":"{{numeric(3)}}","type":"text","example":"123","name":"VARIABLE_NAME"}]},"options":{"follow_redirects":true,"retry":{"count":1,"interval":300},"min_location_failed":1,"allow_insecure":true,"tick_every":60}}'
>>>>>>> 154a3a6f
    headers:
      Cache-Control:
      - no-cache
      Connection:
      - keep-alive
      Content-Security-Policy:
      - frame-ancestors 'self'; report-uri https://api.datadoghq.com/csp-report
      Content-Type:
      - application/json
      Date:
<<<<<<< HEAD
      - Tue, 20 Apr 2021 14:53:38 GMT
=======
      - Wed, 31 Mar 2021 13:12:09 GMT
>>>>>>> 154a3a6f
      Pragma:
      - no-cache
      Strict-Transport-Security:
      - max-age=15724800;
      Vary:
      - Accept-Encoding
      X-Content-Type-Options:
      - nosniff
      X-Dd-Debug:
<<<<<<< HEAD
      - S1wfaMZOKGT/IoMw6fqAwAwGWo2vQ44sjF3YzuETnQfxZO2T5eJbs0aX3UKb9Dwu
      X-Dd-Version:
      - "35.4351688"
=======
      - HbtaOKlJ6OCrx9tMXO6ivMTrEM+g0c93HDp08trmOmgdHozC5J+vn10F0H4WPjCU
      X-Dd-Version:
      - "35.4208607"
>>>>>>> 154a3a6f
      X-Frame-Options:
      - SAMEORIGIN
      X-Ratelimit-Limit:
      - "1000"
      X-Ratelimit-Period:
      - "60"
      X-Ratelimit-Remaining:
<<<<<<< HEAD
      - "802"
      X-Ratelimit-Reset:
      - "22"
=======
      - "980"
      X-Ratelimit-Reset:
      - "51"
    status: 200 OK
    code: 200
    duration: ""
- request:
    body: ""
    form: {}
    headers:
      Accept:
      - application/json
      Dd-Operation-Id:
      - GetAPITest
      User-Agent:
      - terraform-provider-datadog/dev (terraform 1.16.0; terraform-cli 0.12.7-sdk) datadog-api-client-go/1.0.0-beta.19+dev (go go1.15.3; os darwin; arch amd64)
    url: https://api.datadoghq.com/api/v1/synthetics/tests/api/h2m-vpa-e9q
    method: GET
  response:
    body: '{"status":"paused","public_id":"h2m-vpa-e9q","tags":["foo:bar","baz"],"locations":["aws:eu-central-1"],"message":"Notify @datadog.user","name":"tf-TestAccDatadogSyntheticsAPITest_importBasic-local-1617196327","monitor_id":33131332,"type":"api","subtype":"http","config":{"request":{"body":"this is a body","url":"https://www.datadoghq.com","noSavingResponseBody":true,"headers":{"Accept":"application/json","X-Datadog-Trace-ID":"1234566789"},"timeout":30,"method":"GET"},"assertions":[{"operator":"contains","property":"content-type","type":"header","target":"application/json"},{"operator":"is","type":"statusCode","target":200},{"operator":"lessThan","type":"responseTime","target":2000},{"operator":"doesNotContain","type":"body","target":"terraform"}],"configVariables":[{"pattern":"{{numeric(3)}}","type":"text","example":"123","name":"VARIABLE_NAME"}]},"options":{"follow_redirects":true,"retry":{"count":1,"interval":300},"min_location_failed":1,"allow_insecure":true,"tick_every":60}}'
    headers:
      Cache-Control:
      - no-cache
      Connection:
      - keep-alive
      Content-Security-Policy:
      - frame-ancestors 'self'; report-uri https://api.datadoghq.com/csp-report
      Content-Type:
      - application/json
      Date:
      - Wed, 31 Mar 2021 13:12:09 GMT
      Pragma:
      - no-cache
      Strict-Transport-Security:
      - max-age=15724800;
      Vary:
      - Accept-Encoding
      X-Content-Type-Options:
      - nosniff
      X-Dd-Debug:
      - S1wfaMZOKGT/IoMw6fqAwAwGWo2vQ44sjF3YzuETnQfxZO2T5eJbs0aX3UKb9Dwu
      X-Dd-Version:
      - "35.4208607"
      X-Frame-Options:
      - SAMEORIGIN
      X-Ratelimit-Limit:
      - "1000"
      X-Ratelimit-Period:
      - "60"
      X-Ratelimit-Remaining:
      - "979"
      X-Ratelimit-Reset:
      - "51"
>>>>>>> 154a3a6f
    status: 200 OK
    code: 200
    duration: ""
- request:
    body: ""
    form: {}
    headers:
      Accept:
      - application/json
      Dd-Operation-Id:
      - GetTest
      User-Agent:
<<<<<<< HEAD
      - terraform-provider-datadog/dev (terraform 2.4.4; terraform-cli 0.14.7) datadog-api-client-go/1.0.0-beta.19 (go go1.16.3; os darwin; arch amd64)
    url: https://api.datadoghq.com/api/v1/synthetics/tests/gwk-mxd-bix
    method: GET
  response:
    body: '{"status":"paused","public_id":"gwk-mxd-bix","tags":["foo:bar","baz"],"locations":["aws:eu-central-1"],"message":"Notify @datadog.user","name":"tf-TestAccDatadogSyntheticsAPITest_importBasic-local-1618930415","monitor_id":34157610,"type":"api","subtype":"http","config":{"request":{"body":"this is a body","url":"https://www.datadoghq.com","noSavingResponseBody":true,"headers":{"Accept":"application/json","X-Datadog-Trace-ID":"1234566789"},"timeout":30,"method":"GET"},"assertions":[{"operator":"contains","property":"content-type","type":"header","target":"application/json"},{"operator":"is","type":"statusCode","target":200},{"operator":"lessThan","type":"responseTime","target":2000},{"operator":"doesNotContain","type":"body","target":"terraform"}],"configVariables":[{"pattern":"{{numeric(3)}}","type":"text","example":"123","name":"VARIABLE_NAME"}]},"options":{"follow_redirects":true,"retry":{"count":1,"interval":300},"min_location_failed":1,"allow_insecure":true,"tick_every":60}}'
=======
      - terraform-provider-datadog/dev (terraform 1.16.0; terraform-cli 0.12.7-sdk) datadog-api-client-go/1.0.0-beta.19+dev (go go1.15.3; os darwin; arch amd64)
    url: https://api.datadoghq.com/api/v1/synthetics/tests/h2m-vpa-e9q
    method: GET
  response:
    body: '{"status":"paused","public_id":"h2m-vpa-e9q","tags":["foo:bar","baz"],"locations":["aws:eu-central-1"],"message":"Notify @datadog.user","name":"tf-TestAccDatadogSyntheticsAPITest_importBasic-local-1617196327","monitor_id":33131332,"type":"api","subtype":"http","config":{"request":{"body":"this is a body","url":"https://www.datadoghq.com","noSavingResponseBody":true,"headers":{"Accept":"application/json","X-Datadog-Trace-ID":"1234566789"},"timeout":30,"method":"GET"},"assertions":[{"operator":"contains","property":"content-type","type":"header","target":"application/json"},{"operator":"is","type":"statusCode","target":200},{"operator":"lessThan","type":"responseTime","target":2000},{"operator":"doesNotContain","type":"body","target":"terraform"}],"configVariables":[{"pattern":"{{numeric(3)}}","type":"text","example":"123","name":"VARIABLE_NAME"}]},"options":{"follow_redirects":true,"retry":{"count":1,"interval":300},"min_location_failed":1,"allow_insecure":true,"tick_every":60}}'
>>>>>>> 154a3a6f
    headers:
      Cache-Control:
      - no-cache
      Connection:
      - keep-alive
      Content-Security-Policy:
      - frame-ancestors 'self'; report-uri https://api.datadoghq.com/csp-report
      Content-Type:
      - application/json
      Date:
<<<<<<< HEAD
      - Tue, 20 Apr 2021 14:53:39 GMT
=======
      - Wed, 31 Mar 2021 13:12:09 GMT
>>>>>>> 154a3a6f
      Pragma:
      - no-cache
      Strict-Transport-Security:
      - max-age=15724800;
      Vary:
      - Accept-Encoding
      X-Content-Type-Options:
      - nosniff
      X-Dd-Debug:
<<<<<<< HEAD
      - nLnnBNvlCFDECRnZvzDb0z4sAO35G+IMidcAs8vrCKyjvsKWE8Yd9S3n6OjZ1qRN
      X-Dd-Version:
      - "35.4351688"
=======
      - S1wfaMZOKGT/IoMw6fqAwAwGWo2vQ44sjF3YzuETnQfxZO2T5eJbs0aX3UKb9Dwu
      X-Dd-Version:
      - "35.4208607"
>>>>>>> 154a3a6f
      X-Frame-Options:
      - SAMEORIGIN
      X-Ratelimit-Limit:
      - "1000"
      X-Ratelimit-Period:
      - "60"
      X-Ratelimit-Remaining:
<<<<<<< HEAD
      - "798"
      X-Ratelimit-Reset:
      - "21"
=======
      - "978"
      X-Ratelimit-Reset:
      - "51"
>>>>>>> 154a3a6f
    status: 200 OK
    code: 200
    duration: ""
- request:
    body: ""
    form: {}
    headers:
      Accept:
      - application/json
      Dd-Operation-Id:
      - GetAPITest
      User-Agent:
<<<<<<< HEAD
      - terraform-provider-datadog/dev (terraform 2.4.4; terraform-cli 0.14.7) datadog-api-client-go/1.0.0-beta.19 (go go1.16.3; os darwin; arch amd64)
    url: https://api.datadoghq.com/api/v1/synthetics/tests/api/gwk-mxd-bix
    method: GET
  response:
    body: '{"status":"paused","public_id":"gwk-mxd-bix","tags":["foo:bar","baz"],"locations":["aws:eu-central-1"],"message":"Notify @datadog.user","name":"tf-TestAccDatadogSyntheticsAPITest_importBasic-local-1618930415","monitor_id":34157610,"type":"api","subtype":"http","config":{"request":{"body":"this is a body","url":"https://www.datadoghq.com","noSavingResponseBody":true,"headers":{"Accept":"application/json","X-Datadog-Trace-ID":"1234566789"},"timeout":30,"method":"GET"},"assertions":[{"operator":"contains","property":"content-type","type":"header","target":"application/json"},{"operator":"is","type":"statusCode","target":200},{"operator":"lessThan","type":"responseTime","target":2000},{"operator":"doesNotContain","type":"body","target":"terraform"}],"configVariables":[{"pattern":"{{numeric(3)}}","type":"text","example":"123","name":"VARIABLE_NAME"}]},"options":{"follow_redirects":true,"retry":{"count":1,"interval":300},"min_location_failed":1,"allow_insecure":true,"tick_every":60}}'
=======
      - terraform-provider-datadog/dev (terraform 1.16.0; terraform-cli 0.12.7-sdk) datadog-api-client-go/1.0.0-beta.19+dev (go go1.15.3; os darwin; arch amd64)
    url: https://api.datadoghq.com/api/v1/synthetics/tests/api/h2m-vpa-e9q
    method: GET
  response:
    body: '{"status":"paused","public_id":"h2m-vpa-e9q","tags":["foo:bar","baz"],"locations":["aws:eu-central-1"],"message":"Notify @datadog.user","name":"tf-TestAccDatadogSyntheticsAPITest_importBasic-local-1617196327","monitor_id":33131332,"type":"api","subtype":"http","config":{"request":{"body":"this is a body","url":"https://www.datadoghq.com","noSavingResponseBody":true,"headers":{"Accept":"application/json","X-Datadog-Trace-ID":"1234566789"},"timeout":30,"method":"GET"},"assertions":[{"operator":"contains","property":"content-type","type":"header","target":"application/json"},{"operator":"is","type":"statusCode","target":200},{"operator":"lessThan","type":"responseTime","target":2000},{"operator":"doesNotContain","type":"body","target":"terraform"}],"configVariables":[{"pattern":"{{numeric(3)}}","type":"text","example":"123","name":"VARIABLE_NAME"}]},"options":{"follow_redirects":true,"retry":{"count":1,"interval":300},"min_location_failed":1,"allow_insecure":true,"tick_every":60}}'
>>>>>>> 154a3a6f
    headers:
      Cache-Control:
      - no-cache
      Connection:
      - keep-alive
      Content-Security-Policy:
      - frame-ancestors 'self'; report-uri https://api.datadoghq.com/csp-report
      Content-Type:
      - application/json
      Date:
<<<<<<< HEAD
      - Tue, 20 Apr 2021 14:53:39 GMT
=======
      - Wed, 31 Mar 2021 13:12:09 GMT
>>>>>>> 154a3a6f
      Pragma:
      - no-cache
      Strict-Transport-Security:
      - max-age=15724800;
      Vary:
      - Accept-Encoding
      X-Content-Type-Options:
      - nosniff
      X-Dd-Debug:
<<<<<<< HEAD
      - S1wfaMZOKGT/IoMw6fqAwAwGWo2vQ44sjF3YzuETnQfxZO2T5eJbs0aX3UKb9Dwu
      X-Dd-Version:
      - "35.4351688"
=======
      - fIO2C4qGDheGHy4YbS+r3a3CXbh4cbRo7roILOimQyiHGjQdOat0cIpWCkupM1uX
      X-Dd-Version:
      - "35.4208607"
>>>>>>> 154a3a6f
      X-Frame-Options:
      - SAMEORIGIN
      X-Ratelimit-Limit:
      - "1000"
      X-Ratelimit-Period:
      - "60"
      X-Ratelimit-Remaining:
<<<<<<< HEAD
      - "797"
      X-Ratelimit-Reset:
      - "21"
=======
      - "977"
      X-Ratelimit-Reset:
      - "51"
>>>>>>> 154a3a6f
    status: 200 OK
    code: 200
    duration: ""
- request:
    body: |
<<<<<<< HEAD
      {"public_ids":["gwk-mxd-bix"]}
=======
      {"public_ids":["h2m-vpa-e9q"]}
>>>>>>> 154a3a6f
    form: {}
    headers:
      Accept:
      - application/json
      Content-Type:
      - application/json
      Dd-Operation-Id:
      - DeleteTests
      User-Agent:
<<<<<<< HEAD
      - terraform-provider-datadog/dev (terraform 2.4.4; terraform-cli 0.14.7) datadog-api-client-go/1.0.0-beta.19 (go go1.16.3; os darwin; arch amd64)
    url: https://api.datadoghq.com/api/v1/synthetics/tests/delete
    method: POST
  response:
    body: '{"deleted_tests":[{"deleted_at":"2021-04-20T14:53:40.397131+00:00","public_id":"gwk-mxd-bix"}]}'
=======
      - terraform-provider-datadog/dev (terraform 1.16.0; terraform-cli 0.12.7-sdk) datadog-api-client-go/1.0.0-beta.19+dev (go go1.15.3; os darwin; arch amd64)
    url: https://api.datadoghq.com/api/v1/synthetics/tests/delete
    method: POST
  response:
    body: '{"deleted_tests":[{"deleted_at":"2021-03-31T13:12:10.471225+00:00","public_id":"h2m-vpa-e9q"}]}'
>>>>>>> 154a3a6f
    headers:
      Cache-Control:
      - no-cache
      Connection:
      - keep-alive
      Content-Security-Policy:
      - frame-ancestors 'self'; report-uri https://api.datadoghq.com/csp-report
      Content-Type:
      - application/json
      Date:
<<<<<<< HEAD
      - Tue, 20 Apr 2021 14:53:40 GMT
=======
      - Wed, 31 Mar 2021 13:12:10 GMT
>>>>>>> 154a3a6f
      Pragma:
      - no-cache
      Strict-Transport-Security:
      - max-age=15724800;
      Vary:
      - Accept-Encoding
      X-Content-Type-Options:
      - nosniff
      X-Dd-Debug:
<<<<<<< HEAD
      - bgHykj7A9bfZx0Y5ZO3swhhp5tGUSNJHqFWR868+qg087CYrDOd5hQslC+noiEtH
      X-Dd-Version:
      - "35.4351688"
=======
      - vdJ3/nHEY1ioXQ6pQrBVvsQK1s4yyc+wufBMPSoXql71qZVuP/xMdtNo6DafhOAk
      X-Dd-Version:
      - "35.4208607"
>>>>>>> 154a3a6f
      X-Frame-Options:
      - SAMEORIGIN
      X-Ratelimit-Limit:
      - "120"
      X-Ratelimit-Period:
      - "60"
      X-Ratelimit-Remaining:
<<<<<<< HEAD
      - "97"
      X-Ratelimit-Reset:
      - "20"
=======
      - "118"
      X-Ratelimit-Reset:
      - "50"
>>>>>>> 154a3a6f
    status: 200 OK
    code: 200
    duration: ""
- request:
    body: ""
    form: {}
    headers:
      Accept:
      - application/json
      Dd-Operation-Id:
      - GetTest
      User-Agent:
<<<<<<< HEAD
      - terraform-provider-datadog/dev (terraform 2.4.4; terraform-cli 0.14.7) datadog-api-client-go/1.0.0-beta.19 (go go1.16.3; os darwin; arch amd64)
    url: https://api.datadoghq.com/api/v1/synthetics/tests/gwk-mxd-bix
=======
      - terraform-provider-datadog/dev (terraform 1.16.0; terraform-cli 0.12.7-sdk) datadog-api-client-go/1.0.0-beta.19+dev (go go1.15.3; os darwin; arch amd64)
    url: https://api.datadoghq.com/api/v1/synthetics/tests/h2m-vpa-e9q
>>>>>>> 154a3a6f
    method: GET
  response:
    body: '{"errors": ["Synthetics test not found"]}'
    headers:
      Cache-Control:
      - no-cache
      Connection:
      - keep-alive
      Content-Security-Policy:
      - frame-ancestors 'self'; report-uri https://api.datadoghq.com/csp-report
      Content-Type:
      - application/json
      Date:
<<<<<<< HEAD
      - Tue, 20 Apr 2021 14:53:40 GMT
=======
      - Wed, 31 Mar 2021 13:12:10 GMT
>>>>>>> 154a3a6f
      Pragma:
      - no-cache
      Strict-Transport-Security:
      - max-age=15724800;
      Vary:
      - Accept-Encoding
      X-Content-Type-Options:
      - nosniff
      X-Dd-Version:
<<<<<<< HEAD
      - "35.4351688"
=======
      - "35.4208607"
>>>>>>> 154a3a6f
      X-Frame-Options:
      - SAMEORIGIN
      X-Ratelimit-Limit:
      - "1000"
      X-Ratelimit-Period:
      - "60"
      X-Ratelimit-Remaining:
<<<<<<< HEAD
      - "792"
      X-Ratelimit-Reset:
      - "20"
=======
      - "976"
      X-Ratelimit-Reset:
      - "50"
>>>>>>> 154a3a6f
    status: 404 Not Found
    code: 404
    duration: ""<|MERGE_RESOLUTION|>--- conflicted
+++ resolved
@@ -3,11 +3,7 @@
 interactions:
 - request:
     body: |
-<<<<<<< HEAD
-      {"config":{"assertions":[{"operator":"contains","property":"content-type","target":"application/json","type":"header"},{"operator":"is","target":200,"type":"statusCode"},{"operator":"lessThan","target":2000,"type":"responseTime"},{"operator":"doesNotContain","target":"terraform","type":"body"}],"configVariables":[{"example":"123","name":"VARIABLE_NAME","pattern":"{{numeric(3)}}","type":"text"}],"request":{"body":"this is a body","headers":{"Accept":"application/json","X-Datadog-Trace-ID":"1234566789"},"method":"GET","noSavingResponseBody":true,"timeout":30,"url":"https://www.datadoghq.com"}},"locations":["aws:eu-central-1"],"message":"Notify @datadog.user","name":"tf-TestAccDatadogSyntheticsAPITest_importBasic-local-1618930415","options":{"allow_insecure":true,"follow_redirects":true,"min_location_failed":1,"retry":{"count":1,"interval":300},"tick_every":60},"status":"paused","subtype":"http","tags":["foo:bar","baz"],"type":"api"}
-=======
       {"config":{"assertions":[{"operator":"contains","property":"content-type","target":"application/json","type":"header"},{"operator":"is","target":200,"type":"statusCode"},{"operator":"lessThan","target":2000,"type":"responseTime"},{"operator":"doesNotContain","target":"terraform","type":"body"}],"configVariables":[{"example":"123","name":"VARIABLE_NAME","pattern":"{{numeric(3)}}","type":"text"}],"request":{"body":"this is a body","headers":{"Accept":"application/json","X-Datadog-Trace-ID":"1234566789"},"method":"GET","noSavingResponseBody":true,"timeout":30,"url":"https://www.datadoghq.com"}},"locations":["aws:eu-central-1"],"message":"Notify @datadog.user","name":"tf-TestAccDatadogSyntheticsAPITest_importBasic-local-1617196327","options":{"allow_insecure":true,"follow_redirects":true,"min_location_failed":1,"retry":{"count":1,"interval":300},"tick_every":60},"status":"paused","subtype":"http","tags":["foo:bar","baz"],"type":"api"}
->>>>>>> 154a3a6f
     form: {}
     headers:
       Accept:
@@ -17,68 +13,244 @@
       Dd-Operation-Id:
       - CreateSyntheticsAPITest
       User-Agent:
-<<<<<<< HEAD
-      - terraform-provider-datadog/dev (terraform 2.4.4; terraform-cli 0.14.7) datadog-api-client-go/1.0.0-beta.19 (go go1.16.3; os darwin; arch amd64)
+      - terraform-provider-datadog/dev (terraform 1.16.0; terraform-cli 0.12.7-sdk) datadog-api-client-go/1.0.0-beta.19+dev (go go1.15.3; os darwin; arch amd64)
     url: https://api.datadoghq.com/api/v1/synthetics/tests/api
     method: POST
   response:
-    body: '{"status":"paused","public_id":"gwk-mxd-bix","tags":["foo:bar","baz"],"org_id":321813,"locations":["aws:eu-central-1"],"message":"Notify @datadog.user","deleted_at":null,"name":"tf-TestAccDatadogSyntheticsAPITest_importBasic-local-1618930415","monitor_id":34157610,"type":"api","created_at":"2021-04-20T14:53:36.876131+00:00","modified_at":"2021-04-20T14:53:36.876131+00:00","subtype":"http","config":{"request":{"body":"this is a body","url":"https://www.datadoghq.com","noSavingResponseBody":true,"headers":{"Accept":"application/json","X-Datadog-Trace-ID":"1234566789"},"timeout":30,"method":"GET"},"assertions":[{"operator":"contains","property":"content-type","type":"header","target":"application/json"},{"operator":"is","type":"statusCode","target":200},{"operator":"lessThan","type":"responseTime","target":2000},{"operator":"doesNotContain","type":"body","target":"terraform"}],"configVariables":[{"pattern":"{{numeric(3)}}","type":"text","example":"123","name":"VARIABLE_NAME"}]},"options":{"follow_redirects":true,"retry":{"count":1,"interval":300},"min_location_failed":1,"allow_insecure":true,"tick_every":60}}'
-=======
-      - terraform-provider-datadog/dev (terraform 1.16.0; terraform-cli 0.12.7-sdk) datadog-api-client-go/1.0.0-beta.19+dev (go go1.15.3; os darwin; arch amd64)
-    url: https://api.datadoghq.com/api/v1/synthetics/tests/api
-    method: POST
-  response:
     body: '{"status":"paused","public_id":"h2m-vpa-e9q","tags":["foo:bar","baz"],"org_id":321813,"locations":["aws:eu-central-1"],"message":"Notify @datadog.user","deleted_at":null,"name":"tf-TestAccDatadogSyntheticsAPITest_importBasic-local-1617196327","monitor_id":33131332,"type":"api","created_at":"2021-03-31T13:12:08.470151+00:00","modified_at":"2021-03-31T13:12:08.470151+00:00","subtype":"http","config":{"request":{"body":"this is a body","url":"https://www.datadoghq.com","noSavingResponseBody":true,"headers":{"Accept":"application/json","X-Datadog-Trace-ID":"1234566789"},"timeout":30,"method":"GET"},"assertions":[{"operator":"contains","property":"content-type","type":"header","target":"application/json"},{"operator":"is","type":"statusCode","target":200},{"operator":"lessThan","type":"responseTime","target":2000},{"operator":"doesNotContain","type":"body","target":"terraform"}],"configVariables":[{"pattern":"{{numeric(3)}}","type":"text","example":"123","name":"VARIABLE_NAME"}]},"options":{"follow_redirects":true,"retry":{"count":1,"interval":300},"min_location_failed":1,"allow_insecure":true,"tick_every":60}}'
->>>>>>> 154a3a6f
-    headers:
-      Cache-Control:
-      - no-cache
-      Connection:
-      - keep-alive
-      Content-Security-Policy:
-      - frame-ancestors 'self'; report-uri https://api.datadoghq.com/csp-report
-      Content-Type:
-      - application/json
-      Date:
-<<<<<<< HEAD
-      - Tue, 20 Apr 2021 14:53:36 GMT
-=======
+    headers:
+      Cache-Control:
+      - no-cache
+      Connection:
+      - keep-alive
+      Content-Security-Policy:
+      - frame-ancestors 'self'; report-uri https://api.datadoghq.com/csp-report
+      Content-Type:
+      - application/json
+      Date:
       - Wed, 31 Mar 2021 13:12:08 GMT
->>>>>>> 154a3a6f
-      Pragma:
-      - no-cache
-      Strict-Transport-Security:
-      - max-age=15724800;
-      Vary:
-      - Accept-Encoding
-      X-Content-Type-Options:
-      - nosniff
-      X-Dd-Debug:
-<<<<<<< HEAD
+      Pragma:
+      - no-cache
+      Strict-Transport-Security:
+      - max-age=15724800;
+      Vary:
+      - Accept-Encoding
+      X-Content-Type-Options:
+      - nosniff
+      X-Dd-Debug:
+      - tpRCH6w417YjBovRJ8VmtuXmNONVYiRp2c8d2AxjPdGBn8PCtgG4vAztrx3qUZAN
+      X-Dd-Version:
+      - "35.4208607"
+      X-Frame-Options:
+      - SAMEORIGIN
+      X-Ratelimit-Limit:
+      - "120"
+      X-Ratelimit-Period:
+      - "60"
+      X-Ratelimit-Remaining:
+      - "118"
+      X-Ratelimit-Reset:
+      - "52"
+    status: 200 OK
+    code: 200
+    duration: ""
+- request:
+    body: ""
+    form: {}
+    headers:
+      Accept:
+      - application/json
+      Dd-Operation-Id:
+      - GetTest
+      User-Agent:
+      - terraform-provider-datadog/dev (terraform 1.16.0; terraform-cli 0.12.7-sdk) datadog-api-client-go/1.0.0-beta.19+dev (go go1.15.3; os darwin; arch amd64)
+    url: https://api.datadoghq.com/api/v1/synthetics/tests/h2m-vpa-e9q
+    method: GET
+  response:
+    body: '{"status":"paused","public_id":"h2m-vpa-e9q","tags":["foo:bar","baz"],"locations":["aws:eu-central-1"],"message":"Notify @datadog.user","name":"tf-TestAccDatadogSyntheticsAPITest_importBasic-local-1617196327","monitor_id":33131332,"type":"api","subtype":"http","config":{"request":{"body":"this is a body","url":"https://www.datadoghq.com","noSavingResponseBody":true,"headers":{"Accept":"application/json","X-Datadog-Trace-ID":"1234566789"},"timeout":30,"method":"GET"},"assertions":[{"operator":"contains","property":"content-type","type":"header","target":"application/json"},{"operator":"is","type":"statusCode","target":200},{"operator":"lessThan","type":"responseTime","target":2000},{"operator":"doesNotContain","type":"body","target":"terraform"}],"configVariables":[{"pattern":"{{numeric(3)}}","type":"text","example":"123","name":"VARIABLE_NAME"}]},"options":{"follow_redirects":true,"retry":{"count":1,"interval":300},"min_location_failed":1,"allow_insecure":true,"tick_every":60}}'
+    headers:
+      Cache-Control:
+      - no-cache
+      Connection:
+      - keep-alive
+      Content-Security-Policy:
+      - frame-ancestors 'self'; report-uri https://api.datadoghq.com/csp-report
+      Content-Type:
+      - application/json
+      Date:
+      - Wed, 31 Mar 2021 13:12:08 GMT
+      Pragma:
+      - no-cache
+      Strict-Transport-Security:
+      - max-age=15724800;
+      Vary:
+      - Accept-Encoding
+      X-Content-Type-Options:
+      - nosniff
+      X-Dd-Debug:
+      - /L+SFFO+m1pPY+hRCpk5325fvfrNl0KmiquUNJolBN/5hu3HIwflqjZSbJ6NxDFG
+      X-Dd-Version:
+      - "35.4208607"
+      X-Frame-Options:
+      - SAMEORIGIN
+      X-Ratelimit-Limit:
+      - "1000"
+      X-Ratelimit-Period:
+      - "60"
+      X-Ratelimit-Remaining:
+      - "984"
+      X-Ratelimit-Reset:
+      - "52"
+    status: 200 OK
+    code: 200
+    duration: ""
+- request:
+    body: ""
+    form: {}
+    headers:
+      Accept:
+      - application/json
+      Dd-Operation-Id:
+      - GetAPITest
+      User-Agent:
+      - terraform-provider-datadog/dev (terraform 1.16.0; terraform-cli 0.12.7-sdk) datadog-api-client-go/1.0.0-beta.19+dev (go go1.15.3; os darwin; arch amd64)
+    url: https://api.datadoghq.com/api/v1/synthetics/tests/api/h2m-vpa-e9q
+    method: GET
+  response:
+    body: '{"status":"paused","public_id":"h2m-vpa-e9q","tags":["foo:bar","baz"],"locations":["aws:eu-central-1"],"message":"Notify @datadog.user","name":"tf-TestAccDatadogSyntheticsAPITest_importBasic-local-1617196327","monitor_id":33131332,"type":"api","subtype":"http","config":{"request":{"body":"this is a body","url":"https://www.datadoghq.com","noSavingResponseBody":true,"headers":{"Accept":"application/json","X-Datadog-Trace-ID":"1234566789"},"timeout":30,"method":"GET"},"assertions":[{"operator":"contains","property":"content-type","type":"header","target":"application/json"},{"operator":"is","type":"statusCode","target":200},{"operator":"lessThan","type":"responseTime","target":2000},{"operator":"doesNotContain","type":"body","target":"terraform"}],"configVariables":[{"pattern":"{{numeric(3)}}","type":"text","example":"123","name":"VARIABLE_NAME"}]},"options":{"follow_redirects":true,"retry":{"count":1,"interval":300},"min_location_failed":1,"allow_insecure":true,"tick_every":60}}'
+    headers:
+      Cache-Control:
+      - no-cache
+      Connection:
+      - keep-alive
+      Content-Security-Policy:
+      - frame-ancestors 'self'; report-uri https://api.datadoghq.com/csp-report
+      Content-Type:
+      - application/json
+      Date:
+      - Wed, 31 Mar 2021 13:12:08 GMT
+      Pragma:
+      - no-cache
+      Strict-Transport-Security:
+      - max-age=15724800;
+      Vary:
+      - Accept-Encoding
+      X-Content-Type-Options:
+      - nosniff
+      X-Dd-Debug:
+      - Wjq53IVIwnB4SiR238oOYgHFMq/ZYP0LQ/Dv8C2fFLBwTje/dWJHu6pI6vIOK1zG
+      X-Dd-Version:
+      - "35.4208607"
+      X-Frame-Options:
+      - SAMEORIGIN
+      X-Ratelimit-Limit:
+      - "1000"
+      X-Ratelimit-Period:
+      - "60"
+      X-Ratelimit-Remaining:
+      - "983"
+      X-Ratelimit-Reset:
+      - "52"
+    status: 200 OK
+    code: 200
+    duration: ""
+- request:
+    body: ""
+    form: {}
+    headers:
+      Accept:
+      - application/json
+      Dd-Operation-Id:
+      - GetTest
+      User-Agent:
+      - terraform-provider-datadog/dev (terraform 1.16.0; terraform-cli 0.12.7-sdk) datadog-api-client-go/1.0.0-beta.19+dev (go go1.15.3; os darwin; arch amd64)
+    url: https://api.datadoghq.com/api/v1/synthetics/tests/h2m-vpa-e9q
+    method: GET
+  response:
+    body: '{"status":"paused","public_id":"h2m-vpa-e9q","tags":["foo:bar","baz"],"locations":["aws:eu-central-1"],"message":"Notify @datadog.user","name":"tf-TestAccDatadogSyntheticsAPITest_importBasic-local-1617196327","monitor_id":33131332,"type":"api","subtype":"http","config":{"request":{"body":"this is a body","url":"https://www.datadoghq.com","noSavingResponseBody":true,"headers":{"Accept":"application/json","X-Datadog-Trace-ID":"1234566789"},"timeout":30,"method":"GET"},"assertions":[{"operator":"contains","property":"content-type","type":"header","target":"application/json"},{"operator":"is","type":"statusCode","target":200},{"operator":"lessThan","type":"responseTime","target":2000},{"operator":"doesNotContain","type":"body","target":"terraform"}],"configVariables":[{"pattern":"{{numeric(3)}}","type":"text","example":"123","name":"VARIABLE_NAME"}]},"options":{"follow_redirects":true,"retry":{"count":1,"interval":300},"min_location_failed":1,"allow_insecure":true,"tick_every":60}}'
+    headers:
+      Cache-Control:
+      - no-cache
+      Connection:
+      - keep-alive
+      Content-Security-Policy:
+      - frame-ancestors 'self'; report-uri https://api.datadoghq.com/csp-report
+      Content-Type:
+      - application/json
+      Date:
+      - Wed, 31 Mar 2021 13:12:09 GMT
+      Pragma:
+      - no-cache
+      Strict-Transport-Security:
+      - max-age=15724800;
+      Vary:
+      - Accept-Encoding
+      X-Content-Type-Options:
+      - nosniff
+      X-Dd-Debug:
       - l4HFlaRP3QwYSqoGKhzbYfv7zgkK63HIRR7YkyVYZspq0lGjjTBwoK8V/alf+XYt
       X-Dd-Version:
-      - "35.4351688"
-=======
-      - tpRCH6w417YjBovRJ8VmtuXmNONVYiRp2c8d2AxjPdGBn8PCtgG4vAztrx3qUZAN
-      X-Dd-Version:
-      - "35.4208607"
->>>>>>> 154a3a6f
-      X-Frame-Options:
-      - SAMEORIGIN
-      X-Ratelimit-Limit:
-      - "120"
-      X-Ratelimit-Period:
-      - "60"
-      X-Ratelimit-Remaining:
-<<<<<<< HEAD
-      - "97"
-      X-Ratelimit-Reset:
-      - "24"
-=======
-      - "118"
+      - "35.4208607"
+      X-Frame-Options:
+      - SAMEORIGIN
+      X-Ratelimit-Limit:
+      - "1000"
+      X-Ratelimit-Period:
+      - "60"
+      X-Ratelimit-Remaining:
+      - "982"
       X-Ratelimit-Reset:
       - "52"
->>>>>>> 154a3a6f
+    status: 200 OK
+    code: 200
+    duration: ""
+- request:
+    body: ""
+    form: {}
+    headers:
+      Accept:
+      - application/json
+      Dd-Operation-Id:
+      - GetAPITest
+      User-Agent:
+      - terraform-provider-datadog/dev (terraform 1.16.0; terraform-cli 0.12.7-sdk) datadog-api-client-go/1.0.0-beta.19+dev (go go1.15.3; os darwin; arch amd64)
+    url: https://api.datadoghq.com/api/v1/synthetics/tests/api/h2m-vpa-e9q
+    method: GET
+  response:
+    body: '{"status":"paused","public_id":"h2m-vpa-e9q","tags":["foo:bar","baz"],"locations":["aws:eu-central-1"],"message":"Notify @datadog.user","name":"tf-TestAccDatadogSyntheticsAPITest_importBasic-local-1617196327","monitor_id":33131332,"type":"api","subtype":"http","config":{"request":{"body":"this is a body","url":"https://www.datadoghq.com","noSavingResponseBody":true,"headers":{"Accept":"application/json","X-Datadog-Trace-ID":"1234566789"},"timeout":30,"method":"GET"},"assertions":[{"operator":"contains","property":"content-type","type":"header","target":"application/json"},{"operator":"is","type":"statusCode","target":200},{"operator":"lessThan","type":"responseTime","target":2000},{"operator":"doesNotContain","type":"body","target":"terraform"}],"configVariables":[{"pattern":"{{numeric(3)}}","type":"text","example":"123","name":"VARIABLE_NAME"}]},"options":{"follow_redirects":true,"retry":{"count":1,"interval":300},"min_location_failed":1,"allow_insecure":true,"tick_every":60}}'
+    headers:
+      Cache-Control:
+      - no-cache
+      Connection:
+      - keep-alive
+      Content-Security-Policy:
+      - frame-ancestors 'self'; report-uri https://api.datadoghq.com/csp-report
+      Content-Type:
+      - application/json
+      Date:
+      - Wed, 31 Mar 2021 13:12:09 GMT
+      Pragma:
+      - no-cache
+      Strict-Transport-Security:
+      - max-age=15724800;
+      Vary:
+      - Accept-Encoding
+      X-Content-Type-Options:
+      - nosniff
+      X-Dd-Debug:
+      - vdJ3/nHEY1ioXQ6pQrBVvsQK1s4yyc+wufBMPSoXql71qZVuP/xMdtNo6DafhOAk
+      X-Dd-Version:
+      - "35.4208607"
+      X-Frame-Options:
+      - SAMEORIGIN
+      X-Ratelimit-Limit:
+      - "1000"
+      X-Ratelimit-Period:
+      - "60"
+      X-Ratelimit-Remaining:
+      - "981"
+      X-Ratelimit-Reset:
+      - "51"
     status: 200 OK
     code: 200
     duration: ""
@@ -91,61 +263,44 @@
       Dd-Operation-Id:
       - GetTest
       User-Agent:
-<<<<<<< HEAD
-      - terraform-provider-datadog/dev (terraform 2.4.4; terraform-cli 0.14.7) datadog-api-client-go/1.0.0-beta.19 (go go1.16.3; os darwin; arch amd64)
-    url: https://api.datadoghq.com/api/v1/synthetics/tests/gwk-mxd-bix
-    method: GET
-  response:
-    body: '{"status":"paused","public_id":"gwk-mxd-bix","tags":["foo:bar","baz"],"locations":["aws:eu-central-1"],"message":"Notify @datadog.user","name":"tf-TestAccDatadogSyntheticsAPITest_importBasic-local-1618930415","monitor_id":34157610,"type":"api","subtype":"http","config":{"request":{"body":"this is a body","url":"https://www.datadoghq.com","noSavingResponseBody":true,"headers":{"Accept":"application/json","X-Datadog-Trace-ID":"1234566789"},"timeout":30,"method":"GET"},"assertions":[{"operator":"contains","property":"content-type","type":"header","target":"application/json"},{"operator":"is","type":"statusCode","target":200},{"operator":"lessThan","type":"responseTime","target":2000},{"operator":"doesNotContain","type":"body","target":"terraform"}],"configVariables":[{"pattern":"{{numeric(3)}}","type":"text","example":"123","name":"VARIABLE_NAME"}]},"options":{"follow_redirects":true,"retry":{"count":1,"interval":300},"min_location_failed":1,"allow_insecure":true,"tick_every":60}}'
-=======
       - terraform-provider-datadog/dev (terraform 1.16.0; terraform-cli 0.12.7-sdk) datadog-api-client-go/1.0.0-beta.19+dev (go go1.15.3; os darwin; arch amd64)
     url: https://api.datadoghq.com/api/v1/synthetics/tests/h2m-vpa-e9q
     method: GET
   response:
     body: '{"status":"paused","public_id":"h2m-vpa-e9q","tags":["foo:bar","baz"],"locations":["aws:eu-central-1"],"message":"Notify @datadog.user","name":"tf-TestAccDatadogSyntheticsAPITest_importBasic-local-1617196327","monitor_id":33131332,"type":"api","subtype":"http","config":{"request":{"body":"this is a body","url":"https://www.datadoghq.com","noSavingResponseBody":true,"headers":{"Accept":"application/json","X-Datadog-Trace-ID":"1234566789"},"timeout":30,"method":"GET"},"assertions":[{"operator":"contains","property":"content-type","type":"header","target":"application/json"},{"operator":"is","type":"statusCode","target":200},{"operator":"lessThan","type":"responseTime","target":2000},{"operator":"doesNotContain","type":"body","target":"terraform"}],"configVariables":[{"pattern":"{{numeric(3)}}","type":"text","example":"123","name":"VARIABLE_NAME"}]},"options":{"follow_redirects":true,"retry":{"count":1,"interval":300},"min_location_failed":1,"allow_insecure":true,"tick_every":60}}'
->>>>>>> 154a3a6f
-    headers:
-      Cache-Control:
-      - no-cache
-      Connection:
-      - keep-alive
-      Content-Security-Policy:
-      - frame-ancestors 'self'; report-uri https://api.datadoghq.com/csp-report
-      Content-Type:
-      - application/json
-      Date:
-<<<<<<< HEAD
-      - Tue, 20 Apr 2021 14:53:36 GMT
-=======
-      - Wed, 31 Mar 2021 13:12:08 GMT
->>>>>>> 154a3a6f
-      Pragma:
-      - no-cache
-      Strict-Transport-Security:
-      - max-age=15724800;
-      Vary:
-      - Accept-Encoding
-      X-Content-Type-Options:
-      - nosniff
-      X-Dd-Debug:
-<<<<<<< HEAD
-      - B1nwy/pPNqX+q4pQT22cdp1QCexE35IF8qwSHy0Nf7IW0Y881qtn4tXN1lpmzaKc
-      X-Dd-Version:
-      - "35.4351688"
-=======
-      - /L+SFFO+m1pPY+hRCpk5325fvfrNl0KmiquUNJolBN/5hu3HIwflqjZSbJ6NxDFG
-      X-Dd-Version:
-      - "35.4208607"
-      X-Frame-Options:
-      - SAMEORIGIN
-      X-Ratelimit-Limit:
-      - "1000"
-      X-Ratelimit-Period:
-      - "60"
-      X-Ratelimit-Remaining:
-      - "984"
-      X-Ratelimit-Reset:
-      - "52"
+    headers:
+      Cache-Control:
+      - no-cache
+      Connection:
+      - keep-alive
+      Content-Security-Policy:
+      - frame-ancestors 'self'; report-uri https://api.datadoghq.com/csp-report
+      Content-Type:
+      - application/json
+      Date:
+      - Wed, 31 Mar 2021 13:12:09 GMT
+      Pragma:
+      - no-cache
+      Strict-Transport-Security:
+      - max-age=15724800;
+      Vary:
+      - Accept-Encoding
+      X-Content-Type-Options:
+      - nosniff
+      X-Dd-Debug:
+      - HbtaOKlJ6OCrx9tMXO6ivMTrEM+g0c93HDp08trmOmgdHozC5J+vn10F0H4WPjCU
+      X-Dd-Version:
+      - "35.4208607"
+      X-Frame-Options:
+      - SAMEORIGIN
+      X-Ratelimit-Limit:
+      - "1000"
+      X-Ratelimit-Period:
+      - "60"
+      X-Ratelimit-Remaining:
+      - "980"
+      X-Ratelimit-Reset:
+      - "51"
     status: 200 OK
     code: 200
     duration: ""
@@ -173,36 +328,79 @@
       Content-Type:
       - application/json
       Date:
-      - Wed, 31 Mar 2021 13:12:08 GMT
-      Pragma:
-      - no-cache
-      Strict-Transport-Security:
-      - max-age=15724800;
-      Vary:
-      - Accept-Encoding
-      X-Content-Type-Options:
-      - nosniff
-      X-Dd-Debug:
-      - Wjq53IVIwnB4SiR238oOYgHFMq/ZYP0LQ/Dv8C2fFLBwTje/dWJHu6pI6vIOK1zG
-      X-Dd-Version:
-      - "35.4208607"
->>>>>>> 154a3a6f
-      X-Frame-Options:
-      - SAMEORIGIN
-      X-Ratelimit-Limit:
-      - "1000"
-      X-Ratelimit-Period:
-      - "60"
-      X-Ratelimit-Remaining:
-<<<<<<< HEAD
-      - "808"
-      X-Ratelimit-Reset:
-      - "24"
-=======
-      - "983"
-      X-Ratelimit-Reset:
-      - "52"
->>>>>>> 154a3a6f
+      - Wed, 31 Mar 2021 13:12:09 GMT
+      Pragma:
+      - no-cache
+      Strict-Transport-Security:
+      - max-age=15724800;
+      Vary:
+      - Accept-Encoding
+      X-Content-Type-Options:
+      - nosniff
+      X-Dd-Debug:
+      - S1wfaMZOKGT/IoMw6fqAwAwGWo2vQ44sjF3YzuETnQfxZO2T5eJbs0aX3UKb9Dwu
+      X-Dd-Version:
+      - "35.4208607"
+      X-Frame-Options:
+      - SAMEORIGIN
+      X-Ratelimit-Limit:
+      - "1000"
+      X-Ratelimit-Period:
+      - "60"
+      X-Ratelimit-Remaining:
+      - "979"
+      X-Ratelimit-Reset:
+      - "51"
+    status: 200 OK
+    code: 200
+    duration: ""
+- request:
+    body: ""
+    form: {}
+    headers:
+      Accept:
+      - application/json
+      Dd-Operation-Id:
+      - GetTest
+      User-Agent:
+      - terraform-provider-datadog/dev (terraform 1.16.0; terraform-cli 0.12.7-sdk) datadog-api-client-go/1.0.0-beta.19+dev (go go1.15.3; os darwin; arch amd64)
+    url: https://api.datadoghq.com/api/v1/synthetics/tests/h2m-vpa-e9q
+    method: GET
+  response:
+    body: '{"status":"paused","public_id":"h2m-vpa-e9q","tags":["foo:bar","baz"],"locations":["aws:eu-central-1"],"message":"Notify @datadog.user","name":"tf-TestAccDatadogSyntheticsAPITest_importBasic-local-1617196327","monitor_id":33131332,"type":"api","subtype":"http","config":{"request":{"body":"this is a body","url":"https://www.datadoghq.com","noSavingResponseBody":true,"headers":{"Accept":"application/json","X-Datadog-Trace-ID":"1234566789"},"timeout":30,"method":"GET"},"assertions":[{"operator":"contains","property":"content-type","type":"header","target":"application/json"},{"operator":"is","type":"statusCode","target":200},{"operator":"lessThan","type":"responseTime","target":2000},{"operator":"doesNotContain","type":"body","target":"terraform"}],"configVariables":[{"pattern":"{{numeric(3)}}","type":"text","example":"123","name":"VARIABLE_NAME"}]},"options":{"follow_redirects":true,"retry":{"count":1,"interval":300},"min_location_failed":1,"allow_insecure":true,"tick_every":60}}'
+    headers:
+      Cache-Control:
+      - no-cache
+      Connection:
+      - keep-alive
+      Content-Security-Policy:
+      - frame-ancestors 'self'; report-uri https://api.datadoghq.com/csp-report
+      Content-Type:
+      - application/json
+      Date:
+      - Wed, 31 Mar 2021 13:12:09 GMT
+      Pragma:
+      - no-cache
+      Strict-Transport-Security:
+      - max-age=15724800;
+      Vary:
+      - Accept-Encoding
+      X-Content-Type-Options:
+      - nosniff
+      X-Dd-Debug:
+      - S1wfaMZOKGT/IoMw6fqAwAwGWo2vQ44sjF3YzuETnQfxZO2T5eJbs0aX3UKb9Dwu
+      X-Dd-Version:
+      - "35.4208607"
+      X-Frame-Options:
+      - SAMEORIGIN
+      X-Ratelimit-Limit:
+      - "1000"
+      X-Ratelimit-Period:
+      - "60"
+      X-Ratelimit-Remaining:
+      - "978"
+      X-Ratelimit-Reset:
+      - "51"
     status: 200 OK
     code: 200
     duration: ""
@@ -215,450 +413,50 @@
       Dd-Operation-Id:
       - GetAPITest
       User-Agent:
-<<<<<<< HEAD
-      - terraform-provider-datadog/dev (terraform 2.4.4; terraform-cli 0.14.7) datadog-api-client-go/1.0.0-beta.19 (go go1.16.3; os darwin; arch amd64)
-    url: https://api.datadoghq.com/api/v1/synthetics/tests/api/gwk-mxd-bix
-    method: GET
-  response:
-    body: '{"status":"paused","public_id":"gwk-mxd-bix","tags":["foo:bar","baz"],"locations":["aws:eu-central-1"],"message":"Notify @datadog.user","name":"tf-TestAccDatadogSyntheticsAPITest_importBasic-local-1618930415","monitor_id":34157610,"type":"api","subtype":"http","config":{"request":{"body":"this is a body","url":"https://www.datadoghq.com","noSavingResponseBody":true,"headers":{"Accept":"application/json","X-Datadog-Trace-ID":"1234566789"},"timeout":30,"method":"GET"},"assertions":[{"operator":"contains","property":"content-type","type":"header","target":"application/json"},{"operator":"is","type":"statusCode","target":200},{"operator":"lessThan","type":"responseTime","target":2000},{"operator":"doesNotContain","type":"body","target":"terraform"}],"configVariables":[{"pattern":"{{numeric(3)}}","type":"text","example":"123","name":"VARIABLE_NAME"}]},"options":{"follow_redirects":true,"retry":{"count":1,"interval":300},"min_location_failed":1,"allow_insecure":true,"tick_every":60}}'
-=======
-      - terraform-provider-datadog/dev (terraform 1.16.0; terraform-cli 0.12.7-sdk) datadog-api-client-go/1.0.0-beta.19+dev (go go1.15.3; os darwin; arch amd64)
-    url: https://api.datadoghq.com/api/v1/synthetics/tests/h2m-vpa-e9q
-    method: GET
-  response:
-    body: '{"status":"paused","public_id":"h2m-vpa-e9q","tags":["foo:bar","baz"],"locations":["aws:eu-central-1"],"message":"Notify @datadog.user","name":"tf-TestAccDatadogSyntheticsAPITest_importBasic-local-1617196327","monitor_id":33131332,"type":"api","subtype":"http","config":{"request":{"body":"this is a body","url":"https://www.datadoghq.com","noSavingResponseBody":true,"headers":{"Accept":"application/json","X-Datadog-Trace-ID":"1234566789"},"timeout":30,"method":"GET"},"assertions":[{"operator":"contains","property":"content-type","type":"header","target":"application/json"},{"operator":"is","type":"statusCode","target":200},{"operator":"lessThan","type":"responseTime","target":2000},{"operator":"doesNotContain","type":"body","target":"terraform"}],"configVariables":[{"pattern":"{{numeric(3)}}","type":"text","example":"123","name":"VARIABLE_NAME"}]},"options":{"follow_redirects":true,"retry":{"count":1,"interval":300},"min_location_failed":1,"allow_insecure":true,"tick_every":60}}'
->>>>>>> 154a3a6f
-    headers:
-      Cache-Control:
-      - no-cache
-      Connection:
-      - keep-alive
-      Content-Security-Policy:
-      - frame-ancestors 'self'; report-uri https://api.datadoghq.com/csp-report
-      Content-Type:
-      - application/json
-      Date:
-<<<<<<< HEAD
-      - Tue, 20 Apr 2021 14:53:37 GMT
-=======
+      - terraform-provider-datadog/dev (terraform 1.16.0; terraform-cli 0.12.7-sdk) datadog-api-client-go/1.0.0-beta.19+dev (go go1.15.3; os darwin; arch amd64)
+    url: https://api.datadoghq.com/api/v1/synthetics/tests/api/h2m-vpa-e9q
+    method: GET
+  response:
+    body: '{"status":"paused","public_id":"h2m-vpa-e9q","tags":["foo:bar","baz"],"locations":["aws:eu-central-1"],"message":"Notify @datadog.user","name":"tf-TestAccDatadogSyntheticsAPITest_importBasic-local-1617196327","monitor_id":33131332,"type":"api","subtype":"http","config":{"request":{"body":"this is a body","url":"https://www.datadoghq.com","noSavingResponseBody":true,"headers":{"Accept":"application/json","X-Datadog-Trace-ID":"1234566789"},"timeout":30,"method":"GET"},"assertions":[{"operator":"contains","property":"content-type","type":"header","target":"application/json"},{"operator":"is","type":"statusCode","target":200},{"operator":"lessThan","type":"responseTime","target":2000},{"operator":"doesNotContain","type":"body","target":"terraform"}],"configVariables":[{"pattern":"{{numeric(3)}}","type":"text","example":"123","name":"VARIABLE_NAME"}]},"options":{"follow_redirects":true,"retry":{"count":1,"interval":300},"min_location_failed":1,"allow_insecure":true,"tick_every":60}}'
+    headers:
+      Cache-Control:
+      - no-cache
+      Connection:
+      - keep-alive
+      Content-Security-Policy:
+      - frame-ancestors 'self'; report-uri https://api.datadoghq.com/csp-report
+      Content-Type:
+      - application/json
+      Date:
       - Wed, 31 Mar 2021 13:12:09 GMT
->>>>>>> 154a3a6f
-      Pragma:
-      - no-cache
-      Strict-Transport-Security:
-      - max-age=15724800;
-      Vary:
-      - Accept-Encoding
-      X-Content-Type-Options:
-      - nosniff
-      X-Dd-Debug:
-<<<<<<< HEAD
-      - bgHykj7A9bfZx0Y5ZO3swhhp5tGUSNJHqFWR868+qg087CYrDOd5hQslC+noiEtH
-      X-Dd-Version:
-      - "35.4351688"
-=======
-      - l4HFlaRP3QwYSqoGKhzbYfv7zgkK63HIRR7YkyVYZspq0lGjjTBwoK8V/alf+XYt
-      X-Dd-Version:
-      - "35.4208607"
-      X-Frame-Options:
-      - SAMEORIGIN
-      X-Ratelimit-Limit:
-      - "1000"
-      X-Ratelimit-Period:
-      - "60"
-      X-Ratelimit-Remaining:
-      - "982"
-      X-Ratelimit-Reset:
-      - "52"
-    status: 200 OK
-    code: 200
-    duration: ""
-- request:
-    body: ""
-    form: {}
-    headers:
-      Accept:
-      - application/json
-      Dd-Operation-Id:
-      - GetAPITest
-      User-Agent:
-      - terraform-provider-datadog/dev (terraform 1.16.0; terraform-cli 0.12.7-sdk) datadog-api-client-go/1.0.0-beta.19+dev (go go1.15.3; os darwin; arch amd64)
-    url: https://api.datadoghq.com/api/v1/synthetics/tests/api/h2m-vpa-e9q
-    method: GET
-  response:
-    body: '{"status":"paused","public_id":"h2m-vpa-e9q","tags":["foo:bar","baz"],"locations":["aws:eu-central-1"],"message":"Notify @datadog.user","name":"tf-TestAccDatadogSyntheticsAPITest_importBasic-local-1617196327","monitor_id":33131332,"type":"api","subtype":"http","config":{"request":{"body":"this is a body","url":"https://www.datadoghq.com","noSavingResponseBody":true,"headers":{"Accept":"application/json","X-Datadog-Trace-ID":"1234566789"},"timeout":30,"method":"GET"},"assertions":[{"operator":"contains","property":"content-type","type":"header","target":"application/json"},{"operator":"is","type":"statusCode","target":200},{"operator":"lessThan","type":"responseTime","target":2000},{"operator":"doesNotContain","type":"body","target":"terraform"}],"configVariables":[{"pattern":"{{numeric(3)}}","type":"text","example":"123","name":"VARIABLE_NAME"}]},"options":{"follow_redirects":true,"retry":{"count":1,"interval":300},"min_location_failed":1,"allow_insecure":true,"tick_every":60}}'
-    headers:
-      Cache-Control:
-      - no-cache
-      Connection:
-      - keep-alive
-      Content-Security-Policy:
-      - frame-ancestors 'self'; report-uri https://api.datadoghq.com/csp-report
-      Content-Type:
-      - application/json
-      Date:
-      - Wed, 31 Mar 2021 13:12:09 GMT
-      Pragma:
-      - no-cache
-      Strict-Transport-Security:
-      - max-age=15724800;
-      Vary:
-      - Accept-Encoding
-      X-Content-Type-Options:
-      - nosniff
-      X-Dd-Debug:
-      - vdJ3/nHEY1ioXQ6pQrBVvsQK1s4yyc+wufBMPSoXql71qZVuP/xMdtNo6DafhOAk
-      X-Dd-Version:
-      - "35.4208607"
->>>>>>> 154a3a6f
-      X-Frame-Options:
-      - SAMEORIGIN
-      X-Ratelimit-Limit:
-      - "1000"
-      X-Ratelimit-Period:
-      - "60"
-      X-Ratelimit-Remaining:
-<<<<<<< HEAD
-      - "807"
-      X-Ratelimit-Reset:
-      - "23"
-=======
-      - "981"
+      Pragma:
+      - no-cache
+      Strict-Transport-Security:
+      - max-age=15724800;
+      Vary:
+      - Accept-Encoding
+      X-Content-Type-Options:
+      - nosniff
+      X-Dd-Debug:
+      - fIO2C4qGDheGHy4YbS+r3a3CXbh4cbRo7roILOimQyiHGjQdOat0cIpWCkupM1uX
+      X-Dd-Version:
+      - "35.4208607"
+      X-Frame-Options:
+      - SAMEORIGIN
+      X-Ratelimit-Limit:
+      - "1000"
+      X-Ratelimit-Period:
+      - "60"
+      X-Ratelimit-Remaining:
+      - "977"
       X-Ratelimit-Reset:
       - "51"
->>>>>>> 154a3a6f
-    status: 200 OK
-    code: 200
-    duration: ""
-- request:
-    body: ""
-    form: {}
-    headers:
-      Accept:
-      - application/json
-      Dd-Operation-Id:
-      - GetTest
-      User-Agent:
-<<<<<<< HEAD
-      - terraform-provider-datadog/dev (terraform 2.4.4; terraform-cli 0.14.7) datadog-api-client-go/1.0.0-beta.19 (go go1.16.3; os darwin; arch amd64)
-    url: https://api.datadoghq.com/api/v1/synthetics/tests/gwk-mxd-bix
-    method: GET
-  response:
-    body: '{"status":"paused","public_id":"gwk-mxd-bix","tags":["foo:bar","baz"],"locations":["aws:eu-central-1"],"message":"Notify @datadog.user","name":"tf-TestAccDatadogSyntheticsAPITest_importBasic-local-1618930415","monitor_id":34157610,"type":"api","subtype":"http","config":{"request":{"body":"this is a body","url":"https://www.datadoghq.com","noSavingResponseBody":true,"headers":{"Accept":"application/json","X-Datadog-Trace-ID":"1234566789"},"timeout":30,"method":"GET"},"assertions":[{"operator":"contains","property":"content-type","type":"header","target":"application/json"},{"operator":"is","type":"statusCode","target":200},{"operator":"lessThan","type":"responseTime","target":2000},{"operator":"doesNotContain","type":"body","target":"terraform"}],"configVariables":[{"pattern":"{{numeric(3)}}","type":"text","example":"123","name":"VARIABLE_NAME"}]},"options":{"follow_redirects":true,"retry":{"count":1,"interval":300},"min_location_failed":1,"allow_insecure":true,"tick_every":60}}'
-    headers:
-      Cache-Control:
-      - no-cache
-      Connection:
-      - keep-alive
-      Content-Security-Policy:
-      - frame-ancestors 'self'; report-uri https://api.datadoghq.com/csp-report
-      Content-Type:
-      - application/json
-      Date:
-      - Tue, 20 Apr 2021 14:53:37 GMT
-      Pragma:
-      - no-cache
-      Strict-Transport-Security:
-      - max-age=15724800;
-      Vary:
-      - Accept-Encoding
-      X-Content-Type-Options:
-      - nosniff
-      X-Dd-Debug:
-      - twvpGlmuom5y6A0pjGtXzTf554cmwJgTcCZ71fK4H/RDi+v5ehBK0zQiRcTJQG5C
-      X-Dd-Version:
-      - "35.4351688"
-      X-Frame-Options:
-      - SAMEORIGIN
-      X-Ratelimit-Limit:
-      - "1000"
-      X-Ratelimit-Period:
-      - "60"
-      X-Ratelimit-Remaining:
-      - "804"
-      X-Ratelimit-Reset:
-      - "23"
-    status: 200 OK
-    code: 200
-    duration: ""
-- request:
-    body: ""
-    form: {}
-    headers:
-      Accept:
-      - application/json
-      Dd-Operation-Id:
-      - GetAPITest
-      User-Agent:
-      - terraform-provider-datadog/dev (terraform 2.4.4; terraform-cli 0.14.7) datadog-api-client-go/1.0.0-beta.19 (go go1.16.3; os darwin; arch amd64)
-    url: https://api.datadoghq.com/api/v1/synthetics/tests/api/gwk-mxd-bix
-    method: GET
-  response:
-    body: '{"status":"paused","public_id":"gwk-mxd-bix","tags":["foo:bar","baz"],"locations":["aws:eu-central-1"],"message":"Notify @datadog.user","name":"tf-TestAccDatadogSyntheticsAPITest_importBasic-local-1618930415","monitor_id":34157610,"type":"api","subtype":"http","config":{"request":{"body":"this is a body","url":"https://www.datadoghq.com","noSavingResponseBody":true,"headers":{"Accept":"application/json","X-Datadog-Trace-ID":"1234566789"},"timeout":30,"method":"GET"},"assertions":[{"operator":"contains","property":"content-type","type":"header","target":"application/json"},{"operator":"is","type":"statusCode","target":200},{"operator":"lessThan","type":"responseTime","target":2000},{"operator":"doesNotContain","type":"body","target":"terraform"}],"configVariables":[{"pattern":"{{numeric(3)}}","type":"text","example":"123","name":"VARIABLE_NAME"}]},"options":{"follow_redirects":true,"retry":{"count":1,"interval":300},"min_location_failed":1,"allow_insecure":true,"tick_every":60}}'
-=======
-      - terraform-provider-datadog/dev (terraform 1.16.0; terraform-cli 0.12.7-sdk) datadog-api-client-go/1.0.0-beta.19+dev (go go1.15.3; os darwin; arch amd64)
-    url: https://api.datadoghq.com/api/v1/synthetics/tests/h2m-vpa-e9q
-    method: GET
-  response:
-    body: '{"status":"paused","public_id":"h2m-vpa-e9q","tags":["foo:bar","baz"],"locations":["aws:eu-central-1"],"message":"Notify @datadog.user","name":"tf-TestAccDatadogSyntheticsAPITest_importBasic-local-1617196327","monitor_id":33131332,"type":"api","subtype":"http","config":{"request":{"body":"this is a body","url":"https://www.datadoghq.com","noSavingResponseBody":true,"headers":{"Accept":"application/json","X-Datadog-Trace-ID":"1234566789"},"timeout":30,"method":"GET"},"assertions":[{"operator":"contains","property":"content-type","type":"header","target":"application/json"},{"operator":"is","type":"statusCode","target":200},{"operator":"lessThan","type":"responseTime","target":2000},{"operator":"doesNotContain","type":"body","target":"terraform"}],"configVariables":[{"pattern":"{{numeric(3)}}","type":"text","example":"123","name":"VARIABLE_NAME"}]},"options":{"follow_redirects":true,"retry":{"count":1,"interval":300},"min_location_failed":1,"allow_insecure":true,"tick_every":60}}'
->>>>>>> 154a3a6f
-    headers:
-      Cache-Control:
-      - no-cache
-      Connection:
-      - keep-alive
-      Content-Security-Policy:
-      - frame-ancestors 'self'; report-uri https://api.datadoghq.com/csp-report
-      Content-Type:
-      - application/json
-      Date:
-<<<<<<< HEAD
-      - Tue, 20 Apr 2021 14:53:38 GMT
-=======
-      - Wed, 31 Mar 2021 13:12:09 GMT
->>>>>>> 154a3a6f
-      Pragma:
-      - no-cache
-      Strict-Transport-Security:
-      - max-age=15724800;
-      Vary:
-      - Accept-Encoding
-      X-Content-Type-Options:
-      - nosniff
-      X-Dd-Debug:
-<<<<<<< HEAD
-      - S1wfaMZOKGT/IoMw6fqAwAwGWo2vQ44sjF3YzuETnQfxZO2T5eJbs0aX3UKb9Dwu
-      X-Dd-Version:
-      - "35.4351688"
-=======
-      - HbtaOKlJ6OCrx9tMXO6ivMTrEM+g0c93HDp08trmOmgdHozC5J+vn10F0H4WPjCU
-      X-Dd-Version:
-      - "35.4208607"
->>>>>>> 154a3a6f
-      X-Frame-Options:
-      - SAMEORIGIN
-      X-Ratelimit-Limit:
-      - "1000"
-      X-Ratelimit-Period:
-      - "60"
-      X-Ratelimit-Remaining:
-<<<<<<< HEAD
-      - "802"
-      X-Ratelimit-Reset:
-      - "22"
-=======
-      - "980"
-      X-Ratelimit-Reset:
-      - "51"
-    status: 200 OK
-    code: 200
-    duration: ""
-- request:
-    body: ""
-    form: {}
-    headers:
-      Accept:
-      - application/json
-      Dd-Operation-Id:
-      - GetAPITest
-      User-Agent:
-      - terraform-provider-datadog/dev (terraform 1.16.0; terraform-cli 0.12.7-sdk) datadog-api-client-go/1.0.0-beta.19+dev (go go1.15.3; os darwin; arch amd64)
-    url: https://api.datadoghq.com/api/v1/synthetics/tests/api/h2m-vpa-e9q
-    method: GET
-  response:
-    body: '{"status":"paused","public_id":"h2m-vpa-e9q","tags":["foo:bar","baz"],"locations":["aws:eu-central-1"],"message":"Notify @datadog.user","name":"tf-TestAccDatadogSyntheticsAPITest_importBasic-local-1617196327","monitor_id":33131332,"type":"api","subtype":"http","config":{"request":{"body":"this is a body","url":"https://www.datadoghq.com","noSavingResponseBody":true,"headers":{"Accept":"application/json","X-Datadog-Trace-ID":"1234566789"},"timeout":30,"method":"GET"},"assertions":[{"operator":"contains","property":"content-type","type":"header","target":"application/json"},{"operator":"is","type":"statusCode","target":200},{"operator":"lessThan","type":"responseTime","target":2000},{"operator":"doesNotContain","type":"body","target":"terraform"}],"configVariables":[{"pattern":"{{numeric(3)}}","type":"text","example":"123","name":"VARIABLE_NAME"}]},"options":{"follow_redirects":true,"retry":{"count":1,"interval":300},"min_location_failed":1,"allow_insecure":true,"tick_every":60}}'
-    headers:
-      Cache-Control:
-      - no-cache
-      Connection:
-      - keep-alive
-      Content-Security-Policy:
-      - frame-ancestors 'self'; report-uri https://api.datadoghq.com/csp-report
-      Content-Type:
-      - application/json
-      Date:
-      - Wed, 31 Mar 2021 13:12:09 GMT
-      Pragma:
-      - no-cache
-      Strict-Transport-Security:
-      - max-age=15724800;
-      Vary:
-      - Accept-Encoding
-      X-Content-Type-Options:
-      - nosniff
-      X-Dd-Debug:
-      - S1wfaMZOKGT/IoMw6fqAwAwGWo2vQ44sjF3YzuETnQfxZO2T5eJbs0aX3UKb9Dwu
-      X-Dd-Version:
-      - "35.4208607"
-      X-Frame-Options:
-      - SAMEORIGIN
-      X-Ratelimit-Limit:
-      - "1000"
-      X-Ratelimit-Period:
-      - "60"
-      X-Ratelimit-Remaining:
-      - "979"
-      X-Ratelimit-Reset:
-      - "51"
->>>>>>> 154a3a6f
-    status: 200 OK
-    code: 200
-    duration: ""
-- request:
-    body: ""
-    form: {}
-    headers:
-      Accept:
-      - application/json
-      Dd-Operation-Id:
-      - GetTest
-      User-Agent:
-<<<<<<< HEAD
-      - terraform-provider-datadog/dev (terraform 2.4.4; terraform-cli 0.14.7) datadog-api-client-go/1.0.0-beta.19 (go go1.16.3; os darwin; arch amd64)
-    url: https://api.datadoghq.com/api/v1/synthetics/tests/gwk-mxd-bix
-    method: GET
-  response:
-    body: '{"status":"paused","public_id":"gwk-mxd-bix","tags":["foo:bar","baz"],"locations":["aws:eu-central-1"],"message":"Notify @datadog.user","name":"tf-TestAccDatadogSyntheticsAPITest_importBasic-local-1618930415","monitor_id":34157610,"type":"api","subtype":"http","config":{"request":{"body":"this is a body","url":"https://www.datadoghq.com","noSavingResponseBody":true,"headers":{"Accept":"application/json","X-Datadog-Trace-ID":"1234566789"},"timeout":30,"method":"GET"},"assertions":[{"operator":"contains","property":"content-type","type":"header","target":"application/json"},{"operator":"is","type":"statusCode","target":200},{"operator":"lessThan","type":"responseTime","target":2000},{"operator":"doesNotContain","type":"body","target":"terraform"}],"configVariables":[{"pattern":"{{numeric(3)}}","type":"text","example":"123","name":"VARIABLE_NAME"}]},"options":{"follow_redirects":true,"retry":{"count":1,"interval":300},"min_location_failed":1,"allow_insecure":true,"tick_every":60}}'
-=======
-      - terraform-provider-datadog/dev (terraform 1.16.0; terraform-cli 0.12.7-sdk) datadog-api-client-go/1.0.0-beta.19+dev (go go1.15.3; os darwin; arch amd64)
-    url: https://api.datadoghq.com/api/v1/synthetics/tests/h2m-vpa-e9q
-    method: GET
-  response:
-    body: '{"status":"paused","public_id":"h2m-vpa-e9q","tags":["foo:bar","baz"],"locations":["aws:eu-central-1"],"message":"Notify @datadog.user","name":"tf-TestAccDatadogSyntheticsAPITest_importBasic-local-1617196327","monitor_id":33131332,"type":"api","subtype":"http","config":{"request":{"body":"this is a body","url":"https://www.datadoghq.com","noSavingResponseBody":true,"headers":{"Accept":"application/json","X-Datadog-Trace-ID":"1234566789"},"timeout":30,"method":"GET"},"assertions":[{"operator":"contains","property":"content-type","type":"header","target":"application/json"},{"operator":"is","type":"statusCode","target":200},{"operator":"lessThan","type":"responseTime","target":2000},{"operator":"doesNotContain","type":"body","target":"terraform"}],"configVariables":[{"pattern":"{{numeric(3)}}","type":"text","example":"123","name":"VARIABLE_NAME"}]},"options":{"follow_redirects":true,"retry":{"count":1,"interval":300},"min_location_failed":1,"allow_insecure":true,"tick_every":60}}'
->>>>>>> 154a3a6f
-    headers:
-      Cache-Control:
-      - no-cache
-      Connection:
-      - keep-alive
-      Content-Security-Policy:
-      - frame-ancestors 'self'; report-uri https://api.datadoghq.com/csp-report
-      Content-Type:
-      - application/json
-      Date:
-<<<<<<< HEAD
-      - Tue, 20 Apr 2021 14:53:39 GMT
-=======
-      - Wed, 31 Mar 2021 13:12:09 GMT
->>>>>>> 154a3a6f
-      Pragma:
-      - no-cache
-      Strict-Transport-Security:
-      - max-age=15724800;
-      Vary:
-      - Accept-Encoding
-      X-Content-Type-Options:
-      - nosniff
-      X-Dd-Debug:
-<<<<<<< HEAD
-      - nLnnBNvlCFDECRnZvzDb0z4sAO35G+IMidcAs8vrCKyjvsKWE8Yd9S3n6OjZ1qRN
-      X-Dd-Version:
-      - "35.4351688"
-=======
-      - S1wfaMZOKGT/IoMw6fqAwAwGWo2vQ44sjF3YzuETnQfxZO2T5eJbs0aX3UKb9Dwu
-      X-Dd-Version:
-      - "35.4208607"
->>>>>>> 154a3a6f
-      X-Frame-Options:
-      - SAMEORIGIN
-      X-Ratelimit-Limit:
-      - "1000"
-      X-Ratelimit-Period:
-      - "60"
-      X-Ratelimit-Remaining:
-<<<<<<< HEAD
-      - "798"
-      X-Ratelimit-Reset:
-      - "21"
-=======
-      - "978"
-      X-Ratelimit-Reset:
-      - "51"
->>>>>>> 154a3a6f
-    status: 200 OK
-    code: 200
-    duration: ""
-- request:
-    body: ""
-    form: {}
-    headers:
-      Accept:
-      - application/json
-      Dd-Operation-Id:
-      - GetAPITest
-      User-Agent:
-<<<<<<< HEAD
-      - terraform-provider-datadog/dev (terraform 2.4.4; terraform-cli 0.14.7) datadog-api-client-go/1.0.0-beta.19 (go go1.16.3; os darwin; arch amd64)
-    url: https://api.datadoghq.com/api/v1/synthetics/tests/api/gwk-mxd-bix
-    method: GET
-  response:
-    body: '{"status":"paused","public_id":"gwk-mxd-bix","tags":["foo:bar","baz"],"locations":["aws:eu-central-1"],"message":"Notify @datadog.user","name":"tf-TestAccDatadogSyntheticsAPITest_importBasic-local-1618930415","monitor_id":34157610,"type":"api","subtype":"http","config":{"request":{"body":"this is a body","url":"https://www.datadoghq.com","noSavingResponseBody":true,"headers":{"Accept":"application/json","X-Datadog-Trace-ID":"1234566789"},"timeout":30,"method":"GET"},"assertions":[{"operator":"contains","property":"content-type","type":"header","target":"application/json"},{"operator":"is","type":"statusCode","target":200},{"operator":"lessThan","type":"responseTime","target":2000},{"operator":"doesNotContain","type":"body","target":"terraform"}],"configVariables":[{"pattern":"{{numeric(3)}}","type":"text","example":"123","name":"VARIABLE_NAME"}]},"options":{"follow_redirects":true,"retry":{"count":1,"interval":300},"min_location_failed":1,"allow_insecure":true,"tick_every":60}}'
-=======
-      - terraform-provider-datadog/dev (terraform 1.16.0; terraform-cli 0.12.7-sdk) datadog-api-client-go/1.0.0-beta.19+dev (go go1.15.3; os darwin; arch amd64)
-    url: https://api.datadoghq.com/api/v1/synthetics/tests/api/h2m-vpa-e9q
-    method: GET
-  response:
-    body: '{"status":"paused","public_id":"h2m-vpa-e9q","tags":["foo:bar","baz"],"locations":["aws:eu-central-1"],"message":"Notify @datadog.user","name":"tf-TestAccDatadogSyntheticsAPITest_importBasic-local-1617196327","monitor_id":33131332,"type":"api","subtype":"http","config":{"request":{"body":"this is a body","url":"https://www.datadoghq.com","noSavingResponseBody":true,"headers":{"Accept":"application/json","X-Datadog-Trace-ID":"1234566789"},"timeout":30,"method":"GET"},"assertions":[{"operator":"contains","property":"content-type","type":"header","target":"application/json"},{"operator":"is","type":"statusCode","target":200},{"operator":"lessThan","type":"responseTime","target":2000},{"operator":"doesNotContain","type":"body","target":"terraform"}],"configVariables":[{"pattern":"{{numeric(3)}}","type":"text","example":"123","name":"VARIABLE_NAME"}]},"options":{"follow_redirects":true,"retry":{"count":1,"interval":300},"min_location_failed":1,"allow_insecure":true,"tick_every":60}}'
->>>>>>> 154a3a6f
-    headers:
-      Cache-Control:
-      - no-cache
-      Connection:
-      - keep-alive
-      Content-Security-Policy:
-      - frame-ancestors 'self'; report-uri https://api.datadoghq.com/csp-report
-      Content-Type:
-      - application/json
-      Date:
-<<<<<<< HEAD
-      - Tue, 20 Apr 2021 14:53:39 GMT
-=======
-      - Wed, 31 Mar 2021 13:12:09 GMT
->>>>>>> 154a3a6f
-      Pragma:
-      - no-cache
-      Strict-Transport-Security:
-      - max-age=15724800;
-      Vary:
-      - Accept-Encoding
-      X-Content-Type-Options:
-      - nosniff
-      X-Dd-Debug:
-<<<<<<< HEAD
-      - S1wfaMZOKGT/IoMw6fqAwAwGWo2vQ44sjF3YzuETnQfxZO2T5eJbs0aX3UKb9Dwu
-      X-Dd-Version:
-      - "35.4351688"
-=======
-      - fIO2C4qGDheGHy4YbS+r3a3CXbh4cbRo7roILOimQyiHGjQdOat0cIpWCkupM1uX
-      X-Dd-Version:
-      - "35.4208607"
->>>>>>> 154a3a6f
-      X-Frame-Options:
-      - SAMEORIGIN
-      X-Ratelimit-Limit:
-      - "1000"
-      X-Ratelimit-Period:
-      - "60"
-      X-Ratelimit-Remaining:
-<<<<<<< HEAD
-      - "797"
-      X-Ratelimit-Reset:
-      - "21"
-=======
-      - "977"
-      X-Ratelimit-Reset:
-      - "51"
->>>>>>> 154a3a6f
     status: 200 OK
     code: 200
     duration: ""
 - request:
     body: |
-<<<<<<< HEAD
-      {"public_ids":["gwk-mxd-bix"]}
-=======
       {"public_ids":["h2m-vpa-e9q"]}
->>>>>>> 154a3a6f
     form: {}
     headers:
       Accept:
@@ -668,52 +466,34 @@
       Dd-Operation-Id:
       - DeleteTests
       User-Agent:
-<<<<<<< HEAD
-      - terraform-provider-datadog/dev (terraform 2.4.4; terraform-cli 0.14.7) datadog-api-client-go/1.0.0-beta.19 (go go1.16.3; os darwin; arch amd64)
+      - terraform-provider-datadog/dev (terraform 1.16.0; terraform-cli 0.12.7-sdk) datadog-api-client-go/1.0.0-beta.19+dev (go go1.15.3; os darwin; arch amd64)
     url: https://api.datadoghq.com/api/v1/synthetics/tests/delete
     method: POST
   response:
-    body: '{"deleted_tests":[{"deleted_at":"2021-04-20T14:53:40.397131+00:00","public_id":"gwk-mxd-bix"}]}'
-=======
-      - terraform-provider-datadog/dev (terraform 1.16.0; terraform-cli 0.12.7-sdk) datadog-api-client-go/1.0.0-beta.19+dev (go go1.15.3; os darwin; arch amd64)
-    url: https://api.datadoghq.com/api/v1/synthetics/tests/delete
-    method: POST
-  response:
     body: '{"deleted_tests":[{"deleted_at":"2021-03-31T13:12:10.471225+00:00","public_id":"h2m-vpa-e9q"}]}'
->>>>>>> 154a3a6f
-    headers:
-      Cache-Control:
-      - no-cache
-      Connection:
-      - keep-alive
-      Content-Security-Policy:
-      - frame-ancestors 'self'; report-uri https://api.datadoghq.com/csp-report
-      Content-Type:
-      - application/json
-      Date:
-<<<<<<< HEAD
-      - Tue, 20 Apr 2021 14:53:40 GMT
-=======
+    headers:
+      Cache-Control:
+      - no-cache
+      Connection:
+      - keep-alive
+      Content-Security-Policy:
+      - frame-ancestors 'self'; report-uri https://api.datadoghq.com/csp-report
+      Content-Type:
+      - application/json
+      Date:
       - Wed, 31 Mar 2021 13:12:10 GMT
->>>>>>> 154a3a6f
-      Pragma:
-      - no-cache
-      Strict-Transport-Security:
-      - max-age=15724800;
-      Vary:
-      - Accept-Encoding
-      X-Content-Type-Options:
-      - nosniff
-      X-Dd-Debug:
-<<<<<<< HEAD
-      - bgHykj7A9bfZx0Y5ZO3swhhp5tGUSNJHqFWR868+qg087CYrDOd5hQslC+noiEtH
-      X-Dd-Version:
-      - "35.4351688"
-=======
+      Pragma:
+      - no-cache
+      Strict-Transport-Security:
+      - max-age=15724800;
+      Vary:
+      - Accept-Encoding
+      X-Content-Type-Options:
+      - nosniff
+      X-Dd-Debug:
       - vdJ3/nHEY1ioXQ6pQrBVvsQK1s4yyc+wufBMPSoXql71qZVuP/xMdtNo6DafhOAk
       X-Dd-Version:
       - "35.4208607"
->>>>>>> 154a3a6f
       X-Frame-Options:
       - SAMEORIGIN
       X-Ratelimit-Limit:
@@ -721,15 +501,9 @@
       X-Ratelimit-Period:
       - "60"
       X-Ratelimit-Remaining:
-<<<<<<< HEAD
-      - "97"
-      X-Ratelimit-Reset:
-      - "20"
-=======
       - "118"
       X-Ratelimit-Reset:
       - "50"
->>>>>>> 154a3a6f
     status: 200 OK
     code: 200
     duration: ""
@@ -742,13 +516,8 @@
       Dd-Operation-Id:
       - GetTest
       User-Agent:
-<<<<<<< HEAD
-      - terraform-provider-datadog/dev (terraform 2.4.4; terraform-cli 0.14.7) datadog-api-client-go/1.0.0-beta.19 (go go1.16.3; os darwin; arch amd64)
-    url: https://api.datadoghq.com/api/v1/synthetics/tests/gwk-mxd-bix
-=======
       - terraform-provider-datadog/dev (terraform 1.16.0; terraform-cli 0.12.7-sdk) datadog-api-client-go/1.0.0-beta.19+dev (go go1.15.3; os darwin; arch amd64)
     url: https://api.datadoghq.com/api/v1/synthetics/tests/h2m-vpa-e9q
->>>>>>> 154a3a6f
     method: GET
   response:
     body: '{"errors": ["Synthetics test not found"]}'
@@ -762,41 +531,27 @@
       Content-Type:
       - application/json
       Date:
-<<<<<<< HEAD
-      - Tue, 20 Apr 2021 14:53:40 GMT
-=======
       - Wed, 31 Mar 2021 13:12:10 GMT
->>>>>>> 154a3a6f
-      Pragma:
-      - no-cache
-      Strict-Transport-Security:
-      - max-age=15724800;
-      Vary:
-      - Accept-Encoding
-      X-Content-Type-Options:
-      - nosniff
-      X-Dd-Version:
-<<<<<<< HEAD
-      - "35.4351688"
-=======
-      - "35.4208607"
->>>>>>> 154a3a6f
-      X-Frame-Options:
-      - SAMEORIGIN
-      X-Ratelimit-Limit:
-      - "1000"
-      X-Ratelimit-Period:
-      - "60"
-      X-Ratelimit-Remaining:
-<<<<<<< HEAD
-      - "792"
-      X-Ratelimit-Reset:
-      - "20"
-=======
+      Pragma:
+      - no-cache
+      Strict-Transport-Security:
+      - max-age=15724800;
+      Vary:
+      - Accept-Encoding
+      X-Content-Type-Options:
+      - nosniff
+      X-Dd-Version:
+      - "35.4208607"
+      X-Frame-Options:
+      - SAMEORIGIN
+      X-Ratelimit-Limit:
+      - "1000"
+      X-Ratelimit-Period:
+      - "60"
+      X-Ratelimit-Remaining:
       - "976"
       X-Ratelimit-Reset:
       - "50"
->>>>>>> 154a3a6f
     status: 404 Not Found
     code: 404
     duration: ""
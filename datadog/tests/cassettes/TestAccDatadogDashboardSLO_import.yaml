--- conflicted
+++ resolved
@@ -3,11 +3,7 @@
 interactions:
 - request:
     body: |
-<<<<<<< HEAD
-      {"description":"Created using the Datadog provider in Terraform","id":"","is_read_only":true,"layout_type":"ordered","notify_list":[],"template_variable_presets":[],"template_variables":[],"title":"tf-TestAccDatadogDashboardSLO_import-local-1615587277","widgets":[{"definition":{"show_error_budget":true,"slo_id":"b4c7739b2af25f9d947f828730357832","time_windows":["90d","previous_week","month_to_date"],"title_align":"center","title_size":"16","type":"slo","view_mode":"both","view_type":"detail"}}]}
-=======
-      {"description":"Created using the Datadog provider in Terraform","id":"","is_read_only":true,"layout_type":"ordered","notify_list":[],"template_variable_presets":[],"template_variables":[],"title":"tf-TestAccDatadogDashboardSLO_import-local-1616538980","widgets":[{"definition":{"global_time_target":"99.0","show_error_budget":true,"slo_id":"b4c7739b2af25f9d947f828730357832","time_windows":["90d","previous_week","global_time"],"title_align":"center","title_size":"16","type":"slo","view_mode":"both","view_type":"detail"}}]}
->>>>>>> b77ba0c0
+      {"description":"Created using the Datadog provider in Terraform","id":"","is_read_only":true,"layout_type":"ordered","notify_list":[],"template_variable_presets":[],"template_variables":[],"title":"tf-TestAccDatadogDashboardSLO_import-local-1616698450","widgets":[{"definition":{"global_time_target":"99.0","show_error_budget":true,"slo_id":"b4c7739b2af25f9d947f828730357832","time_windows":["90d","previous_week","global_time"],"title_align":"center","title_size":"16","type":"slo","view_mode":"both","view_type":"detail"}}]}
     form: {}
     headers:
       Accept:
@@ -17,316 +13,160 @@
       Dd-Operation-Id:
       - CreateDashboard
       User-Agent:
-<<<<<<< HEAD
-      - terraform-provider-datadog/dev (terraform 2.4.4; terraform-cli 0.14.7) datadog-api-client-go/1.0.0-beta.16 (go go1.15.3; os darwin; arch amd64)
+      - terraform-provider-datadog/dev (terraform 2.4.4; terraform-cli 0.14.7) datadog-api-client-go/1.0.0-beta.19+dev (go go1.15.3; os darwin; arch amd64)
     url: https://api.datadoghq.com/api/v1/dashboard
     method: POST
   response:
-    body: '{"notify_list":[],"description":"Created using the Datadog provider in Terraform","author_name":null,"template_variable_presets":[],"template_variables":[],"is_read_only":true,"id":"b38-v9n-jij","title":"tf-TestAccDatadogDashboardSLO_import-local-1615587277","url":"/dashboard/b38-v9n-jij/tf-testaccdatadogdashboardsloimport-local-1615587277","created_at":"2021-03-12T22:14:39.542503+00:00","modified_at":"2021-03-12T22:14:39.542503+00:00","author_handle":"frog@datadoghq.com","widgets":[{"definition":{"time_windows":["90d","previous_week","month_to_date"],"title_size":"16","show_error_budget":true,"view_type":"detail","title_align":"center","slo_id":"b4c7739b2af25f9d947f828730357832","view_mode":"both","type":"slo"},"id":4876691418806179}],"layout_type":"ordered"}'
-=======
-      - terraform-provider-datadog/dev (terraform 1.16.0; terraform-cli 0.12.7-sdk) datadog-api-client-go/1.0.0-beta.19+dev (go go1.15.3; os darwin; arch amd64)
-    url: https://api.datadoghq.com/api/v1/dashboard
-    method: POST
-  response:
-    body: '{"notify_list":[],"description":"Created using the Datadog provider in Terraform","author_name":null,"template_variable_presets":[],"template_variables":[],"is_read_only":true,"id":"qf8-ey8-3uw","title":"tf-TestAccDatadogDashboardSLO_import-local-1616538980","url":"/dashboard/qf8-ey8-3uw/tf-testaccdatadogdashboardsloimport-local-1616538980","created_at":"2021-03-23T22:36:21.560833+00:00","modified_at":"2021-03-23T22:36:21.560833+00:00","author_handle":"frog@datadoghq.com","widgets":[{"definition":{"time_windows":["90d","previous_week","global_time"],"title_size":"16","show_error_budget":true,"view_type":"detail","title_align":"center","slo_id":"b4c7739b2af25f9d947f828730357832","view_mode":"both","global_time_target":"99.0","type":"slo"},"id":4827534660464661}],"layout_type":"ordered"}'
->>>>>>> b77ba0c0
-    headers:
-      Cache-Control:
-      - no-cache
-      Connection:
-      - keep-alive
-      Content-Security-Policy:
-      - frame-ancestors 'self'; report-uri https://api.datadoghq.com/csp-report
-      Content-Type:
-      - application/json
-      Date:
-<<<<<<< HEAD
-      - Fri, 12 Mar 2021 22:14:42 GMT
-=======
-      - Tue, 23 Mar 2021 22:36:25 GMT
->>>>>>> b77ba0c0
-      Pragma:
-      - no-cache
-      Strict-Transport-Security:
-      - max-age=15724800;
-      Vary:
-      - Accept-Encoding
-      X-Content-Type-Options:
-      - nosniff
-      X-Dd-Debug:
-<<<<<<< HEAD
-      - Wjq53IVIwnB4SiR238oOYgHFMq/ZYP0LQ/Dv8C2fFLBwTje/dWJHu6pI6vIOK1zG
-      X-Dd-Version:
-      - "35.4088130"
-=======
-      - /L+SFFO+m1pPY+hRCpk5325fvfrNl0KmiquUNJolBN/5hu3HIwflqjZSbJ6NxDFG
-      X-Dd-Version:
-      - "35.4160494"
->>>>>>> b77ba0c0
-      X-Frame-Options:
-      - SAMEORIGIN
-    status: 200 OK
-    code: 200
-    duration: ""
-- request:
-    body: ""
-    form: {}
-    headers:
-      Accept:
-      - application/json
-      Dd-Operation-Id:
-      - GetDashboard
-      User-Agent:
-<<<<<<< HEAD
-      - terraform-provider-datadog/dev (terraform 2.4.4; terraform-cli 0.14.7) datadog-api-client-go/1.0.0-beta.16 (go go1.15.3; os darwin; arch amd64)
-    url: https://api.datadoghq.com/api/v1/dashboard/b38-v9n-jij
-    method: GET
-  response:
-    body: '{"notify_list":[],"description":"Created using the Datadog provider in Terraform","author_name":null,"template_variable_presets":[],"template_variables":[],"is_read_only":true,"id":"b38-v9n-jij","title":"tf-TestAccDatadogDashboardSLO_import-local-1615587277","url":"/dashboard/b38-v9n-jij/tf-testaccdatadogdashboardsloimport-local-1615587277","created_at":"2021-03-12T22:14:39.542503+00:00","modified_at":"2021-03-12T22:14:39.542503+00:00","author_handle":"frog@datadoghq.com","widgets":[{"definition":{"time_windows":["90d","previous_week","month_to_date"],"title_size":"16","show_error_budget":true,"view_type":"detail","title_align":"center","slo_id":"b4c7739b2af25f9d947f828730357832","view_mode":"both","type":"slo"},"id":4876691418806179}],"layout_type":"ordered"}'
-=======
-      - terraform-provider-datadog/dev (terraform 1.16.0; terraform-cli 0.12.7-sdk) datadog-api-client-go/1.0.0-beta.19+dev (go go1.15.3; os darwin; arch amd64)
-    url: https://api.datadoghq.com/api/v1/dashboard/qf8-ey8-3uw
-    method: GET
-  response:
-    body: '{"notify_list":[],"description":"Created using the Datadog provider in Terraform","author_name":null,"template_variable_presets":[],"template_variables":[],"is_read_only":true,"id":"qf8-ey8-3uw","title":"tf-TestAccDatadogDashboardSLO_import-local-1616538980","url":"/dashboard/qf8-ey8-3uw/tf-testaccdatadogdashboardsloimport-local-1616538980","created_at":"2021-03-23T22:36:21.560833+00:00","modified_at":"2021-03-23T22:36:21.560833+00:00","author_handle":"frog@datadoghq.com","widgets":[{"definition":{"time_windows":["90d","previous_week","global_time"],"title_size":"16","show_error_budget":true,"view_type":"detail","title_align":"center","slo_id":"b4c7739b2af25f9d947f828730357832","view_mode":"both","global_time_target":"99.0","type":"slo"},"id":4827534660464661}],"layout_type":"ordered"}'
->>>>>>> b77ba0c0
-    headers:
-      Cache-Control:
-      - no-cache
-      Connection:
-      - keep-alive
-      Content-Security-Policy:
-      - frame-ancestors 'self'; report-uri https://api.datadoghq.com/csp-report
-      Content-Type:
-      - application/json
-      Date:
-<<<<<<< HEAD
-      - Fri, 12 Mar 2021 22:14:43 GMT
-=======
-      - Tue, 23 Mar 2021 22:36:25 GMT
->>>>>>> b77ba0c0
-      Pragma:
-      - no-cache
-      Strict-Transport-Security:
-      - max-age=15724800;
-      Vary:
-      - Accept-Encoding
-      X-Content-Type-Options:
-      - nosniff
-      X-Dd-Debug:
-<<<<<<< HEAD
-      - twvpGlmuom5y6A0pjGtXzTf554cmwJgTcCZ71fK4H/RDi+v5ehBK0zQiRcTJQG5C
-      X-Dd-Version:
-      - "35.4088130"
-=======
-      - Wjq53IVIwnB4SiR238oOYgHFMq/ZYP0LQ/Dv8C2fFLBwTje/dWJHu6pI6vIOK1zG
-      X-Dd-Version:
-      - "35.4160494"
->>>>>>> b77ba0c0
-      X-Frame-Options:
-      - SAMEORIGIN
-    status: 200 OK
-    code: 200
-    duration: ""
-- request:
-    body: ""
-    form: {}
-    headers:
-      Accept:
-      - application/json
-      Dd-Operation-Id:
-      - GetDashboard
-      User-Agent:
-<<<<<<< HEAD
-      - terraform-provider-datadog/dev (terraform 2.4.4; terraform-cli 0.14.7) datadog-api-client-go/1.0.0-beta.16 (go go1.15.3; os darwin; arch amd64)
-    url: https://api.datadoghq.com/api/v1/dashboard/b38-v9n-jij
-    method: GET
-  response:
-    body: '{"notify_list":[],"description":"Created using the Datadog provider in Terraform","author_name":null,"template_variable_presets":[],"template_variables":[],"is_read_only":true,"id":"b38-v9n-jij","title":"tf-TestAccDatadogDashboardSLO_import-local-1615587277","url":"/dashboard/b38-v9n-jij/tf-testaccdatadogdashboardsloimport-local-1615587277","created_at":"2021-03-12T22:14:39.542503+00:00","modified_at":"2021-03-12T22:14:39.542503+00:00","author_handle":"frog@datadoghq.com","widgets":[{"definition":{"time_windows":["90d","previous_week","month_to_date"],"title_size":"16","show_error_budget":true,"view_type":"detail","title_align":"center","slo_id":"b4c7739b2af25f9d947f828730357832","view_mode":"both","type":"slo"},"id":4876691418806179}],"layout_type":"ordered"}'
-=======
-      - terraform-provider-datadog/dev (terraform 1.16.0; terraform-cli 0.12.7-sdk) datadog-api-client-go/1.0.0-beta.19+dev (go go1.15.3; os darwin; arch amd64)
-    url: https://api.datadoghq.com/api/v1/dashboard/qf8-ey8-3uw
-    method: GET
-  response:
-    body: '{"notify_list":[],"description":"Created using the Datadog provider in Terraform","author_name":null,"template_variable_presets":[],"template_variables":[],"is_read_only":true,"id":"qf8-ey8-3uw","title":"tf-TestAccDatadogDashboardSLO_import-local-1616538980","url":"/dashboard/qf8-ey8-3uw/tf-testaccdatadogdashboardsloimport-local-1616538980","created_at":"2021-03-23T22:36:21.560833+00:00","modified_at":"2021-03-23T22:36:21.560833+00:00","author_handle":"frog@datadoghq.com","widgets":[{"definition":{"time_windows":["90d","previous_week","global_time"],"title_size":"16","show_error_budget":true,"view_type":"detail","title_align":"center","slo_id":"b4c7739b2af25f9d947f828730357832","view_mode":"both","global_time_target":"99.0","type":"slo"},"id":4827534660464661}],"layout_type":"ordered"}'
->>>>>>> b77ba0c0
-    headers:
-      Cache-Control:
-      - no-cache
-      Connection:
-      - keep-alive
-      Content-Security-Policy:
-      - frame-ancestors 'self'; report-uri https://api.datadoghq.com/csp-report
-      Content-Type:
-      - application/json
-      Date:
-<<<<<<< HEAD
-      - Fri, 12 Mar 2021 22:14:44 GMT
-=======
-      - Tue, 23 Mar 2021 22:36:25 GMT
->>>>>>> b77ba0c0
-      Pragma:
-      - no-cache
-      Strict-Transport-Security:
-      - max-age=15724800;
-      Vary:
-      - Accept-Encoding
-      X-Content-Type-Options:
-      - nosniff
-      X-Dd-Debug:
-<<<<<<< HEAD
+    body: '{"notify_list":[],"description":"Created using the Datadog provider in Terraform","author_name":null,"template_variable_presets":[],"template_variables":[],"is_read_only":true,"id":"259-t4q-gwr","title":"tf-TestAccDatadogDashboardSLO_import-local-1616698450","url":"/dashboard/259-t4q-gwr/tf-testaccdatadogdashboardsloimport-local-1616698450","created_at":"2021-03-25T18:54:13.705221+00:00","modified_at":"2021-03-25T18:54:13.705221+00:00","author_handle":"frog@datadoghq.com","widgets":[{"definition":{"time_windows":["90d","previous_week","global_time"],"title_size":"16","show_error_budget":true,"view_type":"detail","title_align":"center","slo_id":"b4c7739b2af25f9d947f828730357832","view_mode":"both","global_time_target":"99.0","type":"slo"},"id":1397128326667115}],"layout_type":"ordered"}'
+    headers:
+      Cache-Control:
+      - no-cache
+      Connection:
+      - keep-alive
+      Content-Security-Policy:
+      - frame-ancestors 'self'; report-uri https://api.datadoghq.com/csp-report
+      Content-Type:
+      - application/json
+      Date:
+      - Thu, 25 Mar 2021 18:54:16 GMT
+      Pragma:
+      - no-cache
+      Strict-Transport-Security:
+      - max-age=15724800;
+      Vary:
+      - Accept-Encoding
+      X-Content-Type-Options:
+      - nosniff
+      X-Dd-Debug:
       - dCmL/3rURV6BPeaqeP3Rxigq41m5CAb17XjrRE42uZ01zpr07HVhbL5/3TWMkvgu
       X-Dd-Version:
-      - "35.4088130"
-=======
-      - LcgNasIYBRkNppmD6mCKE9J6iv0eEjosuuHR5V5zw2fWbR54i39C8dhdK8zDq/40
-      X-Dd-Version:
-      - "35.4160494"
->>>>>>> b77ba0c0
-      X-Frame-Options:
-      - SAMEORIGIN
-    status: 200 OK
-    code: 200
-    duration: ""
-- request:
-    body: ""
-    form: {}
-    headers:
-      Accept:
-      - application/json
-      Dd-Operation-Id:
-      - GetDashboard
-      User-Agent:
-<<<<<<< HEAD
-      - terraform-provider-datadog/dev (terraform 2.4.4; terraform-cli 0.14.7) datadog-api-client-go/1.0.0-beta.16 (go go1.15.3; os darwin; arch amd64)
-    url: https://api.datadoghq.com/api/v1/dashboard/b38-v9n-jij
-    method: GET
-  response:
-    body: '{"notify_list":[],"description":"Created using the Datadog provider in Terraform","author_name":null,"template_variable_presets":[],"template_variables":[],"is_read_only":true,"id":"b38-v9n-jij","title":"tf-TestAccDatadogDashboardSLO_import-local-1615587277","url":"/dashboard/b38-v9n-jij/tf-testaccdatadogdashboardsloimport-local-1615587277","created_at":"2021-03-12T22:14:39.542503+00:00","modified_at":"2021-03-12T22:14:39.542503+00:00","author_handle":"frog@datadoghq.com","widgets":[{"definition":{"time_windows":["90d","previous_week","month_to_date"],"title_size":"16","show_error_budget":true,"view_type":"detail","title_align":"center","slo_id":"b4c7739b2af25f9d947f828730357832","view_mode":"both","type":"slo"},"id":4876691418806179}],"layout_type":"ordered"}'
-=======
-      - terraform-provider-datadog/dev (terraform 1.16.0; terraform-cli 0.12.7-sdk) datadog-api-client-go/1.0.0-beta.19+dev (go go1.15.3; os darwin; arch amd64)
-    url: https://api.datadoghq.com/api/v1/dashboard/qf8-ey8-3uw
-    method: GET
-  response:
-    body: '{"notify_list":[],"description":"Created using the Datadog provider in Terraform","author_name":null,"template_variable_presets":[],"template_variables":[],"is_read_only":true,"id":"qf8-ey8-3uw","title":"tf-TestAccDatadogDashboardSLO_import-local-1616538980","url":"/dashboard/qf8-ey8-3uw/tf-testaccdatadogdashboardsloimport-local-1616538980","created_at":"2021-03-23T22:36:21.560833+00:00","modified_at":"2021-03-23T22:36:21.560833+00:00","author_handle":"frog@datadoghq.com","widgets":[{"definition":{"time_windows":["90d","previous_week","global_time"],"title_size":"16","show_error_budget":true,"view_type":"detail","title_align":"center","slo_id":"b4c7739b2af25f9d947f828730357832","view_mode":"both","global_time_target":"99.0","type":"slo"},"id":4827534660464661}],"layout_type":"ordered"}'
->>>>>>> b77ba0c0
-    headers:
-      Cache-Control:
-      - no-cache
-      Connection:
-      - keep-alive
-      Content-Security-Policy:
-      - frame-ancestors 'self'; report-uri https://api.datadoghq.com/csp-report
-      Content-Type:
-      - application/json
-      Date:
-<<<<<<< HEAD
-      - Fri, 12 Mar 2021 22:14:46 GMT
-=======
-      - Tue, 23 Mar 2021 22:36:25 GMT
->>>>>>> b77ba0c0
-      Pragma:
-      - no-cache
-      Strict-Transport-Security:
-      - max-age=15724800;
-      Vary:
-      - Accept-Encoding
-      X-Content-Type-Options:
-      - nosniff
-      X-Dd-Debug:
-<<<<<<< HEAD
-      - twvpGlmuom5y6A0pjGtXzTf554cmwJgTcCZ71fK4H/RDi+v5ehBK0zQiRcTJQG5C
-      X-Dd-Version:
-      - "35.4088130"
-=======
-      - L3ULR3HwCWYmEqCWGz2Yob3chcH4pjowBacBXkncP7o+/uPqKt9yGEYf/g1AJPzQ
-      X-Dd-Version:
-      - "35.4160494"
-      X-Frame-Options:
-      - SAMEORIGIN
-    status: 200 OK
-    code: 200
-    duration: ""
-- request:
-    body: ""
-    form: {}
-    headers:
-      Accept:
-      - application/json
-      Dd-Operation-Id:
-      - GetDashboard
-      User-Agent:
-      - terraform-provider-datadog/dev (terraform 1.16.0; terraform-cli 0.12.7-sdk) datadog-api-client-go/1.0.0-beta.19+dev (go go1.15.3; os darwin; arch amd64)
-    url: https://api.datadoghq.com/api/v1/dashboard/qf8-ey8-3uw
-    method: GET
-  response:
-    body: '{"notify_list":[],"description":"Created using the Datadog provider in Terraform","author_name":null,"template_variable_presets":[],"template_variables":[],"is_read_only":true,"id":"qf8-ey8-3uw","title":"tf-TestAccDatadogDashboardSLO_import-local-1616538980","url":"/dashboard/qf8-ey8-3uw/tf-testaccdatadogdashboardsloimport-local-1616538980","created_at":"2021-03-23T22:36:21.560833+00:00","modified_at":"2021-03-23T22:36:21.560833+00:00","author_handle":"frog@datadoghq.com","widgets":[{"definition":{"time_windows":["90d","previous_week","global_time"],"title_size":"16","show_error_budget":true,"view_type":"detail","title_align":"center","slo_id":"b4c7739b2af25f9d947f828730357832","view_mode":"both","global_time_target":"99.0","type":"slo"},"id":4827534660464661}],"layout_type":"ordered"}'
-    headers:
-      Cache-Control:
-      - no-cache
-      Connection:
-      - keep-alive
-      Content-Security-Policy:
-      - frame-ancestors 'self'; report-uri https://api.datadoghq.com/csp-report
-      Content-Type:
-      - application/json
-      Date:
-      - Tue, 23 Mar 2021 22:36:25 GMT
-      Pragma:
-      - no-cache
-      Strict-Transport-Security:
-      - max-age=15724800;
-      Vary:
-      - Accept-Encoding
-      X-Content-Type-Options:
-      - nosniff
-      X-Dd-Debug:
-      - dCmL/3rURV6BPeaqeP3Rxigq41m5CAb17XjrRE42uZ01zpr07HVhbL5/3TWMkvgu
-      X-Dd-Version:
-      - "35.4160494"
-      X-Frame-Options:
-      - SAMEORIGIN
-    status: 200 OK
-    code: 200
-    duration: ""
-- request:
-    body: ""
-    form: {}
-    headers:
-      Accept:
-      - application/json
-      Dd-Operation-Id:
-      - GetDashboard
-      User-Agent:
-      - terraform-provider-datadog/dev (terraform 1.16.0; terraform-cli 0.12.7-sdk) datadog-api-client-go/1.0.0-beta.19+dev (go go1.15.3; os darwin; arch amd64)
-    url: https://api.datadoghq.com/api/v1/dashboard/qf8-ey8-3uw
-    method: GET
-  response:
-    body: '{"notify_list":[],"description":"Created using the Datadog provider in Terraform","author_name":null,"template_variable_presets":[],"template_variables":[],"is_read_only":true,"id":"qf8-ey8-3uw","title":"tf-TestAccDatadogDashboardSLO_import-local-1616538980","url":"/dashboard/qf8-ey8-3uw/tf-testaccdatadogdashboardsloimport-local-1616538980","created_at":"2021-03-23T22:36:21.560833+00:00","modified_at":"2021-03-23T22:36:21.560833+00:00","author_handle":"frog@datadoghq.com","widgets":[{"definition":{"time_windows":["90d","previous_week","global_time"],"title_size":"16","show_error_budget":true,"view_type":"detail","title_align":"center","slo_id":"b4c7739b2af25f9d947f828730357832","view_mode":"both","global_time_target":"99.0","type":"slo"},"id":4827534660464661}],"layout_type":"ordered"}'
-    headers:
-      Cache-Control:
-      - no-cache
-      Connection:
-      - keep-alive
-      Content-Security-Policy:
-      - frame-ancestors 'self'; report-uri https://api.datadoghq.com/csp-report
-      Content-Type:
-      - application/json
-      Date:
-      - Tue, 23 Mar 2021 22:36:26 GMT
-      Pragma:
-      - no-cache
-      Strict-Transport-Security:
-      - max-age=15724800;
-      Vary:
-      - Accept-Encoding
-      X-Content-Type-Options:
-      - nosniff
-      X-Dd-Debug:
-      - bgHykj7A9bfZx0Y5ZO3swhhp5tGUSNJHqFWR868+qg087CYrDOd5hQslC+noiEtH
-      X-Dd-Version:
-      - "35.4160494"
->>>>>>> b77ba0c0
+      - "35.4167755"
+      X-Frame-Options:
+      - SAMEORIGIN
+    status: 200 OK
+    code: 200
+    duration: ""
+- request:
+    body: ""
+    form: {}
+    headers:
+      Accept:
+      - application/json
+      Dd-Operation-Id:
+      - GetDashboard
+      User-Agent:
+      - terraform-provider-datadog/dev (terraform 2.4.4; terraform-cli 0.14.7) datadog-api-client-go/1.0.0-beta.19+dev (go go1.15.3; os darwin; arch amd64)
+    url: https://api.datadoghq.com/api/v1/dashboard/259-t4q-gwr
+    method: GET
+  response:
+    body: '{"notify_list":[],"description":"Created using the Datadog provider in Terraform","author_name":null,"template_variable_presets":[],"template_variables":[],"is_read_only":true,"id":"259-t4q-gwr","title":"tf-TestAccDatadogDashboardSLO_import-local-1616698450","url":"/dashboard/259-t4q-gwr/tf-testaccdatadogdashboardsloimport-local-1616698450","created_at":"2021-03-25T18:54:13.705221+00:00","modified_at":"2021-03-25T18:54:13.705221+00:00","author_handle":"frog@datadoghq.com","widgets":[{"definition":{"time_windows":["90d","previous_week","global_time"],"title_size":"16","show_error_budget":true,"view_type":"detail","title_align":"center","slo_id":"b4c7739b2af25f9d947f828730357832","view_mode":"both","global_time_target":"99.0","type":"slo"},"id":1397128326667115}],"layout_type":"ordered"}'
+    headers:
+      Cache-Control:
+      - no-cache
+      Connection:
+      - keep-alive
+      Content-Security-Policy:
+      - frame-ancestors 'self'; report-uri https://api.datadoghq.com/csp-report
+      Content-Type:
+      - application/json
+      Date:
+      - Thu, 25 Mar 2021 18:54:16 GMT
+      Pragma:
+      - no-cache
+      Strict-Transport-Security:
+      - max-age=15724800;
+      Vary:
+      - Accept-Encoding
+      X-Content-Type-Options:
+      - nosniff
+      X-Dd-Debug:
+      - 5gfwVh/5HZ+AnGd/Di93w3NEWC6KMHT9KzmHEiRJmNdOjBtAsbOcgVFyqEChw71h
+      X-Dd-Version:
+      - "35.4167755"
+      X-Frame-Options:
+      - SAMEORIGIN
+    status: 200 OK
+    code: 200
+    duration: ""
+- request:
+    body: ""
+    form: {}
+    headers:
+      Accept:
+      - application/json
+      Dd-Operation-Id:
+      - GetDashboard
+      User-Agent:
+      - terraform-provider-datadog/dev (terraform 2.4.4; terraform-cli 0.14.7) datadog-api-client-go/1.0.0-beta.19+dev (go go1.15.3; os darwin; arch amd64)
+    url: https://api.datadoghq.com/api/v1/dashboard/259-t4q-gwr
+    method: GET
+  response:
+    body: '{"notify_list":[],"description":"Created using the Datadog provider in Terraform","author_name":null,"template_variable_presets":[],"template_variables":[],"is_read_only":true,"id":"259-t4q-gwr","title":"tf-TestAccDatadogDashboardSLO_import-local-1616698450","url":"/dashboard/259-t4q-gwr/tf-testaccdatadogdashboardsloimport-local-1616698450","created_at":"2021-03-25T18:54:13.705221+00:00","modified_at":"2021-03-25T18:54:13.705221+00:00","author_handle":"frog@datadoghq.com","widgets":[{"definition":{"time_windows":["90d","previous_week","global_time"],"title_size":"16","show_error_budget":true,"view_type":"detail","title_align":"center","slo_id":"b4c7739b2af25f9d947f828730357832","view_mode":"both","global_time_target":"99.0","type":"slo"},"id":1397128326667115}],"layout_type":"ordered"}'
+    headers:
+      Cache-Control:
+      - no-cache
+      Connection:
+      - keep-alive
+      Content-Security-Policy:
+      - frame-ancestors 'self'; report-uri https://api.datadoghq.com/csp-report
+      Content-Type:
+      - application/json
+      Date:
+      - Thu, 25 Mar 2021 18:54:17 GMT
+      Pragma:
+      - no-cache
+      Strict-Transport-Security:
+      - max-age=15724800;
+      Vary:
+      - Accept-Encoding
+      X-Content-Type-Options:
+      - nosniff
+      X-Dd-Debug:
+      - vdJ3/nHEY1ioXQ6pQrBVvsQK1s4yyc+wufBMPSoXql71qZVuP/xMdtNo6DafhOAk
+      X-Dd-Version:
+      - "35.4167755"
+      X-Frame-Options:
+      - SAMEORIGIN
+    status: 200 OK
+    code: 200
+    duration: ""
+- request:
+    body: ""
+    form: {}
+    headers:
+      Accept:
+      - application/json
+      Dd-Operation-Id:
+      - GetDashboard
+      User-Agent:
+      - terraform-provider-datadog/dev (terraform 2.4.4; terraform-cli 0.14.7) datadog-api-client-go/1.0.0-beta.19+dev (go go1.15.3; os darwin; arch amd64)
+    url: https://api.datadoghq.com/api/v1/dashboard/259-t4q-gwr
+    method: GET
+  response:
+    body: '{"notify_list":[],"description":"Created using the Datadog provider in Terraform","author_name":null,"template_variable_presets":[],"template_variables":[],"is_read_only":true,"id":"259-t4q-gwr","title":"tf-TestAccDatadogDashboardSLO_import-local-1616698450","url":"/dashboard/259-t4q-gwr/tf-testaccdatadogdashboardsloimport-local-1616698450","created_at":"2021-03-25T18:54:13.705221+00:00","modified_at":"2021-03-25T18:54:13.705221+00:00","author_handle":"frog@datadoghq.com","widgets":[{"definition":{"time_windows":["90d","previous_week","global_time"],"title_size":"16","show_error_budget":true,"view_type":"detail","title_align":"center","slo_id":"b4c7739b2af25f9d947f828730357832","view_mode":"both","global_time_target":"99.0","type":"slo"},"id":1397128326667115}],"layout_type":"ordered"}'
+    headers:
+      Cache-Control:
+      - no-cache
+      Connection:
+      - keep-alive
+      Content-Security-Policy:
+      - frame-ancestors 'self'; report-uri https://api.datadoghq.com/csp-report
+      Content-Type:
+      - application/json
+      Date:
+      - Thu, 25 Mar 2021 18:54:18 GMT
+      Pragma:
+      - no-cache
+      Strict-Transport-Security:
+      - max-age=15724800;
+      Vary:
+      - Accept-Encoding
+      X-Content-Type-Options:
+      - nosniff
+      X-Dd-Debug:
+      - HbtaOKlJ6OCrx9tMXO6ivMTrEM+g0c93HDp08trmOmgdHozC5J+vn10F0H4WPjCU
+      X-Dd-Version:
+      - "35.4167755"
       X-Frame-Options:
       - SAMEORIGIN
     status: 200 OK
@@ -341,108 +181,74 @@
       Dd-Operation-Id:
       - DeleteDashboard
       User-Agent:
-<<<<<<< HEAD
-      - terraform-provider-datadog/dev (terraform 2.4.4; terraform-cli 0.14.7) datadog-api-client-go/1.0.0-beta.16 (go go1.15.3; os darwin; arch amd64)
-    url: https://api.datadoghq.com/api/v1/dashboard/b38-v9n-jij
+      - terraform-provider-datadog/dev (terraform 2.4.4; terraform-cli 0.14.7) datadog-api-client-go/1.0.0-beta.19+dev (go go1.15.3; os darwin; arch amd64)
+    url: https://api.datadoghq.com/api/v1/dashboard/259-t4q-gwr
     method: DELETE
   response:
-    body: '{"deleted_dashboard_id":"b38-v9n-jij"}'
-=======
-      - terraform-provider-datadog/dev (terraform 1.16.0; terraform-cli 0.12.7-sdk) datadog-api-client-go/1.0.0-beta.19+dev (go go1.15.3; os darwin; arch amd64)
-    url: https://api.datadoghq.com/api/v1/dashboard/qf8-ey8-3uw
-    method: DELETE
-  response:
-    body: '{"deleted_dashboard_id":"qf8-ey8-3uw"}'
->>>>>>> b77ba0c0
-    headers:
-      Cache-Control:
-      - no-cache
-      Connection:
-      - keep-alive
-      Content-Security-Policy:
-      - frame-ancestors 'self'; report-uri https://api.datadoghq.com/csp-report
-      Content-Type:
-      - application/json
-      Date:
-<<<<<<< HEAD
-      - Fri, 12 Mar 2021 22:14:47 GMT
-=======
-      - Tue, 23 Mar 2021 22:36:26 GMT
->>>>>>> b77ba0c0
-      Pragma:
-      - no-cache
-      Strict-Transport-Security:
-      - max-age=15724800;
-      Vary:
-      - Accept-Encoding
-      X-Content-Type-Options:
-      - nosniff
-      X-Dd-Debug:
-<<<<<<< HEAD
-      - l8RQo2maZqJf6GFThBbKNE6dvthz6njusVtau3dPXJWL2RLFoN81H+BLPB/1xgs1
-      X-Dd-Version:
-      - "35.4088130"
-=======
-      - 2328yjLSqI4XmR1pVqrPRR/SFcQsbafjEpPmZx7/3PfxUK1nJQQsX+wrMelyVyj+
-      X-Dd-Version:
-      - "35.4160494"
->>>>>>> b77ba0c0
-      X-Frame-Options:
-      - SAMEORIGIN
-    status: 200 OK
-    code: 200
-    duration: ""
-- request:
-    body: ""
-    form: {}
-    headers:
-      Accept:
-      - application/json
-      Dd-Operation-Id:
-      - GetDashboard
-      User-Agent:
-<<<<<<< HEAD
-      - terraform-provider-datadog/dev (terraform 2.4.4; terraform-cli 0.14.7) datadog-api-client-go/1.0.0-beta.16 (go go1.15.3; os darwin; arch amd64)
-    url: https://api.datadoghq.com/api/v1/dashboard/b38-v9n-jij
-    method: GET
-  response:
-    body: '{"errors": ["Dashboard with ID b38-v9n-jij not found"]}'
-=======
-      - terraform-provider-datadog/dev (terraform 1.16.0; terraform-cli 0.12.7-sdk) datadog-api-client-go/1.0.0-beta.19+dev (go go1.15.3; os darwin; arch amd64)
-    url: https://api.datadoghq.com/api/v1/dashboard/qf8-ey8-3uw
-    method: GET
-  response:
-    body: '{"errors": ["Dashboard with ID qf8-ey8-3uw not found"]}'
->>>>>>> b77ba0c0
-    headers:
-      Cache-Control:
-      - no-cache
-      Connection:
-      - keep-alive
-      Content-Security-Policy:
-      - frame-ancestors 'self'; report-uri https://api.datadoghq.com/csp-report
-      Content-Type:
-      - application/json
-      Date:
-<<<<<<< HEAD
-      - Fri, 12 Mar 2021 22:14:47 GMT
-=======
-      - Tue, 23 Mar 2021 22:36:26 GMT
->>>>>>> b77ba0c0
-      Pragma:
-      - no-cache
-      Strict-Transport-Security:
-      - max-age=15724800;
-      Vary:
-      - Accept-Encoding
-      X-Content-Type-Options:
-      - nosniff
-      X-Dd-Version:
-<<<<<<< HEAD
-      - "35.4088130"
-=======
-      - "35.4160494"
->>>>>>> b77ba0c0
+    body: '{"deleted_dashboard_id":"259-t4q-gwr"}'
+    headers:
+      Cache-Control:
+      - no-cache
+      Connection:
+      - keep-alive
+      Content-Security-Policy:
+      - frame-ancestors 'self'; report-uri https://api.datadoghq.com/csp-report
+      Content-Type:
+      - application/json
+      Date:
+      - Thu, 25 Mar 2021 18:54:18 GMT
+      Pragma:
+      - no-cache
+      Strict-Transport-Security:
+      - max-age=15724800;
+      Vary:
+      - Accept-Encoding
+      X-Content-Type-Options:
+      - nosniff
+      X-Dd-Debug:
+      - 5gfwVh/5HZ+AnGd/Di93w3NEWC6KMHT9KzmHEiRJmNdOjBtAsbOcgVFyqEChw71h
+      X-Dd-Version:
+      - "35.4167755"
+      X-Frame-Options:
+      - SAMEORIGIN
+    status: 200 OK
+    code: 200
+    duration: ""
+- request:
+    body: ""
+    form: {}
+    headers:
+      Accept:
+      - application/json
+      Dd-Operation-Id:
+      - GetDashboard
+      User-Agent:
+      - terraform-provider-datadog/dev (terraform 2.4.4; terraform-cli 0.14.7) datadog-api-client-go/1.0.0-beta.19+dev (go go1.15.3; os darwin; arch amd64)
+    url: https://api.datadoghq.com/api/v1/dashboard/259-t4q-gwr
+    method: GET
+  response:
+    body: '{"errors": ["Dashboard with ID 259-t4q-gwr not found"]}'
+    headers:
+      Cache-Control:
+      - no-cache
+      Connection:
+      - keep-alive
+      Content-Security-Policy:
+      - frame-ancestors 'self'; report-uri https://api.datadoghq.com/csp-report
+      Content-Type:
+      - application/json
+      Date:
+      - Thu, 25 Mar 2021 18:54:18 GMT
+      Pragma:
+      - no-cache
+      Strict-Transport-Security:
+      - max-age=15724800;
+      Vary:
+      - Accept-Encoding
+      X-Content-Type-Options:
+      - nosniff
+      X-Dd-Version:
+      - "35.4167755"
       X-Frame-Options:
       - SAMEORIGIN
     status: 404 Not Found

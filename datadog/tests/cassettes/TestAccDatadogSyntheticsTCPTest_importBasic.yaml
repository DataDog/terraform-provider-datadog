---
version: 1
interactions:
- request:
    body: |
<<<<<<< HEAD
      {"config":{"assertions":[{"operator":"lessThan","target":2000,"type":"responseTime"}],"configVariables":[],"request":{"host":"agent-intake.logs.datadoghq.com","port":443},"variables":[]},"locations":["aws:eu-central-1"],"message":"Notify @datadog.user","name":"tf-TestAccDatadogSyntheticsTCPTest_importBasic-local-1615587270","options":{"min_location_failed":1,"tick_every":60},"status":"paused","subtype":"tcp","tags":["foo:bar","baz"],"type":"api"}
=======
      {"config":{"assertions":[{"operator":"lessThan","target":2000,"type":"responseTime"}],"configVariables":[],"request":{"host":"agent-intake.logs.datadoghq.com","port":443}},"locations":["aws:eu-central-1"],"message":"Notify @datadog.user","name":"tf-TestAccDatadogSyntheticsTCPTest_importBasic-local-1617196488","options":{"min_location_failed":1,"tick_every":60},"status":"paused","subtype":"tcp","tags":["foo:bar","baz"],"type":"api"}
>>>>>>> 0a47a8f2
    form: {}
    headers:
      Accept:
      - application/json
      Content-Type:
      - application/json
      Dd-Operation-Id:
      - CreateSyntheticsAPITest
      User-Agent:
<<<<<<< HEAD
      - terraform-provider-datadog/dev (terraform 2.4.4; terraform-cli ) datadog-api-client-go/1.0.0-beta.16 (go go1.15.3; os darwin; arch amd64)
    url: https://api.datadoghq.com/api/v1/synthetics/tests
    method: POST
  response:
    body: '{"status":"paused","public_id":"x9m-tih-ma5","tags":["foo:bar","baz"],"org_id":321813,"locations":["aws:eu-central-1"],"message":"Notify @datadog.user","deleted_at":null,"name":"tf-TestAccDatadogSyntheticsTCPTest_importBasic-local-1615587270","monitor_id":32039364,"type":"api","created_at":"2021-03-12T22:14:32.424206+00:00","modified_at":"2021-03-12T22:14:32.424206+00:00","subtype":"tcp","config":{"variables":[],"request":{"host":"agent-intake.logs.datadoghq.com","port":443},"assertions":[{"operator":"lessThan","type":"responseTime","target":2000}],"configVariables":[]},"options":{"min_location_failed":1,"tick_every":60}}'
=======
      - terraform-provider-datadog/dev (terraform 1.16.0; terraform-cli 0.12.7-sdk) datadog-api-client-go/1.0.0-beta.19+dev (go go1.15.3; os darwin; arch amd64)
    url: https://api.datadoghq.com/api/v1/synthetics/tests/api
    method: POST
  response:
    body: '{"status":"paused","public_id":"b6d-ydd-rkm","tags":["foo:bar","baz"],"org_id":321813,"locations":["aws:eu-central-1"],"message":"Notify @datadog.user","deleted_at":null,"name":"tf-TestAccDatadogSyntheticsTCPTest_importBasic-local-1617196488","monitor_id":33131551,"type":"api","created_at":"2021-03-31T13:14:49.628191+00:00","modified_at":"2021-03-31T13:14:49.628191+00:00","subtype":"tcp","config":{"request":{"host":"agent-intake.logs.datadoghq.com","port":443},"assertions":[{"operator":"lessThan","type":"responseTime","target":2000}],"configVariables":[]},"options":{"min_location_failed":1,"tick_every":60}}'
>>>>>>> 0a47a8f2
    headers:
      Cache-Control:
      - no-cache
      Connection:
      - keep-alive
      Content-Security-Policy:
      - frame-ancestors 'self'; report-uri https://api.datadoghq.com/csp-report
      Content-Type:
      - application/json
      Date:
<<<<<<< HEAD
      - Fri, 12 Mar 2021 22:14:33 GMT
=======
      - Wed, 31 Mar 2021 13:14:49 GMT
>>>>>>> 0a47a8f2
      Pragma:
      - no-cache
      Strict-Transport-Security:
      - max-age=15724800;
      Vary:
      - Accept-Encoding
      X-Content-Type-Options:
      - nosniff
      X-Dd-Debug:
<<<<<<< HEAD
      - B1nwy/pPNqX+q4pQT22cdp1QCexE35IF8qwSHy0Nf7IW0Y881qtn4tXN1lpmzaKc
      X-Dd-Version:
      - "35.4088130"
=======
      - twvpGlmuom5y6A0pjGtXzTf554cmwJgTcCZ71fK4H/RDi+v5ehBK0zQiRcTJQG5C
      X-Dd-Version:
      - "35.4208607"
>>>>>>> 0a47a8f2
      X-Frame-Options:
      - SAMEORIGIN
      X-Ratelimit-Limit:
      - "120"
      X-Ratelimit-Period:
      - "60"
      X-Ratelimit-Remaining:
<<<<<<< HEAD
      - "114"
      X-Ratelimit-Reset:
      - "28"
=======
      - "113"
      X-Ratelimit-Reset:
      - "11"
>>>>>>> 0a47a8f2
    status: 200 OK
    code: 200
    duration: ""
- request:
    body: ""
    form: {}
    headers:
      Accept:
      - application/json
      Dd-Operation-Id:
      - GetTest
      User-Agent:
<<<<<<< HEAD
      - terraform-provider-datadog/dev (terraform 2.4.4; terraform-cli ) datadog-api-client-go/1.0.0-beta.16 (go go1.15.3; os darwin; arch amd64)
    url: https://api.datadoghq.com/api/v1/synthetics/tests/x9m-tih-ma5
    method: GET
  response:
    body: '{"status":"paused","public_id":"x9m-tih-ma5","tags":["foo:bar","baz"],"locations":["aws:eu-central-1"],"message":"Notify @datadog.user","name":"tf-TestAccDatadogSyntheticsTCPTest_importBasic-local-1615587270","monitor_id":32039364,"type":"api","subtype":"tcp","config":{"variables":[],"request":{"host":"agent-intake.logs.datadoghq.com","port":443},"assertions":[{"operator":"lessThan","type":"responseTime","target":2000}],"configVariables":[]},"options":{"min_location_failed":1,"tick_every":60}}'
=======
      - terraform-provider-datadog/dev (terraform 1.16.0; terraform-cli 0.12.7-sdk) datadog-api-client-go/1.0.0-beta.19+dev (go go1.15.3; os darwin; arch amd64)
    url: https://api.datadoghq.com/api/v1/synthetics/tests/b6d-ydd-rkm
    method: GET
  response:
    body: '{"status":"paused","public_id":"b6d-ydd-rkm","tags":["foo:bar","baz"],"locations":["aws:eu-central-1"],"message":"Notify @datadog.user","name":"tf-TestAccDatadogSyntheticsTCPTest_importBasic-local-1617196488","monitor_id":33131551,"type":"api","subtype":"tcp","config":{"request":{"host":"agent-intake.logs.datadoghq.com","port":443},"assertions":[{"operator":"lessThan","type":"responseTime","target":2000}],"configVariables":[]},"options":{"min_location_failed":1,"tick_every":60}}'
>>>>>>> 0a47a8f2
    headers:
      Cache-Control:
      - no-cache
      Connection:
      - keep-alive
      Content-Security-Policy:
      - frame-ancestors 'self'; report-uri https://api.datadoghq.com/csp-report
      Content-Type:
      - application/json
      Date:
<<<<<<< HEAD
      - Fri, 12 Mar 2021 22:14:33 GMT
=======
      - Wed, 31 Mar 2021 13:14:49 GMT
>>>>>>> 0a47a8f2
      Pragma:
      - no-cache
      Strict-Transport-Security:
      - max-age=15724800;
      Vary:
      - Accept-Encoding
      X-Content-Type-Options:
      - nosniff
      X-Dd-Debug:
<<<<<<< HEAD
      - PhosSd3Ch1B6B0DXI71steKUi7XhPDttnPiIP1NdXTw0VJNWpoUnYyBmODS5ne3q
      X-Dd-Version:
      - "35.4088130"
=======
      - Wjq53IVIwnB4SiR238oOYgHFMq/ZYP0LQ/Dv8C2fFLBwTje/dWJHu6pI6vIOK1zG
      X-Dd-Version:
      - "35.4208607"
>>>>>>> 0a47a8f2
      X-Frame-Options:
      - SAMEORIGIN
      X-Ratelimit-Limit:
      - "1000"
      X-Ratelimit-Period:
      - "60"
      X-Ratelimit-Remaining:
<<<<<<< HEAD
      - "970"
      X-Ratelimit-Reset:
      - "27"
=======
      - "936"
      X-Ratelimit-Reset:
      - "11"
    status: 200 OK
    code: 200
    duration: ""
- request:
    body: ""
    form: {}
    headers:
      Accept:
      - application/json
      Dd-Operation-Id:
      - GetAPITest
      User-Agent:
      - terraform-provider-datadog/dev (terraform 1.16.0; terraform-cli 0.12.7-sdk) datadog-api-client-go/1.0.0-beta.19+dev (go go1.15.3; os darwin; arch amd64)
    url: https://api.datadoghq.com/api/v1/synthetics/tests/api/b6d-ydd-rkm
    method: GET
  response:
    body: '{"status":"paused","public_id":"b6d-ydd-rkm","tags":["foo:bar","baz"],"locations":["aws:eu-central-1"],"message":"Notify @datadog.user","name":"tf-TestAccDatadogSyntheticsTCPTest_importBasic-local-1617196488","monitor_id":33131551,"type":"api","subtype":"tcp","config":{"request":{"host":"agent-intake.logs.datadoghq.com","port":443},"assertions":[{"operator":"lessThan","type":"responseTime","target":2000}],"configVariables":[]},"options":{"min_location_failed":1,"tick_every":60}}'
    headers:
      Cache-Control:
      - no-cache
      Connection:
      - keep-alive
      Content-Security-Policy:
      - frame-ancestors 'self'; report-uri https://api.datadoghq.com/csp-report
      Content-Type:
      - application/json
      Date:
      - Wed, 31 Mar 2021 13:14:49 GMT
      Pragma:
      - no-cache
      Strict-Transport-Security:
      - max-age=15724800;
      Vary:
      - Accept-Encoding
      X-Content-Type-Options:
      - nosniff
      X-Dd-Debug:
      - B1nwy/pPNqX+q4pQT22cdp1QCexE35IF8qwSHy0Nf7IW0Y881qtn4tXN1lpmzaKc
      X-Dd-Version:
      - "35.4208607"
      X-Frame-Options:
      - SAMEORIGIN
      X-Ratelimit-Limit:
      - "1000"
      X-Ratelimit-Period:
      - "60"
      X-Ratelimit-Remaining:
      - "935"
      X-Ratelimit-Reset:
      - "11"
>>>>>>> 0a47a8f2
    status: 200 OK
    code: 200
    duration: ""
- request:
    body: ""
    form: {}
    headers:
      Accept:
      - application/json
      Dd-Operation-Id:
      - GetTest
      User-Agent:
<<<<<<< HEAD
      - terraform-provider-datadog/dev (terraform 2.4.4; terraform-cli 0.14.7) datadog-api-client-go/1.0.0-beta.16 (go go1.15.3; os darwin; arch amd64)
    url: https://api.datadoghq.com/api/v1/synthetics/tests/x9m-tih-ma5
    method: GET
  response:
    body: '{"status":"paused","public_id":"x9m-tih-ma5","tags":["foo:bar","baz"],"locations":["aws:eu-central-1"],"message":"Notify @datadog.user","name":"tf-TestAccDatadogSyntheticsTCPTest_importBasic-local-1615587270","monitor_id":32039364,"type":"api","subtype":"tcp","config":{"variables":[],"request":{"host":"agent-intake.logs.datadoghq.com","port":443},"assertions":[{"operator":"lessThan","type":"responseTime","target":2000}],"configVariables":[]},"options":{"min_location_failed":1,"tick_every":60}}'
=======
      - terraform-provider-datadog/dev (terraform 1.16.0; terraform-cli 0.12.7-sdk) datadog-api-client-go/1.0.0-beta.19+dev (go go1.15.3; os darwin; arch amd64)
    url: https://api.datadoghq.com/api/v1/synthetics/tests/b6d-ydd-rkm
    method: GET
  response:
    body: '{"status":"paused","public_id":"b6d-ydd-rkm","tags":["foo:bar","baz"],"locations":["aws:eu-central-1"],"message":"Notify @datadog.user","name":"tf-TestAccDatadogSyntheticsTCPTest_importBasic-local-1617196488","monitor_id":33131551,"type":"api","subtype":"tcp","config":{"request":{"host":"agent-intake.logs.datadoghq.com","port":443},"assertions":[{"operator":"lessThan","type":"responseTime","target":2000}],"configVariables":[]},"options":{"min_location_failed":1,"tick_every":60}}'
    headers:
      Cache-Control:
      - no-cache
      Connection:
      - keep-alive
      Content-Security-Policy:
      - frame-ancestors 'self'; report-uri https://api.datadoghq.com/csp-report
      Content-Type:
      - application/json
      Date:
      - Wed, 31 Mar 2021 13:14:50 GMT
      Pragma:
      - no-cache
      Strict-Transport-Security:
      - max-age=15724800;
      Vary:
      - Accept-Encoding
      X-Content-Type-Options:
      - nosniff
      X-Dd-Debug:
      - l4HFlaRP3QwYSqoGKhzbYfv7zgkK63HIRR7YkyVYZspq0lGjjTBwoK8V/alf+XYt
      X-Dd-Version:
      - "35.4208607"
      X-Frame-Options:
      - SAMEORIGIN
      X-Ratelimit-Limit:
      - "1000"
      X-Ratelimit-Period:
      - "60"
      X-Ratelimit-Remaining:
      - "934"
      X-Ratelimit-Reset:
      - "10"
    status: 200 OK
    code: 200
    duration: ""
- request:
    body: ""
    form: {}
    headers:
      Accept:
      - application/json
      Dd-Operation-Id:
      - GetAPITest
      User-Agent:
      - terraform-provider-datadog/dev (terraform 1.16.0; terraform-cli 0.12.7-sdk) datadog-api-client-go/1.0.0-beta.19+dev (go go1.15.3; os darwin; arch amd64)
    url: https://api.datadoghq.com/api/v1/synthetics/tests/api/b6d-ydd-rkm
    method: GET
  response:
    body: '{"status":"paused","public_id":"b6d-ydd-rkm","tags":["foo:bar","baz"],"locations":["aws:eu-central-1"],"message":"Notify @datadog.user","name":"tf-TestAccDatadogSyntheticsTCPTest_importBasic-local-1617196488","monitor_id":33131551,"type":"api","subtype":"tcp","config":{"request":{"host":"agent-intake.logs.datadoghq.com","port":443},"assertions":[{"operator":"lessThan","type":"responseTime","target":2000}],"configVariables":[]},"options":{"min_location_failed":1,"tick_every":60}}'
>>>>>>> 0a47a8f2
    headers:
      Cache-Control:
      - no-cache
      Connection:
      - keep-alive
      Content-Security-Policy:
      - frame-ancestors 'self'; report-uri https://api.datadoghq.com/csp-report
      Content-Type:
      - application/json
      Date:
<<<<<<< HEAD
      - Fri, 12 Mar 2021 22:14:34 GMT
=======
      - Wed, 31 Mar 2021 13:14:51 GMT
>>>>>>> 0a47a8f2
      Pragma:
      - no-cache
      Strict-Transport-Security:
      - max-age=15724800;
      Vary:
      - Accept-Encoding
      X-Content-Type-Options:
      - nosniff
      X-Dd-Debug:
<<<<<<< HEAD
      - dPySkcOzIZtKyMKDAAzuysY3gNGGj6RtYogGuSb76E8mPvoqzREyRp6lPYm91hQU
      X-Dd-Version:
      - "35.4088130"
=======
      - gYZcaADwbKcv7Hm19HJx6WsLoKuOijDWAt2viPeCfWqUgyKY+9e1xZdmMJeXV3YV
      X-Dd-Version:
      - "35.4208607"
>>>>>>> 0a47a8f2
      X-Frame-Options:
      - SAMEORIGIN
      X-Ratelimit-Limit:
      - "1000"
      X-Ratelimit-Period:
      - "60"
      X-Ratelimit-Remaining:
<<<<<<< HEAD
      - "968"
      X-Ratelimit-Reset:
      - "26"
=======
      - "933"
      X-Ratelimit-Reset:
      - "9"
>>>>>>> 0a47a8f2
    status: 200 OK
    code: 200
    duration: ""
- request:
    body: ""
    form: {}
    headers:
      Accept:
      - application/json
      Dd-Operation-Id:
      - GetTest
      User-Agent:
<<<<<<< HEAD
      - terraform-provider-datadog/dev (terraform 2.4.4; terraform-cli 0.14.7) datadog-api-client-go/1.0.0-beta.16 (go go1.15.3; os darwin; arch amd64)
    url: https://api.datadoghq.com/api/v1/synthetics/tests/x9m-tih-ma5
    method: GET
  response:
    body: '{"status":"paused","public_id":"x9m-tih-ma5","tags":["foo:bar","baz"],"locations":["aws:eu-central-1"],"message":"Notify @datadog.user","name":"tf-TestAccDatadogSyntheticsTCPTest_importBasic-local-1615587270","monitor_id":32039364,"type":"api","subtype":"tcp","config":{"variables":[],"request":{"host":"agent-intake.logs.datadoghq.com","port":443},"assertions":[{"operator":"lessThan","type":"responseTime","target":2000}],"configVariables":[]},"options":{"min_location_failed":1,"tick_every":60}}'
=======
      - terraform-provider-datadog/dev (terraform 1.16.0; terraform-cli 0.12.7-sdk) datadog-api-client-go/1.0.0-beta.19+dev (go go1.15.3; os darwin; arch amd64)
    url: https://api.datadoghq.com/api/v1/synthetics/tests/b6d-ydd-rkm
    method: GET
  response:
    body: '{"status":"paused","public_id":"b6d-ydd-rkm","tags":["foo:bar","baz"],"locations":["aws:eu-central-1"],"message":"Notify @datadog.user","name":"tf-TestAccDatadogSyntheticsTCPTest_importBasic-local-1617196488","monitor_id":33131551,"type":"api","subtype":"tcp","config":{"request":{"host":"agent-intake.logs.datadoghq.com","port":443},"assertions":[{"operator":"lessThan","type":"responseTime","target":2000}],"configVariables":[]},"options":{"min_location_failed":1,"tick_every":60}}'
>>>>>>> 0a47a8f2
    headers:
      Cache-Control:
      - no-cache
      Connection:
      - keep-alive
      Content-Security-Policy:
      - frame-ancestors 'self'; report-uri https://api.datadoghq.com/csp-report
      Content-Type:
      - application/json
      Date:
<<<<<<< HEAD
      - Fri, 12 Mar 2021 22:14:36 GMT
=======
      - Wed, 31 Mar 2021 13:14:51 GMT
>>>>>>> 0a47a8f2
      Pragma:
      - no-cache
      Strict-Transport-Security:
      - max-age=15724800;
      Vary:
      - Accept-Encoding
      X-Content-Type-Options:
      - nosniff
      X-Dd-Debug:
<<<<<<< HEAD
      - PhosSd3Ch1B6B0DXI71steKUi7XhPDttnPiIP1NdXTw0VJNWpoUnYyBmODS5ne3q
      X-Dd-Version:
      - "35.4088130"
=======
      - L3ULR3HwCWYmEqCWGz2Yob3chcH4pjowBacBXkncP7o+/uPqKt9yGEYf/g1AJPzQ
      X-Dd-Version:
      - "35.4208607"
>>>>>>> 0a47a8f2
      X-Frame-Options:
      - SAMEORIGIN
      X-Ratelimit-Limit:
      - "1000"
      X-Ratelimit-Period:
      - "60"
      X-Ratelimit-Remaining:
<<<<<<< HEAD
      - "966"
      X-Ratelimit-Reset:
      - "24"
=======
      - "932"
      X-Ratelimit-Reset:
      - "9"
    status: 200 OK
    code: 200
    duration: ""
- request:
    body: ""
    form: {}
    headers:
      Accept:
      - application/json
      Dd-Operation-Id:
      - GetAPITest
      User-Agent:
      - terraform-provider-datadog/dev (terraform 1.16.0; terraform-cli 0.12.7-sdk) datadog-api-client-go/1.0.0-beta.19+dev (go go1.15.3; os darwin; arch amd64)
    url: https://api.datadoghq.com/api/v1/synthetics/tests/api/b6d-ydd-rkm
    method: GET
  response:
    body: '{"status":"paused","public_id":"b6d-ydd-rkm","tags":["foo:bar","baz"],"locations":["aws:eu-central-1"],"message":"Notify @datadog.user","name":"tf-TestAccDatadogSyntheticsTCPTest_importBasic-local-1617196488","monitor_id":33131551,"type":"api","subtype":"tcp","config":{"request":{"host":"agent-intake.logs.datadoghq.com","port":443},"assertions":[{"operator":"lessThan","type":"responseTime","target":2000}],"configVariables":[]},"options":{"min_location_failed":1,"tick_every":60}}'
    headers:
      Cache-Control:
      - no-cache
      Connection:
      - keep-alive
      Content-Security-Policy:
      - frame-ancestors 'self'; report-uri https://api.datadoghq.com/csp-report
      Content-Type:
      - application/json
      Date:
      - Wed, 31 Mar 2021 13:14:51 GMT
      Pragma:
      - no-cache
      Strict-Transport-Security:
      - max-age=15724800;
      Vary:
      - Accept-Encoding
      X-Content-Type-Options:
      - nosniff
      X-Dd-Debug:
      - JpIJLwIH2nFlZOC+u71rq7aAOL43MLZN3MUsL+gpYHdZz5QLUOG8Jysf8kVK6tPU
      X-Dd-Version:
      - "35.4208607"
      X-Frame-Options:
      - SAMEORIGIN
      X-Ratelimit-Limit:
      - "1000"
      X-Ratelimit-Period:
      - "60"
      X-Ratelimit-Remaining:
      - "931"
      X-Ratelimit-Reset:
      - "9"
    status: 200 OK
    code: 200
    duration: ""
- request:
    body: ""
    form: {}
    headers:
      Accept:
      - application/json
      Dd-Operation-Id:
      - GetTest
      User-Agent:
      - terraform-provider-datadog/dev (terraform 1.16.0; terraform-cli 0.12.7-sdk) datadog-api-client-go/1.0.0-beta.19+dev (go go1.15.3; os darwin; arch amd64)
    url: https://api.datadoghq.com/api/v1/synthetics/tests/b6d-ydd-rkm
    method: GET
  response:
    body: '{"status":"paused","public_id":"b6d-ydd-rkm","tags":["foo:bar","baz"],"locations":["aws:eu-central-1"],"message":"Notify @datadog.user","name":"tf-TestAccDatadogSyntheticsTCPTest_importBasic-local-1617196488","monitor_id":33131551,"type":"api","subtype":"tcp","config":{"request":{"host":"agent-intake.logs.datadoghq.com","port":443},"assertions":[{"operator":"lessThan","type":"responseTime","target":2000}],"configVariables":[]},"options":{"min_location_failed":1,"tick_every":60}}'
    headers:
      Cache-Control:
      - no-cache
      Connection:
      - keep-alive
      Content-Security-Policy:
      - frame-ancestors 'self'; report-uri https://api.datadoghq.com/csp-report
      Content-Type:
      - application/json
      Date:
      - Wed, 31 Mar 2021 13:14:51 GMT
      Pragma:
      - no-cache
      Strict-Transport-Security:
      - max-age=15724800;
      Vary:
      - Accept-Encoding
      X-Content-Type-Options:
      - nosniff
      X-Dd-Debug:
      - /L+SFFO+m1pPY+hRCpk5325fvfrNl0KmiquUNJolBN/5hu3HIwflqjZSbJ6NxDFG
      X-Dd-Version:
      - "35.4208607"
      X-Frame-Options:
      - SAMEORIGIN
      X-Ratelimit-Limit:
      - "1000"
      X-Ratelimit-Period:
      - "60"
      X-Ratelimit-Remaining:
      - "930"
      X-Ratelimit-Reset:
      - "9"
    status: 200 OK
    code: 200
    duration: ""
- request:
    body: ""
    form: {}
    headers:
      Accept:
      - application/json
      Dd-Operation-Id:
      - GetAPITest
      User-Agent:
      - terraform-provider-datadog/dev (terraform 1.16.0; terraform-cli 0.12.7-sdk) datadog-api-client-go/1.0.0-beta.19+dev (go go1.15.3; os darwin; arch amd64)
    url: https://api.datadoghq.com/api/v1/synthetics/tests/api/b6d-ydd-rkm
    method: GET
  response:
    body: '{"status":"paused","public_id":"b6d-ydd-rkm","tags":["foo:bar","baz"],"locations":["aws:eu-central-1"],"message":"Notify @datadog.user","name":"tf-TestAccDatadogSyntheticsTCPTest_importBasic-local-1617196488","monitor_id":33131551,"type":"api","subtype":"tcp","config":{"request":{"host":"agent-intake.logs.datadoghq.com","port":443},"assertions":[{"operator":"lessThan","type":"responseTime","target":2000}],"configVariables":[]},"options":{"min_location_failed":1,"tick_every":60}}'
    headers:
      Cache-Control:
      - no-cache
      Connection:
      - keep-alive
      Content-Security-Policy:
      - frame-ancestors 'self'; report-uri https://api.datadoghq.com/csp-report
      Content-Type:
      - application/json
      Date:
      - Wed, 31 Mar 2021 13:14:51 GMT
      Pragma:
      - no-cache
      Strict-Transport-Security:
      - max-age=15724800;
      Vary:
      - Accept-Encoding
      X-Content-Type-Options:
      - nosniff
      X-Dd-Debug:
      - l4HFlaRP3QwYSqoGKhzbYfv7zgkK63HIRR7YkyVYZspq0lGjjTBwoK8V/alf+XYt
      X-Dd-Version:
      - "35.4208607"
      X-Frame-Options:
      - SAMEORIGIN
      X-Ratelimit-Limit:
      - "1000"
      X-Ratelimit-Period:
      - "60"
      X-Ratelimit-Remaining:
      - "929"
      X-Ratelimit-Reset:
      - "9"
>>>>>>> 0a47a8f2
    status: 200 OK
    code: 200
    duration: ""
- request:
    body: |
<<<<<<< HEAD
      {"public_ids":["x9m-tih-ma5"]}
=======
      {"public_ids":["b6d-ydd-rkm"]}
>>>>>>> 0a47a8f2
    form: {}
    headers:
      Accept:
      - application/json
      Content-Type:
      - application/json
      Dd-Operation-Id:
      - DeleteTests
      User-Agent:
<<<<<<< HEAD
      - terraform-provider-datadog/dev (terraform 2.4.4; terraform-cli ) datadog-api-client-go/1.0.0-beta.16 (go go1.15.3; os darwin; arch amd64)
    url: https://api.datadoghq.com/api/v1/synthetics/tests/delete
    method: POST
  response:
    body: '{"deleted_tests":[{"deleted_at":"2021-03-12T22:14:37.105847+00:00","public_id":"x9m-tih-ma5"}]}'
=======
      - terraform-provider-datadog/dev (terraform 1.16.0; terraform-cli 0.12.7-sdk) datadog-api-client-go/1.0.0-beta.19+dev (go go1.15.3; os darwin; arch amd64)
    url: https://api.datadoghq.com/api/v1/synthetics/tests/delete
    method: POST
  response:
    body: '{"deleted_tests":[{"deleted_at":"2021-03-31T13:14:52.182320+00:00","public_id":"b6d-ydd-rkm"}]}'
>>>>>>> 0a47a8f2
    headers:
      Cache-Control:
      - no-cache
      Connection:
      - keep-alive
      Content-Security-Policy:
      - frame-ancestors 'self'; report-uri https://api.datadoghq.com/csp-report
      Content-Type:
      - application/json
      Date:
<<<<<<< HEAD
      - Fri, 12 Mar 2021 22:14:37 GMT
=======
      - Wed, 31 Mar 2021 13:14:52 GMT
>>>>>>> 0a47a8f2
      Pragma:
      - no-cache
      Strict-Transport-Security:
      - max-age=15724800;
      Vary:
      - Accept-Encoding
      X-Content-Type-Options:
      - nosniff
      X-Dd-Debug:
<<<<<<< HEAD
      - JpIJLwIH2nFlZOC+u71rq7aAOL43MLZN3MUsL+gpYHdZz5QLUOG8Jysf8kVK6tPU
      X-Dd-Version:
      - "35.4088130"
=======
      - L3ULR3HwCWYmEqCWGz2Yob3chcH4pjowBacBXkncP7o+/uPqKt9yGEYf/g1AJPzQ
      X-Dd-Version:
      - "35.4208607"
>>>>>>> 0a47a8f2
      X-Frame-Options:
      - SAMEORIGIN
      X-Ratelimit-Limit:
      - "120"
      X-Ratelimit-Period:
      - "60"
      X-Ratelimit-Remaining:
<<<<<<< HEAD
      - "112"
      X-Ratelimit-Reset:
      - "24"
=======
      - "113"
      X-Ratelimit-Reset:
      - "9"
>>>>>>> 0a47a8f2
    status: 200 OK
    code: 200
    duration: ""
- request:
    body: ""
    form: {}
    headers:
      Accept:
      - application/json
      Dd-Operation-Id:
      - GetTest
      User-Agent:
<<<<<<< HEAD
      - terraform-provider-datadog/dev (terraform 2.4.4; terraform-cli ) datadog-api-client-go/1.0.0-beta.16 (go go1.15.3; os darwin; arch amd64)
    url: https://api.datadoghq.com/api/v1/synthetics/tests/x9m-tih-ma5
=======
      - terraform-provider-datadog/dev (terraform 1.16.0; terraform-cli 0.12.7-sdk) datadog-api-client-go/1.0.0-beta.19+dev (go go1.15.3; os darwin; arch amd64)
    url: https://api.datadoghq.com/api/v1/synthetics/tests/b6d-ydd-rkm
>>>>>>> 0a47a8f2
    method: GET
  response:
    body: '{"errors": ["Synthetics test not found"]}'
    headers:
      Cache-Control:
      - no-cache
      Connection:
      - keep-alive
      Content-Security-Policy:
      - frame-ancestors 'self'; report-uri https://api.datadoghq.com/csp-report
      Content-Type:
      - application/json
      Date:
<<<<<<< HEAD
      - Fri, 12 Mar 2021 22:14:37 GMT
=======
      - Wed, 31 Mar 2021 13:14:52 GMT
>>>>>>> 0a47a8f2
      Pragma:
      - no-cache
      Strict-Transport-Security:
      - max-age=15724800;
      Vary:
      - Accept-Encoding
      X-Content-Type-Options:
      - nosniff
      X-Dd-Version:
<<<<<<< HEAD
      - "35.4088130"
=======
      - "35.4208607"
>>>>>>> 0a47a8f2
      X-Frame-Options:
      - SAMEORIGIN
      X-Ratelimit-Limit:
      - "1000"
      X-Ratelimit-Period:
      - "60"
      X-Ratelimit-Remaining:
<<<<<<< HEAD
      - "965"
      X-Ratelimit-Reset:
      - "23"
=======
      - "928"
      X-Ratelimit-Reset:
      - "8"
>>>>>>> 0a47a8f2
    status: 404 Not Found
    code: 404
    duration: ""<|MERGE_RESOLUTION|>--- conflicted
+++ resolved
@@ -3,11 +3,7 @@
 interactions:
 - request:
     body: |
-<<<<<<< HEAD
-      {"config":{"assertions":[{"operator":"lessThan","target":2000,"type":"responseTime"}],"configVariables":[],"request":{"host":"agent-intake.logs.datadoghq.com","port":443},"variables":[]},"locations":["aws:eu-central-1"],"message":"Notify @datadog.user","name":"tf-TestAccDatadogSyntheticsTCPTest_importBasic-local-1615587270","options":{"min_location_failed":1,"tick_every":60},"status":"paused","subtype":"tcp","tags":["foo:bar","baz"],"type":"api"}
-=======
-      {"config":{"assertions":[{"operator":"lessThan","target":2000,"type":"responseTime"}],"configVariables":[],"request":{"host":"agent-intake.logs.datadoghq.com","port":443}},"locations":["aws:eu-central-1"],"message":"Notify @datadog.user","name":"tf-TestAccDatadogSyntheticsTCPTest_importBasic-local-1617196488","options":{"min_location_failed":1,"tick_every":60},"status":"paused","subtype":"tcp","tags":["foo:bar","baz"],"type":"api"}
->>>>>>> 0a47a8f2
+      {"config":{"assertions":[{"operator":"lessThan","target":2000,"type":"responseTime"}],"configVariables":[],"request":{"host":"agent-intake.logs.datadoghq.com","port":443}},"locations":["aws:eu-central-1"],"message":"Notify @datadog.user","name":"tf-TestAccDatadogSyntheticsTCPTest_importBasic-local-1618930402","options":{"min_location_failed":1,"tick_every":60},"status":"paused","subtype":"tcp","tags":["foo:bar","baz"],"type":"api"}
     form: {}
     headers:
       Accept:
@@ -17,52 +13,34 @@
       Dd-Operation-Id:
       - CreateSyntheticsAPITest
       User-Agent:
-<<<<<<< HEAD
-      - terraform-provider-datadog/dev (terraform 2.4.4; terraform-cli ) datadog-api-client-go/1.0.0-beta.16 (go go1.15.3; os darwin; arch amd64)
-    url: https://api.datadoghq.com/api/v1/synthetics/tests
-    method: POST
-  response:
-    body: '{"status":"paused","public_id":"x9m-tih-ma5","tags":["foo:bar","baz"],"org_id":321813,"locations":["aws:eu-central-1"],"message":"Notify @datadog.user","deleted_at":null,"name":"tf-TestAccDatadogSyntheticsTCPTest_importBasic-local-1615587270","monitor_id":32039364,"type":"api","created_at":"2021-03-12T22:14:32.424206+00:00","modified_at":"2021-03-12T22:14:32.424206+00:00","subtype":"tcp","config":{"variables":[],"request":{"host":"agent-intake.logs.datadoghq.com","port":443},"assertions":[{"operator":"lessThan","type":"responseTime","target":2000}],"configVariables":[]},"options":{"min_location_failed":1,"tick_every":60}}'
-=======
-      - terraform-provider-datadog/dev (terraform 1.16.0; terraform-cli 0.12.7-sdk) datadog-api-client-go/1.0.0-beta.19+dev (go go1.15.3; os darwin; arch amd64)
+      - terraform-provider-datadog/dev (terraform 2.4.4; terraform-cli ) datadog-api-client-go/1.0.0-beta.19 (go go1.16.3; os darwin; arch amd64)
     url: https://api.datadoghq.com/api/v1/synthetics/tests/api
     method: POST
   response:
-    body: '{"status":"paused","public_id":"b6d-ydd-rkm","tags":["foo:bar","baz"],"org_id":321813,"locations":["aws:eu-central-1"],"message":"Notify @datadog.user","deleted_at":null,"name":"tf-TestAccDatadogSyntheticsTCPTest_importBasic-local-1617196488","monitor_id":33131551,"type":"api","created_at":"2021-03-31T13:14:49.628191+00:00","modified_at":"2021-03-31T13:14:49.628191+00:00","subtype":"tcp","config":{"request":{"host":"agent-intake.logs.datadoghq.com","port":443},"assertions":[{"operator":"lessThan","type":"responseTime","target":2000}],"configVariables":[]},"options":{"min_location_failed":1,"tick_every":60}}'
->>>>>>> 0a47a8f2
-    headers:
-      Cache-Control:
-      - no-cache
-      Connection:
-      - keep-alive
-      Content-Security-Policy:
-      - frame-ancestors 'self'; report-uri https://api.datadoghq.com/csp-report
-      Content-Type:
-      - application/json
-      Date:
-<<<<<<< HEAD
-      - Fri, 12 Mar 2021 22:14:33 GMT
-=======
-      - Wed, 31 Mar 2021 13:14:49 GMT
->>>>>>> 0a47a8f2
-      Pragma:
-      - no-cache
-      Strict-Transport-Security:
-      - max-age=15724800;
-      Vary:
-      - Accept-Encoding
-      X-Content-Type-Options:
-      - nosniff
-      X-Dd-Debug:
-<<<<<<< HEAD
+    body: '{"status":"paused","public_id":"evu-47d-bp4","tags":["foo:bar","baz"],"org_id":321813,"locations":["aws:eu-central-1"],"message":"Notify @datadog.user","deleted_at":null,"name":"tf-TestAccDatadogSyntheticsTCPTest_importBasic-local-1618930402","monitor_id":34157595,"type":"api","created_at":"2021-04-20T14:53:23.447723+00:00","modified_at":"2021-04-20T14:53:23.447723+00:00","subtype":"tcp","config":{"request":{"host":"agent-intake.logs.datadoghq.com","port":443},"assertions":[{"operator":"lessThan","type":"responseTime","target":2000}],"configVariables":[]},"options":{"min_location_failed":1,"tick_every":60}}'
+    headers:
+      Cache-Control:
+      - no-cache
+      Connection:
+      - keep-alive
+      Content-Security-Policy:
+      - frame-ancestors 'self'; report-uri https://api.datadoghq.com/csp-report
+      Content-Type:
+      - application/json
+      Date:
+      - Tue, 20 Apr 2021 14:53:23 GMT
+      Pragma:
+      - no-cache
+      Strict-Transport-Security:
+      - max-age=15724800;
+      Vary:
+      - Accept-Encoding
+      X-Content-Type-Options:
+      - nosniff
+      X-Dd-Debug:
       - B1nwy/pPNqX+q4pQT22cdp1QCexE35IF8qwSHy0Nf7IW0Y881qtn4tXN1lpmzaKc
       X-Dd-Version:
-      - "35.4088130"
-=======
-      - twvpGlmuom5y6A0pjGtXzTf554cmwJgTcCZ71fK4H/RDi+v5ehBK0zQiRcTJQG5C
-      X-Dd-Version:
-      - "35.4208607"
->>>>>>> 0a47a8f2
+      - "35.4351688"
       X-Frame-Options:
       - SAMEORIGIN
       X-Ratelimit-Limit:
@@ -70,15 +48,9 @@
       X-Ratelimit-Period:
       - "60"
       X-Ratelimit-Remaining:
-<<<<<<< HEAD
-      - "114"
-      X-Ratelimit-Reset:
-      - "28"
-=======
-      - "113"
-      X-Ratelimit-Reset:
-      - "11"
->>>>>>> 0a47a8f2
+      - "110"
+      X-Ratelimit-Reset:
+      - "37"
     status: 200 OK
     code: 200
     duration: ""
@@ -91,67 +63,44 @@
       Dd-Operation-Id:
       - GetTest
       User-Agent:
-<<<<<<< HEAD
-      - terraform-provider-datadog/dev (terraform 2.4.4; terraform-cli ) datadog-api-client-go/1.0.0-beta.16 (go go1.15.3; os darwin; arch amd64)
-    url: https://api.datadoghq.com/api/v1/synthetics/tests/x9m-tih-ma5
-    method: GET
-  response:
-    body: '{"status":"paused","public_id":"x9m-tih-ma5","tags":["foo:bar","baz"],"locations":["aws:eu-central-1"],"message":"Notify @datadog.user","name":"tf-TestAccDatadogSyntheticsTCPTest_importBasic-local-1615587270","monitor_id":32039364,"type":"api","subtype":"tcp","config":{"variables":[],"request":{"host":"agent-intake.logs.datadoghq.com","port":443},"assertions":[{"operator":"lessThan","type":"responseTime","target":2000}],"configVariables":[]},"options":{"min_location_failed":1,"tick_every":60}}'
-=======
-      - terraform-provider-datadog/dev (terraform 1.16.0; terraform-cli 0.12.7-sdk) datadog-api-client-go/1.0.0-beta.19+dev (go go1.15.3; os darwin; arch amd64)
-    url: https://api.datadoghq.com/api/v1/synthetics/tests/b6d-ydd-rkm
-    method: GET
-  response:
-    body: '{"status":"paused","public_id":"b6d-ydd-rkm","tags":["foo:bar","baz"],"locations":["aws:eu-central-1"],"message":"Notify @datadog.user","name":"tf-TestAccDatadogSyntheticsTCPTest_importBasic-local-1617196488","monitor_id":33131551,"type":"api","subtype":"tcp","config":{"request":{"host":"agent-intake.logs.datadoghq.com","port":443},"assertions":[{"operator":"lessThan","type":"responseTime","target":2000}],"configVariables":[]},"options":{"min_location_failed":1,"tick_every":60}}'
->>>>>>> 0a47a8f2
-    headers:
-      Cache-Control:
-      - no-cache
-      Connection:
-      - keep-alive
-      Content-Security-Policy:
-      - frame-ancestors 'self'; report-uri https://api.datadoghq.com/csp-report
-      Content-Type:
-      - application/json
-      Date:
-<<<<<<< HEAD
-      - Fri, 12 Mar 2021 22:14:33 GMT
-=======
-      - Wed, 31 Mar 2021 13:14:49 GMT
->>>>>>> 0a47a8f2
-      Pragma:
-      - no-cache
-      Strict-Transport-Security:
-      - max-age=15724800;
-      Vary:
-      - Accept-Encoding
-      X-Content-Type-Options:
-      - nosniff
-      X-Dd-Debug:
-<<<<<<< HEAD
-      - PhosSd3Ch1B6B0DXI71steKUi7XhPDttnPiIP1NdXTw0VJNWpoUnYyBmODS5ne3q
-      X-Dd-Version:
-      - "35.4088130"
-=======
+      - terraform-provider-datadog/dev (terraform 2.4.4; terraform-cli ) datadog-api-client-go/1.0.0-beta.19 (go go1.16.3; os darwin; arch amd64)
+    url: https://api.datadoghq.com/api/v1/synthetics/tests/evu-47d-bp4
+    method: GET
+  response:
+    body: '{"status":"paused","public_id":"evu-47d-bp4","tags":["foo:bar","baz"],"locations":["aws:eu-central-1"],"message":"Notify @datadog.user","name":"tf-TestAccDatadogSyntheticsTCPTest_importBasic-local-1618930402","monitor_id":34157595,"type":"api","subtype":"tcp","config":{"request":{"host":"agent-intake.logs.datadoghq.com","port":443},"assertions":[{"operator":"lessThan","type":"responseTime","target":2000}],"configVariables":[]},"options":{"min_location_failed":1,"tick_every":60}}'
+    headers:
+      Cache-Control:
+      - no-cache
+      Connection:
+      - keep-alive
+      Content-Security-Policy:
+      - frame-ancestors 'self'; report-uri https://api.datadoghq.com/csp-report
+      Content-Type:
+      - application/json
+      Date:
+      - Tue, 20 Apr 2021 14:53:23 GMT
+      Pragma:
+      - no-cache
+      Strict-Transport-Security:
+      - max-age=15724800;
+      Vary:
+      - Accept-Encoding
+      X-Content-Type-Options:
+      - nosniff
+      X-Dd-Debug:
       - Wjq53IVIwnB4SiR238oOYgHFMq/ZYP0LQ/Dv8C2fFLBwTje/dWJHu6pI6vIOK1zG
       X-Dd-Version:
-      - "35.4208607"
->>>>>>> 0a47a8f2
-      X-Frame-Options:
-      - SAMEORIGIN
-      X-Ratelimit-Limit:
-      - "1000"
-      X-Ratelimit-Period:
-      - "60"
-      X-Ratelimit-Remaining:
-<<<<<<< HEAD
-      - "970"
-      X-Ratelimit-Reset:
-      - "27"
-=======
-      - "936"
-      X-Ratelimit-Reset:
-      - "11"
+      - "35.4351688"
+      X-Frame-Options:
+      - SAMEORIGIN
+      X-Ratelimit-Limit:
+      - "1000"
+      X-Ratelimit-Period:
+      - "60"
+      X-Ratelimit-Remaining:
+      - "933"
+      X-Ratelimit-Reset:
+      - "37"
     status: 200 OK
     code: 200
     duration: ""
@@ -164,22 +113,172 @@
       Dd-Operation-Id:
       - GetAPITest
       User-Agent:
-      - terraform-provider-datadog/dev (terraform 1.16.0; terraform-cli 0.12.7-sdk) datadog-api-client-go/1.0.0-beta.19+dev (go go1.15.3; os darwin; arch amd64)
-    url: https://api.datadoghq.com/api/v1/synthetics/tests/api/b6d-ydd-rkm
-    method: GET
-  response:
-    body: '{"status":"paused","public_id":"b6d-ydd-rkm","tags":["foo:bar","baz"],"locations":["aws:eu-central-1"],"message":"Notify @datadog.user","name":"tf-TestAccDatadogSyntheticsTCPTest_importBasic-local-1617196488","monitor_id":33131551,"type":"api","subtype":"tcp","config":{"request":{"host":"agent-intake.logs.datadoghq.com","port":443},"assertions":[{"operator":"lessThan","type":"responseTime","target":2000}],"configVariables":[]},"options":{"min_location_failed":1,"tick_every":60}}'
-    headers:
-      Cache-Control:
-      - no-cache
-      Connection:
-      - keep-alive
-      Content-Security-Policy:
-      - frame-ancestors 'self'; report-uri https://api.datadoghq.com/csp-report
-      Content-Type:
-      - application/json
-      Date:
-      - Wed, 31 Mar 2021 13:14:49 GMT
+      - terraform-provider-datadog/dev (terraform 2.4.4; terraform-cli ) datadog-api-client-go/1.0.0-beta.19 (go go1.16.3; os darwin; arch amd64)
+    url: https://api.datadoghq.com/api/v1/synthetics/tests/api/evu-47d-bp4
+    method: GET
+  response:
+    body: '{"status":"paused","public_id":"evu-47d-bp4","tags":["foo:bar","baz"],"locations":["aws:eu-central-1"],"message":"Notify @datadog.user","name":"tf-TestAccDatadogSyntheticsTCPTest_importBasic-local-1618930402","monitor_id":34157595,"type":"api","subtype":"tcp","config":{"request":{"host":"agent-intake.logs.datadoghq.com","port":443},"assertions":[{"operator":"lessThan","type":"responseTime","target":2000}],"configVariables":[]},"options":{"min_location_failed":1,"tick_every":60}}'
+    headers:
+      Cache-Control:
+      - no-cache
+      Connection:
+      - keep-alive
+      Content-Security-Policy:
+      - frame-ancestors 'self'; report-uri https://api.datadoghq.com/csp-report
+      Content-Type:
+      - application/json
+      Date:
+      - Tue, 20 Apr 2021 14:53:23 GMT
+      Pragma:
+      - no-cache
+      Strict-Transport-Security:
+      - max-age=15724800;
+      Vary:
+      - Accept-Encoding
+      X-Content-Type-Options:
+      - nosniff
+      X-Dd-Debug:
+      - mNzaoDhdDKO7t4QSrAe5X7pHd0bJND187D+vRbwoluXouE2m1UaQQX0RGCvRpLVE
+      X-Dd-Version:
+      - "35.4351688"
+      X-Frame-Options:
+      - SAMEORIGIN
+      X-Ratelimit-Limit:
+      - "1000"
+      X-Ratelimit-Period:
+      - "60"
+      X-Ratelimit-Remaining:
+      - "932"
+      X-Ratelimit-Reset:
+      - "37"
+    status: 200 OK
+    code: 200
+    duration: ""
+- request:
+    body: ""
+    form: {}
+    headers:
+      Accept:
+      - application/json
+      Dd-Operation-Id:
+      - GetTest
+      User-Agent:
+      - terraform-provider-datadog/dev (terraform 2.4.4; terraform-cli ) datadog-api-client-go/1.0.0-beta.19 (go go1.16.3; os darwin; arch amd64)
+    url: https://api.datadoghq.com/api/v1/synthetics/tests/evu-47d-bp4
+    method: GET
+  response:
+    body: '{"status":"paused","public_id":"evu-47d-bp4","tags":["foo:bar","baz"],"locations":["aws:eu-central-1"],"message":"Notify @datadog.user","name":"tf-TestAccDatadogSyntheticsTCPTest_importBasic-local-1618930402","monitor_id":34157595,"type":"api","subtype":"tcp","config":{"request":{"host":"agent-intake.logs.datadoghq.com","port":443},"assertions":[{"operator":"lessThan","type":"responseTime","target":2000}],"configVariables":[]},"options":{"min_location_failed":1,"tick_every":60}}'
+    headers:
+      Cache-Control:
+      - no-cache
+      Connection:
+      - keep-alive
+      Content-Security-Policy:
+      - frame-ancestors 'self'; report-uri https://api.datadoghq.com/csp-report
+      Content-Type:
+      - application/json
+      Date:
+      - Tue, 20 Apr 2021 14:53:24 GMT
+      Pragma:
+      - no-cache
+      Strict-Transport-Security:
+      - max-age=15724800;
+      Vary:
+      - Accept-Encoding
+      X-Content-Type-Options:
+      - nosniff
+      X-Dd-Debug:
+      - vdJ3/nHEY1ioXQ6pQrBVvsQK1s4yyc+wufBMPSoXql71qZVuP/xMdtNo6DafhOAk
+      X-Dd-Version:
+      - "35.4351688"
+      X-Frame-Options:
+      - SAMEORIGIN
+      X-Ratelimit-Limit:
+      - "1000"
+      X-Ratelimit-Period:
+      - "60"
+      X-Ratelimit-Remaining:
+      - "919"
+      X-Ratelimit-Reset:
+      - "36"
+    status: 200 OK
+    code: 200
+    duration: ""
+- request:
+    body: ""
+    form: {}
+    headers:
+      Accept:
+      - application/json
+      Dd-Operation-Id:
+      - GetAPITest
+      User-Agent:
+      - terraform-provider-datadog/dev (terraform 2.4.4; terraform-cli ) datadog-api-client-go/1.0.0-beta.19 (go go1.16.3; os darwin; arch amd64)
+    url: https://api.datadoghq.com/api/v1/synthetics/tests/api/evu-47d-bp4
+    method: GET
+  response:
+    body: '{"status":"paused","public_id":"evu-47d-bp4","tags":["foo:bar","baz"],"locations":["aws:eu-central-1"],"message":"Notify @datadog.user","name":"tf-TestAccDatadogSyntheticsTCPTest_importBasic-local-1618930402","monitor_id":34157595,"type":"api","subtype":"tcp","config":{"request":{"host":"agent-intake.logs.datadoghq.com","port":443},"assertions":[{"operator":"lessThan","type":"responseTime","target":2000}],"configVariables":[]},"options":{"min_location_failed":1,"tick_every":60}}'
+    headers:
+      Cache-Control:
+      - no-cache
+      Connection:
+      - keep-alive
+      Content-Security-Policy:
+      - frame-ancestors 'self'; report-uri https://api.datadoghq.com/csp-report
+      Content-Type:
+      - application/json
+      Date:
+      - Tue, 20 Apr 2021 14:53:25 GMT
+      Pragma:
+      - no-cache
+      Strict-Transport-Security:
+      - max-age=15724800;
+      Vary:
+      - Accept-Encoding
+      X-Content-Type-Options:
+      - nosniff
+      X-Dd-Debug:
+      - LcgNasIYBRkNppmD6mCKE9J6iv0eEjosuuHR5V5zw2fWbR54i39C8dhdK8zDq/40
+      X-Dd-Version:
+      - "35.4351688"
+      X-Frame-Options:
+      - SAMEORIGIN
+      X-Ratelimit-Limit:
+      - "1000"
+      X-Ratelimit-Period:
+      - "60"
+      X-Ratelimit-Remaining:
+      - "917"
+      X-Ratelimit-Reset:
+      - "35"
+    status: 200 OK
+    code: 200
+    duration: ""
+- request:
+    body: ""
+    form: {}
+    headers:
+      Accept:
+      - application/json
+      Dd-Operation-Id:
+      - GetTest
+      User-Agent:
+      - terraform-provider-datadog/dev (terraform 2.4.4; terraform-cli ) datadog-api-client-go/1.0.0-beta.19 (go go1.16.3; os darwin; arch amd64)
+    url: https://api.datadoghq.com/api/v1/synthetics/tests/evu-47d-bp4
+    method: GET
+  response:
+    body: '{"status":"paused","public_id":"evu-47d-bp4","tags":["foo:bar","baz"],"locations":["aws:eu-central-1"],"message":"Notify @datadog.user","name":"tf-TestAccDatadogSyntheticsTCPTest_importBasic-local-1618930402","monitor_id":34157595,"type":"api","subtype":"tcp","config":{"request":{"host":"agent-intake.logs.datadoghq.com","port":443},"assertions":[{"operator":"lessThan","type":"responseTime","target":2000}],"configVariables":[]},"options":{"min_location_failed":1,"tick_every":60}}'
+    headers:
+      Cache-Control:
+      - no-cache
+      Connection:
+      - keep-alive
+      Content-Security-Policy:
+      - frame-ancestors 'self'; report-uri https://api.datadoghq.com/csp-report
+      Content-Type:
+      - application/json
+      Date:
+      - Tue, 20 Apr 2021 14:53:26 GMT
       Pragma:
       - no-cache
       Strict-Transport-Security:
@@ -191,75 +290,17 @@
       X-Dd-Debug:
       - B1nwy/pPNqX+q4pQT22cdp1QCexE35IF8qwSHy0Nf7IW0Y881qtn4tXN1lpmzaKc
       X-Dd-Version:
-      - "35.4208607"
-      X-Frame-Options:
-      - SAMEORIGIN
-      X-Ratelimit-Limit:
-      - "1000"
-      X-Ratelimit-Period:
-      - "60"
-      X-Ratelimit-Remaining:
-      - "935"
-      X-Ratelimit-Reset:
-      - "11"
->>>>>>> 0a47a8f2
-    status: 200 OK
-    code: 200
-    duration: ""
-- request:
-    body: ""
-    form: {}
-    headers:
-      Accept:
-      - application/json
-      Dd-Operation-Id:
-      - GetTest
-      User-Agent:
-<<<<<<< HEAD
-      - terraform-provider-datadog/dev (terraform 2.4.4; terraform-cli 0.14.7) datadog-api-client-go/1.0.0-beta.16 (go go1.15.3; os darwin; arch amd64)
-    url: https://api.datadoghq.com/api/v1/synthetics/tests/x9m-tih-ma5
-    method: GET
-  response:
-    body: '{"status":"paused","public_id":"x9m-tih-ma5","tags":["foo:bar","baz"],"locations":["aws:eu-central-1"],"message":"Notify @datadog.user","name":"tf-TestAccDatadogSyntheticsTCPTest_importBasic-local-1615587270","monitor_id":32039364,"type":"api","subtype":"tcp","config":{"variables":[],"request":{"host":"agent-intake.logs.datadoghq.com","port":443},"assertions":[{"operator":"lessThan","type":"responseTime","target":2000}],"configVariables":[]},"options":{"min_location_failed":1,"tick_every":60}}'
-=======
-      - terraform-provider-datadog/dev (terraform 1.16.0; terraform-cli 0.12.7-sdk) datadog-api-client-go/1.0.0-beta.19+dev (go go1.15.3; os darwin; arch amd64)
-    url: https://api.datadoghq.com/api/v1/synthetics/tests/b6d-ydd-rkm
-    method: GET
-  response:
-    body: '{"status":"paused","public_id":"b6d-ydd-rkm","tags":["foo:bar","baz"],"locations":["aws:eu-central-1"],"message":"Notify @datadog.user","name":"tf-TestAccDatadogSyntheticsTCPTest_importBasic-local-1617196488","monitor_id":33131551,"type":"api","subtype":"tcp","config":{"request":{"host":"agent-intake.logs.datadoghq.com","port":443},"assertions":[{"operator":"lessThan","type":"responseTime","target":2000}],"configVariables":[]},"options":{"min_location_failed":1,"tick_every":60}}'
-    headers:
-      Cache-Control:
-      - no-cache
-      Connection:
-      - keep-alive
-      Content-Security-Policy:
-      - frame-ancestors 'self'; report-uri https://api.datadoghq.com/csp-report
-      Content-Type:
-      - application/json
-      Date:
-      - Wed, 31 Mar 2021 13:14:50 GMT
-      Pragma:
-      - no-cache
-      Strict-Transport-Security:
-      - max-age=15724800;
-      Vary:
-      - Accept-Encoding
-      X-Content-Type-Options:
-      - nosniff
-      X-Dd-Debug:
-      - l4HFlaRP3QwYSqoGKhzbYfv7zgkK63HIRR7YkyVYZspq0lGjjTBwoK8V/alf+XYt
-      X-Dd-Version:
-      - "35.4208607"
-      X-Frame-Options:
-      - SAMEORIGIN
-      X-Ratelimit-Limit:
-      - "1000"
-      X-Ratelimit-Period:
-      - "60"
-      X-Ratelimit-Remaining:
-      - "934"
-      X-Ratelimit-Reset:
-      - "10"
+      - "35.4351688"
+      X-Frame-Options:
+      - SAMEORIGIN
+      X-Ratelimit-Limit:
+      - "1000"
+      X-Ratelimit-Period:
+      - "60"
+      X-Ratelimit-Remaining:
+      - "910"
+      X-Ratelimit-Reset:
+      - "34"
     status: 200 OK
     code: 200
     duration: ""
@@ -272,295 +313,50 @@
       Dd-Operation-Id:
       - GetAPITest
       User-Agent:
-      - terraform-provider-datadog/dev (terraform 1.16.0; terraform-cli 0.12.7-sdk) datadog-api-client-go/1.0.0-beta.19+dev (go go1.15.3; os darwin; arch amd64)
-    url: https://api.datadoghq.com/api/v1/synthetics/tests/api/b6d-ydd-rkm
-    method: GET
-  response:
-    body: '{"status":"paused","public_id":"b6d-ydd-rkm","tags":["foo:bar","baz"],"locations":["aws:eu-central-1"],"message":"Notify @datadog.user","name":"tf-TestAccDatadogSyntheticsTCPTest_importBasic-local-1617196488","monitor_id":33131551,"type":"api","subtype":"tcp","config":{"request":{"host":"agent-intake.logs.datadoghq.com","port":443},"assertions":[{"operator":"lessThan","type":"responseTime","target":2000}],"configVariables":[]},"options":{"min_location_failed":1,"tick_every":60}}'
->>>>>>> 0a47a8f2
-    headers:
-      Cache-Control:
-      - no-cache
-      Connection:
-      - keep-alive
-      Content-Security-Policy:
-      - frame-ancestors 'self'; report-uri https://api.datadoghq.com/csp-report
-      Content-Type:
-      - application/json
-      Date:
-<<<<<<< HEAD
-      - Fri, 12 Mar 2021 22:14:34 GMT
-=======
-      - Wed, 31 Mar 2021 13:14:51 GMT
->>>>>>> 0a47a8f2
-      Pragma:
-      - no-cache
-      Strict-Transport-Security:
-      - max-age=15724800;
-      Vary:
-      - Accept-Encoding
-      X-Content-Type-Options:
-      - nosniff
-      X-Dd-Debug:
-<<<<<<< HEAD
-      - dPySkcOzIZtKyMKDAAzuysY3gNGGj6RtYogGuSb76E8mPvoqzREyRp6lPYm91hQU
-      X-Dd-Version:
-      - "35.4088130"
-=======
-      - gYZcaADwbKcv7Hm19HJx6WsLoKuOijDWAt2viPeCfWqUgyKY+9e1xZdmMJeXV3YV
-      X-Dd-Version:
-      - "35.4208607"
->>>>>>> 0a47a8f2
-      X-Frame-Options:
-      - SAMEORIGIN
-      X-Ratelimit-Limit:
-      - "1000"
-      X-Ratelimit-Period:
-      - "60"
-      X-Ratelimit-Remaining:
-<<<<<<< HEAD
-      - "968"
-      X-Ratelimit-Reset:
-      - "26"
-=======
-      - "933"
-      X-Ratelimit-Reset:
-      - "9"
->>>>>>> 0a47a8f2
-    status: 200 OK
-    code: 200
-    duration: ""
-- request:
-    body: ""
-    form: {}
-    headers:
-      Accept:
-      - application/json
-      Dd-Operation-Id:
-      - GetTest
-      User-Agent:
-<<<<<<< HEAD
-      - terraform-provider-datadog/dev (terraform 2.4.4; terraform-cli 0.14.7) datadog-api-client-go/1.0.0-beta.16 (go go1.15.3; os darwin; arch amd64)
-    url: https://api.datadoghq.com/api/v1/synthetics/tests/x9m-tih-ma5
-    method: GET
-  response:
-    body: '{"status":"paused","public_id":"x9m-tih-ma5","tags":["foo:bar","baz"],"locations":["aws:eu-central-1"],"message":"Notify @datadog.user","name":"tf-TestAccDatadogSyntheticsTCPTest_importBasic-local-1615587270","monitor_id":32039364,"type":"api","subtype":"tcp","config":{"variables":[],"request":{"host":"agent-intake.logs.datadoghq.com","port":443},"assertions":[{"operator":"lessThan","type":"responseTime","target":2000}],"configVariables":[]},"options":{"min_location_failed":1,"tick_every":60}}'
-=======
-      - terraform-provider-datadog/dev (terraform 1.16.0; terraform-cli 0.12.7-sdk) datadog-api-client-go/1.0.0-beta.19+dev (go go1.15.3; os darwin; arch amd64)
-    url: https://api.datadoghq.com/api/v1/synthetics/tests/b6d-ydd-rkm
-    method: GET
-  response:
-    body: '{"status":"paused","public_id":"b6d-ydd-rkm","tags":["foo:bar","baz"],"locations":["aws:eu-central-1"],"message":"Notify @datadog.user","name":"tf-TestAccDatadogSyntheticsTCPTest_importBasic-local-1617196488","monitor_id":33131551,"type":"api","subtype":"tcp","config":{"request":{"host":"agent-intake.logs.datadoghq.com","port":443},"assertions":[{"operator":"lessThan","type":"responseTime","target":2000}],"configVariables":[]},"options":{"min_location_failed":1,"tick_every":60}}'
->>>>>>> 0a47a8f2
-    headers:
-      Cache-Control:
-      - no-cache
-      Connection:
-      - keep-alive
-      Content-Security-Policy:
-      - frame-ancestors 'self'; report-uri https://api.datadoghq.com/csp-report
-      Content-Type:
-      - application/json
-      Date:
-<<<<<<< HEAD
-      - Fri, 12 Mar 2021 22:14:36 GMT
-=======
-      - Wed, 31 Mar 2021 13:14:51 GMT
->>>>>>> 0a47a8f2
-      Pragma:
-      - no-cache
-      Strict-Transport-Security:
-      - max-age=15724800;
-      Vary:
-      - Accept-Encoding
-      X-Content-Type-Options:
-      - nosniff
-      X-Dd-Debug:
-<<<<<<< HEAD
-      - PhosSd3Ch1B6B0DXI71steKUi7XhPDttnPiIP1NdXTw0VJNWpoUnYyBmODS5ne3q
-      X-Dd-Version:
-      - "35.4088130"
-=======
-      - L3ULR3HwCWYmEqCWGz2Yob3chcH4pjowBacBXkncP7o+/uPqKt9yGEYf/g1AJPzQ
-      X-Dd-Version:
-      - "35.4208607"
->>>>>>> 0a47a8f2
-      X-Frame-Options:
-      - SAMEORIGIN
-      X-Ratelimit-Limit:
-      - "1000"
-      X-Ratelimit-Period:
-      - "60"
-      X-Ratelimit-Remaining:
-<<<<<<< HEAD
-      - "966"
-      X-Ratelimit-Reset:
-      - "24"
-=======
-      - "932"
-      X-Ratelimit-Reset:
-      - "9"
-    status: 200 OK
-    code: 200
-    duration: ""
-- request:
-    body: ""
-    form: {}
-    headers:
-      Accept:
-      - application/json
-      Dd-Operation-Id:
-      - GetAPITest
-      User-Agent:
-      - terraform-provider-datadog/dev (terraform 1.16.0; terraform-cli 0.12.7-sdk) datadog-api-client-go/1.0.0-beta.19+dev (go go1.15.3; os darwin; arch amd64)
-    url: https://api.datadoghq.com/api/v1/synthetics/tests/api/b6d-ydd-rkm
-    method: GET
-  response:
-    body: '{"status":"paused","public_id":"b6d-ydd-rkm","tags":["foo:bar","baz"],"locations":["aws:eu-central-1"],"message":"Notify @datadog.user","name":"tf-TestAccDatadogSyntheticsTCPTest_importBasic-local-1617196488","monitor_id":33131551,"type":"api","subtype":"tcp","config":{"request":{"host":"agent-intake.logs.datadoghq.com","port":443},"assertions":[{"operator":"lessThan","type":"responseTime","target":2000}],"configVariables":[]},"options":{"min_location_failed":1,"tick_every":60}}'
-    headers:
-      Cache-Control:
-      - no-cache
-      Connection:
-      - keep-alive
-      Content-Security-Policy:
-      - frame-ancestors 'self'; report-uri https://api.datadoghq.com/csp-report
-      Content-Type:
-      - application/json
-      Date:
-      - Wed, 31 Mar 2021 13:14:51 GMT
-      Pragma:
-      - no-cache
-      Strict-Transport-Security:
-      - max-age=15724800;
-      Vary:
-      - Accept-Encoding
-      X-Content-Type-Options:
-      - nosniff
-      X-Dd-Debug:
-      - JpIJLwIH2nFlZOC+u71rq7aAOL43MLZN3MUsL+gpYHdZz5QLUOG8Jysf8kVK6tPU
-      X-Dd-Version:
-      - "35.4208607"
-      X-Frame-Options:
-      - SAMEORIGIN
-      X-Ratelimit-Limit:
-      - "1000"
-      X-Ratelimit-Period:
-      - "60"
-      X-Ratelimit-Remaining:
-      - "931"
-      X-Ratelimit-Reset:
-      - "9"
-    status: 200 OK
-    code: 200
-    duration: ""
-- request:
-    body: ""
-    form: {}
-    headers:
-      Accept:
-      - application/json
-      Dd-Operation-Id:
-      - GetTest
-      User-Agent:
-      - terraform-provider-datadog/dev (terraform 1.16.0; terraform-cli 0.12.7-sdk) datadog-api-client-go/1.0.0-beta.19+dev (go go1.15.3; os darwin; arch amd64)
-    url: https://api.datadoghq.com/api/v1/synthetics/tests/b6d-ydd-rkm
-    method: GET
-  response:
-    body: '{"status":"paused","public_id":"b6d-ydd-rkm","tags":["foo:bar","baz"],"locations":["aws:eu-central-1"],"message":"Notify @datadog.user","name":"tf-TestAccDatadogSyntheticsTCPTest_importBasic-local-1617196488","monitor_id":33131551,"type":"api","subtype":"tcp","config":{"request":{"host":"agent-intake.logs.datadoghq.com","port":443},"assertions":[{"operator":"lessThan","type":"responseTime","target":2000}],"configVariables":[]},"options":{"min_location_failed":1,"tick_every":60}}'
-    headers:
-      Cache-Control:
-      - no-cache
-      Connection:
-      - keep-alive
-      Content-Security-Policy:
-      - frame-ancestors 'self'; report-uri https://api.datadoghq.com/csp-report
-      Content-Type:
-      - application/json
-      Date:
-      - Wed, 31 Mar 2021 13:14:51 GMT
-      Pragma:
-      - no-cache
-      Strict-Transport-Security:
-      - max-age=15724800;
-      Vary:
-      - Accept-Encoding
-      X-Content-Type-Options:
-      - nosniff
-      X-Dd-Debug:
-      - /L+SFFO+m1pPY+hRCpk5325fvfrNl0KmiquUNJolBN/5hu3HIwflqjZSbJ6NxDFG
-      X-Dd-Version:
-      - "35.4208607"
-      X-Frame-Options:
-      - SAMEORIGIN
-      X-Ratelimit-Limit:
-      - "1000"
-      X-Ratelimit-Period:
-      - "60"
-      X-Ratelimit-Remaining:
-      - "930"
-      X-Ratelimit-Reset:
-      - "9"
-    status: 200 OK
-    code: 200
-    duration: ""
-- request:
-    body: ""
-    form: {}
-    headers:
-      Accept:
-      - application/json
-      Dd-Operation-Id:
-      - GetAPITest
-      User-Agent:
-      - terraform-provider-datadog/dev (terraform 1.16.0; terraform-cli 0.12.7-sdk) datadog-api-client-go/1.0.0-beta.19+dev (go go1.15.3; os darwin; arch amd64)
-    url: https://api.datadoghq.com/api/v1/synthetics/tests/api/b6d-ydd-rkm
-    method: GET
-  response:
-    body: '{"status":"paused","public_id":"b6d-ydd-rkm","tags":["foo:bar","baz"],"locations":["aws:eu-central-1"],"message":"Notify @datadog.user","name":"tf-TestAccDatadogSyntheticsTCPTest_importBasic-local-1617196488","monitor_id":33131551,"type":"api","subtype":"tcp","config":{"request":{"host":"agent-intake.logs.datadoghq.com","port":443},"assertions":[{"operator":"lessThan","type":"responseTime","target":2000}],"configVariables":[]},"options":{"min_location_failed":1,"tick_every":60}}'
-    headers:
-      Cache-Control:
-      - no-cache
-      Connection:
-      - keep-alive
-      Content-Security-Policy:
-      - frame-ancestors 'self'; report-uri https://api.datadoghq.com/csp-report
-      Content-Type:
-      - application/json
-      Date:
-      - Wed, 31 Mar 2021 13:14:51 GMT
-      Pragma:
-      - no-cache
-      Strict-Transport-Security:
-      - max-age=15724800;
-      Vary:
-      - Accept-Encoding
-      X-Content-Type-Options:
-      - nosniff
-      X-Dd-Debug:
-      - l4HFlaRP3QwYSqoGKhzbYfv7zgkK63HIRR7YkyVYZspq0lGjjTBwoK8V/alf+XYt
-      X-Dd-Version:
-      - "35.4208607"
-      X-Frame-Options:
-      - SAMEORIGIN
-      X-Ratelimit-Limit:
-      - "1000"
-      X-Ratelimit-Period:
-      - "60"
-      X-Ratelimit-Remaining:
-      - "929"
-      X-Ratelimit-Reset:
-      - "9"
->>>>>>> 0a47a8f2
+      - terraform-provider-datadog/dev (terraform 2.4.4; terraform-cli ) datadog-api-client-go/1.0.0-beta.19 (go go1.16.3; os darwin; arch amd64)
+    url: https://api.datadoghq.com/api/v1/synthetics/tests/api/evu-47d-bp4
+    method: GET
+  response:
+    body: '{"status":"paused","public_id":"evu-47d-bp4","tags":["foo:bar","baz"],"locations":["aws:eu-central-1"],"message":"Notify @datadog.user","name":"tf-TestAccDatadogSyntheticsTCPTest_importBasic-local-1618930402","monitor_id":34157595,"type":"api","subtype":"tcp","config":{"request":{"host":"agent-intake.logs.datadoghq.com","port":443},"assertions":[{"operator":"lessThan","type":"responseTime","target":2000}],"configVariables":[]},"options":{"min_location_failed":1,"tick_every":60}}'
+    headers:
+      Cache-Control:
+      - no-cache
+      Connection:
+      - keep-alive
+      Content-Security-Policy:
+      - frame-ancestors 'self'; report-uri https://api.datadoghq.com/csp-report
+      Content-Type:
+      - application/json
+      Date:
+      - Tue, 20 Apr 2021 14:53:26 GMT
+      Pragma:
+      - no-cache
+      Strict-Transport-Security:
+      - max-age=15724800;
+      Vary:
+      - Accept-Encoding
+      X-Content-Type-Options:
+      - nosniff
+      X-Dd-Debug:
+      - 2328yjLSqI4XmR1pVqrPRR/SFcQsbafjEpPmZx7/3PfxUK1nJQQsX+wrMelyVyj+
+      X-Dd-Version:
+      - "35.4351688"
+      X-Frame-Options:
+      - SAMEORIGIN
+      X-Ratelimit-Limit:
+      - "1000"
+      X-Ratelimit-Period:
+      - "60"
+      X-Ratelimit-Remaining:
+      - "907"
+      X-Ratelimit-Reset:
+      - "34"
     status: 200 OK
     code: 200
     duration: ""
 - request:
     body: |
-<<<<<<< HEAD
-      {"public_ids":["x9m-tih-ma5"]}
-=======
-      {"public_ids":["b6d-ydd-rkm"]}
->>>>>>> 0a47a8f2
+      {"public_ids":["evu-47d-bp4"]}
     form: {}
     headers:
       Accept:
@@ -570,52 +366,34 @@
       Dd-Operation-Id:
       - DeleteTests
       User-Agent:
-<<<<<<< HEAD
-      - terraform-provider-datadog/dev (terraform 2.4.4; terraform-cli ) datadog-api-client-go/1.0.0-beta.16 (go go1.15.3; os darwin; arch amd64)
+      - terraform-provider-datadog/dev (terraform 2.4.4; terraform-cli ) datadog-api-client-go/1.0.0-beta.19 (go go1.16.3; os darwin; arch amd64)
     url: https://api.datadoghq.com/api/v1/synthetics/tests/delete
     method: POST
   response:
-    body: '{"deleted_tests":[{"deleted_at":"2021-03-12T22:14:37.105847+00:00","public_id":"x9m-tih-ma5"}]}'
-=======
-      - terraform-provider-datadog/dev (terraform 1.16.0; terraform-cli 0.12.7-sdk) datadog-api-client-go/1.0.0-beta.19+dev (go go1.15.3; os darwin; arch amd64)
-    url: https://api.datadoghq.com/api/v1/synthetics/tests/delete
-    method: POST
-  response:
-    body: '{"deleted_tests":[{"deleted_at":"2021-03-31T13:14:52.182320+00:00","public_id":"b6d-ydd-rkm"}]}'
->>>>>>> 0a47a8f2
-    headers:
-      Cache-Control:
-      - no-cache
-      Connection:
-      - keep-alive
-      Content-Security-Policy:
-      - frame-ancestors 'self'; report-uri https://api.datadoghq.com/csp-report
-      Content-Type:
-      - application/json
-      Date:
-<<<<<<< HEAD
-      - Fri, 12 Mar 2021 22:14:37 GMT
-=======
-      - Wed, 31 Mar 2021 13:14:52 GMT
->>>>>>> 0a47a8f2
-      Pragma:
-      - no-cache
-      Strict-Transport-Security:
-      - max-age=15724800;
-      Vary:
-      - Accept-Encoding
-      X-Content-Type-Options:
-      - nosniff
-      X-Dd-Debug:
-<<<<<<< HEAD
-      - JpIJLwIH2nFlZOC+u71rq7aAOL43MLZN3MUsL+gpYHdZz5QLUOG8Jysf8kVK6tPU
-      X-Dd-Version:
-      - "35.4088130"
-=======
-      - L3ULR3HwCWYmEqCWGz2Yob3chcH4pjowBacBXkncP7o+/uPqKt9yGEYf/g1AJPzQ
-      X-Dd-Version:
-      - "35.4208607"
->>>>>>> 0a47a8f2
+    body: '{"deleted_tests":[{"deleted_at":"2021-04-20T14:53:27.518953+00:00","public_id":"evu-47d-bp4"}]}'
+    headers:
+      Cache-Control:
+      - no-cache
+      Connection:
+      - keep-alive
+      Content-Security-Policy:
+      - frame-ancestors 'self'; report-uri https://api.datadoghq.com/csp-report
+      Content-Type:
+      - application/json
+      Date:
+      - Tue, 20 Apr 2021 14:53:27 GMT
+      Pragma:
+      - no-cache
+      Strict-Transport-Security:
+      - max-age=15724800;
+      Vary:
+      - Accept-Encoding
+      X-Content-Type-Options:
+      - nosniff
+      X-Dd-Debug:
+      - B1nwy/pPNqX+q4pQT22cdp1QCexE35IF8qwSHy0Nf7IW0Y881qtn4tXN1lpmzaKc
+      X-Dd-Version:
+      - "35.4351688"
       X-Frame-Options:
       - SAMEORIGIN
       X-Ratelimit-Limit:
@@ -623,15 +401,9 @@
       X-Ratelimit-Period:
       - "60"
       X-Ratelimit-Remaining:
-<<<<<<< HEAD
-      - "112"
-      X-Ratelimit-Reset:
-      - "24"
-=======
-      - "113"
-      X-Ratelimit-Reset:
-      - "9"
->>>>>>> 0a47a8f2
+      - "111"
+      X-Ratelimit-Reset:
+      - "33"
     status: 200 OK
     code: 200
     duration: ""
@@ -644,13 +416,8 @@
       Dd-Operation-Id:
       - GetTest
       User-Agent:
-<<<<<<< HEAD
-      - terraform-provider-datadog/dev (terraform 2.4.4; terraform-cli ) datadog-api-client-go/1.0.0-beta.16 (go go1.15.3; os darwin; arch amd64)
-    url: https://api.datadoghq.com/api/v1/synthetics/tests/x9m-tih-ma5
-=======
-      - terraform-provider-datadog/dev (terraform 1.16.0; terraform-cli 0.12.7-sdk) datadog-api-client-go/1.0.0-beta.19+dev (go go1.15.3; os darwin; arch amd64)
-    url: https://api.datadoghq.com/api/v1/synthetics/tests/b6d-ydd-rkm
->>>>>>> 0a47a8f2
+      - terraform-provider-datadog/dev (terraform 2.4.4; terraform-cli ) datadog-api-client-go/1.0.0-beta.19 (go go1.16.3; os darwin; arch amd64)
+    url: https://api.datadoghq.com/api/v1/synthetics/tests/evu-47d-bp4
     method: GET
   response:
     body: '{"errors": ["Synthetics test not found"]}'
@@ -664,41 +431,27 @@
       Content-Type:
       - application/json
       Date:
-<<<<<<< HEAD
-      - Fri, 12 Mar 2021 22:14:37 GMT
-=======
-      - Wed, 31 Mar 2021 13:14:52 GMT
->>>>>>> 0a47a8f2
-      Pragma:
-      - no-cache
-      Strict-Transport-Security:
-      - max-age=15724800;
-      Vary:
-      - Accept-Encoding
-      X-Content-Type-Options:
-      - nosniff
-      X-Dd-Version:
-<<<<<<< HEAD
-      - "35.4088130"
-=======
-      - "35.4208607"
->>>>>>> 0a47a8f2
-      X-Frame-Options:
-      - SAMEORIGIN
-      X-Ratelimit-Limit:
-      - "1000"
-      X-Ratelimit-Period:
-      - "60"
-      X-Ratelimit-Remaining:
-<<<<<<< HEAD
-      - "965"
-      X-Ratelimit-Reset:
-      - "23"
-=======
-      - "928"
-      X-Ratelimit-Reset:
-      - "8"
->>>>>>> 0a47a8f2
+      - Tue, 20 Apr 2021 14:53:27 GMT
+      Pragma:
+      - no-cache
+      Strict-Transport-Security:
+      - max-age=15724800;
+      Vary:
+      - Accept-Encoding
+      X-Content-Type-Options:
+      - nosniff
+      X-Dd-Version:
+      - "35.4351688"
+      X-Frame-Options:
+      - SAMEORIGIN
+      X-Ratelimit-Limit:
+      - "1000"
+      X-Ratelimit-Period:
+      - "60"
+      X-Ratelimit-Remaining:
+      - "897"
+      X-Ratelimit-Reset:
+      - "33"
     status: 404 Not Found
     code: 404
     duration: ""
--- conflicted
+++ resolved
@@ -3,11 +3,7 @@
 interactions:
 - request:
     body: |
-<<<<<<< HEAD
-      {"config":{"assertions":[{"operator":"lessThan","target":2000,"type":"responseTime"}],"configVariables":[],"request":{"host":"agent-intake.logs.datadoghq.com","port":443}},"locations":["aws:eu-central-1"],"message":"Notify @datadog.user","name":"tf-TestAccDatadogSyntheticsTCPTest_importBasic-local-1617184107","options":{"min_location_failed":1,"tick_every":60},"status":"paused","subtype":"tcp","tags":["foo:bar","baz"],"type":"api"}
-=======
-      {"config":{"assertions":[{"operator":"lessThan","target":2000,"type":"responseTime"}],"configVariables":[],"request":{"host":"agent-intake.logs.datadoghq.com","port":443},"variables":[]},"locations":["aws:eu-central-1"],"message":"Notify @datadog.user","name":"tf-TestAccDatadogSyntheticsTCPTest_importBasic-local-1617183097","options":{"min_location_failed":1,"tick_every":60},"status":"paused","subtype":"tcp","tags":["foo:bar","baz"],"type":"api"}
->>>>>>> 14ccad13
+      {"config":{"assertions":[{"operator":"lessThan","target":2000,"type":"responseTime"}],"configVariables":[],"request":{"host":"agent-intake.logs.datadoghq.com","port":443}},"locations":["aws:eu-central-1"],"message":"Notify @datadog.user","name":"tf-TestAccDatadogSyntheticsTCPTest_importBasic-local-1617196488","options":{"min_location_failed":1,"tick_every":60},"status":"paused","subtype":"tcp","tags":["foo:bar","baz"],"type":"api"}
     form: {}
     headers:
       Accept:
@@ -18,50 +14,33 @@
       - CreateSyntheticsAPITest
       User-Agent:
       - terraform-provider-datadog/dev (terraform 1.16.0; terraform-cli 0.12.7-sdk) datadog-api-client-go/1.0.0-beta.19+dev (go go1.15.3; os darwin; arch amd64)
-<<<<<<< HEAD
     url: https://api.datadoghq.com/api/v1/synthetics/tests/api
     method: POST
   response:
-    body: '{"status":"paused","public_id":"jd4-4eq-n4b","tags":["foo:bar","baz"],"org_id":321813,"locations":["aws:eu-central-1"],"message":"Notify @datadog.user","deleted_at":null,"name":"tf-TestAccDatadogSyntheticsTCPTest_importBasic-local-1617184107","monitor_id":33123865,"type":"api","created_at":"2021-03-31T09:48:27.462110+00:00","modified_at":"2021-03-31T09:48:27.462110+00:00","subtype":"tcp","config":{"request":{"host":"agent-intake.logs.datadoghq.com","port":443},"assertions":[{"operator":"lessThan","type":"responseTime","target":2000}],"configVariables":[]},"options":{"min_location_failed":1,"tick_every":60}}'
-=======
-    url: https://api.datadoghq.com/api/v1/synthetics/tests
-    method: POST
-  response:
-    body: '{"status":"paused","public_id":"a7x-9ft-z3q","tags":["foo:bar","baz"],"org_id":321813,"locations":["aws:eu-central-1"],"message":"Notify @datadog.user","deleted_at":null,"name":"tf-TestAccDatadogSyntheticsTCPTest_importBasic-local-1617183097","monitor_id":33123272,"type":"api","created_at":"2021-03-31T09:31:38.440266+00:00","modified_at":"2021-03-31T09:31:38.440266+00:00","subtype":"tcp","config":{"variables":[],"request":{"host":"agent-intake.logs.datadoghq.com","port":443},"assertions":[{"operator":"lessThan","type":"responseTime","target":2000}],"configVariables":[]},"options":{"min_location_failed":1,"tick_every":60}}'
->>>>>>> 14ccad13
-    headers:
-      Cache-Control:
-      - no-cache
-      Connection:
-      - keep-alive
-      Content-Security-Policy:
-      - frame-ancestors 'self'; report-uri https://api.datadoghq.com/csp-report
-      Content-Type:
-      - application/json
-      Date:
-<<<<<<< HEAD
-      - Wed, 31 Mar 2021 09:48:28 GMT
-=======
-      - Wed, 31 Mar 2021 09:31:38 GMT
->>>>>>> 14ccad13
-      Pragma:
-      - no-cache
-      Strict-Transport-Security:
-      - max-age=15724800;
-      Vary:
-      - Accept-Encoding
-      X-Content-Type-Options:
-      - nosniff
-      X-Dd-Debug:
-<<<<<<< HEAD
-      - vdJ3/nHEY1ioXQ6pQrBVvsQK1s4yyc+wufBMPSoXql71qZVuP/xMdtNo6DafhOAk
-      X-Dd-Version:
-      - "35.4207470"
-=======
-      - 2328yjLSqI4XmR1pVqrPRR/SFcQsbafjEpPmZx7/3PfxUK1nJQQsX+wrMelyVyj+
-      X-Dd-Version:
-      - "35.4206674"
->>>>>>> 14ccad13
+    body: '{"status":"paused","public_id":"b6d-ydd-rkm","tags":["foo:bar","baz"],"org_id":321813,"locations":["aws:eu-central-1"],"message":"Notify @datadog.user","deleted_at":null,"name":"tf-TestAccDatadogSyntheticsTCPTest_importBasic-local-1617196488","monitor_id":33131551,"type":"api","created_at":"2021-03-31T13:14:49.628191+00:00","modified_at":"2021-03-31T13:14:49.628191+00:00","subtype":"tcp","config":{"request":{"host":"agent-intake.logs.datadoghq.com","port":443},"assertions":[{"operator":"lessThan","type":"responseTime","target":2000}],"configVariables":[]},"options":{"min_location_failed":1,"tick_every":60}}'
+    headers:
+      Cache-Control:
+      - no-cache
+      Connection:
+      - keep-alive
+      Content-Security-Policy:
+      - frame-ancestors 'self'; report-uri https://api.datadoghq.com/csp-report
+      Content-Type:
+      - application/json
+      Date:
+      - Wed, 31 Mar 2021 13:14:49 GMT
+      Pragma:
+      - no-cache
+      Strict-Transport-Security:
+      - max-age=15724800;
+      Vary:
+      - Accept-Encoding
+      X-Content-Type-Options:
+      - nosniff
+      X-Dd-Debug:
+      - twvpGlmuom5y6A0pjGtXzTf554cmwJgTcCZ71fK4H/RDi+v5ehBK0zQiRcTJQG5C
+      X-Dd-Version:
+      - "35.4208607"
       X-Frame-Options:
       - SAMEORIGIN
       X-Ratelimit-Limit:
@@ -69,15 +48,9 @@
       X-Ratelimit-Period:
       - "60"
       X-Ratelimit-Remaining:
-<<<<<<< HEAD
-      - "106"
-      X-Ratelimit-Reset:
-      - "33"
-=======
-      - "100"
-      X-Ratelimit-Reset:
-      - "22"
->>>>>>> 14ccad13
+      - "113"
+      X-Ratelimit-Reset:
+      - "11"
     status: 200 OK
     code: 200
     duration: ""
@@ -91,61 +64,43 @@
       - GetTest
       User-Agent:
       - terraform-provider-datadog/dev (terraform 1.16.0; terraform-cli 0.12.7-sdk) datadog-api-client-go/1.0.0-beta.19+dev (go go1.15.3; os darwin; arch amd64)
-<<<<<<< HEAD
-    url: https://api.datadoghq.com/api/v1/synthetics/tests/jd4-4eq-n4b
-    method: GET
-  response:
-    body: '{"status":"paused","public_id":"jd4-4eq-n4b","tags":["foo:bar","baz"],"locations":["aws:eu-central-1"],"message":"Notify @datadog.user","name":"tf-TestAccDatadogSyntheticsTCPTest_importBasic-local-1617184107","monitor_id":33123865,"type":"api","subtype":"tcp","config":{"request":{"host":"agent-intake.logs.datadoghq.com","port":443},"assertions":[{"operator":"lessThan","type":"responseTime","target":2000}],"configVariables":[]},"options":{"min_location_failed":1,"tick_every":60}}'
-=======
-    url: https://api.datadoghq.com/api/v1/synthetics/tests/a7x-9ft-z3q
-    method: GET
-  response:
-    body: '{"status":"paused","public_id":"a7x-9ft-z3q","tags":["foo:bar","baz"],"locations":["aws:eu-central-1"],"message":"Notify @datadog.user","name":"tf-TestAccDatadogSyntheticsTCPTest_importBasic-local-1617183097","monitor_id":33123272,"type":"api","subtype":"tcp","config":{"variables":[],"request":{"host":"agent-intake.logs.datadoghq.com","port":443},"assertions":[{"operator":"lessThan","type":"responseTime","target":2000}],"configVariables":[]},"options":{"min_location_failed":1,"tick_every":60}}'
->>>>>>> 14ccad13
-    headers:
-      Cache-Control:
-      - no-cache
-      Connection:
-      - keep-alive
-      Content-Security-Policy:
-      - frame-ancestors 'self'; report-uri https://api.datadoghq.com/csp-report
-      Content-Type:
-      - application/json
-      Date:
-<<<<<<< HEAD
-      - Wed, 31 Mar 2021 09:48:28 GMT
-=======
-      - Wed, 31 Mar 2021 09:31:38 GMT
->>>>>>> 14ccad13
-      Pragma:
-      - no-cache
-      Strict-Transport-Security:
-      - max-age=15724800;
-      Vary:
-      - Accept-Encoding
-      X-Content-Type-Options:
-      - nosniff
-      X-Dd-Debug:
-<<<<<<< HEAD
-      - HbtaOKlJ6OCrx9tMXO6ivMTrEM+g0c93HDp08trmOmgdHozC5J+vn10F0H4WPjCU
-      X-Dd-Version:
-      - "35.4207470"
-=======
-      - 5gfwVh/5HZ+AnGd/Di93w3NEWC6KMHT9KzmHEiRJmNdOjBtAsbOcgVFyqEChw71h
-      X-Dd-Version:
-      - "35.4206674"
->>>>>>> 14ccad13
-      X-Frame-Options:
-      - SAMEORIGIN
-      X-Ratelimit-Limit:
-      - "1000"
-      X-Ratelimit-Period:
-      - "60"
-      X-Ratelimit-Remaining:
-<<<<<<< HEAD
-      - "887"
-      X-Ratelimit-Reset:
-      - "32"
+    url: https://api.datadoghq.com/api/v1/synthetics/tests/b6d-ydd-rkm
+    method: GET
+  response:
+    body: '{"status":"paused","public_id":"b6d-ydd-rkm","tags":["foo:bar","baz"],"locations":["aws:eu-central-1"],"message":"Notify @datadog.user","name":"tf-TestAccDatadogSyntheticsTCPTest_importBasic-local-1617196488","monitor_id":33131551,"type":"api","subtype":"tcp","config":{"request":{"host":"agent-intake.logs.datadoghq.com","port":443},"assertions":[{"operator":"lessThan","type":"responseTime","target":2000}],"configVariables":[]},"options":{"min_location_failed":1,"tick_every":60}}'
+    headers:
+      Cache-Control:
+      - no-cache
+      Connection:
+      - keep-alive
+      Content-Security-Policy:
+      - frame-ancestors 'self'; report-uri https://api.datadoghq.com/csp-report
+      Content-Type:
+      - application/json
+      Date:
+      - Wed, 31 Mar 2021 13:14:49 GMT
+      Pragma:
+      - no-cache
+      Strict-Transport-Security:
+      - max-age=15724800;
+      Vary:
+      - Accept-Encoding
+      X-Content-Type-Options:
+      - nosniff
+      X-Dd-Debug:
+      - Wjq53IVIwnB4SiR238oOYgHFMq/ZYP0LQ/Dv8C2fFLBwTje/dWJHu6pI6vIOK1zG
+      X-Dd-Version:
+      - "35.4208607"
+      X-Frame-Options:
+      - SAMEORIGIN
+      X-Ratelimit-Limit:
+      - "1000"
+      X-Ratelimit-Period:
+      - "60"
+      X-Ratelimit-Remaining:
+      - "936"
+      X-Ratelimit-Reset:
+      - "11"
     status: 200 OK
     code: 200
     duration: ""
@@ -159,21 +114,71 @@
       - GetAPITest
       User-Agent:
       - terraform-provider-datadog/dev (terraform 1.16.0; terraform-cli 0.12.7-sdk) datadog-api-client-go/1.0.0-beta.19+dev (go go1.15.3; os darwin; arch amd64)
-    url: https://api.datadoghq.com/api/v1/synthetics/tests/api/jd4-4eq-n4b
-    method: GET
-  response:
-    body: '{"status":"paused","public_id":"jd4-4eq-n4b","tags":["foo:bar","baz"],"locations":["aws:eu-central-1"],"message":"Notify @datadog.user","name":"tf-TestAccDatadogSyntheticsTCPTest_importBasic-local-1617184107","monitor_id":33123865,"type":"api","subtype":"tcp","config":{"request":{"host":"agent-intake.logs.datadoghq.com","port":443},"assertions":[{"operator":"lessThan","type":"responseTime","target":2000}],"configVariables":[]},"options":{"min_location_failed":1,"tick_every":60}}'
-    headers:
-      Cache-Control:
-      - no-cache
-      Connection:
-      - keep-alive
-      Content-Security-Policy:
-      - frame-ancestors 'self'; report-uri https://api.datadoghq.com/csp-report
-      Content-Type:
-      - application/json
-      Date:
-      - Wed, 31 Mar 2021 09:48:28 GMT
+    url: https://api.datadoghq.com/api/v1/synthetics/tests/api/b6d-ydd-rkm
+    method: GET
+  response:
+    body: '{"status":"paused","public_id":"b6d-ydd-rkm","tags":["foo:bar","baz"],"locations":["aws:eu-central-1"],"message":"Notify @datadog.user","name":"tf-TestAccDatadogSyntheticsTCPTest_importBasic-local-1617196488","monitor_id":33131551,"type":"api","subtype":"tcp","config":{"request":{"host":"agent-intake.logs.datadoghq.com","port":443},"assertions":[{"operator":"lessThan","type":"responseTime","target":2000}],"configVariables":[]},"options":{"min_location_failed":1,"tick_every":60}}'
+    headers:
+      Cache-Control:
+      - no-cache
+      Connection:
+      - keep-alive
+      Content-Security-Policy:
+      - frame-ancestors 'self'; report-uri https://api.datadoghq.com/csp-report
+      Content-Type:
+      - application/json
+      Date:
+      - Wed, 31 Mar 2021 13:14:49 GMT
+      Pragma:
+      - no-cache
+      Strict-Transport-Security:
+      - max-age=15724800;
+      Vary:
+      - Accept-Encoding
+      X-Content-Type-Options:
+      - nosniff
+      X-Dd-Debug:
+      - B1nwy/pPNqX+q4pQT22cdp1QCexE35IF8qwSHy0Nf7IW0Y881qtn4tXN1lpmzaKc
+      X-Dd-Version:
+      - "35.4208607"
+      X-Frame-Options:
+      - SAMEORIGIN
+      X-Ratelimit-Limit:
+      - "1000"
+      X-Ratelimit-Period:
+      - "60"
+      X-Ratelimit-Remaining:
+      - "935"
+      X-Ratelimit-Reset:
+      - "11"
+    status: 200 OK
+    code: 200
+    duration: ""
+- request:
+    body: ""
+    form: {}
+    headers:
+      Accept:
+      - application/json
+      Dd-Operation-Id:
+      - GetTest
+      User-Agent:
+      - terraform-provider-datadog/dev (terraform 1.16.0; terraform-cli 0.12.7-sdk) datadog-api-client-go/1.0.0-beta.19+dev (go go1.15.3; os darwin; arch amd64)
+    url: https://api.datadoghq.com/api/v1/synthetics/tests/b6d-ydd-rkm
+    method: GET
+  response:
+    body: '{"status":"paused","public_id":"b6d-ydd-rkm","tags":["foo:bar","baz"],"locations":["aws:eu-central-1"],"message":"Notify @datadog.user","name":"tf-TestAccDatadogSyntheticsTCPTest_importBasic-local-1617196488","monitor_id":33131551,"type":"api","subtype":"tcp","config":{"request":{"host":"agent-intake.logs.datadoghq.com","port":443},"assertions":[{"operator":"lessThan","type":"responseTime","target":2000}],"configVariables":[]},"options":{"min_location_failed":1,"tick_every":60}}'
+    headers:
+      Cache-Control:
+      - no-cache
+      Connection:
+      - keep-alive
+      Content-Security-Policy:
+      - frame-ancestors 'self'; report-uri https://api.datadoghq.com/csp-report
+      Content-Type:
+      - application/json
+      Date:
+      - Wed, 31 Mar 2021 13:14:50 GMT
       Pragma:
       - no-cache
       Strict-Transport-Security:
@@ -185,22 +190,67 @@
       X-Dd-Debug:
       - l4HFlaRP3QwYSqoGKhzbYfv7zgkK63HIRR7YkyVYZspq0lGjjTBwoK8V/alf+XYt
       X-Dd-Version:
-      - "35.4207470"
-      X-Frame-Options:
-      - SAMEORIGIN
-      X-Ratelimit-Limit:
-      - "1000"
-      X-Ratelimit-Period:
-      - "60"
-      X-Ratelimit-Remaining:
-      - "882"
-      X-Ratelimit-Reset:
-      - "32"
-=======
-      - "879"
-      X-Ratelimit-Reset:
-      - "22"
->>>>>>> 14ccad13
+      - "35.4208607"
+      X-Frame-Options:
+      - SAMEORIGIN
+      X-Ratelimit-Limit:
+      - "1000"
+      X-Ratelimit-Period:
+      - "60"
+      X-Ratelimit-Remaining:
+      - "934"
+      X-Ratelimit-Reset:
+      - "10"
+    status: 200 OK
+    code: 200
+    duration: ""
+- request:
+    body: ""
+    form: {}
+    headers:
+      Accept:
+      - application/json
+      Dd-Operation-Id:
+      - GetAPITest
+      User-Agent:
+      - terraform-provider-datadog/dev (terraform 1.16.0; terraform-cli 0.12.7-sdk) datadog-api-client-go/1.0.0-beta.19+dev (go go1.15.3; os darwin; arch amd64)
+    url: https://api.datadoghq.com/api/v1/synthetics/tests/api/b6d-ydd-rkm
+    method: GET
+  response:
+    body: '{"status":"paused","public_id":"b6d-ydd-rkm","tags":["foo:bar","baz"],"locations":["aws:eu-central-1"],"message":"Notify @datadog.user","name":"tf-TestAccDatadogSyntheticsTCPTest_importBasic-local-1617196488","monitor_id":33131551,"type":"api","subtype":"tcp","config":{"request":{"host":"agent-intake.logs.datadoghq.com","port":443},"assertions":[{"operator":"lessThan","type":"responseTime","target":2000}],"configVariables":[]},"options":{"min_location_failed":1,"tick_every":60}}'
+    headers:
+      Cache-Control:
+      - no-cache
+      Connection:
+      - keep-alive
+      Content-Security-Policy:
+      - frame-ancestors 'self'; report-uri https://api.datadoghq.com/csp-report
+      Content-Type:
+      - application/json
+      Date:
+      - Wed, 31 Mar 2021 13:14:51 GMT
+      Pragma:
+      - no-cache
+      Strict-Transport-Security:
+      - max-age=15724800;
+      Vary:
+      - Accept-Encoding
+      X-Content-Type-Options:
+      - nosniff
+      X-Dd-Debug:
+      - gYZcaADwbKcv7Hm19HJx6WsLoKuOijDWAt2viPeCfWqUgyKY+9e1xZdmMJeXV3YV
+      X-Dd-Version:
+      - "35.4208607"
+      X-Frame-Options:
+      - SAMEORIGIN
+      X-Ratelimit-Limit:
+      - "1000"
+      X-Ratelimit-Period:
+      - "60"
+      X-Ratelimit-Remaining:
+      - "933"
+      X-Ratelimit-Reset:
+      - "9"
     status: 200 OK
     code: 200
     duration: ""
@@ -213,23 +263,22 @@
       Dd-Operation-Id:
       - GetTest
       User-Agent:
-      - terraform-provider-datadog/dev (terraform 1.16.0; terraform-cli ) datadog-api-client-go/1.0.0-beta.19+dev (go go1.15.3; os darwin; arch amd64)
-<<<<<<< HEAD
-    url: https://api.datadoghq.com/api/v1/synthetics/tests/jd4-4eq-n4b
-    method: GET
-  response:
-    body: '{"status":"paused","public_id":"jd4-4eq-n4b","tags":["foo:bar","baz"],"locations":["aws:eu-central-1"],"message":"Notify @datadog.user","name":"tf-TestAccDatadogSyntheticsTCPTest_importBasic-local-1617184107","monitor_id":33123865,"type":"api","subtype":"tcp","config":{"request":{"host":"agent-intake.logs.datadoghq.com","port":443},"assertions":[{"operator":"lessThan","type":"responseTime","target":2000}],"configVariables":[]},"options":{"min_location_failed":1,"tick_every":60}}'
-    headers:
-      Cache-Control:
-      - no-cache
-      Connection:
-      - keep-alive
-      Content-Security-Policy:
-      - frame-ancestors 'self'; report-uri https://api.datadoghq.com/csp-report
-      Content-Type:
-      - application/json
-      Date:
-      - Wed, 31 Mar 2021 09:48:29 GMT
+      - terraform-provider-datadog/dev (terraform 1.16.0; terraform-cli 0.12.7-sdk) datadog-api-client-go/1.0.0-beta.19+dev (go go1.15.3; os darwin; arch amd64)
+    url: https://api.datadoghq.com/api/v1/synthetics/tests/b6d-ydd-rkm
+    method: GET
+  response:
+    body: '{"status":"paused","public_id":"b6d-ydd-rkm","tags":["foo:bar","baz"],"locations":["aws:eu-central-1"],"message":"Notify @datadog.user","name":"tf-TestAccDatadogSyntheticsTCPTest_importBasic-local-1617196488","monitor_id":33131551,"type":"api","subtype":"tcp","config":{"request":{"host":"agent-intake.logs.datadoghq.com","port":443},"assertions":[{"operator":"lessThan","type":"responseTime","target":2000}],"configVariables":[]},"options":{"min_location_failed":1,"tick_every":60}}'
+    headers:
+      Cache-Control:
+      - no-cache
+      Connection:
+      - keep-alive
+      Content-Security-Policy:
+      - frame-ancestors 'self'; report-uri https://api.datadoghq.com/csp-report
+      Content-Type:
+      - application/json
+      Date:
+      - Wed, 31 Mar 2021 13:14:51 GMT
       Pragma:
       - no-cache
       Strict-Transport-Security:
@@ -241,17 +290,17 @@
       X-Dd-Debug:
       - L3ULR3HwCWYmEqCWGz2Yob3chcH4pjowBacBXkncP7o+/uPqKt9yGEYf/g1AJPzQ
       X-Dd-Version:
-      - "35.4207470"
-      X-Frame-Options:
-      - SAMEORIGIN
-      X-Ratelimit-Limit:
-      - "1000"
-      X-Ratelimit-Period:
-      - "60"
-      X-Ratelimit-Remaining:
-      - "874"
-      X-Ratelimit-Reset:
-      - "31"
+      - "35.4208607"
+      X-Frame-Options:
+      - SAMEORIGIN
+      X-Ratelimit-Limit:
+      - "1000"
+      X-Ratelimit-Period:
+      - "60"
+      X-Ratelimit-Remaining:
+      - "932"
+      X-Ratelimit-Reset:
+      - "9"
     status: 200 OK
     code: 200
     duration: ""
@@ -264,66 +313,44 @@
       Dd-Operation-Id:
       - GetAPITest
       User-Agent:
-      - terraform-provider-datadog/dev (terraform 1.16.0; terraform-cli ) datadog-api-client-go/1.0.0-beta.19+dev (go go1.15.3; os darwin; arch amd64)
-    url: https://api.datadoghq.com/api/v1/synthetics/tests/api/jd4-4eq-n4b
-    method: GET
-  response:
-    body: '{"status":"paused","public_id":"jd4-4eq-n4b","tags":["foo:bar","baz"],"locations":["aws:eu-central-1"],"message":"Notify @datadog.user","name":"tf-TestAccDatadogSyntheticsTCPTest_importBasic-local-1617184107","monitor_id":33123865,"type":"api","subtype":"tcp","config":{"request":{"host":"agent-intake.logs.datadoghq.com","port":443},"assertions":[{"operator":"lessThan","type":"responseTime","target":2000}],"configVariables":[]},"options":{"min_location_failed":1,"tick_every":60}}'
-=======
-    url: https://api.datadoghq.com/api/v1/synthetics/tests/a7x-9ft-z3q
-    method: GET
-  response:
-    body: '{"status":"paused","public_id":"a7x-9ft-z3q","tags":["foo:bar","baz"],"locations":["aws:eu-central-1"],"message":"Notify @datadog.user","name":"tf-TestAccDatadogSyntheticsTCPTest_importBasic-local-1617183097","monitor_id":33123272,"type":"api","subtype":"tcp","config":{"variables":[],"request":{"host":"agent-intake.logs.datadoghq.com","port":443},"assertions":[{"operator":"lessThan","type":"responseTime","target":2000}],"configVariables":[]},"options":{"min_location_failed":1,"tick_every":60}}'
->>>>>>> 14ccad13
-    headers:
-      Cache-Control:
-      - no-cache
-      Connection:
-      - keep-alive
-      Content-Security-Policy:
-      - frame-ancestors 'self'; report-uri https://api.datadoghq.com/csp-report
-      Content-Type:
-      - application/json
-      Date:
-<<<<<<< HEAD
-      - Wed, 31 Mar 2021 09:48:29 GMT
-=======
-      - Wed, 31 Mar 2021 09:31:39 GMT
->>>>>>> 14ccad13
-      Pragma:
-      - no-cache
-      Strict-Transport-Security:
-      - max-age=15724800;
-      Vary:
-      - Accept-Encoding
-      X-Content-Type-Options:
-      - nosniff
-      X-Dd-Debug:
-<<<<<<< HEAD
-      - Um4CoU685QqAscnxhS5BD+goWu2yX1Jd4zCfGzSsEvPPIm1qURZaF8dlLl/OEY4I
-      X-Dd-Version:
-      - "35.4207470"
-=======
-      - gYZcaADwbKcv7Hm19HJx6WsLoKuOijDWAt2viPeCfWqUgyKY+9e1xZdmMJeXV3YV
-      X-Dd-Version:
-      - "35.4206674"
->>>>>>> 14ccad13
-      X-Frame-Options:
-      - SAMEORIGIN
-      X-Ratelimit-Limit:
-      - "1000"
-      X-Ratelimit-Period:
-      - "60"
-      X-Ratelimit-Remaining:
-<<<<<<< HEAD
-      - "869"
-      X-Ratelimit-Reset:
-      - "31"
-=======
-      - "874"
-      X-Ratelimit-Reset:
-      - "22"
->>>>>>> 14ccad13
+      - terraform-provider-datadog/dev (terraform 1.16.0; terraform-cli 0.12.7-sdk) datadog-api-client-go/1.0.0-beta.19+dev (go go1.15.3; os darwin; arch amd64)
+    url: https://api.datadoghq.com/api/v1/synthetics/tests/api/b6d-ydd-rkm
+    method: GET
+  response:
+    body: '{"status":"paused","public_id":"b6d-ydd-rkm","tags":["foo:bar","baz"],"locations":["aws:eu-central-1"],"message":"Notify @datadog.user","name":"tf-TestAccDatadogSyntheticsTCPTest_importBasic-local-1617196488","monitor_id":33131551,"type":"api","subtype":"tcp","config":{"request":{"host":"agent-intake.logs.datadoghq.com","port":443},"assertions":[{"operator":"lessThan","type":"responseTime","target":2000}],"configVariables":[]},"options":{"min_location_failed":1,"tick_every":60}}'
+    headers:
+      Cache-Control:
+      - no-cache
+      Connection:
+      - keep-alive
+      Content-Security-Policy:
+      - frame-ancestors 'self'; report-uri https://api.datadoghq.com/csp-report
+      Content-Type:
+      - application/json
+      Date:
+      - Wed, 31 Mar 2021 13:14:51 GMT
+      Pragma:
+      - no-cache
+      Strict-Transport-Security:
+      - max-age=15724800;
+      Vary:
+      - Accept-Encoding
+      X-Content-Type-Options:
+      - nosniff
+      X-Dd-Debug:
+      - JpIJLwIH2nFlZOC+u71rq7aAOL43MLZN3MUsL+gpYHdZz5QLUOG8Jysf8kVK6tPU
+      X-Dd-Version:
+      - "35.4208607"
+      X-Frame-Options:
+      - SAMEORIGIN
+      X-Ratelimit-Limit:
+      - "1000"
+      X-Ratelimit-Period:
+      - "60"
+      X-Ratelimit-Remaining:
+      - "931"
+      X-Ratelimit-Reset:
+      - "9"
     status: 200 OK
     code: 200
     duration: ""
@@ -337,61 +364,43 @@
       - GetTest
       User-Agent:
       - terraform-provider-datadog/dev (terraform 1.16.0; terraform-cli 0.12.7-sdk) datadog-api-client-go/1.0.0-beta.19+dev (go go1.15.3; os darwin; arch amd64)
-<<<<<<< HEAD
-    url: https://api.datadoghq.com/api/v1/synthetics/tests/jd4-4eq-n4b
-    method: GET
-  response:
-    body: '{"status":"paused","public_id":"jd4-4eq-n4b","tags":["foo:bar","baz"],"locations":["aws:eu-central-1"],"message":"Notify @datadog.user","name":"tf-TestAccDatadogSyntheticsTCPTest_importBasic-local-1617184107","monitor_id":33123865,"type":"api","subtype":"tcp","config":{"request":{"host":"agent-intake.logs.datadoghq.com","port":443},"assertions":[{"operator":"lessThan","type":"responseTime","target":2000}],"configVariables":[]},"options":{"min_location_failed":1,"tick_every":60}}'
-=======
-    url: https://api.datadoghq.com/api/v1/synthetics/tests/a7x-9ft-z3q
-    method: GET
-  response:
-    body: '{"status":"paused","public_id":"a7x-9ft-z3q","tags":["foo:bar","baz"],"locations":["aws:eu-central-1"],"message":"Notify @datadog.user","name":"tf-TestAccDatadogSyntheticsTCPTest_importBasic-local-1617183097","monitor_id":33123272,"type":"api","subtype":"tcp","config":{"variables":[],"request":{"host":"agent-intake.logs.datadoghq.com","port":443},"assertions":[{"operator":"lessThan","type":"responseTime","target":2000}],"configVariables":[]},"options":{"min_location_failed":1,"tick_every":60}}'
->>>>>>> 14ccad13
-    headers:
-      Cache-Control:
-      - no-cache
-      Connection:
-      - keep-alive
-      Content-Security-Policy:
-      - frame-ancestors 'self'; report-uri https://api.datadoghq.com/csp-report
-      Content-Type:
-      - application/json
-      Date:
-<<<<<<< HEAD
-      - Wed, 31 Mar 2021 09:48:29 GMT
-=======
-      - Wed, 31 Mar 2021 09:31:39 GMT
->>>>>>> 14ccad13
-      Pragma:
-      - no-cache
-      Strict-Transport-Security:
-      - max-age=15724800;
-      Vary:
-      - Accept-Encoding
-      X-Content-Type-Options:
-      - nosniff
-      X-Dd-Debug:
-<<<<<<< HEAD
-      - Um4CoU685QqAscnxhS5BD+goWu2yX1Jd4zCfGzSsEvPPIm1qURZaF8dlLl/OEY4I
-      X-Dd-Version:
-      - "35.4207470"
-=======
-      - gYZcaADwbKcv7Hm19HJx6WsLoKuOijDWAt2viPeCfWqUgyKY+9e1xZdmMJeXV3YV
-      X-Dd-Version:
-      - "35.4206674"
->>>>>>> 14ccad13
-      X-Frame-Options:
-      - SAMEORIGIN
-      X-Ratelimit-Limit:
-      - "1000"
-      X-Ratelimit-Period:
-      - "60"
-      X-Ratelimit-Remaining:
-<<<<<<< HEAD
-      - "860"
-      X-Ratelimit-Reset:
-      - "31"
+    url: https://api.datadoghq.com/api/v1/synthetics/tests/b6d-ydd-rkm
+    method: GET
+  response:
+    body: '{"status":"paused","public_id":"b6d-ydd-rkm","tags":["foo:bar","baz"],"locations":["aws:eu-central-1"],"message":"Notify @datadog.user","name":"tf-TestAccDatadogSyntheticsTCPTest_importBasic-local-1617196488","monitor_id":33131551,"type":"api","subtype":"tcp","config":{"request":{"host":"agent-intake.logs.datadoghq.com","port":443},"assertions":[{"operator":"lessThan","type":"responseTime","target":2000}],"configVariables":[]},"options":{"min_location_failed":1,"tick_every":60}}'
+    headers:
+      Cache-Control:
+      - no-cache
+      Connection:
+      - keep-alive
+      Content-Security-Policy:
+      - frame-ancestors 'self'; report-uri https://api.datadoghq.com/csp-report
+      Content-Type:
+      - application/json
+      Date:
+      - Wed, 31 Mar 2021 13:14:51 GMT
+      Pragma:
+      - no-cache
+      Strict-Transport-Security:
+      - max-age=15724800;
+      Vary:
+      - Accept-Encoding
+      X-Content-Type-Options:
+      - nosniff
+      X-Dd-Debug:
+      - /L+SFFO+m1pPY+hRCpk5325fvfrNl0KmiquUNJolBN/5hu3HIwflqjZSbJ6NxDFG
+      X-Dd-Version:
+      - "35.4208607"
+      X-Frame-Options:
+      - SAMEORIGIN
+      X-Ratelimit-Limit:
+      - "1000"
+      X-Ratelimit-Period:
+      - "60"
+      X-Ratelimit-Remaining:
+      - "930"
+      X-Ratelimit-Reset:
+      - "9"
     status: 200 OK
     code: 200
     duration: ""
@@ -405,181 +414,49 @@
       - GetAPITest
       User-Agent:
       - terraform-provider-datadog/dev (terraform 1.16.0; terraform-cli 0.12.7-sdk) datadog-api-client-go/1.0.0-beta.19+dev (go go1.15.3; os darwin; arch amd64)
-    url: https://api.datadoghq.com/api/v1/synthetics/tests/api/jd4-4eq-n4b
-    method: GET
-  response:
-    body: '{"status":"paused","public_id":"jd4-4eq-n4b","tags":["foo:bar","baz"],"locations":["aws:eu-central-1"],"message":"Notify @datadog.user","name":"tf-TestAccDatadogSyntheticsTCPTest_importBasic-local-1617184107","monitor_id":33123865,"type":"api","subtype":"tcp","config":{"request":{"host":"agent-intake.logs.datadoghq.com","port":443},"assertions":[{"operator":"lessThan","type":"responseTime","target":2000}],"configVariables":[]},"options":{"min_location_failed":1,"tick_every":60}}'
-    headers:
-      Cache-Control:
-      - no-cache
-      Connection:
-      - keep-alive
-      Content-Security-Policy:
-      - frame-ancestors 'self'; report-uri https://api.datadoghq.com/csp-report
-      Content-Type:
-      - application/json
-      Date:
-      - Wed, 31 Mar 2021 09:48:29 GMT
-      Pragma:
-      - no-cache
-      Strict-Transport-Security:
-      - max-age=15724800;
-      Vary:
-      - Accept-Encoding
-      X-Content-Type-Options:
-      - nosniff
-      X-Dd-Debug:
-      - F5gm0Rce1/Abr9/0Fw8HAqWfiz0FdiH8er/AXnN6lOn3L6KyGgbsLCwgPlob1No8
-      X-Dd-Version:
-      - "35.4207470"
-      X-Frame-Options:
-      - SAMEORIGIN
-      X-Ratelimit-Limit:
-      - "1000"
-      X-Ratelimit-Period:
-      - "60"
-      X-Ratelimit-Remaining:
-      - "856"
-      X-Ratelimit-Reset:
-      - "31"
-=======
-      - "864"
-      X-Ratelimit-Reset:
-      - "21"
->>>>>>> 14ccad13
-    status: 200 OK
-    code: 200
-    duration: ""
-- request:
-    body: ""
-    form: {}
-    headers:
-      Accept:
-      - application/json
-      Dd-Operation-Id:
-      - GetTest
-      User-Agent:
-      - terraform-provider-datadog/dev (terraform 1.16.0; terraform-cli 0.12.7-sdk) datadog-api-client-go/1.0.0-beta.19+dev (go go1.15.3; os darwin; arch amd64)
-<<<<<<< HEAD
-    url: https://api.datadoghq.com/api/v1/synthetics/tests/jd4-4eq-n4b
-    method: GET
-  response:
-    body: '{"status":"paused","public_id":"jd4-4eq-n4b","tags":["foo:bar","baz"],"locations":["aws:eu-central-1"],"message":"Notify @datadog.user","name":"tf-TestAccDatadogSyntheticsTCPTest_importBasic-local-1617184107","monitor_id":33123865,"type":"api","subtype":"tcp","config":{"request":{"host":"agent-intake.logs.datadoghq.com","port":443},"assertions":[{"operator":"lessThan","type":"responseTime","target":2000}],"configVariables":[]},"options":{"min_location_failed":1,"tick_every":60}}'
-    headers:
-      Cache-Control:
-      - no-cache
-      Connection:
-      - keep-alive
-      Content-Security-Policy:
-      - frame-ancestors 'self'; report-uri https://api.datadoghq.com/csp-report
-      Content-Type:
-      - application/json
-      Date:
-      - Wed, 31 Mar 2021 09:48:30 GMT
-      Pragma:
-      - no-cache
-      Strict-Transport-Security:
-      - max-age=15724800;
-      Vary:
-      - Accept-Encoding
-      X-Content-Type-Options:
-      - nosniff
-      X-Dd-Debug:
-      - JpIJLwIH2nFlZOC+u71rq7aAOL43MLZN3MUsL+gpYHdZz5QLUOG8Jysf8kVK6tPU
-      X-Dd-Version:
-      - "35.4207470"
-      X-Frame-Options:
-      - SAMEORIGIN
-      X-Ratelimit-Limit:
-      - "1000"
-      X-Ratelimit-Period:
-      - "60"
-      X-Ratelimit-Remaining:
-      - "852"
-      X-Ratelimit-Reset:
-      - "30"
-    status: 200 OK
-    code: 200
-    duration: ""
-- request:
-    body: ""
-    form: {}
-    headers:
-      Accept:
-      - application/json
-      Dd-Operation-Id:
-      - GetAPITest
-      User-Agent:
-      - terraform-provider-datadog/dev (terraform 1.16.0; terraform-cli 0.12.7-sdk) datadog-api-client-go/1.0.0-beta.19+dev (go go1.15.3; os darwin; arch amd64)
-    url: https://api.datadoghq.com/api/v1/synthetics/tests/api/jd4-4eq-n4b
-    method: GET
-  response:
-    body: '{"status":"paused","public_id":"jd4-4eq-n4b","tags":["foo:bar","baz"],"locations":["aws:eu-central-1"],"message":"Notify @datadog.user","name":"tf-TestAccDatadogSyntheticsTCPTest_importBasic-local-1617184107","monitor_id":33123865,"type":"api","subtype":"tcp","config":{"request":{"host":"agent-intake.logs.datadoghq.com","port":443},"assertions":[{"operator":"lessThan","type":"responseTime","target":2000}],"configVariables":[]},"options":{"min_location_failed":1,"tick_every":60}}'
-=======
-    url: https://api.datadoghq.com/api/v1/synthetics/tests/a7x-9ft-z3q
-    method: GET
-  response:
-    body: '{"status":"paused","public_id":"a7x-9ft-z3q","tags":["foo:bar","baz"],"locations":["aws:eu-central-1"],"message":"Notify @datadog.user","name":"tf-TestAccDatadogSyntheticsTCPTest_importBasic-local-1617183097","monitor_id":33123272,"type":"api","subtype":"tcp","config":{"variables":[],"request":{"host":"agent-intake.logs.datadoghq.com","port":443},"assertions":[{"operator":"lessThan","type":"responseTime","target":2000}],"configVariables":[]},"options":{"min_location_failed":1,"tick_every":60}}'
->>>>>>> 14ccad13
-    headers:
-      Cache-Control:
-      - no-cache
-      Connection:
-      - keep-alive
-      Content-Security-Policy:
-      - frame-ancestors 'self'; report-uri https://api.datadoghq.com/csp-report
-      Content-Type:
-      - application/json
-      Date:
-<<<<<<< HEAD
-      - Wed, 31 Mar 2021 09:48:30 GMT
-=======
-      - Wed, 31 Mar 2021 09:31:39 GMT
->>>>>>> 14ccad13
-      Pragma:
-      - no-cache
-      Strict-Transport-Security:
-      - max-age=15724800;
-      Vary:
-      - Accept-Encoding
-      X-Content-Type-Options:
-      - nosniff
-      X-Dd-Debug:
-<<<<<<< HEAD
-      - vdJ3/nHEY1ioXQ6pQrBVvsQK1s4yyc+wufBMPSoXql71qZVuP/xMdtNo6DafhOAk
-      X-Dd-Version:
-      - "35.4207470"
-=======
-      - SY1h8ScsWq+kYmtbh63ltMLFAZsQjqfrgvdfAoRX+9TzT1sgMBRYaFRwfWWRRe9a
-      X-Dd-Version:
-      - "35.4206674"
->>>>>>> 14ccad13
-      X-Frame-Options:
-      - SAMEORIGIN
-      X-Ratelimit-Limit:
-      - "1000"
-      X-Ratelimit-Period:
-      - "60"
-      X-Ratelimit-Remaining:
-<<<<<<< HEAD
-      - "846"
-      X-Ratelimit-Reset:
-      - "30"
-=======
-      - "860"
-      X-Ratelimit-Reset:
-      - "21"
->>>>>>> 14ccad13
+    url: https://api.datadoghq.com/api/v1/synthetics/tests/api/b6d-ydd-rkm
+    method: GET
+  response:
+    body: '{"status":"paused","public_id":"b6d-ydd-rkm","tags":["foo:bar","baz"],"locations":["aws:eu-central-1"],"message":"Notify @datadog.user","name":"tf-TestAccDatadogSyntheticsTCPTest_importBasic-local-1617196488","monitor_id":33131551,"type":"api","subtype":"tcp","config":{"request":{"host":"agent-intake.logs.datadoghq.com","port":443},"assertions":[{"operator":"lessThan","type":"responseTime","target":2000}],"configVariables":[]},"options":{"min_location_failed":1,"tick_every":60}}'
+    headers:
+      Cache-Control:
+      - no-cache
+      Connection:
+      - keep-alive
+      Content-Security-Policy:
+      - frame-ancestors 'self'; report-uri https://api.datadoghq.com/csp-report
+      Content-Type:
+      - application/json
+      Date:
+      - Wed, 31 Mar 2021 13:14:51 GMT
+      Pragma:
+      - no-cache
+      Strict-Transport-Security:
+      - max-age=15724800;
+      Vary:
+      - Accept-Encoding
+      X-Content-Type-Options:
+      - nosniff
+      X-Dd-Debug:
+      - l4HFlaRP3QwYSqoGKhzbYfv7zgkK63HIRR7YkyVYZspq0lGjjTBwoK8V/alf+XYt
+      X-Dd-Version:
+      - "35.4208607"
+      X-Frame-Options:
+      - SAMEORIGIN
+      X-Ratelimit-Limit:
+      - "1000"
+      X-Ratelimit-Period:
+      - "60"
+      X-Ratelimit-Remaining:
+      - "929"
+      X-Ratelimit-Reset:
+      - "9"
     status: 200 OK
     code: 200
     duration: ""
 - request:
     body: |
-<<<<<<< HEAD
-      {"public_ids":["jd4-4eq-n4b"]}
-=======
-      {"public_ids":["a7x-9ft-z3q"]}
->>>>>>> 14ccad13
+      {"public_ids":["b6d-ydd-rkm"]}
     form: {}
     headers:
       Accept:
@@ -593,44 +470,30 @@
     url: https://api.datadoghq.com/api/v1/synthetics/tests/delete
     method: POST
   response:
-<<<<<<< HEAD
-    body: '{"deleted_tests":[{"deleted_at":"2021-03-31T09:48:31.959198+00:00","public_id":"jd4-4eq-n4b"}]}'
-=======
-    body: '{"deleted_tests":[{"deleted_at":"2021-03-31T09:31:40.417748+00:00","public_id":"a7x-9ft-z3q"}]}'
->>>>>>> 14ccad13
-    headers:
-      Cache-Control:
-      - no-cache
-      Connection:
-      - keep-alive
-      Content-Security-Policy:
-      - frame-ancestors 'self'; report-uri https://api.datadoghq.com/csp-report
-      Content-Type:
-      - application/json
-      Date:
-<<<<<<< HEAD
-      - Wed, 31 Mar 2021 09:48:32 GMT
-=======
-      - Wed, 31 Mar 2021 09:31:40 GMT
->>>>>>> 14ccad13
-      Pragma:
-      - no-cache
-      Strict-Transport-Security:
-      - max-age=15724800;
-      Vary:
-      - Accept-Encoding
-      X-Content-Type-Options:
-      - nosniff
-      X-Dd-Debug:
-<<<<<<< HEAD
-      - B1nwy/pPNqX+q4pQT22cdp1QCexE35IF8qwSHy0Nf7IW0Y881qtn4tXN1lpmzaKc
-      X-Dd-Version:
-      - "35.4207470"
-=======
-      - dCmL/3rURV6BPeaqeP3Rxigq41m5CAb17XjrRE42uZ01zpr07HVhbL5/3TWMkvgu
-      X-Dd-Version:
-      - "35.4206674"
->>>>>>> 14ccad13
+    body: '{"deleted_tests":[{"deleted_at":"2021-03-31T13:14:52.182320+00:00","public_id":"b6d-ydd-rkm"}]}'
+    headers:
+      Cache-Control:
+      - no-cache
+      Connection:
+      - keep-alive
+      Content-Security-Policy:
+      - frame-ancestors 'self'; report-uri https://api.datadoghq.com/csp-report
+      Content-Type:
+      - application/json
+      Date:
+      - Wed, 31 Mar 2021 13:14:52 GMT
+      Pragma:
+      - no-cache
+      Strict-Transport-Security:
+      - max-age=15724800;
+      Vary:
+      - Accept-Encoding
+      X-Content-Type-Options:
+      - nosniff
+      X-Dd-Debug:
+      - L3ULR3HwCWYmEqCWGz2Yob3chcH4pjowBacBXkncP7o+/uPqKt9yGEYf/g1AJPzQ
+      X-Dd-Version:
+      - "35.4208607"
       X-Frame-Options:
       - SAMEORIGIN
       X-Ratelimit-Limit:
@@ -638,15 +501,9 @@
       X-Ratelimit-Period:
       - "60"
       X-Ratelimit-Remaining:
-<<<<<<< HEAD
-      - "107"
-      X-Ratelimit-Reset:
-      - "29"
-=======
-      - "99"
-      X-Ratelimit-Reset:
-      - "20"
->>>>>>> 14ccad13
+      - "113"
+      X-Ratelimit-Reset:
+      - "9"
     status: 200 OK
     code: 200
     duration: ""
@@ -660,11 +517,7 @@
       - GetTest
       User-Agent:
       - terraform-provider-datadog/dev (terraform 1.16.0; terraform-cli 0.12.7-sdk) datadog-api-client-go/1.0.0-beta.19+dev (go go1.15.3; os darwin; arch amd64)
-<<<<<<< HEAD
-    url: https://api.datadoghq.com/api/v1/synthetics/tests/jd4-4eq-n4b
-=======
-    url: https://api.datadoghq.com/api/v1/synthetics/tests/a7x-9ft-z3q
->>>>>>> 14ccad13
+    url: https://api.datadoghq.com/api/v1/synthetics/tests/b6d-ydd-rkm
     method: GET
   response:
     body: '{"errors": ["Synthetics test not found"]}'
@@ -678,41 +531,27 @@
       Content-Type:
       - application/json
       Date:
-<<<<<<< HEAD
-      - Wed, 31 Mar 2021 09:48:32 GMT
-=======
-      - Wed, 31 Mar 2021 09:31:40 GMT
->>>>>>> 14ccad13
-      Pragma:
-      - no-cache
-      Strict-Transport-Security:
-      - max-age=15724800;
-      Vary:
-      - Accept-Encoding
-      X-Content-Type-Options:
-      - nosniff
-      X-Dd-Version:
-<<<<<<< HEAD
-      - "35.4207470"
-=======
-      - "35.4206674"
->>>>>>> 14ccad13
-      X-Frame-Options:
-      - SAMEORIGIN
-      X-Ratelimit-Limit:
-      - "1000"
-      X-Ratelimit-Period:
-      - "60"
-      X-Ratelimit-Remaining:
-<<<<<<< HEAD
-      - "832"
-      X-Ratelimit-Reset:
-      - "28"
-=======
-      - "853"
-      X-Ratelimit-Reset:
-      - "20"
->>>>>>> 14ccad13
+      - Wed, 31 Mar 2021 13:14:52 GMT
+      Pragma:
+      - no-cache
+      Strict-Transport-Security:
+      - max-age=15724800;
+      Vary:
+      - Accept-Encoding
+      X-Content-Type-Options:
+      - nosniff
+      X-Dd-Version:
+      - "35.4208607"
+      X-Frame-Options:
+      - SAMEORIGIN
+      X-Ratelimit-Limit:
+      - "1000"
+      X-Ratelimit-Period:
+      - "60"
+      X-Ratelimit-Remaining:
+      - "928"
+      X-Ratelimit-Reset:
+      - "8"
     status: 404 Not Found
     code: 404
     duration: ""
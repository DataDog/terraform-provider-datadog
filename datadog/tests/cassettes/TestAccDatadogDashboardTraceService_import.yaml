--- conflicted
+++ resolved
@@ -3,11 +3,7 @@
 interactions:
 - request:
     body: |
-<<<<<<< HEAD
-      {"description":"Created using the Datadog provider in Terraform","id":"","is_read_only":true,"layout_type":"free","notify_list":[],"template_variable_presets":[],"template_variables":[],"title":"tf-TestAccDatadogDashboardTraceService_import-local-1615587260","widgets":[{"definition":{"display_format":"three_column","env":"datadoghq.com","service":"postgres","show_breakdown":true,"show_distribution":true,"show_errors":true,"show_hits":true,"show_latency":true,"show_resource_list":true,"size_format":"large","span_name":"postgres.connection.rollback","time":{"live_span":"30m"},"title":"postgres #env:datadoghq.com","title_align":"center","title_size":"16","type":"trace_service"},"layout":{"height":43,"width":32,"x":5,"y":5}}]}
-=======
       {"description":"Created using the Datadog provider in Terraform","id":"","is_read_only":true,"layout_type":"free","notify_list":[],"template_variable_presets":[],"template_variables":[],"title":"tf-TestAccDatadogDashboardTraceService_import-local-1620975570","widgets":[{"definition":{"display_format":"three_column","env":"datadoghq.com","service":"postgres","show_breakdown":true,"show_distribution":true,"show_errors":true,"show_hits":true,"show_latency":true,"show_resource_list":true,"size_format":"large","span_name":"postgres.connection.rollback","time":{"live_span":"30m"},"title":"postgres #env:datadoghq.com","title_align":"center","title_size":"16","type":"trace_service"},"layout":{"height":43,"is_column_break":false,"width":32,"x":5,"y":5}}]}
->>>>>>> 154a3a6f
     form: {}
     headers:
       Accept:
@@ -17,228 +13,157 @@
       Dd-Operation-Id:
       - CreateDashboard
       User-Agent:
-<<<<<<< HEAD
-      - terraform-provider-datadog/dev (terraform 2.4.4; terraform-cli 0.14.7) datadog-api-client-go/1.0.0-beta.16 (go go1.15.3; os darwin; arch amd64)
+      - terraform-provider-datadog/dev (terraform 1.16.0; terraform-cli 0.12.7-sdk) datadog-api-client-go/1.0.0-beta.21 (go go1.15.7; os darwin; arch amd64)
     url: https://api.datadoghq.com/api/v1/dashboard
     method: POST
   response:
-    body: '{"notify_list":[],"description":"Created using the Datadog provider in Terraform","author_name":null,"template_variable_presets":[],"template_variables":[],"is_read_only":true,"id":"dhm-xji-95d","title":"tf-TestAccDatadogDashboardTraceService_import-local-1615587260","url":"/dashboard/dhm-xji-95d/tf-testaccdatadogdashboardtraceserviceimport-local-1615587260","created_at":"2021-03-12T22:14:23.648767+00:00","modified_at":"2021-03-12T22:14:23.648767+00:00","author_handle":"frog@datadoghq.com","widgets":[{"definition":{"span_name":"postgres.connection.rollback","title_size":"16","service":"postgres","title":"postgres #env:datadoghq.com","size_format":"large","show_hits":true,"title_align":"center","show_errors":true,"show_breakdown":true,"type":"trace_service","env":"datadoghq.com","time":{"live_span":"30m"},"show_distribution":true,"display_format":"three_column","show_latency":true,"show_resource_list":true},"layout":{"y":5,"width":32,"x":5,"height":43},"id":8894030269649797}],"layout_type":"free"}'
-=======
-      - terraform-provider-datadog/dev (terraform 1.16.0; terraform-cli 0.12.7-sdk) datadog-api-client-go/1.0.0-beta.21 (go go1.15.7; os darwin; arch amd64)
-    url: https://api.datadoghq.com/api/v1/dashboard
-    method: POST
-  response:
-    body: '{"notify_list":[],"description":"Created using the Datadog provider in Terraform","author_name":null,"template_variable_presets":[],"template_variables":[],"is_read_only":true,"id":"sdj-7sm-43s","title":"tf-TestAccDatadogDashboardTraceService_import-local-1620975570","url":"/dashboard/sdj-7sm-43s/tf-testaccdatadogdashboardtraceserviceimport-local-1620975570","created_at":"2021-05-14T06:59:32.125900+00:00","modified_at":"2021-05-14T06:59:32.125900+00:00","author_handle":"frog@datadoghq.com","widgets":[{"definition":{"span_name":"postgres.connection.rollback","title_size":"16","service":"postgres","title":"postgres #env:datadoghq.com","size_format":"large","show_hits":true,"title_align":"center","show_errors":true,"show_breakdown":true,"type":"trace_service","env":"datadoghq.com","time":{"live_span":"30m"},"show_distribution":true,"display_format":"three_column","show_latency":true,"show_resource_list":true},"layout":{"y":5,"width":32,"is_column_break":false,"x":5,"height":43},"id":1440475167989548}],"layout_type":"free"}'
->>>>>>> 154a3a6f
-    headers:
-      Cache-Control:
-      - no-cache
-      Connection:
-      - keep-alive
-      Content-Security-Policy:
-      - frame-ancestors 'self'; report-uri https://api.datadoghq.com/csp-report
-      Content-Type:
-      - application/json
-      Date:
-<<<<<<< HEAD
-      - Fri, 12 Mar 2021 22:14:26 GMT
-=======
+    body: '{"notify_list":[],"description":"Created using the Datadog provider in Terraform","author_name":null,"template_variable_presets":[],"template_variables":[],"is_read_only":true,"id":"sdj-7sm-43s","title":"tf-TestAccDatadogDashboardTraceService_import-local-1620975570","url":"/dashboard/sdj-7sm-43s/tf-testaccdatadogdashboardtraceserviceimport-local-1620975570","created_at":"2021-05-14T06:59:32.125900+00:00","modified_at":"2021-05-14T06:59:32.125900+00:00","author_handle":"frog@datadoghq.com","widgets":[{"definition":{"span_name":"postgres.connection.rollback","title_size":"16","service":"postgres","title":"postgres #env:datadoghq.com","size_format":"large","show_hits":true,"title_align":"center","show_errors":true,"show_breakdown":true,"type":"trace_service","env":"datadoghq.com","time":{"live_span":"30m"},"show_distribution":true,"display_format":"three_column","show_latency":true,"show_resource_list":true},"layout":{"y":5,"width":32,"is_column_break":false,"x":5,"height":43},"id":1440475167989548}],"layout_type":"free"}'
+    headers:
+      Cache-Control:
+      - no-cache
+      Connection:
+      - keep-alive
+      Content-Security-Policy:
+      - frame-ancestors 'self'; report-uri https://api.datadoghq.com/csp-report
+      Content-Type:
+      - application/json
+      Date:
       - Fri, 14 May 2021 06:59:36 GMT
->>>>>>> 154a3a6f
-      Pragma:
-      - no-cache
-      Strict-Transport-Security:
-      - max-age=15724800;
-      Vary:
-      - Accept-Encoding
-      X-Content-Type-Options:
-      - nosniff
-      X-Dd-Debug:
-<<<<<<< HEAD
-      - dCmL/3rURV6BPeaqeP3Rxigq41m5CAb17XjrRE42uZ01zpr07HVhbL5/3TWMkvgu
-      X-Dd-Version:
-      - "35.4088130"
-=======
+      Pragma:
+      - no-cache
+      Strict-Transport-Security:
+      - max-age=15724800;
+      Vary:
+      - Accept-Encoding
+      X-Content-Type-Options:
+      - nosniff
+      X-Dd-Debug:
       - PhosSd3Ch1B6B0DXI71steKUi7XhPDttnPiIP1NdXTw0VJNWpoUnYyBmODS5ne3q
       X-Dd-Version:
       - "35.4528823"
->>>>>>> 154a3a6f
-      X-Frame-Options:
-      - SAMEORIGIN
-    status: 200 OK
-    code: 200
-    duration: ""
-- request:
-    body: ""
-    form: {}
-    headers:
-      Accept:
-      - application/json
-      Dd-Operation-Id:
-      - GetDashboard
-      User-Agent:
-<<<<<<< HEAD
-      - terraform-provider-datadog/dev (terraform 2.4.4; terraform-cli 0.14.7) datadog-api-client-go/1.0.0-beta.16 (go go1.15.3; os darwin; arch amd64)
-    url: https://api.datadoghq.com/api/v1/dashboard/dhm-xji-95d
-    method: GET
-  response:
-    body: '{"notify_list":[],"description":"Created using the Datadog provider in Terraform","author_name":null,"template_variable_presets":[],"template_variables":[],"is_read_only":true,"id":"dhm-xji-95d","title":"tf-TestAccDatadogDashboardTraceService_import-local-1615587260","url":"/dashboard/dhm-xji-95d/tf-testaccdatadogdashboardtraceserviceimport-local-1615587260","created_at":"2021-03-12T22:14:23.648767+00:00","modified_at":"2021-03-12T22:14:23.648767+00:00","author_handle":"frog@datadoghq.com","widgets":[{"definition":{"span_name":"postgres.connection.rollback","title_size":"16","service":"postgres","title":"postgres #env:datadoghq.com","size_format":"large","show_hits":true,"title_align":"center","show_errors":true,"show_breakdown":true,"type":"trace_service","env":"datadoghq.com","time":{"live_span":"30m"},"show_distribution":true,"display_format":"three_column","show_latency":true,"show_resource_list":true},"layout":{"y":5,"width":32,"x":5,"height":43},"id":8894030269649797}],"layout_type":"free"}'
-=======
-      - terraform-provider-datadog/dev (terraform 1.16.0; terraform-cli 0.12.7-sdk) datadog-api-client-go/1.0.0-beta.21 (go go1.15.7; os darwin; arch amd64)
-    url: https://api.datadoghq.com/api/v1/dashboard/sdj-7sm-43s
-    method: GET
-  response:
-    body: '{"notify_list":[],"description":"Created using the Datadog provider in Terraform","author_name":null,"template_variable_presets":[],"template_variables":[],"is_read_only":true,"id":"sdj-7sm-43s","title":"tf-TestAccDatadogDashboardTraceService_import-local-1620975570","url":"/dashboard/sdj-7sm-43s/tf-testaccdatadogdashboardtraceserviceimport-local-1620975570","created_at":"2021-05-14T06:59:32.125900+00:00","modified_at":"2021-05-14T06:59:32.125900+00:00","author_handle":"frog@datadoghq.com","widgets":[{"definition":{"span_name":"postgres.connection.rollback","title_size":"16","service":"postgres","title":"postgres #env:datadoghq.com","size_format":"large","show_hits":true,"title_align":"center","show_errors":true,"show_breakdown":true,"type":"trace_service","env":"datadoghq.com","time":{"live_span":"30m"},"show_distribution":true,"display_format":"three_column","show_latency":true,"show_resource_list":true},"layout":{"y":5,"width":32,"is_column_break":false,"x":5,"height":43},"id":1440475167989548}],"layout_type":"free"}'
->>>>>>> 154a3a6f
-    headers:
-      Cache-Control:
-      - no-cache
-      Connection:
-      - keep-alive
-      Content-Security-Policy:
-      - frame-ancestors 'self'; report-uri https://api.datadoghq.com/csp-report
-      Content-Type:
-      - application/json
-      Date:
-<<<<<<< HEAD
-      - Fri, 12 Mar 2021 22:14:26 GMT
-=======
+      X-Frame-Options:
+      - SAMEORIGIN
+    status: 200 OK
+    code: 200
+    duration: ""
+- request:
+    body: ""
+    form: {}
+    headers:
+      Accept:
+      - application/json
+      Dd-Operation-Id:
+      - GetDashboard
+      User-Agent:
+      - terraform-provider-datadog/dev (terraform 1.16.0; terraform-cli 0.12.7-sdk) datadog-api-client-go/1.0.0-beta.21 (go go1.15.7; os darwin; arch amd64)
+    url: https://api.datadoghq.com/api/v1/dashboard/sdj-7sm-43s
+    method: GET
+  response:
+    body: '{"notify_list":[],"description":"Created using the Datadog provider in Terraform","author_name":null,"template_variable_presets":[],"template_variables":[],"is_read_only":true,"id":"sdj-7sm-43s","title":"tf-TestAccDatadogDashboardTraceService_import-local-1620975570","url":"/dashboard/sdj-7sm-43s/tf-testaccdatadogdashboardtraceserviceimport-local-1620975570","created_at":"2021-05-14T06:59:32.125900+00:00","modified_at":"2021-05-14T06:59:32.125900+00:00","author_handle":"frog@datadoghq.com","widgets":[{"definition":{"span_name":"postgres.connection.rollback","title_size":"16","service":"postgres","title":"postgres #env:datadoghq.com","size_format":"large","show_hits":true,"title_align":"center","show_errors":true,"show_breakdown":true,"type":"trace_service","env":"datadoghq.com","time":{"live_span":"30m"},"show_distribution":true,"display_format":"three_column","show_latency":true,"show_resource_list":true},"layout":{"y":5,"width":32,"is_column_break":false,"x":5,"height":43},"id":1440475167989548}],"layout_type":"free"}'
+    headers:
+      Cache-Control:
+      - no-cache
+      Connection:
+      - keep-alive
+      Content-Security-Policy:
+      - frame-ancestors 'self'; report-uri https://api.datadoghq.com/csp-report
+      Content-Type:
+      - application/json
+      Date:
       - Fri, 14 May 2021 06:59:36 GMT
->>>>>>> 154a3a6f
-      Pragma:
-      - no-cache
-      Strict-Transport-Security:
-      - max-age=15724800;
-      Vary:
-      - Accept-Encoding
-      X-Content-Type-Options:
-      - nosniff
-      X-Dd-Debug:
-<<<<<<< HEAD
-      - 2328yjLSqI4XmR1pVqrPRR/SFcQsbafjEpPmZx7/3PfxUK1nJQQsX+wrMelyVyj+
-      X-Dd-Version:
-      - "35.4088130"
-=======
+      Pragma:
+      - no-cache
+      Strict-Transport-Security:
+      - max-age=15724800;
+      Vary:
+      - Accept-Encoding
+      X-Content-Type-Options:
+      - nosniff
+      X-Dd-Debug:
       - Wjq53IVIwnB4SiR238oOYgHFMq/ZYP0LQ/Dv8C2fFLBwTje/dWJHu6pI6vIOK1zG
       X-Dd-Version:
       - "35.4528823"
->>>>>>> 154a3a6f
-      X-Frame-Options:
-      - SAMEORIGIN
-    status: 200 OK
-    code: 200
-    duration: ""
-- request:
-    body: ""
-    form: {}
-    headers:
-      Accept:
-      - application/json
-      Dd-Operation-Id:
-      - GetDashboard
-      User-Agent:
-<<<<<<< HEAD
-      - terraform-provider-datadog/dev (terraform 2.4.4; terraform-cli 0.14.7) datadog-api-client-go/1.0.0-beta.16 (go go1.15.3; os darwin; arch amd64)
-    url: https://api.datadoghq.com/api/v1/dashboard/dhm-xji-95d
-    method: GET
-  response:
-    body: '{"notify_list":[],"description":"Created using the Datadog provider in Terraform","author_name":null,"template_variable_presets":[],"template_variables":[],"is_read_only":true,"id":"dhm-xji-95d","title":"tf-TestAccDatadogDashboardTraceService_import-local-1615587260","url":"/dashboard/dhm-xji-95d/tf-testaccdatadogdashboardtraceserviceimport-local-1615587260","created_at":"2021-03-12T22:14:23.648767+00:00","modified_at":"2021-03-12T22:14:23.648767+00:00","author_handle":"frog@datadoghq.com","widgets":[{"definition":{"span_name":"postgres.connection.rollback","title_size":"16","service":"postgres","title":"postgres #env:datadoghq.com","size_format":"large","show_hits":true,"title_align":"center","show_errors":true,"show_breakdown":true,"type":"trace_service","env":"datadoghq.com","time":{"live_span":"30m"},"show_distribution":true,"display_format":"three_column","show_latency":true,"show_resource_list":true},"layout":{"y":5,"width":32,"x":5,"height":43},"id":8894030269649797}],"layout_type":"free"}'
-=======
-      - terraform-provider-datadog/dev (terraform 1.16.0; terraform-cli 0.12.7-sdk) datadog-api-client-go/1.0.0-beta.21 (go go1.15.7; os darwin; arch amd64)
-    url: https://api.datadoghq.com/api/v1/dashboard/sdj-7sm-43s
-    method: GET
-  response:
-    body: '{"notify_list":[],"description":"Created using the Datadog provider in Terraform","author_name":null,"template_variable_presets":[],"template_variables":[],"is_read_only":true,"id":"sdj-7sm-43s","title":"tf-TestAccDatadogDashboardTraceService_import-local-1620975570","url":"/dashboard/sdj-7sm-43s/tf-testaccdatadogdashboardtraceserviceimport-local-1620975570","created_at":"2021-05-14T06:59:32.125900+00:00","modified_at":"2021-05-14T06:59:32.125900+00:00","author_handle":"frog@datadoghq.com","widgets":[{"definition":{"span_name":"postgres.connection.rollback","title_size":"16","service":"postgres","title":"postgres #env:datadoghq.com","size_format":"large","show_hits":true,"title_align":"center","show_errors":true,"show_breakdown":true,"type":"trace_service","env":"datadoghq.com","time":{"live_span":"30m"},"show_distribution":true,"display_format":"three_column","show_latency":true,"show_resource_list":true},"layout":{"y":5,"width":32,"is_column_break":false,"x":5,"height":43},"id":1440475167989548}],"layout_type":"free"}'
->>>>>>> 154a3a6f
-    headers:
-      Cache-Control:
-      - no-cache
-      Connection:
-      - keep-alive
-      Content-Security-Policy:
-      - frame-ancestors 'self'; report-uri https://api.datadoghq.com/csp-report
-      Content-Type:
-      - application/json
-      Date:
-<<<<<<< HEAD
-      - Fri, 12 Mar 2021 22:14:27 GMT
-=======
+      X-Frame-Options:
+      - SAMEORIGIN
+    status: 200 OK
+    code: 200
+    duration: ""
+- request:
+    body: ""
+    form: {}
+    headers:
+      Accept:
+      - application/json
+      Dd-Operation-Id:
+      - GetDashboard
+      User-Agent:
+      - terraform-provider-datadog/dev (terraform 1.16.0; terraform-cli 0.12.7-sdk) datadog-api-client-go/1.0.0-beta.21 (go go1.15.7; os darwin; arch amd64)
+    url: https://api.datadoghq.com/api/v1/dashboard/sdj-7sm-43s
+    method: GET
+  response:
+    body: '{"notify_list":[],"description":"Created using the Datadog provider in Terraform","author_name":null,"template_variable_presets":[],"template_variables":[],"is_read_only":true,"id":"sdj-7sm-43s","title":"tf-TestAccDatadogDashboardTraceService_import-local-1620975570","url":"/dashboard/sdj-7sm-43s/tf-testaccdatadogdashboardtraceserviceimport-local-1620975570","created_at":"2021-05-14T06:59:32.125900+00:00","modified_at":"2021-05-14T06:59:32.125900+00:00","author_handle":"frog@datadoghq.com","widgets":[{"definition":{"span_name":"postgres.connection.rollback","title_size":"16","service":"postgres","title":"postgres #env:datadoghq.com","size_format":"large","show_hits":true,"title_align":"center","show_errors":true,"show_breakdown":true,"type":"trace_service","env":"datadoghq.com","time":{"live_span":"30m"},"show_distribution":true,"display_format":"three_column","show_latency":true,"show_resource_list":true},"layout":{"y":5,"width":32,"is_column_break":false,"x":5,"height":43},"id":1440475167989548}],"layout_type":"free"}'
+    headers:
+      Cache-Control:
+      - no-cache
+      Connection:
+      - keep-alive
+      Content-Security-Policy:
+      - frame-ancestors 'self'; report-uri https://api.datadoghq.com/csp-report
+      Content-Type:
+      - application/json
+      Date:
       - Fri, 14 May 2021 06:59:36 GMT
->>>>>>> 154a3a6f
-      Pragma:
-      - no-cache
-      Strict-Transport-Security:
-      - max-age=15724800;
-      Vary:
-      - Accept-Encoding
-      X-Content-Type-Options:
-      - nosniff
-      X-Dd-Debug:
-<<<<<<< HEAD
-      - nLnnBNvlCFDECRnZvzDb0z4sAO35G+IMidcAs8vrCKyjvsKWE8Yd9S3n6OjZ1qRN
-      X-Dd-Version:
-      - "35.4088130"
-=======
+      Pragma:
+      - no-cache
+      Strict-Transport-Security:
+      - max-age=15724800;
+      Vary:
+      - Accept-Encoding
+      X-Content-Type-Options:
+      - nosniff
+      X-Dd-Debug:
       - l8RQo2maZqJf6GFThBbKNE6dvthz6njusVtau3dPXJWL2RLFoN81H+BLPB/1xgs1
       X-Dd-Version:
       - "35.4528823"
->>>>>>> 154a3a6f
-      X-Frame-Options:
-      - SAMEORIGIN
-    status: 200 OK
-    code: 200
-    duration: ""
-- request:
-    body: ""
-    form: {}
-    headers:
-      Accept:
-      - application/json
-      Dd-Operation-Id:
-      - GetDashboard
-      User-Agent:
-<<<<<<< HEAD
-      - terraform-provider-datadog/dev (terraform 2.4.4; terraform-cli 0.14.7) datadog-api-client-go/1.0.0-beta.16 (go go1.15.3; os darwin; arch amd64)
-    url: https://api.datadoghq.com/api/v1/dashboard/dhm-xji-95d
-    method: GET
-  response:
-    body: '{"notify_list":[],"description":"Created using the Datadog provider in Terraform","author_name":null,"template_variable_presets":[],"template_variables":[],"is_read_only":true,"id":"dhm-xji-95d","title":"tf-TestAccDatadogDashboardTraceService_import-local-1615587260","url":"/dashboard/dhm-xji-95d/tf-testaccdatadogdashboardtraceserviceimport-local-1615587260","created_at":"2021-03-12T22:14:23.648767+00:00","modified_at":"2021-03-12T22:14:23.648767+00:00","author_handle":"frog@datadoghq.com","widgets":[{"definition":{"span_name":"postgres.connection.rollback","title_size":"16","service":"postgres","title":"postgres #env:datadoghq.com","size_format":"large","show_hits":true,"title_align":"center","show_errors":true,"show_breakdown":true,"type":"trace_service","env":"datadoghq.com","time":{"live_span":"30m"},"show_distribution":true,"display_format":"three_column","show_latency":true,"show_resource_list":true},"layout":{"y":5,"width":32,"x":5,"height":43},"id":8894030269649797}],"layout_type":"free"}'
-=======
-      - terraform-provider-datadog/dev (terraform 1.16.0; terraform-cli 0.12.7-sdk) datadog-api-client-go/1.0.0-beta.21 (go go1.15.7; os darwin; arch amd64)
-    url: https://api.datadoghq.com/api/v1/dashboard/sdj-7sm-43s
-    method: GET
-  response:
-    body: '{"notify_list":[],"description":"Created using the Datadog provider in Terraform","author_name":null,"template_variable_presets":[],"template_variables":[],"is_read_only":true,"id":"sdj-7sm-43s","title":"tf-TestAccDatadogDashboardTraceService_import-local-1620975570","url":"/dashboard/sdj-7sm-43s/tf-testaccdatadogdashboardtraceserviceimport-local-1620975570","created_at":"2021-05-14T06:59:32.125900+00:00","modified_at":"2021-05-14T06:59:32.125900+00:00","author_handle":"frog@datadoghq.com","widgets":[{"definition":{"span_name":"postgres.connection.rollback","title_size":"16","service":"postgres","title":"postgres #env:datadoghq.com","size_format":"large","show_hits":true,"title_align":"center","show_errors":true,"show_breakdown":true,"type":"trace_service","env":"datadoghq.com","time":{"live_span":"30m"},"show_distribution":true,"display_format":"three_column","show_latency":true,"show_resource_list":true},"layout":{"y":5,"width":32,"is_column_break":false,"x":5,"height":43},"id":1440475167989548}],"layout_type":"free"}'
->>>>>>> 154a3a6f
-    headers:
-      Cache-Control:
-      - no-cache
-      Connection:
-      - keep-alive
-      Content-Security-Policy:
-      - frame-ancestors 'self'; report-uri https://api.datadoghq.com/csp-report
-      Content-Type:
-      - application/json
-      Date:
-<<<<<<< HEAD
-      - Fri, 12 Mar 2021 22:14:29 GMT
-=======
+      X-Frame-Options:
+      - SAMEORIGIN
+    status: 200 OK
+    code: 200
+    duration: ""
+- request:
+    body: ""
+    form: {}
+    headers:
+      Accept:
+      - application/json
+      Dd-Operation-Id:
+      - GetDashboard
+      User-Agent:
+      - terraform-provider-datadog/dev (terraform 1.16.0; terraform-cli 0.12.7-sdk) datadog-api-client-go/1.0.0-beta.21 (go go1.15.7; os darwin; arch amd64)
+    url: https://api.datadoghq.com/api/v1/dashboard/sdj-7sm-43s
+    method: GET
+  response:
+    body: '{"notify_list":[],"description":"Created using the Datadog provider in Terraform","author_name":null,"template_variable_presets":[],"template_variables":[],"is_read_only":true,"id":"sdj-7sm-43s","title":"tf-TestAccDatadogDashboardTraceService_import-local-1620975570","url":"/dashboard/sdj-7sm-43s/tf-testaccdatadogdashboardtraceserviceimport-local-1620975570","created_at":"2021-05-14T06:59:32.125900+00:00","modified_at":"2021-05-14T06:59:32.125900+00:00","author_handle":"frog@datadoghq.com","widgets":[{"definition":{"span_name":"postgres.connection.rollback","title_size":"16","service":"postgres","title":"postgres #env:datadoghq.com","size_format":"large","show_hits":true,"title_align":"center","show_errors":true,"show_breakdown":true,"type":"trace_service","env":"datadoghq.com","time":{"live_span":"30m"},"show_distribution":true,"display_format":"three_column","show_latency":true,"show_resource_list":true},"layout":{"y":5,"width":32,"is_column_break":false,"x":5,"height":43},"id":1440475167989548}],"layout_type":"free"}'
+    headers:
+      Cache-Control:
+      - no-cache
+      Connection:
+      - keep-alive
+      Content-Security-Policy:
+      - frame-ancestors 'self'; report-uri https://api.datadoghq.com/csp-report
+      Content-Type:
+      - application/json
+      Date:
       - Fri, 14 May 2021 06:59:37 GMT
->>>>>>> 154a3a6f
-      Pragma:
-      - no-cache
-      Strict-Transport-Security:
-      - max-age=15724800;
-      Vary:
-      - Accept-Encoding
-      X-Content-Type-Options:
-      - nosniff
-      X-Dd-Debug:
-<<<<<<< HEAD
-      - 25u1gDlL724DHllbjFT4BhOLorBTilh+aah2uWAUEjFC/+rjczJdiyWrV/HwLwe/
-      X-Dd-Version:
-      - "35.4088130"
-=======
+      Pragma:
+      - no-cache
+      Strict-Transport-Security:
+      - max-age=15724800;
+      Vary:
+      - Accept-Encoding
+      X-Content-Type-Options:
+      - nosniff
+      X-Dd-Debug:
       - PhosSd3Ch1B6B0DXI71steKUi7XhPDttnPiIP1NdXTw0VJNWpoUnYyBmODS5ne3q
       X-Dd-Version:
       - "35.4528823"
@@ -326,7 +251,6 @@
       - dPySkcOzIZtKyMKDAAzuysY3gNGGj6RtYogGuSb76E8mPvoqzREyRp6lPYm91hQU
       X-Dd-Version:
       - "35.4528823"
->>>>>>> 154a3a6f
       X-Frame-Options:
       - SAMEORIGIN
     status: 200 OK
@@ -341,108 +265,74 @@
       Dd-Operation-Id:
       - DeleteDashboard
       User-Agent:
-<<<<<<< HEAD
-      - terraform-provider-datadog/dev (terraform 2.4.4; terraform-cli ) datadog-api-client-go/1.0.0-beta.16 (go go1.15.3; os darwin; arch amd64)
-    url: https://api.datadoghq.com/api/v1/dashboard/dhm-xji-95d
+      - terraform-provider-datadog/dev (terraform 1.16.0; terraform-cli 0.12.7-sdk) datadog-api-client-go/1.0.0-beta.21 (go go1.15.7; os darwin; arch amd64)
+    url: https://api.datadoghq.com/api/v1/dashboard/sdj-7sm-43s
     method: DELETE
   response:
-    body: '{"deleted_dashboard_id":"dhm-xji-95d"}'
-=======
-      - terraform-provider-datadog/dev (terraform 1.16.0; terraform-cli 0.12.7-sdk) datadog-api-client-go/1.0.0-beta.21 (go go1.15.7; os darwin; arch amd64)
-    url: https://api.datadoghq.com/api/v1/dashboard/sdj-7sm-43s
-    method: DELETE
-  response:
     body: '{"deleted_dashboard_id":"sdj-7sm-43s"}'
->>>>>>> 154a3a6f
-    headers:
-      Cache-Control:
-      - no-cache
-      Connection:
-      - keep-alive
-      Content-Security-Policy:
-      - frame-ancestors 'self'; report-uri https://api.datadoghq.com/csp-report
-      Content-Type:
-      - application/json
-      Date:
-<<<<<<< HEAD
-      - Fri, 12 Mar 2021 22:14:31 GMT
-=======
+    headers:
+      Cache-Control:
+      - no-cache
+      Connection:
+      - keep-alive
+      Content-Security-Policy:
+      - frame-ancestors 'self'; report-uri https://api.datadoghq.com/csp-report
+      Content-Type:
+      - application/json
+      Date:
       - Fri, 14 May 2021 06:59:38 GMT
->>>>>>> 154a3a6f
-      Pragma:
-      - no-cache
-      Strict-Transport-Security:
-      - max-age=15724800;
-      Vary:
-      - Accept-Encoding
-      X-Content-Type-Options:
-      - nosniff
-      X-Dd-Debug:
-<<<<<<< HEAD
-      - LcgNasIYBRkNppmD6mCKE9J6iv0eEjosuuHR5V5zw2fWbR54i39C8dhdK8zDq/40
-      X-Dd-Version:
-      - "35.4088130"
-=======
+      Pragma:
+      - no-cache
+      Strict-Transport-Security:
+      - max-age=15724800;
+      Vary:
+      - Accept-Encoding
+      X-Content-Type-Options:
+      - nosniff
+      X-Dd-Debug:
       - Wjq53IVIwnB4SiR238oOYgHFMq/ZYP0LQ/Dv8C2fFLBwTje/dWJHu6pI6vIOK1zG
       X-Dd-Version:
       - "35.4528823"
->>>>>>> 154a3a6f
-      X-Frame-Options:
-      - SAMEORIGIN
-    status: 200 OK
-    code: 200
-    duration: ""
-- request:
-    body: ""
-    form: {}
-    headers:
-      Accept:
-      - application/json
-      Dd-Operation-Id:
-      - GetDashboard
-      User-Agent:
-<<<<<<< HEAD
-      - terraform-provider-datadog/dev (terraform 2.4.4; terraform-cli ) datadog-api-client-go/1.0.0-beta.16 (go go1.15.3; os darwin; arch amd64)
-    url: https://api.datadoghq.com/api/v1/dashboard/dhm-xji-95d
-    method: GET
-  response:
-    body: '{"errors": ["Dashboard with ID dhm-xji-95d not found"]}'
-=======
+      X-Frame-Options:
+      - SAMEORIGIN
+    status: 200 OK
+    code: 200
+    duration: ""
+- request:
+    body: ""
+    form: {}
+    headers:
+      Accept:
+      - application/json
+      Dd-Operation-Id:
+      - GetDashboard
+      User-Agent:
       - terraform-provider-datadog/dev (terraform 1.16.0; terraform-cli 0.12.7-sdk) datadog-api-client-go/1.0.0-beta.21 (go go1.15.7; os darwin; arch amd64)
     url: https://api.datadoghq.com/api/v1/dashboard/sdj-7sm-43s
     method: GET
   response:
     body: '{"errors": ["Dashboard with ID sdj-7sm-43s not found"]}'
->>>>>>> 154a3a6f
-    headers:
-      Cache-Control:
-      - no-cache
-      Connection:
-      - keep-alive
-      Content-Security-Policy:
-      - frame-ancestors 'self'; report-uri https://api.datadoghq.com/csp-report
-      Content-Type:
-      - application/json
-      Date:
-<<<<<<< HEAD
-      - Fri, 12 Mar 2021 22:14:31 GMT
-=======
+    headers:
+      Cache-Control:
+      - no-cache
+      Connection:
+      - keep-alive
+      Content-Security-Policy:
+      - frame-ancestors 'self'; report-uri https://api.datadoghq.com/csp-report
+      Content-Type:
+      - application/json
+      Date:
       - Fri, 14 May 2021 06:59:38 GMT
->>>>>>> 154a3a6f
-      Pragma:
-      - no-cache
-      Strict-Transport-Security:
-      - max-age=15724800;
-      Vary:
-      - Accept-Encoding
-      X-Content-Type-Options:
-      - nosniff
-      X-Dd-Version:
-<<<<<<< HEAD
-      - "35.4088130"
-=======
-      - "35.4528823"
->>>>>>> 154a3a6f
+      Pragma:
+      - no-cache
+      Strict-Transport-Security:
+      - max-age=15724800;
+      Vary:
+      - Accept-Encoding
+      X-Content-Type-Options:
+      - nosniff
+      X-Dd-Version:
+      - "35.4528823"
       X-Frame-Options:
       - SAMEORIGIN
     status: 404 Not Found

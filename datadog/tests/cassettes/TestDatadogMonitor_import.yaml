--- conflicted
+++ resolved
@@ -3,11 +3,7 @@
 interactions:
 - request:
     body: |
-<<<<<<< HEAD
-      {"message":"some message Notify: @hipchat-channel","name":"tf-TestDatadogMonitor_import-local-1618930853","options":{"escalation_message":"the situation has escalated @pagerduty","include_tags":true,"new_host_delay":600,"no_data_timeframe":10,"notify_no_data":false,"renotify_interval":60,"require_full_window":true,"thresholds":{"critical":2.5,"critical_recovery":2.4,"ok":1.5,"warning":2.3,"warning_recovery":2.2},"timeout_h":60},"priority":0,"query":"avg(last_1h):avg:aws.ec2.cpu{environment:foo,host:foo} by {host} \u003e 2.5","tags":["bar:baz","foo:bar"],"type":"query alert"}
-=======
       {"message":"some message Notify: @hipchat-channel","name":"tf-TestDatadogMonitor_import-local-1617189789","options":{"escalation_message":"the situation has escalated @pagerduty","include_tags":true,"new_host_delay":600,"no_data_timeframe":10,"notify_no_data":false,"renotify_interval":60,"require_full_window":true,"thresholds":{"critical":2.5,"critical_recovery":2.4,"ok":1.5,"warning":2.3,"warning_recovery":2.2},"timeout_h":60},"priority":0,"query":"avg(last_1h):avg:aws.ec2.cpu{environment:foo,host:foo} by {host} \u003e 2.5","tags":["bar:baz","foo:bar"],"type":"query alert"}
->>>>>>> 154a3a6f
     form: {}
     headers:
       Accept:
@@ -17,11 +13,7 @@
       Dd-Operation-Id:
       - ValidateMonitor
       User-Agent:
-<<<<<<< HEAD
-      - terraform-provider-datadog/dev (terraform 2.4.4; terraform-cli 0.14.7) datadog-api-client-go/1.0.0-beta.19 (go go1.16.3; os darwin; arch amd64)
-=======
-      - terraform-provider-datadog/dev (terraform 1.16.0; terraform-cli 0.12.7-sdk) datadog-api-client-go/1.0.0-beta.19+dev (go go1.15.3; os darwin; arch amd64)
->>>>>>> 154a3a6f
+      - terraform-provider-datadog/dev (terraform 1.16.0; terraform-cli 0.12.7-sdk) datadog-api-client-go/1.0.0-beta.19+dev (go go1.15.3; os darwin; arch amd64)
     url: https://api.datadoghq.com/api/v1/monitor/validate
     method: POST
   response:
@@ -38,23 +30,15 @@
       Content-Type:
       - application/json
       Date:
-<<<<<<< HEAD
-      - Tue, 20 Apr 2021 15:00:54 GMT
-=======
       - Wed, 31 Mar 2021 11:23:09 GMT
->>>>>>> 154a3a6f
-      Pragma:
-      - no-cache
-      Strict-Transport-Security:
-      - max-age=15724800;
-      X-Content-Type-Options:
-      - nosniff
-      X-Dd-Version:
-<<<<<<< HEAD
-      - "35.4351965"
-=======
-      - "35.4207809"
->>>>>>> 154a3a6f
+      Pragma:
+      - no-cache
+      Strict-Transport-Security:
+      - max-age=15724800;
+      X-Content-Type-Options:
+      - nosniff
+      X-Dd-Version:
+      - "35.4207809"
       X-Frame-Options:
       - SAMEORIGIN
     status: 200 OK
@@ -62,11 +46,7 @@
     duration: ""
 - request:
     body: |
-<<<<<<< HEAD
-      {"message":"some message Notify: @hipchat-channel","name":"tf-TestDatadogMonitor_import-local-1618930853","options":{"escalation_message":"the situation has escalated @pagerduty","include_tags":true,"new_host_delay":600,"no_data_timeframe":10,"notify_no_data":false,"renotify_interval":60,"require_full_window":true,"thresholds":{"critical":2.5,"critical_recovery":2.4,"ok":1.5,"warning":2.3,"warning_recovery":2.2},"timeout_h":60},"priority":0,"query":"avg(last_1h):avg:aws.ec2.cpu{environment:foo,host:foo} by {host} \u003e 2.5","tags":["bar:baz","foo:bar"],"type":"query alert"}
-=======
       {"message":"some message Notify: @hipchat-channel","name":"tf-TestDatadogMonitor_import-local-1617189789","options":{"escalation_message":"the situation has escalated @pagerduty","include_tags":true,"new_host_delay":600,"no_data_timeframe":10,"notify_no_data":false,"renotify_interval":60,"require_full_window":true,"thresholds":{"critical":2.5,"critical_recovery":2.4,"ok":1.5,"warning":2.3,"warning_recovery":2.2},"timeout_h":60},"priority":0,"query":"avg(last_1h):avg:aws.ec2.cpu{environment:foo,host:foo} by {host} \u003e 2.5","tags":["bar:baz","foo:bar"],"type":"query alert"}
->>>>>>> 154a3a6f
     form: {}
     headers:
       Accept:
@@ -76,11 +56,7 @@
       Dd-Operation-Id:
       - ValidateMonitor
       User-Agent:
-<<<<<<< HEAD
-      - terraform-provider-datadog/dev (terraform 2.4.4; terraform-cli 0.14.7) datadog-api-client-go/1.0.0-beta.19 (go go1.16.3; os darwin; arch amd64)
-=======
-      - terraform-provider-datadog/dev (terraform 1.16.0; terraform-cli 0.12.7-sdk) datadog-api-client-go/1.0.0-beta.19+dev (go go1.15.3; os darwin; arch amd64)
->>>>>>> 154a3a6f
+      - terraform-provider-datadog/dev (terraform 1.16.0; terraform-cli 0.12.7-sdk) datadog-api-client-go/1.0.0-beta.19+dev (go go1.15.3; os darwin; arch amd64)
     url: https://api.datadoghq.com/api/v1/monitor/validate
     method: POST
   response:
@@ -97,23 +73,15 @@
       Content-Type:
       - application/json
       Date:
-<<<<<<< HEAD
-      - Tue, 20 Apr 2021 15:00:55 GMT
-=======
       - Wed, 31 Mar 2021 11:23:10 GMT
->>>>>>> 154a3a6f
-      Pragma:
-      - no-cache
-      Strict-Transport-Security:
-      - max-age=15724800;
-      X-Content-Type-Options:
-      - nosniff
-      X-Dd-Version:
-<<<<<<< HEAD
-      - "35.4351965"
-=======
-      - "35.4207809"
->>>>>>> 154a3a6f
+      Pragma:
+      - no-cache
+      Strict-Transport-Security:
+      - max-age=15724800;
+      X-Content-Type-Options:
+      - nosniff
+      X-Dd-Version:
+      - "35.4207809"
       X-Frame-Options:
       - SAMEORIGIN
     status: 200 OK
@@ -121,11 +89,108 @@
     duration: ""
 - request:
     body: |
-<<<<<<< HEAD
-      {"message":"some message Notify: @hipchat-channel","name":"tf-TestDatadogMonitor_import-local-1618930853","options":{"escalation_message":"the situation has escalated @pagerduty","include_tags":true,"new_host_delay":600,"no_data_timeframe":10,"notify_no_data":false,"renotify_interval":60,"require_full_window":true,"thresholds":{"critical":2.5,"critical_recovery":2.4,"ok":1.5,"warning":2.3,"warning_recovery":2.2},"timeout_h":60},"priority":0,"query":"avg(last_1h):avg:aws.ec2.cpu{environment:foo,host:foo} by {host} \u003e 2.5","tags":["bar:baz","foo:bar"],"type":"query alert"}
-=======
       {"message":"some message Notify: @hipchat-channel","name":"tf-TestDatadogMonitor_import-local-1617189789","options":{"escalation_message":"the situation has escalated @pagerduty","include_tags":true,"new_host_delay":600,"notify_no_data":false,"renotify_interval":60,"require_full_window":true,"thresholds":{"critical":2.5,"critical_recovery":2.4,"ok":1.5,"warning":2.3,"warning_recovery":2.2},"timeout_h":60},"priority":0,"query":"avg(last_1h):avg:aws.ec2.cpu{environment:foo,host:foo} by {host} \u003e 2.5","tags":["bar:baz","foo:bar"],"type":"query alert"}
->>>>>>> 154a3a6f
+    form: {}
+    headers:
+      Accept:
+      - application/json
+      Content-Type:
+      - application/json
+      Dd-Operation-Id:
+      - CreateMonitor
+      User-Agent:
+      - terraform-provider-datadog/dev (terraform 1.16.0; terraform-cli 0.12.7-sdk) datadog-api-client-go/1.0.0-beta.19+dev (go go1.15.3; os darwin; arch amd64)
+    url: https://api.datadoghq.com/api/v1/monitor
+    method: POST
+  response:
+    body: '{"restricted_roles":null,"tags":["bar:baz","foo:bar"],"deleted":null,"query":"avg(last_1h):avg:aws.ec2.cpu{environment:foo,host:foo} by {host} > 2.5","message":"some message Notify: @hipchat-channel","id":33127317,"multi":true,"name":"tf-TestDatadogMonitor_import-local-1617189789","created":"2021-03-31T11:23:10.343510+00:00","created_at":1617189790000,"creator":{"id":1445416,"handle":"frog@datadoghq.com","name":null,"email":"frog@datadoghq.com"},"org_id":321813,"modified":"2021-03-31T11:23:10.343510+00:00","priority":null,"overall_state_modified":null,"overall_state":"No Data","type":"query alert","options":{"notify_audit":false,"locked":false,"timeout_h":60,"silenced":{},"include_tags":true,"thresholds":{"warning":2.3,"ok":1.5,"critical":2.5,"warning_recovery":2.2,"critical_recovery":2.4},"require_full_window":true,"new_host_delay":600,"notify_no_data":false,"renotify_interval":60,"escalation_message":"the situation has escalated @pagerduty"}}'
+    headers:
+      Cache-Control:
+      - no-cache
+      Connection:
+      - keep-alive
+      Content-Security-Policy:
+      - frame-ancestors 'self'; report-uri https://api.datadoghq.com/csp-report
+      Content-Type:
+      - application/json
+      Date:
+      - Wed, 31 Mar 2021 11:23:10 GMT
+      Pragma:
+      - no-cache
+      Strict-Transport-Security:
+      - max-age=15724800;
+      Vary:
+      - Accept-Encoding
+      X-Content-Type-Options:
+      - nosniff
+      X-Dd-Version:
+      - "35.4207809"
+      X-Frame-Options:
+      - SAMEORIGIN
+      X-Ratelimit-Limit:
+      - "500"
+      X-Ratelimit-Period:
+      - "10"
+      X-Ratelimit-Remaining:
+      - "497"
+      X-Ratelimit-Reset:
+      - "10"
+    status: 200 OK
+    code: 200
+    duration: ""
+- request:
+    body: ""
+    form: {}
+    headers:
+      Accept:
+      - application/json
+      Dd-Operation-Id:
+      - GetMonitor
+      User-Agent:
+      - terraform-provider-datadog/dev (terraform 1.16.0; terraform-cli 0.12.7-sdk) datadog-api-client-go/1.0.0-beta.19+dev (go go1.15.3; os darwin; arch amd64)
+    url: https://api.datadoghq.com/api/v1/monitor/33127317
+    method: GET
+  response:
+    body: '{"restricted_roles":null,"tags":["bar:baz","foo:bar"],"deleted":null,"query":"avg(last_1h):avg:aws.ec2.cpu{environment:foo,host:foo} by {host} > 2.5","message":"some message Notify: @hipchat-channel","id":33127317,"multi":true,"name":"tf-TestDatadogMonitor_import-local-1617189789","created":"2021-03-31T11:23:10.343510+00:00","created_at":1617189790000,"creator":{"id":1445416,"handle":"frog@datadoghq.com","name":null,"email":"frog@datadoghq.com"},"org_id":321813,"modified":"2021-03-31T11:23:10.343510+00:00","priority":null,"overall_state_modified":null,"overall_state":"No Data","type":"query alert","options":{"notify_audit":false,"locked":false,"timeout_h":60,"silenced":{},"include_tags":true,"thresholds":{"warning":2.3,"ok":1.5,"critical":2.5,"warning_recovery":2.2,"critical_recovery":2.4},"require_full_window":true,"new_host_delay":600,"notify_no_data":false,"renotify_interval":60,"escalation_message":"the situation has escalated @pagerduty"}}'
+    headers:
+      Cache-Control:
+      - no-cache
+      Connection:
+      - keep-alive
+      Content-Security-Policy:
+      - frame-ancestors 'self'; report-uri https://api.datadoghq.com/csp-report
+      Content-Type:
+      - application/json
+      Date:
+      - Wed, 31 Mar 2021 11:23:10 GMT
+      Pragma:
+      - no-cache
+      Strict-Transport-Security:
+      - max-age=15724800;
+      Vary:
+      - Accept-Encoding
+      X-Content-Type-Options:
+      - nosniff
+      X-Dd-Debug:
+      - dCmL/3rURV6BPeaqeP3Rxigq41m5CAb17XjrRE42uZ01zpr07HVhbL5/3TWMkvgu
+      X-Dd-Version:
+      - "35.4207809"
+      X-Frame-Options:
+      - SAMEORIGIN
+      X-Ratelimit-Limit:
+      - "3000"
+      X-Ratelimit-Period:
+      - "10"
+      X-Ratelimit-Remaining:
+      - "2997"
+      X-Ratelimit-Reset:
+      - "10"
+    status: 200 OK
+    code: 200
+    duration: ""
+- request:
+    body: |
+      {"message":"some message Notify: @hipchat-channel","name":"tf-TestDatadogMonitor_import-local-1617189789","options":{"escalation_message":"the situation has escalated @pagerduty","include_tags":true,"new_host_delay":600,"no_data_timeframe":10,"notify_no_data":false,"renotify_interval":60,"require_full_window":true,"thresholds":{"critical":2.5,"critical_recovery":2.4,"ok":1.5,"warning":2.3,"warning_recovery":2.2},"timeout_h":60},"priority":0,"query":"avg(last_1h):avg:aws.ec2.cpu{environment:foo,host:foo} by {host} \u003e 2.5","tags":["bar:baz","foo:bar"],"type":"query alert"}
     form: {}
     headers:
       Accept:
@@ -135,19 +200,11 @@
       Dd-Operation-Id:
       - ValidateMonitor
       User-Agent:
-<<<<<<< HEAD
-      - terraform-provider-datadog/dev (terraform 2.4.4; terraform-cli 0.14.7) datadog-api-client-go/1.0.0-beta.19 (go go1.16.3; os darwin; arch amd64)
+      - terraform-provider-datadog/dev (terraform 1.16.0; terraform-cli 0.12.7-sdk) datadog-api-client-go/1.0.0-beta.19+dev (go go1.15.3; os darwin; arch amd64)
     url: https://api.datadoghq.com/api/v1/monitor/validate
     method: POST
   response:
     body: '{}'
-=======
-      - terraform-provider-datadog/dev (terraform 1.16.0; terraform-cli 0.12.7-sdk) datadog-api-client-go/1.0.0-beta.19+dev (go go1.15.3; os darwin; arch amd64)
-    url: https://api.datadoghq.com/api/v1/monitor
-    method: POST
-  response:
-    body: '{"restricted_roles":null,"tags":["bar:baz","foo:bar"],"deleted":null,"query":"avg(last_1h):avg:aws.ec2.cpu{environment:foo,host:foo} by {host} > 2.5","message":"some message Notify: @hipchat-channel","id":33127317,"multi":true,"name":"tf-TestDatadogMonitor_import-local-1617189789","created":"2021-03-31T11:23:10.343510+00:00","created_at":1617189790000,"creator":{"id":1445416,"handle":"frog@datadoghq.com","name":null,"email":"frog@datadoghq.com"},"org_id":321813,"modified":"2021-03-31T11:23:10.343510+00:00","priority":null,"overall_state_modified":null,"overall_state":"No Data","type":"query alert","options":{"notify_audit":false,"locked":false,"timeout_h":60,"silenced":{},"include_tags":true,"thresholds":{"warning":2.3,"ok":1.5,"critical":2.5,"warning_recovery":2.2,"critical_recovery":2.4},"require_full_window":true,"new_host_delay":600,"notify_no_data":false,"renotify_interval":60,"escalation_message":"the situation has escalated @pagerduty"}}'
->>>>>>> 154a3a6f
     headers:
       Cache-Control:
       - no-cache
@@ -160,107 +217,65 @@
       Content-Type:
       - application/json
       Date:
-<<<<<<< HEAD
-      - Tue, 20 Apr 2021 15:00:55 GMT
-=======
       - Wed, 31 Mar 2021 11:23:10 GMT
->>>>>>> 154a3a6f
-      Pragma:
-      - no-cache
-      Strict-Transport-Security:
-      - max-age=15724800;
-      X-Content-Type-Options:
-      - nosniff
-      X-Dd-Version:
-<<<<<<< HEAD
-      - "35.4351965"
-      X-Frame-Options:
-      - SAMEORIGIN
-=======
-      - "35.4207809"
-      X-Frame-Options:
-      - SAMEORIGIN
-      X-Ratelimit-Limit:
-      - "500"
-      X-Ratelimit-Period:
-      - "10"
-      X-Ratelimit-Remaining:
-      - "497"
-      X-Ratelimit-Reset:
-      - "10"
->>>>>>> 154a3a6f
-    status: 200 OK
-    code: 200
-    duration: ""
-- request:
-    body: |
-      {"message":"some message Notify: @hipchat-channel","name":"tf-TestDatadogMonitor_import-local-1618930853","options":{"escalation_message":"the situation has escalated @pagerduty","include_tags":true,"new_host_delay":600,"notify_no_data":false,"renotify_interval":60,"require_full_window":true,"thresholds":{"critical":2.5,"critical_recovery":2.4,"ok":1.5,"warning":2.3,"warning_recovery":2.2},"timeout_h":60},"priority":0,"query":"avg(last_1h):avg:aws.ec2.cpu{environment:foo,host:foo} by {host} \u003e 2.5","tags":["bar:baz","foo:bar"],"type":"query alert"}
-    form: {}
-    headers:
-      Accept:
-      - application/json
-      Content-Type:
-      - application/json
-      Dd-Operation-Id:
-      - CreateMonitor
-      User-Agent:
-<<<<<<< HEAD
-      - terraform-provider-datadog/dev (terraform 2.4.4; terraform-cli 0.14.7) datadog-api-client-go/1.0.0-beta.19 (go go1.16.3; os darwin; arch amd64)
-    url: https://api.datadoghq.com/api/v1/monitor
-    method: POST
-  response:
-    body: '{"restricted_roles":null,"tags":["bar:baz","foo:bar"],"deleted":null,"query":"avg(last_1h):avg:aws.ec2.cpu{environment:foo,host:foo} by {host} > 2.5","message":"some message Notify: @hipchat-channel","id":34158393,"multi":true,"name":"tf-TestDatadogMonitor_import-local-1618930853","created":"2021-04-20T15:00:55.570162+00:00","created_at":1618930855000,"creator":{"id":1445416,"handle":"frog@datadoghq.com","name":null,"email":"frog@datadoghq.com"},"org_id":321813,"modified":"2021-04-20T15:00:55.570162+00:00","priority":null,"overall_state_modified":null,"overall_state":"No Data","type":"query alert","options":{"notify_audit":false,"locked":false,"timeout_h":60,"silenced":{},"include_tags":true,"thresholds":{"warning":2.3,"ok":1.5,"critical":2.5,"warning_recovery":2.2,"critical_recovery":2.4},"require_full_window":true,"new_host_delay":600,"notify_no_data":false,"renotify_interval":60,"escalation_message":"the situation has escalated @pagerduty"}}'
-=======
+      Pragma:
+      - no-cache
+      Strict-Transport-Security:
+      - max-age=15724800;
+      X-Content-Type-Options:
+      - nosniff
+      X-Dd-Version:
+      - "35.4207809"
+      X-Frame-Options:
+      - SAMEORIGIN
+    status: 200 OK
+    code: 200
+    duration: ""
+- request:
+    body: ""
+    form: {}
+    headers:
+      Accept:
+      - application/json
+      Dd-Operation-Id:
+      - GetMonitor
+      User-Agent:
       - terraform-provider-datadog/dev (terraform 1.16.0; terraform-cli 0.12.7-sdk) datadog-api-client-go/1.0.0-beta.19+dev (go go1.15.3; os darwin; arch amd64)
     url: https://api.datadoghq.com/api/v1/monitor/33127317
     method: GET
   response:
     body: '{"restricted_roles":null,"tags":["bar:baz","foo:bar"],"deleted":null,"query":"avg(last_1h):avg:aws.ec2.cpu{environment:foo,host:foo} by {host} > 2.5","message":"some message Notify: @hipchat-channel","id":33127317,"multi":true,"name":"tf-TestDatadogMonitor_import-local-1617189789","created":"2021-03-31T11:23:10.343510+00:00","created_at":1617189790000,"creator":{"id":1445416,"handle":"frog@datadoghq.com","name":null,"email":"frog@datadoghq.com"},"org_id":321813,"modified":"2021-03-31T11:23:10.343510+00:00","priority":null,"overall_state_modified":null,"overall_state":"No Data","type":"query alert","options":{"notify_audit":false,"locked":false,"timeout_h":60,"silenced":{},"include_tags":true,"thresholds":{"warning":2.3,"ok":1.5,"critical":2.5,"warning_recovery":2.2,"critical_recovery":2.4},"require_full_window":true,"new_host_delay":600,"notify_no_data":false,"renotify_interval":60,"escalation_message":"the situation has escalated @pagerduty"}}'
->>>>>>> 154a3a6f
-    headers:
-      Cache-Control:
-      - no-cache
-      Connection:
-      - keep-alive
-      Content-Security-Policy:
-      - frame-ancestors 'self'; report-uri https://api.datadoghq.com/csp-report
-      Content-Type:
-      - application/json
-      Date:
-<<<<<<< HEAD
-      - Tue, 20 Apr 2021 15:00:55 GMT
-=======
+    headers:
+      Cache-Control:
+      - no-cache
+      Connection:
+      - keep-alive
+      Content-Security-Policy:
+      - frame-ancestors 'self'; report-uri https://api.datadoghq.com/csp-report
+      Content-Type:
+      - application/json
+      Date:
       - Wed, 31 Mar 2021 11:23:10 GMT
->>>>>>> 154a3a6f
-      Pragma:
-      - no-cache
-      Strict-Transport-Security:
-      - max-age=15724800;
-      Vary:
-      - Accept-Encoding
-      X-Content-Type-Options:
-      - nosniff
-<<<<<<< HEAD
-      X-Dd-Version:
-      - "35.4351965"
-=======
+      Pragma:
+      - no-cache
+      Strict-Transport-Security:
+      - max-age=15724800;
+      Vary:
+      - Accept-Encoding
+      X-Content-Type-Options:
+      - nosniff
       X-Dd-Debug:
       - dCmL/3rURV6BPeaqeP3Rxigq41m5CAb17XjrRE42uZ01zpr07HVhbL5/3TWMkvgu
       X-Dd-Version:
       - "35.4207809"
->>>>>>> 154a3a6f
-      X-Frame-Options:
-      - SAMEORIGIN
-      X-Ratelimit-Limit:
-      - "500"
-      X-Ratelimit-Period:
-      - "10"
-      X-Ratelimit-Remaining:
-<<<<<<< HEAD
-      - "498"
-=======
-      - "2997"
->>>>>>> 154a3a6f
+      X-Frame-Options:
+      - SAMEORIGIN
+      X-Ratelimit-Limit:
+      - "3000"
+      X-Ratelimit-Period:
+      - "10"
+      X-Ratelimit-Remaining:
+      - "2994"
       X-Ratelimit-Reset:
       - "10"
     status: 200 OK
@@ -268,11 +283,7 @@
     duration: ""
 - request:
     body: |
-<<<<<<< HEAD
-      {"message":"some message Notify: @hipchat-channel","name":"tf-TestDatadogMonitor_import-local-1618930853","options":{"escalation_message":"the situation has escalated @pagerduty","include_tags":true,"new_host_delay":600,"no_data_timeframe":10,"notify_no_data":false,"renotify_interval":60,"require_full_window":true,"thresholds":{"critical":2.5,"critical_recovery":2.4,"ok":1.5,"warning":2.3,"warning_recovery":2.2},"timeout_h":60},"priority":0,"query":"avg(last_1h):avg:aws.ec2.cpu{environment:foo,host:foo} by {host} \u003e 2.5","tags":["bar:baz","foo:bar"],"type":"query alert"}
-=======
       {"message":"some message Notify: @hipchat-channel","name":"tf-TestDatadogMonitor_import-local-1617189789","options":{"escalation_message":"the situation has escalated @pagerduty","include_tags":true,"new_host_delay":600,"no_data_timeframe":10,"notify_no_data":false,"renotify_interval":60,"require_full_window":true,"thresholds":{"critical":2.5,"critical_recovery":2.4,"ok":1.5,"warning":2.3,"warning_recovery":2.2},"timeout_h":60},"priority":0,"query":"avg(last_1h):avg:aws.ec2.cpu{environment:foo,host:foo} by {host} \u003e 2.5","tags":["bar:baz","foo:bar"],"type":"query alert"}
->>>>>>> 154a3a6f
     form: {}
     headers:
       Accept:
@@ -282,11 +293,7 @@
       Dd-Operation-Id:
       - ValidateMonitor
       User-Agent:
-<<<<<<< HEAD
-      - terraform-provider-datadog/dev (terraform 2.4.4; terraform-cli 0.14.7) datadog-api-client-go/1.0.0-beta.19 (go go1.16.3; os darwin; arch amd64)
-=======
-      - terraform-provider-datadog/dev (terraform 1.16.0; terraform-cli 0.12.7-sdk) datadog-api-client-go/1.0.0-beta.19+dev (go go1.15.3; os darwin; arch amd64)
->>>>>>> 154a3a6f
+      - terraform-provider-datadog/dev (terraform 1.16.0; terraform-cli 0.12.7-sdk) datadog-api-client-go/1.0.0-beta.19+dev (go go1.15.3; os darwin; arch amd64)
     url: https://api.datadoghq.com/api/v1/monitor/validate
     method: POST
   response:
@@ -303,171 +310,26 @@
       Content-Type:
       - application/json
       Date:
-<<<<<<< HEAD
-      - Tue, 20 Apr 2021 15:00:56 GMT
-=======
-      - Wed, 31 Mar 2021 11:23:10 GMT
->>>>>>> 154a3a6f
-      Pragma:
-      - no-cache
-      Strict-Transport-Security:
-      - max-age=15724800;
-      X-Content-Type-Options:
-      - nosniff
-      X-Dd-Version:
-<<<<<<< HEAD
-      - "35.4351965"
-=======
-      - "35.4207809"
->>>>>>> 154a3a6f
-      X-Frame-Options:
-      - SAMEORIGIN
-    status: 200 OK
-    code: 200
-    duration: ""
-- request:
-    body: ""
-    form: {}
-    headers:
-      Accept:
-      - application/json
-      Dd-Operation-Id:
-      - GetMonitor
-      User-Agent:
-<<<<<<< HEAD
-      - terraform-provider-datadog/dev (terraform 2.4.4; terraform-cli 0.14.7) datadog-api-client-go/1.0.0-beta.19 (go go1.16.3; os darwin; arch amd64)
-    url: https://api.datadoghq.com/api/v1/monitor/34158393
-    method: GET
-  response:
-    body: '{"restricted_roles":null,"tags":["bar:baz","foo:bar"],"deleted":null,"query":"avg(last_1h):avg:aws.ec2.cpu{environment:foo,host:foo} by {host} > 2.5","message":"some message Notify: @hipchat-channel","id":34158393,"multi":true,"name":"tf-TestDatadogMonitor_import-local-1618930853","created":"2021-04-20T15:00:55.570162+00:00","created_at":1618930855000,"creator":{"id":1445416,"handle":"frog@datadoghq.com","name":null,"email":"frog@datadoghq.com"},"org_id":321813,"modified":"2021-04-20T15:00:55.570162+00:00","priority":null,"overall_state_modified":null,"overall_state":"No Data","type":"query alert","options":{"notify_audit":false,"locked":false,"timeout_h":60,"silenced":{},"include_tags":true,"thresholds":{"warning":2.3,"ok":1.5,"critical":2.5,"warning_recovery":2.2,"critical_recovery":2.4},"require_full_window":true,"new_host_delay":600,"notify_no_data":false,"renotify_interval":60,"escalation_message":"the situation has escalated @pagerduty"}}'
-=======
-      - terraform-provider-datadog/dev (terraform 1.16.0; terraform-cli 0.12.7-sdk) datadog-api-client-go/1.0.0-beta.19+dev (go go1.15.3; os darwin; arch amd64)
-    url: https://api.datadoghq.com/api/v1/monitor/33127317
-    method: GET
-  response:
-    body: '{"restricted_roles":null,"tags":["bar:baz","foo:bar"],"deleted":null,"query":"avg(last_1h):avg:aws.ec2.cpu{environment:foo,host:foo} by {host} > 2.5","message":"some message Notify: @hipchat-channel","id":33127317,"multi":true,"name":"tf-TestDatadogMonitor_import-local-1617189789","created":"2021-03-31T11:23:10.343510+00:00","created_at":1617189790000,"creator":{"id":1445416,"handle":"frog@datadoghq.com","name":null,"email":"frog@datadoghq.com"},"org_id":321813,"modified":"2021-03-31T11:23:10.343510+00:00","priority":null,"overall_state_modified":null,"overall_state":"No Data","type":"query alert","options":{"notify_audit":false,"locked":false,"timeout_h":60,"silenced":{},"include_tags":true,"thresholds":{"warning":2.3,"ok":1.5,"critical":2.5,"warning_recovery":2.2,"critical_recovery":2.4},"require_full_window":true,"new_host_delay":600,"notify_no_data":false,"renotify_interval":60,"escalation_message":"the situation has escalated @pagerduty"}}'
->>>>>>> 154a3a6f
-    headers:
-      Cache-Control:
-      - no-cache
-      Connection:
-      - keep-alive
-      Content-Security-Policy:
-      - frame-ancestors 'self'; report-uri https://api.datadoghq.com/csp-report
-      Content-Type:
-      - application/json
-      Date:
-<<<<<<< HEAD
-      - Tue, 20 Apr 2021 15:00:56 GMT
-=======
-      - Wed, 31 Mar 2021 11:23:10 GMT
->>>>>>> 154a3a6f
-      Pragma:
-      - no-cache
-      Strict-Transport-Security:
-      - max-age=15724800;
-      Vary:
-      - Accept-Encoding
-      X-Content-Type-Options:
-      - nosniff
-<<<<<<< HEAD
-      X-Dd-Version:
-      - "35.4351965"
-=======
-      X-Dd-Debug:
-      - dCmL/3rURV6BPeaqeP3Rxigq41m5CAb17XjrRE42uZ01zpr07HVhbL5/3TWMkvgu
-      X-Dd-Version:
-      - "35.4207809"
->>>>>>> 154a3a6f
-      X-Frame-Options:
-      - SAMEORIGIN
-      X-Ratelimit-Limit:
-      - "3000"
-      X-Ratelimit-Period:
-      - "10"
-      X-Ratelimit-Remaining:
-<<<<<<< HEAD
-      - "2998"
-      X-Ratelimit-Reset:
-      - "4"
-=======
-      - "2994"
-      X-Ratelimit-Reset:
-      - "10"
->>>>>>> 154a3a6f
-    status: 200 OK
-    code: 200
-    duration: ""
-- request:
-    body: |
-<<<<<<< HEAD
-      {"message":"some message Notify: @hipchat-channel","name":"tf-TestDatadogMonitor_import-local-1618930853","options":{"escalation_message":"the situation has escalated @pagerduty","include_tags":true,"new_host_delay":600,"no_data_timeframe":10,"notify_no_data":false,"renotify_interval":60,"require_full_window":true,"thresholds":{"critical":2.5,"critical_recovery":2.4,"ok":1.5,"warning":2.3,"warning_recovery":2.2},"timeout_h":60},"priority":0,"query":"avg(last_1h):avg:aws.ec2.cpu{environment:foo,host:foo} by {host} \u003e 2.5","tags":["bar:baz","foo:bar"],"type":"query alert"}
-=======
-      {"message":"some message Notify: @hipchat-channel","name":"tf-TestDatadogMonitor_import-local-1617189789","options":{"escalation_message":"the situation has escalated @pagerduty","include_tags":true,"new_host_delay":600,"no_data_timeframe":10,"notify_no_data":false,"renotify_interval":60,"require_full_window":true,"thresholds":{"critical":2.5,"critical_recovery":2.4,"ok":1.5,"warning":2.3,"warning_recovery":2.2},"timeout_h":60},"priority":0,"query":"avg(last_1h):avg:aws.ec2.cpu{environment:foo,host:foo} by {host} \u003e 2.5","tags":["bar:baz","foo:bar"],"type":"query alert"}
->>>>>>> 154a3a6f
-    form: {}
-    headers:
-      Accept:
-      - application/json
-      Content-Type:
-      - application/json
-      Dd-Operation-Id:
-      - ValidateMonitor
-      User-Agent:
-<<<<<<< HEAD
-      - terraform-provider-datadog/dev (terraform 2.4.4; terraform-cli 0.14.7) datadog-api-client-go/1.0.0-beta.19 (go go1.16.3; os darwin; arch amd64)
-=======
-      - terraform-provider-datadog/dev (terraform 1.16.0; terraform-cli 0.12.7-sdk) datadog-api-client-go/1.0.0-beta.19+dev (go go1.15.3; os darwin; arch amd64)
->>>>>>> 154a3a6f
-    url: https://api.datadoghq.com/api/v1/monitor/validate
-    method: POST
-  response:
-    body: '{}'
-    headers:
-      Cache-Control:
-      - no-cache
-      Connection:
-      - keep-alive
-      Content-Length:
-      - "2"
-      Content-Security-Policy:
-      - frame-ancestors 'self'; report-uri https://api.datadoghq.com/csp-report
-      Content-Type:
-      - application/json
-      Date:
-<<<<<<< HEAD
-      - Tue, 20 Apr 2021 15:00:56 GMT
-=======
       - Wed, 31 Mar 2021 11:23:11 GMT
->>>>>>> 154a3a6f
-      Pragma:
-      - no-cache
-      Strict-Transport-Security:
-      - max-age=15724800;
-      X-Content-Type-Options:
-      - nosniff
-      X-Dd-Version:
-<<<<<<< HEAD
-      - "35.4351965"
-=======
-      - "35.4207809"
->>>>>>> 154a3a6f
-      X-Frame-Options:
-      - SAMEORIGIN
-    status: 200 OK
-    code: 200
-    duration: ""
-- request:
-    body: |
-      {"message":"some message Notify: @hipchat-channel","name":"tf-TestDatadogMonitor_import-local-1618930853","options":{"escalation_message":"the situation has escalated @pagerduty","include_tags":true,"new_host_delay":600,"no_data_timeframe":10,"notify_no_data":false,"renotify_interval":60,"require_full_window":true,"thresholds":{"critical":2.5,"critical_recovery":2.4,"ok":1.5,"warning":2.3,"warning_recovery":2.2},"timeout_h":60},"priority":0,"query":"avg(last_1h):avg:aws.ec2.cpu{environment:foo,host:foo} by {host} \u003e 2.5","tags":["bar:baz","foo:bar"],"type":"query alert"}
-    form: {}
-    headers:
-      Accept:
-      - application/json
-<<<<<<< HEAD
-      Content-Type:
-      - application/json
-=======
+      Pragma:
+      - no-cache
+      Strict-Transport-Security:
+      - max-age=15724800;
+      X-Content-Type-Options:
+      - nosniff
+      X-Dd-Version:
+      - "35.4207809"
+      X-Frame-Options:
+      - SAMEORIGIN
+    status: 200 OK
+    code: 200
+    duration: ""
+- request:
+    body: ""
+    form: {}
+    headers:
+      Accept:
+      - application/json
       Dd-Operation-Id:
       - GetMonitor
       User-Agent:
@@ -518,52 +380,33 @@
     headers:
       Accept:
       - application/json
->>>>>>> 154a3a6f
-      Dd-Operation-Id:
-      - ValidateMonitor
-      User-Agent:
-<<<<<<< HEAD
-      - terraform-provider-datadog/dev (terraform 2.4.4; terraform-cli 0.14.7) datadog-api-client-go/1.0.0-beta.19 (go go1.16.3; os darwin; arch amd64)
-    url: https://api.datadoghq.com/api/v1/monitor/validate
-    method: POST
-  response:
-    body: '{}'
-=======
+      Dd-Operation-Id:
+      - GetMonitor
+      User-Agent:
       - terraform-provider-datadog/dev (terraform 1.16.0; terraform-cli 0.12.7-sdk) datadog-api-client-go/1.0.0-beta.19+dev (go go1.15.3; os darwin; arch amd64)
     url: https://api.datadoghq.com/api/v1/monitor/33127317
     method: GET
   response:
     body: '{"restricted_roles":null,"tags":["bar:baz","foo:bar"],"deleted":null,"query":"avg(last_1h):avg:aws.ec2.cpu{environment:foo,host:foo} by {host} > 2.5","message":"some message Notify: @hipchat-channel","id":33127317,"multi":true,"name":"tf-TestDatadogMonitor_import-local-1617189789","created":"2021-03-31T11:23:10.343510+00:00","created_at":1617189790000,"creator":{"id":1445416,"handle":"frog@datadoghq.com","name":null,"email":"frog@datadoghq.com"},"org_id":321813,"modified":"2021-03-31T11:23:10.343510+00:00","priority":null,"overall_state_modified":null,"overall_state":"No Data","type":"query alert","options":{"notify_audit":false,"locked":false,"timeout_h":60,"silenced":{},"include_tags":true,"thresholds":{"warning":2.3,"ok":1.5,"critical":2.5,"warning_recovery":2.2,"critical_recovery":2.4},"require_full_window":true,"new_host_delay":600,"notify_no_data":false,"renotify_interval":60,"escalation_message":"the situation has escalated @pagerduty"}}'
->>>>>>> 154a3a6f
-    headers:
-      Cache-Control:
-      - no-cache
-      Connection:
-      - keep-alive
-      Content-Length:
-      - "2"
-      Content-Security-Policy:
-      - frame-ancestors 'self'; report-uri https://api.datadoghq.com/csp-report
-      Content-Type:
-      - application/json
-      Date:
-<<<<<<< HEAD
-      - Tue, 20 Apr 2021 15:00:56 GMT
-=======
+    headers:
+      Cache-Control:
+      - no-cache
+      Connection:
+      - keep-alive
+      Content-Security-Policy:
+      - frame-ancestors 'self'; report-uri https://api.datadoghq.com/csp-report
+      Content-Type:
+      - application/json
+      Date:
       - Wed, 31 Mar 2021 11:23:11 GMT
->>>>>>> 154a3a6f
-      Pragma:
-      - no-cache
-      Strict-Transport-Security:
-      - max-age=15724800;
-      X-Content-Type-Options:
-      - nosniff
-<<<<<<< HEAD
-      X-Dd-Version:
-      - "35.4351965"
-      X-Frame-Options:
-      - SAMEORIGIN
-=======
+      Pragma:
+      - no-cache
+      Strict-Transport-Security:
+      - max-age=15724800;
+      Vary:
+      - Accept-Encoding
+      X-Content-Type-Options:
+      - nosniff
       X-Dd-Debug:
       - F5gm0Rce1/Abr9/0Fw8HAqWfiz0FdiH8er/AXnN6lOn3L6KyGgbsLCwgPlob1No8
       X-Dd-Version:
@@ -578,7 +421,6 @@
       - "2988"
       X-Ratelimit-Reset:
       - "9"
->>>>>>> 154a3a6f
     status: 200 OK
     code: 200
     duration: ""
@@ -591,48 +433,32 @@
       Dd-Operation-Id:
       - GetMonitor
       User-Agent:
-<<<<<<< HEAD
-      - terraform-provider-datadog/dev (terraform 2.4.4; terraform-cli 0.14.7) datadog-api-client-go/1.0.0-beta.19 (go go1.16.3; os darwin; arch amd64)
-    url: https://api.datadoghq.com/api/v1/monitor/34158393
+      - terraform-provider-datadog/dev (terraform 1.16.0; terraform-cli 0.12.7-sdk) datadog-api-client-go/1.0.0-beta.19+dev (go go1.15.3; os darwin; arch amd64)
+    url: https://api.datadoghq.com/api/v1/monitor/33127317
     method: GET
   response:
-    body: '{"restricted_roles":null,"tags":["bar:baz","foo:bar"],"deleted":null,"query":"avg(last_1h):avg:aws.ec2.cpu{environment:foo,host:foo} by {host} > 2.5","message":"some message Notify: @hipchat-channel","id":34158393,"multi":true,"name":"tf-TestDatadogMonitor_import-local-1618930853","created":"2021-04-20T15:00:55.570162+00:00","created_at":1618930855000,"creator":{"id":1445416,"handle":"frog@datadoghq.com","name":null,"email":"frog@datadoghq.com"},"org_id":321813,"modified":"2021-04-20T15:00:55.570162+00:00","priority":null,"overall_state_modified":null,"overall_state":"No Data","type":"query alert","options":{"notify_audit":false,"locked":false,"timeout_h":60,"silenced":{},"include_tags":true,"thresholds":{"warning":2.3,"ok":1.5,"critical":2.5,"warning_recovery":2.2,"critical_recovery":2.4},"require_full_window":true,"new_host_delay":600,"notify_no_data":false,"renotify_interval":60,"escalation_message":"the situation has escalated @pagerduty"}}'
-=======
-      - terraform-provider-datadog/dev (terraform 1.16.0; terraform-cli 0.12.7-sdk) datadog-api-client-go/1.0.0-beta.19+dev (go go1.15.3; os darwin; arch amd64)
-    url: https://api.datadoghq.com/api/v1/monitor/33127317
-    method: GET
-  response:
     body: '{"restricted_roles":null,"tags":["bar:baz","foo:bar"],"deleted":null,"query":"avg(last_1h):avg:aws.ec2.cpu{environment:foo,host:foo} by {host} > 2.5","message":"some message Notify: @hipchat-channel","id":33127317,"multi":true,"name":"tf-TestDatadogMonitor_import-local-1617189789","created":"2021-03-31T11:23:10.343510+00:00","created_at":1617189790000,"creator":{"id":1445416,"handle":"frog@datadoghq.com","name":null,"email":"frog@datadoghq.com"},"org_id":321813,"modified":"2021-03-31T11:23:10.343510+00:00","priority":null,"overall_state_modified":null,"overall_state":"No Data","type":"query alert","options":{"notify_audit":false,"locked":false,"timeout_h":60,"silenced":{},"include_tags":true,"thresholds":{"warning":2.3,"ok":1.5,"critical":2.5,"warning_recovery":2.2,"critical_recovery":2.4},"require_full_window":true,"new_host_delay":600,"notify_no_data":false,"renotify_interval":60,"escalation_message":"the situation has escalated @pagerduty"}}'
->>>>>>> 154a3a6f
-    headers:
-      Cache-Control:
-      - no-cache
-      Connection:
-      - keep-alive
-      Content-Security-Policy:
-      - frame-ancestors 'self'; report-uri https://api.datadoghq.com/csp-report
-      Content-Type:
-      - application/json
-      Date:
-<<<<<<< HEAD
-      - Tue, 20 Apr 2021 15:00:57 GMT
-=======
+    headers:
+      Cache-Control:
+      - no-cache
+      Connection:
+      - keep-alive
+      Content-Security-Policy:
+      - frame-ancestors 'self'; report-uri https://api.datadoghq.com/csp-report
+      Content-Type:
+      - application/json
+      Date:
       - Wed, 31 Mar 2021 11:23:11 GMT
->>>>>>> 154a3a6f
-      Pragma:
-      - no-cache
-      Strict-Transport-Security:
-      - max-age=15724800;
-      Vary:
-      - Accept-Encoding
-      X-Content-Type-Options:
-      - nosniff
-      X-Dd-Version:
-<<<<<<< HEAD
-      - "35.4351965"
-=======
-      - "35.4207809"
->>>>>>> 154a3a6f
+      Pragma:
+      - no-cache
+      Strict-Transport-Security:
+      - max-age=15724800;
+      Vary:
+      - Accept-Encoding
+      X-Content-Type-Options:
+      - nosniff
+      X-Dd-Version:
+      - "35.4207809"
       X-Frame-Options:
       - SAMEORIGIN
       X-Ratelimit-Limit:
@@ -640,15 +466,9 @@
       X-Ratelimit-Period:
       - "10"
       X-Ratelimit-Remaining:
-<<<<<<< HEAD
-      - "2995"
-      X-Ratelimit-Reset:
-      - "3"
-=======
       - "2985"
       X-Ratelimit-Reset:
       - "9"
->>>>>>> 154a3a6f
     status: 200 OK
     code: 200
     duration: ""
@@ -661,51 +481,34 @@
       Dd-Operation-Id:
       - DeleteMonitor
       User-Agent:
-<<<<<<< HEAD
-      - terraform-provider-datadog/dev (terraform 2.4.4; terraform-cli 0.14.7) datadog-api-client-go/1.0.0-beta.19 (go go1.16.3; os darwin; arch amd64)
-    url: https://api.datadoghq.com/api/v1/monitor/34158393
+      - terraform-provider-datadog/dev (terraform 1.16.0; terraform-cli 0.12.7-sdk) datadog-api-client-go/1.0.0-beta.19+dev (go go1.15.3; os darwin; arch amd64)
+    url: https://api.datadoghq.com/api/v1/monitor/33127317
     method: DELETE
   response:
-    body: '{"deleted_monitor_id":34158393}'
-=======
-      - terraform-provider-datadog/dev (terraform 1.16.0; terraform-cli 0.12.7-sdk) datadog-api-client-go/1.0.0-beta.19+dev (go go1.15.3; os darwin; arch amd64)
-    url: https://api.datadoghq.com/api/v1/monitor/33127317
-    method: DELETE
-  response:
     body: '{"deleted_monitor_id":33127317}'
->>>>>>> 154a3a6f
-    headers:
-      Cache-Control:
-      - no-cache
-      Connection:
-      - keep-alive
-      Content-Security-Policy:
-      - frame-ancestors 'self'; report-uri https://api.datadoghq.com/csp-report
-      Content-Type:
-      - application/json
-      Date:
-<<<<<<< HEAD
-      - Tue, 20 Apr 2021 15:00:58 GMT
-=======
+    headers:
+      Cache-Control:
+      - no-cache
+      Connection:
+      - keep-alive
+      Content-Security-Policy:
+      - frame-ancestors 'self'; report-uri https://api.datadoghq.com/csp-report
+      Content-Type:
+      - application/json
+      Date:
       - Wed, 31 Mar 2021 11:23:12 GMT
->>>>>>> 154a3a6f
-      Pragma:
-      - no-cache
-      Strict-Transport-Security:
-      - max-age=15724800;
-      Vary:
-      - Accept-Encoding
-      X-Content-Type-Options:
-      - nosniff
-<<<<<<< HEAD
-      X-Dd-Version:
-      - "35.4351965"
-=======
+      Pragma:
+      - no-cache
+      Strict-Transport-Security:
+      - max-age=15724800;
+      Vary:
+      - Accept-Encoding
+      X-Content-Type-Options:
+      - nosniff
       X-Dd-Debug:
       - PhosSd3Ch1B6B0DXI71steKUi7XhPDttnPiIP1NdXTw0VJNWpoUnYyBmODS5ne3q
       X-Dd-Version:
       - "35.4207809"
->>>>>>> 154a3a6f
       X-Frame-Options:
       - SAMEORIGIN
     status: 200 OK
@@ -720,13 +523,8 @@
       Dd-Operation-Id:
       - GetMonitor
       User-Agent:
-<<<<<<< HEAD
-      - terraform-provider-datadog/dev (terraform 2.4.4; terraform-cli 0.14.7) datadog-api-client-go/1.0.0-beta.19 (go go1.16.3; os darwin; arch amd64)
-    url: https://api.datadoghq.com/api/v1/monitor/34158393
-=======
-      - terraform-provider-datadog/dev (terraform 1.16.0; terraform-cli 0.12.7-sdk) datadog-api-client-go/1.0.0-beta.19+dev (go go1.15.3; os darwin; arch amd64)
-    url: https://api.datadoghq.com/api/v1/monitor/33127317
->>>>>>> 154a3a6f
+      - terraform-provider-datadog/dev (terraform 1.16.0; terraform-cli 0.12.7-sdk) datadog-api-client-go/1.0.0-beta.19+dev (go go1.15.3; os darwin; arch amd64)
+    url: https://api.datadoghq.com/api/v1/monitor/33127317
     method: GET
   response:
     body: '{"errors": ["Monitor not found"]}'
@@ -740,25 +538,17 @@
       Content-Type:
       - application/json
       Date:
-<<<<<<< HEAD
-      - Tue, 20 Apr 2021 15:00:58 GMT
-=======
       - Wed, 31 Mar 2021 11:23:12 GMT
->>>>>>> 154a3a6f
-      Pragma:
-      - no-cache
-      Strict-Transport-Security:
-      - max-age=15724800;
-      Vary:
-      - Accept-Encoding
-      X-Content-Type-Options:
-      - nosniff
-      X-Dd-Version:
-<<<<<<< HEAD
-      - "35.4351965"
-=======
-      - "35.4207809"
->>>>>>> 154a3a6f
+      Pragma:
+      - no-cache
+      Strict-Transport-Security:
+      - max-age=15724800;
+      Vary:
+      - Accept-Encoding
+      X-Content-Type-Options:
+      - nosniff
+      X-Dd-Version:
+      - "35.4207809"
       X-Frame-Options:
       - SAMEORIGIN
       X-Ratelimit-Limit:
@@ -766,13 +556,9 @@
       X-Ratelimit-Period:
       - "10"
       X-Ratelimit-Remaining:
-      - "2992"
-      X-Ratelimit-Reset:
-<<<<<<< HEAD
-      - "2"
-=======
+      - "2982"
+      X-Ratelimit-Reset:
       - "8"
->>>>>>> 154a3a6f
     status: 404 Not Found
     code: 404
     duration: ""
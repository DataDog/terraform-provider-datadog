--- conflicted
+++ resolved
@@ -13,11 +13,7 @@
         remote_addr: ""
         request_uri: ""
         body: |
-<<<<<<< HEAD
-            {"description":"a global variable","is_fido":false,"is_totp":false,"name":"TF_TESTACCDATADOGSYNTHETICSGLOBALVARIABLE_UPDATED_LOCAL_1739527615","tags":["foo:bar","baz"],"value":{"secure":false,"value":"variable-value"}}
-=======
-            {"description":"a global variable","is_totp":false,"name":"TF_TESTACCDATADOGSYNTHETICSGLOBALVARIABLE_UPDATED_LOCAL_1739872138","tags":["foo:bar","baz"],"value":{"secure":false,"value":"variable-value"}}
->>>>>>> 20d49e4a
+            {"description":"a global variable","is_fido":false,"is_totp":false,"name":"TF_TESTACCDATADOGSYNTHETICSGLOBALVARIABLE_UPDATED_LOCAL_1739890458","tags":["foo:bar","baz"],"value":{"secure":false,"value":"variable-value"}}
         form: {}
         headers:
             Accept:
@@ -36,21 +32,13 @@
         content_length: -1
         uncompressed: true
         body: |
-<<<<<<< HEAD
-            {"id":"53edd846-e2c7-4911-b0d0-8af135e4bc69","name":"TF_TESTACCDATADOGSYNTHETICSGLOBALVARIABLE_UPDATED_LOCAL_1739527615","description":"a global variable","type":"variable","tags":["foo:bar","baz"],"last_error":null,"value":{"secure":false,"value":"variable-value"}}
-=======
-            {"id":"9dc1e391-ddc1-437f-8a4f-af4c4d910b1d","name":"TF_TESTACCDATADOGSYNTHETICSGLOBALVARIABLE_UPDATED_LOCAL_1739872138","description":"a global variable","type":"variable","tags":["foo:bar","baz"],"last_error":null,"value":{"secure":false,"value":"variable-value"}}
->>>>>>> 20d49e4a
-        headers:
-            Content-Type:
-                - application/json
-        status: 200 OK
-        code: 200
-<<<<<<< HEAD
-        duration: 570.622208ms
-=======
-        duration: 254.047625ms
->>>>>>> 20d49e4a
+            {"id":"bd224587-5ee7-4a38-8606-268c0b3d811f","name":"TF_TESTACCDATADOGSYNTHETICSGLOBALVARIABLE_UPDATED_LOCAL_1739890458","description":"a global variable","type":"variable","tags":["foo:bar","baz"],"last_error":null,"value":{"secure":false,"value":"variable-value"}}
+        headers:
+            Content-Type:
+                - application/json
+        status: 200 OK
+        code: 200
+        duration: 326.849959ms
     - id: 1
       request:
         proto: HTTP/1.1
@@ -67,37 +55,25 @@
         headers:
             Accept:
                 - application/json
-<<<<<<< HEAD
-        url: https://api.datadoghq.com/api/v1/synthetics/variables/53edd846-e2c7-4911-b0d0-8af135e4bc69
-=======
-        url: https://api.datadoghq.com/api/v1/synthetics/variables/9dc1e391-ddc1-437f-8a4f-af4c4d910b1d
->>>>>>> 20d49e4a
-        method: GET
-      response:
-        proto: HTTP/1.1
-        proto_major: 1
-        proto_minor: 1
-        transfer_encoding:
-            - chunked
-        trailer: {}
-        content_length: -1
-        uncompressed: true
-        body: |
-<<<<<<< HEAD
-            {"id":"53edd846-e2c7-4911-b0d0-8af135e4bc69","name":"TF_TESTACCDATADOGSYNTHETICSGLOBALVARIABLE_UPDATED_LOCAL_1739527615","description":"a global variable","type":"variable","tags":["foo:bar","baz"],"created_at":"2025-02-14T10:07:02.330558+00:00","modified_at":"2025-02-14T10:07:02.330558+00:00","last_error":null,"value":{"secure":false,"value":"variable-value"},"creator":{"name":"frog","handle":"frog@datadoghq.com","email":"frog@datadoghq.com"},"editor":{"name":"frog","handle":"frog@datadoghq.com","email":"frog@datadoghq.com"}}
-=======
-            {"id":"9dc1e391-ddc1-437f-8a4f-af4c4d910b1d","name":"TF_TESTACCDATADOGSYNTHETICSGLOBALVARIABLE_UPDATED_LOCAL_1739872138","description":"a global variable","type":"variable","tags":["foo:bar","baz"],"created_at":"2025-02-18T09:49:01.645980+00:00","modified_at":"2025-02-18T09:49:01.645980+00:00","last_error":null,"value":{"secure":false,"value":"variable-value"},"creator":{"name":"frog","handle":"frog@datadoghq.com","email":"frog@datadoghq.com"},"editor":{"name":"frog","handle":"frog@datadoghq.com","email":"frog@datadoghq.com"}}
->>>>>>> 20d49e4a
-        headers:
-            Content-Type:
-                - application/json
-        status: 200 OK
-        code: 200
-<<<<<<< HEAD
-        duration: 186.336958ms
-=======
-        duration: 172.628458ms
->>>>>>> 20d49e4a
+        url: https://api.datadoghq.com/api/v1/synthetics/variables/bd224587-5ee7-4a38-8606-268c0b3d811f
+        method: GET
+      response:
+        proto: HTTP/1.1
+        proto_major: 1
+        proto_minor: 1
+        transfer_encoding:
+            - chunked
+        trailer: {}
+        content_length: -1
+        uncompressed: true
+        body: |
+            {"id":"bd224587-5ee7-4a38-8606-268c0b3d811f","name":"TF_TESTACCDATADOGSYNTHETICSGLOBALVARIABLE_UPDATED_LOCAL_1739890458","description":"a global variable","type":"variable","tags":["foo:bar","baz"],"created_at":"2025-02-18T14:54:25.149931+00:00","modified_at":"2025-02-18T14:54:25.149931+00:00","last_error":null,"value":{"secure":false,"value":"variable-value"},"creator":{"name":"frog","handle":"frog@datadoghq.com","email":"frog@datadoghq.com"},"editor":{"name":"frog","handle":"frog@datadoghq.com","email":"frog@datadoghq.com"}}
+        headers:
+            Content-Type:
+                - application/json
+        status: 200 OK
+        code: 200
+        duration: 160.791541ms
     - id: 2
       request:
         proto: HTTP/1.1
@@ -114,37 +90,25 @@
         headers:
             Accept:
                 - application/json
-<<<<<<< HEAD
-        url: https://api.datadoghq.com/api/v1/synthetics/variables/53edd846-e2c7-4911-b0d0-8af135e4bc69
-=======
-        url: https://api.datadoghq.com/api/v1/synthetics/variables/9dc1e391-ddc1-437f-8a4f-af4c4d910b1d
->>>>>>> 20d49e4a
-        method: GET
-      response:
-        proto: HTTP/1.1
-        proto_major: 1
-        proto_minor: 1
-        transfer_encoding:
-            - chunked
-        trailer: {}
-        content_length: -1
-        uncompressed: true
-        body: |
-<<<<<<< HEAD
-            {"id":"53edd846-e2c7-4911-b0d0-8af135e4bc69","name":"TF_TESTACCDATADOGSYNTHETICSGLOBALVARIABLE_UPDATED_LOCAL_1739527615","description":"a global variable","type":"variable","tags":["foo:bar","baz"],"created_at":"2025-02-14T10:07:02.330558+00:00","modified_at":"2025-02-14T10:07:02.330558+00:00","last_error":null,"value":{"secure":false,"value":"variable-value"},"creator":{"name":"frog","handle":"frog@datadoghq.com","email":"frog@datadoghq.com"},"editor":{"name":"frog","handle":"frog@datadoghq.com","email":"frog@datadoghq.com"}}
-=======
-            {"id":"9dc1e391-ddc1-437f-8a4f-af4c4d910b1d","name":"TF_TESTACCDATADOGSYNTHETICSGLOBALVARIABLE_UPDATED_LOCAL_1739872138","description":"a global variable","type":"variable","tags":["foo:bar","baz"],"created_at":"2025-02-18T09:49:01.645980+00:00","modified_at":"2025-02-18T09:49:01.645980+00:00","last_error":null,"value":{"secure":false,"value":"variable-value"},"creator":{"name":"frog","handle":"frog@datadoghq.com","email":"frog@datadoghq.com"},"editor":{"name":"frog","handle":"frog@datadoghq.com","email":"frog@datadoghq.com"}}
->>>>>>> 20d49e4a
-        headers:
-            Content-Type:
-                - application/json
-        status: 200 OK
-        code: 200
-<<<<<<< HEAD
-        duration: 191.345667ms
-=======
-        duration: 173.803583ms
->>>>>>> 20d49e4a
+        url: https://api.datadoghq.com/api/v1/synthetics/variables/bd224587-5ee7-4a38-8606-268c0b3d811f
+        method: GET
+      response:
+        proto: HTTP/1.1
+        proto_major: 1
+        proto_minor: 1
+        transfer_encoding:
+            - chunked
+        trailer: {}
+        content_length: -1
+        uncompressed: true
+        body: |
+            {"id":"bd224587-5ee7-4a38-8606-268c0b3d811f","name":"TF_TESTACCDATADOGSYNTHETICSGLOBALVARIABLE_UPDATED_LOCAL_1739890458","description":"a global variable","type":"variable","tags":["foo:bar","baz"],"created_at":"2025-02-18T14:54:25.149931+00:00","modified_at":"2025-02-18T14:54:25.149931+00:00","last_error":null,"value":{"secure":false,"value":"variable-value"},"creator":{"name":"frog","handle":"frog@datadoghq.com","email":"frog@datadoghq.com"},"editor":{"name":"frog","handle":"frog@datadoghq.com","email":"frog@datadoghq.com"}}
+        headers:
+            Content-Type:
+                - application/json
+        status: 200 OK
+        code: 200
+        duration: 160.161416ms
     - id: 3
       request:
         proto: HTTP/1.1
@@ -161,37 +125,25 @@
         headers:
             Accept:
                 - application/json
-<<<<<<< HEAD
-        url: https://api.datadoghq.com/api/v1/synthetics/variables/53edd846-e2c7-4911-b0d0-8af135e4bc69
-=======
-        url: https://api.datadoghq.com/api/v1/synthetics/variables/9dc1e391-ddc1-437f-8a4f-af4c4d910b1d
->>>>>>> 20d49e4a
-        method: GET
-      response:
-        proto: HTTP/1.1
-        proto_major: 1
-        proto_minor: 1
-        transfer_encoding:
-            - chunked
-        trailer: {}
-        content_length: -1
-        uncompressed: true
-        body: |
-<<<<<<< HEAD
-            {"id":"53edd846-e2c7-4911-b0d0-8af135e4bc69","name":"TF_TESTACCDATADOGSYNTHETICSGLOBALVARIABLE_UPDATED_LOCAL_1739527615","description":"a global variable","type":"variable","tags":["foo:bar","baz"],"created_at":"2025-02-14T10:07:02.330558+00:00","modified_at":"2025-02-14T10:07:02.330558+00:00","last_error":null,"value":{"secure":false,"value":"variable-value"},"creator":{"name":"frog","handle":"frog@datadoghq.com","email":"frog@datadoghq.com"},"editor":{"name":"frog","handle":"frog@datadoghq.com","email":"frog@datadoghq.com"}}
-=======
-            {"id":"9dc1e391-ddc1-437f-8a4f-af4c4d910b1d","name":"TF_TESTACCDATADOGSYNTHETICSGLOBALVARIABLE_UPDATED_LOCAL_1739872138","description":"a global variable","type":"variable","tags":["foo:bar","baz"],"created_at":"2025-02-18T09:49:01.645980+00:00","modified_at":"2025-02-18T09:49:01.645980+00:00","last_error":null,"value":{"secure":false,"value":"variable-value"},"creator":{"name":"frog","handle":"frog@datadoghq.com","email":"frog@datadoghq.com"},"editor":{"name":"frog","handle":"frog@datadoghq.com","email":"frog@datadoghq.com"}}
->>>>>>> 20d49e4a
-        headers:
-            Content-Type:
-                - application/json
-        status: 200 OK
-        code: 200
-<<<<<<< HEAD
-        duration: 216.636667ms
-=======
-        duration: 218.068625ms
->>>>>>> 20d49e4a
+        url: https://api.datadoghq.com/api/v1/synthetics/variables/bd224587-5ee7-4a38-8606-268c0b3d811f
+        method: GET
+      response:
+        proto: HTTP/1.1
+        proto_major: 1
+        proto_minor: 1
+        transfer_encoding:
+            - chunked
+        trailer: {}
+        content_length: -1
+        uncompressed: true
+        body: |
+            {"id":"bd224587-5ee7-4a38-8606-268c0b3d811f","name":"TF_TESTACCDATADOGSYNTHETICSGLOBALVARIABLE_UPDATED_LOCAL_1739890458","description":"a global variable","type":"variable","tags":["foo:bar","baz"],"created_at":"2025-02-18T14:54:25.149931+00:00","modified_at":"2025-02-18T14:54:25.149931+00:00","last_error":null,"value":{"secure":false,"value":"variable-value"},"creator":{"name":"frog","handle":"frog@datadoghq.com","email":"frog@datadoghq.com"},"editor":{"name":"frog","handle":"frog@datadoghq.com","email":"frog@datadoghq.com"}}
+        headers:
+            Content-Type:
+                - application/json
+        status: 200 OK
+        code: 200
+        duration: 170.023542ms
     - id: 4
       request:
         proto: HTTP/1.1
@@ -208,37 +160,25 @@
         headers:
             Accept:
                 - application/json
-<<<<<<< HEAD
-        url: https://api.datadoghq.com/api/v1/synthetics/variables/53edd846-e2c7-4911-b0d0-8af135e4bc69
-=======
-        url: https://api.datadoghq.com/api/v1/synthetics/variables/9dc1e391-ddc1-437f-8a4f-af4c4d910b1d
->>>>>>> 20d49e4a
-        method: GET
-      response:
-        proto: HTTP/1.1
-        proto_major: 1
-        proto_minor: 1
-        transfer_encoding:
-            - chunked
-        trailer: {}
-        content_length: -1
-        uncompressed: true
-        body: |
-<<<<<<< HEAD
-            {"id":"53edd846-e2c7-4911-b0d0-8af135e4bc69","name":"TF_TESTACCDATADOGSYNTHETICSGLOBALVARIABLE_UPDATED_LOCAL_1739527615","description":"a global variable","type":"variable","tags":["foo:bar","baz"],"created_at":"2025-02-14T10:07:02.330558+00:00","modified_at":"2025-02-14T10:07:02.330558+00:00","last_error":null,"value":{"secure":false,"value":"variable-value"},"creator":{"name":"frog","handle":"frog@datadoghq.com","email":"frog@datadoghq.com"},"editor":{"name":"frog","handle":"frog@datadoghq.com","email":"frog@datadoghq.com"}}
-=======
-            {"id":"9dc1e391-ddc1-437f-8a4f-af4c4d910b1d","name":"TF_TESTACCDATADOGSYNTHETICSGLOBALVARIABLE_UPDATED_LOCAL_1739872138","description":"a global variable","type":"variable","tags":["foo:bar","baz"],"created_at":"2025-02-18T09:49:01.645980+00:00","modified_at":"2025-02-18T09:49:01.645980+00:00","last_error":null,"value":{"secure":false,"value":"variable-value"},"creator":{"name":"frog","handle":"frog@datadoghq.com","email":"frog@datadoghq.com"},"editor":{"name":"frog","handle":"frog@datadoghq.com","email":"frog@datadoghq.com"}}
->>>>>>> 20d49e4a
-        headers:
-            Content-Type:
-                - application/json
-        status: 200 OK
-        code: 200
-<<<<<<< HEAD
-        duration: 171.318208ms
-=======
-        duration: 217.35825ms
->>>>>>> 20d49e4a
+        url: https://api.datadoghq.com/api/v1/synthetics/variables/bd224587-5ee7-4a38-8606-268c0b3d811f
+        method: GET
+      response:
+        proto: HTTP/1.1
+        proto_major: 1
+        proto_minor: 1
+        transfer_encoding:
+            - chunked
+        trailer: {}
+        content_length: -1
+        uncompressed: true
+        body: |
+            {"id":"bd224587-5ee7-4a38-8606-268c0b3d811f","name":"TF_TESTACCDATADOGSYNTHETICSGLOBALVARIABLE_UPDATED_LOCAL_1739890458","description":"a global variable","type":"variable","tags":["foo:bar","baz"],"created_at":"2025-02-18T14:54:25.149931+00:00","modified_at":"2025-02-18T14:54:25.149931+00:00","last_error":null,"value":{"secure":false,"value":"variable-value"},"creator":{"name":"frog","handle":"frog@datadoghq.com","email":"frog@datadoghq.com"},"editor":{"name":"frog","handle":"frog@datadoghq.com","email":"frog@datadoghq.com"}}
+        headers:
+            Content-Type:
+                - application/json
+        status: 200 OK
+        code: 200
+        duration: 185.435167ms
     - id: 5
       request:
         proto: HTTP/1.1
@@ -255,37 +195,25 @@
         headers:
             Accept:
                 - application/json
-<<<<<<< HEAD
-        url: https://api.datadoghq.com/api/v1/synthetics/variables/53edd846-e2c7-4911-b0d0-8af135e4bc69
-=======
-        url: https://api.datadoghq.com/api/v1/synthetics/variables/9dc1e391-ddc1-437f-8a4f-af4c4d910b1d
->>>>>>> 20d49e4a
-        method: GET
-      response:
-        proto: HTTP/1.1
-        proto_major: 1
-        proto_minor: 1
-        transfer_encoding:
-            - chunked
-        trailer: {}
-        content_length: -1
-        uncompressed: true
-        body: |
-<<<<<<< HEAD
-            {"id":"53edd846-e2c7-4911-b0d0-8af135e4bc69","name":"TF_TESTACCDATADOGSYNTHETICSGLOBALVARIABLE_UPDATED_LOCAL_1739527615","description":"a global variable","type":"variable","tags":["foo:bar","baz"],"created_at":"2025-02-14T10:07:02.330558+00:00","modified_at":"2025-02-14T10:07:02.330558+00:00","last_error":null,"value":{"secure":false,"value":"variable-value"},"creator":{"name":"frog","handle":"frog@datadoghq.com","email":"frog@datadoghq.com"},"editor":{"name":"frog","handle":"frog@datadoghq.com","email":"frog@datadoghq.com"}}
-=======
-            {"id":"9dc1e391-ddc1-437f-8a4f-af4c4d910b1d","name":"TF_TESTACCDATADOGSYNTHETICSGLOBALVARIABLE_UPDATED_LOCAL_1739872138","description":"a global variable","type":"variable","tags":["foo:bar","baz"],"created_at":"2025-02-18T09:49:01.645980+00:00","modified_at":"2025-02-18T09:49:01.645980+00:00","last_error":null,"value":{"secure":false,"value":"variable-value"},"creator":{"name":"frog","handle":"frog@datadoghq.com","email":"frog@datadoghq.com"},"editor":{"name":"frog","handle":"frog@datadoghq.com","email":"frog@datadoghq.com"}}
->>>>>>> 20d49e4a
-        headers:
-            Content-Type:
-                - application/json
-        status: 200 OK
-        code: 200
-<<<<<<< HEAD
-        duration: 190.432875ms
-=======
-        duration: 203.061458ms
->>>>>>> 20d49e4a
+        url: https://api.datadoghq.com/api/v1/synthetics/variables/bd224587-5ee7-4a38-8606-268c0b3d811f
+        method: GET
+      response:
+        proto: HTTP/1.1
+        proto_major: 1
+        proto_minor: 1
+        transfer_encoding:
+            - chunked
+        trailer: {}
+        content_length: -1
+        uncompressed: true
+        body: |
+            {"id":"bd224587-5ee7-4a38-8606-268c0b3d811f","name":"TF_TESTACCDATADOGSYNTHETICSGLOBALVARIABLE_UPDATED_LOCAL_1739890458","description":"a global variable","type":"variable","tags":["foo:bar","baz"],"created_at":"2025-02-18T14:54:25.149931+00:00","modified_at":"2025-02-18T14:54:25.149931+00:00","last_error":null,"value":{"secure":false,"value":"variable-value"},"creator":{"name":"frog","handle":"frog@datadoghq.com","email":"frog@datadoghq.com"},"editor":{"name":"frog","handle":"frog@datadoghq.com","email":"frog@datadoghq.com"}}
+        headers:
+            Content-Type:
+                - application/json
+        status: 200 OK
+        code: 200
+        duration: 163.889875ms
     - id: 6
       request:
         proto: HTTP/1.1
@@ -298,22 +226,14 @@
         remote_addr: ""
         request_uri: ""
         body: |
-<<<<<<< HEAD
-            {"description":"an updated global variable","is_fido":false,"is_totp":false,"name":"TF_TESTACCDATADOGSYNTHETICSGLOBALVARIABLE_UPDATED_LOCAL_1739527615_UPDATED","tags":["foo:bar","baz","env:test"],"value":{"secure":false,"value":"variable-value-updated"}}
-=======
-            {"description":"an updated global variable","is_totp":false,"name":"TF_TESTACCDATADOGSYNTHETICSGLOBALVARIABLE_UPDATED_LOCAL_1739872138_UPDATED","tags":["foo:bar","baz","env:test"],"value":{"secure":false,"value":"variable-value-updated"}}
->>>>>>> 20d49e4a
-        form: {}
-        headers:
-            Accept:
-                - application/json
-            Content-Type:
-                - application/json
-<<<<<<< HEAD
-        url: https://api.datadoghq.com/api/v1/synthetics/variables/53edd846-e2c7-4911-b0d0-8af135e4bc69
-=======
-        url: https://api.datadoghq.com/api/v1/synthetics/variables/9dc1e391-ddc1-437f-8a4f-af4c4d910b1d
->>>>>>> 20d49e4a
+            {"description":"an updated global variable","is_fido":false,"is_totp":false,"name":"TF_TESTACCDATADOGSYNTHETICSGLOBALVARIABLE_UPDATED_LOCAL_1739890458_UPDATED","tags":["foo:bar","baz","env:test"],"value":{"secure":false,"value":"variable-value-updated"}}
+        form: {}
+        headers:
+            Accept:
+                - application/json
+            Content-Type:
+                - application/json
+        url: https://api.datadoghq.com/api/v1/synthetics/variables/bd224587-5ee7-4a38-8606-268c0b3d811f
         method: PUT
       response:
         proto: HTTP/1.1
@@ -325,21 +245,13 @@
         content_length: -1
         uncompressed: true
         body: |
-<<<<<<< HEAD
-            {"id":"53edd846-e2c7-4911-b0d0-8af135e4bc69","name":"TF_TESTACCDATADOGSYNTHETICSGLOBALVARIABLE_UPDATED_LOCAL_1739527615_UPDATED","description":"an updated global variable","type":"variable","tags":["foo:bar","baz","env:test"],"last_error":null,"value":{"secure":false,"value":"variable-value-updated"}}
-=======
-            {"id":"9dc1e391-ddc1-437f-8a4f-af4c4d910b1d","name":"TF_TESTACCDATADOGSYNTHETICSGLOBALVARIABLE_UPDATED_LOCAL_1739872138_UPDATED","description":"an updated global variable","type":"variable","tags":["foo:bar","baz","env:test"],"last_error":null,"value":{"secure":false,"value":"variable-value-updated"}}
->>>>>>> 20d49e4a
-        headers:
-            Content-Type:
-                - application/json
-        status: 200 OK
-        code: 200
-<<<<<<< HEAD
-        duration: 490.894166ms
-=======
-        duration: 553.854917ms
->>>>>>> 20d49e4a
+            {"id":"bd224587-5ee7-4a38-8606-268c0b3d811f","name":"TF_TESTACCDATADOGSYNTHETICSGLOBALVARIABLE_UPDATED_LOCAL_1739890458_UPDATED","description":"an updated global variable","type":"variable","tags":["foo:bar","baz","env:test"],"last_error":null,"value":{"secure":false,"value":"variable-value-updated"}}
+        headers:
+            Content-Type:
+                - application/json
+        status: 200 OK
+        code: 200
+        duration: 293.353458ms
     - id: 7
       request:
         proto: HTTP/1.1
@@ -356,37 +268,25 @@
         headers:
             Accept:
                 - application/json
-<<<<<<< HEAD
-        url: https://api.datadoghq.com/api/v1/synthetics/variables/53edd846-e2c7-4911-b0d0-8af135e4bc69
-=======
-        url: https://api.datadoghq.com/api/v1/synthetics/variables/9dc1e391-ddc1-437f-8a4f-af4c4d910b1d
->>>>>>> 20d49e4a
-        method: GET
-      response:
-        proto: HTTP/1.1
-        proto_major: 1
-        proto_minor: 1
-        transfer_encoding:
-            - chunked
-        trailer: {}
-        content_length: -1
-        uncompressed: true
-        body: |
-<<<<<<< HEAD
-            {"id":"53edd846-e2c7-4911-b0d0-8af135e4bc69","name":"TF_TESTACCDATADOGSYNTHETICSGLOBALVARIABLE_UPDATED_LOCAL_1739527615_UPDATED","description":"an updated global variable","type":"variable","tags":["foo:bar","baz","env:test"],"created_at":"2025-02-14T10:07:02.330558+00:00","modified_at":"2025-02-14T10:07:12.120571+00:00","last_error":null,"value":{"secure":false,"value":"variable-value-updated"},"creator":{"name":"frog","handle":"frog@datadoghq.com","email":"frog@datadoghq.com"},"editor":{"name":"frog","handle":"frog@datadoghq.com","email":"frog@datadoghq.com"}}
-=======
-            {"id":"9dc1e391-ddc1-437f-8a4f-af4c4d910b1d","name":"TF_TESTACCDATADOGSYNTHETICSGLOBALVARIABLE_UPDATED_LOCAL_1739872138_UPDATED","description":"an updated global variable","type":"variable","tags":["foo:bar","baz","env:test"],"created_at":"2025-02-18T09:49:01.645980+00:00","modified_at":"2025-02-18T09:49:07.264780+00:00","last_error":null,"value":{"secure":false,"value":"variable-value-updated"},"creator":{"name":"frog","handle":"frog@datadoghq.com","email":"frog@datadoghq.com"},"editor":{"name":"frog","handle":"frog@datadoghq.com","email":"frog@datadoghq.com"}}
->>>>>>> 20d49e4a
-        headers:
-            Content-Type:
-                - application/json
-        status: 200 OK
-        code: 200
-<<<<<<< HEAD
-        duration: 166.538709ms
-=======
-        duration: 179.956833ms
->>>>>>> 20d49e4a
+        url: https://api.datadoghq.com/api/v1/synthetics/variables/bd224587-5ee7-4a38-8606-268c0b3d811f
+        method: GET
+      response:
+        proto: HTTP/1.1
+        proto_major: 1
+        proto_minor: 1
+        transfer_encoding:
+            - chunked
+        trailer: {}
+        content_length: -1
+        uncompressed: true
+        body: |
+            {"id":"bd224587-5ee7-4a38-8606-268c0b3d811f","name":"TF_TESTACCDATADOGSYNTHETICSGLOBALVARIABLE_UPDATED_LOCAL_1739890458_UPDATED","description":"an updated global variable","type":"variable","tags":["foo:bar","baz","env:test"],"created_at":"2025-02-18T14:54:25.149931+00:00","modified_at":"2025-02-18T14:54:28.003944+00:00","last_error":null,"value":{"secure":false,"value":"variable-value-updated"},"creator":{"name":"frog","handle":"frog@datadoghq.com","email":"frog@datadoghq.com"},"editor":{"name":"frog","handle":"frog@datadoghq.com","email":"frog@datadoghq.com"}}
+        headers:
+            Content-Type:
+                - application/json
+        status: 200 OK
+        code: 200
+        duration: 161.365833ms
     - id: 8
       request:
         proto: HTTP/1.1
@@ -403,37 +303,25 @@
         headers:
             Accept:
                 - application/json
-<<<<<<< HEAD
-        url: https://api.datadoghq.com/api/v1/synthetics/variables/53edd846-e2c7-4911-b0d0-8af135e4bc69
-=======
-        url: https://api.datadoghq.com/api/v1/synthetics/variables/9dc1e391-ddc1-437f-8a4f-af4c4d910b1d
->>>>>>> 20d49e4a
-        method: GET
-      response:
-        proto: HTTP/1.1
-        proto_major: 1
-        proto_minor: 1
-        transfer_encoding:
-            - chunked
-        trailer: {}
-        content_length: -1
-        uncompressed: true
-        body: |
-<<<<<<< HEAD
-            {"id":"53edd846-e2c7-4911-b0d0-8af135e4bc69","name":"TF_TESTACCDATADOGSYNTHETICSGLOBALVARIABLE_UPDATED_LOCAL_1739527615_UPDATED","description":"an updated global variable","type":"variable","tags":["foo:bar","baz","env:test"],"created_at":"2025-02-14T10:07:02.330558+00:00","modified_at":"2025-02-14T10:07:12.120571+00:00","last_error":null,"value":{"secure":false,"value":"variable-value-updated"},"creator":{"name":"frog","handle":"frog@datadoghq.com","email":"frog@datadoghq.com"},"editor":{"name":"frog","handle":"frog@datadoghq.com","email":"frog@datadoghq.com"}}
-=======
-            {"id":"9dc1e391-ddc1-437f-8a4f-af4c4d910b1d","name":"TF_TESTACCDATADOGSYNTHETICSGLOBALVARIABLE_UPDATED_LOCAL_1739872138_UPDATED","description":"an updated global variable","type":"variable","tags":["foo:bar","baz","env:test"],"created_at":"2025-02-18T09:49:01.645980+00:00","modified_at":"2025-02-18T09:49:07.264780+00:00","last_error":null,"value":{"secure":false,"value":"variable-value-updated"},"creator":{"name":"frog","handle":"frog@datadoghq.com","email":"frog@datadoghq.com"},"editor":{"name":"frog","handle":"frog@datadoghq.com","email":"frog@datadoghq.com"}}
->>>>>>> 20d49e4a
-        headers:
-            Content-Type:
-                - application/json
-        status: 200 OK
-        code: 200
-<<<<<<< HEAD
-        duration: 170.6835ms
-=======
-        duration: 173.512625ms
->>>>>>> 20d49e4a
+        url: https://api.datadoghq.com/api/v1/synthetics/variables/bd224587-5ee7-4a38-8606-268c0b3d811f
+        method: GET
+      response:
+        proto: HTTP/1.1
+        proto_major: 1
+        proto_minor: 1
+        transfer_encoding:
+            - chunked
+        trailer: {}
+        content_length: -1
+        uncompressed: true
+        body: |
+            {"id":"bd224587-5ee7-4a38-8606-268c0b3d811f","name":"TF_TESTACCDATADOGSYNTHETICSGLOBALVARIABLE_UPDATED_LOCAL_1739890458_UPDATED","description":"an updated global variable","type":"variable","tags":["foo:bar","baz","env:test"],"created_at":"2025-02-18T14:54:25.149931+00:00","modified_at":"2025-02-18T14:54:28.003944+00:00","last_error":null,"value":{"secure":false,"value":"variable-value-updated"},"creator":{"name":"frog","handle":"frog@datadoghq.com","email":"frog@datadoghq.com"},"editor":{"name":"frog","handle":"frog@datadoghq.com","email":"frog@datadoghq.com"}}
+        headers:
+            Content-Type:
+                - application/json
+        status: 200 OK
+        code: 200
+        duration: 162.421375ms
     - id: 9
       request:
         proto: HTTP/1.1
@@ -450,37 +338,25 @@
         headers:
             Accept:
                 - application/json
-<<<<<<< HEAD
-        url: https://api.datadoghq.com/api/v1/synthetics/variables/53edd846-e2c7-4911-b0d0-8af135e4bc69
-=======
-        url: https://api.datadoghq.com/api/v1/synthetics/variables/9dc1e391-ddc1-437f-8a4f-af4c4d910b1d
->>>>>>> 20d49e4a
-        method: GET
-      response:
-        proto: HTTP/1.1
-        proto_major: 1
-        proto_minor: 1
-        transfer_encoding:
-            - chunked
-        trailer: {}
-        content_length: -1
-        uncompressed: true
-        body: |
-<<<<<<< HEAD
-            {"id":"53edd846-e2c7-4911-b0d0-8af135e4bc69","name":"TF_TESTACCDATADOGSYNTHETICSGLOBALVARIABLE_UPDATED_LOCAL_1739527615_UPDATED","description":"an updated global variable","type":"variable","tags":["foo:bar","baz","env:test"],"created_at":"2025-02-14T10:07:02.330558+00:00","modified_at":"2025-02-14T10:07:12.120571+00:00","last_error":null,"value":{"secure":false,"value":"variable-value-updated"},"creator":{"name":"frog","handle":"frog@datadoghq.com","email":"frog@datadoghq.com"},"editor":{"name":"frog","handle":"frog@datadoghq.com","email":"frog@datadoghq.com"}}
-=======
-            {"id":"9dc1e391-ddc1-437f-8a4f-af4c4d910b1d","name":"TF_TESTACCDATADOGSYNTHETICSGLOBALVARIABLE_UPDATED_LOCAL_1739872138_UPDATED","description":"an updated global variable","type":"variable","tags":["foo:bar","baz","env:test"],"created_at":"2025-02-18T09:49:01.645980+00:00","modified_at":"2025-02-18T09:49:07.264780+00:00","last_error":null,"value":{"secure":false,"value":"variable-value-updated"},"creator":{"name":"frog","handle":"frog@datadoghq.com","email":"frog@datadoghq.com"},"editor":{"name":"frog","handle":"frog@datadoghq.com","email":"frog@datadoghq.com"}}
->>>>>>> 20d49e4a
-        headers:
-            Content-Type:
-                - application/json
-        status: 200 OK
-        code: 200
-<<<<<<< HEAD
-        duration: 181.277958ms
-=======
-        duration: 183.565041ms
->>>>>>> 20d49e4a
+        url: https://api.datadoghq.com/api/v1/synthetics/variables/bd224587-5ee7-4a38-8606-268c0b3d811f
+        method: GET
+      response:
+        proto: HTTP/1.1
+        proto_major: 1
+        proto_minor: 1
+        transfer_encoding:
+            - chunked
+        trailer: {}
+        content_length: -1
+        uncompressed: true
+        body: |
+            {"id":"bd224587-5ee7-4a38-8606-268c0b3d811f","name":"TF_TESTACCDATADOGSYNTHETICSGLOBALVARIABLE_UPDATED_LOCAL_1739890458_UPDATED","description":"an updated global variable","type":"variable","tags":["foo:bar","baz","env:test"],"created_at":"2025-02-18T14:54:25.149931+00:00","modified_at":"2025-02-18T14:54:28.003944+00:00","last_error":null,"value":{"secure":false,"value":"variable-value-updated"},"creator":{"name":"frog","handle":"frog@datadoghq.com","email":"frog@datadoghq.com"},"editor":{"name":"frog","handle":"frog@datadoghq.com","email":"frog@datadoghq.com"}}
+        headers:
+            Content-Type:
+                - application/json
+        status: 200 OK
+        code: 200
+        duration: 171.891416ms
     - id: 10
       request:
         proto: HTTP/1.1
@@ -497,11 +373,7 @@
         headers:
             Accept:
                 - '*/*'
-<<<<<<< HEAD
-        url: https://api.datadoghq.com/api/v1/synthetics/variables/53edd846-e2c7-4911-b0d0-8af135e4bc69
-=======
-        url: https://api.datadoghq.com/api/v1/synthetics/variables/9dc1e391-ddc1-437f-8a4f-af4c4d910b1d
->>>>>>> 20d49e4a
+        url: https://api.datadoghq.com/api/v1/synthetics/variables/bd224587-5ee7-4a38-8606-268c0b3d811f
         method: DELETE
       response:
         proto: HTTP/1.1
@@ -517,11 +389,7 @@
                 - text/html; charset=utf-8
         status: 200 OK
         code: 200
-<<<<<<< HEAD
-        duration: 402.827ms
-=======
-        duration: 364.531959ms
->>>>>>> 20d49e4a
+        duration: 236.3585ms
     - id: 11
       request:
         proto: HTTP/1.1
@@ -538,11 +406,7 @@
         headers:
             Accept:
                 - application/json
-<<<<<<< HEAD
-        url: https://api.datadoghq.com/api/v1/synthetics/variables/53edd846-e2c7-4911-b0d0-8af135e4bc69
-=======
-        url: https://api.datadoghq.com/api/v1/synthetics/variables/9dc1e391-ddc1-437f-8a4f-af4c4d910b1d
->>>>>>> 20d49e4a
+        url: https://api.datadoghq.com/api/v1/synthetics/variables/bd224587-5ee7-4a38-8606-268c0b3d811f
         method: GET
       response:
         proto: HTTP/1.1
@@ -559,8 +423,4 @@
                 - application/json
         status: 404 Not Found
         code: 404
-<<<<<<< HEAD
-        duration: 156.487291ms
-=======
-        duration: 162.089542ms
->>>>>>> 20d49e4a
+        duration: 148.24425ms
--- conflicted
+++ resolved
@@ -3,11 +3,7 @@
 interactions:
 - request:
     body: |
-<<<<<<< HEAD
-      {"description":"a global variable","name":"TF_TESTACCDATADOGSYNTHETICSGLOBALVARIABLE_UPDATED_LOCAL_1615587127","tags":["foo:bar","baz"],"value":{"secure":false,"value":"variable-value"}}
-=======
-      {"description":"a global variable","name":"TF_TESTACCDATADOGSYNTHETICSGLOBALVARIABLE_UPDATED_LOCAL_1617196416","tags":["foo:bar","baz"],"value":{"secure":false,"value":"variable-value"}}
->>>>>>> 0a47a8f2
+      {"description":"a global variable","name":"TF_TESTACCDATADOGSYNTHETICSGLOBALVARIABLE_UPDATED_LOCAL_1618930416","tags":["foo:bar","baz"],"value":{"secure":false,"value":"variable-value"}}
     form: {}
     headers:
       Accept:
@@ -17,470 +13,425 @@
       Dd-Operation-Id:
       - CreateGlobalVariable
       User-Agent:
-<<<<<<< HEAD
-      - terraform-provider-datadog/dev (terraform 2.4.4; terraform-cli 0.14.7) datadog-api-client-go/1.0.0-beta.16 (go go1.15.3; os darwin; arch amd64)
+      - terraform-provider-datadog/dev (terraform 2.4.4; terraform-cli 0.14.7) datadog-api-client-go/1.0.0-beta.19 (go go1.16.3; os darwin; arch amd64)
     url: https://api.datadoghq.com/api/v1/synthetics/variables
     method: POST
   response:
-    body: '{"parse_test_extracted_at":null,"description":"a global variable","tags":["foo:bar","baz"],"parse_test_public_id":null,"value":{"secure":false,"value":"variable-value"},"id":"636b2be4-8cda-4dfb-aa25-ef83fb33ca1f","parse_test_options":null,"name":"TF_TESTACCDATADOGSYNTHETICSGLOBALVARIABLE_UPDATED_LOCAL_1615587127","parse_test_name":null,"type":"variable"}'
-=======
-      - terraform-provider-datadog/dev (terraform 1.16.0; terraform-cli 0.12.7-sdk) datadog-api-client-go/1.0.0-beta.19+dev (go go1.15.3; os darwin; arch amd64)
-    url: https://api.datadoghq.com/api/v1/synthetics/variables
-    method: POST
-  response:
-    body: '{"parse_test_extracted_at":null,"description":"a global variable","tags":["foo:bar","baz"],"parse_test_public_id":null,"value":{"secure":false,"value":"variable-value"},"id":"2a90953d-dab1-4430-8d9f-c9c112d3dce5","parse_test_options":null,"name":"TF_TESTACCDATADOGSYNTHETICSGLOBALVARIABLE_UPDATED_LOCAL_1617196416","parse_test_name":null,"type":"variable"}'
->>>>>>> 0a47a8f2
-    headers:
-      Cache-Control:
-      - no-cache
-      Connection:
-      - keep-alive
-      Content-Security-Policy:
-      - frame-ancestors 'self'; report-uri https://api.datadoghq.com/csp-report
-      Content-Type:
-      - application/json
-      Date:
-<<<<<<< HEAD
-      - Fri, 12 Mar 2021 22:12:08 GMT
-=======
-      - Wed, 31 Mar 2021 13:13:37 GMT
->>>>>>> 0a47a8f2
-      Pragma:
-      - no-cache
-      Strict-Transport-Security:
-      - max-age=15724800;
-      Vary:
-      - Accept-Encoding
-      X-Content-Type-Options:
-      - nosniff
-      X-Dd-Debug:
-<<<<<<< HEAD
-      - Um4CoU685QqAscnxhS5BD+goWu2yX1Jd4zCfGzSsEvPPIm1qURZaF8dlLl/OEY4I
-      X-Dd-Version:
-      - "35.4088130"
-=======
+    body: '{"parse_test_options":null,"parse_test_extracted_at":null,"description":"a global variable","tags":["foo:bar","baz"],"value":{"secure":false,"value":"variable-value"},"parse_test_public_id":null,"parse_test_name":null,"type":"variable","id":"29dc2547-2bc1-4a15-a710-b6b49a8463db","name":"TF_TESTACCDATADOGSYNTHETICSGLOBALVARIABLE_UPDATED_LOCAL_1618930416"}'
+    headers:
+      Cache-Control:
+      - no-cache
+      Connection:
+      - keep-alive
+      Content-Security-Policy:
+      - frame-ancestors 'self'; report-uri https://api.datadoghq.com/csp-report
+      Content-Type:
+      - application/json
+      Date:
+      - Tue, 20 Apr 2021 14:53:37 GMT
+      Pragma:
+      - no-cache
+      Strict-Transport-Security:
+      - max-age=15724800;
+      Vary:
+      - Accept-Encoding
+      X-Content-Type-Options:
+      - nosniff
+      X-Dd-Debug:
+      - B1nwy/pPNqX+q4pQT22cdp1QCexE35IF8qwSHy0Nf7IW0Y881qtn4tXN1lpmzaKc
+      X-Dd-Version:
+      - "35.4351688"
+      X-Frame-Options:
+      - SAMEORIGIN
+      X-Ratelimit-Limit:
+      - "120"
+      X-Ratelimit-Period:
+      - "60"
+      X-Ratelimit-Remaining:
+      - "118"
+      X-Ratelimit-Reset:
+      - "23"
+    status: 200 OK
+    code: 200
+    duration: ""
+- request:
+    body: ""
+    form: {}
+    headers:
+      Accept:
+      - application/json
+      Dd-Operation-Id:
+      - GetGlobalVariable
+      User-Agent:
+      - terraform-provider-datadog/dev (terraform 2.4.4; terraform-cli 0.14.7) datadog-api-client-go/1.0.0-beta.19 (go go1.16.3; os darwin; arch amd64)
+    url: https://api.datadoghq.com/api/v1/synthetics/variables/29dc2547-2bc1-4a15-a710-b6b49a8463db
+    method: GET
+  response:
+    body: '{"parse_test_options":null,"parse_test_extracted_at":null,"description":"a global variable","tags":["foo:bar","baz"],"created_at":"2021-04-20T14:53:37.887904+00:00","modified_at":"2021-04-20T14:53:37.887904+00:00","value":{"secure":false,"value":"variable-value"},"parse_test_public_id":null,"parse_test_name":null,"created_by":1445416,"type":"variable","id":"29dc2547-2bc1-4a15-a710-b6b49a8463db","name":"TF_TESTACCDATADOGSYNTHETICSGLOBALVARIABLE_UPDATED_LOCAL_1618930416"}'
+    headers:
+      Cache-Control:
+      - no-cache
+      Connection:
+      - keep-alive
+      Content-Security-Policy:
+      - frame-ancestors 'self'; report-uri https://api.datadoghq.com/csp-report
+      Content-Type:
+      - application/json
+      Date:
+      - Tue, 20 Apr 2021 14:53:38 GMT
+      Pragma:
+      - no-cache
+      Strict-Transport-Security:
+      - max-age=15724800;
+      Vary:
+      - Accept-Encoding
+      X-Content-Type-Options:
+      - nosniff
+      X-Dd-Debug:
+      - mNzaoDhdDKO7t4QSrAe5X7pHd0bJND187D+vRbwoluXouE2m1UaQQX0RGCvRpLVE
+      X-Dd-Version:
+      - "35.4351688"
+      X-Frame-Options:
+      - SAMEORIGIN
+      X-Ratelimit-Limit:
+      - "120"
+      X-Ratelimit-Period:
+      - "60"
+      X-Ratelimit-Remaining:
+      - "115"
+      X-Ratelimit-Reset:
+      - "22"
+    status: 200 OK
+    code: 200
+    duration: ""
+- request:
+    body: ""
+    form: {}
+    headers:
+      Accept:
+      - application/json
+      Dd-Operation-Id:
+      - GetGlobalVariable
+      User-Agent:
+      - terraform-provider-datadog/dev (terraform 2.4.4; terraform-cli 0.14.7) datadog-api-client-go/1.0.0-beta.19 (go go1.16.3; os darwin; arch amd64)
+    url: https://api.datadoghq.com/api/v1/synthetics/variables/29dc2547-2bc1-4a15-a710-b6b49a8463db
+    method: GET
+  response:
+    body: '{"parse_test_options":null,"parse_test_extracted_at":null,"description":"a global variable","tags":["foo:bar","baz"],"created_at":"2021-04-20T14:53:37.887904+00:00","modified_at":"2021-04-20T14:53:37.887904+00:00","value":{"secure":false,"value":"variable-value"},"parse_test_public_id":null,"parse_test_name":null,"created_by":1445416,"type":"variable","id":"29dc2547-2bc1-4a15-a710-b6b49a8463db","name":"TF_TESTACCDATADOGSYNTHETICSGLOBALVARIABLE_UPDATED_LOCAL_1618930416"}'
+    headers:
+      Cache-Control:
+      - no-cache
+      Connection:
+      - keep-alive
+      Content-Security-Policy:
+      - frame-ancestors 'self'; report-uri https://api.datadoghq.com/csp-report
+      Content-Type:
+      - application/json
+      Date:
+      - Tue, 20 Apr 2021 14:53:38 GMT
+      Pragma:
+      - no-cache
+      Strict-Transport-Security:
+      - max-age=15724800;
+      Vary:
+      - Accept-Encoding
+      X-Content-Type-Options:
+      - nosniff
+      X-Dd-Debug:
+      - HbtaOKlJ6OCrx9tMXO6ivMTrEM+g0c93HDp08trmOmgdHozC5J+vn10F0H4WPjCU
+      X-Dd-Version:
+      - "35.4351688"
+      X-Frame-Options:
+      - SAMEORIGIN
+      X-Ratelimit-Limit:
+      - "120"
+      X-Ratelimit-Period:
+      - "60"
+      X-Ratelimit-Remaining:
+      - "114"
+      X-Ratelimit-Reset:
+      - "22"
+    status: 200 OK
+    code: 200
+    duration: ""
+- request:
+    body: ""
+    form: {}
+    headers:
+      Accept:
+      - application/json
+      Dd-Operation-Id:
+      - GetGlobalVariable
+      User-Agent:
+      - terraform-provider-datadog/dev (terraform 2.4.4; terraform-cli 0.14.7) datadog-api-client-go/1.0.0-beta.19 (go go1.16.3; os darwin; arch amd64)
+    url: https://api.datadoghq.com/api/v1/synthetics/variables/29dc2547-2bc1-4a15-a710-b6b49a8463db
+    method: GET
+  response:
+    body: '{"parse_test_options":null,"parse_test_extracted_at":null,"description":"a global variable","tags":["foo:bar","baz"],"created_at":"2021-04-20T14:53:37.887904+00:00","modified_at":"2021-04-20T14:53:37.887904+00:00","value":{"secure":false,"value":"variable-value"},"parse_test_public_id":null,"parse_test_name":null,"created_by":1445416,"type":"variable","id":"29dc2547-2bc1-4a15-a710-b6b49a8463db","name":"TF_TESTACCDATADOGSYNTHETICSGLOBALVARIABLE_UPDATED_LOCAL_1618930416"}'
+    headers:
+      Cache-Control:
+      - no-cache
+      Connection:
+      - keep-alive
+      Content-Security-Policy:
+      - frame-ancestors 'self'; report-uri https://api.datadoghq.com/csp-report
+      Content-Type:
+      - application/json
+      Date:
+      - Tue, 20 Apr 2021 14:53:39 GMT
+      Pragma:
+      - no-cache
+      Strict-Transport-Security:
+      - max-age=15724800;
+      Vary:
+      - Accept-Encoding
+      X-Content-Type-Options:
+      - nosniff
+      X-Dd-Debug:
       - vdJ3/nHEY1ioXQ6pQrBVvsQK1s4yyc+wufBMPSoXql71qZVuP/xMdtNo6DafhOAk
       X-Dd-Version:
-      - "35.4208607"
->>>>>>> 0a47a8f2
-      X-Frame-Options:
-      - SAMEORIGIN
-      X-Ratelimit-Limit:
-      - "120"
-      X-Ratelimit-Period:
-      - "60"
-      X-Ratelimit-Remaining:
-<<<<<<< HEAD
+      - "35.4351688"
+      X-Frame-Options:
+      - SAMEORIGIN
+      X-Ratelimit-Limit:
+      - "120"
+      X-Ratelimit-Period:
+      - "60"
+      X-Ratelimit-Remaining:
+      - "113"
+      X-Ratelimit-Reset:
+      - "21"
+    status: 200 OK
+    code: 200
+    duration: ""
+- request:
+    body: ""
+    form: {}
+    headers:
+      Accept:
+      - application/json
+      Dd-Operation-Id:
+      - GetGlobalVariable
+      User-Agent:
+      - terraform-provider-datadog/dev (terraform 2.4.4; terraform-cli 0.14.7) datadog-api-client-go/1.0.0-beta.19 (go go1.16.3; os darwin; arch amd64)
+    url: https://api.datadoghq.com/api/v1/synthetics/variables/29dc2547-2bc1-4a15-a710-b6b49a8463db
+    method: GET
+  response:
+    body: '{"parse_test_options":null,"parse_test_extracted_at":null,"description":"a global variable","tags":["foo:bar","baz"],"created_at":"2021-04-20T14:53:37.887904+00:00","modified_at":"2021-04-20T14:53:37.887904+00:00","value":{"secure":false,"value":"variable-value"},"parse_test_public_id":null,"parse_test_name":null,"created_by":1445416,"type":"variable","id":"29dc2547-2bc1-4a15-a710-b6b49a8463db","name":"TF_TESTACCDATADOGSYNTHETICSGLOBALVARIABLE_UPDATED_LOCAL_1618930416"}'
+    headers:
+      Cache-Control:
+      - no-cache
+      Connection:
+      - keep-alive
+      Content-Security-Policy:
+      - frame-ancestors 'self'; report-uri https://api.datadoghq.com/csp-report
+      Content-Type:
+      - application/json
+      Date:
+      - Tue, 20 Apr 2021 14:53:40 GMT
+      Pragma:
+      - no-cache
+      Strict-Transport-Security:
+      - max-age=15724800;
+      Vary:
+      - Accept-Encoding
+      X-Content-Type-Options:
+      - nosniff
+      X-Dd-Debug:
+      - L3ULR3HwCWYmEqCWGz2Yob3chcH4pjowBacBXkncP7o+/uPqKt9yGEYf/g1AJPzQ
+      X-Dd-Version:
+      - "35.4351688"
+      X-Frame-Options:
+      - SAMEORIGIN
+      X-Ratelimit-Limit:
+      - "120"
+      X-Ratelimit-Period:
+      - "60"
+      X-Ratelimit-Remaining:
+      - "109"
+      X-Ratelimit-Reset:
+      - "20"
+    status: 200 OK
+    code: 200
+    duration: ""
+- request:
+    body: |
+      {"description":"an updated global variable","name":"TF_TESTACCDATADOGSYNTHETICSGLOBALVARIABLE_UPDATED_LOCAL_1618930416_UPDATED","tags":["foo:bar","baz","env:test"],"value":{"secure":false,"value":"variable-value-updated"}}
+    form: {}
+    headers:
+      Accept:
+      - application/json
+      Content-Type:
+      - application/json
+      Dd-Operation-Id:
+      - EditGlobalVariable
+      User-Agent:
+      - terraform-provider-datadog/dev (terraform 2.4.4; terraform-cli ) datadog-api-client-go/1.0.0-beta.19 (go go1.16.3; os darwin; arch amd64)
+    url: https://api.datadoghq.com/api/v1/synthetics/variables/29dc2547-2bc1-4a15-a710-b6b49a8463db
+    method: PUT
+  response:
+    body: '{"parse_test_options":null,"parse_test_extracted_at":null,"description":"an updated global variable","tags":["foo:bar","baz","env:test"],"value":{"secure":false,"value":"variable-value-updated"},"parse_test_public_id":null,"parse_test_name":null,"type":"variable","id":"29dc2547-2bc1-4a15-a710-b6b49a8463db","name":"TF_TESTACCDATADOGSYNTHETICSGLOBALVARIABLE_UPDATED_LOCAL_1618930416_UPDATED"}'
+    headers:
+      Cache-Control:
+      - no-cache
+      Connection:
+      - keep-alive
+      Content-Security-Policy:
+      - frame-ancestors 'self'; report-uri https://api.datadoghq.com/csp-report
+      Content-Type:
+      - application/json
+      Date:
+      - Tue, 20 Apr 2021 14:53:41 GMT
+      Pragma:
+      - no-cache
+      Strict-Transport-Security:
+      - max-age=15724800;
+      Vary:
+      - Accept-Encoding
+      X-Content-Type-Options:
+      - nosniff
+      X-Dd-Debug:
+      - dCmL/3rURV6BPeaqeP3Rxigq41m5CAb17XjrRE42uZ01zpr07HVhbL5/3TWMkvgu
+      X-Dd-Version:
+      - "35.4351688"
+      X-Frame-Options:
+      - SAMEORIGIN
+      X-Ratelimit-Limit:
+      - "120"
+      X-Ratelimit-Period:
+      - "60"
+      X-Ratelimit-Remaining:
       - "119"
       X-Ratelimit-Reset:
-      - "52"
-=======
-      - "115"
-      X-Ratelimit-Reset:
-      - "23"
->>>>>>> 0a47a8f2
-    status: 200 OK
-    code: 200
-    duration: ""
-- request:
-    body: ""
-    form: {}
-    headers:
-      Accept:
-      - application/json
-      Dd-Operation-Id:
-      - GetGlobalVariable
-      User-Agent:
-<<<<<<< HEAD
-      - terraform-provider-datadog/dev (terraform 2.4.4; terraform-cli 0.14.7) datadog-api-client-go/1.0.0-beta.16 (go go1.15.3; os darwin; arch amd64)
-    url: https://api.datadoghq.com/api/v1/synthetics/variables/636b2be4-8cda-4dfb-aa25-ef83fb33ca1f
-    method: GET
-  response:
-    body: '{"parse_test_extracted_at":null,"description":"a global variable","tags":["foo:bar","baz"],"parse_test_public_id":null,"value":{"secure":false,"value":"variable-value"},"id":"636b2be4-8cda-4dfb-aa25-ef83fb33ca1f","parse_test_options":null,"name":"TF_TESTACCDATADOGSYNTHETICSGLOBALVARIABLE_UPDATED_LOCAL_1615587127","created_at":"2021-03-12T22:12:08.681352+00:00","modified_at":"2021-03-12T22:12:08.681352+00:00","created_by":1445416,"parse_test_name":null,"type":"variable"}'
-=======
-      - terraform-provider-datadog/dev (terraform 1.16.0; terraform-cli 0.12.7-sdk) datadog-api-client-go/1.0.0-beta.19+dev (go go1.15.3; os darwin; arch amd64)
-    url: https://api.datadoghq.com/api/v1/synthetics/variables/2a90953d-dab1-4430-8d9f-c9c112d3dce5
-    method: GET
-  response:
-    body: '{"parse_test_extracted_at":null,"description":"a global variable","tags":["foo:bar","baz"],"parse_test_public_id":null,"value":{"secure":false,"value":"variable-value"},"id":"2a90953d-dab1-4430-8d9f-c9c112d3dce5","parse_test_options":null,"name":"TF_TESTACCDATADOGSYNTHETICSGLOBALVARIABLE_UPDATED_LOCAL_1617196416","created_at":"2021-03-31T13:13:37.158596+00:00","modified_at":"2021-03-31T13:13:37.158596+00:00","created_by":1445416,"parse_test_name":null,"type":"variable"}'
->>>>>>> 0a47a8f2
-    headers:
-      Cache-Control:
-      - no-cache
-      Connection:
-      - keep-alive
-      Content-Security-Policy:
-      - frame-ancestors 'self'; report-uri https://api.datadoghq.com/csp-report
-      Content-Type:
-      - application/json
-      Date:
-<<<<<<< HEAD
-      - Fri, 12 Mar 2021 22:12:08 GMT
-=======
-      - Wed, 31 Mar 2021 13:13:37 GMT
->>>>>>> 0a47a8f2
-      Pragma:
-      - no-cache
-      Strict-Transport-Security:
-      - max-age=15724800;
-      Vary:
-      - Accept-Encoding
-      X-Content-Type-Options:
-      - nosniff
-      X-Dd-Debug:
-<<<<<<< HEAD
-      - dCmL/3rURV6BPeaqeP3Rxigq41m5CAb17XjrRE42uZ01zpr07HVhbL5/3TWMkvgu
-      X-Dd-Version:
-      - "35.4088130"
-=======
-      - Wjq53IVIwnB4SiR238oOYgHFMq/ZYP0LQ/Dv8C2fFLBwTje/dWJHu6pI6vIOK1zG
-      X-Dd-Version:
-      - "35.4208607"
->>>>>>> 0a47a8f2
-      X-Frame-Options:
-      - SAMEORIGIN
-      X-Ratelimit-Limit:
-      - "120"
-      X-Ratelimit-Period:
-      - "60"
-      X-Ratelimit-Remaining:
-<<<<<<< HEAD
-      - "119"
-      X-Ratelimit-Reset:
-      - "52"
-=======
-      - "95"
-      X-Ratelimit-Reset:
-      - "23"
->>>>>>> 0a47a8f2
-    status: 200 OK
-    code: 200
-    duration: ""
-- request:
-    body: ""
-    form: {}
-    headers:
-      Accept:
-      - application/json
-      Dd-Operation-Id:
-      - GetGlobalVariable
-      User-Agent:
-<<<<<<< HEAD
-      - terraform-provider-datadog/dev (terraform 2.4.4; terraform-cli 0.14.7) datadog-api-client-go/1.0.0-beta.16 (go go1.15.3; os darwin; arch amd64)
-    url: https://api.datadoghq.com/api/v1/synthetics/variables/636b2be4-8cda-4dfb-aa25-ef83fb33ca1f
-    method: GET
-  response:
-    body: '{"parse_test_extracted_at":null,"description":"a global variable","tags":["foo:bar","baz"],"parse_test_public_id":null,"value":{"secure":false,"value":"variable-value"},"id":"636b2be4-8cda-4dfb-aa25-ef83fb33ca1f","parse_test_options":null,"name":"TF_TESTACCDATADOGSYNTHETICSGLOBALVARIABLE_UPDATED_LOCAL_1615587127","created_at":"2021-03-12T22:12:08.681352+00:00","modified_at":"2021-03-12T22:12:08.681352+00:00","created_by":1445416,"parse_test_name":null,"type":"variable"}'
-=======
-      - terraform-provider-datadog/dev (terraform 1.16.0; terraform-cli 0.12.7-sdk) datadog-api-client-go/1.0.0-beta.19+dev (go go1.15.3; os darwin; arch amd64)
-    url: https://api.datadoghq.com/api/v1/synthetics/variables/2a90953d-dab1-4430-8d9f-c9c112d3dce5
-    method: GET
-  response:
-    body: '{"parse_test_extracted_at":null,"description":"a global variable","tags":["foo:bar","baz"],"parse_test_public_id":null,"value":{"secure":false,"value":"variable-value"},"id":"2a90953d-dab1-4430-8d9f-c9c112d3dce5","parse_test_options":null,"name":"TF_TESTACCDATADOGSYNTHETICSGLOBALVARIABLE_UPDATED_LOCAL_1617196416","created_at":"2021-03-31T13:13:37.158596+00:00","modified_at":"2021-03-31T13:13:37.158596+00:00","created_by":1445416,"parse_test_name":null,"type":"variable"}'
->>>>>>> 0a47a8f2
-    headers:
-      Cache-Control:
-      - no-cache
-      Connection:
-      - keep-alive
-      Content-Security-Policy:
-      - frame-ancestors 'self'; report-uri https://api.datadoghq.com/csp-report
-      Content-Type:
-      - application/json
-      Date:
-<<<<<<< HEAD
-      - Fri, 12 Mar 2021 22:12:09 GMT
-=======
-      - Wed, 31 Mar 2021 13:13:37 GMT
->>>>>>> 0a47a8f2
-      Pragma:
-      - no-cache
-      Strict-Transport-Security:
-      - max-age=15724800;
-      Vary:
-      - Accept-Encoding
-      X-Content-Type-Options:
-      - nosniff
-      X-Dd-Debug:
-<<<<<<< HEAD
-      - JpIJLwIH2nFlZOC+u71rq7aAOL43MLZN3MUsL+gpYHdZz5QLUOG8Jysf8kVK6tPU
-      X-Dd-Version:
-      - "35.4088130"
-=======
-      - tpRCH6w417YjBovRJ8VmtuXmNONVYiRp2c8d2AxjPdGBn8PCtgG4vAztrx3qUZAN
-      X-Dd-Version:
-      - "35.4208607"
->>>>>>> 0a47a8f2
-      X-Frame-Options:
-      - SAMEORIGIN
-      X-Ratelimit-Limit:
-      - "120"
-      X-Ratelimit-Period:
-      - "60"
-      X-Ratelimit-Remaining:
-<<<<<<< HEAD
-      - "118"
-      X-Ratelimit-Reset:
-      - "51"
-=======
-      - "94"
-      X-Ratelimit-Reset:
-      - "23"
->>>>>>> 0a47a8f2
-    status: 200 OK
-    code: 200
-    duration: ""
-- request:
-    body: ""
-    form: {}
-    headers:
-      Accept:
-      - application/json
-      Dd-Operation-Id:
-      - GetGlobalVariable
-      User-Agent:
-<<<<<<< HEAD
-      - terraform-provider-datadog/dev (terraform 2.4.4; terraform-cli 0.14.7) datadog-api-client-go/1.0.0-beta.16 (go go1.15.3; os darwin; arch amd64)
-    url: https://api.datadoghq.com/api/v1/synthetics/variables/636b2be4-8cda-4dfb-aa25-ef83fb33ca1f
-    method: GET
-  response:
-    body: '{"parse_test_extracted_at":null,"description":"a global variable","tags":["foo:bar","baz"],"parse_test_public_id":null,"value":{"secure":false,"value":"variable-value"},"id":"636b2be4-8cda-4dfb-aa25-ef83fb33ca1f","parse_test_options":null,"name":"TF_TESTACCDATADOGSYNTHETICSGLOBALVARIABLE_UPDATED_LOCAL_1615587127","created_at":"2021-03-12T22:12:08.681352+00:00","modified_at":"2021-03-12T22:12:08.681352+00:00","created_by":1445416,"parse_test_name":null,"type":"variable"}'
-=======
-      - terraform-provider-datadog/dev (terraform 1.16.0; terraform-cli 0.12.7-sdk) datadog-api-client-go/1.0.0-beta.19+dev (go go1.15.3; os darwin; arch amd64)
-    url: https://api.datadoghq.com/api/v1/synthetics/variables/2a90953d-dab1-4430-8d9f-c9c112d3dce5
-    method: GET
-  response:
-    body: '{"parse_test_extracted_at":null,"description":"a global variable","tags":["foo:bar","baz"],"parse_test_public_id":null,"value":{"secure":false,"value":"variable-value"},"id":"2a90953d-dab1-4430-8d9f-c9c112d3dce5","parse_test_options":null,"name":"TF_TESTACCDATADOGSYNTHETICSGLOBALVARIABLE_UPDATED_LOCAL_1617196416","created_at":"2021-03-31T13:13:37.158596+00:00","modified_at":"2021-03-31T13:13:37.158596+00:00","created_by":1445416,"parse_test_name":null,"type":"variable"}'
->>>>>>> 0a47a8f2
-    headers:
-      Cache-Control:
-      - no-cache
-      Connection:
-      - keep-alive
-      Content-Security-Policy:
-      - frame-ancestors 'self'; report-uri https://api.datadoghq.com/csp-report
-      Content-Type:
-      - application/json
-      Date:
-<<<<<<< HEAD
-      - Fri, 12 Mar 2021 22:12:09 GMT
-=======
-      - Wed, 31 Mar 2021 13:13:37 GMT
->>>>>>> 0a47a8f2
-      Pragma:
-      - no-cache
-      Strict-Transport-Security:
-      - max-age=15724800;
-      Vary:
-      - Accept-Encoding
-      X-Content-Type-Options:
-      - nosniff
-      X-Dd-Debug:
-<<<<<<< HEAD
-      - 2328yjLSqI4XmR1pVqrPRR/SFcQsbafjEpPmZx7/3PfxUK1nJQQsX+wrMelyVyj+
-      X-Dd-Version:
-      - "35.4088130"
-=======
-      - bgHykj7A9bfZx0Y5ZO3swhhp5tGUSNJHqFWR868+qg087CYrDOd5hQslC+noiEtH
-      X-Dd-Version:
-      - "35.4208607"
->>>>>>> 0a47a8f2
-      X-Frame-Options:
-      - SAMEORIGIN
-      X-Ratelimit-Limit:
-      - "120"
-      X-Ratelimit-Period:
-      - "60"
-      X-Ratelimit-Remaining:
-<<<<<<< HEAD
-      - "117"
-      X-Ratelimit-Reset:
-      - "51"
-=======
-      - "93"
-      X-Ratelimit-Reset:
-      - "23"
->>>>>>> 0a47a8f2
-    status: 200 OK
-    code: 200
-    duration: ""
-- request:
-    body: ""
-    form: {}
-    headers:
-      Accept:
-      - application/json
-      Dd-Operation-Id:
-      - GetGlobalVariable
-      User-Agent:
-<<<<<<< HEAD
-      - terraform-provider-datadog/dev (terraform 2.4.4; terraform-cli 0.14.7) datadog-api-client-go/1.0.0-beta.16 (go go1.15.3; os darwin; arch amd64)
-    url: https://api.datadoghq.com/api/v1/synthetics/variables/636b2be4-8cda-4dfb-aa25-ef83fb33ca1f
-    method: GET
-  response:
-    body: '{"parse_test_extracted_at":null,"description":"a global variable","tags":["foo:bar","baz"],"parse_test_public_id":null,"value":{"secure":false,"value":"variable-value"},"id":"636b2be4-8cda-4dfb-aa25-ef83fb33ca1f","parse_test_options":null,"name":"TF_TESTACCDATADOGSYNTHETICSGLOBALVARIABLE_UPDATED_LOCAL_1615587127","created_at":"2021-03-12T22:12:08.681352+00:00","modified_at":"2021-03-12T22:12:08.681352+00:00","created_by":1445416,"parse_test_name":null,"type":"variable"}'
-=======
-      - terraform-provider-datadog/dev (terraform 1.16.0; terraform-cli 0.12.7-sdk) datadog-api-client-go/1.0.0-beta.19+dev (go go1.15.3; os darwin; arch amd64)
-    url: https://api.datadoghq.com/api/v1/synthetics/variables/2a90953d-dab1-4430-8d9f-c9c112d3dce5
-    method: GET
-  response:
-    body: '{"parse_test_extracted_at":null,"description":"a global variable","tags":["foo:bar","baz"],"parse_test_public_id":null,"value":{"secure":false,"value":"variable-value"},"id":"2a90953d-dab1-4430-8d9f-c9c112d3dce5","parse_test_options":null,"name":"TF_TESTACCDATADOGSYNTHETICSGLOBALVARIABLE_UPDATED_LOCAL_1617196416","created_at":"2021-03-31T13:13:37.158596+00:00","modified_at":"2021-03-31T13:13:37.158596+00:00","created_by":1445416,"parse_test_name":null,"type":"variable"}'
->>>>>>> 0a47a8f2
-    headers:
-      Cache-Control:
-      - no-cache
-      Connection:
-      - keep-alive
-      Content-Security-Policy:
-      - frame-ancestors 'self'; report-uri https://api.datadoghq.com/csp-report
-      Content-Type:
-      - application/json
-      Date:
-<<<<<<< HEAD
-      - Fri, 12 Mar 2021 22:12:10 GMT
-=======
-      - Wed, 31 Mar 2021 13:13:37 GMT
->>>>>>> 0a47a8f2
-      Pragma:
-      - no-cache
-      Strict-Transport-Security:
-      - max-age=15724800;
-      Vary:
-      - Accept-Encoding
-      X-Content-Type-Options:
-      - nosniff
-      X-Dd-Debug:
-<<<<<<< HEAD
+      - "20"
+    status: 200 OK
+    code: 200
+    duration: ""
+- request:
+    body: ""
+    form: {}
+    headers:
+      Accept:
+      - application/json
+      Dd-Operation-Id:
+      - GetGlobalVariable
+      User-Agent:
+      - terraform-provider-datadog/dev (terraform 2.4.4; terraform-cli ) datadog-api-client-go/1.0.0-beta.19 (go go1.16.3; os darwin; arch amd64)
+    url: https://api.datadoghq.com/api/v1/synthetics/variables/29dc2547-2bc1-4a15-a710-b6b49a8463db
+    method: GET
+  response:
+    body: '{"parse_test_options":null,"parse_test_extracted_at":null,"description":"an updated global variable","tags":["foo:bar","baz","env:test"],"created_at":"2021-04-20T14:53:37.887904+00:00","modified_at":"2021-04-20T14:53:41.082041+00:00","value":{"secure":false,"value":"variable-value-updated"},"parse_test_public_id":null,"parse_test_name":null,"created_by":1445416,"type":"variable","id":"29dc2547-2bc1-4a15-a710-b6b49a8463db","name":"TF_TESTACCDATADOGSYNTHETICSGLOBALVARIABLE_UPDATED_LOCAL_1618930416_UPDATED"}'
+    headers:
+      Cache-Control:
+      - no-cache
+      Connection:
+      - keep-alive
+      Content-Security-Policy:
+      - frame-ancestors 'self'; report-uri https://api.datadoghq.com/csp-report
+      Content-Type:
+      - application/json
+      Date:
+      - Tue, 20 Apr 2021 14:53:41 GMT
+      Pragma:
+      - no-cache
+      Strict-Transport-Security:
+      - max-age=15724800;
+      Vary:
+      - Accept-Encoding
+      X-Content-Type-Options:
+      - nosniff
+      X-Dd-Debug:
       - twvpGlmuom5y6A0pjGtXzTf554cmwJgTcCZ71fK4H/RDi+v5ehBK0zQiRcTJQG5C
       X-Dd-Version:
-      - "35.4088130"
-=======
-      - Um4CoU685QqAscnxhS5BD+goWu2yX1Jd4zCfGzSsEvPPIm1qURZaF8dlLl/OEY4I
-      X-Dd-Version:
-      - "35.4208607"
->>>>>>> 0a47a8f2
-      X-Frame-Options:
-      - SAMEORIGIN
-      X-Ratelimit-Limit:
-      - "120"
-      X-Ratelimit-Period:
-      - "60"
-      X-Ratelimit-Remaining:
-<<<<<<< HEAD
-      - "116"
-      X-Ratelimit-Reset:
-      - "50"
-=======
-      - "92"
-      X-Ratelimit-Reset:
-      - "23"
->>>>>>> 0a47a8f2
-    status: 200 OK
-    code: 200
-    duration: ""
-- request:
-    body: |
-<<<<<<< HEAD
-      {"description":"an updated global variable","name":"TF_TESTACCDATADOGSYNTHETICSGLOBALVARIABLE_UPDATED_LOCAL_1615587127_UPDATED","tags":["foo:bar","baz","env:test"],"value":{"secure":false,"value":"variable-value-updated"}}
-=======
-      {"description":"an updated global variable","name":"TF_TESTACCDATADOGSYNTHETICSGLOBALVARIABLE_UPDATED_LOCAL_1617196416_UPDATED","tags":["foo:bar","baz","env:test"],"value":{"secure":false,"value":"variable-value-updated"}}
->>>>>>> 0a47a8f2
-    form: {}
-    headers:
-      Accept:
-      - application/json
-      Content-Type:
-      - application/json
-      Dd-Operation-Id:
-      - EditGlobalVariable
-      User-Agent:
-<<<<<<< HEAD
-      - terraform-provider-datadog/dev (terraform 2.4.4; terraform-cli 0.14.7) datadog-api-client-go/1.0.0-beta.16 (go go1.15.3; os darwin; arch amd64)
-    url: https://api.datadoghq.com/api/v1/synthetics/variables/636b2be4-8cda-4dfb-aa25-ef83fb33ca1f
-    method: PUT
-  response:
-    body: '{"parse_test_extracted_at":null,"description":"an updated global variable","tags":["foo:bar","baz","env:test"],"parse_test_public_id":null,"value":{"secure":false,"value":"variable-value-updated"},"id":"636b2be4-8cda-4dfb-aa25-ef83fb33ca1f","parse_test_options":null,"name":"TF_TESTACCDATADOGSYNTHETICSGLOBALVARIABLE_UPDATED_LOCAL_1615587127_UPDATED","parse_test_name":null,"type":"variable"}'
-=======
-      - terraform-provider-datadog/dev (terraform 1.16.0; terraform-cli 0.12.7-sdk) datadog-api-client-go/1.0.0-beta.19+dev (go go1.15.3; os darwin; arch amd64)
-    url: https://api.datadoghq.com/api/v1/synthetics/variables/2a90953d-dab1-4430-8d9f-c9c112d3dce5
-    method: PUT
-  response:
-    body: '{"parse_test_extracted_at":null,"description":"an updated global variable","tags":["foo:bar","baz","env:test"],"parse_test_public_id":null,"value":{"secure":false,"value":"variable-value-updated"},"id":"2a90953d-dab1-4430-8d9f-c9c112d3dce5","parse_test_options":null,"name":"TF_TESTACCDATADOGSYNTHETICSGLOBALVARIABLE_UPDATED_LOCAL_1617196416_UPDATED","parse_test_name":null,"type":"variable"}'
->>>>>>> 0a47a8f2
-    headers:
-      Cache-Control:
-      - no-cache
-      Connection:
-      - keep-alive
-      Content-Security-Policy:
-      - frame-ancestors 'self'; report-uri https://api.datadoghq.com/csp-report
-      Content-Type:
-      - application/json
-      Date:
-<<<<<<< HEAD
-      - Fri, 12 Mar 2021 22:12:11 GMT
-=======
-      - Wed, 31 Mar 2021 13:13:38 GMT
->>>>>>> 0a47a8f2
-      Pragma:
-      - no-cache
-      Strict-Transport-Security:
-      - max-age=15724800;
-      Vary:
-      - Accept-Encoding
-      X-Content-Type-Options:
-      - nosniff
-      X-Dd-Debug:
-<<<<<<< HEAD
-      - mNzaoDhdDKO7t4QSrAe5X7pHd0bJND187D+vRbwoluXouE2m1UaQQX0RGCvRpLVE
-      X-Dd-Version:
-      - "35.4088130"
-=======
-      - nLnnBNvlCFDECRnZvzDb0z4sAO35G+IMidcAs8vrCKyjvsKWE8Yd9S3n6OjZ1qRN
-      X-Dd-Version:
-      - "35.4208607"
->>>>>>> 0a47a8f2
-      X-Frame-Options:
-      - SAMEORIGIN
-      X-Ratelimit-Limit:
-      - "120"
-      X-Ratelimit-Period:
-      - "60"
-      X-Ratelimit-Remaining:
-      - "118"
-      X-Ratelimit-Reset:
-<<<<<<< HEAD
-      - "49"
-=======
-      - "22"
-    status: 200 OK
-    code: 200
-    duration: ""
-- request:
-    body: ""
-    form: {}
-    headers:
-      Accept:
-      - application/json
-      Dd-Operation-Id:
-      - GetGlobalVariable
-      User-Agent:
-      - terraform-provider-datadog/dev (terraform 1.16.0; terraform-cli 0.12.7-sdk) datadog-api-client-go/1.0.0-beta.19+dev (go go1.15.3; os darwin; arch amd64)
-    url: https://api.datadoghq.com/api/v1/synthetics/variables/2a90953d-dab1-4430-8d9f-c9c112d3dce5
-    method: GET
-  response:
-    body: '{"parse_test_extracted_at":null,"description":"an updated global variable","tags":["foo:bar","baz","env:test"],"parse_test_public_id":null,"value":{"secure":false,"value":"variable-value-updated"},"id":"2a90953d-dab1-4430-8d9f-c9c112d3dce5","parse_test_options":null,"name":"TF_TESTACCDATADOGSYNTHETICSGLOBALVARIABLE_UPDATED_LOCAL_1617196416_UPDATED","created_at":"2021-03-31T13:13:37.158596+00:00","modified_at":"2021-03-31T13:13:38.100056+00:00","created_by":1445416,"parse_test_name":null,"type":"variable"}'
-    headers:
-      Cache-Control:
-      - no-cache
-      Connection:
-      - keep-alive
-      Content-Security-Policy:
-      - frame-ancestors 'self'; report-uri https://api.datadoghq.com/csp-report
-      Content-Type:
-      - application/json
-      Date:
-      - Wed, 31 Mar 2021 13:13:38 GMT
+      - "35.4351688"
+      X-Frame-Options:
+      - SAMEORIGIN
+      X-Ratelimit-Limit:
+      - "120"
+      X-Ratelimit-Period:
+      - "60"
+      X-Ratelimit-Remaining:
+      - "106"
+      X-Ratelimit-Reset:
+      - "19"
+    status: 200 OK
+    code: 200
+    duration: ""
+- request:
+    body: ""
+    form: {}
+    headers:
+      Accept:
+      - application/json
+      Dd-Operation-Id:
+      - GetGlobalVariable
+      User-Agent:
+      - terraform-provider-datadog/dev (terraform 2.4.4; terraform-cli ) datadog-api-client-go/1.0.0-beta.19 (go go1.16.3; os darwin; arch amd64)
+    url: https://api.datadoghq.com/api/v1/synthetics/variables/29dc2547-2bc1-4a15-a710-b6b49a8463db
+    method: GET
+  response:
+    body: '{"parse_test_options":null,"parse_test_extracted_at":null,"description":"an updated global variable","tags":["foo:bar","baz","env:test"],"created_at":"2021-04-20T14:53:37.887904+00:00","modified_at":"2021-04-20T14:53:41.082041+00:00","value":{"secure":false,"value":"variable-value-updated"},"parse_test_public_id":null,"parse_test_name":null,"created_by":1445416,"type":"variable","id":"29dc2547-2bc1-4a15-a710-b6b49a8463db","name":"TF_TESTACCDATADOGSYNTHETICSGLOBALVARIABLE_UPDATED_LOCAL_1618930416_UPDATED"}'
+    headers:
+      Cache-Control:
+      - no-cache
+      Connection:
+      - keep-alive
+      Content-Security-Policy:
+      - frame-ancestors 'self'; report-uri https://api.datadoghq.com/csp-report
+      Content-Type:
+      - application/json
+      Date:
+      - Tue, 20 Apr 2021 14:53:41 GMT
+      Pragma:
+      - no-cache
+      Strict-Transport-Security:
+      - max-age=15724800;
+      Vary:
+      - Accept-Encoding
+      X-Content-Type-Options:
+      - nosniff
+      X-Dd-Debug:
+      - PhosSd3Ch1B6B0DXI71steKUi7XhPDttnPiIP1NdXTw0VJNWpoUnYyBmODS5ne3q
+      X-Dd-Version:
+      - "35.4351688"
+      X-Frame-Options:
+      - SAMEORIGIN
+      X-Ratelimit-Limit:
+      - "120"
+      X-Ratelimit-Period:
+      - "60"
+      X-Ratelimit-Remaining:
+      - "105"
+      X-Ratelimit-Reset:
+      - "19"
+    status: 200 OK
+    code: 200
+    duration: ""
+- request:
+    body: ""
+    form: {}
+    headers:
+      Accept:
+      - application/json
+      Dd-Operation-Id:
+      - GetGlobalVariable
+      User-Agent:
+      - terraform-provider-datadog/dev (terraform 2.4.4; terraform-cli 0.14.7) datadog-api-client-go/1.0.0-beta.19 (go go1.16.3; os darwin; arch amd64)
+    url: https://api.datadoghq.com/api/v1/synthetics/variables/29dc2547-2bc1-4a15-a710-b6b49a8463db
+    method: GET
+  response:
+    body: '{"parse_test_options":null,"parse_test_extracted_at":null,"description":"an updated global variable","tags":["foo:bar","baz","env:test"],"created_at":"2021-04-20T14:53:37.887904+00:00","modified_at":"2021-04-20T14:53:41.082041+00:00","value":{"secure":false,"value":"variable-value-updated"},"parse_test_public_id":null,"parse_test_name":null,"created_by":1445416,"type":"variable","id":"29dc2547-2bc1-4a15-a710-b6b49a8463db","name":"TF_TESTACCDATADOGSYNTHETICSGLOBALVARIABLE_UPDATED_LOCAL_1618930416_UPDATED"}'
+    headers:
+      Cache-Control:
+      - no-cache
+      Connection:
+      - keep-alive
+      Content-Security-Policy:
+      - frame-ancestors 'self'; report-uri https://api.datadoghq.com/csp-report
+      Content-Type:
+      - application/json
+      Date:
+      - Tue, 20 Apr 2021 14:53:42 GMT
       Pragma:
       - no-cache
       Strict-Transport-Security:
@@ -492,240 +443,17 @@
       X-Dd-Debug:
       - B1nwy/pPNqX+q4pQT22cdp1QCexE35IF8qwSHy0Nf7IW0Y881qtn4tXN1lpmzaKc
       X-Dd-Version:
-      - "35.4208607"
-      X-Frame-Options:
-      - SAMEORIGIN
-      X-Ratelimit-Limit:
-      - "120"
-      X-Ratelimit-Period:
-      - "60"
-      X-Ratelimit-Remaining:
-      - "91"
-      X-Ratelimit-Reset:
-      - "22"
->>>>>>> 0a47a8f2
-    status: 200 OK
-    code: 200
-    duration: ""
-- request:
-    body: ""
-    form: {}
-    headers:
-      Accept:
-      - application/json
-      Dd-Operation-Id:
-      - GetGlobalVariable
-      User-Agent:
-<<<<<<< HEAD
-      - terraform-provider-datadog/dev (terraform 2.4.4; terraform-cli 0.14.7) datadog-api-client-go/1.0.0-beta.16 (go go1.15.3; os darwin; arch amd64)
-    url: https://api.datadoghq.com/api/v1/synthetics/variables/636b2be4-8cda-4dfb-aa25-ef83fb33ca1f
-    method: GET
-  response:
-    body: '{"parse_test_extracted_at":null,"description":"an updated global variable","tags":["foo:bar","baz","env:test"],"parse_test_public_id":null,"value":{"secure":false,"value":"variable-value-updated"},"id":"636b2be4-8cda-4dfb-aa25-ef83fb33ca1f","parse_test_options":null,"name":"TF_TESTACCDATADOGSYNTHETICSGLOBALVARIABLE_UPDATED_LOCAL_1615587127_UPDATED","created_at":"2021-03-12T22:12:08.681352+00:00","modified_at":"2021-03-12T22:12:11.709285+00:00","created_by":1445416,"parse_test_name":null,"type":"variable"}'
-=======
-      - terraform-provider-datadog/dev (terraform 1.16.0; terraform-cli 0.12.7-sdk) datadog-api-client-go/1.0.0-beta.19+dev (go go1.15.3; os darwin; arch amd64)
-    url: https://api.datadoghq.com/api/v1/synthetics/variables/2a90953d-dab1-4430-8d9f-c9c112d3dce5
-    method: GET
-  response:
-    body: '{"parse_test_extracted_at":null,"description":"an updated global variable","tags":["foo:bar","baz","env:test"],"parse_test_public_id":null,"value":{"secure":false,"value":"variable-value-updated"},"id":"2a90953d-dab1-4430-8d9f-c9c112d3dce5","parse_test_options":null,"name":"TF_TESTACCDATADOGSYNTHETICSGLOBALVARIABLE_UPDATED_LOCAL_1617196416_UPDATED","created_at":"2021-03-31T13:13:37.158596+00:00","modified_at":"2021-03-31T13:13:38.100056+00:00","created_by":1445416,"parse_test_name":null,"type":"variable"}'
->>>>>>> 0a47a8f2
-    headers:
-      Cache-Control:
-      - no-cache
-      Connection:
-      - keep-alive
-      Content-Security-Policy:
-      - frame-ancestors 'self'; report-uri https://api.datadoghq.com/csp-report
-      Content-Type:
-      - application/json
-      Date:
-<<<<<<< HEAD
-      - Fri, 12 Mar 2021 22:12:11 GMT
-=======
-      - Wed, 31 Mar 2021 13:13:38 GMT
->>>>>>> 0a47a8f2
-      Pragma:
-      - no-cache
-      Strict-Transport-Security:
-      - max-age=15724800;
-      Vary:
-      - Accept-Encoding
-      X-Content-Type-Options:
-      - nosniff
-      X-Dd-Debug:
-<<<<<<< HEAD
-      - bgHykj7A9bfZx0Y5ZO3swhhp5tGUSNJHqFWR868+qg087CYrDOd5hQslC+noiEtH
-      X-Dd-Version:
-      - "35.4088130"
-=======
-      - dPySkcOzIZtKyMKDAAzuysY3gNGGj6RtYogGuSb76E8mPvoqzREyRp6lPYm91hQU
-      X-Dd-Version:
-      - "35.4208607"
->>>>>>> 0a47a8f2
-      X-Frame-Options:
-      - SAMEORIGIN
-      X-Ratelimit-Limit:
-      - "120"
-      X-Ratelimit-Period:
-      - "60"
-      X-Ratelimit-Remaining:
-<<<<<<< HEAD
-      - "115"
-      X-Ratelimit-Reset:
-      - "49"
-=======
-      - "90"
-      X-Ratelimit-Reset:
-      - "22"
->>>>>>> 0a47a8f2
-    status: 200 OK
-    code: 200
-    duration: ""
-- request:
-    body: ""
-    form: {}
-    headers:
-      Accept:
-      - application/json
-      Dd-Operation-Id:
-      - GetGlobalVariable
-      User-Agent:
-<<<<<<< HEAD
-      - terraform-provider-datadog/dev (terraform 2.4.4; terraform-cli 0.14.7) datadog-api-client-go/1.0.0-beta.16 (go go1.15.3; os darwin; arch amd64)
-    url: https://api.datadoghq.com/api/v1/synthetics/variables/636b2be4-8cda-4dfb-aa25-ef83fb33ca1f
-    method: GET
-  response:
-    body: '{"parse_test_extracted_at":null,"description":"an updated global variable","tags":["foo:bar","baz","env:test"],"parse_test_public_id":null,"value":{"secure":false,"value":"variable-value-updated"},"id":"636b2be4-8cda-4dfb-aa25-ef83fb33ca1f","parse_test_options":null,"name":"TF_TESTACCDATADOGSYNTHETICSGLOBALVARIABLE_UPDATED_LOCAL_1615587127_UPDATED","created_at":"2021-03-12T22:12:08.681352+00:00","modified_at":"2021-03-12T22:12:11.709285+00:00","created_by":1445416,"parse_test_name":null,"type":"variable"}'
-=======
-      - terraform-provider-datadog/dev (terraform 1.16.0; terraform-cli 0.12.7-sdk) datadog-api-client-go/1.0.0-beta.19+dev (go go1.15.3; os darwin; arch amd64)
-    url: https://api.datadoghq.com/api/v1/synthetics/variables/2a90953d-dab1-4430-8d9f-c9c112d3dce5
-    method: GET
-  response:
-    body: '{"parse_test_extracted_at":null,"description":"an updated global variable","tags":["foo:bar","baz","env:test"],"parse_test_public_id":null,"value":{"secure":false,"value":"variable-value-updated"},"id":"2a90953d-dab1-4430-8d9f-c9c112d3dce5","parse_test_options":null,"name":"TF_TESTACCDATADOGSYNTHETICSGLOBALVARIABLE_UPDATED_LOCAL_1617196416_UPDATED","created_at":"2021-03-31T13:13:37.158596+00:00","modified_at":"2021-03-31T13:13:38.100056+00:00","created_by":1445416,"parse_test_name":null,"type":"variable"}'
->>>>>>> 0a47a8f2
-    headers:
-      Cache-Control:
-      - no-cache
-      Connection:
-      - keep-alive
-      Content-Security-Policy:
-      - frame-ancestors 'self'; report-uri https://api.datadoghq.com/csp-report
-      Content-Type:
-      - application/json
-      Date:
-<<<<<<< HEAD
-      - Fri, 12 Mar 2021 22:12:12 GMT
-=======
-      - Wed, 31 Mar 2021 13:13:38 GMT
->>>>>>> 0a47a8f2
-      Pragma:
-      - no-cache
-      Strict-Transport-Security:
-      - max-age=15724800;
-      Vary:
-      - Accept-Encoding
-      X-Content-Type-Options:
-      - nosniff
-      X-Dd-Debug:
-<<<<<<< HEAD
-      - S1wfaMZOKGT/IoMw6fqAwAwGWo2vQ44sjF3YzuETnQfxZO2T5eJbs0aX3UKb9Dwu
-      X-Dd-Version:
-      - "35.4088130"
-=======
-      - gYZcaADwbKcv7Hm19HJx6WsLoKuOijDWAt2viPeCfWqUgyKY+9e1xZdmMJeXV3YV
-      X-Dd-Version:
-      - "35.4208607"
->>>>>>> 0a47a8f2
-      X-Frame-Options:
-      - SAMEORIGIN
-      X-Ratelimit-Limit:
-      - "120"
-      X-Ratelimit-Period:
-      - "60"
-      X-Ratelimit-Remaining:
-<<<<<<< HEAD
-      - "114"
-      X-Ratelimit-Reset:
-      - "48"
-=======
-      - "89"
-      X-Ratelimit-Reset:
-      - "22"
->>>>>>> 0a47a8f2
-    status: 200 OK
-    code: 200
-    duration: ""
-- request:
-    body: ""
-    form: {}
-    headers:
-      Accept:
-      - application/json
-      Dd-Operation-Id:
-      - GetGlobalVariable
-      User-Agent:
-<<<<<<< HEAD
-      - terraform-provider-datadog/dev (terraform 2.4.4; terraform-cli ) datadog-api-client-go/1.0.0-beta.16 (go go1.15.3; os darwin; arch amd64)
-    url: https://api.datadoghq.com/api/v1/synthetics/variables/636b2be4-8cda-4dfb-aa25-ef83fb33ca1f
-    method: GET
-  response:
-    body: '{"parse_test_extracted_at":null,"description":"an updated global variable","tags":["foo:bar","baz","env:test"],"parse_test_public_id":null,"value":{"secure":false,"value":"variable-value-updated"},"id":"636b2be4-8cda-4dfb-aa25-ef83fb33ca1f","parse_test_options":null,"name":"TF_TESTACCDATADOGSYNTHETICSGLOBALVARIABLE_UPDATED_LOCAL_1615587127_UPDATED","created_at":"2021-03-12T22:12:08.681352+00:00","modified_at":"2021-03-12T22:12:11.709285+00:00","created_by":1445416,"parse_test_name":null,"type":"variable"}'
-=======
-      - terraform-provider-datadog/dev (terraform 1.16.0; terraform-cli 0.12.7-sdk) datadog-api-client-go/1.0.0-beta.19+dev (go go1.15.3; os darwin; arch amd64)
-    url: https://api.datadoghq.com/api/v1/synthetics/variables/2a90953d-dab1-4430-8d9f-c9c112d3dce5
-    method: GET
-  response:
-    body: '{"parse_test_extracted_at":null,"description":"an updated global variable","tags":["foo:bar","baz","env:test"],"parse_test_public_id":null,"value":{"secure":false,"value":"variable-value-updated"},"id":"2a90953d-dab1-4430-8d9f-c9c112d3dce5","parse_test_options":null,"name":"TF_TESTACCDATADOGSYNTHETICSGLOBALVARIABLE_UPDATED_LOCAL_1617196416_UPDATED","created_at":"2021-03-31T13:13:37.158596+00:00","modified_at":"2021-03-31T13:13:38.100056+00:00","created_by":1445416,"parse_test_name":null,"type":"variable"}'
->>>>>>> 0a47a8f2
-    headers:
-      Cache-Control:
-      - no-cache
-      Connection:
-      - keep-alive
-      Content-Security-Policy:
-      - frame-ancestors 'self'; report-uri https://api.datadoghq.com/csp-report
-      Content-Type:
-      - application/json
-      Date:
-<<<<<<< HEAD
-      - Fri, 12 Mar 2021 22:12:13 GMT
-=======
-      - Wed, 31 Mar 2021 13:13:38 GMT
->>>>>>> 0a47a8f2
-      Pragma:
-      - no-cache
-      Strict-Transport-Security:
-      - max-age=15724800;
-      Vary:
-      - Accept-Encoding
-      X-Content-Type-Options:
-      - nosniff
-      X-Dd-Debug:
-<<<<<<< HEAD
-      - 5gfwVh/5HZ+AnGd/Di93w3NEWC6KMHT9KzmHEiRJmNdOjBtAsbOcgVFyqEChw71h
-      X-Dd-Version:
-      - "35.4088130"
-=======
-      - dCmL/3rURV6BPeaqeP3Rxigq41m5CAb17XjrRE42uZ01zpr07HVhbL5/3TWMkvgu
-      X-Dd-Version:
-      - "35.4208607"
->>>>>>> 0a47a8f2
-      X-Frame-Options:
-      - SAMEORIGIN
-      X-Ratelimit-Limit:
-      - "120"
-      X-Ratelimit-Period:
-      - "60"
-      X-Ratelimit-Remaining:
-<<<<<<< HEAD
-      - "113"
-      X-Ratelimit-Reset:
-      - "47"
-=======
-      - "88"
-      X-Ratelimit-Reset:
-      - "22"
->>>>>>> 0a47a8f2
+      - "35.4351688"
+      X-Frame-Options:
+      - SAMEORIGIN
+      X-Ratelimit-Limit:
+      - "120"
+      X-Ratelimit-Period:
+      - "60"
+      X-Ratelimit-Remaining:
+      - "99"
+      X-Ratelimit-Reset:
+      - "18"
     status: 200 OK
     code: 200
     duration: ""
@@ -738,13 +466,8 @@
       Dd-Operation-Id:
       - DeleteGlobalVariable
       User-Agent:
-<<<<<<< HEAD
-      - terraform-provider-datadog/dev (terraform 2.4.4; terraform-cli 0.14.7) datadog-api-client-go/1.0.0-beta.16 (go go1.15.3; os darwin; arch amd64)
-    url: https://api.datadoghq.com/api/v1/synthetics/variables/636b2be4-8cda-4dfb-aa25-ef83fb33ca1f
-=======
-      - terraform-provider-datadog/dev (terraform 1.16.0; terraform-cli 0.12.7-sdk) datadog-api-client-go/1.0.0-beta.19+dev (go go1.15.3; os darwin; arch amd64)
-    url: https://api.datadoghq.com/api/v1/synthetics/variables/2a90953d-dab1-4430-8d9f-c9c112d3dce5
->>>>>>> 0a47a8f2
+      - terraform-provider-datadog/dev (terraform 2.4.4; terraform-cli 0.14.7) datadog-api-client-go/1.0.0-beta.19 (go go1.16.3; os darwin; arch amd64)
+    url: https://api.datadoghq.com/api/v1/synthetics/variables/29dc2547-2bc1-4a15-a710-b6b49a8463db
     method: DELETE
   response:
     body: "null"
@@ -760,110 +483,75 @@
       Content-Type:
       - application/json
       Date:
-<<<<<<< HEAD
-      - Fri, 12 Mar 2021 22:12:15 GMT
-=======
-      - Wed, 31 Mar 2021 13:13:39 GMT
->>>>>>> 0a47a8f2
-      Pragma:
-      - no-cache
-      Strict-Transport-Security:
-      - max-age=15724800;
-      X-Content-Type-Options:
-      - nosniff
-      X-Dd-Debug:
-<<<<<<< HEAD
+      - Tue, 20 Apr 2021 14:53:43 GMT
+      Pragma:
+      - no-cache
+      Strict-Transport-Security:
+      - max-age=15724800;
+      X-Content-Type-Options:
+      - nosniff
+      X-Dd-Debug:
       - nLnnBNvlCFDECRnZvzDb0z4sAO35G+IMidcAs8vrCKyjvsKWE8Yd9S3n6OjZ1qRN
       X-Dd-Version:
-      - "35.4088130"
-=======
-      - B1nwy/pPNqX+q4pQT22cdp1QCexE35IF8qwSHy0Nf7IW0Y881qtn4tXN1lpmzaKc
-      X-Dd-Version:
-      - "35.4208607"
->>>>>>> 0a47a8f2
-      X-Frame-Options:
-      - SAMEORIGIN
-      X-Ratelimit-Limit:
-      - "120"
-      X-Ratelimit-Period:
-      - "60"
-      X-Ratelimit-Remaining:
-<<<<<<< HEAD
-      - "119"
-      X-Ratelimit-Reset:
-      - "46"
-=======
-      - "115"
-      X-Ratelimit-Reset:
-      - "21"
->>>>>>> 0a47a8f2
-    status: 200 OK
-    code: 200
-    duration: ""
-- request:
-    body: ""
-    form: {}
-    headers:
-      Accept:
-      - application/json
-      Dd-Operation-Id:
-      - GetGlobalVariable
-      User-Agent:
-<<<<<<< HEAD
-      - terraform-provider-datadog/dev (terraform 2.4.4; terraform-cli 0.14.7) datadog-api-client-go/1.0.0-beta.16 (go go1.15.3; os darwin; arch amd64)
-    url: https://api.datadoghq.com/api/v1/synthetics/variables/636b2be4-8cda-4dfb-aa25-ef83fb33ca1f
-=======
-      - terraform-provider-datadog/dev (terraform 1.16.0; terraform-cli 0.12.7-sdk) datadog-api-client-go/1.0.0-beta.19+dev (go go1.15.3; os darwin; arch amd64)
-    url: https://api.datadoghq.com/api/v1/synthetics/variables/2a90953d-dab1-4430-8d9f-c9c112d3dce5
->>>>>>> 0a47a8f2
-    method: GET
-  response:
-    body: '{"errors": ["Synthetics variable not found"]}'
-    headers:
-      Cache-Control:
-      - no-cache
-      Connection:
-      - keep-alive
-      Content-Security-Policy:
-      - frame-ancestors 'self'; report-uri https://api.datadoghq.com/csp-report
-      Content-Type:
-      - application/json
-      Date:
-<<<<<<< HEAD
-      - Fri, 12 Mar 2021 22:12:15 GMT
-=======
-      - Wed, 31 Mar 2021 13:13:39 GMT
->>>>>>> 0a47a8f2
-      Pragma:
-      - no-cache
-      Strict-Transport-Security:
-      - max-age=15724800;
-      Vary:
-      - Accept-Encoding
-      X-Content-Type-Options:
-      - nosniff
-      X-Dd-Version:
-<<<<<<< HEAD
-      - "35.4088130"
-=======
-      - "35.4208607"
->>>>>>> 0a47a8f2
-      X-Frame-Options:
-      - SAMEORIGIN
-      X-Ratelimit-Limit:
-      - "120"
-      X-Ratelimit-Period:
-      - "60"
-      X-Ratelimit-Remaining:
-<<<<<<< HEAD
-      - "104"
-      X-Ratelimit-Reset:
-      - "45"
-=======
-      - "87"
-      X-Ratelimit-Reset:
-      - "21"
->>>>>>> 0a47a8f2
+      - "35.4351688"
+      X-Frame-Options:
+      - SAMEORIGIN
+      X-Ratelimit-Limit:
+      - "120"
+      X-Ratelimit-Period:
+      - "60"
+      X-Ratelimit-Remaining:
+      - "117"
+      X-Ratelimit-Reset:
+      - "17"
+    status: 200 OK
+    code: 200
+    duration: ""
+- request:
+    body: ""
+    form: {}
+    headers:
+      Accept:
+      - application/json
+      Dd-Operation-Id:
+      - GetGlobalVariable
+      User-Agent:
+      - terraform-provider-datadog/dev (terraform 2.4.4; terraform-cli 0.14.7) datadog-api-client-go/1.0.0-beta.19 (go go1.16.3; os darwin; arch amd64)
+    url: https://api.datadoghq.com/api/v1/synthetics/variables/29dc2547-2bc1-4a15-a710-b6b49a8463db
+    method: GET
+  response:
+    body: '{"errors": ["Synthetics global variable not found"]}'
+    headers:
+      Cache-Control:
+      - no-cache
+      Connection:
+      - keep-alive
+      Content-Security-Policy:
+      - frame-ancestors 'self'; report-uri https://api.datadoghq.com/csp-report
+      Content-Type:
+      - application/json
+      Date:
+      - Tue, 20 Apr 2021 14:53:43 GMT
+      Pragma:
+      - no-cache
+      Strict-Transport-Security:
+      - max-age=15724800;
+      Vary:
+      - Accept-Encoding
+      X-Content-Type-Options:
+      - nosniff
+      X-Dd-Version:
+      - "35.4351688"
+      X-Frame-Options:
+      - SAMEORIGIN
+      X-Ratelimit-Limit:
+      - "120"
+      X-Ratelimit-Period:
+      - "60"
+      X-Ratelimit-Remaining:
+      - "93"
+      X-Ratelimit-Reset:
+      - "17"
     status: 404 Not Found
     code: 404
     duration: ""
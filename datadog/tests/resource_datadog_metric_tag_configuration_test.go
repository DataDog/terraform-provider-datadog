--- conflicted
+++ resolved
@@ -47,35 +47,6 @@
     `, uniq, metricType)
 }
 
-<<<<<<< HEAD
-func testAccCheckDatadogMetricTagConfigurationExists(accProvider *schema.Provider, resourceName string) resource.TestCheckFunc {
-	return func(s *terraform.State) error {
-		meta := accProvider.Meta()
-		resourceID := s.RootModule().Resources[resourceName].Primary.ID
-		providerConf := meta.(*datadog.ProviderConfiguration)
-		datadogClient := providerConf.DatadogClientV2
-		auth := providerConf.AuthV2
-
-		id := resourceID
-
-		_, httpresp, err := datadogClient.MetricsApi.ListTagConfigurationByName(auth, id)
-
-		if err != nil {
-			return utils.TranslateClientError(err, "error checking if tag configuration exists")
-		}
-		if httpresp == nil {
-			return fmt.Errorf("unexpeted response when checking if tag configuration exists")
-		}
-		if httpresp.StatusCode != 200 {
-			return fmt.Errorf("got unexpected status code when checking if tag config exists %d", httpresp.StatusCode)
-		}
-
-		return nil
-	}
-}
-
-=======
->>>>>>> e026c5fa
 func testAccCheckDatadogMetricTagConfigurationDestroy(accProvider *schema.Provider) func(*terraform.State) error {
 	return func(s *terraform.State) error {
 		meta := accProvider.Meta()

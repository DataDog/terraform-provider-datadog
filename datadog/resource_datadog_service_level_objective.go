--- conflicted
+++ resolved
@@ -435,14 +435,9 @@
 	authV1 := providerConf.AuthV1
 	slo, _ := buildServiceLevelObjectiveStructs(d)
 
-<<<<<<< HEAD
-	if _, _, err := datadogClientV1.ServiceLevelObjectivesApi.UpdateSLO(authV1, d.Id()).Body(*slo).Execute(); err != nil {
-		return utils.TranslateClientError(err, "error updating service level objective")
-=======
 	updatedSLO, _, err := datadogClientV1.ServiceLevelObjectivesApi.UpdateSLO(authV1, d.Id()).Body(*slo).Execute()
 	if err != nil {
-		return translateClientError(err, "error updating service level objective")
->>>>>>> 66ddc8cf
+		return utils.TranslateClientError(err, "error updating service level objective")
 	}
 
 	return updateSLOState(d, &updatedSLO.GetData()[0])

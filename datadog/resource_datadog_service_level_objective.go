package datadog

import (
	"context"
	"fmt"
	"log"
	"strconv"
	"strings"

	"github.com/terraform-providers/terraform-provider-datadog/datadog/internal/utils"
	"github.com/terraform-providers/terraform-provider-datadog/datadog/internal/validators"

	datadogV1 "github.com/DataDog/datadog-api-client-go/api/v1/datadog"
	"github.com/hashicorp/terraform-plugin-sdk/v2/diag"
	"github.com/hashicorp/terraform-plugin-sdk/v2/helper/schema"
)

func resourceDatadogServiceLevelObjective() *schema.Resource {
	return &schema.Resource{
		Description:   "Provides a Datadog service level objective resource. This can be used to create and manage Datadog service level objectives.",
		CreateContext: resourceDatadogServiceLevelObjectiveCreate,
		ReadContext:   resourceDatadogServiceLevelObjectiveRead,
		UpdateContext: resourceDatadogServiceLevelObjectiveUpdate,
		DeleteContext: resourceDatadogServiceLevelObjectiveDelete,
		CustomizeDiff: resourceDatadogServiceLevelObjectiveCustomizeDiff,
		Importer: &schema.ResourceImporter{
			StateContext: schema.ImportStatePassthroughContext,
		},

		Schema: map[string]*schema.Schema{
			// Common
			"name": {
				Description: "Name of Datadog service level objective",
				Type:        schema.TypeString,
				Required:    true,
			},
			"description": {
				Description:      "A description of this service level objective.",
				Type:             schema.TypeString,
				Optional:         true,
				StateFunc:        trimStateValue,
				DiffSuppressFunc: diffTrimmedValues,
			},
			"tags": {
				// we use TypeSet to represent tags, paradoxically to be able to maintain them ordered;
				// we order them explicitly in the read/create/update methods of this resource and using
				// TypeSet makes Terraform ignore differences in order when creating a plan
				Type:        schema.TypeSet,
				Description: "A list of tags to associate with your service level objective. This can help you categorize and filter service level objectives in the service level objectives page of the UI. Note: it's not currently possible to filter by these tags when querying via the API",
				Optional:    true,
				Elem:        &schema.Schema{Type: schema.TypeString},
			},
			"thresholds": {
				Description: "A list of thresholds and targets that define the service level objectives from the provided SLIs.",
				Type:        schema.TypeList,
				Required:    true,
				Elem: &schema.Resource{
					Schema: map[string]*schema.Schema{
						"timeframe": {
							Description:  "The time frame for the objective. The mapping from these types to the types found in the Datadog Web UI can be found in the Datadog API documentation page. Available options to choose from are: `7d`, `30d`, `90d`.",
							Type:         schema.TypeString,
							Required:     true,
							ValidateFunc: validators.ValidateEnumValue(datadogV1.NewSLOTimeframeFromValue),
						},
						"target": {
							Description:      "The objective's target in`[0,100]`.",
							Type:             schema.TypeFloat,
							Required:         true,
							DiffSuppressFunc: suppressDataDogFloatIntDiff,
						},
						"target_display": {
							Description:      "A string representation of the target that indicates its precision. It uses trailing zeros to show significant decimal places (e.g. `98.00`).",
							Type:             schema.TypeString,
							Optional:         true,
							DiffSuppressFunc: suppressDataDogSLODisplayValueDiff,
						},
						"warning": {
							Description:      "The objective's warning value in `[0,100]`. This must be greater than the target value.",
							Type:             schema.TypeFloat,
							Optional:         true,
							DiffSuppressFunc: suppressDataDogFloatIntDiff,
						},
						"warning_display": {
							Description:      "A string representation of the warning target (see the description of the target_display field for details).",
							Type:             schema.TypeString,
							Optional:         true,
							DiffSuppressFunc: suppressDataDogSLODisplayValueDiff,
						},
					},
				},
			},
			"type": {
				Description:  "The type of the service level objective. The mapping from these types to the types found in the Datadog Web UI can be found in the Datadog API [documentation page](https://docs.datadoghq.com/api/v1/service-level-objectives/#create-a-slo-object). Available options to choose from are: `metric` and `monitor`.",
				Type:         schema.TypeString,
				Required:     true,
				ForceNew:     true,
				ValidateFunc: validators.ValidateEnumValue(datadogV1.NewSLOTypeFromValue),
			},
			"force_delete": {
				Description: "A boolean indicating whether this monitor can be deleted even if it’s referenced by other resources (e.g. dashboards).",
				Type:        schema.TypeBool,
				Optional:    true,
			},

			// Metric-Based SLO
			"query": {
				// we use TypeList here because of https://github.com/hashicorp/terraform/issues/6215/
				Type:          schema.TypeList,
				MaxItems:      1,
				Optional:      true,
				ConflictsWith: []string{"monitor_ids", "groups"},
				Description:   "The metric query of good / total events",
				Elem: &schema.Resource{
					Schema: map[string]*schema.Schema{
						"numerator": {
							Description:      "The sum of all the `good` events.",
							Type:             schema.TypeString,
							Required:         true,
							StateFunc:        trimStateValue,
							DiffSuppressFunc: diffTrimmedValues,
						},
						"denominator": {
							Description:      "The sum of the `total` events.",
							Type:             schema.TypeString,
							Required:         true,
							StateFunc:        trimStateValue,
							DiffSuppressFunc: diffTrimmedValues,
						},
					},
				},
			},

			// Monitor-Based SLO
			"monitor_ids": {
				Type:          schema.TypeSet,
				Optional:      true,
				ConflictsWith: []string{"query"},
				Description:   "A static set of monitor IDs to use as part of the SLO",
				Elem:          &schema.Schema{Type: schema.TypeInt, MinItems: 1},
			},
			"groups": {
				Type:          schema.TypeSet,
				Optional:      true,
				Description:   "A static set of groups to filter monitor-based SLOs",
				ConflictsWith: []string{"query"},
				Elem:          &schema.Schema{Type: schema.TypeString, MinItems: 1},
			},
			"validate": {
				Description: "Whether or not to validate the SLO.",
				Type:        schema.TypeBool,
				Optional:    true,
				DiffSuppressFunc: func(k, old, new string, d *schema.ResourceData) bool {
					// This is never sent to the backend, so it should never generate a diff
					return true
				},
			},
		},
	}
}

// ValidateServiceLevelObjectiveTypeString is a ValidateFunc that ensures the SLO is of one of the supported types

// ValidateServiceLevelObjectiveTypeString is a ValidateFunc that ensures the SLO is of one of the supported types

// Use CustomizeDiff to do monitor validation
func resourceDatadogServiceLevelObjectiveCustomizeDiff(ctx context.Context, diff *schema.ResourceDiff, meta interface{}) error {
	if validate, ok := diff.GetOkExists("validate"); ok && !validate.(bool) {
		// Explicitly skip validation
		log.Printf("[DEBUG] Validate is %v, skipping validation", validate.(bool))
		return nil
	}

	if val, ok := diff.GetOk("type"); ok && (val != string(datadogV1.SLOTYPE_MONITOR)) {
		// If the SLO is not a Monitor type, skip the validation
		log.Printf("[DEBUG] SLO type is: %v, skipping validation", val)
		return nil
	}

	providerConf := meta.(*ProviderConfiguration)
	datadogClientV1 := providerConf.DatadogClientV1
	authV1 := providerConf.AuthV1
	if attr, ok := diff.GetOk("monitor_ids"); ok {
		for _, v := range attr.(*schema.Set).List() {
			// Check that each monitor being added to the SLO exists
			if _, _, err := datadogClientV1.MonitorsApi.GetMonitor(authV1, int64(v.(int))); err != nil {
				return utils.TranslateClientError(err, "error finding monitor to add to SLO")
			}
		}
	}

	return nil
}

func buildServiceLevelObjectiveStructs(d *schema.ResourceData) (*datadogV1.ServiceLevelObjective, *datadogV1.ServiceLevelObjectiveRequest) {

	slo := datadogV1.NewServiceLevelObjectiveWithDefaults()
	slo.SetName(d.Get("name").(string))
	slo.SetType(datadogV1.SLOType(d.Get("type").(string)))
	slo.SetId(d.Id())

	slor := datadogV1.NewServiceLevelObjectiveRequestWithDefaults()
	slor.SetName(d.Get("name").(string))
	slor.SetType(datadogV1.SLOType(d.Get("type").(string)))

	if attr, ok := d.GetOk("description"); ok {
		slo.SetDescription(attr.(string))
		slor.SetDescription(attr.(string))
	}

	switch slo.GetType() {
	case datadogV1.SLOTYPE_MONITOR:
		// monitor type
		if attr, ok := d.GetOk("monitor_ids"); ok {
			s := make([]int64, 0)
			for _, v := range attr.(*schema.Set).List() {
				s = append(s, int64(v.(int)))
			}
			slo.SetMonitorIds(s)
			slor.SetMonitorIds(s)
		}
		if attr, ok := d.GetOk("groups"); ok {
			s := make([]string, 0)
			for _, v := range attr.(*schema.Set).List() {
				s = append(s, v.(string))
			}
			slo.SetGroups(s)
			slor.SetGroups(s)
		}
	default:
		// metric type
		if attr, ok := d.GetOk("query"); ok {
			queries := make([]map[string]interface{}, 0)
			raw := attr.([]interface{})
			for _, rawQuery := range raw {
				if query, ok := rawQuery.(map[string]interface{}); ok {
					queries = append(queries, query)
				}
			}
			if len(queries) >= 1 {
				// only use the first defined query
				slo.SetQuery(*datadogV1.NewServiceLevelObjectiveQuery(
					queries[0]["denominator"].(string),
					queries[0]["numerator"].(string)))
				slor.SetQuery(*datadogV1.NewServiceLevelObjectiveQuery(
					queries[0]["denominator"].(string),
					queries[0]["numerator"].(string)))
			}
		}
	}

	if attr, ok := d.GetOk("tags"); ok {
		s := make([]string, 0)
		for _, v := range attr.(*schema.Set).List() {
			s = append(s, v.(string))
		}
		slo.SetTags(s)
		slor.SetTags(s)
	}

	if _, ok := d.GetOk("thresholds"); ok {
		numThresholds := d.Get("thresholds.#").(int)
		sloThresholds := make([]datadogV1.SLOThreshold, 0)
		for i := 0; i < numThresholds; i++ {
			prefix := fmt.Sprintf("thresholds.%d.", i)
			t := datadogV1.NewSLOThresholdWithDefaults()

			if tf, ok := d.GetOk(prefix + "timeframe"); ok {
				t.SetTimeframe(datadogV1.SLOTimeframe(tf.(string)))
			}

			if targetValue, ok := d.GetOk(prefix + "target"); ok {
				if f, ok := floatOk(targetValue); ok {
					t.SetTarget(f)
				}
			}

			if warningValue, ok := d.GetOk(prefix + "warning"); ok {
				if f, ok := floatOk(warningValue); ok {
					t.SetWarning(f)
				}
			}

			if targetDisplayValue, ok := d.GetOk(prefix + "target_display"); ok {
				if s, ok := targetDisplayValue.(string); ok && strings.TrimSpace(s) != "" {
					t.SetTargetDisplay(strings.TrimSpace(targetDisplayValue.(string)))
				}
			}

			if warningDisplayValue, ok := d.GetOk(prefix + "warning_display"); ok {
				if s, ok := warningDisplayValue.(string); ok && strings.TrimSpace(s) != "" {
					t.SetWarningDisplay(strings.TrimSpace(warningDisplayValue.(string)))
				}
			}
			sloThresholds = append(sloThresholds, *t)
		}
		if len(sloThresholds) > 0 {
			slo.SetThresholds(sloThresholds)
			slor.SetThresholds(sloThresholds)
		}
	}

	return slo, slor
}

func floatOk(val interface{}) (float64, bool) {
	switch val.(type) {
	case float64:
		return val.(float64), true
	case *float64:
		return *(val.(*float64)), true
	case string:
		f, err := strconv.ParseFloat(val.(string), 64)
		if err == nil {
			return f, true
		}
	case *string:
		f, err := strconv.ParseFloat(*(val.(*string)), 64)
		if err == nil {
			return f, true
		}
	default:
		return 0, false
	}
	return 0, false
}

func resourceDatadogServiceLevelObjectiveCreate(ctx context.Context, d *schema.ResourceData, meta interface{}) diag.Diagnostics {
	providerConf := meta.(*ProviderConfiguration)
	datadogClientV1 := providerConf.DatadogClientV1
	authV1 := providerConf.AuthV1

	_, slor := buildServiceLevelObjectiveStructs(d)
	sloResp, _, err := datadogClientV1.ServiceLevelObjectivesApi.CreateSLO(authV1, *slor)
	if err != nil {
		return utils.TranslateClientErrorDiag(err, "error creating service level objective")
	}

	slo := &sloResp.GetData()[0]
	d.SetId(slo.GetId())

	return updateSLOState(d, slo)
}

func resourceDatadogServiceLevelObjectiveRead(ctx context.Context, d *schema.ResourceData, meta interface{}) diag.Diagnostics {
	providerConf := meta.(*ProviderConfiguration)
	datadogClientV1 := providerConf.DatadogClientV1
	authV1 := providerConf.AuthV1

	sloResp, httpresp, err := datadogClientV1.ServiceLevelObjectivesApi.GetSLO(authV1, d.Id())
	if err != nil {
		if httpresp != nil && httpresp.StatusCode == 404 {
			d.SetId("")
			return nil
		}
		return utils.TranslateClientErrorDiag(err, "error getting service level objective")
	}

	return updateSLOStateFromRead(d, sloResp.Data)
}

func updateSLOState(d *schema.ResourceData, slo *datadogV1.ServiceLevelObjective) diag.Diagnostics {
	thresholds := make([]map[string]interface{}, 0)
	for _, threshold := range slo.GetThresholds() {
		t := map[string]interface{}{
			"timeframe": threshold.GetTimeframe(),
			"target":    threshold.GetTarget(),
		}
		if warning, ok := threshold.GetWarningOk(); ok {
			t["warning"] = warning
		}
		if targetDisplay, ok := threshold.GetTargetDisplayOk(); ok {
			t["target_display"] = targetDisplay
		}
		if warningDisplay, ok := threshold.GetWarningDisplayOk(); ok {
			t["warning_display"] = warningDisplay
		}
		thresholds = append(thresholds, t)
	}

	tags := make([]string, 0)
	for _, s := range slo.GetTags() {
		tags = append(tags, s)
	}

	if err := d.Set("name", slo.GetName()); err != nil {
		return diag.FromErr(err)
	}
	if err := d.Set("description", slo.GetDescription()); err != nil {
		return diag.FromErr(err)
	}
	if err := d.Set("type", slo.GetType()); err != nil {
		return diag.FromErr(err)
	}
	if err := d.Set("tags", tags); err != nil {
		return diag.FromErr(err)
	}
	if err := d.Set("thresholds", thresholds); err != nil {
		return diag.FromErr(err)
	}
	switch slo.GetType() {
	case datadogV1.SLOTYPE_MONITOR:
		// monitor type
		if len(slo.GetMonitorIds()) > 0 {
			if err := d.Set("monitor_ids", slo.GetMonitorIds()); err != nil {
				return diag.FromErr(err)
			}
		}
		if err := d.Set("groups", slo.GetGroups()); err != nil {
			return diag.FromErr(err)
		}
	default:
		// metric type
		query := make(map[string]interface{})
		q := slo.GetQuery()
		query["numerator"] = q.GetNumerator()
		query["denominator"] = q.GetDenominator()
		if err := d.Set("query", []map[string]interface{}{query}); err != nil {
			return diag.FromErr(err)
		}
	}
	return nil
}

<<<<<<< HEAD
func resourceDatadogServiceLevelObjectiveUpdate(ctx context.Context, d *schema.ResourceData, meta interface{}) diag.Diagnostics {
=======
// This duplicates updateSLOState for the SLOResponseData structure, which has mostly the same interface
func updateSLOStateFromRead(d *schema.ResourceData, slo *datadogV1.SLOResponseData) error {
	thresholds := make([]map[string]interface{}, 0)
	for _, threshold := range slo.GetThresholds() {
		t := map[string]interface{}{
			"timeframe": threshold.GetTimeframe(),
			"target":    threshold.GetTarget(),
		}
		if warning, ok := threshold.GetWarningOk(); ok {
			t["warning"] = warning
		}
		if targetDisplay, ok := threshold.GetTargetDisplayOk(); ok {
			t["target_display"] = targetDisplay
		}
		if warningDisplay, ok := threshold.GetWarningDisplayOk(); ok {
			t["warning_display"] = warningDisplay
		}
		thresholds = append(thresholds, t)
	}

	tags := make([]string, 0)
	for _, s := range slo.GetTags() {
		tags = append(tags, s)
	}

	if err := d.Set("name", slo.GetName()); err != nil {
		return err
	}
	if err := d.Set("description", slo.GetDescription()); err != nil {
		return err
	}
	if err := d.Set("type", slo.GetType()); err != nil {
		return err
	}
	if err := d.Set("tags", tags); err != nil {
		return err
	}
	if err := d.Set("thresholds", thresholds); err != nil {
		return err
	}
	switch slo.GetType() {
	case datadogV1.SLOTYPE_MONITOR:
		// monitor type
		if len(slo.GetMonitorIds()) > 0 {
			if err := d.Set("monitor_ids", slo.GetMonitorIds()); err != nil {
				return err
			}
		}
		if err := d.Set("groups", slo.GetGroups()); err != nil {
			return err
		}
	default:
		// metric type
		query := make(map[string]interface{})
		q := slo.GetQuery()
		query["numerator"] = q.GetNumerator()
		query["denominator"] = q.GetDenominator()
		if err := d.Set("query", []map[string]interface{}{query}); err != nil {
			return err
		}
	}
	return nil
}

func resourceDatadogServiceLevelObjectiveUpdate(d *schema.ResourceData, meta interface{}) error {
>>>>>>> 154a3a6f
	providerConf := meta.(*ProviderConfiguration)
	datadogClientV1 := providerConf.DatadogClientV1
	authV1 := providerConf.AuthV1
	slo, _ := buildServiceLevelObjectiveStructs(d)

	updatedSLO, _, err := datadogClientV1.ServiceLevelObjectivesApi.UpdateSLO(authV1, d.Id(), *slo)
	if err != nil {
		return utils.TranslateClientErrorDiag(err, "error updating service level objective")
	}

	return updateSLOState(d, &updatedSLO.GetData()[0])
}

func resourceDatadogServiceLevelObjectiveDelete(ctx context.Context, d *schema.ResourceData, meta interface{}) diag.Diagnostics {
	providerConf := meta.(*ProviderConfiguration)
	datadogClientV1 := providerConf.DatadogClientV1
	authV1 := providerConf.AuthV1
	var err error

	if d.Get("force_delete").(bool) {
		_, _, err = datadogClientV1.ServiceLevelObjectivesApi.DeleteSLO(authV1, d.Id(),
			*datadogV1.NewDeleteSLOOptionalParameters().WithForce("true"),
		)
	} else {
		_, _, err = datadogClientV1.ServiceLevelObjectivesApi.DeleteSLO(authV1, d.Id())
	}
	if err != nil {
		return utils.TranslateClientErrorDiag(err, "error deleting service level objective")
	}
	return nil

}

// Ignore any diff that results from the mix of *_display string values from the
// DataDog API.
func suppressDataDogSLODisplayValueDiff(k, old, new string, d *schema.ResourceData) bool {
	sloType := d.Get("type")
	if sloType == datadogV1.SLOTYPE_MONITOR {
		// always suppress monitor type, this is controlled via API.
		return true
	}

	// metric type otherwise
	if old == "" || new == "" {
		// always suppress if not specified
		return true
	}

	return suppressDataDogFloatIntDiff(k, old, new, d)
}

func trimStateValue(val interface{}) string {
	return strings.TrimSpace(val.(string))
}

// Ignore any diff for trimmed state values.
func diffTrimmedValues(_, old, new string, _ *schema.ResourceData) bool {
	return strings.TrimSpace(old) == strings.TrimSpace(new)
}<|MERGE_RESOLUTION|>--- conflicted
+++ resolved
@@ -421,11 +421,8 @@
 	return nil
 }
 
-<<<<<<< HEAD
-func resourceDatadogServiceLevelObjectiveUpdate(ctx context.Context, d *schema.ResourceData, meta interface{}) diag.Diagnostics {
-=======
 // This duplicates updateSLOState for the SLOResponseData structure, which has mostly the same interface
-func updateSLOStateFromRead(d *schema.ResourceData, slo *datadogV1.SLOResponseData) error {
+func updateSLOStateFromRead(d *schema.ResourceData, slo *datadogV1.SLOResponseData) diag.Diagnostics {
 	thresholds := make([]map[string]interface{}, 0)
 	for _, threshold := range slo.GetThresholds() {
 		t := map[string]interface{}{
@@ -450,30 +447,30 @@
 	}
 
 	if err := d.Set("name", slo.GetName()); err != nil {
-		return err
+		return diag.FromErr(err)
 	}
 	if err := d.Set("description", slo.GetDescription()); err != nil {
-		return err
+		return diag.FromErr(err)
 	}
 	if err := d.Set("type", slo.GetType()); err != nil {
-		return err
+		return diag.FromErr(err)
 	}
 	if err := d.Set("tags", tags); err != nil {
-		return err
+		return diag.FromErr(err)
 	}
 	if err := d.Set("thresholds", thresholds); err != nil {
-		return err
+		return diag.FromErr(err)
 	}
 	switch slo.GetType() {
 	case datadogV1.SLOTYPE_MONITOR:
 		// monitor type
 		if len(slo.GetMonitorIds()) > 0 {
 			if err := d.Set("monitor_ids", slo.GetMonitorIds()); err != nil {
-				return err
+				return diag.FromErr(err)
 			}
 		}
 		if err := d.Set("groups", slo.GetGroups()); err != nil {
-			return err
+			return diag.FromErr(err)
 		}
 	default:
 		// metric type
@@ -482,14 +479,13 @@
 		query["numerator"] = q.GetNumerator()
 		query["denominator"] = q.GetDenominator()
 		if err := d.Set("query", []map[string]interface{}{query}); err != nil {
-			return err
+			return diag.FromErr(err)
 		}
 	}
 	return nil
 }
 
-func resourceDatadogServiceLevelObjectiveUpdate(d *schema.ResourceData, meta interface{}) error {
->>>>>>> 154a3a6f
+func resourceDatadogServiceLevelObjectiveUpdate(ctx context.Context, d *schema.ResourceData, meta interface{}) diag.Diagnostics {
 	providerConf := meta.(*ProviderConfiguration)
 	datadogClientV1 := providerConf.DatadogClientV1
 	authV1 := providerConf.AuthV1

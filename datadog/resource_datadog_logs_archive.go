package datadog

import (
	"fmt"
	"strings"

	datadogV2 "github.com/DataDog/datadog-api-client-go/api/v2/datadog"
	"github.com/hashicorp/terraform-plugin-sdk/helper/schema"
	"github.com/terraform-providers/terraform-provider-datadog/datadog/internal/utils"
)

func resourceDatadogLogsArchive() *schema.Resource {
	return &schema.Resource{
		Description: "Provides a Datadog Logs Archive API resource, which is used to create and manage Datadog logs archives.",
		Create:      resourceDatadogLogsArchiveCreate,
		Update:      resourceDatadogLogsArchiveUpdate,
		Read:        resourceDatadogLogsArchiveRead,
		Delete:      resourceDatadogLogsArchiveDelete,
		Importer: &schema.ResourceImporter{
			State: schema.ImportStatePassthrough,
		},
		Schema: map[string]*schema.Schema{
			"name":  {Description: "Your archive name.", Type: schema.TypeString, Required: true},
			"query": {Description: "The archive query/filter. Logs matching this query are included in the archive.", Type: schema.TypeString, Required: true},
			"s3": {
				Description:   "Definition of an s3 archive.",
				Type:          schema.TypeMap,
				Deprecated:    "Define `s3_archive` list with one element instead.",
				ConflictsWith: []string{"s3_archive"},
				Optional:      true,
				Elem: &schema.Resource{
					Schema: map[string]*schema.Schema{
						"bucket":     {Description: "Name of your s3 bucket.", Type: schema.TypeString, Required: true},
						"path":       {Description: "Path where the archive will be stored.", Type: schema.TypeString, Required: true},
						"account_id": {Description: "Your AWS account id.", Type: schema.TypeString, Required: true},
						"role_name":  {Description: "Your AWS role name", Type: schema.TypeString, Required: true},
					},
				},
			},
			"s3_archive": {
				Description:   "Definition of an s3 archive.",
				Type:          schema.TypeList,
				MaxItems:      1,
				ConflictsWith: []string{"s3"},
				Optional:      true,
				Elem: &schema.Resource{
					Schema: map[string]*schema.Schema{
						"bucket":     {Description: "Name of your s3 bucket.", Type: schema.TypeString, Required: true},
						"path":       {Description: "Path where the archive will be stored.", Type: schema.TypeString, Required: true},
						"account_id": {Description: "Your AWS account id.", Type: schema.TypeString, Required: true},
						"role_name":  {Description: "Your AWS role name", Type: schema.TypeString, Required: true},
					},
				},
			},
			"azure": {
				Description:   "Definition of an azure archive.",
				Deprecated:    "Define `azure_archive` list with one element instead.",
				ConflictsWith: []string{"azure_archive"},
				Type:          schema.TypeMap,
				Optional:      true,
				Elem: &schema.Resource{
					Schema: map[string]*schema.Schema{
						"container":       {Description: "The container where the archive will be stored.", Type: schema.TypeString, Required: true},
						"client_id":       {Description: "Your client id.", Type: schema.TypeString, Required: true},
						"tenant_id":       {Description: "Your tenant id.", Type: schema.TypeString, Required: true},
						"storage_account": {Description: "The associated storage account.", Type: schema.TypeString, Required: true},
						"path":            {Description: "The path where the archive will be stored.", Type: schema.TypeString, Optional: true},
					},
				},
			},
			"azure_archive": {
				Description:   "Definition of an azure archive.",
				ConflictsWith: []string{"azure"},
				Type:          schema.TypeList,
				MaxItems:      1,
				Optional:      true,
				Elem: &schema.Resource{
					Schema: map[string]*schema.Schema{
						"container":       {Description: "The container where the archive will be stored.", Type: schema.TypeString, Required: true},
						"client_id":       {Description: "Your client id.", Type: schema.TypeString, Required: true},
						"tenant_id":       {Description: "Your tenant id.", Type: schema.TypeString, Required: true},
						"storage_account": {Description: "The associated storage account.", Type: schema.TypeString, Required: true},
						"path":            {Description: "The path where the archive will be stored.", Type: schema.TypeString, Optional: true},
					},
				},
			},
			"gcs": {
				Description:   "Definition of a GCS archive.",
				Deprecated:    "Define `gcs_archive` list with one element instead.",
				ConflictsWith: []string{"gcs_archive"},
				Type:          schema.TypeMap,
				Optional:      true,
				Elem: &schema.Resource{
					Schema: map[string]*schema.Schema{
						"bucket":       {Description: "Name of your GCS bucket.", Type: schema.TypeString, Required: true},
						"path":         {Description: "Path where the archive will be stored.", Type: schema.TypeString, Required: true},
						"client_email": {Description: "Your client email.", Type: schema.TypeString, Required: true},
						"project_id":   {Description: "Your project id.", Type: schema.TypeString, Required: true},
					},
				},
			},
			"gcs_archive": {
				Description:   "Definition of a GCS archive.",
				ConflictsWith: []string{"gcs"},
				Type:          schema.TypeList,
				MaxItems:      1,
				Optional:      true,
				Elem: &schema.Resource{
					Schema: map[string]*schema.Schema{
						"bucket":       {Description: "Name of your GCS bucket.", Type: schema.TypeString, Required: true},
						"path":         {Description: "Path where the archive will be stored.", Type: schema.TypeString, Required: true},
						"client_email": {Description: "Your client email.", Type: schema.TypeString, Required: true},
						"project_id":   {Description: "Your project id.", Type: schema.TypeString, Required: true},
					},
				},
			},
			"rehydration_tags": {
				Description: "An array of tags to add to rehydrated logs from an archive.",
				Type:        schema.TypeList,
				Optional:    true,
				Elem: &schema.Schema{
					Type: schema.TypeString,
				},
			},
			"include_tags": {
				Description: "To store the tags in the archive, set the value `true`. If it is set to `false`, the tags will be dropped when the logs are sent to the archive.",
				Type:        schema.TypeBool,
				Optional:    true,
				Default:     false,
			},
		},
	}
}

func resourceDatadogLogsArchiveCreate(d *schema.ResourceData, meta interface{}) error {
	providerConf := meta.(*ProviderConfiguration)
	datadogClientV2 := providerConf.DatadogClientV2
	authV2 := providerConf.AuthV2

	ddArchive, err := buildDatadogArchiveCreateReq(d)
	if err != nil {
		return err
	}
	createdArchive, _, err := datadogClientV2.LogsArchivesApi.CreateLogsArchive(authV2).Body(*ddArchive).Execute()
	if err != nil {
		return utils.TranslateClientError(err, "failed to create logs archive using Datadog API")
	}
	d.SetId(*createdArchive.GetData().Id)
	return updateLogsArchiveState(d, &createdArchive)
}

<<<<<<< HEAD
func resourceDatadogLogsArchiveRead(d *schema.ResourceData, meta interface{}) error {
	providerConf := meta.(*ProviderConfiguration)
	datadogClientV2 := providerConf.DatadogClientV2
	authV2 := providerConf.AuthV2

	ddArchive, httpresp, err := datadogClientV2.LogsArchivesApi.GetLogsArchive(authV2, d.Id()).Execute()
	if err != nil {
		if httpresp != nil && httpresp.StatusCode == 404 {
			d.SetId("")
			return nil
		}
		return utils.TranslateClientError(err, "failed to get logs archive using Datadog API")
	}
=======
func updateLogsArchiveState(d *schema.ResourceData, ddArchive *datadogV2.LogsArchive) error {
>>>>>>> d31a72b0
	if !ddArchive.HasData() {
		d.SetId("")
		return nil
	}
	if err := d.Set("name", ddArchive.Data.Attributes.Name); err != nil {
		return err
	}
	if err := d.Set("query", ddArchive.Data.Attributes.Query); err != nil {
		return err
	}
	archiveType, destination, err := buildDestination(ddArchive.Data.Attributes.Destination)
	if err != nil {
		return err
	}
	// If the deprecated field is set in the user's config, set it in the state
	// otherwise set the new field
	if _, ok := d.GetOk(archiveType); ok {
		if err := d.Set(archiveType, destination); err != nil {
			return err
		}
	} else {
		if err := d.Set(fmt.Sprintf("%s_archive", archiveType), []interface{}{destination}); err != nil {
			return err
		}
	}

	if err = d.Set("rehydration_tags", ddArchive.Data.Attributes.RehydrationTags); err != nil {
		return err
	}
	if err = d.Set("include_tags", ddArchive.Data.Attributes.IncludeTags); err != nil {
		return err
	}
	return nil
}

func resourceDatadogLogsArchiveRead(d *schema.ResourceData, meta interface{}) error {
	providerConf := meta.(*ProviderConfiguration)
	datadogClientV2 := providerConf.DatadogClientV2
	authV2 := providerConf.AuthV2

	ddArchive, httpresp, err := datadogClientV2.LogsArchivesApi.GetLogsArchive(authV2, d.Id()).Execute()
	if err != nil {
		if httpresp != nil && httpresp.StatusCode == 404 {
			d.SetId("")
			return nil
		}
		return translateClientError(err, "failed to get logs archive using Datadog API")
	}
	return updateLogsArchiveState(d, &ddArchive)
}

func resourceDatadogLogsArchiveUpdate(d *schema.ResourceData, meta interface{}) error {
	providerConf := meta.(*ProviderConfiguration)
	datadogClientV2 := providerConf.DatadogClientV2
	authV2 := providerConf.AuthV2

	ddArchive, err := buildDatadogArchiveCreateReq(d)
	if err != nil {
		return err
	}
<<<<<<< HEAD
	if _, _, err := datadogClientV2.LogsArchivesApi.UpdateLogsArchive(authV2, d.Id()).Body(*ddArchive).Execute(); err != nil {
		return utils.TranslateClientError(err, "error updating logs archive")
=======
	updatedArchive, _, err := datadogClientV2.LogsArchivesApi.UpdateLogsArchive(authV2, d.Id()).Body(*ddArchive).Execute()
	if err != nil {
		return translateClientError(err, "error updating logs archive")
>>>>>>> d31a72b0
	}
	return updateLogsArchiveState(d, &updatedArchive)
}

func resourceDatadogLogsArchiveDelete(d *schema.ResourceData, meta interface{}) error {
	providerConf := meta.(*ProviderConfiguration)
	datadogClientV2 := providerConf.DatadogClientV2
	authV2 := providerConf.AuthV2

	if httpresp, err := datadogClientV2.LogsArchivesApi.DeleteLogsArchive(authV2, d.Id()).Execute(); err != nil {
		// API returns 404 when the specific archive id doesn't exist.
		if httpresp != nil && httpresp.StatusCode == 404 {
			return nil
		}
		return utils.TranslateClientError(err, "error deleting logs archive")
	}
	return nil
}

//Model to map
func buildDestination(archiveDestination datadogV2.NullableLogsArchiveDestination) (string, map[string]interface{}, error) {
	emptyDestination := map[string]interface{}{}
	if archiveDestination.IsSet() {
		destination := archiveDestination.Get().GetActualInstance()
		switch d := destination.(type) {
		case *datadogV2.LogsArchiveDestinationAzure:
			return "azure", buildAzureMap(*d), nil
		case *datadogV2.LogsArchiveDestinationGCS:
			return "gcs", buildGCSMap(*d), nil
		case *datadogV2.LogsArchiveDestinationS3:
			return "s3", buildS3Map(*d), nil
		}
	}
	return "", emptyDestination, fmt.Errorf("destination should be not null")
}

func buildAzureMap(destination datadogV2.LogsArchiveDestinationAzure) map[string]interface{} {
	result := make(map[string]interface{})
	integration := destination.GetIntegration()
	result["client_id"] = integration.GetClientId()
	result["tenant_id"] = integration.GetTenantId()
	result["container"] = destination.GetContainer()
	result["storage_account"] = destination.GetStorageAccount()
	result["path"] = destination.GetPath()
	return result
}

func buildGCSMap(destination datadogV2.LogsArchiveDestinationGCS) map[string]interface{} {
	result := make(map[string]interface{})
	integration := destination.GetIntegration()
	result["client_email"] = integration.GetClientEmail()
	result["project_id"] = integration.GetProjectId()
	result["bucket"] = destination.GetBucket()
	result["path"] = destination.GetPath()
	return result
}

func buildS3Map(destination datadogV2.LogsArchiveDestinationS3) map[string]interface{} {
	result := make(map[string]interface{})
	integration := destination.GetIntegration()
	result["account_id"] = integration.GetAccountId()
	result["role_name"] = integration.GetRoleName()
	result["bucket"] = destination.GetBucket()
	result["path"] = destination.GetPath()
	return result
}

//Map to model
func buildDatadogArchiveCreateReq(d *schema.ResourceData) (*datadogV2.LogsArchiveCreateRequest, error) {
	archive := datadogV2.NewLogsArchiveCreateRequest()
	destination, err := buildCreateReqDestination(d)
	if err != nil {
		return archive, err
	}
	attributes := datadogV2.NewLogsArchiveCreateRequestAttributes(
		*destination,
		d.Get("name").(string),
		d.Get("query").(string),
	)
	attributes.SetRehydrationTags(getRehydrationTags(d))
	attributes.SetIncludeTags(d.Get("include_tags").(bool))
	definition := datadogV2.NewLogsArchiveCreateRequestDefinitionWithDefaults()
	definition.SetAttributes(*attributes)
	archive.SetData(*definition)
	return archive, nil
}

func buildCreateReqDestination(d *schema.ResourceData) (*datadogV2.LogsArchiveCreateRequestDestination, error) {
	defDestinations := definedDestinations(d)
	if len(defDestinations) != 1 {
		return nil, fmt.Errorf("more than one or no destination type defined: %v", defDestinations)
	}
	archiveType := defDestinations[0]
	destinationMap := d.Get(archiveType)
	switch strings.TrimSuffix(archiveType, "_archive") {
	case string(datadogV2.LOGSARCHIVEDESTINATIONAZURETYPE_AZURE):
		if destination, err := buildAzureDestination(destinationMap); err != nil {
			return nil, err
		} else {
			result := datadogV2.LogsArchiveDestinationAzureAsLogsArchiveCreateRequestDestination(destination)
			return &result, nil
		}
	case string(datadogV2.LOGSARCHIVEDESTINATIONGCSTYPE_GCS):
		if destination, err := buildGCSDestination(destinationMap); err != nil {
			return nil, err
		} else {
			result := datadogV2.LogsArchiveDestinationGCSAsLogsArchiveCreateRequestDestination(destination)
			return &result, nil
		}
	case string(datadogV2.LOGSARCHIVEDESTINATIONS3TYPE_S3):
		if destination, err := buildS3Destination(destinationMap); err != nil {
			return nil, err
		} else {
			result := datadogV2.LogsArchiveDestinationS3AsLogsArchiveCreateRequestDestination(destination)
			return &result, nil
		}
	default:
		return nil, fmt.Errorf("archive type '%s' doesn't exist", archiveType)
	}
}

func definedDestinations(d *schema.ResourceData) []string {
	var defined []string
	for _, destination := range []string{"azure", "gcs", "s3", "azure_archive", "gcs_archive", "s3_archive"} {
		if _, ok := d.GetOk(destination); ok {
			defined = append(defined, destination)
		}
	}
	return defined
}

// getFromDeprecatedMapOrList returns the nested object from the given resource data field,
// whether it's from a deprecated TypeMap field, or a TypeList field
func getFromDeprecatedMapOrList(f interface{}) (r map[string]interface{}) {
	// Switch based on if we use deprecated TypeMap field, or new TypeList field
	switch t := f.(type) {
	case []interface{}: // TypeList field: take the first and only element
		r = t[0].(map[string]interface{})
	case map[string]interface{}: // Deprecated TypeMap field, take it as is
		r = t
	}
	return
}

func buildAzureDestination(dest interface{}) (*datadogV2.LogsArchiveDestinationAzure, error) {
	d := getFromDeprecatedMapOrList(dest)
	clientId, ok := d["client_id"]
	if !ok {
		return &datadogV2.LogsArchiveDestinationAzure{}, fmt.Errorf("client_id is not defined")
	}
	tenantId, ok := d["tenant_id"]
	if !ok {
		return &datadogV2.LogsArchiveDestinationAzure{}, fmt.Errorf("tenant_id is not defined")
	}
	integration := datadogV2.NewLogsArchiveIntegrationAzure(
		clientId.(string),
		tenantId.(string),
	)
	container, ok := d["container"]
	if !ok {
		return &datadogV2.LogsArchiveDestinationAzure{}, fmt.Errorf("container is not defined")
	}
	storageAccount, ok := d["storage_account"]
	if !ok {
		return &datadogV2.LogsArchiveDestinationAzure{}, fmt.Errorf("storage_account is not defined")
	}
	path, ok := d["path"]
	if !ok {
		path = ""
	}
	destination := datadogV2.NewLogsArchiveDestinationAzure(
		container.(string),
		*integration,
		storageAccount.(string),
		datadogV2.LOGSARCHIVEDESTINATIONAZURETYPE_AZURE,
	)
	destination.Path = datadogV2.PtrString(path.(string))
	return destination, nil
}

func buildGCSDestination(dest interface{}) (*datadogV2.LogsArchiveDestinationGCS, error) {
	d := getFromDeprecatedMapOrList(dest)
	clientEmail, ok := d["client_email"]
	if !ok {
		return &datadogV2.LogsArchiveDestinationGCS{}, fmt.Errorf("client_email is not defined")
	}
	projectId, ok := d["project_id"]
	if !ok {
		return &datadogV2.LogsArchiveDestinationGCS{}, fmt.Errorf("project_id is not defined")
	}
	integration := datadogV2.NewLogsArchiveIntegrationGCS(
		clientEmail.(string),
		projectId.(string),
	)
	bucket, ok := d["bucket"]
	if !ok {
		return &datadogV2.LogsArchiveDestinationGCS{}, fmt.Errorf("bucket is not defined")
	}
	path, ok := d["path"]
	if !ok {
		path = ""
	}
	destination := datadogV2.NewLogsArchiveDestinationGCS(
		bucket.(string),
		*integration,
		datadogV2.LOGSARCHIVEDESTINATIONGCSTYPE_GCS,
	)
	destination.Path = datadogV2.PtrString(path.(string))
	return destination, nil
}

func buildS3Destination(dest interface{}) (*datadogV2.LogsArchiveDestinationS3, error) {
	d := getFromDeprecatedMapOrList(dest)
	accountId, ok := d["account_id"]
	if !ok {
		return &datadogV2.LogsArchiveDestinationS3{}, fmt.Errorf("account_id is not defined")
	}
	roleName, ok := d["role_name"]
	if !ok {
		return &datadogV2.LogsArchiveDestinationS3{}, fmt.Errorf("role_name is not defined")
	}
	integration := datadogV2.NewLogsArchiveIntegrationS3(
		accountId.(string),
		roleName.(string),
	)
	bucket, ok := d["bucket"]
	if !ok {
		return &datadogV2.LogsArchiveDestinationS3{}, fmt.Errorf("bucket is not defined")
	}
	path, ok := d["path"]
	if !ok {
		path = ""
	}
	destination := datadogV2.NewLogsArchiveDestinationS3(
		bucket.(string),
		*integration,
		datadogV2.LOGSARCHIVEDESTINATIONS3TYPE_S3,
	)
	destination.Path = datadogV2.PtrString(path.(string))
	return destination, nil
}

func getRehydrationTags(d *schema.ResourceData) []string {
	tfList := d.Get("rehydration_tags").([]interface{})
	ddList := make([]string, len(tfList))
	for i, tfName := range tfList {
		ddList[i] = tfName.(string)
	}
	return ddList
}<|MERGE_RESOLUTION|>--- conflicted
+++ resolved
@@ -149,23 +149,7 @@
 	return updateLogsArchiveState(d, &createdArchive)
 }
 
-<<<<<<< HEAD
-func resourceDatadogLogsArchiveRead(d *schema.ResourceData, meta interface{}) error {
-	providerConf := meta.(*ProviderConfiguration)
-	datadogClientV2 := providerConf.DatadogClientV2
-	authV2 := providerConf.AuthV2
-
-	ddArchive, httpresp, err := datadogClientV2.LogsArchivesApi.GetLogsArchive(authV2, d.Id()).Execute()
-	if err != nil {
-		if httpresp != nil && httpresp.StatusCode == 404 {
-			d.SetId("")
-			return nil
-		}
-		return utils.TranslateClientError(err, "failed to get logs archive using Datadog API")
-	}
-=======
 func updateLogsArchiveState(d *schema.ResourceData, ddArchive *datadogV2.LogsArchive) error {
->>>>>>> d31a72b0
 	if !ddArchive.HasData() {
 		d.SetId("")
 		return nil
@@ -212,7 +196,7 @@
 			d.SetId("")
 			return nil
 		}
-		return translateClientError(err, "failed to get logs archive using Datadog API")
+		return utils.TranslateClientError(err, "failed to get logs archive using Datadog API")
 	}
 	return updateLogsArchiveState(d, &ddArchive)
 }
@@ -226,14 +210,9 @@
 	if err != nil {
 		return err
 	}
-<<<<<<< HEAD
-	if _, _, err := datadogClientV2.LogsArchivesApi.UpdateLogsArchive(authV2, d.Id()).Body(*ddArchive).Execute(); err != nil {
+	updatedArchive, _, err := datadogClientV2.LogsArchivesApi.UpdateLogsArchive(authV2, d.Id()).Body(*ddArchive).Execute()
+	if err != nil {
 		return utils.TranslateClientError(err, "error updating logs archive")
-=======
-	updatedArchive, _, err := datadogClientV2.LogsArchivesApi.UpdateLogsArchive(authV2, d.Id()).Body(*ddArchive).Execute()
-	if err != nil {
-		return translateClientError(err, "error updating logs archive")
->>>>>>> d31a72b0
 	}
 	return updateLogsArchiveState(d, &updatedArchive)
 }

--- conflicted
+++ resolved
@@ -5068,14 +5068,9 @@
 
 		return value, diags
 
-<<<<<<< HEAD
-	case "variable":
+	case "pattern", "variable":
 		return value.([]interface{})[0], diags
-=======
-	case "pattern", "variable":
-		return value.([]interface{})[0]
-
->>>>>>> a17962af
+
 	}
 
 	return value, diags
@@ -5102,13 +5097,8 @@
 
 		return convertedValue, diags
 
-<<<<<<< HEAD
-	case "variable":
+	case "pattern", "variable":
 		return []interface{}{value}, diags
-=======
-	case "pattern", "variable":
-		return []interface{}{value}
->>>>>>> a17962af
 	}
 
 	return value, diags

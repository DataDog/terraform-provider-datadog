--- conflicted
+++ resolved
@@ -12,11 +12,12 @@
 	"strconv"
 	"strings"
 
+	"github.com/hashicorp/terraform-plugin-sdk/v2/diag"
+
 	"github.com/terraform-providers/terraform-provider-datadog/datadog/internal/utils"
 	"github.com/terraform-providers/terraform-provider-datadog/datadog/internal/validators"
 
 	datadogV1 "github.com/DataDog/datadog-api-client-go/api/v1/datadog"
-	"github.com/hashicorp/terraform-plugin-sdk/v2/diag"
 	"github.com/hashicorp/terraform-plugin-sdk/v2/helper/schema"
 	"github.com/hashicorp/terraform-plugin-sdk/v2/helper/validation"
 )
@@ -58,126 +59,13 @@
 				Optional:    true,
 				Elem:        syntheticsTestRequest(),
 			},
-<<<<<<< HEAD
-			"request_headers": {
-				Description: "Header name and value map.",
-				Type:        schema.TypeMap,
-				Optional:    true,
-			},
-			"request_query": {
-				Description: "Query arguments name and value map.",
-				Type:        schema.TypeMap,
-				Optional:    true,
-			},
-			"request_basicauth": {
-				Description: "The HTTP basic authentication credentials. Exactly one nested block is allowed with the structure below.",
-				Type:        schema.TypeList,
-				Optional:    true,
-				MaxItems:    1,
-				Elem: &schema.Resource{
-					Schema: map[string]*schema.Schema{
-						"username": {
-							Description: "Username for authentication.",
-							Type:        schema.TypeString,
-							Required:    true,
-						},
-						"password": {
-							Description: "Password for authentication.",
-							Type:        schema.TypeString,
-							Required:    true,
-							Sensitive:   true,
-						},
-					},
-				},
-			},
-			"request_client_certificate": {
-				Description: "Client certificate to use when performing the test request. Exactly one nested block is allowed with the structure below.",
-				Type:        schema.TypeList,
-				Optional:    true,
-				MaxItems:    1,
-				Elem: &schema.Resource{
-					Schema: map[string]*schema.Schema{
-						"cert": syntheticsTestRequestClientCertificateItem(),
-						"key":  syntheticsTestRequestClientCertificateItem(),
-					},
-				},
-			},
-			"assertion": {
-				Description: "Assertions used for the test. Multiple `assertion` blocks are allowed with the structure below.",
-				Type:        schema.TypeList,
-				Optional:    true,
-				Elem: &schema.Resource{
-					Schema: map[string]*schema.Schema{
-						"type": {
-							Description:  "Type of assertion. Choose from `body`, `header`, `responseTime`, `statusCode`. **Note** Only some combinations of `type` and `operator` are valid (please refer to [Datadog documentation](https://docs.datadoghq.com/api/latest/synthetics/#create-a-test)).",
-							Type:         schema.TypeString,
-							ValidateFunc: validators.ValidateEnumValue(datadogV1.NewSyntheticsAssertionTypeFromValue),
-							Required:     true,
-						},
-						"operator": {
-							Description:  "Assertion operator. **Note** Only some combinations of `type` and `operator` are valid (please refer to [Datadog documentation](https://docs.datadoghq.com/api/latest/synthetics/#create-a-test)).",
-							Type:         schema.TypeString,
-							Required:     true,
-							ValidateFunc: validateSyntheticsAssertionOperator,
-						},
-						"property": {
-							Description: "If assertion type is `header`, this is the header name.",
-							Type:        schema.TypeString,
-							Optional:    true,
-						},
-						"target": {
-							Description: "Expected value. Depends on the assertion type, refer to [Datadog documentation](https://docs.datadoghq.com/api/latest/synthetics/#create-a-test) for details.",
-							Type:        schema.TypeString,
-							Optional:    true,
-						},
-						"targetjsonpath": {
-							Description: "Expected structure if `operator` is `validatesJSONPath`. Exactly one nested block is allowed with the structure below.",
-							Type:        schema.TypeList,
-							Optional:    true,
-							MaxItems:    1,
-							Elem: &schema.Resource{
-								Schema: map[string]*schema.Schema{
-									"operator": {
-										Description: "The specific operator to use on the path.",
-										Type:        schema.TypeString,
-										Required:    true,
-									},
-									"jsonpath": {
-										Description: "The JSON path to assert.",
-										Type:        schema.TypeString,
-										Required:    true,
-									},
-									"targetvalue": {
-										Description: "Expected matching value.",
-										Type:        schema.TypeString,
-										Required:    true,
-									},
-								},
-							},
-						},
-					},
-				},
-			},
-=======
 			"request_headers":            syntheticsTestRequestHeaders(),
 			"request_query":              syntheticsTestRequestQuery(),
 			"request_basicauth":          syntheticsTestRequestBasicAuth(),
 			"request_client_certificate": syntheticsTestRequestClientCertificate(),
-			"assertions": {
-				Description:   "List of assertions.",
-				Type:          schema.TypeList,
-				Optional:      true,
-				ConflictsWith: []string{"assertion"},
-				Deprecated:    "Define `assertion` blocks instead.",
-				Elem: &schema.Schema{
-					Type: schema.TypeMap,
-				},
-			},
-			"assertion":        syntheticsAPIAssertion(),
-			"variable":         syntheticsBrowserVariableLegacy(),
->>>>>>> 0a47a8f2
-			"browser_variable": syntheticsBrowserVariable(),
-			"config_variable":  syntheticsConfigVariable(),
+			"assertion":                  syntheticsAPIAssertion(),
+			"browser_variable":           syntheticsBrowserVariable(),
+			"config_variable":            syntheticsConfigVariable(),
 			"device_ids": {
 				Description: "Array with the different device IDs used to run the test. Allowed enum values: `laptop_large`, `tablet`, `mobile_small` (only available for `browser` tests).",
 				Type:        schema.TypeList,
@@ -224,13 +112,8 @@
 				Type:        schema.TypeInt,
 				Computed:    true,
 			},
-<<<<<<< HEAD
 			"browser_step": syntheticsTestBrowserStep(),
-=======
-			"step":         syntheticsTestBrowserStep(false),
-			"browser_step": syntheticsTestBrowserStep(true),
 			"api_step":     syntheticsTestAPIStep(),
->>>>>>> 0a47a8f2
 		},
 	}
 }
@@ -365,14 +248,11 @@
 	}
 }
 
-<<<<<<< HEAD
-=======
 func syntheticsAPIAssertion() *schema.Schema {
 	return &schema.Schema{
-		Description:   "Assertions used for the test. Multiple `assertion` blocks are allowed with the structure below.",
-		Type:          schema.TypeList,
-		Optional:      true,
-		ConflictsWith: []string{"assertions"},
+		Description: "Assertions used for the test. Multiple `assertion` blocks are allowed with the structure below.",
+		Type:        schema.TypeList,
+		Optional:    true,
 		Elem: &schema.Resource{
 			Schema: map[string]*schema.Schema{
 				"type": {
@@ -427,103 +307,6 @@
 	}
 }
 
-func syntheticsTestOptions() *schema.Schema {
-	return &schema.Schema{
-		Type:          schema.TypeMap,
-		ConflictsWith: []string{"options_list"},
-		Deprecated:    "Define `options_list` blocks instead.",
-		DiffSuppressFunc: func(key, old, new string, d *schema.ResourceData) bool {
-			if key == "options.follow_redirects" || key == "options.accept_self_signed" || key == "options.allow_insecure" {
-				// TF nested schemas is limited to string values only
-				// follow_redirects, accept_self_signed and allow_insecure being booleans in Datadog json api
-				// we need a sane way to convert from boolean to string
-				// and from string to boolean
-				oldValue, err1 := strconv.ParseBool(old)
-				newValue, err2 := strconv.ParseBool(new)
-				if err1 != nil || err2 != nil {
-					return false
-				}
-				return oldValue == newValue
-			}
-			return old == new
-		},
-		ValidateFunc: func(val interface{}, key string) (warns []string, errs []error) {
-			followRedirectsRaw, ok := val.(map[string]interface{})["follow_redirects"]
-			if ok {
-				followRedirectsStr := convertToString(followRedirectsRaw)
-				switch followRedirectsStr {
-				case "0", "1":
-					warns = append(warns, fmt.Sprintf("%q.follow_redirects must be either true or false, got: %s (please change 1 => true, 0 => false)", key, followRedirectsStr))
-				case "true", "false":
-					break
-				default:
-					errs = append(errs, fmt.Errorf("%q.follow_redirects must be either true or false, got: %s", key, followRedirectsStr))
-				}
-			}
-			acceptSelfSignedRaw, ok := val.(map[string]interface{})["accept_self_signed"]
-			if ok {
-				acceptSelfSignedStr := convertToString(acceptSelfSignedRaw)
-				switch acceptSelfSignedStr {
-				case "true", "false":
-					break
-				default:
-					errs = append(errs, fmt.Errorf("%q.accept_self_signed must be either true or false, got: %s", key, acceptSelfSignedStr))
-				}
-			}
-			allowInsecureRaw, ok := val.(map[string]interface{})["allow_insecure"]
-			if ok {
-				allowInsecureStr := convertToString(allowInsecureRaw)
-				switch allowInsecureStr {
-				case "true", "false":
-					break
-				default:
-					errs = append(errs, fmt.Errorf("%q.allow_insecure must be either true or false, got: %s", key, allowInsecureStr))
-				}
-			}
-			return
-		},
-		Optional: true,
-		Elem: &schema.Resource{
-			Schema: map[string]*schema.Schema{
-				"follow_redirects": {
-					Type:     schema.TypeBool,
-					Optional: true,
-				},
-				"min_failure_duration": {
-					Type:     schema.TypeInt,
-					Optional: true,
-				},
-				"min_location_failed": {
-					Type:     schema.TypeInt,
-					Optional: true,
-				},
-				"tick_every": {
-					Type:         schema.TypeInt,
-					ValidateFunc: validators.ValidateEnumValue(datadogV1.NewSyntheticsTickIntervalFromValue),
-					Required:     true,
-				},
-				"accept_self_signed": {
-					Type:     schema.TypeBool,
-					Optional: true,
-				},
-				"allow_insecure": {
-					Type:     schema.TypeBool,
-					Optional: true,
-				},
-				"retry_count": {
-					Type:     schema.TypeInt,
-					Optional: true,
-				},
-				"retry_interval": {
-					Type:     schema.TypeInt,
-					Optional: true,
-				},
-			},
-		},
-	}
-}
-
->>>>>>> 0a47a8f2
 func syntheticsTestOptionsList() *schema.Schema {
 	return &schema.Schema{
 		Type:     schema.TypeList,
@@ -690,9 +473,7 @@
 }
 
 func syntheticsTestBrowserStep() *schema.Schema {
-	var paramsSchema schema.Schema
-	paramsSchema = syntheticsBrowserStepParams()
-
+	paramsSchema := syntheticsBrowserStepParams()
 	browserStepSchema := schema.Schema{
 		Description: "Steps for browser tests.",
 		Type:        schema.TypeList,
@@ -960,41 +741,28 @@
 	datadogClientV1 := providerConf.DatadogClientV1
 	authV1 := providerConf.AuthV1
 
-<<<<<<< HEAD
-	syntheticsTest := buildSyntheticsTestStruct(d)
-	createdSyntheticsTest, _, err := datadogClientV1.SyntheticsApi.CreateTest(authV1).Body(*syntheticsTest).Execute()
-	if err != nil {
-		// Note that Id won't be set, so no state will be saved.
-		return utils.TranslateClientErrorDiag(err, "error creating synthetics test")
-	}
-=======
 	testType := getSyntheticsTestType(d)
->>>>>>> 0a47a8f2
 
 	if testType == datadogV1.SYNTHETICSTESTDETAILSTYPE_API {
 		syntheticsTest := buildSyntheticsAPITestStruct(d)
 		createdSyntheticsTest, _, err := datadogClientV1.SyntheticsApi.CreateSyntheticsAPITest(authV1).Body(*syntheticsTest).Execute()
 		if err != nil {
 			// Note that Id won't be set, so no state will be saved.
-			return utils.TranslateClientError(err, "error creating synthetics API test")
-		}
-
-<<<<<<< HEAD
-	// Return the read function to ensure the state is reflected in the terraform.state file
-	return resourceDatadogSyntheticsTestRead(ctx, d, meta)
-=======
+			return utils.TranslateClientErrorDiag(err, "error creating synthetics API test")
+		}
+
 		// If the Create callback returns with or without an error without an ID set using SetId,
 		// the resource is assumed to not be created, and no state is saved.
 		d.SetId(createdSyntheticsTest.GetPublicId())
 
 		// Return the read function to ensure the state is reflected in the terraform.state file
-		return resourceDatadogSyntheticsTestRead(d, meta)
+		return resourceDatadogSyntheticsTestRead(ctx, d, meta)
 	} else if testType == datadogV1.SYNTHETICSTESTDETAILSTYPE_BROWSER {
 		syntheticsTest := buildSyntheticsBrowserTestStruct(d)
 		createdSyntheticsTest, _, err := datadogClientV1.SyntheticsApi.CreateSyntheticsBrowserTest(authV1).Body(*syntheticsTest).Execute()
 		if err != nil {
 			// Note that Id won't be set, so no state will be saved.
-			return utils.TranslateClientError(err, "error creating synthetics browser test")
+			return utils.TranslateClientErrorDiag(err, "error creating synthetics browser test")
 		}
 
 		// If the Create callback returns with or without an error without an ID set using SetId,
@@ -1002,11 +770,10 @@
 		d.SetId(createdSyntheticsTest.GetPublicId())
 
 		// Return the read function to ensure the state is reflected in the terraform.state file
-		return resourceDatadogSyntheticsTestRead(d, meta)
-	}
-
-	return fmt.Errorf("unrecognized synthetics test type %v", testType)
->>>>>>> 0a47a8f2
+		return resourceDatadogSyntheticsTestRead(ctx, d, meta)
+	}
+
+	return diag.Errorf("unrecognized synthetics test type %v", testType)
 }
 
 func resourceDatadogSyntheticsTestRead(ctx context.Context, d *schema.ResourceData, meta interface{}) diag.Diagnostics {
@@ -1050,12 +817,6 @@
 	datadogClientV1 := providerConf.DatadogClientV1
 	authV1 := providerConf.AuthV1
 
-<<<<<<< HEAD
-	syntheticsTest := buildSyntheticsTestStruct(d)
-	if _, _, err := datadogClientV1.SyntheticsApi.UpdateTest(authV1, d.Id()).Body(*syntheticsTest).Execute(); err != nil {
-		// If the Update callback returns with or without an error, the full state is saved.
-		return utils.TranslateClientErrorDiag(err, "error updating synthetics test")
-=======
 	testType := getSyntheticsTestType(d)
 
 	if testType == datadogV1.SYNTHETICSTESTDETAILSTYPE_API {
@@ -1063,16 +824,15 @@
 
 		if _, _, err := datadogClientV1.SyntheticsApi.UpdateAPITest(authV1, d.Id()).Body(*syntheticsTest).Execute(); err != nil {
 			// If the Update callback returns with or without an error, the full state is saved.
-			return utils.TranslateClientError(err, "error updating synthetics API test")
+			return utils.TranslateClientErrorDiag(err, "error updating synthetics API test")
 		}
 	} else if testType == datadogV1.SYNTHETICSTESTDETAILSTYPE_BROWSER {
 		syntheticsTest := buildSyntheticsBrowserTestStruct(d)
 
 		if _, _, err := datadogClientV1.SyntheticsApi.UpdateBrowserTest(authV1, d.Id()).Body(*syntheticsTest).Execute(); err != nil {
 			// If the Update callback returns with or without an error, the full state is saved.
-			return utils.TranslateClientError(err, "error updating synthetics browser test")
-		}
->>>>>>> 0a47a8f2
+			return utils.TranslateClientErrorDiag(err, "error updating synthetics browser test")
+		}
 	}
 
 	// Return the read function to ensure the state is reflected in the terraform.state file
@@ -1123,8 +883,7 @@
 	}
 
 	k := utils.NewResourceDataKey(d, "")
-	parts := ""
-	parts = "request_definition.0"
+	parts := "request_definition.0"
 	k.Add(parts)
 
 	request := datadogV1.SyntheticsTestRequest{}
@@ -1138,27 +897,13 @@
 		request.SetBody(attr.(string))
 	}
 	if attr, ok := k.GetOkWith("timeout"); ok {
-		var timeoutInt int
-		// first try to convert to int if we're getting from the new TypeList field
-		timeoutInt, ok = attr.(int)
-		if !ok {
-			// if it's not an int, means we are in the deprecated TypeMap field, so convert from string
-			timeoutInt, _ = strconv.Atoi(attr.(string))
-		}
-		request.SetTimeout(float64(timeoutInt))
+		request.SetTimeout(float64(attr.(int)))
 	}
 	if attr, ok := k.GetOkWith("host"); ok {
 		request.SetHost(attr.(string))
 	}
 	if attr, ok := k.GetOkWith("port"); ok {
-		var portInt int
-		// first try to convert to int if we're getting from the new TypeList field
-		portInt, ok = attr.(int)
-		if !ok {
-			// if it's not an int, means we are in the deprecated TypeMap field, so convert from string
-			portInt, _ = strconv.Atoi(attr.(string))
-		}
-		request.SetPort(int64(portInt))
+		request.SetPort(int64(attr.(int)))
 	}
 	if attr, ok := k.GetOkWith("dns_server"); ok {
 		request.SetDnsServer(attr.(string))
@@ -1168,36 +913,7 @@
 	}
 	k.Remove(parts)
 
-<<<<<<< HEAD
-	if _, ok := d.GetOk("request_client_certificate"); ok {
-		cert := datadogV1.SyntheticsTestRequestCertificateItem{}
-		key := datadogV1.SyntheticsTestRequestCertificateItem{}
-
-		if attr, ok := d.GetOk("request_client_certificate.0.cert.0.filename"); ok {
-			cert.SetFilename(attr.(string))
-		}
-		if attr, ok := d.GetOk("request_client_certificate.0.cert.0.content"); ok {
-			// only set the certificate content if it is not an already hashed string
-			// this is needed for the update function that receives the data from the state
-			// and not from the config. So we get a hash of the certificate and not it's real
-			// value.
-			if isHash := isCertHash(attr.(string)); isHash == false {
-				cert.SetContent(attr.(string))
-			}
-		}
-
-		if attr, ok := d.GetOk("request_client_certificate.0.key.0.filename"); ok {
-			key.SetFilename(attr.(string))
-		}
-		if attr, ok := d.GetOk("request_client_certificate.0.key.0.content"); ok {
-			// only set the key content if it is not an already hashed string
-			if isHash := isCertHash(attr.(string)); isHash == false {
-				key.SetContent(attr.(string))
-			}
-		}
-=======
 	request = completeSyntheticsTestRequest(request, d.Get("request_headers").(map[string]interface{}), d.Get("request_query").(map[string]interface{}), d.Get("request_basicauth").([]interface{}), d.Get("request_client_certificate").([]interface{}))
->>>>>>> 0a47a8f2
 
 	config := datadogV1.NewSyntheticsAPITestConfigWithDefaults()
 
@@ -1211,36 +927,6 @@
 		config.Assertions = buildAssertions(attr.([]interface{}))
 	}
 
-<<<<<<< HEAD
-	var browserVariables []interface{}
-
-	if attr, ok := d.GetOk("browser_variable"); ok && attr != nil {
-		browserVariables = attr.([]interface{})
-	}
-
-	for _, variable := range browserVariables {
-		variableMap := variable.(map[string]interface{})
-		if v, ok := variableMap["type"]; ok {
-			variableType := datadogV1.SyntheticsBrowserVariableType(v.(string))
-			if v, ok := variableMap["name"]; ok {
-				variableName := v.(string)
-				newVariable := datadogV1.NewSyntheticsBrowserVariable(variableName, variableType)
-				if v, ok := variableMap["example"]; ok && v.(string) != "" {
-					newVariable.SetExample(v.(string))
-				}
-				if v, ok := variableMap["id"]; ok && v.(string) != "" {
-					newVariable.SetId(v.(string))
-				}
-				if v, ok := variableMap["pattern"]; ok && v.(string) != "" {
-					newVariable.SetPattern(v.(string))
-				}
-				config.SetVariables(append(config.GetVariables(), *newVariable))
-			}
-		}
-	}
-
-=======
->>>>>>> 0a47a8f2
 	configVariables := make([]datadogV1.SyntheticsConfigVariable, 0)
 
 	if attr, ok := d.GetOk("config_variable"); ok && attr != nil {
@@ -1295,7 +981,6 @@
 
 	options := datadogV1.NewSyntheticsTestOptions()
 
-	// use new options_list first, then fallback to legacy options
 	if attr, ok := d.GetOk("options_list"); ok && attr != nil {
 		if attr, ok := d.GetOk("options_list.0.tick_every"); ok {
 			options.SetTickEvery(datadogV1.SyntheticsTickInterval(attr.(int)))
@@ -1339,50 +1024,6 @@
 			}
 
 			options.SetMonitorOptions(optionsMonitorOptions)
-		}
-	} else {
-		if attr, ok := d.GetOk("options.tick_every"); ok {
-			tickEvery, _ := strconv.Atoi(attr.(string))
-			options.SetTickEvery(datadogV1.SyntheticsTickInterval(tickEvery))
-		}
-		if attr, ok := d.GetOk("options.follow_redirects"); ok {
-			// follow_redirects is a string ("true" or "false") in TF state
-			// it used to be "1" and "0" but it does not play well with the API
-			// we support both for retro-compatibility
-			followRedirects, _ := strconv.ParseBool(attr.(string))
-			options.SetFollowRedirects(followRedirects)
-		}
-		if attr, ok := d.GetOk("options.min_failure_duration"); ok {
-			minFailureDuration, _ := strconv.Atoi(attr.(string))
-			options.SetMinFailureDuration(int64(minFailureDuration))
-		}
-		if attr, ok := d.GetOk("options.min_location_failed"); ok {
-			minLocationFailed, _ := strconv.Atoi(attr.(string))
-			options.SetMinLocationFailed(int64(minLocationFailed))
-		}
-		if attr, ok := d.GetOk("options.accept_self_signed"); ok {
-			// for some reason, attr is equal to "1" or "0" in TF 0.11
-			// so ParseBool is required for retro-compatibility
-			acceptSelfSigned, _ := strconv.ParseBool(attr.(string))
-			options.SetAcceptSelfSigned(acceptSelfSigned)
-		}
-		if attr, ok := d.GetOk("options.allow_insecure"); ok {
-			// for some reason, attr is equal to "1" or "0" in TF 0.11
-			// so ParseBool is required for retro-compatibility
-			allowInsecure, _ := strconv.ParseBool(attr.(string))
-			options.SetAllowInsecure(allowInsecure)
-		}
-		if attr, ok := d.GetOk("options.retry_count"); ok {
-			retryCount, _ := strconv.Atoi(attr.(string))
-			retry := datadogV1.SyntheticsTestOptionsRetry{}
-			retry.SetCount(int64(retryCount))
-
-			if retryIntervalRaw, ok := d.GetOk("options.retry_interval"); ok {
-				retryInterval, _ := strconv.Atoi(retryIntervalRaw.(string))
-				retry.SetInterval(float64(retryInterval))
-			}
-
-			options.SetRetry(retry)
 		}
 	}
 
@@ -1554,12 +1195,7 @@
 func buildSyntheticsBrowserTestStruct(d *schema.ResourceData) *datadogV1.SyntheticsBrowserTest {
 	request := datadogV1.SyntheticsTestRequest{}
 	k := utils.NewResourceDataKey(d, "")
-	parts := ""
-	if v, ok := k.GetOkWith("request"); ok && v != nil && len(v.(map[string]interface{})) != 0 {
-		parts = "request"
-	} else {
-		parts = "request_definition.0"
-	}
+	parts := "request_definition.0"
 	k.Add(parts)
 	if attr, ok := k.GetOkWith("method"); ok {
 		request.SetMethod(datadogV1.HTTPMethod(attr.(string)))
@@ -1571,27 +1207,13 @@
 		request.SetBody(attr.(string))
 	}
 	if attr, ok := k.GetOkWith("timeout"); ok {
-		var timeoutInt int
-		// first try to convert to int if we're getting from the new TypeList field
-		timeoutInt, ok = attr.(int)
-		if !ok {
-			// if it's not an int, means we are in the deprecated TypeMap field, so convert from string
-			timeoutInt, _ = strconv.Atoi(attr.(string))
-		}
-		request.SetTimeout(float64(timeoutInt))
+		request.SetTimeout(float64(attr.(int)))
 	}
 	if attr, ok := k.GetOkWith("host"); ok {
 		request.SetHost(attr.(string))
 	}
 	if attr, ok := k.GetOkWith("port"); ok {
-		var portInt int
-		// first try to convert to int if we're getting from the new TypeList field
-		portInt, ok = attr.(int)
-		if !ok {
-			// if it's not an int, means we are in the deprecated TypeMap field, so convert from string
-			portInt, _ = strconv.Atoi(attr.(string))
-		}
-		request.SetPort(int64(portInt))
+		request.SetPort(int64(attr.(int)))
 	}
 	if attr, ok := k.GetOkWith("dns_server"); ok {
 		request.SetDnsServer(attr.(string))
@@ -1731,50 +1353,6 @@
 		if attr, ok := d.GetOk("options_list.0.no_screenshot"); ok {
 			options.SetNoScreenshot(attr.(bool))
 		}
-	} else {
-		if attr, ok := d.GetOk("options.tick_every"); ok {
-			tickEvery, _ := strconv.Atoi(attr.(string))
-			options.SetTickEvery(datadogV1.SyntheticsTickInterval(tickEvery))
-		}
-		if attr, ok := d.GetOk("options.follow_redirects"); ok {
-			// follow_redirects is a string ("true" or "false") in TF state
-			// it used to be "1" and "0" but it does not play well with the API
-			// we support both for retro-compatibility
-			followRedirects, _ := strconv.ParseBool(attr.(string))
-			options.SetFollowRedirects(followRedirects)
-		}
-		if attr, ok := d.GetOk("options.min_failure_duration"); ok {
-			minFailureDuration, _ := strconv.Atoi(attr.(string))
-			options.SetMinFailureDuration(int64(minFailureDuration))
-		}
-		if attr, ok := d.GetOk("options.min_location_failed"); ok {
-			minLocationFailed, _ := strconv.Atoi(attr.(string))
-			options.SetMinLocationFailed(int64(minLocationFailed))
-		}
-		if attr, ok := d.GetOk("options.accept_self_signed"); ok {
-			// for some reason, attr is equal to "1" or "0" in TF 0.11
-			// so ParseBool is required for retro-compatibility
-			acceptSelfSigned, _ := strconv.ParseBool(attr.(string))
-			options.SetAcceptSelfSigned(acceptSelfSigned)
-		}
-		if attr, ok := d.GetOk("options.allow_insecure"); ok {
-			// for some reason, attr is equal to "1" or "0" in TF 0.11
-			// so ParseBool is required for retro-compatibility
-			allowInsecure, _ := strconv.ParseBool(attr.(string))
-			options.SetAllowInsecure(allowInsecure)
-		}
-		if attr, ok := d.GetOk("options.retry_count"); ok {
-			retryCount, _ := strconv.Atoi(attr.(string))
-			retry := datadogV1.SyntheticsTestOptionsRetry{}
-			retry.SetCount(int64(retryCount))
-
-			if retryIntervalRaw, ok := d.GetOk("options.retry_interval"); ok {
-				retryInterval, _ := strconv.Atoi(retryIntervalRaw.(string))
-				retry.SetInterval(float64(retryInterval))
-			}
-
-			options.SetRetry(retry)
-		}
 	}
 
 	if attr, ok := d.GetOk("device_ids"); ok {
@@ -1863,7 +1441,7 @@
 	return syntheticsTest
 }
 
-func buildLocalRequest(request datadogV1.SyntheticsTestRequest, useDeprecated bool) map[string]interface{} {
+func buildLocalRequest(request datadogV1.SyntheticsTestRequest) map[string]interface{} {
 	localRequest := make(map[string]interface{})
 	if request.HasBody() {
 		localRequest["body"] = request.GetBody()
@@ -1872,11 +1450,7 @@
 		localRequest["method"] = convertToString(request.GetMethod())
 	}
 	if request.HasTimeout() {
-		if useDeprecated {
-			localRequest["timeout"] = convertToString(request.GetTimeout())
-		} else {
-			localRequest["timeout"] = request.GetTimeout()
-		}
+		localRequest["timeout"] = request.GetTimeout()
 	}
 	if request.HasUrl() {
 		localRequest["url"] = request.GetUrl()
@@ -1885,11 +1459,7 @@
 		localRequest["host"] = request.GetHost()
 	}
 	if request.HasPort() {
-		if useDeprecated {
-			localRequest["port"] = convertToString(request.GetPort())
-		} else {
-			localRequest["port"] = request.GetPort()
-		}
+		localRequest["port"] = request.GetPort()
 	}
 	if request.HasDnsServer() {
 		localRequest["dns_server"] = convertToString(request.GetDnsServer())
@@ -2003,26 +1573,15 @@
 	return localExtractedValues
 }
 
-func updateSyntheticsBrowserTestLocalState(d *schema.ResourceData, syntheticsTest *datadogV1.SyntheticsBrowserTest) error {
+func updateSyntheticsBrowserTestLocalState(d *schema.ResourceData, syntheticsTest *datadogV1.SyntheticsBrowserTest) diag.Diagnostics {
 	d.Set("type", syntheticsTest.GetType())
 
 	config := syntheticsTest.GetConfig()
 	actualRequest := config.GetRequest()
-	setDeprecated := false
-	if v, ok := d.GetOk("request"); ok && len(v.(map[string]interface{})) != 0 {
-		setDeprecated = true
-	}
-	localRequest := buildLocalRequest(actualRequest, setDeprecated)
-
-	// Set deprecated field if that's what's in the config, new field otherwise
-	if setDeprecated {
-		if err := d.Set("request", localRequest); err != nil {
-			return err
-		}
-	} else {
-		if err := d.Set("request_definition", []map[string]interface{}{localRequest}); err != nil {
-			return err
-		}
+	localRequest := buildLocalRequest(actualRequest)
+
+	if err := d.Set("request_definition", []map[string]interface{}{localRequest}); err != nil {
+		return diag.FromErr(err)
 	}
 	d.Set("request_headers", actualRequest.Headers)
 	d.Set("request_query", actualRequest.GetQuery())
@@ -2062,15 +1621,8 @@
 	// assertions are required but not used for browser tests
 	localAssertions := make([]map[string]interface{}, 0)
 
-	// If the existing state still uses assertions, keep using that in the state to not generate useless diffs
-	if attr, ok := d.GetOk("assertions"); ok && attr != nil && len(attr.([]interface{})) > 0 {
-		if err := d.Set("assertions", localAssertions); err != nil {
-			return err
-		}
-	} else {
-		if err := d.Set("assertion", localAssertions); err != nil {
-			return err
-		}
+	if err := d.Set("assertion", localAssertions); err != nil {
+		return diag.FromErr(err)
 	}
 
 	actualVariables := config.GetVariables()
@@ -2098,11 +1650,11 @@
 	// If the existing state still uses variables, keep using that in the state to not generate useless diffs
 	if attr, ok := d.GetOk("variable"); ok && attr != nil && len(attr.([]interface{})) > 0 {
 		if err := d.Set("variable", localBrowserVariables); err != nil {
-			return err
+			return diag.FromErr(err)
 		}
 	} else {
 		if err := d.Set("browser_variable", localBrowserVariables); err != nil {
-			return err
+			return diag.FromErr(err)
 		}
 	}
 
@@ -2162,17 +1714,10 @@
 		localOptionsList["no_screenshot"] = actualOptions.GetNoScreenshot()
 	}
 
-	// If the existing state still uses options, keep using that in the state to not generate useless diffs
-	if attr, ok := d.GetOk("options"); ok && attr != nil && len(attr.(map[string]interface{})) > 0 {
-		if err := d.Set("options", localOption); err != nil {
-			return err
-		}
-	} else {
-		localOptionsLists := make([]map[string]interface{}, 1)
-		localOptionsLists[0] = localOptionsList
-		if err := d.Set("options_list", localOptionsLists); err != nil {
-			return err
-		}
+	localOptionsLists := make([]map[string]interface{}, 1)
+	localOptionsLists[0] = localOptionsList
+	if err := d.Set("options_list", localOptionsLists); err != nil {
+		return diag.FromErr(err)
 	}
 
 	steps := syntheticsTest.GetSteps()
@@ -2218,11 +1763,11 @@
 	// If the existing state still uses step, keep using that in the state to not generate useless diffs
 	if useLegacyStep {
 		if err := d.Set("step", localSteps); err != nil {
-			return err
+			return diag.FromErr(err)
 		}
 	} else {
 		if err := d.Set("browser_step", localSteps); err != nil {
-			return err
+			return diag.FromErr(err)
 		}
 	}
 
@@ -2234,11 +1779,7 @@
 	return nil
 }
 
-<<<<<<< HEAD
-func updateSyntheticsTestLocalState(d *schema.ResourceData, syntheticsTest *datadogV1.SyntheticsTestDetails) diag.Diagnostics {
-=======
-func updateSyntheticsAPITestLocalState(d *schema.ResourceData, syntheticsTest *datadogV1.SyntheticsAPITest) error {
->>>>>>> 0a47a8f2
+func updateSyntheticsAPITestLocalState(d *schema.ResourceData, syntheticsTest *datadogV1.SyntheticsAPITest) diag.Diagnostics {
 	d.Set("type", syntheticsTest.GetType())
 	if syntheticsTest.HasSubtype() {
 		d.Set("subtype", syntheticsTest.GetSubtype())
@@ -2246,50 +1787,12 @@
 
 	config := syntheticsTest.GetConfig()
 	actualRequest := config.GetRequest()
-<<<<<<< HEAD
-	localRequest := make(map[string]interface{})
-	if actualRequest.HasBody() {
-		localRequest["body"] = actualRequest.GetBody()
-	}
-	if actualRequest.HasMethod() {
-		localRequest["method"] = convertToString(actualRequest.GetMethod())
-	}
-	if actualRequest.HasTimeout() {
-		localRequest["timeout"] = actualRequest.GetTimeout()
-	}
-	if actualRequest.HasUrl() {
-		localRequest["url"] = actualRequest.GetUrl()
-	}
-	if actualRequest.HasHost() {
-		localRequest["host"] = actualRequest.GetHost()
-	}
-	if actualRequest.HasPort() {
-		localRequest["port"] = actualRequest.GetPort()
-	}
-	if actualRequest.HasDnsServer() {
-		localRequest["dns_server"] = convertToString(actualRequest.GetDnsServer())
-	}
-	if err := d.Set("request_definition", []map[string]interface{}{localRequest}); err != nil {
-		return diag.FromErr(err)
-=======
-	setDeprecated := false
-	if v, ok := d.GetOk("request"); ok && len(v.(map[string]interface{})) != 0 {
-		setDeprecated = true
-	}
-	localRequest := buildLocalRequest(actualRequest, setDeprecated)
+	localRequest := buildLocalRequest(actualRequest)
 
 	if syntheticsTest.GetSubtype() != "multi" {
-		// Set deprecated field if that's what's in the config, new field otherwise
-		if setDeprecated {
-			if err := d.Set("request", localRequest); err != nil {
-				return err
-			}
-		} else {
-			if err := d.Set("request_definition", []map[string]interface{}{localRequest}); err != nil {
-				return err
-			}
-		}
->>>>>>> 0a47a8f2
+		if err := d.Set("request_definition", []map[string]interface{}{localRequest}); err != nil {
+			return diag.FromErr(err)
+		}
 	}
 	d.Set("request_headers", actualRequest.Headers)
 	d.Set("request_query", actualRequest.GetQuery())
@@ -2327,107 +1830,16 @@
 	}
 
 	actualAssertions := config.GetAssertions()
-<<<<<<< HEAD
-	localAssertions := make([]map[string]interface{}, len(actualAssertions))
-	for i, assertion := range actualAssertions {
-		localAssertion := make(map[string]interface{})
-		if assertion.SyntheticsAssertionTarget != nil {
-			assertionTarget := assertion.SyntheticsAssertionTarget
-			if v, ok := assertionTarget.GetOperatorOk(); ok {
-				localAssertion["operator"] = string(*v)
-			}
-			if assertionTarget.HasProperty() {
-				localAssertion["property"] = assertionTarget.GetProperty()
-			}
-			if target := assertionTarget.GetTarget(); target != nil {
-				localAssertion["target"] = convertToString(target)
-			}
-			if v, ok := assertionTarget.GetTypeOk(); ok {
-				localAssertion["type"] = string(*v)
-			}
-		} else if assertion.SyntheticsAssertionJSONPathTarget != nil {
-			assertionTarget := assertion.SyntheticsAssertionJSONPathTarget
-			if v, ok := assertionTarget.GetOperatorOk(); ok {
-				localAssertion["operator"] = string(*v)
-			}
-			if assertionTarget.HasProperty() {
-				localAssertion["property"] = assertionTarget.GetProperty()
-			}
-			if target, ok := assertionTarget.GetTargetOk(); ok {
-				localTarget := make(map[string]string)
-				if v, ok := target.GetJsonPathOk(); ok {
-					localTarget["jsonpath"] = string(*v)
-				}
-				if v, ok := target.GetOperatorOk(); ok {
-					localTarget["operator"] = string(*v)
-				}
-				if v, ok := target.GetTargetValueOk(); ok {
-					if vAsString, ok := (*v).(string); ok {
-						localTarget["targetvalue"] = vAsString
-					} else if vAsFloat, ok := (*v).(float64); ok {
-						localTarget["targetvalue"] = strconv.FormatFloat(vAsFloat, 'f', -1, 64)
-					} else {
-						return diag.Errorf("Unrecognized targetvalue type %v", v)
-					}
-				}
-				localAssertion["targetjsonpath"] = []map[string]string{localTarget}
-			}
-			if v, ok := assertionTarget.GetTypeOk(); ok {
-				localAssertion["type"] = string(*v)
-			}
-		}
-		localAssertions[i] = localAssertion
+	localAssertions, err := buildLocalAssertions(actualAssertions)
+
+	if err != nil {
+		return diag.FromErr(err)
 	}
 
 	if err := d.Set("assertion", localAssertions); err != nil {
 		return diag.FromErr(err)
 	}
 
-	actualVariables := config.GetVariables()
-	localBrowserVariables := make([]map[string]interface{}, len(actualVariables))
-	for i, variable := range actualVariables {
-		localVariable := make(map[string]interface{})
-		if v, ok := variable.GetTypeOk(); ok {
-			localVariable["type"] = *v
-		}
-		if v, ok := variable.GetNameOk(); ok {
-			localVariable["name"] = *v
-		}
-		if v, ok := variable.GetExampleOk(); ok {
-			localVariable["example"] = *v
-		}
-		if v, ok := variable.GetIdOk(); ok {
-			localVariable["id"] = *v
-		}
-		if v, ok := variable.GetPatternOk(); ok {
-			localVariable["pattern"] = *v
-		}
-		localBrowserVariables[i] = localVariable
-	}
-
-	if err := d.Set("browser_variable", localBrowserVariables); err != nil {
-		return diag.FromErr(err)
-	}
-
-=======
-	localAssertions, err := buildLocalAssertions(actualAssertions)
-
-	if err != nil {
-		return err
-	}
-
-	// If the existing state still uses assertions, keep using that in the state to not generate useless diffs
-	if attr, ok := d.GetOk("assertions"); ok && attr != nil && len(attr.([]interface{})) > 0 {
-		if err := d.Set("assertions", localAssertions); err != nil {
-			return err
-		}
-	} else {
-		if err := d.Set("assertion", localAssertions); err != nil {
-			return err
-		}
-	}
-
->>>>>>> 0a47a8f2
 	configVariables := config.GetConfigVariables()
 	localConfigVariables := make([]map[string]interface{}, len(configVariables))
 	for i, configVariable := range configVariables {
@@ -2461,12 +1873,12 @@
 
 			localAssertions, err := buildLocalAssertions(step.GetAssertions())
 			if err != nil {
-				return err
+				return diag.FromErr(err)
 			}
 			localStep["assertion"] = localAssertions
 			localStep["extracted_value"] = buildLocalExtractedValues(step.GetExtractedValues())
 
-			localRequest := buildLocalRequest(step.GetRequest(), false)
+			localRequest := buildLocalRequest(step.GetRequest())
 			localStep["request_definition"] = []map[string]interface{}{localRequest}
 			stepRequest := step.GetRequest()
 			localStep["request_headers"] = stepRequest.GetHeaders()
@@ -2573,63 +1985,6 @@
 		return diag.FromErr(err)
 	}
 
-<<<<<<< HEAD
-	if syntheticsTest.GetType() == "browser" {
-		steps := syntheticsTest.GetSteps()
-		var localSteps []map[string]interface{}
-
-		useLegacyStep := false
-
-		if attr, ok := d.GetOk("step"); ok && attr != nil && len(attr.([]interface{})) > 0 {
-			useLegacyStep = true
-		}
-
-		for stepIndex, step := range steps {
-			localStep := make(map[string]interface{})
-			localStep["name"] = step.GetName()
-			localStep["type"] = string(step.GetType())
-			localStep["timeout"] = step.GetTimeout()
-
-			if allowFailure, ok := step.GetAllowFailureOk(); ok {
-				localStep["allow_failure"] = allowFailure
-			}
-
-			if useLegacyStep {
-				localStep["params"] = convertToString(step.GetParams().(interface{}))
-			} else {
-				localParams := make(map[string]interface{})
-				params := step.GetParams()
-				paramsMap := params.(map[string]interface{})
-
-				for key, value := range paramsMap {
-					localParams[convertStepParamsKey(key)] = convertStepParamsValueForState(convertStepParamsKey(key), value)
-				}
-
-				localStep["params"] = []interface{}{localParams}
-
-				if forceElementUpdate, ok := d.GetOk(fmt.Sprintf("browser_step.%d.force_element_update", stepIndex)); ok {
-					localStep["force_element_update"] = forceElementUpdate
-				}
-			}
-
-			localSteps = append(localSteps, localStep)
-		}
-
-		// If the existing state still uses step, keep using that in the state to not generate useless diffs
-		if useLegacyStep {
-			if err := d.Set("step", localSteps); err != nil {
-				return diag.FromErr(err)
-			}
-		} else {
-			if err := d.Set("browser_step", localSteps); err != nil {
-				return diag.FromErr(err)
-			}
-		}
-
-	}
-
-=======
->>>>>>> 0a47a8f2
 	d.Set("name", syntheticsTest.GetName())
 	d.Set("message", syntheticsTest.GetMessage())
 	d.Set("status", syntheticsTest.GetStatus())

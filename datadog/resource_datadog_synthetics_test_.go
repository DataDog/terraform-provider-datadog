// For more info about writing custom provider: https://www.terraform.io/docs/extend/writing-custom-providers.html

package datadog

import (
	"context"
	"encoding/json"
	"fmt"
	"log"
	_nethttp "net/http"
	"regexp"
	"strconv"
	"strings"

	"github.com/terraform-providers/terraform-provider-datadog/datadog/internal/utils"
	"github.com/terraform-providers/terraform-provider-datadog/datadog/internal/validators"

	datadogV1 "github.com/DataDog/datadog-api-client-go/api/v1/datadog"
	"github.com/hashicorp/terraform-plugin-sdk/v2/diag"
	"github.com/hashicorp/terraform-plugin-sdk/v2/helper/resource"
	"github.com/hashicorp/terraform-plugin-sdk/v2/helper/schema"
	"github.com/hashicorp/terraform-plugin-sdk/v2/helper/validation"
)

func resourceDatadogSyntheticsTest() *schema.Resource {
	return &schema.Resource{
		Description:   "Provides a Datadog synthetics test resource. This can be used to create and manage Datadog synthetics test.",
		CreateContext: resourceDatadogSyntheticsTestCreate,
		ReadContext:   resourceDatadogSyntheticsTestRead,
		UpdateContext: resourceDatadogSyntheticsTestUpdate,
		DeleteContext: resourceDatadogSyntheticsTestDelete,
		Importer: &schema.ResourceImporter{
			StateContext: schema.ImportStatePassthroughContext,
		},
		Schema: map[string]*schema.Schema{
			"type": {
				Description:      "Synthetics test type.",
				Type:             schema.TypeString,
				Required:         true,
				ValidateDiagFunc: validators.ValidateEnumValue(datadogV1.NewSyntheticsTestDetailsTypeFromValue),
			},
			"subtype": {
				Description: "The subtype of the Synthetic API test. Defaults to `http`.",
				Type:        schema.TypeString,
				Optional:    true,
				DiffSuppressFunc: func(key, old, new string, d *schema.ResourceData) bool {
					if d.Get("type") == "api" && old == "http" && new == "" {
						// defaults to http if type is api for retro-compatibility
						return true
					}
					return old == new
				},
				ValidateDiagFunc: validators.ValidateEnumValue(datadogV1.NewSyntheticsTestDetailsSubTypeFromValue),
			},
			"request_definition": {
				Description: "Required if `type = \"api\"`. The synthetics test request.",
				Type:        schema.TypeList,
				MaxItems:    1,
				Optional:    true,
				Elem:        syntheticsTestRequest(),
			},
			"request_headers":            syntheticsTestRequestHeaders(),
			"request_query":              syntheticsTestRequestQuery(),
			"request_basicauth":          syntheticsTestRequestBasicAuth(),
			"request_proxy":              syntheticsTestRequestProxy(),
			"request_client_certificate": syntheticsTestRequestClientCertificate(),
			"assertion":                  syntheticsAPIAssertion(),
			"browser_variable":           syntheticsBrowserVariable(),
			"config_variable":            syntheticsConfigVariable(),
			"device_ids": {
				Description: "Required if `type = \"browser\"`. Array with the different device IDs used to run the test.",
				Type:        schema.TypeList,
				Optional:    true,
				Elem: &schema.Schema{
					Type:             schema.TypeString,
					ValidateDiagFunc: validators.ValidateEnumValue(datadogV1.NewSyntheticsDeviceIDFromValue),
				},
			},
			"locations": {
				Description: "Array of locations used to run the test. Refer to [Datadog documentation](https://docs.datadoghq.com/synthetics/api_test/#request) for available locations (e.g. `aws:eu-central-1`).",
				Type:        schema.TypeSet,
				Required:    true,
				Elem: &schema.Schema{
					Type: schema.TypeString,
				},
			},
			"options_list": syntheticsTestOptionsList(),
			"name": {
				Description: "Name of Datadog synthetics test.",
				Type:        schema.TypeString,
				Required:    true,
			},
			"message": {
				Description: "A message to include with notifications for this synthetics test. Email notifications can be sent to specific users by using the same `@username` notation as events.",
				Type:        schema.TypeString,
				Optional:    true,
				Default:     "",
			},
			"tags": {
				Description: "A list of tags to associate with your synthetics test. This can help you categorize and filter tests in the manage synthetics page of the UI. Default is an empty list (`[]`).",
				Type:        schema.TypeList,
				Optional:    true,
				Elem:        &schema.Schema{Type: schema.TypeString},
			},
			"status": {
				Description:      "Define whether you want to start (`live`) or pause (`paused`) a Synthetic test.",
				Type:             schema.TypeString,
				Required:         true,
				ValidateDiagFunc: validators.ValidateEnumValue(datadogV1.NewSyntheticsTestPauseStatusFromValue),
			},
			"monitor_id": {
				Description: "ID of the monitor associated with the Datadog synthetics test.",
				Type:        schema.TypeInt,
				Computed:    true,
			},
			"browser_step": syntheticsTestBrowserStep(),
			"api_step":     syntheticsTestAPIStep(),
			"set_cookie": {
				Description: "Cookies to be used for a browser test request, using the [Set-Cookie](https://developer.mozilla.org/en-US/docs/Web/HTTP/Headers/Set-Cookie) syntax.",
				Type:        schema.TypeString,
				Optional:    true,
			},
		},
	}
}

func syntheticsTestRequest() *schema.Resource {
	return &schema.Resource{
		Schema: map[string]*schema.Schema{
			"method": {
				Description:      "The HTTP method.",
				Type:             schema.TypeString,
				Optional:         true,
				ValidateDiagFunc: validators.ValidateEnumValue(datadogV1.NewHTTPMethodFromValue),
			},
			"url": {
				Description: "The URL to send the request to.",
				Type:        schema.TypeString,
				Optional:    true,
			},
			"body": {
				Description: "The request body.",
				Type:        schema.TypeString,
				Optional:    true,
			},
			"timeout": {
				Description: "Timeout in seconds for the test. Defaults to `60`.",
				Type:        schema.TypeInt,
				Optional:    true,
			},
			"host": {
				Description: "Host name to perform the test with.",
				Type:        schema.TypeString,
				Optional:    true,
			},
			"port": {
				Description: "Port to use when performing the test.",
				Type:        schema.TypeInt,
				Optional:    true,
			},
			"dns_server": {
				Description: "DNS server to use for DNS tests (`subtype = \"dns\"`).",
				Type:        schema.TypeString,
				Optional:    true,
			},
			"dns_server_port": {
				Description:  "DNS server port to use for DNS tests.",
				Type:         schema.TypeInt,
				Optional:     true,
				ValidateFunc: validation.IntAtMost(65535),
			},
			"no_saving_response_body": {
				Description: "Determines whether or not to save the response body.",
				Type:        schema.TypeBool,
				Optional:    true,
			},
			"number_of_packets": {
				Description:  "Number of pings to use per test for ICMP tests (`subtype = \"icmp\"`) between 0 and 10.",
				Type:         schema.TypeInt,
				Optional:     true,
				ValidateFunc: validation.IntBetween(0, 10),
			},
			"should_track_hops": {
				Description: "This will turn on a traceroute probe to discover all gateways along the path to the host destination. For ICMP tests (`subtype = \"icmp\"`).",
				Type:        schema.TypeBool,
				Optional:    true,
			},
			"servername": {
				Description: "For SSL tests, it specifies on which server you want to initiate the TLS handshake, allowing the server to present one of multiple possible certificates on the same IP address and TCP port number.",
				Type:        schema.TypeString,
				Optional:    true,
			},
			"message": {
				Description: "For UDP and websocket tests, message to send with the request.",
				Type:        schema.TypeString,
				Optional:    true,
			},
		},
	}
}

func syntheticsTestRequestHeaders() *schema.Schema {
	return &schema.Schema{
		Description: "Header name and value map.",
		Type:        schema.TypeMap,
		Optional:    true,
	}
}

func syntheticsTestRequestQuery() *schema.Schema {
	return &schema.Schema{
		Description: "Query arguments name and value map.",
		Type:        schema.TypeMap,
		Optional:    true,
	}
}

func syntheticsTestRequestBasicAuth() *schema.Schema {
	return &schema.Schema{
		Description: "The HTTP basic authentication credentials. Exactly one nested block is allowed with the structure below.",
		Type:        schema.TypeList,
		Optional:    true,
		MaxItems:    1,
		Elem: &schema.Resource{
			Schema: map[string]*schema.Schema{
				"type": {
					Description:  "Type of basic authentication to use when performing the test.",
					Type:         schema.TypeString,
					Optional:     true,
					Default:      "web",
					ValidateFunc: validation.StringInSlice([]string{"web", "sigv4", "ntlm"}, false),
				},
				"username": {
					Description: "Username for authentication.",
					Type:        schema.TypeString,
					Optional:    true,
				},
				"password": {
					Description: "Password for authentication.",
					Type:        schema.TypeString,
					Optional:    true,
					Sensitive:   true,
				},
				"access_key": {
					Type:        schema.TypeString,
					Description: "Access key for `SIGV4` authentication.",
					Optional:    true,
					Sensitive:   true,
				},
				"secret_key": {
					Type:        schema.TypeString,
					Description: "Secret key for `SIGV4` authentication.",
					Optional:    true,
					Sensitive:   true,
				},
				"region": {
					Type:        schema.TypeString,
					Description: "Region for `SIGV4` authentication.",
					Optional:    true,
				},
				"service_name": {
					Type:        schema.TypeString,
					Description: "Service name for `SIGV4` authentication.",
					Optional:    true,
				},
				"session_token": {
					Type:        schema.TypeString,
					Description: "Session token for `SIGV4` authentication.",
					Optional:    true,
				},
				"domain": {
					Type:        schema.TypeString,
					Description: "Domain for `ntlm` authentication.",
					Optional:    true,
				},
				"workstation": {
					Type:        schema.TypeString,
					Description: "Workstation for `ntlm` authentication.",
					Optional:    true,
				},
			},
		},
	}
}

func syntheticsTestRequestProxy() *schema.Schema {
	return &schema.Schema{
		Description: "The proxy to perform the test.",
		Type:        schema.TypeList,
		Optional:    true,
		MaxItems:    1,
		Elem: &schema.Resource{
			Schema: map[string]*schema.Schema{
				"url": {
					Type:        schema.TypeString,
					Description: "URL of the proxy to perform the test.",
					Required:    true,
				},
				"headers": syntheticsTestRequestHeaders(),
			},
		},
	}
}

func syntheticsTestRequestClientCertificate() *schema.Schema {
	return &schema.Schema{
		Description: "Client certificate to use when performing the test request. Exactly one nested block is allowed with the structure below.",
		Type:        schema.TypeList,
		Optional:    true,
		MaxItems:    1,
		Elem: &schema.Resource{
			Schema: map[string]*schema.Schema{
				"cert": syntheticsTestRequestClientCertificateItem(),
				"key":  syntheticsTestRequestClientCertificateItem(),
			},
		},
	}
}

func syntheticsTestRequestClientCertificateItem() *schema.Schema {
	return &schema.Schema{
		Type:     schema.TypeList,
		MaxItems: 1,
		Required: true,
		Elem: &schema.Resource{
			Schema: map[string]*schema.Schema{
				"content": {
					Description: "Content of the certificate.",
					Type:        schema.TypeString,
					Required:    true,
					Sensitive:   true,
					StateFunc: func(val interface{}) string {
						return utils.ConvertToSha256(val.(string))
					},
				},
				"filename": {
					Description: "File name for the certificate.",
					Type:        schema.TypeString,
					Optional:    true,
					Default:     "Provided in Terraform config",
				},
			},
		},
	}
}

func syntheticsAPIAssertion() *schema.Schema {
	return &schema.Schema{
		Description: "Assertions used for the test. Multiple `assertion` blocks are allowed with the structure below.",
		Type:        schema.TypeList,
		Optional:    true,
		Elem: &schema.Resource{
			Schema: map[string]*schema.Schema{
				"type": {
					Description:      "Type of assertion. **Note** Only some combinations of `type` and `operator` are valid (please refer to [Datadog documentation](https://docs.datadoghq.com/api/latest/synthetics/#create-a-test)).",
					Type:             schema.TypeString,
					ValidateDiagFunc: validators.ValidateEnumValue(datadogV1.NewSyntheticsAssertionTypeFromValue),
					Required:         true,
				},
				"operator": {
					Description:  "Assertion operator. **Note** Only some combinations of `type` and `operator` are valid (please refer to [Datadog documentation](https://docs.datadoghq.com/api/latest/synthetics/#create-a-test)).",
					Type:         schema.TypeString,
					Required:     true,
					ValidateFunc: validateSyntheticsAssertionOperator,
				},
				"property": {
					Description: "If assertion type is `header`, this is the header name.",
					Type:        schema.TypeString,
					Optional:    true,
				},
				"target": {
					Description: "Expected value. Depends on the assertion type, refer to [Datadog documentation](https://docs.datadoghq.com/api/latest/synthetics/#create-a-test) for details.",
					Type:        schema.TypeString,
					Optional:    true,
				},
				"targetjsonpath": {
					Description: "Expected structure if `operator` is `validatesJSONPath`. Exactly one nested block is allowed with the structure below.",
					Type:        schema.TypeList,
					Optional:    true,
					MaxItems:    1,
					Elem: &schema.Resource{
						Schema: map[string]*schema.Schema{
							"operator": {
								Description: "The specific operator to use on the path.",
								Type:        schema.TypeString,
								Required:    true,
							},
							"jsonpath": {
								Description: "The JSON path to assert.",
								Type:        schema.TypeString,
								Required:    true,
							},
							"targetvalue": {
								Description: "Expected matching value.",
								Type:        schema.TypeString,
								Required:    true,
							},
						},
					},
				},
			},
		},
	}
}

func syntheticsTestOptionsRetry() *schema.Schema {
	return &schema.Schema{
		Type:     schema.TypeList,
		MaxItems: 1,
		Optional: true,
		Elem: &schema.Resource{
			Schema: map[string]*schema.Schema{
				"count": {
					Description: "Number of retries needed to consider a location as failed before sending a notification alert.",
					Type:        schema.TypeInt,
					Default:     0,
					Optional:    true,
				},
				"interval": {
					Description: "Interval between a failed test and the next retry in milliseconds.",
					Type:        schema.TypeInt,
					Default:     300,
					Optional:    true,
				},
			},
		},
	}
}

func syntheticsTestOptionsList() *schema.Schema {
	return &schema.Schema{
		Type:     schema.TypeList,
		Optional: true,
		MaxItems: 1,
		Elem: &schema.Resource{
			Schema: map[string]*schema.Schema{
				"allow_insecure":   syntheticsAllowInsecureOption(),
				"follow_redirects": syntheticsFollowRedirectsOption(),
				"tick_every": {
					Description:  "How often the test should run (in seconds).",
					Type:         schema.TypeInt,
					Required:     true,
					ValidateFunc: validation.IntBetween(30, 604800),
				},
				"accept_self_signed": {
					Description: "For SSL test, whether or not the test should allow self signed certificates.",
					Type:        schema.TypeBool,
					Optional:    true,
				},
				"min_location_failed": {
					Description: "Minimum number of locations in failure required to trigger an alert. Default is `1`.",
					Type:        schema.TypeInt,
					Default:     1,
					Optional:    true,
				},
				"min_failure_duration": {
					Description: "Minimum amount of time in failure required to trigger an alert. Default is `0`.",
					Type:        schema.TypeInt,
					Optional:    true,
				},
				"monitor_name": {
					Description: "The monitor name is used for the alert title as well as for all monitor dashboard widgets and SLOs.",
					Type:        schema.TypeString,
					Optional:    true,
				},
				"monitor_options": {
					Type:     schema.TypeList,
					MaxItems: 1,
					Optional: true,
					Elem: &schema.Resource{
						Schema: map[string]*schema.Schema{
							"renotify_interval": {
								Description: "Specify a renotification frequency.",
								Type:        schema.TypeInt,
								Default:     0,
								Optional:    true,
							},
						},
					},
				},
				"monitor_priority": {
					Type:         schema.TypeInt,
					Optional:     true,
					ValidateFunc: validation.IntBetween(1, 5),
				},
				"restricted_roles": {
					Description: "A list of role identifiers pulled from the Roles API to restrict read and write access.",
					Type:        schema.TypeSet,
					Optional:    true,
					Elem:        &schema.Schema{Type: schema.TypeString},
				},
				"retry": syntheticsTestOptionsRetry(),
				"no_screenshot": {
					Description: "Prevents saving screenshots of the steps.",
					Type:        schema.TypeBool,
					Optional:    true,
				},
				"check_certificate_revocation": {
					Description: "For SSL test, whether or not the test should fail on revoked certificate in stapled OCSP.",
					Type:        schema.TypeBool,
					Optional:    true,
				},
<<<<<<< HEAD
				"ci": {
					Description: "CI/CD options for a Synthetic test.",
					Type:        schema.TypeList,
					MaxItems:    1,
					Optional:    true,
					Elem: &schema.Resource{
						Schema: map[string]*schema.Schema{
							"execution_rule": {
								Type:             schema.TypeString,
								Description:      "Execution rule for a Synthetics test.",
								ValidateDiagFunc: validators.ValidateEnumValue(datadogV1.NewSyntheticsTestExecutionRuleFromValue),
								Optional:         true,
							},
						},
					},
=======
				"rum_settings": {
					Description: "The RUM data collection settings for the Synthetic browser test.",
					Type:        schema.TypeList,
					MaxItems:    1,
					Elem: &schema.Resource{
						Schema: map[string]*schema.Schema{
							"is_enabled": {
								Type:        schema.TypeBool,
								Description: "Determines whether RUM data is collected during test runs.",
								Required:    true,
							},
							"application_id": {
								Type:        schema.TypeString,
								Description: "RUM application ID used to collect RUM data for the browser test.",
								Optional:    true,
							},
							"client_token_id": {
								Type:        schema.TypeInt,
								Description: "RUM application API key ID used to collect RUM data for the browser test.",
								Sensitive:   true,
								Optional:    true,
							},
						},
					},
					Optional: true,
>>>>>>> 0c3cacec
				},
			},
		},
	}
}

func syntheticsTestAPIStep() *schema.Schema {
	requestElemSchema := syntheticsTestRequest()
	requestElemSchema.Schema["allow_insecure"] = syntheticsAllowInsecureOption()
	requestElemSchema.Schema["follow_redirects"] = syntheticsFollowRedirectsOption()

	return &schema.Schema{
		Description: "Steps for multistep api tests",
		Type:        schema.TypeList,
		Optional:    true,
		Elem: &schema.Resource{
			Schema: map[string]*schema.Schema{
				"name": {
					Description: "The name of the step.",
					Type:        schema.TypeString,
					Required:    true,
				},
				"subtype": {
					Description:      "The subtype of the Synthetic multistep API test step.",
					Type:             schema.TypeString,
					Optional:         true,
					Default:          "http",
					ValidateDiagFunc: validators.ValidateEnumValue(datadogV1.NewSyntheticsAPIStepSubtypeFromValue),
				},
				"extracted_value": {
					Description: "Values to parse and save as variables from the response.",
					Type:        schema.TypeList,
					Optional:    true,
					Elem: &schema.Resource{
						Schema: map[string]*schema.Schema{
							"name": {
								Type:     schema.TypeString,
								Required: true,
							},
							"type": {
								Description:      "Property of the Synthetics Test Response to use for the variable.",
								Type:             schema.TypeString,
								Required:         true,
								ValidateDiagFunc: validators.ValidateEnumValue(datadogV1.NewSyntheticsGlobalVariableParseTestOptionsTypeFromValue),
							},
							"field": {
								Description: "When type is `http_header`, name of the header to use to extract the value.",
								Type:        schema.TypeString,
								Optional:    true,
							},
							"parser": {
								Type:     schema.TypeList,
								MaxItems: 1,
								Required: true,
								Elem: &schema.Resource{
									Schema: map[string]*schema.Schema{
										"type": {
											Description:      "Type of parser for a Synthetics global variable from a synthetics test.",
											Type:             schema.TypeString,
											Required:         true,
											ValidateDiagFunc: validators.ValidateEnumValue(datadogV1.NewSyntheticsGlobalVariableParserTypeFromValue),
										},
										"value": {
											Type:        schema.TypeString,
											Description: "Regex or JSON path used for the parser. Not used with type `raw`.",
											Optional:    true,
										},
									},
								},
							},
						},
					},
				},
				"request_definition": {
					Description: "The request for the api step.",
					Type:        schema.TypeList,
					MaxItems:    1,
					Optional:    true,
					Elem:        requestElemSchema,
				},
				"request_headers":            syntheticsTestRequestHeaders(),
				"request_query":              syntheticsTestRequestQuery(),
				"request_basicauth":          syntheticsTestRequestBasicAuth(),
				"request_proxy":              syntheticsTestRequestProxy(),
				"request_client_certificate": syntheticsTestRequestClientCertificate(),
				"assertion":                  syntheticsAPIAssertion(),
				"allow_failure": {
					Description: "Determines whether or not to continue with test if this step fails.",
					Type:        schema.TypeBool,
					Optional:    true,
				},
				"is_critical": {
					Description: "Determines whether or not to consider the entire test as failed if this step fails. Can be used only if `allow_failure` is `true`.",
					Type:        schema.TypeBool,
					Optional:    true,
				},
				"retry": syntheticsTestOptionsRetry(),
			},
		},
	}
}

func syntheticsTestBrowserStep() *schema.Schema {
	paramsSchema := syntheticsBrowserStepParams()
	browserStepSchema := schema.Schema{
		Description: "Steps for browser tests.",
		Type:        schema.TypeList,
		Optional:    true,
		Elem: &schema.Resource{
			Schema: map[string]*schema.Schema{
				"name": {
					Description: "Name of the step.",
					Type:        schema.TypeString,
					Required:    true,
				},
				"type": {
					Description:      "Type of the step.",
					Type:             schema.TypeString,
					Required:         true,
					ValidateDiagFunc: validators.ValidateEnumValue(datadogV1.NewSyntheticsStepTypeFromValue),
				},
				"allow_failure": {
					Description: "Determines if the step should be allowed to fail.",
					Type:        schema.TypeBool,
					Optional:    true,
				},
				"is_critical": {
					Description: "Determines whether or not to consider the entire test as failed if this step fails. Can be used only if `allow_failure` is `true`.",
					Type:        schema.TypeBool,
					Optional:    true,
				},
				"timeout": {
					Description: "Used to override the default timeout of a step.",
					Type:        schema.TypeInt,
					Optional:    true,
				},
				"params": &paramsSchema,
				"force_element_update": {
					Description: `Force update of the "element" parameter for the step`,
					Type:        schema.TypeBool,
					Optional:    true,
				},
			},
		},
	}

	return &browserStepSchema
}

func syntheticsBrowserStepParams() schema.Schema {
	return schema.Schema{
		Description: "Parameters for the step.",
		Type:        schema.TypeList,
		MaxItems:    1,
		Required:    true,
		Elem: &schema.Resource{
			Schema: map[string]*schema.Schema{
				"attribute": {
					Description: `Name of the attribute to use for an "assert attribute" step.`,
					Type:        schema.TypeString,
					Optional:    true,
				},
				"check": {
					Description:      "Check type to use for an assertion step.",
					Type:             schema.TypeString,
					Optional:         true,
					ValidateDiagFunc: validators.ValidateEnumValue(datadogV1.NewSyntheticsCheckTypeFromValue),
				},
				"click_type": {
					Description:  `Type of click to use for a "click" step.`,
					Type:         schema.TypeString,
					Optional:     true,
					ValidateFunc: validation.StringInSlice([]string{"contextual", "double", "primary"}, false),
				},
				"code": {
					Description: "Javascript code to use for the step.",
					Type:        schema.TypeString,
					Optional:    true,
				},
				"delay": {
					Description: `Delay between each key stroke for a "type test" step.`,
					Type:        schema.TypeInt,
					Optional:    true,
				},
				"element": {
					Description: "Element to use for the step, json encoded string.",
					Type:        schema.TypeString,
					Optional:    true,
					DiffSuppressFunc: func(key, old, new string, d *schema.ResourceData) bool {
						// if there is no old value we let TF handle this
						if old == "" {
							return old == new
						}

						forceElementUpdateKey := strings.Replace(key, "params.0.element", "force_element_update", 1)

						// if the field force_element_update is present we force the update
						// of the step params
						if attr, ok := d.GetOk(forceElementUpdateKey); ok && attr.(bool) {
							return false
						}

						// by default we ignore the diff for step parameters because some of them
						// are updated by the backend.
						return true
					},
				},
				"element_user_locator": {
					Description: "Custom user selector to use for the step.",
					Type:        schema.TypeList,
					MaxItems:    1,
					Optional:    true,
					Elem: &schema.Resource{
						Schema: map[string]*schema.Schema{
							"fail_test_on_cannot_locate": {
								Type:     schema.TypeBool,
								Optional: true,
								Default:  false,
							},
							"value": {
								Type:     schema.TypeList,
								MaxItems: 1,
								Required: true,
								Elem: &schema.Resource{
									Schema: map[string]*schema.Schema{
										"type": {
											Type:         schema.TypeString,
											Optional:     true,
											Default:      "css",
											ValidateFunc: validation.StringInSlice([]string{"css", "xpath"}, false),
										},
										"value": {
											Type:     schema.TypeString,
											Required: true,
										},
									},
								},
							},
						},
					},
				},
				"email": {
					Description: `Details of the email for an "assert email" step.`,
					Type:        schema.TypeString,
					Optional:    true,
				},
				"file": {
					Description: `For an "assert download" step.`,
					Type:        schema.TypeString,
					Optional:    true,
				},
				"files": {
					Description: `Details of the files for an "upload files" step, json encoded string.`,
					Type:        schema.TypeString,
					Optional:    true,
				},
				"modifiers": {
					Description: `Modifier to use for a "press key" step.`,
					Type:        schema.TypeList,
					Optional:    true,
					Elem: &schema.Schema{
						Type:         schema.TypeString,
						ValidateFunc: validation.StringInSlice([]string{"Alt", "Control", "meta", "Shift"}, false),
					},
				},
				"playing_tab_id": {
					Description: "ID of the tab to play the subtest.",
					Type:        schema.TypeString,
					Optional:    true,
				},
				"request": {
					Description: "Request for an API step.",
					Type:        schema.TypeString,
					Optional:    true,
				},
				"subtest_public_id": {
					Description: "ID of the Synthetics test to use as subtest.",
					Type:        schema.TypeString,
					Optional:    true,
				},
				"value": {
					Description: "Value of the step.",
					Type:        schema.TypeString,
					Optional:    true,
				},
				"variable": {
					Description: "Details of the variable to extract.",
					Type:        schema.TypeList,
					MaxItems:    1,
					Elem: &schema.Resource{
						Schema: map[string]*schema.Schema{
							"name": {
								Description: "Name of the extracted variable.",
								Type:        schema.TypeString,
								Optional:    true,
							},
							"example": {
								Description: "Example of the extracted variable.",
								Default:     "",
								Type:        schema.TypeString,
								Optional:    true,
							},
						},
					},
					Optional: true,
				},
				"with_click": {
					Description: `For "file upload" steps.`,
					Type:        schema.TypeBool,
					Optional:    true,
				},
				"x": {
					Description: `X coordinates for a "scroll step".`,
					Type:        schema.TypeInt,
					Optional:    true,
				},
				"y": {
					Description: `Y coordinates for a "scroll step".`,
					Type:        schema.TypeInt,
					Optional:    true,
				},
			},
		},
	}
}

func syntheticsBrowserVariable() *schema.Schema {
	return &schema.Schema{
		Description: "Variables used for a browser test steps. Multiple `variable` blocks are allowed with the structure below.",
		Type:        schema.TypeList,
		Optional:    true,
		Elem:        syntheticsBrowserVariableElem(),
	}
}

func syntheticsBrowserVariableElem() *schema.Resource {
	return &schema.Resource{
		Schema: map[string]*schema.Schema{
			"example": {
				Description: "Example for the variable.",
				Type:        schema.TypeString,
				Optional:    true,
				Default:     "",
			},
			"id": {
				Description: "ID of the global variable to use. This is actually only used (and required) in the case of using a variable of type `global`.",
				Type:        schema.TypeString,
				Optional:    true,
			},
			"name": {
				Description:  "Name of the variable.",
				Type:         schema.TypeString,
				Required:     true,
				ValidateFunc: validation.StringMatch(regexp.MustCompile(`^[A-Z][A-Z0-9_]+[A-Z0-9]$`), "must be all uppercase with underscores"),
			},
			"pattern": {
				Description: "Pattern of the variable.",
				Type:        schema.TypeString,
				Optional:    true,
			},
			"type": {
				Description:      "Type of browser test variable.",
				Type:             schema.TypeString,
				Required:         true,
				ValidateDiagFunc: validators.ValidateEnumValue(datadogV1.NewSyntheticsBrowserVariableTypeFromValue),
			},
		},
	}
}

func syntheticsConfigVariable() *schema.Schema {
	return &schema.Schema{
		Description: "Variables used for the test configuration. Multiple `config_variable` blocks are allowed with the structure below.",
		Type:        schema.TypeList,
		Optional:    true,
		Elem: &schema.Resource{
			Schema: map[string]*schema.Schema{
				"example": {
					Description: "Example for the variable.",
					Type:        schema.TypeString,
					Optional:    true,
				},
				"name": {
					Description:  "Name of the variable.",
					Type:         schema.TypeString,
					Required:     true,
					ValidateFunc: validation.StringMatch(regexp.MustCompile(`^[A-Z][A-Z0-9_]+[A-Z0-9]$`), "must be all uppercase with underscores"),
				},
				"pattern": {
					Description: "Pattern of the variable.",
					Type:        schema.TypeString,
					Optional:    true,
				},
				"type": {
					Description:      "Type of test configuration variable.",
					Type:             schema.TypeString,
					Required:         true,
					ValidateDiagFunc: validators.ValidateEnumValue(datadogV1.NewSyntheticsConfigVariableTypeFromValue),
				},
				"id": {
					Description: "When type = `global`, ID of the global variable to use.",
					Type:        schema.TypeString,
					Optional:    true,
				},
			},
		},
	}
}

func syntheticsAllowInsecureOption() *schema.Schema {
	return &schema.Schema{
		Description: "Allows loading insecure content for an HTTP test.",
		Type:        schema.TypeBool,
		Optional:    true,
	}
}

func syntheticsFollowRedirectsOption() *schema.Schema {
	return &schema.Schema{
		Description: "Determines whether or not the API HTTP test should follow redirects.",
		Type:        schema.TypeBool,
		Optional:    true,
	}
}

func resourceDatadogSyntheticsTestCreate(ctx context.Context, d *schema.ResourceData, meta interface{}) diag.Diagnostics {
	providerConf := meta.(*ProviderConfiguration)
	datadogClientV1 := providerConf.DatadogClientV1
	authV1 := providerConf.AuthV1

	testType := getSyntheticsTestType(d)

	if testType == datadogV1.SYNTHETICSTESTDETAILSTYPE_API {
		syntheticsTest := buildSyntheticsAPITestStruct(d)
		createdSyntheticsTest, httpResponseCreate, err := datadogClientV1.SyntheticsApi.CreateSyntheticsAPITest(authV1, *syntheticsTest)
		if err != nil {
			// Note that Id won't be set, so no state will be saved.
			return utils.TranslateClientErrorDiag(err, httpResponseCreate, "error creating synthetics API test")
		}
		if err := utils.CheckForUnparsed(createdSyntheticsTest); err != nil {
			return diag.FromErr(err)
		}

		var getSyntheticsApiTestResponse datadogV1.SyntheticsAPITest
		var httpResponseGet *_nethttp.Response
		err = resource.RetryContext(ctx, d.Timeout(schema.TimeoutCreate), func() *resource.RetryError {
			getSyntheticsApiTestResponse, httpResponseGet, err = datadogClientV1.SyntheticsApi.GetAPITest(authV1, createdSyntheticsTest.GetPublicId())
			if err != nil {
				if httpResponseGet != nil && httpResponseGet.StatusCode == 404 {
					return resource.RetryableError(fmt.Errorf("synthetics api test not created yet"))
				}

				return resource.NonRetryableError(err)
			}
			if err := utils.CheckForUnparsed(getSyntheticsApiTestResponse); err != nil {
				return resource.NonRetryableError(err)
			}

			return nil
		})
		if err != nil {
			return diag.FromErr(err)
		}

		d.SetId(getSyntheticsApiTestResponse.GetPublicId())

		return updateSyntheticsAPITestLocalState(d, &getSyntheticsApiTestResponse)
	} else if testType == datadogV1.SYNTHETICSTESTDETAILSTYPE_BROWSER {
		syntheticsTest := buildSyntheticsBrowserTestStruct(d)
		createdSyntheticsTest, httpResponse, err := datadogClientV1.SyntheticsApi.CreateSyntheticsBrowserTest(authV1, *syntheticsTest)
		if err != nil {
			// Note that Id won't be set, so no state will be saved.
			return utils.TranslateClientErrorDiag(err, httpResponse, "error creating synthetics browser test")
		}
		if err := utils.CheckForUnparsed(createdSyntheticsTest); err != nil {
			return diag.FromErr(err)
		}

		var getSyntheticsBrowserTestResponse datadogV1.SyntheticsBrowserTest
		var httpResponseGet *_nethttp.Response
		err = resource.RetryContext(ctx, d.Timeout(schema.TimeoutCreate), func() *resource.RetryError {
			getSyntheticsBrowserTestResponse, httpResponseGet, err = datadogClientV1.SyntheticsApi.GetBrowserTest(authV1, createdSyntheticsTest.GetPublicId())
			if err != nil {
				if httpResponseGet != nil && httpResponseGet.StatusCode == 404 {
					return resource.RetryableError(fmt.Errorf("synthetics browser test not created yet"))
				}

				return resource.NonRetryableError(err)
			}
			if err := utils.CheckForUnparsed(getSyntheticsBrowserTestResponse); err != nil {
				return resource.NonRetryableError(err)
			}

			return nil
		})
		if err != nil {
			return diag.FromErr(err)
		}

		d.SetId(getSyntheticsBrowserTestResponse.GetPublicId())

		return updateSyntheticsBrowserTestLocalState(d, &getSyntheticsBrowserTestResponse)
	}

	return diag.Errorf("unrecognized synthetics test type %v", testType)
}

func resourceDatadogSyntheticsTestRead(ctx context.Context, d *schema.ResourceData, meta interface{}) diag.Diagnostics {
	providerConf := meta.(*ProviderConfiguration)
	datadogClientV1 := providerConf.DatadogClientV1
	authV1 := providerConf.AuthV1

	var syntheticsTest datadogV1.SyntheticsTestDetails
	var syntheticsAPITest datadogV1.SyntheticsAPITest
	var syntheticsBrowserTest datadogV1.SyntheticsBrowserTest
	var err error
	var httpresp *_nethttp.Response

	// get the generic test to detect if it's an api or browser test
	syntheticsTest, httpresp, err = datadogClientV1.SyntheticsApi.GetTest(authV1, d.Id())
	if err != nil {
		if httpresp != nil && httpresp.StatusCode == 404 {
			// Delete the resource from the local state since it doesn't exist anymore in the actual state
			d.SetId("")
			return nil
		}
		return utils.TranslateClientErrorDiag(err, httpresp, "error getting synthetics test")
	}
	if err := utils.CheckForUnparsed(syntheticsTest); err != nil {
		return diag.FromErr(err)
	}

	if syntheticsTest.GetType() == datadogV1.SYNTHETICSTESTDETAILSTYPE_BROWSER {
		syntheticsBrowserTest, _, err = datadogClientV1.SyntheticsApi.GetBrowserTest(authV1, d.Id())
	} else {
		syntheticsAPITest, _, err = datadogClientV1.SyntheticsApi.GetAPITest(authV1, d.Id())
	}

	if err != nil {
		if httpresp != nil && httpresp.StatusCode == 404 {
			// Delete the resource from the local state since it doesn't exist anymore in the actual state
			d.SetId("")
			return nil
		}
		return utils.TranslateClientErrorDiag(err, httpresp, "error getting synthetics test")
	}

	if syntheticsTest.GetType() == datadogV1.SYNTHETICSTESTDETAILSTYPE_BROWSER {
		if err := utils.CheckForUnparsed(syntheticsBrowserTest); err != nil {
			return diag.FromErr(err)
		}
		return updateSyntheticsBrowserTestLocalState(d, &syntheticsBrowserTest)
	}

	if err := utils.CheckForUnparsed(syntheticsAPITest); err != nil {
		return diag.FromErr(err)
	}
	return updateSyntheticsAPITestLocalState(d, &syntheticsAPITest)
}

func resourceDatadogSyntheticsTestUpdate(ctx context.Context, d *schema.ResourceData, meta interface{}) diag.Diagnostics {
	providerConf := meta.(*ProviderConfiguration)
	datadogClientV1 := providerConf.DatadogClientV1
	authV1 := providerConf.AuthV1

	testType := getSyntheticsTestType(d)

	if testType == datadogV1.SYNTHETICSTESTDETAILSTYPE_API {
		syntheticsTest := buildSyntheticsAPITestStruct(d)
		updatedTest, httpResponse, err := datadogClientV1.SyntheticsApi.UpdateAPITest(authV1, d.Id(), *syntheticsTest)
		if err != nil {
			// If the Update callback returns with or without an error, the full state is saved.
			return utils.TranslateClientErrorDiag(err, httpResponse, "error updating synthetics API test")
		}
		if err := utils.CheckForUnparsed(updatedTest); err != nil {
			return diag.FromErr(err)
		}
		return updateSyntheticsAPITestLocalState(d, &updatedTest)
	} else if testType == datadogV1.SYNTHETICSTESTDETAILSTYPE_BROWSER {
		syntheticsTest := buildSyntheticsBrowserTestStruct(d)
		updatedTest, httpResponse, err := datadogClientV1.SyntheticsApi.UpdateBrowserTest(authV1, d.Id(), *syntheticsTest)
		if err != nil {
			// If the Update callback returns with or without an error, the full state is saved.
			return utils.TranslateClientErrorDiag(err, httpResponse, "error updating synthetics browser test")
		}
		if err := utils.CheckForUnparsed(updatedTest); err != nil {
			return diag.FromErr(err)
		}
		return updateSyntheticsBrowserTestLocalState(d, &updatedTest)
	}

	return diag.Errorf("unrecognized synthetics test type %v", testType)
}

func resourceDatadogSyntheticsTestDelete(ctx context.Context, d *schema.ResourceData, meta interface{}) diag.Diagnostics {
	providerConf := meta.(*ProviderConfiguration)
	datadogClientV1 := providerConf.DatadogClientV1
	authV1 := providerConf.AuthV1

	syntheticsDeleteTestsPayload := datadogV1.SyntheticsDeleteTestsPayload{PublicIds: []string{d.Id()}}
	if _, httpResponse, err := datadogClientV1.SyntheticsApi.DeleteTests(authV1, syntheticsDeleteTestsPayload); err != nil {
		// The resource is assumed to still exist, and all prior state is preserved.
		return utils.TranslateClientErrorDiag(err, httpResponse, "error deleting synthetics test")
	}

	// The resource is assumed to be destroyed, and all state is removed.
	return nil
}

func isTargetOfTypeInt(assertionType datadogV1.SyntheticsAssertionType, assertionOperator datadogV1.SyntheticsAssertionOperator) bool {
	for _, intTargetAssertionType := range []datadogV1.SyntheticsAssertionType{
		datadogV1.SYNTHETICSASSERTIONTYPE_RESPONSE_TIME,
		datadogV1.SYNTHETICSASSERTIONTYPE_CERTIFICATE,
		datadogV1.SYNTHETICSASSERTIONTYPE_LATENCY,
		datadogV1.SYNTHETICSASSERTIONTYPE_PACKET_LOSS_PERCENTAGE,
		datadogV1.SYNTHETICSASSERTIONTYPE_PACKETS_RECEIVED,
		datadogV1.SYNTHETICSASSERTIONTYPE_NETWORK_HOP,
	} {
		if assertionType == intTargetAssertionType {
			return true
		}
	}
	if assertionType == datadogV1.SYNTHETICSASSERTIONTYPE_STATUS_CODE &&
		(assertionOperator == datadogV1.SYNTHETICSASSERTIONOPERATOR_IS || assertionOperator == datadogV1.SYNTHETICSASSERTIONOPERATOR_IS_NOT) {
		return true
	}
	return false
}

func getSyntheticsTestType(d *schema.ResourceData) datadogV1.SyntheticsTestDetailsType {
	return datadogV1.SyntheticsTestDetailsType(d.Get("type").(string))
}

func buildSyntheticsAPITestStruct(d *schema.ResourceData) *datadogV1.SyntheticsAPITest {
	syntheticsTest := datadogV1.NewSyntheticsAPITestWithDefaults()
	syntheticsTest.SetName(d.Get("name").(string))

	if attr, ok := d.GetOk("subtype"); ok {
		syntheticsTest.SetSubtype(datadogV1.SyntheticsTestDetailsSubType(attr.(string)))
	} else {
		syntheticsTest.SetSubtype(datadogV1.SYNTHETICSTESTDETAILSSUBTYPE_HTTP)
	}

	k := utils.NewResourceDataKey(d, "")
	parts := "request_definition.0"
	k.Add(parts)

	request := datadogV1.SyntheticsTestRequest{}
	if attr, ok := k.GetOkWith("method"); ok {
		request.SetMethod(datadogV1.HTTPMethod(attr.(string)))
	}
	if attr, ok := k.GetOkWith("url"); ok {
		request.SetUrl(attr.(string))
	}
	if attr, ok := k.GetOkWith("body"); ok {
		request.SetBody(attr.(string))
	}
	if attr, ok := k.GetOkWith("timeout"); ok {
		request.SetTimeout(float64(attr.(int)))
	}
	if attr, ok := k.GetOkWith("host"); ok {
		request.SetHost(attr.(string))
	}
	if attr, ok := k.GetOkWith("port"); ok {
		request.SetPort(int64(attr.(int)))
	}
	if attr, ok := k.GetOkWith("dns_server"); ok {
		request.SetDnsServer(attr.(string))
	}
	if attr, ok := k.GetOkWith("dns_server_port"); ok {
		request.SetDnsServerPort(int32(attr.(int)))
	}
	if attr, ok := k.GetOkWith("no_saving_response_body"); ok {
		request.SetNoSavingResponseBody(attr.(bool))
	}
	if attr, ok := k.GetOkWith("number_of_packets"); ok {
		request.SetNumberOfPackets(int32(attr.(int)))
	}
	if attr, ok := k.GetOkWith("should_track_hops"); ok {
		request.SetShouldTrackHops(attr.(bool))
	}
	if attr, ok := k.GetOkWith("servername"); ok {
		request.SetServername(attr.(string))
	}
	if attr, ok := k.GetOkWith("message"); ok {
		request.SetMessage(attr.(string))
	}
	k.Remove(parts)

	request = completeSyntheticsTestRequest(request, d.Get("request_headers").(map[string]interface{}), d.Get("request_query").(map[string]interface{}), d.Get("request_basicauth").([]interface{}), d.Get("request_client_certificate").([]interface{}), d.Get("request_proxy").([]interface{}))

	config := datadogV1.NewSyntheticsAPITestConfigWithDefaults()

	if syntheticsTest.GetSubtype() != "multi" {
		config.SetRequest(request)
	}

	config.Assertions = []datadogV1.SyntheticsAssertion{}
	if attr, ok := d.GetOk("assertion"); ok && attr != nil {
		assertions := buildAssertions(attr.([]interface{}))
		config.Assertions = assertions
	}

	configVariables := make([]datadogV1.SyntheticsConfigVariable, 0)

	if attr, ok := d.GetOk("config_variable"); ok && attr != nil {
		for _, v := range attr.([]interface{}) {
			variableMap := v.(map[string]interface{})
			variable := datadogV1.SyntheticsConfigVariable{}

			variable.SetName(variableMap["name"].(string))
			variable.SetType(datadogV1.SyntheticsConfigVariableType(variableMap["type"].(string)))

			if variable.GetType() != "global" {
				variable.SetPattern(variableMap["pattern"].(string))
				variable.SetExample(variableMap["example"].(string))
			}

			if variableMap["id"] != "" {
				variable.SetId(variableMap["id"].(string))
			}

			configVariables = append(configVariables, variable)
		}
	}

	config.SetConfigVariables(configVariables)

	if attr, ok := d.GetOk("api_step"); ok && syntheticsTest.GetSubtype() == "multi" {
		steps := []datadogV1.SyntheticsAPIStep{}

		for _, s := range attr.([]interface{}) {
			step := datadogV1.SyntheticsAPIStep{}
			stepMap := s.(map[string]interface{})

			step.SetName(stepMap["name"].(string))
			step.SetSubtype(datadogV1.SyntheticsAPIStepSubtype(stepMap["subtype"].(string)))

			extractedValues := buildExtractedValues(stepMap["extracted_value"].([]interface{}))
			step.SetExtractedValues(extractedValues)

			assertions := stepMap["assertion"].([]interface{})
			step.SetAssertions(buildAssertions(assertions))

			request := datadogV1.SyntheticsTestRequest{}
			requests := stepMap["request_definition"].([]interface{})
			if len(requests) > 0 && requests[0] != nil {
				requestMap := requests[0].(map[string]interface{})
				request.SetMethod(datadogV1.HTTPMethod(requestMap["method"].(string)))
				request.SetUrl(requestMap["url"].(string))
				request.SetBody(requestMap["body"].(string))
				request.SetTimeout(float64(requestMap["timeout"].(int)))
				request.SetAllowInsecure(requestMap["allow_insecure"].(bool))
				request.SetFollowRedirects(requestMap["follow_redirects"].(bool))
			}

			request = completeSyntheticsTestRequest(request, stepMap["request_headers"].(map[string]interface{}), stepMap["request_query"].(map[string]interface{}), stepMap["request_basicauth"].([]interface{}), stepMap["request_client_certificate"].([]interface{}), stepMap["request_proxy"].([]interface{}))

			step.SetRequest(request)

			step.SetAllowFailure(stepMap["allow_failure"].(bool))
			step.SetIsCritical(stepMap["is_critical"].(bool))

			optionsRetry := datadogV1.SyntheticsTestOptionsRetry{}
			retries := stepMap["retry"].([]interface{})
			if len(retries) > 0 && retries[0] != nil {
				retry := retries[0]

				if count, ok := retry.(map[string]interface{})["count"]; ok {
					optionsRetry.SetCount(int64(count.(int)))
				}
				if interval, ok := retry.(map[string]interface{})["interval"]; ok {
					optionsRetry.SetInterval(float64(interval.(int)))
				}
				step.SetRetry(optionsRetry)
			}

			steps = append(steps, step)
		}

		config.SetSteps(steps)
	}

	options := datadogV1.NewSyntheticsTestOptions()

	if attr, ok := d.GetOk("options_list"); ok && attr != nil {
		if attr, ok := d.GetOk("options_list.0.tick_every"); ok {
			options.SetTickEvery(int64(attr.(int)))
		}
		if attr, ok := d.GetOk("options_list.0.accept_self_signed"); ok {
			options.SetAcceptSelfSigned(attr.(bool))
		}
		if attr, ok := d.GetOk("options_list.0.check_certificate_revocation"); ok {
			options.SetCheckCertificateRevocation(attr.(bool))
		}
		if attr, ok := d.GetOk("options_list.0.min_location_failed"); ok {
			options.SetMinLocationFailed(int64(attr.(int)))
		}
		if attr, ok := d.GetOk("options_list.0.min_failure_duration"); ok {
			options.SetMinFailureDuration(int64(attr.(int)))
		}
		if attr, ok := d.GetOk("options_list.0.follow_redirects"); ok {
			options.SetFollowRedirects(attr.(bool))
		}
		if attr, ok := d.GetOk("options_list.0.allow_insecure"); ok {
			options.SetAllowInsecure(attr.(bool))
		}

		if retryRaw, ok := d.GetOk("options_list.0.retry"); ok {
			optionsRetry := datadogV1.SyntheticsTestOptionsRetry{}
			retry := retryRaw.([]interface{})[0]

			if count, ok := retry.(map[string]interface{})["count"]; ok {
				optionsRetry.SetCount(int64(count.(int)))
			}
			if interval, ok := retry.(map[string]interface{})["interval"]; ok {
				optionsRetry.SetInterval(float64(interval.(int)))
			}

			options.SetRetry(optionsRetry)
		}

		if monitorOptionsRaw, ok := d.GetOk("options_list.0.monitor_options"); ok {
			monitorOptions := monitorOptionsRaw.([]interface{})[0]
			optionsMonitorOptions := datadogV1.SyntheticsTestOptionsMonitorOptions{}

			if renotifyInterval, ok := monitorOptions.(map[string]interface{})["renotify_interval"]; ok {
				optionsMonitorOptions.SetRenotifyInterval(int64(renotifyInterval.(int)))
			}

			options.SetMonitorOptions(optionsMonitorOptions)
		}

		if monitorName, ok := d.GetOk("options_list.0.monitor_name"); ok {
			options.SetMonitorName(monitorName.(string))
		}

		if monitorPriority, ok := d.GetOk("options_list.0.monitor_priority"); ok {
			options.SetMonitorPriority(int32(monitorPriority.(int)))
		}

		if restricted_roles, ok := d.GetOk("options_list.0.restricted_roles"); ok {
			roles := []string{}
			for _, role := range restricted_roles.(*schema.Set).List() {
				roles = append(roles, role.(string))
			}
			options.SetRestrictedRoles(roles)
		}

		if ciRaw, ok := d.GetOk("options_list.0.ci"); ok {
			ci := ciRaw.([]interface{})[0]
			testCiOptions := ci.(map[string]interface{})

			ciOptions := datadogV1.SyntheticsTestCiOptions{}
			ciOptions.SetExecutionRule(datadogV1.SyntheticsTestExecutionRule(testCiOptions["execution_rule"].(string)))

			options.SetCi(ciOptions)
		}
	}

	if attr, ok := d.GetOk("device_ids"); ok {
		var deviceIds []datadogV1.SyntheticsDeviceID
		for _, s := range attr.([]interface{}) {
			deviceIds = append(deviceIds, datadogV1.SyntheticsDeviceID(s.(string)))
		}
		options.DeviceIds = deviceIds
	}

	syntheticsTest.SetConfig(*config)
	syntheticsTest.SetOptions(*options)
	syntheticsTest.SetMessage(d.Get("message").(string))
	syntheticsTest.SetStatus(datadogV1.SyntheticsTestPauseStatus(d.Get("status").(string)))

	if attr, ok := d.GetOk("locations"); ok {
		var locations []string
		for _, s := range attr.(*schema.Set).List() {
			locations = append(locations, s.(string))
		}
		syntheticsTest.SetLocations(locations)
	}

	tags := make([]string, 0)
	if attr, ok := d.GetOk("tags"); ok {
		for _, s := range attr.([]interface{}) {
			tags = append(tags, s.(string))
		}
	}
	syntheticsTest.SetTags(tags)

	return syntheticsTest
}

func completeSyntheticsTestRequest(request datadogV1.SyntheticsTestRequest, requestHeaders map[string]interface{}, requestQuery map[string]interface{}, basicAuth []interface{}, requestClientCertificates []interface{}, requestProxy []interface{}) datadogV1.SyntheticsTestRequest {
	if len(requestHeaders) > 0 {
		headers := make(map[string]string, len(requestHeaders))

		for k, v := range requestHeaders {
			headers[k] = v.(string)
		}

		request.SetHeaders(headers)
	}

	if len(requestQuery) > 0 {
		request.SetQuery(requestQuery)
	}

	if len(basicAuth) > 0 {
		if requestBasicAuth, ok := basicAuth[0].(map[string]interface{}); ok {
			if requestBasicAuth["type"] == "web" && requestBasicAuth["username"] != "" && requestBasicAuth["password"] != "" {
				basicAuth := datadogV1.NewSyntheticsBasicAuthWebWithDefaults()
				basicAuth.SetPassword(requestBasicAuth["password"].(string))
				basicAuth.SetUsername(requestBasicAuth["username"].(string))
				request.SetBasicAuth(datadogV1.SyntheticsBasicAuthWebAsSyntheticsBasicAuth(basicAuth))
			}

			if requestBasicAuth["type"] == "sigv4" && requestBasicAuth["access_key"] != "" && requestBasicAuth["secret_key"] != "" {
				basicAuth := datadogV1.NewSyntheticsBasicAuthSigv4(requestBasicAuth["access_key"].(string), requestBasicAuth["secret_key"].(string), datadogV1.SYNTHETICSBASICAUTHSIGV4TYPE_SIGV4)

				basicAuth.SetRegion(requestBasicAuth["region"].(string))
				basicAuth.SetServiceName(requestBasicAuth["service_name"].(string))
				basicAuth.SetSessionToken(requestBasicAuth["session_token"].(string))

				request.SetBasicAuth(datadogV1.SyntheticsBasicAuthSigv4AsSyntheticsBasicAuth(basicAuth))
			}

			if requestBasicAuth["type"] == "ntlm" {
				basicAuth := datadogV1.NewSyntheticsBasicAuthNTLM(datadogV1.SYNTHETICSBASICAUTHNTLMTYPE_NTLM)

				basicAuth.SetUsername(requestBasicAuth["username"].(string))
				basicAuth.SetPassword(requestBasicAuth["password"].(string))
				basicAuth.SetDomain(requestBasicAuth["domain"].(string))
				basicAuth.SetWorkstation(requestBasicAuth["workstation"].(string))

				request.SetBasicAuth(datadogV1.SyntheticsBasicAuthNTLMAsSyntheticsBasicAuth(basicAuth))
			}
		}
	}

	if len(requestClientCertificates) > 0 {
		cert := datadogV1.SyntheticsTestRequestCertificateItem{}
		key := datadogV1.SyntheticsTestRequestCertificateItem{}
		clientCertificate := requestClientCertificates[0].(map[string]interface{})
		clientCerts := clientCertificate["cert"].([]interface{})
		clientKeys := clientCertificate["key"].([]interface{})

		clientCert := clientCerts[0].(map[string]interface{})
		clientKey := clientKeys[0].(map[string]interface{})

		if clientCert["content"] != "" {
			// only set the certificate content if it is not an already hashed string
			// this is needed for the update function that receives the data from the state
			// and not from the config. So we get a hash of the certificate and not it's real
			// value.
			if isHash := isCertHash(clientCert["content"].(string)); !isHash {
				cert.SetContent(clientCert["content"].(string))
			}
		}
		if clientCert["filename"] != "" {
			cert.SetFilename(clientCert["filename"].(string))
		}

		if clientKey["content"] != "" {
			// only set the key content if it is not an already hashed string
			if isHash := isCertHash(clientKey["content"].(string)); !isHash {
				key.SetContent(clientKey["content"].(string))
			}
		}
		if clientKey["filename"] != "" {
			key.SetFilename(clientKey["filename"].(string))
		}

		requestClientCertificate := datadogV1.SyntheticsTestRequestCertificate{
			Cert: &cert,
			Key:  &key,
		}

		request.SetCertificate(requestClientCertificate)
	}

	if len(requestProxy) > 0 {
		if proxy, ok := requestProxy[0].(map[string]interface{}); ok {
			testRequestProxy := datadogV1.SyntheticsTestRequestProxy{}
			testRequestProxy.SetUrl(proxy["url"].(string))

			proxyHeaders := make(map[string]string, len(proxy["headers"].(map[string]interface{})))

			for k, v := range proxy["headers"].(map[string]interface{}) {
				proxyHeaders[k] = v.(string)
			}

			testRequestProxy.SetHeaders(proxyHeaders)

			request.SetProxy(testRequestProxy)
		}
	}

	return request
}

func buildAssertions(attr []interface{}) []datadogV1.SyntheticsAssertion {
	assertions := make([]datadogV1.SyntheticsAssertion, 0)

	for _, assertion := range attr {
		assertionMap := assertion.(map[string]interface{})
		if v, ok := assertionMap["type"]; ok {
			assertionType := v.(string)
			if v, ok := assertionMap["operator"]; ok {
				assertionOperator := v.(string)
				if assertionOperator == string(datadogV1.SYNTHETICSASSERTIONJSONPATHOPERATOR_VALIDATES_JSON_PATH) {
					assertionJSONPathTarget := datadogV1.NewSyntheticsAssertionJSONPathTarget(datadogV1.SyntheticsAssertionJSONPathOperator(assertionOperator), datadogV1.SyntheticsAssertionType(assertionType))
					if v, ok := assertionMap["property"].(string); ok && len(v) > 0 {
						assertionJSONPathTarget.SetProperty(v)
					}
					if v, ok := assertionMap["targetjsonpath"].([]interface{}); ok && len(v) > 0 {
						subTarget := datadogV1.NewSyntheticsAssertionJSONPathTargetTarget()
						targetMap := v[0].(map[string]interface{})
						if v, ok := targetMap["jsonpath"]; ok {
							subTarget.SetJsonPath(v.(string))
						}
						operator, ok := targetMap["operator"]
						if ok {
							subTarget.SetOperator(operator.(string))
						}
						if v, ok := targetMap["targetvalue"]; ok {
							switch datadogV1.SyntheticsAssertionOperator(operator.(string)) {
							case
								datadogV1.SYNTHETICSASSERTIONOPERATOR_LESS_THAN,
								datadogV1.SYNTHETICSASSERTIONOPERATOR_MORE_THAN:
								if match, _ := regexp.MatchString("{{\\s*([^{}]*?)\\s*}}", v.(string)); match {
									subTarget.SetTargetValue(v)
								} else {
									setFloatTargetValue(subTarget, v.(string))
								}
							default:
								subTarget.SetTargetValue(v)
							}
						}
						assertionJSONPathTarget.SetTarget(*subTarget)
					}
					if _, ok := assertionMap["target"]; ok {
						log.Printf("[WARN] target shouldn't be specified for validateJSONPath operator, only targetjsonpath")
					}
					assertions = append(assertions, datadogV1.SyntheticsAssertionJSONPathTargetAsSyntheticsAssertion(assertionJSONPathTarget))
				} else {
					assertionTarget := datadogV1.NewSyntheticsAssertionTargetWithDefaults()
					assertionTarget.SetOperator(datadogV1.SyntheticsAssertionOperator(assertionOperator))
					assertionTarget.SetType(datadogV1.SyntheticsAssertionType(assertionType))
					if v, ok := assertionMap["property"].(string); ok && len(v) > 0 {
						assertionTarget.SetProperty(v)
					}
					if v, ok := assertionMap["target"]; ok {
						if isTargetOfTypeInt(assertionTarget.GetType(), assertionTarget.GetOperator()) {
							assertionTargetInt, _ := strconv.Atoi(v.(string))
							assertionTarget.SetTarget(assertionTargetInt)
						} else {
							assertionTarget.SetTarget(v.(string))
						}
					}
					if v, ok := assertionMap["targetjsonpath"].([]interface{}); ok && len(v) > 0 {
						log.Printf("[WARN] targetjsonpath shouldn't be specified for non-validateJSONPath operator, only target")
					}
					assertions = append(assertions, datadogV1.SyntheticsAssertionTargetAsSyntheticsAssertion(assertionTarget))
				}
			}
		}
	}

	return assertions
}

func buildSyntheticsBrowserTestStruct(d *schema.ResourceData) *datadogV1.SyntheticsBrowserTest {
	request := datadogV1.SyntheticsTestRequest{}
	k := utils.NewResourceDataKey(d, "")
	parts := "request_definition.0"
	k.Add(parts)
	if attr, ok := k.GetOkWith("method"); ok {
		request.SetMethod(datadogV1.HTTPMethod(attr.(string)))
	}
	if attr, ok := k.GetOkWith("url"); ok {
		request.SetUrl(attr.(string))
	}
	if attr, ok := k.GetOkWith("body"); ok {
		request.SetBody(attr.(string))
	}
	if attr, ok := k.GetOkWith("timeout"); ok {
		request.SetTimeout(float64(attr.(int)))
	}
	k.Remove(parts)
	if attr, ok := d.GetOk("request_query"); ok {
		query := attr.(map[string]interface{})
		if len(query) > 0 {
			request.SetQuery(query)
		}
	}

	if username, ok := d.GetOk("request_basicauth.0.username"); ok {
		if password, ok := d.GetOk("request_basicauth.0.password"); ok {
			basicAuth := datadogV1.NewSyntheticsBasicAuthWebWithDefaults()
			basicAuth.SetPassword(password.(string))
			basicAuth.SetUsername(username.(string))
			request.SetBasicAuth(datadogV1.SyntheticsBasicAuthWebAsSyntheticsBasicAuth(basicAuth))
		}
	}

	if attr, ok := d.GetOk("request_headers"); ok {
		headers := attr.(map[string]interface{})
		if len(headers) > 0 {
			request.SetHeaders(make(map[string]string))
		}
		for k, v := range headers {
			request.GetHeaders()[k] = v.(string)
		}
	}

	if _, ok := d.GetOk("request_client_certificate"); ok {
		cert := datadogV1.SyntheticsTestRequestCertificateItem{}
		key := datadogV1.SyntheticsTestRequestCertificateItem{}

		if attr, ok := d.GetOk("request_client_certificate.0.cert.0.filename"); ok {
			cert.SetFilename(attr.(string))
		}
		if attr, ok := d.GetOk("request_client_certificate.0.cert.0.content"); ok {
			cert.SetContent(attr.(string))
		}

		if attr, ok := d.GetOk("request_client_certificate.0.key.0.filename"); ok {
			key.SetFilename(attr.(string))
		}
		if attr, ok := d.GetOk("request_client_certificate.0.key.0.content"); ok {
			key.SetContent(attr.(string))
		}

		clientCertificate := datadogV1.SyntheticsTestRequestCertificate{
			Cert: &cert,
			Key:  &key,
		}

		request.SetCertificate(clientCertificate)
	}

	if _, ok := d.GetOk("request_proxy"); ok {
		requestProxy := datadogV1.SyntheticsTestRequestProxy{}

		if url, ok := d.GetOk("request_proxy.0.url"); ok {
			requestProxy.SetUrl(url.(string))

			if headers, ok := d.GetOk("request_proxy.0.headers"); ok {
				proxyHeaders := make(map[string]string, len(headers.(map[string]interface{})))

				for k, v := range headers.(map[string]interface{}) {
					proxyHeaders[k] = v.(string)
				}

				requestProxy.SetHeaders(proxyHeaders)
			}

			request.SetProxy(requestProxy)
		}
	}

	config := datadogV1.SyntheticsBrowserTestConfig{}
	config.SetAssertions([]datadogV1.SyntheticsAssertion{})
	config.SetRequest(request)
	config.SetVariables([]datadogV1.SyntheticsBrowserVariable{})

	var browserVariables []interface{}

	if attr, ok := d.GetOk("browser_variable"); ok && attr != nil {
		browserVariables = attr.([]interface{})
	}

	for _, variable := range browserVariables {
		variableMap := variable.(map[string]interface{})
		if v, ok := variableMap["type"]; ok {
			variableType := datadogV1.SyntheticsBrowserVariableType(v.(string))
			if v, ok := variableMap["name"]; ok {
				variableName := v.(string)
				newVariable := datadogV1.NewSyntheticsBrowserVariable(variableName, variableType)
				if v, ok := variableMap["example"]; ok && v.(string) != "" {
					newVariable.SetExample(v.(string))
				}
				if v, ok := variableMap["id"]; ok && v.(string) != "" {
					newVariable.SetId(v.(string))
				}
				if v, ok := variableMap["pattern"]; ok && v.(string) != "" {
					newVariable.SetPattern(v.(string))
				}
				config.SetVariables(append(config.GetVariables(), *newVariable))
			}
		}
	}

	configVariables := make([]datadogV1.SyntheticsConfigVariable, 0)

	if attr, ok := d.GetOk("config_variable"); ok && attr != nil {
		for _, v := range attr.([]interface{}) {
			variableMap := v.(map[string]interface{})
			variable := datadogV1.SyntheticsConfigVariable{}

			variable.SetName(variableMap["name"].(string))
			variable.SetType(datadogV1.SyntheticsConfigVariableType(variableMap["type"].(string)))

			if variable.GetType() != "global" {
				variable.SetPattern(variableMap["pattern"].(string))
				variable.SetExample(variableMap["example"].(string))
			}

			if variableMap["id"] != "" {
				variable.SetId(variableMap["id"].(string))
			}

			configVariables = append(configVariables, variable)
		}
	}

	config.SetConfigVariables(configVariables)

	options := datadogV1.NewSyntheticsTestOptions()

	if attr, ok := d.GetOk("options_list"); ok && attr != nil {
		if attr, ok := d.GetOk("options_list.0.tick_every"); ok {
			options.SetTickEvery(int64(attr.(int)))
		}
		if attr, ok := d.GetOk("options_list.0.accept_self_signed"); ok {
			options.SetAcceptSelfSigned(attr.(bool))
		}
		if attr, ok := d.GetOk("options_list.0.min_location_failed"); ok {
			options.SetMinLocationFailed(int64(attr.(int)))
		}
		if attr, ok := d.GetOk("options_list.0.min_failure_duration"); ok {
			options.SetMinFailureDuration(int64(attr.(int)))
		}
		if attr, ok := d.GetOk("options_list.0.follow_redirects"); ok {
			options.SetFollowRedirects(attr.(bool))
		}
		if attr, ok := d.GetOk("options_list.0.allow_insecure"); ok {
			options.SetAllowInsecure(attr.(bool))
		}

		if retryRaw, ok := d.GetOk("options_list.0.retry"); ok {
			optionsRetry := datadogV1.SyntheticsTestOptionsRetry{}
			retry := retryRaw.([]interface{})[0]

			if count, ok := retry.(map[string]interface{})["count"]; ok {
				optionsRetry.SetCount(int64(count.(int)))
			}
			if interval, ok := retry.(map[string]interface{})["interval"]; ok {
				optionsRetry.SetInterval(float64(interval.(int)))
			}

			options.SetRetry(optionsRetry)
		}

		if monitorOptionsRaw, ok := d.GetOk("options_list.0.monitor_options"); ok {
			monitorOptions := monitorOptionsRaw.([]interface{})[0]
			optionsMonitorOptions := datadogV1.SyntheticsTestOptionsMonitorOptions{}

			if renotifyInterval, ok := monitorOptions.(map[string]interface{})["renotify_interval"]; ok {
				optionsMonitorOptions.SetRenotifyInterval(int64(renotifyInterval.(int)))
			}

			options.SetMonitorOptions(optionsMonitorOptions)
		}

		if attr, ok := d.GetOk("options_list.0.no_screenshot"); ok {
			options.SetNoScreenshot(attr.(bool))
		}

		if monitorName, ok := d.GetOk("options_list.0.monitor_name"); ok {
			options.SetMonitorName(monitorName.(string))
		}

		if monitorPriority, ok := d.GetOk("options_list.0.monitor_priority"); ok {
			options.SetMonitorPriority(int32(monitorPriority.(int)))
		}

		if restricted_roles, ok := d.GetOk("options_list.0.restricted_roles"); ok {
			roles := []string{}
			for _, role := range restricted_roles.(*schema.Set).List() {
				roles = append(roles, role.(string))
			}
			options.SetRestrictedRoles(roles)
		}

<<<<<<< HEAD
		if ciRaw, ok := d.GetOk("options_list.0.ci"); ok {
			ci := ciRaw.(map[string]interface{})

			ciOptions := datadogV1.SyntheticsTestCiOptions{}
			ciOptions.SetExecutionRule(datadogV1.SyntheticsTestExecutionRule(ci["execution_rule"].(string)))

			options.SetCi(ciOptions)
=======
		if rum_settings, ok := d.GetOk("options_list.0.rum_settings.0"); ok {
			settings := rum_settings.(map[string]interface{})
			isEnabled := settings["is_enabled"]

			rumSettings := datadogV1.SyntheticsBrowserTestRumSettings{}

			if isEnabled == true {
				rumSettings.SetIsEnabled(true)

				if applicationId, ok := settings["application_id"]; ok {
					rumSettings.SetApplicationId(applicationId.(string))
				}

				if clientTokenId, ok := settings["client_token_id"]; ok {
					rumSettings.SetClientTokenId(int64(clientTokenId.(int)))
				}
			} else {
				rumSettings.SetIsEnabled(false)
			}

			options.SetRumSettings(rumSettings)
>>>>>>> 0c3cacec
		}
	}

	if attr, ok := d.GetOk("device_ids"); ok {
		var deviceIds []datadogV1.SyntheticsDeviceID
		for _, s := range attr.([]interface{}) {
			deviceIds = append(deviceIds, datadogV1.SyntheticsDeviceID(s.(string)))
		}
		options.DeviceIds = deviceIds
	}

	if attr, ok := d.GetOk("set_cookie"); ok {
		config.SetSetCookie(attr.(string))
	}

	syntheticsTest := datadogV1.NewSyntheticsBrowserTestWithDefaults()
	syntheticsTest.SetMessage(d.Get("message").(string))
	syntheticsTest.SetName(d.Get("name").(string))
	syntheticsTest.SetConfig(config)
	syntheticsTest.SetOptions(*options)
	syntheticsTest.SetStatus(datadogV1.SyntheticsTestPauseStatus(d.Get("status").(string)))

	if attr, ok := d.GetOk("locations"); ok {
		var locations []string
		for _, s := range attr.(*schema.Set).List() {
			locations = append(locations, s.(string))
		}
		syntheticsTest.SetLocations(locations)
	}

	tags := make([]string, 0)
	if attr, ok := d.GetOk("tags"); ok {
		for _, s := range attr.([]interface{}) {
			tags = append(tags, s.(string))
		}
	}
	syntheticsTest.SetTags(tags)

	if attr, ok := d.GetOk("browser_step"); ok {
		steps := []datadogV1.SyntheticsStep{}

		for _, s := range attr.([]interface{}) {
			step := datadogV1.SyntheticsStep{}
			stepMap := s.(map[string]interface{})

			step.SetName(stepMap["name"].(string))
			step.SetType(datadogV1.SyntheticsStepType(stepMap["type"].(string)))
			step.SetAllowFailure(stepMap["allow_failure"].(bool))
			step.SetIsCritical(stepMap["is_critical"].(bool))
			step.SetTimeout(int64(stepMap["timeout"].(int)))

			params := make(map[string]interface{})
			stepParams := stepMap["params"].([]interface{})[0]
			stepTypeParams := getParamsKeysForStepType(step.GetType())

			for _, key := range stepTypeParams {
				if stepMap, ok := stepParams.(map[string]interface{}); ok && stepMap[key] != "" {
					convertedValue := convertStepParamsValueForConfig(step.GetType(), key, stepMap[key])
					params[convertStepParamsKey(key)] = convertedValue
				}
			}

			if stepParamsMap, ok := stepParams.(map[string]interface{}); ok && stepParamsMap["element_user_locator"] != "" {
				userLocatorsParams := stepParamsMap["element_user_locator"].([]interface{})

				if len(userLocatorsParams) != 0 {
					userLocatorParams := userLocatorsParams[0].(map[string]interface{})
					values := userLocatorParams["value"].([]interface{})
					userLocator := map[string]interface{}{
						"failTestOnCannotLocate": userLocatorParams["fail_test_on_cannot_locate"],
						"values":                 []map[string]interface{}{values[0].(map[string]interface{})},
					}

					stepElement := make(map[string]interface{})
					if stepParamsElement, ok := stepParamsMap["element"]; ok {
						utils.GetMetadataFromJSON([]byte(stepParamsElement.(string)), &stepElement)
					}
					stepElement["userLocator"] = userLocator
					params["element"] = stepElement
				}
			}

			step.SetParams(params)

			steps = append(steps, step)
		}

		syntheticsTest.SetSteps(steps)
	}

	return syntheticsTest
}

func buildLocalRequest(request datadogV1.SyntheticsTestRequest) map[string]interface{} {
	localRequest := make(map[string]interface{})
	if request.HasBody() {
		localRequest["body"] = request.GetBody()
	}
	if request.HasMethod() {
		localRequest["method"] = convertToString(request.GetMethod())
	}
	if request.HasTimeout() {
		localRequest["timeout"] = request.GetTimeout()
	}
	if request.HasUrl() {
		localRequest["url"] = request.GetUrl()
	}
	if request.HasHost() {
		localRequest["host"] = request.GetHost()
	}
	if request.HasPort() {
		localRequest["port"] = request.GetPort()
	}
	if request.HasDnsServer() {
		localRequest["dns_server"] = convertToString(request.GetDnsServer())
	}
	if request.HasDnsServerPort() {
		localRequest["dns_server_port"] = request.GetDnsServerPort()
	}
	if request.HasNoSavingResponseBody() {
		localRequest["no_saving_response_body"] = request.GetNoSavingResponseBody()
	}
	if request.HasNumberOfPackets() {
		localRequest["number_of_packets"] = request.GetNumberOfPackets()
	}
	if request.HasShouldTrackHops() {
		localRequest["should_track_hops"] = request.GetShouldTrackHops()
	}
	if request.HasServername() {
		localRequest["servername"] = request.GetServername()
	}
	if request.HasMessage() {
		localRequest["message"] = request.GetMessage()
	}

	return localRequest
}

func buildLocalAssertions(actualAssertions []datadogV1.SyntheticsAssertion) (localAssertions []map[string]interface{}, err error) {
	localAssertions = make([]map[string]interface{}, len(actualAssertions))
	for i, assertion := range actualAssertions {
		localAssertion := make(map[string]interface{})
		if assertion.SyntheticsAssertionTarget != nil {
			assertionTarget := assertion.SyntheticsAssertionTarget
			if v, ok := assertionTarget.GetOperatorOk(); ok {
				localAssertion["operator"] = string(*v)
			}
			if assertionTarget.HasProperty() {
				localAssertion["property"] = assertionTarget.GetProperty()
			}
			if target := assertionTarget.GetTarget(); target != nil {
				localAssertion["target"] = convertToString(target)
			}
			if v, ok := assertionTarget.GetTypeOk(); ok {
				localAssertion["type"] = string(*v)
			}
		} else if assertion.SyntheticsAssertionJSONPathTarget != nil {
			assertionTarget := assertion.SyntheticsAssertionJSONPathTarget
			if v, ok := assertionTarget.GetOperatorOk(); ok {
				localAssertion["operator"] = string(*v)
			}
			if assertionTarget.HasProperty() {
				localAssertion["property"] = assertionTarget.GetProperty()
			}
			if target, ok := assertionTarget.GetTargetOk(); ok {
				localTarget := make(map[string]string)
				if v, ok := target.GetJsonPathOk(); ok {
					localTarget["jsonpath"] = string(*v)
				}
				if v, ok := target.GetOperatorOk(); ok {
					localTarget["operator"] = string(*v)
				}
				if v, ok := target.GetTargetValueOk(); ok {
					val := (*v).(interface{})
					if vAsString, ok := val.(string); ok {
						localTarget["targetvalue"] = vAsString
					} else if vAsFloat, ok := val.(float64); ok {
						localTarget["targetvalue"] = strconv.FormatFloat(vAsFloat, 'f', -1, 64)
					} else {
						return localAssertions, fmt.Errorf("unrecognized targetvalue type %v", v)
					}
				}
				localAssertion["targetjsonpath"] = []map[string]string{localTarget}
			}
			if v, ok := assertionTarget.GetTypeOk(); ok {
				localAssertion["type"] = string(*v)
			}
		}
		localAssertions[i] = localAssertion
	}

	return localAssertions, nil
}

func buildLocalBasicAuth(basicAuth *datadogV1.SyntheticsBasicAuth) map[string]string {
	localAuth := make(map[string]string)

	if basicAuth.SyntheticsBasicAuthWeb != nil {
		basicAuthWeb := basicAuth.SyntheticsBasicAuthWeb

		localAuth["username"] = basicAuthWeb.Username
		localAuth["password"] = basicAuthWeb.Password
		localAuth["type"] = "web"
	}

	if basicAuth.SyntheticsBasicAuthSigv4 != nil {
		basicAuthSigv4 := basicAuth.SyntheticsBasicAuthSigv4
		localAuth["access_key"] = basicAuthSigv4.AccessKey
		localAuth["secret_key"] = basicAuthSigv4.SecretKey
		localAuth["region"] = *basicAuthSigv4.Region
		localAuth["session_token"] = *basicAuthSigv4.SessionToken
		localAuth["service_name"] = *basicAuthSigv4.ServiceName
		localAuth["type"] = "sigv4"
	}

	if basicAuth.SyntheticsBasicAuthNTLM != nil {
		basicAuthNtlm := basicAuth.SyntheticsBasicAuthNTLM
		localAuth["username"] = *basicAuthNtlm.Username
		localAuth["password"] = *basicAuthNtlm.Password
		localAuth["domain"] = *basicAuthNtlm.Domain
		localAuth["workstation"] = *basicAuthNtlm.Workstation
		localAuth["type"] = "ntlm"
	}

	return localAuth
}

func buildExtractedValues(stepExtractedValues []interface{}) []datadogV1.SyntheticsParsingOptions {
	values := make([]datadogV1.SyntheticsParsingOptions, len(stepExtractedValues))

	for i, extractedValue := range stepExtractedValues {
		extractedValueMap := extractedValue.(map[string]interface{})
		value := datadogV1.SyntheticsParsingOptions{}

		value.SetName(extractedValueMap["name"].(string))
		value.SetField(extractedValueMap["field"].(string))
		value.SetType(datadogV1.SyntheticsGlobalVariableParseTestOptionsType(extractedValueMap["type"].(string)))

		valueParsers := extractedValueMap["parser"].([]interface{})
		valueParser := valueParsers[0].(map[string]interface{})

		parser := datadogV1.SyntheticsVariableParser{}
		parser.SetType(datadogV1.SyntheticsGlobalVariableParserType(valueParser["type"].(string)))
		parser.SetValue(valueParser["value"].(string))

		value.SetParser(parser)

		values[i] = value
	}

	return values
}

func buildLocalExtractedValues(extractedValues []datadogV1.SyntheticsParsingOptions) []map[string]interface{} {
	localExtractedValues := make([]map[string]interface{}, len(extractedValues))

	for i, extractedValue := range extractedValues {
		localExtractedValue := make(map[string]interface{})
		localExtractedValue["name"] = extractedValue.GetName()
		localExtractedValue["type"] = string(extractedValue.GetType())
		localExtractedValue["field"] = extractedValue.GetField()

		parser := extractedValue.GetParser()
		localParser := make(map[string]interface{})
		localParser["type"] = string(parser.GetType())
		localParser["value"] = parser.GetValue()
		localExtractedValue["parser"] = []map[string]interface{}{localParser}

		localExtractedValues[i] = localExtractedValue
	}

	return localExtractedValues
}

func updateSyntheticsBrowserTestLocalState(d *schema.ResourceData, syntheticsTest *datadogV1.SyntheticsBrowserTest) diag.Diagnostics {
	if err := d.Set("type", syntheticsTest.GetType()); err != nil {
		return diag.FromErr(err)
	}

	config := syntheticsTest.GetConfig()
	actualRequest := config.GetRequest()
	localRequest := buildLocalRequest(actualRequest)

	if config.HasSetCookie() {
		if err := d.Set("set_cookie", config.GetSetCookie()); err != nil {
			return diag.FromErr(err)
		}
	}
	if err := d.Set("request_definition", []map[string]interface{}{localRequest}); err != nil {
		return diag.FromErr(err)
	}
	if err := d.Set("request_headers", actualRequest.Headers); err != nil {
		return diag.FromErr(err)
	}
	if err := d.Set("request_query", actualRequest.GetQuery()); err != nil {
		return diag.FromErr(err)
	}

	if basicAuth, ok := actualRequest.GetBasicAuthOk(); ok && basicAuth.SyntheticsBasicAuthWeb != nil {
		localAuth := buildLocalBasicAuth(basicAuth)

		if err := d.Set("request_basicauth", []map[string]string{localAuth}); err != nil {
			return diag.FromErr(err)
		}
	}

	if clientCertificate, ok := actualRequest.GetCertificateOk(); ok {
		localCertificate := make(map[string][]map[string]string)
		localCertificate["cert"] = make([]map[string]string, 1)
		localCertificate["cert"][0] = make(map[string]string)
		localCertificate["key"] = make([]map[string]string, 1)
		localCertificate["key"][0] = make(map[string]string)

		cert := clientCertificate.GetCert()
		localCertificate["cert"][0]["filename"] = cert.GetFilename()

		key := clientCertificate.GetKey()
		localCertificate["key"][0]["filename"] = key.GetFilename()

		// the content of client certificate is write-only so it will not be returned by the API.
		// To avoid useless diff but also prevent storing the value in clear in the state
		// we store a hash of the value.
		if configCertificateContent, ok := d.GetOk("request_client_certificate.0.cert.0.content"); ok {
			localCertificate["cert"][0]["content"] = getCertificateStateValue(configCertificateContent.(string))
		}
		if configKeyContent, ok := d.GetOk("request_client_certificate.0.key.0.content"); ok {
			localCertificate["key"][0]["content"] = getCertificateStateValue(configKeyContent.(string))
		}

		if err := d.Set("request_client_certificate", []map[string][]map[string]string{localCertificate}); err != nil {
			return diag.FromErr(err)
		}
	}

	if proxy, ok := actualRequest.GetProxyOk(); ok {
		localProxy := make(map[string]interface{})
		localProxy["url"] = proxy.GetUrl()
		localProxy["headers"] = proxy.GetHeaders()

		d.Set("request_proxy", []map[string]interface{}{localProxy})
	}

	// assertions are required but not used for browser tests
	localAssertions := make([]map[string]interface{}, 0)

	if err := d.Set("assertion", localAssertions); err != nil {
		return diag.FromErr(err)
	}

	configVariables := config.GetConfigVariables()
	localConfigVariables := make([]map[string]interface{}, len(configVariables))
	for i, configVariable := range configVariables {
		localVariable := make(map[string]interface{})
		if v, ok := configVariable.GetTypeOk(); ok {
			localVariable["type"] = *v
		}
		if v, ok := configVariable.GetNameOk(); ok {
			localVariable["name"] = *v
		}

		if configVariable.GetType() != "global" {
			if v, ok := configVariable.GetExampleOk(); ok {
				localVariable["example"] = *v
			}
			if v, ok := configVariable.GetPatternOk(); ok {
				localVariable["pattern"] = *v
			}
		}
		if v, ok := configVariable.GetIdOk(); ok {
			localVariable["id"] = *v
		}
		localConfigVariables[i] = localVariable
	}

	if err := d.Set("config_variable", localConfigVariables); err != nil {
		return diag.FromErr(err)
	}

	actualVariables := config.GetVariables()
	localBrowserVariables := make([]map[string]interface{}, len(actualVariables))
	for i, variable := range actualVariables {
		localVariable := make(map[string]interface{})
		if v, ok := variable.GetTypeOk(); ok {
			localVariable["type"] = *v
		}
		if v, ok := variable.GetNameOk(); ok {
			localVariable["name"] = *v
		}
		if v, ok := variable.GetExampleOk(); ok {
			localVariable["example"] = *v
		}
		if v, ok := variable.GetIdOk(); ok {
			localVariable["id"] = *v
		}
		if v, ok := variable.GetPatternOk(); ok {
			localVariable["pattern"] = *v
		}
		localBrowserVariables[i] = localVariable
	}

	if err := d.Set("browser_variable", localBrowserVariables); err != nil {
		return diag.FromErr(err)
	}

	if err := d.Set("device_ids", syntheticsTest.GetOptions().DeviceIds); err != nil {
		return diag.FromErr(err)
	}

	if err := d.Set("locations", syntheticsTest.Locations); err != nil {
		return diag.FromErr(err)
	}

	actualOptions := syntheticsTest.GetOptions()
	localOptionsList := make(map[string]interface{})
	if actualOptions.HasFollowRedirects() {
		localOptionsList["follow_redirects"] = actualOptions.GetFollowRedirects()
	}
	if actualOptions.HasMinFailureDuration() {
		localOptionsList["min_failure_duration"] = actualOptions.GetMinFailureDuration()
	}
	if actualOptions.HasMinLocationFailed() {
		localOptionsList["min_location_failed"] = actualOptions.GetMinLocationFailed()
	}
	if actualOptions.HasTickEvery() {
		localOptionsList["tick_every"] = actualOptions.GetTickEvery()
	}
	if actualOptions.HasAcceptSelfSigned() {
		localOptionsList["accept_self_signed"] = actualOptions.GetAcceptSelfSigned()
	}
	if actualOptions.HasAllowInsecure() {
		localOptionsList["allow_insecure"] = actualOptions.GetAllowInsecure()
	}
	if actualOptions.HasRetry() {
		retry := actualOptions.GetRetry()
		optionsListRetry := make(map[string]interface{})
		optionsListRetry["count"] = retry.GetCount()

		if interval, ok := retry.GetIntervalOk(); ok {
			optionsListRetry["interval"] = interval
		}

		localOptionsList["retry"] = []map[string]interface{}{optionsListRetry}
	}
	if actualOptions.HasMonitorOptions() {
		actualMonitorOptions := actualOptions.GetMonitorOptions()
		renotifyInterval := actualMonitorOptions.GetRenotifyInterval()

		optionsListMonitorOptions := make(map[string]int64)
		optionsListMonitorOptions["renotify_interval"] = renotifyInterval
		localOptionsList["monitor_options"] = []map[string]int64{optionsListMonitorOptions}
	}
	if actualOptions.HasNoScreenshot() {
		localOptionsList["no_screenshot"] = actualOptions.GetNoScreenshot()
	}
	if actualOptions.HasMonitorName() {
		localOptionsList["monitor_name"] = actualOptions.GetMonitorName()
	}
	if actualOptions.HasMonitorPriority() {
		localOptionsList["monitor_priority"] = actualOptions.GetMonitorPriority()
	}
	if actualOptions.HasRestrictedRoles() {
		localOptionsList["restricted_roles"] = actualOptions.GetRestrictedRoles()
	}
	if actualOptions.HasCi() {
		actualCi := actualOptions.GetCi()
		ciOptions := make(map[string]interface{})
		ciOptions["execution_rule"] = actualCi.GetExecutionRule()

		localOptionsList["ci"] = ciOptions
	}

	if rumSettings, ok := actualOptions.GetRumSettingsOk(); ok {
		localRumSettings := make(map[string]interface{})
		localRumSettings["is_enabled"] = rumSettings.GetIsEnabled()

		if rumSettings.HasApplicationId() {
			localRumSettings["application_id"] = rumSettings.GetApplicationId()
		}

		if rumSettings.HasClientTokenId() {
			localRumSettings["client_token_id"] = rumSettings.GetClientTokenId()
		}

		localOptionsList["rum_settings"] = []map[string]interface{}{localRumSettings}
	}

	localOptionsLists := make([]map[string]interface{}, 1)
	localOptionsLists[0] = localOptionsList
	if err := d.Set("options_list", localOptionsLists); err != nil {
		return diag.FromErr(err)
	}

	steps := syntheticsTest.GetSteps()
	var localSteps []map[string]interface{}

	for stepIndex, step := range steps {
		localStep := make(map[string]interface{})
		localStep["name"] = step.GetName()
		localStep["type"] = string(step.GetType())
		localStep["timeout"] = step.GetTimeout()

		if allowFailure, ok := step.GetAllowFailureOk(); ok {
			localStep["allow_failure"] = allowFailure
		}

		if isCritical, ok := step.GetIsCriticalOk(); ok {
			localStep["is_critical"] = isCritical
		}

		localParams := make(map[string]interface{})
		params := step.GetParams()
		paramsMap := params.(map[string]interface{})

		for key, value := range paramsMap {
			localParams[convertStepParamsKey(key)] = convertStepParamsValueForState(convertStepParamsKey(key), value)
		}

		if elementParams, ok := localParams["element"]; ok {
			var stepElement interface{}
			utils.GetMetadataFromJSON([]byte(elementParams.(string)), &stepElement)

			if elementUserLocator, ok := stepElement.(map[string]interface{})["userLocator"]; ok {
				userLocator := elementUserLocator.(map[string]interface{})
				values := userLocator["values"]
				value := values.([]interface{})[0]

				localElementUserLocator := map[string]interface{}{
					"fail_test_on_cannot_locate": userLocator["failTestOnCannotLocate"],
					"value": []map[string]interface{}{
						value.(map[string]interface{}),
					},
				}

				localParams["element_user_locator"] = []map[string]interface{}{localElementUserLocator}
			}
		}

		localStep["params"] = []interface{}{localParams}

		if forceElementUpdate, ok := d.GetOk(fmt.Sprintf("browser_step.%d.force_element_update", stepIndex)); ok {
			localStep["force_element_update"] = forceElementUpdate
		}

		localSteps = append(localSteps, localStep)
	}

	if err := d.Set("browser_step", localSteps); err != nil {
		return diag.FromErr(err)
	}

	if err := d.Set("name", syntheticsTest.GetName()); err != nil {
		return diag.FromErr(err)
	}
	if err := d.Set("message", syntheticsTest.GetMessage()); err != nil {
		return diag.FromErr(err)
	}
	if err := d.Set("status", syntheticsTest.GetStatus()); err != nil {
		return diag.FromErr(err)
	}
	if err := d.Set("tags", syntheticsTest.Tags); err != nil {
		return diag.FromErr(err)
	}
	if err := d.Set("monitor_id", syntheticsTest.MonitorId); err != nil {
		return diag.FromErr(err)
	}
	return nil
}

func updateSyntheticsAPITestLocalState(d *schema.ResourceData, syntheticsTest *datadogV1.SyntheticsAPITest) diag.Diagnostics {
	if err := d.Set("type", syntheticsTest.GetType()); err != nil {
		return diag.FromErr(err)
	}
	if syntheticsTest.HasSubtype() {
		if err := d.Set("subtype", syntheticsTest.GetSubtype()); err != nil {
			return diag.FromErr(err)
		}
	}

	config := syntheticsTest.GetConfig()
	actualRequest := config.GetRequest()
	localRequest := buildLocalRequest(actualRequest)

	if syntheticsTest.GetSubtype() != "multi" {
		if err := d.Set("request_definition", []map[string]interface{}{localRequest}); err != nil {
			return diag.FromErr(err)
		}
	}
	if err := d.Set("request_headers", actualRequest.Headers); err != nil {
		return diag.FromErr(err)
	}
	if err := d.Set("request_query", actualRequest.GetQuery()); err != nil {
		return diag.FromErr(err)
	}

	if basicAuth, ok := actualRequest.GetBasicAuthOk(); ok {
		localAuth := buildLocalBasicAuth(basicAuth)

		if err := d.Set("request_basicauth", []map[string]string{localAuth}); err != nil {
			return diag.FromErr(err)
		}
	}

	if clientCertificate, ok := actualRequest.GetCertificateOk(); ok {
		localCertificate := make(map[string][]map[string]string)
		localCertificate["cert"] = make([]map[string]string, 1)
		localCertificate["cert"][0] = make(map[string]string)
		localCertificate["key"] = make([]map[string]string, 1)
		localCertificate["key"][0] = make(map[string]string)

		cert := clientCertificate.GetCert()
		localCertificate["cert"][0]["filename"] = cert.GetFilename()

		key := clientCertificate.GetKey()
		localCertificate["key"][0]["filename"] = key.GetFilename()

		// the content of client certificate is write-only so it will not be returned by the API.
		// To avoid useless diff but also prevent storing the value in clear in the state
		// we store a hash of the value.
		if configCertificateContent, ok := d.GetOk("request_client_certificate.0.cert.0.content"); ok {
			localCertificate["cert"][0]["content"] = getCertificateStateValue(configCertificateContent.(string))
		}
		if configKeyContent, ok := d.GetOk("request_client_certificate.0.key.0.content"); ok {
			localCertificate["key"][0]["content"] = getCertificateStateValue(configKeyContent.(string))
		}

		if err := d.Set("request_client_certificate", []map[string][]map[string]string{localCertificate}); err != nil {
			return diag.FromErr(err)
		}
	}

	if proxy, ok := actualRequest.GetProxyOk(); ok {
		localProxy := make(map[string]interface{})
		localProxy["url"] = proxy.GetUrl()
		localProxy["headers"] = proxy.GetHeaders()

		d.Set("request_proxy", []map[string]interface{}{localProxy})
	}

	actualAssertions := config.GetAssertions()
	localAssertions, err := buildLocalAssertions(actualAssertions)

	if err != nil {
		return diag.FromErr(err)
	}

	if err := d.Set("assertion", localAssertions); err != nil {
		return diag.FromErr(err)
	}

	configVariables := config.GetConfigVariables()
	localConfigVariables := make([]map[string]interface{}, len(configVariables))
	for i, configVariable := range configVariables {
		localVariable := make(map[string]interface{})
		if v, ok := configVariable.GetTypeOk(); ok {
			localVariable["type"] = *v
		}
		if v, ok := configVariable.GetNameOk(); ok {
			localVariable["name"] = *v
		}

		if configVariable.GetType() != "global" {
			if v, ok := configVariable.GetExampleOk(); ok {
				localVariable["example"] = *v
			}
			if v, ok := configVariable.GetPatternOk(); ok {
				localVariable["pattern"] = *v
			}
		}
		if v, ok := configVariable.GetIdOk(); ok {
			localVariable["id"] = *v
		}
		localConfigVariables[i] = localVariable
	}

	if err := d.Set("config_variable", localConfigVariables); err != nil {
		return diag.FromErr(err)
	}

	if steps, ok := config.GetStepsOk(); ok {
		localSteps := make([]interface{}, len(*steps))

		for i, step := range *steps {
			localStep := make(map[string]interface{})
			localStep["name"] = step.GetName()
			localStep["subtype"] = step.GetSubtype()

			localAssertions, err := buildLocalAssertions(step.GetAssertions())
			if err != nil {
				return diag.FromErr(err)
			}
			localStep["assertion"] = localAssertions
			localStep["extracted_value"] = buildLocalExtractedValues(step.GetExtractedValues())

			stepRequest := step.GetRequest()
			localRequest := buildLocalRequest(stepRequest)
			localRequest["allow_insecure"] = stepRequest.GetAllowInsecure()
			localRequest["follow_redirects"] = stepRequest.GetFollowRedirects()
			localStep["request_definition"] = []map[string]interface{}{localRequest}
			localStep["request_headers"] = stepRequest.GetHeaders()
			localStep["request_query"] = stepRequest.GetQuery()

			if basicAuth, ok := stepRequest.GetBasicAuthOk(); ok {
				localAuth := buildLocalBasicAuth(basicAuth)
				localStep["request_basicauth"] = []map[string]string{localAuth}
			}

			if clientCertificate, ok := stepRequest.GetCertificateOk(); ok {
				localCertificate := make(map[string][]map[string]string)
				localCertificate["cert"] = make([]map[string]string, 1)
				localCertificate["cert"][0] = make(map[string]string)
				localCertificate["key"] = make([]map[string]string, 1)
				localCertificate["key"][0] = make(map[string]string)

				cert := clientCertificate.GetCert()
				localCertificate["cert"][0]["filename"] = cert.GetFilename()

				key := clientCertificate.GetKey()
				localCertificate["key"][0]["filename"] = key.GetFilename()

				certContentKey := fmt.Sprintf("api_step.%d.request_client_certificate.0.cert.0.content", i)
				keyContentKey := fmt.Sprintf("api_step.%d.request_client_certificate.0.key.0.content", i)

				// the content of client certificate is write-only so it will not be returned by the API.
				// To avoid useless diff but also prevent storing the value in clear in the state
				// we store a hash of the value.
				if configCertificateContent, ok := d.GetOk(certContentKey); ok {
					localCertificate["cert"][0]["content"] = getCertificateStateValue(configCertificateContent.(string))
				}
				if configKeyContent, ok := d.GetOk(keyContentKey); ok {
					localCertificate["key"][0]["content"] = getCertificateStateValue(configKeyContent.(string))
				}

				localStep["request_client_certificate"] = []map[string][]map[string]string{localCertificate}
			}

			if proxy, ok := stepRequest.GetProxyOk(); ok {
				localProxy := make(map[string]interface{})
				localProxy["url"] = proxy.GetUrl()
				localProxy["headers"] = proxy.GetHeaders()

				localStep["request_proxy"] = []map[string]interface{}{localProxy}
			}

			localStep["allow_failure"] = step.GetAllowFailure()
			localStep["is_critical"] = step.GetIsCritical()

			if retry, ok := step.GetRetryOk(); ok {
				localRetry := make(map[string]interface{})
				if count, ok := retry.GetCountOk(); ok {
					localRetry["count"] = *count
				}
				if interval, ok := retry.GetIntervalOk(); ok {
					localRetry["interval"] = *interval
				}
				localStep["retry"] = []map[string]interface{}{localRetry}
			}

			localSteps[i] = localStep
		}

		if err := d.Set("api_step", localSteps); err != nil {
			return diag.FromErr(err)
		}
	}

	if err := d.Set("device_ids", syntheticsTest.GetOptions().DeviceIds); err != nil {
		return diag.FromErr(err)
	}

	if err := d.Set("locations", syntheticsTest.Locations); err != nil {
		return diag.FromErr(err)
	}

	actualOptions := syntheticsTest.GetOptions()
	localOptionsList := make(map[string]interface{})
	if actualOptions.HasFollowRedirects() {
		localOptionsList["follow_redirects"] = actualOptions.GetFollowRedirects()
	}
	if actualOptions.HasMinFailureDuration() {
		localOptionsList["min_failure_duration"] = actualOptions.GetMinFailureDuration()
	}
	if actualOptions.HasMinLocationFailed() {
		localOptionsList["min_location_failed"] = actualOptions.GetMinLocationFailed()
	}
	if actualOptions.HasTickEvery() {
		localOptionsList["tick_every"] = actualOptions.GetTickEvery()
	}
	if actualOptions.HasAcceptSelfSigned() {
		localOptionsList["accept_self_signed"] = actualOptions.GetAcceptSelfSigned()
	}
	if actualOptions.HasCheckCertificateRevocation() {
		localOptionsList["check_certificate_revocation"] = actualOptions.GetCheckCertificateRevocation()
	}
	if actualOptions.HasAllowInsecure() {
		localOptionsList["allow_insecure"] = actualOptions.GetAllowInsecure()
	}
	if actualOptions.HasRetry() {
		retry := actualOptions.GetRetry()
		optionsListRetry := make(map[string]interface{})
		optionsListRetry["count"] = retry.GetCount()

		if interval, ok := retry.GetIntervalOk(); ok {
			optionsListRetry["interval"] = interval
		}

		localOptionsList["retry"] = []map[string]interface{}{optionsListRetry}
	}
	if actualOptions.HasMonitorOptions() {
		actualMonitorOptions := actualOptions.GetMonitorOptions()
		renotifyInterval := actualMonitorOptions.GetRenotifyInterval()

		optionsListMonitorOptions := make(map[string]int64)
		optionsListMonitorOptions["renotify_interval"] = renotifyInterval
		localOptionsList["monitor_options"] = []map[string]int64{optionsListMonitorOptions}
	}
	if actualOptions.HasMonitorName() {
		localOptionsList["monitor_name"] = actualOptions.GetMonitorName()
	}
	if actualOptions.HasMonitorPriority() {
		localOptionsList["monitor_priority"] = actualOptions.GetMonitorPriority()
	}
	if actualOptions.HasRestrictedRoles() {
		localOptionsList["restricted_roles"] = actualOptions.GetRestrictedRoles()
	}
	if actualOptions.HasCi() {
		actualCi := actualOptions.GetCi()
		ciOptions := make(map[string]interface{})
		ciOptions["execution_rule"] = actualCi.GetExecutionRule()

		localOptionsList["ci"] = []map[string]interface{}{ciOptions}
	}

	localOptionsLists := make([]map[string]interface{}, 1)
	localOptionsLists[0] = localOptionsList
	if err := d.Set("options_list", localOptionsLists); err != nil {
		return diag.FromErr(err)
	}

	if err := d.Set("name", syntheticsTest.GetName()); err != nil {
		return diag.FromErr(err)
	}
	if err := d.Set("message", syntheticsTest.GetMessage()); err != nil {
		return diag.FromErr(err)
	}
	if err := d.Set("status", syntheticsTest.GetStatus()); err != nil {
		return diag.FromErr(err)
	}
	if err := d.Set("tags", syntheticsTest.Tags); err != nil {
		return diag.FromErr(err)
	}
	if err := d.Set("monitor_id", syntheticsTest.MonitorId); err != nil {
		return diag.FromErr(err)
	}
	return nil
}

func convertToString(i interface{}) string {
	switch v := i.(type) {
	case bool:
		return strconv.FormatBool(v)
	case int:
		return strconv.Itoa(v)
	case float64:
		return strconv.FormatFloat(v, 'f', -1, 64)
	case string:
		return v
	case datadogV1.HTTPMethod:
		return string(v)
	default:
		// TODO: manage target for JSON body assertions
		valStrr, err := json.Marshal(v)
		if err == nil {
			return string(valStrr)
		}
		return ""
	}
}

func setFloatTargetValue(subTarget *datadogV1.SyntheticsAssertionJSONPathTargetTarget, value string) {
	if floatValue, err := strconv.ParseFloat(value, 64); err == nil {
		subTarget.SetTargetValue(floatValue)
	}
}

func validateSyntheticsAssertionOperator(val interface{}, key string) (warns []string, errs []error) {
	_, err := datadogV1.NewSyntheticsAssertionOperatorFromValue(val.(string))
	if err != nil {
		_, err2 := datadogV1.NewSyntheticsAssertionJSONPathOperatorFromValue(val.(string))
		if err2 != nil {
			errs = append(errs, err, err2)
		}
	}
	return
}

func isCertHash(content string) bool {
	// a sha256 hash consists of 64 hexadecimal characters
	isHash, _ := regexp.MatchString("^[A-Fa-f0-9]{64}$", content)

	return isHash
}

// get the sha256 of a client certificate content
// in some case where Terraform compares the state value
// we already get the hashed value so we don't need to
// hash it again
func getCertificateStateValue(content string) string {
	if isHash := isCertHash(content); isHash {
		return content
	}

	return utils.ConvertToSha256(content)
}

func getParamsKeysForStepType(stepType datadogV1.SyntheticsStepType) []string {
	switch stepType {
	case datadogV1.SYNTHETICSSTEPTYPE_ASSERT_CURRENT_URL:
		return []string{"check", "value"}

	case datadogV1.SYNTHETICSSTEPTYPE_ASSERT_ELEMENT_ATTRIBUTE:
		return []string{"attribute", "check", "element", "value"}

	case datadogV1.SYNTHETICSSTEPTYPE_ASSERT_ELEMENT_CONTENT:
		return []string{"check", "element", "value"}

	case datadogV1.SYNTHETICSSTEPTYPE_ASSERT_ELEMENT_PRESENT:
		return []string{"element"}

	case datadogV1.SYNTHETICSSTEPTYPE_ASSERT_EMAIL:
		return []string{"email"}

	case datadogV1.SYNTHETICSSTEPTYPE_ASSERT_FILE_DOWNLOAD:
		return []string{"file"}

	case datadogV1.SYNTHETICSSTEPTYPE_ASSERT_FROM_JAVASCRIPT:
		return []string{"code", "element"}

	case datadogV1.SYNTHETICSSTEPTYPE_ASSERT_PAGE_CONTAINS:
		return []string{"value"}

	case datadogV1.SYNTHETICSSTEPTYPE_ASSERT_PAGE_LACKS:
		return []string{"value"}

	case datadogV1.SYNTHETICSSTEPTYPE_CLICK:
		return []string{"click_type", "element"}

	case datadogV1.SYNTHETICSSTEPTYPE_EXTRACT_FROM_JAVASCRIPT:
		return []string{"code", "element", "variable"}

	case datadogV1.SYNTHETICSSTEPTYPE_EXTRACT_VARIABLE:
		return []string{"element", "variable"}

	case datadogV1.SYNTHETICSSTEPTYPE_GO_TO_EMAIL_LINK:
		return []string{"value"}

	case datadogV1.SYNTHETICSSTEPTYPE_GO_TO_URL:
		return []string{"value"}

	case datadogV1.SYNTHETICSSTEPTYPE_HOVER:
		return []string{"element"}

	case datadogV1.SYNTHETICSSTEPTYPE_PLAY_SUB_TEST:
		return []string{"playing_tab_id", "subtest_public_id"}

	case datadogV1.SYNTHETICSSTEPTYPE_PRESS_KEY:
		return []string{"modifiers", "value"}

	case datadogV1.SYNTHETICSSTEPTYPE_REFRESH:
		return []string{}

	case datadogV1.SYNTHETICSSTEPTYPE_RUN_API_TEST:
		return []string{"request"}

	case datadogV1.SYNTHETICSSTEPTYPE_SCROLL:
		return []string{"element", "x", "y"}

	case datadogV1.SYNTHETICSSTEPTYPE_SELECT_OPTION:
		return []string{"element", "value"}

	case datadogV1.SYNTHETICSSTEPTYPE_TYPE_TEXT:
		return []string{"delay", "element", "value"}

	case datadogV1.SYNTHETICSSTEPTYPE_UPLOAD_FILES:
		return []string{"element", "files", "with_click"}

	case datadogV1.SYNTHETICSSTEPTYPE_WAIT:
		return []string{"value"}
	}

	return []string{}
}

func convertStepParamsValueForConfig(stepType datadogV1.SyntheticsStepType, key string, value interface{}) interface{} {
	switch key {
	case "element", "email", "file", "files", "request":
		var result interface{}
		if err := utils.GetMetadataFromJSON([]byte(value.(string)), &result); err != nil {
			log.Printf("[ERROR] Error converting step param %s: %v", key, err)
		}
		return result

	case "playing_tab_id":
		result, _ := strconv.Atoi(value.(string))
		return result

	case "value":
		if stepType == datadogV1.SYNTHETICSSTEPTYPE_WAIT {
			result, _ := strconv.Atoi(value.(string))
			return result
		}

		return value

	case "variable":
		return value.([]interface{})[0]
	}

	return value
}

func convertStepParamsValueForState(key string, value interface{}) interface{} {
	switch key {
	case "element", "email", "file", "files", "request":
		result, _ := json.Marshal(value)
		return string(result)

	case "playing_tab_id", "value":
		return convertToString(value)

	case "variable":
		return []interface{}{value}
	}

	return value
}

func convertStepParamsKey(key string) string {
	switch key {
	case "click_type":
		return "clickType"

	case "clickType":
		return "click_type"

	case "playing_tab_id":
		return "playingTabId"

	case "playingTabId":
		return "playing_tab_id"

	case "subtest_public_id":
		return "subtestPublicId"

	case "subtestPublicId":
		return "subtest_public_id"

	case "with_click":
		return "withClick"

	case "withClick":
		return "with_click"
	}

	return key
}<|MERGE_RESOLUTION|>--- conflicted
+++ resolved
@@ -500,7 +500,6 @@
 					Type:        schema.TypeBool,
 					Optional:    true,
 				},
-<<<<<<< HEAD
 				"ci": {
 					Description: "CI/CD options for a Synthetic test.",
 					Type:        schema.TypeList,
@@ -516,7 +515,7 @@
 							},
 						},
 					},
-=======
+				},
 				"rum_settings": {
 					Description: "The RUM data collection settings for the Synthetic browser test.",
 					Type:        schema.TypeList,
@@ -542,7 +541,6 @@
 						},
 					},
 					Optional: true,
->>>>>>> 0c3cacec
 				},
 			},
 		},
@@ -1828,7 +1826,6 @@
 			options.SetRestrictedRoles(roles)
 		}
 
-<<<<<<< HEAD
 		if ciRaw, ok := d.GetOk("options_list.0.ci"); ok {
 			ci := ciRaw.(map[string]interface{})
 
@@ -1836,7 +1833,8 @@
 			ciOptions.SetExecutionRule(datadogV1.SyntheticsTestExecutionRule(ci["execution_rule"].(string)))
 
 			options.SetCi(ciOptions)
-=======
+		}
+
 		if rum_settings, ok := d.GetOk("options_list.0.rum_settings.0"); ok {
 			settings := rum_settings.(map[string]interface{})
 			isEnabled := settings["is_enabled"]
@@ -1858,7 +1856,6 @@
 			}
 
 			options.SetRumSettings(rumSettings)
->>>>>>> 0c3cacec
 		}
 	}
 

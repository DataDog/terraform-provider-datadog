--- conflicted
+++ resolved
@@ -481,11 +481,7 @@
 		}
 	}
 
-<<<<<<< HEAD
-	return &schema.Schema{
-=======
 	browserStepSchema := schema.Schema{
->>>>>>> 97df4dbb
 		Description: "Steps for browser tests.",
 		Type:        schema.TypeList,
 		Optional:    true,
@@ -513,7 +509,6 @@
 					Optional:    true,
 				},
 				"params": &paramsSchema,
-<<<<<<< HEAD
 				"force_element_update": {
 					Description: `Force update of the "element" parameter for the step`,
 					Type:        schema.TypeBool,
@@ -522,10 +517,6 @@
 			},
 		},
 	}
-=======
-			},
-		},
-	}
 
 	if detailedParams == false {
 		browserStepSchema.ConflictsWith = []string{"browser_step"}
@@ -533,7 +524,6 @@
 	}
 
 	return &browserStepSchema
->>>>>>> 97df4dbb
 }
 
 func syntheticsBrowserStepParams() schema.Schema {
@@ -575,7 +565,6 @@
 					Description: "Element to use for the step, json encoded string.",
 					Type:        schema.TypeString,
 					Optional:    true,
-<<<<<<< HEAD
 					DiffSuppressFunc: func(key, old, new string, d *schema.ResourceData) bool {
 						// if there is no old value we let TF handle this
 						if old == "" {
@@ -594,8 +583,6 @@
 						// are updated by the backend.
 						return true
 					},
-=======
->>>>>>> 97df4dbb
 				},
 				"email": {
 					Description: `Details of the email for an "assert email" step.`,
@@ -1525,11 +1512,7 @@
 			useLegacyStep = true
 		}
 
-<<<<<<< HEAD
 		for stepIndex, step := range steps {
-=======
-		for _, step := range steps {
->>>>>>> 97df4dbb
 			localStep := make(map[string]interface{})
 			localStep["name"] = step.GetName()
 			localStep["type"] = string(step.GetType())
@@ -1551,13 +1534,10 @@
 				}
 
 				localStep["params"] = []interface{}{localParams}
-<<<<<<< HEAD
 
 				if forceElementUpdate, ok := d.GetOk("browser_step." + convertToString(stepIndex) + ".force_element_update"); ok {
 					localStep["force_element_update"] = forceElementUpdate
 				}
-=======
->>>>>>> 97df4dbb
 			}
 
 			localSteps = append(localSteps, localStep)

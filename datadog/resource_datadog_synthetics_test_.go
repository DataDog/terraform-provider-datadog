--- conflicted
+++ resolved
@@ -1972,14 +1972,10 @@
 		request.SetHost(attr.(string))
 	}
 	if attr, ok := d.GetOk("request_definition.0.port"); ok {
-<<<<<<< HEAD
-		request.SetPort(attr.(string))
-=======
 		port := attr.(string)
 		request.SetPort(datadogV1.SyntheticsTestRequestPort{
 			SyntheticsTestRequestVariablePort: &port,
 		})
->>>>>>> d706ac39
 	}
 	if attr, ok := d.GetOk("request_definition.0.dns_server"); ok {
 		request.SetDnsServer(attr.(string))
@@ -2073,14 +2069,10 @@
 					request.SetAllowInsecure(requestMap["allow_insecure"].(bool))
 					if step.SyntheticsAPITestStep.GetSubtype() == "grpc" {
 						request.SetHost(requestMap["host"].(string))
-<<<<<<< HEAD
-						request.SetPort(requestMap["port"].(string))
-=======
 						port := requestMap["port"].(string)
 						request.SetPort(datadogV1.SyntheticsTestRequestPort{
 							SyntheticsTestRequestVariablePort: &port,
 						})
->>>>>>> d706ac39
 						request.SetService(requestMap["service"].(string))
 						request.SetMessage(requestMap["message"].(string))
 						if v, ok := requestMap["call_type"].(string); ok && v != "" {

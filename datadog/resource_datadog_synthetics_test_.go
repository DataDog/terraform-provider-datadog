--- conflicted
+++ resolved
@@ -1162,17 +1162,15 @@
 					Type:        schema.TypeString,
 					Required:    true,
 				},
-<<<<<<< HEAD
 				"local_key": {
 					Description: "A unique identifier used to track steps after reordering.",
 					Type:        schema.TypeString,
 					Optional:    true,
-=======
+        },
 				"public_id": {
 					Description: "The identifier of the step on the backend.",
 					Type:        schema.TypeString,
 					Computed:    true,
->>>>>>> ae3b0659
 				},
 				"type": {
 					Description:      "Type of the step.",
@@ -2153,15 +2151,13 @@
 			localStep["force_element_update"] = forceElementUpdate
 		}
 
-<<<<<<< HEAD
 		localKey, ok := d.GetOk(fmt.Sprintf("browser_step.%d.local_key", stepIndex))
 		if ok {
 			localStep["local_key"] = localKey
-=======
+    }
 		publicId, ok := d.GetOk(fmt.Sprintf("browser_step.%d.public_id", stepIndex))
 		if ok {
 			localStep["public_id"] = publicId
->>>>>>> ae3b0659
 		}
 
 		params := step.GetParams()

--- conflicted
+++ resolved
@@ -771,22 +771,17 @@
 	if actualOptions.HasAllowInsecure() {
 		localOption["allow_insecure"] = convertToString(actualOptions.GetAllowInsecure())
 	}
-<<<<<<< HEAD
+	if actualOptions.HasRetry() {
+		retry := actualOptions.GetRetry()
+		localOptions["retry_count"] = convertToString(retry.GetCount())
+
+		if interval, ok := retry.GetIntervalOk(); ok {
+			localOptions["retry_interval"] = convertToString(interval)
+		}
+	}
 	localOptions = append(localOptions, localOption)
 	d.Set("options", localOption)
 	d.Set("options_list", localOptions)
-=======
-	if actualOptions.HasRetry() {
-		retry := actualOptions.GetRetry()
-		localOptions["retry_count"] = convertToString(retry.GetCount())
-
-		if interval, ok := retry.GetIntervalOk(); ok {
-			localOptions["retry_interval"] = convertToString(interval)
-		}
-	}
-
-	d.Set("options", localOptions)
->>>>>>> aa7b8006
 
 	d.Set("name", syntheticsTest.GetName())
 	d.Set("message", syntheticsTest.GetMessage())

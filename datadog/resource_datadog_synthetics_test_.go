// For more info about writing custom provider: https://www.terraform.io/docs/extend/writing-custom-providers.html

package datadog

import (
	"encoding/json"
	"fmt"
	"log"
	_nethttp "net/http"
	"regexp"
	"strconv"

	datadogV1 "github.com/DataDog/datadog-api-client-go/api/v1/datadog"
	"github.com/hashicorp/terraform-plugin-sdk/helper/schema"
	"github.com/hashicorp/terraform-plugin-sdk/helper/validation"
)

var syntheticsConfigVariableTypes = []string{"text"}

func resourceDatadogSyntheticsTest() *schema.Resource {
	return &schema.Resource{
		Description: "Provides a Datadog synthetics test resource. This can be used to create and manage Datadog synthetics test.",
		Create:      resourceDatadogSyntheticsTestCreate,
		Read:        resourceDatadogSyntheticsTestRead,
		Update:      resourceDatadogSyntheticsTestUpdate,
		Delete:      resourceDatadogSyntheticsTestDelete,
		Importer: &schema.ResourceImporter{
			State: schema.ImportStatePassthrough,
		},
		Schema: map[string]*schema.Schema{
			"type": {
				Description:  "Synthetics test type (`api` or `browser`).",
				Type:         schema.TypeString,
				Required:     true,
				ValidateFunc: validateEnumValue(datadogV1.NewSyntheticsTestDetailsTypeFromValue),
			},
			"subtype": {
				Description: "When `type` is `api`, choose from `http`, `ssl`, `tcp` or `dns`. Defaults to `http`.",
				Type:        schema.TypeString,
				Optional:    true,
				DiffSuppressFunc: func(key, old, new string, d *schema.ResourceData) bool {
					if d.Get("type") == "api" && old == "http" && new == "" {
						// defaults to http if type is api for retro-compatibility
						return true
					}
					return old == new
				},
				ValidateFunc: validateEnumValue(datadogV1.NewSyntheticsTestDetailsSubTypeFromValue),
			},
			"request": syntheticsTestRequest(),
			"request_headers": {
				Description: "Header name and value map.",
				Type:        schema.TypeMap,
				Optional:    true,
			},
			"request_query": {
				Description: "Query arguments name and value map.",
				Type:        schema.TypeMap,
				Optional:    true,
			},
			"request_basicauth": {
				Description: "The HTTP basic authentication credentials. Exactly one nested block is allowed with the structure below.",
				Type:        schema.TypeList,
				Optional:    true,
				MaxItems:    1,
				Elem: &schema.Resource{
					Schema: map[string]*schema.Schema{
						"username": {
							Description: "Username for authentication.",
							Type:        schema.TypeString,
							Required:    true,
						},
						"password": {
							Description: "Password for authentication.",
							Type:        schema.TypeString,
							Required:    true,
							Sensitive:   true,
						},
					},
				},
			},
			"request_client_certificate": {
				Description: "Client certificate to use when performing the test request. Exactly one nested block is allowed with the structure below.",
				Type:        schema.TypeList,
				Optional:    true,
				MaxItems:    1,
				Elem: &schema.Resource{
					Schema: map[string]*schema.Schema{
						"cert": syntheticsTestRequestClientCertificateItem(),
						"key":  syntheticsTestRequestClientCertificateItem(),
					},
				},
			},
			"assertions": {
				Description:   "List of assertions.",
				Type:          schema.TypeList,
				Optional:      true,
				ConflictsWith: []string{"assertion"},
				Deprecated:    "Use assertion instead",
				Elem: &schema.Schema{
					Type: schema.TypeMap,
				},
			},
			"assertion": {
				Description:   "Assertions used for the test. Multiple `assertion` blocks are allowed with the structure below.",
				Type:          schema.TypeList,
				Optional:      true,
				ConflictsWith: []string{"assertions"},
				Elem: &schema.Resource{
					Schema: map[string]*schema.Schema{
						"type": {
							Description:  "Type of assertion. Choose from `body`, `header`, `responseTime`, `statusCode`. **Note** Only some combinations of `type` and `operator` are valid (please refer to [Datadog documentation](https://docs.datadoghq.com/synthetics/api_test/#validation)).",
							Type:         schema.TypeString,
							ValidateFunc: validateEnumValue(datadogV1.NewSyntheticsAssertionTypeFromValue),
							Required:     true,
						},
						"operator": {
							Description:  "Assertion operator. **Note** Only some combinations of `type` and `operator` are valid (please refer to [Datadog documentation](https://docs.datadoghq.com/synthetics/api_test/#validation)).",
							Type:         schema.TypeString,
							Required:     true,
							ValidateFunc: validateSyntheticsAssertionOperator,
						},
						"property": {
							Description: "If assertion type is `header`, this is the header name.",
							Type:        schema.TypeString,
							Optional:    true,
						},
						"target": {
							Description: "Expected value. Depends on the assertion type, refer to [Datadog documentation](https://docs.datadoghq.com/synthetics/api_test/#validation) for details.",
							Type:        schema.TypeString,
							Optional:    true,
						},
						"targetjsonpath": {
							Description: "Expected structure if `operator` is `validatesJSONPath`. Exactly one nested block is allowed with the structure below.",
							Type:        schema.TypeList,
							Optional:    true,
							MaxItems:    1,
							Elem: &schema.Resource{
								Schema: map[string]*schema.Schema{
									"operator": {
										Description: "The specific operator to use on the path.",
										Type:        schema.TypeString,
										Required:    true,
									},
									"jsonpath": {
										Description: "The JSON path to assert.",
										Type:        schema.TypeString,
										Required:    true,
									},
									"targetvalue": {
										Description: "Expected matching value.",
										Type:        schema.TypeString,
										Required:    true,
									},
								},
							},
						},
					},
				},
			},
<<<<<<< HEAD
			"variable":         syntheticsBrowserVariableLegacy(),
			"browser_variable": syntheticsBrowserVariable(),
			"config_variable":  syntheticsConfigVariable(),
=======
			"variable": {
				Description: "Variables used for the test. Multiple `variable` blocks are allowed with the structure below.",
				Type:        schema.TypeList,
				Optional:    true,
				Elem: &schema.Resource{
					Schema: map[string]*schema.Schema{
						"example": {
							Description: "Example for the variable.",
							Type:        schema.TypeString,
							Optional:    true,
						},
						"id": {
							Description: "ID of the global variable to use. This is actually only used (and required) in the case of using a variable of type `global`.",
							Type:        schema.TypeString,
							Optional:    true,
						},
						"name": {
							Description:  "Name of the variable.",
							Type:         schema.TypeString,
							Required:     true,
							ValidateFunc: validation.StringMatch(regexp.MustCompile(`^[A-Z][A-Z0-9_]+[A-Z0-9]$`), "must be all uppercase with underscores"),
						},
						"pattern": {
							Description: "Pattern of the variable.",
							Type:        schema.TypeString,
							Optional:    true,
						},
						"type": {
							Description:  "Type of browser test variable. Allowed enum values: `element`, `email`, `global`, `text`.",
							Type:         schema.TypeString,
							Required:     true,
							ValidateFunc: validateEnumValue(datadogV1.NewSyntheticsBrowserVariableTypeFromValue),
						},
					},
				},
			},
>>>>>>> a4cb5cee
			"device_ids": {
				Description: "Array with the different device IDs used to run the test. Allowed enum values: `laptop_large`, `tablet`, `mobile_small` (only available for `browser` tests).",
				Type:        schema.TypeList,
				Optional:    true,
				Elem: &schema.Schema{
					Type:         schema.TypeString,
					ValidateFunc: validateEnumValue(datadogV1.NewSyntheticsDeviceIDFromValue),
				},
			},
			"locations": {
				Description: "Array of locations used to run the test. Refer to [Datadog documentation](https://docs.datadoghq.com/synthetics/api_test/#request) for available locations (e.g. `aws:eu-central-1`).",
				Type:        schema.TypeList,
				Required:    true,
				Elem: &schema.Schema{
					Type: schema.TypeString,
				},
			},
			"options":      syntheticsTestOptions(),
			"options_list": syntheticsTestOptionsList(),
			"name": {
				Description: "Name of Datadog synthetics test.",
				Type:        schema.TypeString,
				Required:    true,
			},
			"message": {
				Description: "A message to include with notifications for this synthetics test. Email notifications can be sent to specific users by using the same `@username` notation as events.",
				Type:        schema.TypeString,
				Optional:    true,
				Default:     "",
			},
			"tags": {
				Description: "A list of tags to associate with your synthetics test. This can help you categorize and filter tests in the manage synthetics page of the UI. Default is an empty list (`[]`).",
				Type:        schema.TypeList,
				Optional:    true,
				Elem:        &schema.Schema{Type: schema.TypeString},
			},
			"status": {
				Description:  "Define whether you want to start (`live`) or pause (`paused`) a Synthetic test. Allowed enum values: `live`, `paused`",
				Type:         schema.TypeString,
				Required:     true,
				ValidateFunc: validateEnumValue(datadogV1.NewSyntheticsTestPauseStatusFromValue),
			},
			"monitor_id": {
				Description: "ID of the monitor associated with the Datadog synthetics test.",
				Type:        schema.TypeInt,
				Computed:    true,
			},
			"step": syntheticsTestStep(),
		},
	}
}

func syntheticsTestRequest() *schema.Schema {
	return &schema.Schema{
		Description: "The synthetics test request. Required if `type = \"api\"` and `subtype = \"http\"`.",
		Type:        schema.TypeMap,
		Required:    true,
		Elem: &schema.Resource{
			Schema: map[string]*schema.Schema{
				"method": {
					Description:  "The HTTP method. One of `DELETE`, `GET`, `HEAD`, `OPTIONS`, `PATCH`, `POST`, `PUT`.",
					Type:         schema.TypeString,
					Optional:     true,
					ValidateFunc: validateEnumValue(datadogV1.NewHTTPMethodFromValue),
				},
				"url": {
					Description: "The URL to send the request to.",
					Type:        schema.TypeString,
					Optional:    true,
				},
				"body": {
					Description: "The request body.",
					Type:        schema.TypeString,
					Optional:    true,
				},
				"timeout": {
					Description: "Timeout in seconds for the test. Defaults to `60`.",
					Type:        schema.TypeInt,
					Optional:    true,
					Default:     60,
				},
				"host": {
					Description: "Host name to perform the test with.",
					Type:        schema.TypeString,
					Optional:    true,
				},
				"port": {
					Description: "Port to use when performing the test.",
					Type:        schema.TypeInt,
					Optional:    true,
					Default:     60,
				},
				"dns_server": {
					Description: "DNS server to use for DNS tests (`subtype = \"dns\"`).",
					Type:        schema.TypeString,
					Optional:    true,
				},
			},
		},
	}
}

func syntheticsTestRequestClientCertificateItem() *schema.Schema {
	return &schema.Schema{
		Type:     schema.TypeList,
		MaxItems: 1,
		Required: true,
		Elem: &schema.Resource{
			Schema: map[string]*schema.Schema{
				"content": {
					Description: "Content of the certificate.",
					Type:        schema.TypeString,
					Required:    true,
					Sensitive:   true,
				},
				"filename": {
					Description: "File name for the certificate.",
					Type:        schema.TypeString,
					Optional:    true,
					Default:     "Provided in Terraform config",
				},
			},
		},
	}
}

func syntheticsTestOptions() *schema.Schema {
	return &schema.Schema{
		Type:          schema.TypeMap,
		ConflictsWith: []string{"options_list"},
		Deprecated:    "This parameter is deprecated, please use `options_list`",
		DiffSuppressFunc: func(key, old, new string, d *schema.ResourceData) bool {
			if key == "options.follow_redirects" || key == "options.accept_self_signed" || key == "options.allow_insecure" {
				// TF nested schemas is limited to string values only
				// follow_redirects, accept_self_signed and allow_insecure being booleans in Datadog json api
				// we need a sane way to convert from boolean to string
				// and from string to boolean
				oldValue, err1 := strconv.ParseBool(old)
				newValue, err2 := strconv.ParseBool(new)
				if err1 != nil || err2 != nil {
					return false
				}
				return oldValue == newValue
			}
			return old == new
		},
		ValidateFunc: func(val interface{}, key string) (warns []string, errs []error) {
			followRedirectsRaw, ok := val.(map[string]interface{})["follow_redirects"]
			if ok {
				followRedirectsStr := convertToString(followRedirectsRaw)
				switch followRedirectsStr {
				case "0", "1":
					warns = append(warns, fmt.Sprintf("%q.follow_redirects must be either true or false, got: %s (please change 1 => true, 0 => false)", key, followRedirectsStr))
				case "true", "false":
					break
				default:
					errs = append(errs, fmt.Errorf("%q.follow_redirects must be either true or false, got: %s", key, followRedirectsStr))
				}
			}
			acceptSelfSignedRaw, ok := val.(map[string]interface{})["accept_self_signed"]
			if ok {
				acceptSelfSignedStr := convertToString(acceptSelfSignedRaw)
				switch acceptSelfSignedStr {
				case "true", "false":
					break
				default:
					errs = append(errs, fmt.Errorf("%q.accept_self_signed must be either true or false, got: %s", key, acceptSelfSignedStr))
				}
			}
			allowInsecureRaw, ok := val.(map[string]interface{})["allow_insecure"]
			if ok {
				allowInsecureStr := convertToString(allowInsecureRaw)
				switch allowInsecureStr {
				case "true", "false":
					break
				default:
					errs = append(errs, fmt.Errorf("%q.allow_insecure must be either true or false, got: %s", key, allowInsecureStr))
				}
			}
			return
		},
		Optional: true,
		Elem: &schema.Resource{
			Schema: map[string]*schema.Schema{
				"follow_redirects": {
					Type:     schema.TypeBool,
					Optional: true,
				},
				"min_failure_duration": {
					Type:     schema.TypeInt,
					Optional: true,
				},
				"min_location_failed": {
					Type:     schema.TypeInt,
					Optional: true,
				},
				"tick_every": {
					Type:         schema.TypeInt,
					ValidateFunc: validateEnumValue(datadogV1.NewSyntheticsTickIntervalFromValue),
					Required:     true,
				},
				"accept_self_signed": {
					Type:     schema.TypeBool,
					Optional: true,
				},
				"allow_insecure": {
					Type:     schema.TypeBool,
					Optional: true,
				},
				"retry_count": {
					Type:     schema.TypeInt,
					Optional: true,
				},
				"retry_interval": {
					Type:     schema.TypeInt,
					Optional: true,
				},
			},
		},
	}
}

func syntheticsTestOptionsList() *schema.Schema {
	return &schema.Schema{
		Type:          schema.TypeList,
		Optional:      true,
		MaxItems:      1,
		ConflictsWith: []string{"options"},
		Elem: &schema.Resource{
			Schema: map[string]*schema.Schema{
				"allow_insecure": {
					Description: "Allows loading insecure content for an HTTP test.",
					Type:        schema.TypeBool,
					Optional:    true,
				},
				"follow_redirects": {
					Description: "For API HTTP test, whether or not the test should follow redirects.",
					Type:        schema.TypeBool,
					Optional:    true,
				},
				"tick_every": {
					Description:  "How often the test should run (in seconds). Current possible values are `900`, `1800`, `3600`, `21600`, `43200`, `86400`, `604800` plus `60` for API tests or `300` for browser tests.",
					Type:         schema.TypeInt,
					Optional:     true,
					ValidateFunc: validateEnumValue(datadogV1.NewSyntheticsTickIntervalFromValue),
				},
				"accept_self_signed": {
					Description: "For SSL test, whether or not the test should allow self signed certificates.",
					Type:        schema.TypeBool,
					Optional:    true,
				},
				"min_location_failed": {
					Description: "Minimum number of locations in failure required to trigger an alert. Default is `1`.",
					Type:        schema.TypeInt,
					Default:     1,
					Optional:    true,
				},
				"min_failure_duration": {
					Description: "Minimum amount of time in failure required to trigger an alert. Default is `0`.",
					Type:        schema.TypeInt,
					Optional:    true,
				},
				"monitor_options": {
					Type:     schema.TypeList,
					MaxItems: 1,
					Optional: true,
					Elem: &schema.Resource{
						Schema: map[string]*schema.Schema{
							"renotify_interval": {
								Description: "Specify a renotification frequency.",
								Type:        schema.TypeInt,
								Default:     0,
								Optional:    true,
							},
						},
					},
				},
				"retry": {
					Type:     schema.TypeList,
					MaxItems: 1,
					Optional: true,
					Elem: &schema.Resource{
						Schema: map[string]*schema.Schema{
							"count": {
								Description: "Number of retries needed to consider a location as failed before sending a notification alert.",
								Type:        schema.TypeInt,
								Default:     0,
								Optional:    true,
							},
							"interval": {
								Description: "Interval between a failed test and the next retry in milliseconds.",
								Type:        schema.TypeInt,
								Default:     300,
								Optional:    true,
							},
						},
					},
				},
			},
		},
	}
}

func syntheticsConfigVariable() *schema.Schema {
	return &schema.Schema{
		Type:     schema.TypeList,
		Optional: true,
		Elem: &schema.Resource{
			Schema: map[string]*schema.Schema{
				"example": {
					Type:     schema.TypeString,
					Optional: true,
				},
				"name": {
					Type:         schema.TypeString,
					Required:     true,
					ValidateFunc: validation.StringMatch(regexp.MustCompile(`^[A-Z][A-Z0-9_]+[A-Z0-9]$`), "must be all uppercase with underscores"),
				},
				"pattern": {
					Type:     schema.TypeString,
					Optional: true,
				},
				"type": {
					Type:         schema.TypeString,
					Required:     true,
					ValidateFunc: validateEnumValue(datadogV1.NewSyntheticsConfigVariableTypeFromValue),
				},
			},
		},
	}
}

func syntheticsTestStep() *schema.Schema {
	return &schema.Schema{
		Description: "Steps for browser tests.",
		Type:        schema.TypeList,
		Optional:    true,
		Elem: &schema.Resource{
			Schema: map[string]*schema.Schema{
				"name": {
					Description: "Name of the step.",
					Type:        schema.TypeString,
					Required:    true,
				},
				"type": {
					Description:  "Type of the step. Refer to [Datadog documentation](https://docs.datadoghq.com/api/v1/synthetics/#create-a-test) for the complete list of available types.",
					Type:         schema.TypeString,
					Required:     true,
					ValidateFunc: validateEnumValue(datadogV1.NewSyntheticsStepTypeFromValue),
				},
				"allow_failure": {
					Description: "Determines if the step should be allowed to fail.",
					Type:        schema.TypeBool,
					Optional:    true,
				},
				"timeout": {
					Description: "Used to override the default timeout of a step.",
					Type:        schema.TypeInt,
					Optional:    true,
				},
				"params": {
					Description: "Parameters for the step as JSON string.",
					Type:        schema.TypeString,
					Required:    true,
				},
			},
		},
	}
}

func syntheticsBrowserVariableLegacy() *schema.Schema {
	return &schema.Schema{
		Type:          schema.TypeList,
		Optional:      true,
		ConflictsWith: []string{"browser_variable"},
		Deprecated:    "This parameter is deprecated, please use `browser_variable`",
		Elem:          syntheticsBrowserVariableElem(),
	}
}

func syntheticsBrowserVariable() *schema.Schema {
	return &schema.Schema{
		Type:          schema.TypeList,
		Optional:      true,
		ConflictsWith: []string{"variable"},
		Elem:          syntheticsBrowserVariableElem(),
	}
}

func syntheticsBrowserVariableElem() *schema.Resource {
	return &schema.Resource{
		Schema: map[string]*schema.Schema{
			"example": {
				Type:     schema.TypeString,
				Optional: true,
			},
			"id": {
				Type:     schema.TypeString,
				Optional: true,
			},
			"name": {
				Type:         schema.TypeString,
				Required:     true,
				ValidateFunc: validation.StringMatch(regexp.MustCompile(`^[A-Z][A-Z0-9_]+[A-Z0-9]$`), "must be all uppercase with underscores"),
			},
			"pattern": {
				Type:     schema.TypeString,
				Optional: true,
			},
			"type": {
				Type:         schema.TypeString,
				Required:     true,
				ValidateFunc: validateEnumValue(datadogV1.NewSyntheticsBrowserVariableTypeFromValue),
			},
		},
	}
}

func resourceDatadogSyntheticsTestCreate(d *schema.ResourceData, meta interface{}) error {
	providerConf := meta.(*ProviderConfiguration)
	datadogClientV1 := providerConf.DatadogClientV1
	authV1 := providerConf.AuthV1

	syntheticsTest := buildSyntheticsTestStruct(d)
	createdSyntheticsTest, _, err := datadogClientV1.SyntheticsApi.CreateTest(authV1).Body(*syntheticsTest).Execute()
	if err != nil {
		// Note that Id won't be set, so no state will be saved.
		return translateClientError(err, "error creating synthetics test")
	}

	// If the Create callback returns with or without an error without an ID set using SetId,
	// the resource is assumed to not be created, and no state is saved.
	d.SetId(createdSyntheticsTest.GetPublicId())

	// Return the read function to ensure the state is reflected in the terraform.state file
	return resourceDatadogSyntheticsTestRead(d, meta)
}

func resourceDatadogSyntheticsTestRead(d *schema.ResourceData, meta interface{}) error {
	providerConf := meta.(*ProviderConfiguration)
	datadogClientV1 := providerConf.DatadogClientV1
	authV1 := providerConf.AuthV1

	var syntheticsTest datadogV1.SyntheticsTestDetails
	var err error
	var httpresp *_nethttp.Response

	if d.Get("type") == "browser" {
		syntheticsTest, httpresp, err = datadogClientV1.SyntheticsApi.GetBrowserTest(authV1, d.Id()).Execute()
	} else {
		syntheticsTest, httpresp, err = datadogClientV1.SyntheticsApi.GetTest(authV1, d.Id()).Execute()

		// re-fetch test if it was actually a browser but we didn't have the info earlier
		if syntheticsTest.GetType() == "browser" {
			syntheticsTest, _, err = datadogClientV1.SyntheticsApi.GetBrowserTest(authV1, d.Id()).Execute()
		}
	}

	if err != nil {
		if httpresp != nil && httpresp.StatusCode == 404 {
			// Delete the resource from the local state since it doesn't exist anymore in the actual state
			d.SetId("")
			return nil
		}
		return translateClientError(err, "error getting synthetics test")
	}

	return updateSyntheticsTestLocalState(d, &syntheticsTest)
}

func resourceDatadogSyntheticsTestUpdate(d *schema.ResourceData, meta interface{}) error {
	providerConf := meta.(*ProviderConfiguration)
	datadogClientV1 := providerConf.DatadogClientV1
	authV1 := providerConf.AuthV1

	syntheticsTest := buildSyntheticsTestStruct(d)
	if _, _, err := datadogClientV1.SyntheticsApi.UpdateTest(authV1, d.Id()).Body(*syntheticsTest).Execute(); err != nil {
		// If the Update callback returns with or without an error, the full state is saved.
		return translateClientError(err, "error updating synthetics test")
	}

	// Return the read function to ensure the state is reflected in the terraform.state file
	return resourceDatadogSyntheticsTestRead(d, meta)
}

func resourceDatadogSyntheticsTestDelete(d *schema.ResourceData, meta interface{}) error {
	providerConf := meta.(*ProviderConfiguration)
	datadogClientV1 := providerConf.DatadogClientV1
	authV1 := providerConf.AuthV1

	syntheticsDeleteTestsPayload := datadogV1.SyntheticsDeleteTestsPayload{PublicIds: &[]string{d.Id()}}
	if _, _, err := datadogClientV1.SyntheticsApi.DeleteTests(authV1).Body(syntheticsDeleteTestsPayload).Execute(); err != nil {
		// The resource is assumed to still exist, and all prior state is preserved.
		return translateClientError(err, "error deleting synthetics test")
	}

	// The resource is assumed to be destroyed, and all state is removed.
	return nil
}

func isTargetOfTypeInt(assertionType datadogV1.SyntheticsAssertionType, assertionOperator datadogV1.SyntheticsAssertionOperator) bool {
	for _, intTargetAssertionType := range []datadogV1.SyntheticsAssertionType{datadogV1.SYNTHETICSASSERTIONTYPE_RESPONSE_TIME, datadogV1.SYNTHETICSASSERTIONTYPE_CERTIFICATE} {
		if assertionType == intTargetAssertionType {
			return true
		}
	}
	if assertionType == datadogV1.SYNTHETICSASSERTIONTYPE_STATUS_CODE &&
		(assertionOperator == datadogV1.SYNTHETICSASSERTIONOPERATOR_IS || assertionOperator == datadogV1.SYNTHETICSASSERTIONOPERATOR_IS_NOT) {
		return true
	}
	return false
}

func buildSyntheticsTestStruct(d *schema.ResourceData) *datadogV1.SyntheticsTestDetails {
	request := datadogV1.NewSyntheticsTestRequest()
	if attr, ok := d.GetOk("request.method"); ok {
		request.SetMethod(datadogV1.HTTPMethod(attr.(string)))
	}
	if attr, ok := d.GetOk("request.url"); ok {
		request.SetUrl(attr.(string))
	}
	if attr, ok := d.GetOk("request.body"); ok {
		request.SetBody(attr.(string))
	}
	if attr, ok := d.GetOk("request.timeout"); ok {
		timeoutInt, _ := strconv.Atoi(attr.(string))
		request.SetTimeout(float64(timeoutInt))
	}
	if attr, ok := d.GetOk("request.host"); ok {
		request.SetHost(attr.(string))
	}
	if attr, ok := d.GetOk("request.port"); ok {
		portInt, _ := strconv.Atoi(attr.(string))
		request.SetPort(int64(portInt))
	}
	if attr, ok := d.GetOk("request.dns_server"); ok {
		request.SetDnsServer(attr.(string))
	}
	if attr, ok := d.GetOk("request_query"); ok {
		query := attr.(map[string]interface{})
		if len(query) > 0 {
			request.SetQuery(query)
		}
	}
	if username, ok := d.GetOk("request_basicauth.0.username"); ok {
		if password, ok := d.GetOk("request_basicauth.0.password"); ok {
			basicAuth := datadogV1.NewSyntheticsBasicAuth(password.(string), username.(string))
			request.SetBasicAuth(*basicAuth)
		}
	}
	if attr, ok := d.GetOk("request_headers"); ok {
		headers := attr.(map[string]interface{})
		if len(headers) > 0 {
			request.SetHeaders(make(map[string]string))
		}
		for k, v := range headers {
			request.GetHeaders()[k] = v.(string)
		}
	}

	if _, ok := d.GetOk("request_client_certificate"); ok {
		cert := datadogV1.SyntheticsTestRequestCertificateItem{}
		key := datadogV1.SyntheticsTestRequestCertificateItem{}

		if attr, ok := d.GetOk("request_client_certificate.0.cert.0.filename"); ok {
			cert.SetFilename(attr.(string))
		}
		if attr, ok := d.GetOk("request_client_certificate.0.cert.0.content"); ok {
			cert.SetContent(attr.(string))
		}

		if attr, ok := d.GetOk("request_client_certificate.0.key.0.filename"); ok {
			key.SetFilename(attr.(string))
		}
		if attr, ok := d.GetOk("request_client_certificate.0.key.0.content"); ok {
			key.SetContent(attr.(string))
		}

		clientCertificate := datadogV1.SyntheticsTestRequestCertificate{
			Cert: &cert,
			Key:  &key,
		}

		request.SetCertificate(clientCertificate)
	}

	config := datadogV1.NewSyntheticsTestConfig([]datadogV1.SyntheticsAssertion{}, *request)
	config.SetVariables([]datadogV1.SyntheticsBrowserVariable{})

	// Deprecated path, the assertions field is replaced with assertion
	if attr, ok := d.GetOk("assertions"); ok && attr != nil {
		for _, assertion := range attr.([]interface{}) {
			assertionMap := assertion.(map[string]interface{})
			if v, ok := assertionMap["type"]; ok {
				assertionType := v.(string)
				if v, ok := assertionMap["operator"]; ok {
					assertionOperator := v.(string)
					assertionTarget := datadogV1.NewSyntheticsAssertionTarget(datadogV1.SyntheticsAssertionOperator(assertionOperator), datadogV1.SyntheticsAssertionType(assertionType))
					if v, ok := assertionMap["property"]; ok {
						assertionProperty := v.(string)
						assertionTarget.SetProperty(assertionProperty)
					}
					if v, ok := assertionMap["target"]; ok {
						if isTargetOfTypeInt(assertionTarget.GetType(), assertionTarget.GetOperator()) {
							assertionTargetInt, _ := strconv.Atoi(v.(string))
							assertionTarget.SetTarget(assertionTargetInt)
						} else {
							assertionTarget.SetTarget(v.(string))
						}
					}
					config.Assertions = append(config.Assertions, datadogV1.SyntheticsAssertionTargetAsSyntheticsAssertion(assertionTarget))
				}
			}
		}
	}

	if attr, ok := d.GetOk("assertion"); ok && attr != nil {
		for _, assertion := range attr.([]interface{}) {
			assertionMap := assertion.(map[string]interface{})
			if v, ok := assertionMap["type"]; ok {
				assertionType := v.(string)
				if v, ok := assertionMap["operator"]; ok {
					assertionOperator := v.(string)
					if assertionOperator == string(datadogV1.SYNTHETICSASSERTIONJSONPATHOPERATOR_VALIDATES_JSON_PATH) {
						assertionJSONPathTarget := datadogV1.NewSyntheticsAssertionJSONPathTarget(datadogV1.SyntheticsAssertionJSONPathOperator(assertionOperator), datadogV1.SyntheticsAssertionType(assertionType))
						if v, ok := assertionMap["property"].(string); ok && len(v) > 0 {
							assertionJSONPathTarget.SetProperty(v)
						}
						if v, ok := assertionMap["targetjsonpath"].([]interface{}); ok && len(v) > 0 {
							subTarget := datadogV1.NewSyntheticsAssertionJSONPathTargetTarget()
							targetMap := v[0].(map[string]interface{})
							if v, ok := targetMap["jsonpath"]; ok {
								subTarget.SetJsonPath(v.(string))
							}
							operator, ok := targetMap["operator"]
							if ok {
								subTarget.SetOperator(operator.(string))
							}
							if v, ok := targetMap["targetvalue"]; ok {
								switch datadogV1.SyntheticsAssertionOperator(operator.(string)) {
								case
									datadogV1.SYNTHETICSASSERTIONOPERATOR_LESS_THAN,
									datadogV1.SYNTHETICSASSERTIONOPERATOR_MORE_THAN:
									setFloatTargetValue(subTarget, v.(string))
								default:
									subTarget.SetTargetValue(v)
								}
							}
							assertionJSONPathTarget.SetTarget(*subTarget)
						}
						if _, ok := assertionMap["target"]; ok {
							log.Printf("[WARN] target shouldn't be specified for validateJSONPath operator, only targetjsonpath")
						}
						config.Assertions = append(config.Assertions, datadogV1.SyntheticsAssertionJSONPathTargetAsSyntheticsAssertion(assertionJSONPathTarget))
					} else {
						assertionTarget := datadogV1.NewSyntheticsAssertionTarget(datadogV1.SyntheticsAssertionOperator(assertionOperator), datadogV1.SyntheticsAssertionType(assertionType))
						if v, ok := assertionMap["property"].(string); ok && len(v) > 0 {
							assertionTarget.SetProperty(v)
						}
						if v, ok := assertionMap["target"]; ok {
							if isTargetOfTypeInt(assertionTarget.GetType(), assertionTarget.GetOperator()) {
								assertionTargetInt, _ := strconv.Atoi(v.(string))
								assertionTarget.SetTarget(assertionTargetInt)
							} else {
								assertionTarget.SetTarget(v.(string))
							}
						}
						if v, ok := assertionMap["targetjsonpath"].([]interface{}); ok && len(v) > 0 {
							log.Printf("[WARN] targetjsonpath shouldn't be specified for non-validateJSONPath operator, only target")
						}
						config.Assertions = append(config.Assertions, datadogV1.SyntheticsAssertionTargetAsSyntheticsAssertion(assertionTarget))
					}
				}
			}
		}
	}

	var browserVariables []interface{}

	if attr, ok := d.GetOk("browser_variable"); ok && attr != nil {
		browserVariables = attr.([]interface{})
	} else if attr, ok := d.GetOk("variable"); ok && attr != nil {
		browserVariables = attr.([]interface{})
	}

	for _, variable := range browserVariables {
		variableMap := variable.(map[string]interface{})
		if v, ok := variableMap["type"]; ok {
			variableType := datadogV1.SyntheticsBrowserVariableType(v.(string))
			if v, ok := variableMap["name"]; ok {
				variableName := v.(string)
				newVariable := datadogV1.NewSyntheticsBrowserVariable(variableName, variableType)
				if v, ok := variableMap["example"]; ok && v.(string) != "" {
					newVariable.SetExample(v.(string))
				}
				if v, ok := variableMap["id"]; ok && v.(string) != "" {
					newVariable.SetId(v.(string))
				}
				if v, ok := variableMap["pattern"]; ok && v.(string) != "" {
					newVariable.SetPattern(v.(string))
				}
				config.SetVariables(append(config.GetVariables(), *newVariable))
			}
		}
	}

	configVariables := make([]datadogV1.SyntheticsConfigVariable, 0)

	if attr, ok := d.GetOk("config_variable"); ok && attr != nil {
		for _, v := range attr.([]interface{}) {
			variableMap := v.(map[string]interface{})
			variable := datadogV1.SyntheticsConfigVariable{}

			variable.SetType(datadogV1.SyntheticsConfigVariableType(variableMap["type"].(string)))
			variable.SetName(variableMap["name"].(string))
			variable.SetPattern(variableMap["pattern"].(string))
			variable.SetExample(variableMap["example"].(string))

			configVariables = append(configVariables, variable)
		}
	}

	config.SetConfigVariables(configVariables)

	options := datadogV1.NewSyntheticsTestOptions()

	// use new options_list first, then fallback to legacy options
	if attr, ok := d.GetOk("options_list"); ok && attr != nil {
		if attr, ok := d.GetOk("options_list.0.tick_every"); ok {
			options.SetTickEvery(datadogV1.SyntheticsTickInterval(attr.(int)))
		}
		if attr, ok := d.GetOk("options_list.0.accept_self_signed"); ok {
			options.SetAcceptSelfSigned(attr.(bool))
		}
		if attr, ok := d.GetOk("options_list.0.min_location_failed"); ok {
			options.SetMinLocationFailed(int64(attr.(int)))
		}
		if attr, ok := d.GetOk("options_list.0.min_failure_duration"); ok {
			options.SetMinFailureDuration(int64(attr.(int)))
		}
		if attr, ok := d.GetOk("options_list.0.follow_redirects"); ok {
			options.SetFollowRedirects(attr.(bool))
		}
		if attr, ok := d.GetOk("options_list.0.allow_insecure"); ok {
			options.SetAllowInsecure(attr.(bool))
		}

		if retryRaw, ok := d.GetOk("options_list.0.retry"); ok {
			optionsRetry := datadogV1.SyntheticsTestOptionsRetry{}
			retry := retryRaw.([]interface{})[0]

			if count, ok := retry.(map[string]interface{})["count"]; ok {
				optionsRetry.SetCount(int64(count.(int)))
			}
			if interval, ok := retry.(map[string]interface{})["interval"]; ok {
				optionsRetry.SetInterval(float64(interval.(int)))
			}

			options.SetRetry(optionsRetry)
		}

		if monitorOptionsRaw, ok := d.GetOk("options_list.0.monitor_options"); ok {
			monitorOptions := monitorOptionsRaw.([]interface{})[0]
			optionsMonitorOptions := datadogV1.SyntheticsTestOptionsMonitorOptions{}

			if renotifyInterval, ok := monitorOptions.(map[string]interface{})["renotify_interval"]; ok {
				optionsMonitorOptions.SetRenotifyInterval(int64(renotifyInterval.(int)))
			}

			options.SetMonitorOptions(optionsMonitorOptions)
		}
	} else {
		if attr, ok := d.GetOk("options.tick_every"); ok {
			tickEvery, _ := strconv.Atoi(attr.(string))
			options.SetTickEvery(datadogV1.SyntheticsTickInterval(tickEvery))
		}
		if attr, ok := d.GetOk("options.follow_redirects"); ok {
			// follow_redirects is a string ("true" or "false") in TF state
			// it used to be "1" and "0" but it does not play well with the API
			// we support both for retro-compatibility
			followRedirects, _ := strconv.ParseBool(attr.(string))
			options.SetFollowRedirects(followRedirects)
		}
		if attr, ok := d.GetOk("options.min_failure_duration"); ok {
			minFailureDuration, _ := strconv.Atoi(attr.(string))
			options.SetMinFailureDuration(int64(minFailureDuration))
		}
		if attr, ok := d.GetOk("options.min_location_failed"); ok {
			minLocationFailed, _ := strconv.Atoi(attr.(string))
			options.SetMinLocationFailed(int64(minLocationFailed))
		}
		if attr, ok := d.GetOk("options.accept_self_signed"); ok {
			// for some reason, attr is equal to "1" or "0" in TF 0.11
			// so ParseBool is required for retro-compatibility
			acceptSelfSigned, _ := strconv.ParseBool(attr.(string))
			options.SetAcceptSelfSigned(acceptSelfSigned)
		}
		if attr, ok := d.GetOk("options.allow_insecure"); ok {
			// for some reason, attr is equal to "1" or "0" in TF 0.11
			// so ParseBool is required for retro-compatibility
			allowInsecure, _ := strconv.ParseBool(attr.(string))
			options.SetAllowInsecure(allowInsecure)
		}
		if attr, ok := d.GetOk("options.retry_count"); ok {
			retryCount, _ := strconv.Atoi(attr.(string))
			retry := datadogV1.SyntheticsTestOptionsRetry{}
			retry.SetCount(int64(retryCount))

			if retryIntervalRaw, ok := d.GetOk("options.retry_interval"); ok {
				retryInterval, _ := strconv.Atoi(retryIntervalRaw.(string))
				retry.SetInterval(float64(retryInterval))
			}

			options.SetRetry(retry)
		}
	}

	if attr, ok := d.GetOk("device_ids"); ok {
		var deviceIds []datadogV1.SyntheticsDeviceID
		for _, s := range attr.([]interface{}) {
			deviceIds = append(deviceIds, datadogV1.SyntheticsDeviceID(s.(string)))
		}
		options.DeviceIds = &deviceIds
	}

	syntheticsTest := datadogV1.NewSyntheticsTestDetails()
	syntheticsTest.SetName(d.Get("name").(string))
	syntheticsTest.SetType(datadogV1.SyntheticsTestDetailsType(d.Get("type").(string)))
	syntheticsTest.SetConfig(*config)
	syntheticsTest.SetOptions(*options)
	syntheticsTest.SetMessage(d.Get("message").(string))
	syntheticsTest.SetStatus(datadogV1.SyntheticsTestPauseStatus(d.Get("status").(string)))

	if attr, ok := d.GetOk("locations"); ok {
		var locations []string
		for _, s := range attr.([]interface{}) {
			locations = append(locations, s.(string))
		}
		syntheticsTest.SetLocations(locations)
	}

	tags := make([]string, 0)
	if attr, ok := d.GetOk("tags"); ok {
		for _, s := range attr.([]interface{}) {
			tags = append(tags, s.(string))
		}
	}
	syntheticsTest.SetTags(tags)

	if attr, ok := d.GetOk("subtype"); ok {
		syntheticsTest.SetSubtype(datadogV1.SyntheticsTestDetailsSubType(attr.(string)))
	} else {
		if syntheticsTest.GetType() == "api" {
			// we want to default to "http" subtype when type is "api"
			syntheticsTest.SetSubtype(datadogV1.SYNTHETICSTESTDETAILSSUBTYPE_HTTP)
		}
	}

	if attr, ok := d.GetOk("step"); ok && syntheticsTest.GetType() == "browser" {
		steps := []datadogV1.SyntheticsStep{}

		for _, s := range attr.([]interface{}) {
			step := datadogV1.SyntheticsStep{}
			stepMap := s.(map[string]interface{})

			step.SetName(stepMap["name"].(string))
			step.SetType(datadogV1.SyntheticsStepType(stepMap["type"].(string)))
			step.SetAllowFailure(stepMap["allow_failure"].(bool))
			step.SetTimeout(float32(stepMap["timeout"].(int)))
			params := make(map[string]interface{})
			getMetadataFromJSON([]byte(stepMap["params"].(string)), &params)
			step.SetParams(params)

			steps = append(steps, step)
		}

		syntheticsTest.SetSteps(steps)
	}

	return syntheticsTest
}

func updateSyntheticsTestLocalState(d *schema.ResourceData, syntheticsTest *datadogV1.SyntheticsTestDetails) error {
	d.Set("type", syntheticsTest.GetType())
	if syntheticsTest.HasSubtype() {
		d.Set("subtype", syntheticsTest.GetSubtype())
	}

	config := syntheticsTest.GetConfig()
	actualRequest := config.GetRequest()
	localRequest := make(map[string]string)
	if actualRequest.HasBody() {
		localRequest["body"] = actualRequest.GetBody()
	}
	if actualRequest.HasMethod() {
		localRequest["method"] = convertToString(actualRequest.GetMethod())
	}
	if actualRequest.HasTimeout() {
		localRequest["timeout"] = convertToString(actualRequest.GetTimeout())
	}
	if actualRequest.HasUrl() {
		localRequest["url"] = actualRequest.GetUrl()
	}
	if actualRequest.HasHost() {
		localRequest["host"] = actualRequest.GetHost()
	}
	if actualRequest.HasPort() {
		localRequest["port"] = convertToString(actualRequest.GetPort())
	}
	if actualRequest.HasDnsServer() {
		localRequest["dns_server"] = convertToString(actualRequest.GetDnsServer())
	}
	d.Set("request", localRequest)
	d.Set("request_headers", actualRequest.Headers)
	d.Set("request_query", actualRequest.GetQuery())
	if basicAuth, ok := actualRequest.GetBasicAuthOk(); ok {
		localAuth := make(map[string]string)
		localAuth["username"] = basicAuth.Username
		localAuth["password"] = basicAuth.Password
		d.Set("request_basicauth", []map[string]string{localAuth})
	}

	if clientCertificate, ok := actualRequest.GetCertificateOk(); ok {
		localCertificate := make(map[string][]map[string]string)
		localCertificate["cert"] = make([]map[string]string, 1)
		localCertificate["cert"][0] = make(map[string]string)
		localCertificate["key"] = make([]map[string]string, 1)
		localCertificate["key"][0] = make(map[string]string)

		cert := clientCertificate.GetCert()
		localCertificate["cert"][0]["filename"] = cert.GetFilename()

		key := clientCertificate.GetKey()
		localCertificate["key"][0]["filename"] = key.GetFilename()

		// the content of the certificate and the key are write-only
		// so we need to get them from the config since they will
		// not be in the api response
		if configCertificateContent, ok := d.GetOk("request_client_certificate.0.cert.0.content"); ok {
			localCertificate["cert"][0]["content"] = configCertificateContent.(string)
		}
		if configKeyContent, ok := d.GetOk("request_client_certificate.0.key.0.content"); ok {
			localCertificate["key"][0]["content"] = configKeyContent.(string)
		}

		d.Set("request_client_certificate", []map[string][]map[string]string{localCertificate})
	}

	actualAssertions := config.GetAssertions()
	localAssertions := make([]map[string]interface{}, len(actualAssertions))
	for i, assertion := range actualAssertions {
		localAssertion := make(map[string]interface{})
		if assertion.SyntheticsAssertionTarget != nil {
			assertionTarget := assertion.SyntheticsAssertionTarget
			if v, ok := assertionTarget.GetOperatorOk(); ok {
				localAssertion["operator"] = string(*v)
			}
			if assertionTarget.HasProperty() {
				localAssertion["property"] = assertionTarget.GetProperty()
			}
			if target := assertionTarget.GetTarget(); target != nil {
				localAssertion["target"] = convertToString(target)
			}
			if v, ok := assertionTarget.GetTypeOk(); ok {
				localAssertion["type"] = string(*v)
			}
		} else if assertion.SyntheticsAssertionJSONPathTarget != nil {
			assertionTarget := assertion.SyntheticsAssertionJSONPathTarget
			if v, ok := assertionTarget.GetOperatorOk(); ok {
				localAssertion["operator"] = string(*v)
			}
			if assertionTarget.HasProperty() {
				localAssertion["property"] = assertionTarget.GetProperty()
			}
			if target, ok := assertionTarget.GetTargetOk(); ok {
				localTarget := make(map[string]string)
				if v, ok := target.GetJsonPathOk(); ok {
					localTarget["jsonpath"] = string(*v)
				}
				if v, ok := target.GetOperatorOk(); ok {
					localTarget["operator"] = string(*v)
				}
				if v, ok := target.GetTargetValueOk(); ok {
					if vAsString, ok := (*v).(string); ok {
						localTarget["targetvalue"] = vAsString
					} else if vAsFloat, ok := (*v).(float64); ok {
						localTarget["targetvalue"] = strconv.FormatFloat(vAsFloat, 'f', -1, 64)
					} else {
						return fmt.Errorf("Unrecognized targetvalue type %v", v)
					}
				}
				localAssertion["targetjsonpath"] = []map[string]string{localTarget}
			}
			if v, ok := assertionTarget.GetTypeOk(); ok {
				localAssertion["type"] = string(*v)
			}
		}
		localAssertions[i] = localAssertion
	}
	// If the existing state still uses assertions, keep using that in the state to not generate useless diffs
	if attr, ok := d.GetOk("assertions"); ok && attr != nil && len(attr.([]interface{})) > 0 {
		if err := d.Set("assertions", localAssertions); err != nil {
			return err
		}
	} else {
		if err := d.Set("assertion", localAssertions); err != nil {
			return err
		}
	}

	actualVariables := config.GetVariables()
	localBrowserVariables := make([]map[string]interface{}, len(actualVariables))
	for i, variable := range actualVariables {
		localVariable := make(map[string]interface{})
		if v, ok := variable.GetTypeOk(); ok {
			localVariable["type"] = *v
		}
		if v, ok := variable.GetNameOk(); ok {
			localVariable["name"] = *v
		}
		if v, ok := variable.GetExampleOk(); ok {
			localVariable["example"] = *v
		}
		if v, ok := variable.GetIdOk(); ok {
			localVariable["id"] = *v
		}
		if v, ok := variable.GetPatternOk(); ok {
			localVariable["pattern"] = *v
		}
		localBrowserVariables[i] = localVariable
	}

	// If the existing state still uses variables, keep using that in the state to not generate useless diffs
	if attr, ok := d.GetOk("variable"); ok && attr != nil && len(attr.([]interface{})) > 0 {
		if err := d.Set("variable", localBrowserVariables); err != nil {
			return err
		}
	} else {
		if err := d.Set("browser_variable", localBrowserVariables); err != nil {
			return err
		}
	}

	configVariables := config.GetConfigVariables()
	localConfigVariables := make([]map[string]interface{}, len(configVariables))
	for i, configVariable := range configVariables {
		localVariable := make(map[string]interface{})
		if v, ok := configVariable.GetTypeOk(); ok {
			localVariable["type"] = *v
		}
		if v, ok := configVariable.GetNameOk(); ok {
			localVariable["name"] = *v
		}
		if v, ok := configVariable.GetExampleOk(); ok {
			localVariable["example"] = *v
		}
		if v, ok := configVariable.GetPatternOk(); ok {
			localVariable["pattern"] = *v
		}
		localConfigVariables[i] = localVariable
	}

	if err := d.Set("config_variable", localConfigVariables); err != nil {
		return err
	}

	d.Set("device_ids", syntheticsTest.GetOptions().DeviceIds)

	d.Set("locations", syntheticsTest.Locations)

	actualOptions := syntheticsTest.GetOptions()
	localOptionsList := make(map[string]interface{})
	localOption := make(map[string]string)
	if actualOptions.HasFollowRedirects() {
		localOption["follow_redirects"] = convertToString(actualOptions.GetFollowRedirects())
		localOptionsList["follow_redirects"] = actualOptions.GetFollowRedirects()
	}
	if actualOptions.HasMinFailureDuration() {
		localOption["min_failure_duration"] = convertToString(actualOptions.GetMinFailureDuration())
		localOptionsList["min_failure_duration"] = actualOptions.GetMinFailureDuration()
	}
	if actualOptions.HasMinLocationFailed() {
		localOption["min_location_failed"] = convertToString(actualOptions.GetMinLocationFailed())
		localOptionsList["min_location_failed"] = actualOptions.GetMinLocationFailed()
	}
	if actualOptions.HasTickEvery() {
		localOption["tick_every"] = convertToString(actualOptions.GetTickEvery())
		localOptionsList["tick_every"] = actualOptions.GetTickEvery()
	}
	if actualOptions.HasAcceptSelfSigned() {
		localOption["accept_self_signed"] = convertToString(actualOptions.GetAcceptSelfSigned())
		localOptionsList["accept_self_signed"] = actualOptions.GetAcceptSelfSigned()
	}
	if actualOptions.HasAllowInsecure() {
		localOption["allow_insecure"] = convertToString(actualOptions.GetAllowInsecure())
		localOptionsList["allow_insecure"] = actualOptions.GetAllowInsecure()
	}
	if actualOptions.HasRetry() {
		retry := actualOptions.GetRetry()
		optionsListRetry := make(map[string]interface{})
		localOption["retry_count"] = convertToString(retry.GetCount())
		optionsListRetry["count"] = retry.GetCount()

		if interval, ok := retry.GetIntervalOk(); ok {
			localOption["retry_interval"] = convertToString(interval)
			optionsListRetry["interval"] = interval
		}

		localOptionsList["retry"] = []map[string]interface{}{optionsListRetry}
	}
	if actualOptions.HasMonitorOptions() {
		actualMonitorOptions := actualOptions.GetMonitorOptions()
		renotifyInterval := actualMonitorOptions.GetRenotifyInterval()

		optionsListMonitorOptions := make(map[string]int64)
		optionsListMonitorOptions["renotify_interval"] = renotifyInterval
		localOptionsList["monitor_options"] = []map[string]int64{optionsListMonitorOptions}
	}

	// If the existing state still uses options, keep using that in the state to not generate useless diffs
	if attr, ok := d.GetOk("options"); ok && attr != nil && len(attr.(map[string]interface{})) > 0 {
		if err := d.Set("options", localOption); err != nil {
			return err
		}
	} else {
		localOptionsLists := make([]map[string]interface{}, 1)
		localOptionsLists[0] = localOptionsList
		if err := d.Set("options_list", localOptionsLists); err != nil {
			return err
		}
	}

	if syntheticsTest.GetType() == "browser" {
		steps := syntheticsTest.GetSteps()
		var localSteps []map[string]interface{}

		for _, step := range steps {
			localStep := make(map[string]interface{})
			localStep["name"] = step.GetName()
			localStep["type"] = string(step.GetType())
			localStep["timeout"] = step.GetTimeout()

			if allowFailure, ok := step.GetAllowFailureOk(); ok {
				localStep["allow_failure"] = allowFailure
			}

			localStep["params"] = convertToString(step.GetParams().(interface{}))

			localSteps = append(localSteps, localStep)
		}

		d.Set("step", localSteps)
	}

	d.Set("name", syntheticsTest.GetName())
	d.Set("message", syntheticsTest.GetMessage())
	d.Set("status", syntheticsTest.GetStatus())
	d.Set("tags", syntheticsTest.Tags)
	d.Set("monitor_id", syntheticsTest.MonitorId)
	return nil
}

func convertToString(i interface{}) string {
	switch v := i.(type) {
	case bool:
		return strconv.FormatBool(v)
	case int:
		return strconv.Itoa(v)
	case float64:
		return strconv.FormatFloat(v, 'f', -1, 64)
	case string:
		return v
	case datadogV1.HTTPMethod:
		return string(v)
	default:
		// TODO: manage target for JSON body assertions
		valStrr, err := json.Marshal(v)
		if err == nil {
			return string(valStrr)
		}
		return ""
	}
}

func setFloatTargetValue(subTarget *datadogV1.SyntheticsAssertionJSONPathTargetTarget, value string) {
	if floatValue, err := strconv.ParseFloat(value, 64); err == nil {
		subTarget.SetTargetValue(floatValue)
	}
}

func validateSyntheticsAssertionOperator(val interface{}, key string) (warns []string, errs []error) {
	_, err := datadogV1.NewSyntheticsAssertionOperatorFromValue(val.(string))
	if err != nil {
		_, err2 := datadogV1.NewSyntheticsAssertionJSONPathOperatorFromValue(val.(string))
		if err2 != nil {
			errs = append(errs, err, err2)
		}
	}
	return
}<|MERGE_RESOLUTION|>--- conflicted
+++ resolved
@@ -158,48 +158,9 @@
 					},
 				},
 			},
-<<<<<<< HEAD
 			"variable":         syntheticsBrowserVariableLegacy(),
 			"browser_variable": syntheticsBrowserVariable(),
 			"config_variable":  syntheticsConfigVariable(),
-=======
-			"variable": {
-				Description: "Variables used for the test. Multiple `variable` blocks are allowed with the structure below.",
-				Type:        schema.TypeList,
-				Optional:    true,
-				Elem: &schema.Resource{
-					Schema: map[string]*schema.Schema{
-						"example": {
-							Description: "Example for the variable.",
-							Type:        schema.TypeString,
-							Optional:    true,
-						},
-						"id": {
-							Description: "ID of the global variable to use. This is actually only used (and required) in the case of using a variable of type `global`.",
-							Type:        schema.TypeString,
-							Optional:    true,
-						},
-						"name": {
-							Description:  "Name of the variable.",
-							Type:         schema.TypeString,
-							Required:     true,
-							ValidateFunc: validation.StringMatch(regexp.MustCompile(`^[A-Z][A-Z0-9_]+[A-Z0-9]$`), "must be all uppercase with underscores"),
-						},
-						"pattern": {
-							Description: "Pattern of the variable.",
-							Type:        schema.TypeString,
-							Optional:    true,
-						},
-						"type": {
-							Description:  "Type of browser test variable. Allowed enum values: `element`, `email`, `global`, `text`.",
-							Type:         schema.TypeString,
-							Required:     true,
-							ValidateFunc: validateEnumValue(datadogV1.NewSyntheticsBrowserVariableTypeFromValue),
-						},
-					},
-				},
-			},
->>>>>>> a4cb5cee
 			"device_ids": {
 				Description: "Array with the different device IDs used to run the test. Allowed enum values: `laptop_large`, `tablet`, `mobile_small` (only available for `browser` tests).",
 				Type:        schema.TypeList,
@@ -503,35 +464,6 @@
 	}
 }
 
-func syntheticsConfigVariable() *schema.Schema {
-	return &schema.Schema{
-		Type:     schema.TypeList,
-		Optional: true,
-		Elem: &schema.Resource{
-			Schema: map[string]*schema.Schema{
-				"example": {
-					Type:     schema.TypeString,
-					Optional: true,
-				},
-				"name": {
-					Type:         schema.TypeString,
-					Required:     true,
-					ValidateFunc: validation.StringMatch(regexp.MustCompile(`^[A-Z][A-Z0-9_]+[A-Z0-9]$`), "must be all uppercase with underscores"),
-				},
-				"pattern": {
-					Type:     schema.TypeString,
-					Optional: true,
-				},
-				"type": {
-					Type:         schema.TypeString,
-					Required:     true,
-					ValidateFunc: validateEnumValue(datadogV1.NewSyntheticsConfigVariableTypeFromValue),
-				},
-			},
-		},
-	}
-}
-
 func syntheticsTestStep() *schema.Schema {
 	return &schema.Schema{
 		Description: "Steps for browser tests.",
@@ -573,6 +505,7 @@
 func syntheticsBrowserVariableLegacy() *schema.Schema {
 	return &schema.Schema{
 		Type:          schema.TypeList,
+		Description:   "Variables used for a browser test steps. Multiple `browser_variable` blocks are allowed with the structure below.",
 		Optional:      true,
 		ConflictsWith: []string{"browser_variable"},
 		Deprecated:    "This parameter is deprecated, please use `browser_variable`",
@@ -582,6 +515,7 @@
 
 func syntheticsBrowserVariable() *schema.Schema {
 	return &schema.Schema{
+		Description:   "Variables used for a browser test steps. Multiple `variable` blocks are allowed with the structure below.",
 		Type:          schema.TypeList,
 		Optional:      true,
 		ConflictsWith: []string{"variable"},
@@ -593,26 +527,65 @@
 	return &schema.Resource{
 		Schema: map[string]*schema.Schema{
 			"example": {
-				Type:     schema.TypeString,
-				Optional: true,
+				Description: "Example for the variable.",
+				Type:        schema.TypeString,
+				Optional:    true,
 			},
 			"id": {
-				Type:     schema.TypeString,
-				Optional: true,
+				Description: "ID of the global variable to use. This is actually only used (and required) in the case of using a variable of type `global`.",
+				Type:        schema.TypeString,
+				Optional:    true,
 			},
 			"name": {
+				Description:  "Name of the variable.",
 				Type:         schema.TypeString,
 				Required:     true,
 				ValidateFunc: validation.StringMatch(regexp.MustCompile(`^[A-Z][A-Z0-9_]+[A-Z0-9]$`), "must be all uppercase with underscores"),
 			},
 			"pattern": {
-				Type:     schema.TypeString,
-				Optional: true,
+				Description: "Pattern of the variable.",
+				Type:        schema.TypeString,
+				Optional:    true,
 			},
 			"type": {
+				Description:  "Type of browser test variable. Allowed enum values: `element`, `email`, `global`, `javascript`, `text`.",
 				Type:         schema.TypeString,
 				Required:     true,
 				ValidateFunc: validateEnumValue(datadogV1.NewSyntheticsBrowserVariableTypeFromValue),
+			},
+		},
+	}
+}
+
+func syntheticsConfigVariable() *schema.Schema {
+	return &schema.Schema{
+		Description: "Variables used for the test configuration. Multiple `config_variable` blocks are allowed with the structure below.",
+		Type:        schema.TypeList,
+		Optional:    true,
+		Elem: &schema.Resource{
+			Schema: map[string]*schema.Schema{
+				"example": {
+					Description: "Example for the variable.",
+					Type:        schema.TypeString,
+					Optional:    true,
+				},
+				"name": {
+					Description:  "Name of the variable.",
+					Type:         schema.TypeString,
+					Required:     true,
+					ValidateFunc: validation.StringMatch(regexp.MustCompile(`^[A-Z][A-Z0-9_]+[A-Z0-9]$`), "must be all uppercase with underscores"),
+				},
+				"pattern": {
+					Description: "Pattern of the variable.",
+					Type:        schema.TypeString,
+					Optional:    true,
+				},
+				"type": {
+					Description:  "Type of test configuration variable. Allowed enum values: `text`.",
+					Type:         schema.TypeString,
+					Required:     true,
+					ValidateFunc: validateEnumValue(datadogV1.NewSyntheticsConfigVariableTypeFromValue),
+				},
 			},
 		},
 	}

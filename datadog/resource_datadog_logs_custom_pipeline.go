package datadog

import (
	"fmt"
<<<<<<< HEAD
	"github.com/hashicorp/terraform-plugin-sdk/helper/schema"
=======
	"strings"

	"github.com/hashicorp/terraform/helper/schema"
>>>>>>> 1e2490e7
	"github.com/zorkian/go-datadog-api"
)

const (
	tfArithmeticProcessor        = "arithmetic_processor"
	tfAttributeRemapperProcessor = "attribute_remapper"
	tfCategoryProcessor          = "category_processor"
	tfDateRemapperProcessor      = "date_remapper"
	tfGeoIPParserProcessor       = "geo_ip_parser"
	tfGrokParserProcessor        = "grok_parser"
	tfMessageRemapperProcessor   = "message_remapper"
	tfNestedPipelineProcessor    = "pipeline"
	tfServiceRemapperProcessor   = "service_remapper"
	tfStatusRemapperProcessor    = "status_remapper"
	tfStringBuilderProcessor     = "string_builder_processor"
	tfTraceIDRemapperProcessor   = "trace_id_remapper"
	tfURLParserProcessor         = "url_parser"
	tfUserAgentParserProcessor   = "user_agent_parser"
)

var tfProcessorTypes = map[string]string{
	tfArithmeticProcessor:        datadog.ArithmeticProcessorType,
	tfAttributeRemapperProcessor: datadog.AttributeRemapperType,
	tfCategoryProcessor:          datadog.CategoryProcessorType,
	tfDateRemapperProcessor:      datadog.DateRemapperType,
	tfGeoIPParserProcessor:       datadog.GeoIPParserType,
	tfGrokParserProcessor:        datadog.GrokParserType,
	tfMessageRemapperProcessor:   datadog.MessageRemapperType,
	tfNestedPipelineProcessor:    datadog.NestedPipelineType,
	tfServiceRemapperProcessor:   datadog.ServiceRemapperType,
	tfStatusRemapperProcessor:    datadog.StatusRemapperType,
	tfStringBuilderProcessor:     datadog.StringBuilderProcessorType,
	tfTraceIDRemapperProcessor:   datadog.TraceIdRemapperType,
	tfURLParserProcessor:         datadog.UrlParserType,
	tfUserAgentParserProcessor:   datadog.UserAgentParserType,
}

var tfProcessors = map[string]*schema.Schema{
	tfArithmeticProcessor:        arithmeticProcessor,
	tfAttributeRemapperProcessor: attributeRemapper,
	tfCategoryProcessor:          categoryProcessor,
	tfDateRemapperProcessor:      dateRemapper,
	tfGeoIPParserProcessor:       geoIPParser,
	tfGrokParserProcessor:        grokParser,
	tfMessageRemapperProcessor:   messageRemapper,
	tfServiceRemapperProcessor:   serviceRemapper,
	tfStatusRemapperProcessor:    statusRemmaper,
	tfStringBuilderProcessor:     stringBuilderProcessor,
	tfTraceIDRemapperProcessor:   traceIDRemapper,
	tfURLParserProcessor:         urlParser,
	tfUserAgentParserProcessor:   userAgentParser,
}

var ddProcessorTypes = map[string]string{
	datadog.ArithmeticProcessorType:    tfArithmeticProcessor,
	datadog.AttributeRemapperType:      tfAttributeRemapperProcessor,
	datadog.CategoryProcessorType:      tfCategoryProcessor,
	datadog.DateRemapperType:           tfDateRemapperProcessor,
	datadog.GeoIPParserType:            tfGeoIPParserProcessor,
	datadog.GrokParserType:             tfGrokParserProcessor,
	datadog.MessageRemapperType:        tfMessageRemapperProcessor,
	datadog.NestedPipelineType:         tfNestedPipelineProcessor,
	datadog.ServiceRemapperType:        tfServiceRemapperProcessor,
	datadog.StatusRemapperType:         tfStatusRemapperProcessor,
	datadog.StringBuilderProcessorType: tfStringBuilderProcessor,
	datadog.TraceIdRemapperType:        tfTraceIDRemapperProcessor,
	datadog.UrlParserType:              tfURLParserProcessor,
	datadog.UserAgentParserType:        tfUserAgentParserProcessor,
}

var arithmeticProcessor = &schema.Schema{
	Type:     schema.TypeList,
	MaxItems: 1,
	Optional: true,
	Elem: &schema.Resource{
		Schema: map[string]*schema.Schema{
			"name":               {Type: schema.TypeString, Optional: true},
			"is_enabled":         {Type: schema.TypeBool, Optional: true},
			"expression":         {Type: schema.TypeString, Required: true},
			"target":             {Type: schema.TypeString, Required: true},
			"is_replace_missing": {Type: schema.TypeBool, Optional: true},
		},
	},
}

var attributeRemapper = &schema.Schema{
	Type:     schema.TypeList,
	MaxItems: 1,
	Optional: true,
	Elem: &schema.Resource{
		Schema: map[string]*schema.Schema{
			"name":                 {Type: schema.TypeString, Optional: true},
			"is_enabled":           {Type: schema.TypeBool, Optional: true},
			"sources":              {Type: schema.TypeList, Required: true, Elem: &schema.Schema{Type: schema.TypeString}},
			"source_type":          {Type: schema.TypeString, Required: true},
			"target":               {Type: schema.TypeString, Required: true},
			"target_type":          {Type: schema.TypeString, Required: true},
			"preserve_source":      {Type: schema.TypeBool, Optional: true},
			"override_on_conflict": {Type: schema.TypeBool, Optional: true},
		},
	},
}

var categoryProcessor = &schema.Schema{
	Type:     schema.TypeList,
	MaxItems: 1,
	Optional: true,
	Elem: &schema.Resource{
		Schema: map[string]*schema.Schema{
			"name":       {Type: schema.TypeString, Optional: true},
			"is_enabled": {Type: schema.TypeBool, Optional: true},
			"target":     {Type: schema.TypeString, Required: true},
			"category": {Type: schema.TypeList, Required: true, Elem: &schema.Resource{
				Schema: map[string]*schema.Schema{
					"filter": {
						Type:     schema.TypeList,
						Required: true,
						Elem: &schema.Resource{
							Schema: map[string]*schema.Schema{
								"query": {Type: schema.TypeString, Required: true},
							},
						},
					},
					"name": {Type: schema.TypeString, Required: true},
				},
			}},
		},
	},
}

var dateRemapper = &schema.Schema{
	Type:     schema.TypeList,
	MaxItems: 1,
	Optional: true,
	Elem: &schema.Resource{
		Schema: sourceRemapper,
	},
}

var geoIPParser = &schema.Schema{
	Type:     schema.TypeList,
	MaxItems: 1,
	Optional: true,
	Elem: &schema.Resource{
		Schema: map[string]*schema.Schema{
			"name":       {Type: schema.TypeString, Optional: true},
			"is_enabled": {Type: schema.TypeBool, Optional: true},
			"sources":    {Type: schema.TypeList, Required: true, Elem: &schema.Schema{Type: schema.TypeString}},
			"target":     {Type: schema.TypeString, Required: true},
		},
	},
}

var grokParser = &schema.Schema{
	Type:     schema.TypeList,
	MaxItems: 1,
	Optional: true,
	Elem: &schema.Resource{
		Schema: map[string]*schema.Schema{
			"name":       {Type: schema.TypeString, Optional: true},
			"is_enabled": {Type: schema.TypeBool, Optional: true},
			"source":     {Type: schema.TypeString, Required: true},
			"samples": {
				Type:     schema.TypeList,
				Optional: true,
				Elem:     &schema.Schema{Type: schema.TypeString},
			},
			"grok": {
				Type:     schema.TypeList,
				MaxItems: 1,
				Required: true,
				Elem: &schema.Resource{
					Schema: map[string]*schema.Schema{
						"support_rules": {Type: schema.TypeString, Required: true},
						"match_rules":   {Type: schema.TypeString, Required: true},
					},
				},
			},
		},
	},
}

var messageRemapper = &schema.Schema{
	Type:     schema.TypeList,
	MaxItems: 1,
	Optional: true,
	Elem: &schema.Resource{
		Schema: sourceRemapper,
	},
}

var serviceRemapper = &schema.Schema{
	Type:     schema.TypeList,
	MaxItems: 1,
	Optional: true,
	Elem: &schema.Resource{
		Schema: sourceRemapper,
	},
}

var statusRemmaper = &schema.Schema{
	Type:     schema.TypeList,
	MaxItems: 1,
	Optional: true,
	Elem: &schema.Resource{
		Schema: sourceRemapper,
	},
}

var stringBuilderProcessor = &schema.Schema{
	Type:     schema.TypeList,
	MaxItems: 1,
	Optional: true,
	Elem: &schema.Resource{
		Schema: map[string]*schema.Schema{
			"name":               {Type: schema.TypeString, Optional: true},
			"is_enabled":         {Type: schema.TypeBool, Optional: true},
			"template":           {Type: schema.TypeString, Required: true},
			"target":             {Type: schema.TypeString, Required: true},
			"is_replace_missing": {Type: schema.TypeBool, Optional: true},
		},
	},
}

var traceIDRemapper = &schema.Schema{
	Type:     schema.TypeList,
	MaxItems: 1,
	Optional: true,
	Elem: &schema.Resource{
		Schema: sourceRemapper,
	},
}

var sourceRemapper = map[string]*schema.Schema{
	"name":       {Type: schema.TypeString, Optional: true},
	"is_enabled": {Type: schema.TypeBool, Optional: true},
	"sources":    {Type: schema.TypeList, Required: true, Elem: &schema.Schema{Type: schema.TypeString}},
}

var urlParser = &schema.Schema{
	Type:     schema.TypeList,
	MaxItems: 1,
	Optional: true,
	Elem: &schema.Resource{
		Schema: map[string]*schema.Schema{
			"name":                     {Type: schema.TypeString, Optional: true},
			"is_enabled":               {Type: schema.TypeBool, Optional: true},
			"sources":                  {Type: schema.TypeList, Required: true, Elem: &schema.Schema{Type: schema.TypeString}},
			"target":                   {Type: schema.TypeString, Required: true},
			"normalize_ending_slashes": {Type: schema.TypeBool, Optional: true},
		},
	},
}

var userAgentParser = &schema.Schema{
	Type:     schema.TypeList,
	MaxItems: 1,
	Optional: true,
	Elem: &schema.Resource{
		Schema: map[string]*schema.Schema{
			"name":       {Type: schema.TypeString, Optional: true},
			"is_enabled": {Type: schema.TypeBool, Optional: true},
			"sources":    {Type: schema.TypeList, Required: true, Elem: &schema.Schema{Type: schema.TypeString}},
			"target":     {Type: schema.TypeString, Required: true},
			"is_encoded": {Type: schema.TypeBool, Optional: true},
		},
	},
}

func resourceDatadogLogsCustomPipeline() *schema.Resource {
	return &schema.Resource{
		Create: resourceDatadogLogsPipelineCreate,
		Update: resourceDatadogLogsPipelineUpdate,
		Read:   resourceDatadogLogsPipelineRead,
		Delete: resourceDatadogLogsPipelineDelete,
		Exists: resourceDatadogLogsPipelineExists,
		Importer: &schema.ResourceImporter{
			State: schema.ImportStatePassthrough,
		},
		Schema: getPipelineSchema(false),
	}
}

func resourceDatadogLogsPipelineCreate(d *schema.ResourceData, meta interface{}) error {
	providerConf := meta.(*ProviderConfiguration)
	client := providerConf.CommunityClient
	ddPipeline, err := buildDatadogPipeline(d)
	if err != nil {
		return err
	}
	createdPipeline, err := client.CreateLogsPipeline(ddPipeline)
	if err != nil {
		return fmt.Errorf("failed to create logs pipeline using Datadog API: %s", err.Error())
	}
	d.SetId(*createdPipeline.Id)
	return resourceDatadogLogsPipelineRead(d, meta)
}

func resourceDatadogLogsPipelineRead(d *schema.ResourceData, meta interface{}) error {
	providerConf := meta.(*ProviderConfiguration)
	client := providerConf.CommunityClient
	ddPipeline, err := client.GetLogsPipeline(d.Id())
	if err != nil {
		return err
	}
	if err = d.Set("name", ddPipeline.GetName()); err != nil {
		return err
	}
	if err = d.Set("is_enabled", ddPipeline.GetIsEnabled()); err != nil {
		return err
	}
	if err := d.Set("filter", buildTerraformFilter(ddPipeline.Filter)); err != nil {
		return err
	}
	tfProcessors, err := buildTerraformProcessors(ddPipeline.Processors)
	if err != nil {
		return err
	}
	if err := d.Set("processor", tfProcessors); err != nil {
		return err
	}
	return nil
}

func resourceDatadogLogsPipelineUpdate(d *schema.ResourceData, meta interface{}) error {
	providerConf := meta.(*ProviderConfiguration)
	client := providerConf.CommunityClient
	ddPipeline, err := buildDatadogPipeline(d)
	if err != nil {
		return err
	}
	if _, err := client.UpdateLogsPipeline(d.Id(), ddPipeline); err != nil {
		return fmt.Errorf("error updating logs pipeline: (%s)", err.Error())
	}
	return resourceDatadogLogsPipelineRead(d, meta)
}

func resourceDatadogLogsPipelineDelete(d *schema.ResourceData, meta interface{}) error {
	providerConf := meta.(*ProviderConfiguration)
	client := providerConf.CommunityClient
	if err := client.DeleteLogsPipeline(d.Id()); err != nil {
		// API returns 400 when the specific pipeline id doesn't exist through DELETE request.
		if strings.Contains(err.Error(), "400 Bad Request") {
			return nil
		}
		return err
	}
	return nil
}

func resourceDatadogLogsPipelineExists(d *schema.ResourceData, meta interface{}) (bool, error) {
	providerConf := meta.(*ProviderConfiguration)
	client := providerConf.CommunityClient
	if _, err := client.GetLogsPipeline(d.Id()); err != nil {
		// API returns 400 when the specific pipeline id doesn't exist through GET request.
		if strings.Contains(err.Error(), "400 Bad Request") {
			return false, nil
		}
		return false, err
	}
	return true, nil
}

func buildTerraformProcessors(ddProcessors []datadog.LogsProcessor) ([]map[string]interface{}, error) {
	tfProcessors := make([]map[string]interface{}, len(ddProcessors))
	for i, ddProcessor := range ddProcessors {
		tfProcessor, err := buildTerraformProcessor(ddProcessor)
		if err != nil {
			return nil, err
		}
		tfProcessors[i] = tfProcessor
	}

	return tfProcessors, nil
}

func buildTerraformProcessor(ddProcessor datadog.LogsProcessor) (map[string]interface{}, error) {
	tfProcessor := make(map[string]interface{})
	var err error
	switch *ddProcessor.Type {
	case datadog.ArithmeticProcessorType:
		tfProcessor = buildTerraformArithmeticProcessor(ddProcessor.Definition.(datadog.ArithmeticProcessor))
	case datadog.AttributeRemapperType:
		tfProcessor = buildTerraformAttributeRemapper(ddProcessor.Definition.(datadog.AttributeRemapper))
	case datadog.CategoryProcessorType:
		tfProcessor = buildTerraformCategoryProcessor(ddProcessor.Definition.(datadog.CategoryProcessor))
	case datadog.DateRemapperType,
		datadog.MessageRemapperType,
		datadog.ServiceRemapperType,
		datadog.StatusRemapperType,
		datadog.TraceIdRemapperType:
		tfProcessor = buildTerraformSourceRemapper(ddProcessor.Definition.(datadog.SourceRemapper))
	case datadog.GeoIPParserType:
		tfProcessor = buildTerraformGeoIPParser(ddProcessor.Definition.(datadog.GeoIPParser))
	case datadog.GrokParserType:
		tfProcessor = buildTerraformGrokParser(ddProcessor.Definition.(datadog.GrokParser))
	case datadog.NestedPipelineType:
		tfProcessor, err = buildTerraformNestedPipeline(ddProcessor.Definition.(datadog.NestedPipeline))
	case datadog.StringBuilderProcessorType:
		tfProcessor = buildTerraformStringBuilderProcessor(ddProcessor.Definition.(datadog.StringBuilderProcessor))
	case datadog.UrlParserType:
		tfProcessor = buildTerraformURLParser(ddProcessor.Definition.(datadog.UrlParser))
	case datadog.UserAgentParserType:
		tfProcessor = buildTerraformUserAgentParser(ddProcessor.Definition.(datadog.UserAgentParser))
	default:
		err = fmt.Errorf("failed to support datadog processor type, %s", *ddProcessor.Type)
	}
	if err != nil {
		return nil, err
	}
	tfProcessor["name"] = ddProcessor.GetName()
	tfProcessor["is_enabled"] = ddProcessor.GetIsEnabled()
	return map[string]interface{}{
		ddProcessorTypes[*ddProcessor.Type]: []map[string]interface{}{tfProcessor},
	}, nil
}

func buildTerraformUserAgentParser(ddUserAgent datadog.UserAgentParser) map[string]interface{} {
	return map[string]interface{}{
		"sources":    ddUserAgent.Sources,
		"target":     ddUserAgent.GetTarget(),
		"is_encoded": ddUserAgent.GetIsEncoded(),
	}
}

func buildTerraformURLParser(ddURL datadog.UrlParser) map[string]interface{} {
	return map[string]interface{}{
		"sources":                  ddURL.Sources,
		"target":                   ddURL.GetTarget(),
		"normalize_ending_slashes": ddURL.GetNormalizeEndingSlashes(),
	}
}

func buildTerraformNestedPipeline(ddNested datadog.NestedPipeline) (map[string]interface{}, error) {
	tfProcessors, err := buildTerraformProcessors(ddNested.Processors)
	if err != nil {
		return nil, err
	}
	return map[string]interface{}{
		"filter":    buildTerraformFilter(ddNested.Filter),
		"processor": tfProcessors,
	}, nil
}

func buildTerraformStringBuilderProcessor(ddStringBuilder datadog.StringBuilderProcessor) map[string]interface{} {
	return map[string]interface{}{
		"template":           ddStringBuilder.GetTemplate(),
		"target":             ddStringBuilder.GetTarget(),
		"is_replace_missing": ddStringBuilder.GetIsReplaceMissing(),
	}
}

func buildTerraformGeoIPParser(ddGeoIPParser datadog.GeoIPParser) map[string]interface{} {
	return map[string]interface{}{
		"sources": ddGeoIPParser.Sources,
		"target":  ddGeoIPParser.GetTarget(),
	}
}

func buildTerraformGrokParser(ddGrok datadog.GrokParser) map[string]interface{} {
	return map[string]interface{}{
		"samples": ddGrok.Samples,
		"source":  ddGrok.GetSource(),
		"grok":    buildTerraformGrokRule(ddGrok.GrokRule),
	}
}

func buildTerraformGrokRule(ddGrokRule *datadog.GrokRule) []map[string]interface{} {
	tfGrokRule := map[string]interface{}{
		"support_rules": ddGrokRule.GetSupportRules(),
		"match_rules":   ddGrokRule.GetMatchRules(),
	}
	return []map[string]interface{}{tfGrokRule}
}

func buildTerraformSourceRemapper(ddSource datadog.SourceRemapper) map[string]interface{} {
	return map[string]interface{}{
		"sources": ddSource.Sources,
	}
}

func buildTerraformCategoryProcessor(ddCategory datadog.CategoryProcessor) map[string]interface{} {
	return map[string]interface{}{
		"target":   ddCategory.GetTarget(),
		"category": buildTerraformCategories(ddCategory.Categories),
	}
}

func buildTerraformCategories(ddCategories []datadog.Category) []map[string]interface{} {
	tfCategories := make([]map[string]interface{}, len(ddCategories))
	for i, ddCategory := range ddCategories {
		tfCategories[i] = map[string]interface{}{
			"name":   ddCategory.GetName(),
			"filter": buildTerraformFilter(ddCategory.Filter),
		}
	}
	return tfCategories
}

func buildTerraformAttributeRemapper(ddAttribute datadog.AttributeRemapper) map[string]interface{} {
	return map[string]interface{}{
		"sources":              ddAttribute.Sources,
		"source_type":          ddAttribute.GetSourceType(),
		"target":               ddAttribute.GetTarget(),
		"target_type":          ddAttribute.GetTargetType(),
		"preserve_source":      ddAttribute.GetPreserveSource(),
		"override_on_conflict": ddAttribute.GetOverrideOnConflict(),
	}
}

func buildTerraformArithmeticProcessor(ddArithmetic datadog.ArithmeticProcessor) map[string]interface{} {
	return map[string]interface{}{
		"target":             ddArithmetic.GetTarget(),
		"is_replace_missing": ddArithmetic.GetIsReplaceMissing(),
		"expression":         ddArithmetic.GetExpression(),
	}
}

func buildTerraformFilter(ddFilter *datadog.FilterConfiguration) []map[string]interface{} {
	tfFilter := map[string]interface{}{
		"query": ddFilter.GetQuery(),
	}
	return []map[string]interface{}{tfFilter}
}

func buildDatadogPipeline(d *schema.ResourceData) (*datadog.LogsPipeline, error) {
	var ddPipeline datadog.LogsPipeline
	ddPipeline.SetName(d.Get("name").(string))
	ddPipeline.SetIsEnabled(d.Get("is_enabled").(bool))
	if tfFilter := d.Get("filter").([]interface{}); len(tfFilter) > 0 {
		ddPipeline.SetFilter(buildDatadogFilter(tfFilter[0].(map[string]interface{})))
	}
	ddProcessors, err := buildDatadogProcessors(d.Get("processor").([]interface{}))
	if err != nil {
		return nil, err
	}
	ddPipeline.Processors = ddProcessors
	return &ddPipeline, nil
}

func buildDatadogProcessors(tfProcessors []interface{}) ([]datadog.LogsProcessor, error) {
	ddProcessors := make([]datadog.LogsProcessor, len(tfProcessors))
	for i, tfProcessor := range tfProcessors {
		for tfProcessorType, ddProcessorType := range tfProcessorTypes {
			tfProcessorMap := tfProcessor.(map[string]interface{})
			if tfProcessorDetails, exists := tfProcessorMap[tfProcessorType].([]interface{}); exists && len(tfProcessorDetails) > 0 {
				ddProcessor, err := buildDatadogProcessor(ddProcessorType, tfProcessorDetails[0].(map[string]interface{}))
				if err != nil {
					return nil, err
				}
				ddProcessors[i] = ddProcessor
				break
			}
		}
	}
	return ddProcessors, nil
}

func buildDatadogProcessor(ddProcessorType string, tfProcessor map[string]interface{}) (datadog.LogsProcessor, error) {
	var ddProcessor = datadog.LogsProcessor{}
	var err error
	switch ddProcessorType {
	case datadog.ArithmeticProcessorType:
		ddProcessor.Definition = buildDatadogArithmeticProcessor(tfProcessor)
	case datadog.AttributeRemapperType:
		ddProcessor.Definition = buildDatadogAttributeRemapper(tfProcessor)
	case datadog.CategoryProcessorType:
		ddProcessor.Definition = buildDatadogCategoryProcessor(tfProcessor)
	case datadog.DateRemapperType,
		datadog.MessageRemapperType,
		datadog.ServiceRemapperType,
		datadog.StatusRemapperType,
		datadog.TraceIdRemapperType:
		ddProcessor.Definition = buildDatadogSourceRemapper(tfProcessor)
	case datadog.GeoIPParserType:
		ddProcessor.Definition = buildDatadogGeoIPParser(tfProcessor)
	case datadog.GrokParserType:
		ddProcessor.Definition = buildDatadogGrokParser(tfProcessor)
	case datadog.NestedPipelineType:
		ddProcessor.Definition, err = buildDatadogNestedPipeline(tfProcessor)
	case datadog.StringBuilderProcessorType:
		ddProcessor.Definition = buildDatadogStringBuilderProcessor(tfProcessor)
	case datadog.UrlParserType:
		ddProcessor.Definition = buildDatadogURLParser(tfProcessor)
	case datadog.UserAgentParserType:
		ddProcessor.Definition = buildDatadogUserAgentParser(tfProcessor)
	default:
		err = fmt.Errorf("failed to recoginize processor type: %s", ddProcessorType)
	}
	if tfName, exists := tfProcessor["name"].(string); exists {
		ddProcessor.SetName(tfName)
	}
	if tfIsEnabled, exists := tfProcessor["is_enabled"].(bool); exists {
		ddProcessor.SetIsEnabled(tfIsEnabled)
	}
	ddProcessor.SetType(ddProcessorType)
	return ddProcessor, err
}

func buildDatadogURLParser(tfProcessor map[string]interface{}) datadog.UrlParser {
	ddURLParser := datadog.UrlParser{}
	if ddSources := buildDatadogSources(tfProcessor); ddSources != nil {
		ddURLParser.Sources = ddSources
	}
	if tfTarget, exists := tfProcessor["target"].(string); exists {
		ddURLParser.SetTarget(tfTarget)
	}
	if tfNormalizeEndingSlashes, exists := tfProcessor["normalize_ending_slashes"].(bool); exists {
		ddURLParser.SetNormalizeEndingSlashes(tfNormalizeEndingSlashes)
	}
	return ddURLParser
}

func buildDatadogUserAgentParser(tfProcessor map[string]interface{}) datadog.UserAgentParser {
	ddUserAgentParser := datadog.UserAgentParser{}
	if ddSources := buildDatadogSources(tfProcessor); ddSources != nil {
		ddUserAgentParser.Sources = ddSources
	}
	if tfTarget, exists := tfProcessor["target"].(string); exists {
		ddUserAgentParser.SetTarget(tfTarget)
	}
	if tfIsEncoded, exists := tfProcessor["is_encoded"].(bool); exists {
		ddUserAgentParser.SetIsEncoded(tfIsEncoded)
	}
	return ddUserAgentParser
}

func buildDatadogNestedPipeline(tfProcessor map[string]interface{}) (datadog.NestedPipeline, error) {
	ddNestedPipeline := datadog.NestedPipeline{}
	if tfFilter, exist := tfProcessor["filter"].([]interface{}); exist && len(tfFilter) > 0 {
		ddNestedPipeline.SetFilter(buildDatadogFilter(tfFilter[0].(map[string]interface{})))
	}
	if tfProcessors, exists := tfProcessor["processor"].([]interface{}); exists && len(tfProcessors) > 0 {
		ddProcessors, err := buildDatadogProcessors(tfProcessors)
		if err != nil {
			return ddNestedPipeline, err
		}
		ddNestedPipeline.Processors = ddProcessors
	}
	return ddNestedPipeline, nil
}

func buildDatadogStringBuilderProcessor(tfProcessor map[string]interface{}) datadog.StringBuilderProcessor {
	ddStringBuilder := datadog.StringBuilderProcessor{}
	if tfTemplate, exists := tfProcessor["template"].(string); exists {
		ddStringBuilder.SetTemplate(tfTemplate)
	}
	if tfTarget, exists := tfProcessor["target"].(string); exists {
		ddStringBuilder.SetTarget(tfTarget)
	}
	if tfReplaceMissing, exists := tfProcessor["is_replace_missing"].(bool); exists {
		ddStringBuilder.SetIsReplaceMissing(tfReplaceMissing)
	}
	return ddStringBuilder
}

func buildDatadogGeoIPParser(tfProcessor map[string]interface{}) datadog.GeoIPParser {
	ddGeoIPParser := datadog.GeoIPParser{}
	if tfTarget, exists := tfProcessor["target"].(string); exists {
		ddGeoIPParser.SetTarget(tfTarget)
	}
	if ddSources := buildDatadogSources(tfProcessor); ddSources != nil {
		ddGeoIPParser.Sources = ddSources
	}
	return ddGeoIPParser
}

func buildDatadogGrokParser(tfProcessor map[string]interface{}) datadog.GrokParser {
	ddGrokParser := datadog.GrokParser{}
	if tfSource, exists := tfProcessor["source"].(string); exists {
		ddGrokParser.SetSource(tfSource)
	}
	if tfSamples, exists := tfProcessor["samples"].([]interface{}); exists && len(tfSamples) > 0 {
		ddSamples := make([]string, len(tfSamples))
		for i, tfSample := range tfSamples {
			ddSamples[i] = tfSample.(string)
		}
		ddGrokParser.Samples = ddSamples
	}
	if tfGrok, exists := tfProcessor["grok"].([]interface{}); exists && len(tfGrok) > 0 {
		ddGrok := datadog.GrokRule{}
		tfGrokRule := tfGrok[0].(map[string]interface{})
		if tfSupportRule, exist := tfGrokRule["support_rules"].(string); exist {
			ddGrok.SetSupportRules(tfSupportRule)
		}
		if tfMatchRule, exist := tfGrokRule["match_rules"].(string); exist {
			ddGrok.SetMatchRules(tfMatchRule)
		}
		ddGrokParser.GrokRule = &ddGrok
	}
	return ddGrokParser
}

func buildDatadogSourceRemapper(tfProcessor map[string]interface{}) datadog.SourceRemapper {
	ddSourceRemapper := datadog.SourceRemapper{}
	if ddSources := buildDatadogSources(tfProcessor); ddSources != nil {
		ddSourceRemapper.Sources = ddSources
	}
	return ddSourceRemapper
}

func buildDatadogCategoryProcessor(tfProcessor map[string]interface{}) datadog.CategoryProcessor {
	ddCategory := datadog.CategoryProcessor{}
	if tfTarget, exists := tfProcessor["target"].(string); exists {
		ddCategory.SetTarget(tfTarget)
	}
	if tfCategories, exists := tfProcessor["category"].([]interface{}); exists {
		ddCategories := make([]datadog.Category, len(tfCategories))
		for i, tfC := range tfCategories {
			tfCategory := tfC.(map[string]interface{})
			ddCategory := datadog.Category{}
			if tfName, exist := tfCategory["name"].(string); exist {
				ddCategory.SetName(tfName)
			}
			if tfFilter, exist := tfCategory["filter"].([]interface{}); exist && len(tfFilter) > 0 {
				ddCategory.SetFilter(buildDatadogFilter(tfFilter[0].(map[string]interface{})))
			}

			ddCategories[i] = ddCategory
		}
		ddCategory.Categories = ddCategories
	}
	return ddCategory
}

func buildDatadogAttributeRemapper(tfProcessor map[string]interface{}) datadog.AttributeRemapper {
	ddAttribute := datadog.AttributeRemapper{}
	if ddSources := buildDatadogSources(tfProcessor); ddSources != nil {
		ddAttribute.Sources = ddSources
	}
	if tfSourceType, exists := tfProcessor["source_type"].(string); exists {
		ddAttribute.SetSourceType(tfSourceType)
	}
	if tfTarget, exists := tfProcessor["target"].(string); exists {
		ddAttribute.SetTarget(tfTarget)
	}
	if tfTargetType, exists := tfProcessor["target_type"].(string); exists {
		ddAttribute.SetTargetType(tfTargetType)
	}
	if tfPreserveSource, exists := tfProcessor["preserve_source"].(bool); exists {
		ddAttribute.SetPreserveSource(tfPreserveSource)
	}
	if tfOverrideOnConflict, exists := tfProcessor["override_on_conflict"].(bool); exists {
		ddAttribute.SetOverrideOnConflict(tfOverrideOnConflict)
	}
	return ddAttribute
}

func buildDatadogSources(tfProcessor map[string]interface{}) []string {
	if tfSources, exists := tfProcessor["sources"].([]interface{}); exists && len(tfSources) > 0 {
		ddSources := make([]string, len(tfSources))
		for i, tfSource := range tfSources {
			ddSources[i] = tfSource.(string)
		}
		return ddSources
	}
	return nil
}

func buildDatadogArithmeticProcessor(tfProcessor map[string]interface{}) datadog.ArithmeticProcessor {
	ddArithmetic := datadog.ArithmeticProcessor{}
	if tfTarget, exists := tfProcessor["target"].(string); exists {
		ddArithmetic.SetTarget(tfTarget)
	}
	if tfExpression, exists := tfProcessor["expression"].(string); exists {
		ddArithmetic.SetExpression(tfExpression)
	}
	if tfIsReplaceMissing, exists := tfProcessor["is_replace_missing"].(bool); exists {
		ddArithmetic.SetIsReplaceMissing(tfIsReplaceMissing)
	}
	return ddArithmetic
}

func buildDatadogFilter(tfFilter map[string]interface{}) datadog.FilterConfiguration {
	ddFilter := datadog.FilterConfiguration{}
	if tfQuery, exists := tfFilter["query"].(string); exists {
		ddFilter.SetQuery(tfQuery)
	}
	return ddFilter
}

func getPipelineSchema(isNested bool) map[string]*schema.Schema {
	return map[string]*schema.Schema{
		"name":       {Type: schema.TypeString, Required: true},
		"is_enabled": {Type: schema.TypeBool, Optional: true},
		"filter": {
			Type:     schema.TypeList,
			Required: true,
			Elem: &schema.Resource{
				Schema: map[string]*schema.Schema{
					"query": {Type: schema.TypeString, Required: true},
				},
			},
		},
		"processor": {
			Type:     schema.TypeList,
			Optional: true,
			Elem: &schema.Resource{
				Schema: getProcessorSchema(isNested),
			},
		},
	}
}

func getProcessorSchema(isNested bool) map[string]*schema.Schema {
	var processorsSchema = make(map[string]*schema.Schema)
	if !isNested {
		processorsSchema[tfNestedPipelineProcessor] = &schema.Schema{
			Type:     schema.TypeList,
			MaxItems: 1,
			Optional: true,
			Elem: &schema.Resource{
				Schema: getPipelineSchema(!isNested),
			},
		}
	}
	for tfProcessorType, processor := range tfProcessors {
		processorsSchema[tfProcessorType] = processor
	}
	return processorsSchema
}<|MERGE_RESOLUTION|>--- conflicted
+++ resolved
@@ -2,13 +2,9 @@
 
 import (
 	"fmt"
-<<<<<<< HEAD
+	"strings"
+
 	"github.com/hashicorp/terraform-plugin-sdk/helper/schema"
-=======
-	"strings"
-
-	"github.com/hashicorp/terraform/helper/schema"
->>>>>>> 1e2490e7
 	"github.com/zorkian/go-datadog-api"
 )
 

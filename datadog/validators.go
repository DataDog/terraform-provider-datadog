--- conflicted
+++ resolved
@@ -1,22 +1,16 @@
 package datadog
 
 import (
-<<<<<<< HEAD
-	"bytes"
-	"encoding/json"
-	"fmt"
-=======
 	"fmt"
 	"reflect"
 
 	"github.com/hashicorp/terraform-plugin-sdk/helper/schema"
->>>>>>> 86aaa198
 )
 
 func validateAggregatorMethod(v interface{}, k string) (ws []string, errors []error) {
 	value := v.(string)
 	validMethods := map[string]struct{}{
-		"avg":   {},
+		"avg":   {}, 
 		"max":   {},
 		"min":   {},
 		"sum":   {},
@@ -30,17 +24,6 @@
 	return
 }
 
-<<<<<<< HEAD
-func getMetadataFromJSON(jsonBytes []byte, unmarshalled interface{}) error {
-	decoder := json.NewDecoder(bytes.NewReader(jsonBytes))
-	// make sure we return errors on attributes that we don't expect in metadata
-	decoder.DisallowUnknownFields()
-	err := decoder.Decode(unmarshalled)
-	if err != nil {
-		return fmt.Errorf("failed to unmarshal metadata_json: %s", err)
-	}
-	return nil
-=======
 // validateEnumValue returns a validate func for an enum value. It takes the constructor with validation for the enum as an argument.
 // Such a constructor is for instance `datadogV1.NewWidgetLineWidthFromValue`
 func validateEnumValue(newEnumFunc interface{}) schema.SchemaValidateFunc {
@@ -57,5 +40,4 @@
 		}
 		return
 	}
->>>>>>> 86aaa198
 }
--- conflicted
+++ resolved
@@ -61,38 +61,24 @@
 	})
 }
 
-<<<<<<< HEAD
-func testAccCheckDatadogUserDestroy(s *terraform.State) error {
-	providerConf := testAccProvider.Meta().(*ProviderConfiguration)
-	client := providerConf.DatadogClientV1
-	auth := providerConf.Auth
-
-	if err := datadogUserDestroyHelper(auth, s, client); err != nil {
-		return err
-=======
 func testAccCheckDatadogUserDestroy(accProvider *schema.Provider) func(*terraform.State) error {
 	return func(s *terraform.State) error {
-		client := accProvider.Meta().(*datadog.Client)
-
-		if err := datadogUserDestroyHelper(s, client); err != nil {
+		providerConf := accProvider.Meta().(*ProviderConfiguration)
+		client := providerConf.DatadogClientV1
+		auth := providerConf.Auth
+		if err := datadogUserDestroyHelper(auth, s, client); err != nil {
 			return err
 		}
 		return nil
->>>>>>> cc877f1e
 	}
 }
 
 func testAccCheckDatadogUserExists(accProvider *schema.Provider, n string) resource.TestCheckFunc {
 	return func(s *terraform.State) error {
-<<<<<<< HEAD
-		providerConf := testAccProvider.Meta().(*ProviderConfiguration)
+		providerConf := accProvider.Meta().(*ProviderConfiguration)
 		client := providerConf.DatadogClientV1
 		auth := providerConf.Auth
 		if err := datadogUserExistsHelper(auth, s, client); err != nil {
-=======
-		client := accProvider.Meta().(*datadog.Client)
-		if err := datadogUserExistsHelper(s, client); err != nil {
->>>>>>> cc877f1e
 			return err
 		}
 		return nil

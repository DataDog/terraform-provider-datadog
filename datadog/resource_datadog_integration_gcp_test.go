package datadog

import (
	"fmt"
	"testing"

	"github.com/hashicorp/terraform-plugin-sdk/helper/resource"
	"github.com/hashicorp/terraform-plugin-sdk/helper/schema"
	"github.com/hashicorp/terraform-plugin-sdk/terraform"
)

const testAccCheckDatadogIntegrationGCPConfig = `
resource "datadog_integration_gcp" "awesome_gcp_project_integration" {
  project_id     = "super-awesome-project-id"
  private_key_id = "1234567890123456789012345678901234567890"
  private_key    = "-----BEGIN PRIVATE KEY-----\n...\n-----END PRIVATE KEY-----\n"
  client_email   = "awesome-service-account@awesome-project-id.iam.gserviceaccount.com"
  client_id      = "123456789012345678901"
  host_filters   = "foo:bar,buzz:lightyear"
}
`
const testAccCheckDatadogIntegrationGCPEmptyHostFiltersConfig = `
resource "datadog_integration_gcp" "awesome_gcp_project_integration" {
  project_id     = "super-awesome-project-id"
  private_key_id = "1234567890123456789012345678901234567890"
  private_key    = "-----BEGIN PRIVATE KEY-----\n...\n-----END PRIVATE KEY-----\n"
  client_email   = "awesome-service-account@awesome-project-id.iam.gserviceaccount.com"
  client_id      = "123456789012345678901"
}
`

func TestAccDatadogIntegrationGCP(t *testing.T) {
	accProviders, cleanup := testAccProviders(t)
	defer cleanup(t)
	accProvider := testAccProvider(t, accProviders)

	resource.Test(t, resource.TestCase{
		PreCheck:     func() { testAccPreCheck(t) },
		Providers:    accProviders,
		CheckDestroy: checkIntegrationGCPDestroy(accProvider),
		Steps: []resource.TestStep{
			{
				Config: testAccCheckDatadogIntegrationGCPConfig,
				Check: resource.ComposeTestCheckFunc(
					checkIntegrationGCPExists(accProvider),
					resource.TestCheckResourceAttr(
						"datadog_integration_gcp.awesome_gcp_project_integration",
						"project_id", "super-awesome-project-id"),
					resource.TestCheckResourceAttr(
						"datadog_integration_gcp.awesome_gcp_project_integration",
						"private_key_id", "1234567890123456789012345678901234567890"),
					resource.TestCheckResourceAttr(
						"datadog_integration_gcp.awesome_gcp_project_integration",
						"private_key", "-----BEGIN PRIVATE KEY-----\n...\n-----END PRIVATE KEY-----\n"),
					resource.TestCheckResourceAttr(
						"datadog_integration_gcp.awesome_gcp_project_integration",
						"client_email", "awesome-service-account@awesome-project-id.iam.gserviceaccount.com"),
					resource.TestCheckResourceAttr(
						"datadog_integration_gcp.awesome_gcp_project_integration",
						"client_id", "123456789012345678901"),
					resource.TestCheckResourceAttr(
						"datadog_integration_gcp.awesome_gcp_project_integration",
						"host_filters", "foo:bar,buzz:lightyear"),
				),
			},
			{
				Config: testAccCheckDatadogIntegrationGCPEmptyHostFiltersConfig,
				Check: resource.ComposeTestCheckFunc(
					checkIntegrationGCPExists(accProvider),
					resource.TestCheckResourceAttr(
						"datadog_integration_gcp.awesome_gcp_project_integration",
						"project_id", "super-awesome-project-id"),
					resource.TestCheckResourceAttr(
						"datadog_integration_gcp.awesome_gcp_project_integration",
						"private_key_id", "1234567890123456789012345678901234567890"),
					resource.TestCheckResourceAttr(
						"datadog_integration_gcp.awesome_gcp_project_integration",
						"private_key", "-----BEGIN PRIVATE KEY-----\n...\n-----END PRIVATE KEY-----\n"),
					resource.TestCheckResourceAttr(
						"datadog_integration_gcp.awesome_gcp_project_integration",
						"client_email", "awesome-service-account@awesome-project-id.iam.gserviceaccount.com"),
					resource.TestCheckResourceAttr(
						"datadog_integration_gcp.awesome_gcp_project_integration",
						"client_id", "123456789012345678901"),
					resource.TestCheckResourceAttr(
						"datadog_integration_gcp.awesome_gcp_project_integration",
						"host_filters", ""),
				),
			},
		},
	})
}

<<<<<<< HEAD
func checkIntegrationGCPExists(s *terraform.State) error {
	providerConf := testAccProvider.Meta().(*ProviderConfiguration)
	client := providerConf.CommunityClient
	integrations, err := client.ListIntegrationGCP()
	if err != nil {
		return err
	}
	for _, r := range s.RootModule().Resources {
		projectID := r.Primary.ID
		for _, integration := range integrations {
			if integration.GetProjectID() == projectID {
				return nil
=======
func checkIntegrationGCPExists(accProvider *schema.Provider) func(*terraform.State) error {
	return func(s *terraform.State) error {
		client := accProvider.Meta().(*datadog.Client)
		integrations, err := client.ListIntegrationGCP()
		if err != nil {
			return err
		}
		for _, r := range s.RootModule().Resources {
			projectID := r.Primary.ID
			for _, integration := range integrations {
				if integration.GetProjectID() == projectID {
					return nil
				}
>>>>>>> cc877f1e
			}
			return fmt.Errorf("The Google Cloud Platform integration doesn't exist: projectID=%s", projectID)
		}
		return nil
	}
}

<<<<<<< HEAD
func checkIntegrationGCPDestroy(s *terraform.State) error {
	providerConf := testAccProvider.Meta().(*ProviderConfiguration)
	client := providerConf.CommunityClient
	integrations, err := client.ListIntegrationGCP()
	if err != nil {
		return err
	}
	for _, r := range s.RootModule().Resources {
		projectID := r.Primary.ID
		for _, integration := range integrations {
			if integration.GetProjectID() == projectID {
				return fmt.Errorf("The Google Cloud Platform integration still exist: projectID=%s", projectID)
=======
func checkIntegrationGCPDestroy(accProvider *schema.Provider) func(*terraform.State) error {
	return func(s *terraform.State) error {
		client := accProvider.Meta().(*datadog.Client)
		integrations, err := client.ListIntegrationGCP()
		if err != nil {
			return err
		}
		for _, r := range s.RootModule().Resources {
			projectID := r.Primary.ID
			for _, integration := range integrations {
				if integration.GetProjectID() == projectID {
					return fmt.Errorf("The Google Cloud Platform integration still exist: projectID=%s", projectID)
				}
>>>>>>> cc877f1e
			}
		}
		return nil
	}
}<|MERGE_RESOLUTION|>--- conflicted
+++ resolved
@@ -91,23 +91,10 @@
 	})
 }
 
-<<<<<<< HEAD
-func checkIntegrationGCPExists(s *terraform.State) error {
-	providerConf := testAccProvider.Meta().(*ProviderConfiguration)
-	client := providerConf.CommunityClient
-	integrations, err := client.ListIntegrationGCP()
-	if err != nil {
-		return err
-	}
-	for _, r := range s.RootModule().Resources {
-		projectID := r.Primary.ID
-		for _, integration := range integrations {
-			if integration.GetProjectID() == projectID {
-				return nil
-=======
 func checkIntegrationGCPExists(accProvider *schema.Provider) func(*terraform.State) error {
 	return func(s *terraform.State) error {
-		client := accProvider.Meta().(*datadog.Client)
+		providerConf := accProvider.Meta().(*ProviderConfiguration)
+		client := providerConf.CommunityClient
 		integrations, err := client.ListIntegrationGCP()
 		if err != nil {
 			return err
@@ -118,7 +105,6 @@
 				if integration.GetProjectID() == projectID {
 					return nil
 				}
->>>>>>> cc877f1e
 			}
 			return fmt.Errorf("The Google Cloud Platform integration doesn't exist: projectID=%s", projectID)
 		}
@@ -126,23 +112,10 @@
 	}
 }
 
-<<<<<<< HEAD
-func checkIntegrationGCPDestroy(s *terraform.State) error {
-	providerConf := testAccProvider.Meta().(*ProviderConfiguration)
-	client := providerConf.CommunityClient
-	integrations, err := client.ListIntegrationGCP()
-	if err != nil {
-		return err
-	}
-	for _, r := range s.RootModule().Resources {
-		projectID := r.Primary.ID
-		for _, integration := range integrations {
-			if integration.GetProjectID() == projectID {
-				return fmt.Errorf("The Google Cloud Platform integration still exist: projectID=%s", projectID)
-=======
 func checkIntegrationGCPDestroy(accProvider *schema.Provider) func(*terraform.State) error {
 	return func(s *terraform.State) error {
-		client := accProvider.Meta().(*datadog.Client)
+		providerConf := accProvider.Meta().(*ProviderConfiguration)
+		client := providerConf.CommunityClient
 		integrations, err := client.ListIntegrationGCP()
 		if err != nil {
 			return err
@@ -153,7 +126,6 @@
 				if integration.GetProjectID() == projectID {
 					return fmt.Errorf("The Google Cloud Platform integration still exist: projectID=%s", projectID)
 				}
->>>>>>> cc877f1e
 			}
 		}
 		return nil

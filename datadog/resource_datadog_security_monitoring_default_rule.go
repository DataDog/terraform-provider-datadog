package datadog

import (
	"context"
	"errors"
	"fmt"

	"github.com/terraform-providers/terraform-provider-datadog/datadog/internal/utils"
	"github.com/terraform-providers/terraform-provider-datadog/datadog/internal/validators"

	datadogV2 "github.com/DataDog/datadog-api-client-go/api/v2/datadog"
	"github.com/hashicorp/terraform-plugin-sdk/v2/diag"
	"github.com/hashicorp/terraform-plugin-sdk/v2/helper/schema"
)

func resourceDatadogSecurityMonitoringDefaultRule() *schema.Resource {
	return &schema.Resource{
		Description:   "Provides a Datadog Security Monitoring Rule API resource for default rules.",
		CreateContext: resourceDatadogSecurityMonitoringDefaultRuleCreate,
		ReadContext:   resourceDatadogSecurityMonitoringDefaultRuleRead,
		UpdateContext: resourceDatadogSecurityMonitoringDefaultRuleUpdate,
		DeleteContext: resourceDatadogSecurityMonitoringDefaultRuleDelete,
		Importer: &schema.ResourceImporter{
			StateContext: schema.ImportStatePassthroughContext,
		},

		Schema: map[string]*schema.Schema{
			"case": {
				Type:        schema.TypeList,
				Optional:    true,
				Description: "Cases of the rule, this is used to update notifications.",
				MaxItems:    5,
				Elem: &schema.Resource{
					Schema: map[string]*schema.Schema{
						"status": {
							Type:         schema.TypeString,
							ValidateFunc: validators.ValidateEnumValue(datadogV2.NewSecurityMonitoringRuleSeverityFromValue),
							Required:     true,
							Description:  "Status of the rule case to match.",
						},
						"notifications": {
							Type:        schema.TypeList,
							Required:    true,
							Description: "Notification targets for each rule case.",
							Elem:        &schema.Schema{Type: schema.TypeString},
						},
					},
				},
			},

			"enabled": {
				Type:        schema.TypeBool,
				Optional:    true,
				Default:     true,
				Description: "Enable the rule.",
			},

			"filter": {
				Type:        schema.TypeList,
				Optional:    true,
				Description: "Additional queries to filter matched events before they are processed.",
				Elem: &schema.Resource{
					Schema: map[string]*schema.Schema{
						"action": {
							Type:         schema.TypeString,
							ValidateFunc: validators.ValidateEnumValue(datadogV2.NewSecurityMonitoringFilterActionFromValue),
							Required:     true,
							Description:  "The type of filtering action. Allowed enum values: require, suppress",
						},
						"query": {
							Type:        schema.TypeString,
							Required:    true,
							Description: "Query for selecting logs to apply the filtering action.",
						},
					},
				},
			},
		},
	}
}

func resourceDatadogSecurityMonitoringDefaultRuleCreate(ctx context.Context, d *schema.ResourceData, meta interface{}) diag.Diagnostics {
	return diag.FromErr(errors.New("cannot create a default rule, please import it first before making changes"))
}

func resourceDatadogSecurityMonitoringDefaultRuleRead(ctx context.Context, d *schema.ResourceData, meta interface{}) diag.Diagnostics {
	providerConf := meta.(*ProviderConfiguration)
	datadogClientV2 := providerConf.DatadogClientV2
	authV2 := providerConf.AuthV2

	id := d.Id()
	ruleResponse, _, err := datadogClientV2.SecurityMonitoringApi.GetSecurityMonitoringRule(authV2, id)
	if err != nil {
		return diag.FromErr(err)
	}

	d.Set("enabled", *ruleResponse.IsEnabled)

	if v, ok := d.GetOk("case"); ok {
		tfCasesRaw := v.([]interface{})
		readNotifications := make([][]string, len(tfCasesRaw))
		for i, tfCaseRaw := range tfCasesRaw {
			tfCase := tfCaseRaw.(map[string]interface{})
			var ruleCase *datadogV2.SecurityMonitoringRuleCase
			tfStatus := datadogV2.SecurityMonitoringRuleSeverity(tfCase["status"].(string))
			for _, rc := range ruleResponse.GetCases() {
				if *rc.Status == tfStatus {
					ruleCase = &rc
					break
				}
			}
			if ruleCase == nil {
				return diag.FromErr(errors.New("error: no rule case with status " + string(tfStatus)))
			}
			readNotifications[i] = ruleCase.GetNotifications()
		}

		for i, notification := range readNotifications {
			d.Set(fmt.Sprintf("case.%d.notifications", i), notification)
		}
	}

	ruleFilters := make([]map[string]interface{}, len(ruleResponse.GetFilters()))
	for idx, responseRuleFilter := range ruleResponse.GetFilters() {
		ruleFilters[idx] = map[string]interface{}{
			"action": responseRuleFilter.GetAction(),
			"query":  responseRuleFilter.GetQuery(),
		}
	}

	d.Set("filter", ruleFilters)

	return nil
}

func resourceDatadogSecurityMonitoringDefaultRuleUpdate(ctx context.Context, d *schema.ResourceData, meta interface{}) diag.Diagnostics {
	providerConf := meta.(*ProviderConfiguration)
	datadogClientV2 := providerConf.DatadogClientV2
	authV2 := providerConf.AuthV2

	ruleID := d.Id()

	response, httpResponse, err := datadogClientV2.SecurityMonitoringApi.GetSecurityMonitoringRule(authV2, ruleID)

	if err != nil {
		if httpResponse != nil && httpResponse.StatusCode == 404 {
			return diag.FromErr(errors.New("default rule does not exist"))
		}

		return utils.TranslateClientErrorDiag(err, "error fetching default rule")
	}

	if !response.GetIsDefault() {
		return diag.FromErr(errors.New("rule is not a default rule"))
	}

	ruleUpdate, shouldUpdate, err := buildSecMonDefaultRuleUpdatePayload(response, d)

	if err != nil {
		return diag.FromErr(err)
	}

	if shouldUpdate {
<<<<<<< HEAD
		if _, _, err := datadogClientV2.SecurityMonitoringApi.UpdateSecurityMonitoringRule(authV2, ruleID).Body(*ruleUpdate).Execute(); err != nil {
			return utils.TranslateClientErrorDiag(err, "error updating security monitoring rule on resource creation")
=======
		if _, _, err := datadogClientV2.SecurityMonitoringApi.UpdateSecurityMonitoringRule(authV2, ruleID, *ruleUpdate); err != nil {
			return utils.TranslateClientError(err, "error updating security monitoring rule on resource creation")
>>>>>>> bf5feb60
		}
	}

	return nil
}

func buildSecMonDefaultRuleUpdatePayload(currentState datadogV2.SecurityMonitoringRuleResponse, d *schema.ResourceData) (*datadogV2.SecurityMonitoringRuleUpdatePayload, bool, error) {
	payload := datadogV2.SecurityMonitoringRuleUpdatePayload{}

	isEnabled := d.Get("enabled").(bool)
	payload.IsEnabled = &isEnabled

	matchedCases := 0
	modifiedCases := 0
	tfCasesRaw := d.Get("case").([]interface{})

	updatedRuleCase := make([]datadogV2.SecurityMonitoringRuleCase, len(currentState.GetCases()))
	for i, ruleCase := range currentState.GetCases() {

		updatedRuleCase[i] = datadogV2.SecurityMonitoringRuleCase{
			Condition:     currentState.GetCases()[i].Condition,
			Name:          currentState.GetCases()[i].Name,
			Notifications: currentState.GetCases()[i].Notifications,
			Status:        currentState.GetCases()[i].Status,
		}

		if tfCase, ok := findRuleCaseForStatus(tfCasesRaw, ruleCase.GetStatus()); ok {

			// Update rule case notifications when rule added to terraform configuration

			matchedCases++

			tfNotificationsRaw := tfCase["notifications"].([]interface{})
			tfNotifications := make([]string, len(tfNotificationsRaw))
			for notificationIdx, v := range tfNotificationsRaw {
				tfNotifications[notificationIdx] = v.(string)
			}

			if !stringSliceEquals(tfNotifications, ruleCase.GetNotifications()) {
				modifiedCases++
				updatedRuleCase[i].Notifications = &tfNotifications
			}

		} else {

			// Clear rule case notifications when rule case removed from terraform configuration

			tfNotifications := make([]string, 0)

			if !stringSliceEquals(tfNotifications, ruleCase.GetNotifications()) {
				modifiedCases++
				updatedRuleCase[i].Notifications = &tfNotifications
			}
		}

	}

	if matchedCases < len(tfCasesRaw) {
		// Enable partial state so that we don't persist the changes
		d.Partial(true)
		return nil, false, errors.New("attempted to update notifications for non-existing case for rule " + currentState.GetId())
	}

	if modifiedCases > 0 {
		payload.Cases = &updatedRuleCase
	}

	tfFilters := d.Get("filter").([]interface{})
	payloadFilters := make([]datadogV2.SecurityMonitoringFilter, len(tfFilters))

	for idx, tfRuleFilter := range tfFilters {
		structRuleFilter := datadogV2.SecurityMonitoringFilter{}

		ruleFilter := tfRuleFilter.(map[string]interface{})

		if action, ok := ruleFilter["action"]; ok {
			structRuleFilter.SetAction(datadogV2.SecurityMonitoringFilterAction(action.(string)))
		}

		if query, ok := ruleFilter["query"]; ok {
			structRuleFilter.SetQuery(query.(string))
		}

		payloadFilters[idx] = structRuleFilter
	}
	payload.Filters = &payloadFilters

	return &payload, true, nil
}

func stringSliceEquals(left []string, right []string) bool {
	if len(left) != len(right) {
		return false
	}
	for i := range left {
		if left[i] != right[i] {
			return false
		}
	}
	return true
}

func findRuleCaseForStatus(tfCasesRaw []interface{}, status datadogV2.SecurityMonitoringRuleSeverity) (map[string]interface{}, bool) {
	for _, tfCaseRaw := range tfCasesRaw {
		tfCase := tfCaseRaw.(map[string]interface{})
		tfStatus := datadogV2.SecurityMonitoringRuleSeverity(tfCase["status"].(string))
		if tfStatus == status {
			return tfCase, true
		}
	}

	return nil, false
}

func resourceDatadogSecurityMonitoringDefaultRuleDelete(ctx context.Context, d *schema.ResourceData, meta interface{}) diag.Diagnostics {
	// no-op
	return nil
}<|MERGE_RESOLUTION|>--- conflicted
+++ resolved
@@ -161,13 +161,8 @@
 	}
 
 	if shouldUpdate {
-<<<<<<< HEAD
-		if _, _, err := datadogClientV2.SecurityMonitoringApi.UpdateSecurityMonitoringRule(authV2, ruleID).Body(*ruleUpdate).Execute(); err != nil {
+		if _, _, err := datadogClientV2.SecurityMonitoringApi.UpdateSecurityMonitoringRule(authV2, ruleID, *ruleUpdate); err != nil {
 			return utils.TranslateClientErrorDiag(err, "error updating security monitoring rule on resource creation")
-=======
-		if _, _, err := datadogClientV2.SecurityMonitoringApi.UpdateSecurityMonitoringRule(authV2, ruleID, *ruleUpdate); err != nil {
-			return utils.TranslateClientError(err, "error updating security monitoring rule on resource creation")
->>>>>>> bf5feb60
 		}
 	}
 

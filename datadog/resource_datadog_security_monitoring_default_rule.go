--- conflicted
+++ resolved
@@ -219,7 +219,6 @@
 		}
 
 	}
-<<<<<<< HEAD
 
 	if matchedCases < len(tfCasesRaw) {
 		// Enable partial state so that we don't persist the changes
@@ -229,16 +228,6 @@
 
 	if modifiedCases > 0 {
 		payload.Cases = &updatedRuleCase
-=======
-
-	if matchedCases < len(tfCasesRaw) {
-		// Enable partial state so that we don't persist the changes
-		d.Partial(true)
-		return nil, false, errors.New("attempted to update notifications for non-existing case for rule " + currentState.GetId())
-	}
-
-	if modifiedCases > 0 {
-		payload.Cases = &updatedRuleCase
 	}
 
 	tfFilters := d.Get("filter").([]interface{})
@@ -258,7 +247,6 @@
 		}
 
 		payloadFilters[idx] = structRuleFilter
->>>>>>> 0a47a8f2
 	}
 	payload.Filters = &payloadFilters
 

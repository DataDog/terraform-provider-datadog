--- conflicted
+++ resolved
@@ -688,13 +688,6 @@
 		if widgetDef["type"] == "scatterplot" || widgetDef["type"] == "hostmap" {
 			// Scatterplot and hostmap widgets expect a single requests object instead of a list
 			widgetDefRequest := widgetDef["request"].([]map[string]interface{})[0]
-<<<<<<< HEAD
-			if widgetDefRequest["fill"] != nil {
-				widgetDefRequest["fill"] = widgetDefRequest["fill"].([]map[string]interface{})[0]
-			}
-			if widgetDefRequest["size"] != nil {
-				widgetDefRequest["size"] = widgetDefRequest["size"].([]map[string]interface{})[0]
-=======
 			if len(widgetDefRequest) == 0 {
 				diags = append(diags, diag.Diagnostic{
 					Severity: diag.Error,
@@ -707,7 +700,6 @@
 				if widgetDefRequest[v] != nil {
 					widgetDefRequest[v] = widgetDefRequest[v].([]map[string]interface{})[0]
 				}
->>>>>>> b74a1536
 			}
 			widgetDef["requests"] = widgetDefRequest
 		} else {

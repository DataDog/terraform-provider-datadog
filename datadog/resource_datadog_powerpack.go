--- conflicted
+++ resolved
@@ -616,7 +616,6 @@
 
 }
 
-<<<<<<< HEAD
 func normalizeWidgetDefRequests(widgetDefRequests []map[string]interface{}) []map[string]interface{} {
 	normalizedWidgetDefRequests := widgetDefRequests
 	for i, widgetDefRequest := range normalizedWidgetDefRequests {
@@ -646,9 +645,13 @@
 		normalizedWidgetDefRequests[i] = widgetDefRequest
 	}
 	return normalizedWidgetDefRequests
-=======
+}
+
 func normalizeDashboardWidgetDef(widgetDef map[string]interface{}) (map[string]interface{}, diag.Diagnostics) {
 	var diags diag.Diagnostics
+	if widgetDef["type"] == "service_level_objective" {
+		widgetDef["type"] = "slo"
+	}
 	// Dashboard widgets set live span at the widget level, we don't allow that for powerpack widgets
 	// where live span is set at the resource level.
 	if widgetDef["live_span"] != nil {
@@ -662,9 +665,54 @@
 	if widgetDef["request"] != nil {
 		// Distribution/change/heatmap widgets have a "requests" field, while API Spec has a "request" field
 		// Here we set the "requests" field and remove "request"
-		widgetDefRequests := *widgetDef["request"].(*[]map[string]interface{})
-		widgetDef["requests"] = widgetDefRequests
+		if widgetDef["type"] == "scatterplot" || widgetDef["type"] == "hostmap" {
+			// Because of course JUST one widget type expects requests to be a single value instead of a list
+			widgetDefRequest := widgetDef["request"].([]map[string]interface{})[0]
+			if widgetDefRequest["fill"] != nil {
+				widgetDefRequest["fill"] = widgetDefRequest["fill"].([]map[string]interface{})[0]
+			}
+			if widgetDefRequest["size"] != nil {
+				widgetDefRequest["size"] = widgetDefRequest["size"].([]map[string]interface{})[0]
+			}
+			if widgetDefRequest["x"] != nil {
+				widgetDefRequest["x"] = widgetDefRequest["x"].([]map[string]interface{})[0]
+			}
+			if widgetDefRequest["y"] != nil {
+				widgetDefRequest["y"] = widgetDefRequest["y"].([]map[string]interface{})[0]
+			}
+			widgetDef["requests"] = widgetDefRequest
+		} else {
+			widgetDefRequests := *widgetDef["request"].(*[]map[string]interface{})
+			widgetDef["requests"] = normalizeWidgetDefRequests(widgetDefRequests)
+		}
 		delete(widgetDef, "request")
+	}
+	if widgetDef["style"] != nil {
+		widgetDef["style"] = widgetDef["style"].([]map[string]interface{})[0]
+	}
+	if widgetDef["event"] != nil {
+		widgetDef["events"] = *widgetDef["event"].(*[]map[string]string)
+		delete(widgetDef, "event")
+	}
+	if widgetDef["input"] != nil {
+		widgetDef["inputs"] = *widgetDef["input"].(*[]map[string]interface{})
+		delete(widgetDef, "input")
+	}
+	if widgetDef["xaxis"] != nil {
+		widgetDef["xaxis"] = (widgetDef["xaxis"].([]map[string]interface{}))[0]
+	}
+	if widgetDef["yaxis"] != nil {
+		widgetDef["yaxis"] = widgetDef["yaxis"].([]map[string]interface{})[0]
+	}
+	if widgetDef["type"] == "log_stream" && widgetDef["sort"] != nil {
+		widgetDef["sort"] = widgetDef["sort"].([]map[string]interface{})[0]
+	}
+	if widgetDef["custom_link"] != nil {
+		// Some widgets have a "custom_links" field, while API Spec has a "custom_link" field
+		// Here we set the "custom_links" field and remove "custom_link"
+		widgetDefCustomLinks := *widgetDef["custom_link"].(*[]map[string]interface{})
+		widgetDef["custom_links"] = widgetDefCustomLinks
+		delete(widgetDef, "custom_link")
 	}
 	return widgetDef, diags
 }
@@ -673,16 +721,69 @@
 	// Dashboard TF widgets have a "requests" field, while API Spec has a "request" field
 	// Here we set the "request" field and remove "requests"
 	if widgetDef["requests"] != nil {
-		widgetDefRequests := widgetDef["requests"].([]interface{})
-		for i, widgetDefRequest := range widgetDefRequests {
-			widgetDefRequestNormalized := widgetDefRequest.(map[string]interface{})
-			if widgetDefRequestNormalized["limit"] != nil {
-				widgetDefRequestNormalized["limit"] = int(widgetDefRequestNormalized["limit"].(float64))
-			}
-			widgetDefRequests[i] = widgetDefRequestNormalized
-		}
-		widgetDef["request"] = widgetDefRequests
+		if widgetDef["type"] == "scatterplot" || widgetDef["type"] == "hostmap" {
+			// Because of course JUST one widget type expects requests to be a single value instead of a list
+			widgetDefRequest := widgetDef["requests"].(map[string]interface{})
+			if widgetDefRequest["fill"] != nil {
+				widgetDefRequest["fill"] = []interface{}{widgetDefRequest["fill"].(interface{})}
+			}
+			if widgetDefRequest["size"] != nil {
+				widgetDefRequest["size"] = []interface{}{widgetDefRequest["size"].(interface{})}
+			}
+			if widgetDefRequest["x"] != nil {
+				widgetDefRequest["x"] = []interface{}{widgetDefRequest["x"].(interface{})}
+			}
+			if widgetDefRequest["y"] != nil {
+				widgetDefRequest["y"] = []interface{}{widgetDefRequest["y"].(interface{})}
+			}
+			widgetDef["request"] = []interface{}{widgetDefRequest}
+		} else {
+			widgetDefRequests := widgetDef["requests"].([]interface{})
+			for i, widgetDefRequest := range widgetDefRequests {
+				widgetDefRequestNormalized := widgetDefRequest.(map[string]interface{})
+				if widgetDefRequestNormalized["limit"] != nil {
+					widgetDefRequestNormalized["limit"] = int(widgetDefRequestNormalized["limit"].(float64))
+				}
+				if widgetDefRequestNormalized["style"] != nil {
+					widgetDefRequestNormalized["style"] = []interface{}{widgetDefRequestNormalized["style"]}
+				}
+				if widgetDefRequestNormalized["apm_stats_query"] != nil {
+					widgetDefRequestNormalized["apm_stats_query"] = []interface{}{widgetDefRequestNormalized["apm_stats_query"]}
+				}
+				if widgetDefRequestNormalized["query"] != nil {
+					widgetDefRequestNormalized["query"] = []interface{}{widgetDefRequestNormalized["query"].(interface{})}
+				}
+				widgetDefRequests[i] = widgetDefRequestNormalized
+			}
+			widgetDef["request"] = widgetDefRequests
+		}
 		delete(widgetDef, "requests")
+	}
+	// Dashboard TF widgets have a "custom_links" field, while API Spec has a "custom_link" field
+	// Here we set the "custom_link" field and remove "custom_links"
+	if widgetDef["custom_links"] != nil {
+		widgetDef["custom_link"] = widgetDef["custom_links"].([]interface{})
+		delete(widgetDef, "custom_links")
+	}
+	if widgetDef["style"] != nil {
+		widgetDef["style"] = []interface{}{widgetDef["style"].(map[string]interface{})}
+	}
+	if widgetDef["xaxis"] != nil {
+		widgetDef["xaxis"] = []interface{}{widgetDef["xaxis"].(map[string]interface{})}
+	}
+	if widgetDef["yaxis"] != nil {
+		widgetDef["yaxis"] = []interface{}{widgetDef["yaxis"].(map[string]interface{})}
+	}
+	if widgetDef["type"] == "log_stream" && widgetDef["sort"] != nil {
+		widgetDef["sort"] = []interface{}{widgetDef["sort"].(map[string]interface{})}
+	}
+	if widgetDef["events"] != nil {
+		widgetDef["event"] = widgetDef["events"]
+		delete(widgetDef, "events")
+	}
+	if widgetDef["inputs"] != nil {
+		widgetDef["input"] = widgetDef["inputs"]
+		delete(widgetDef, "inputs")
 	}
 	// TF -> json conversion processes precision as float64, it needs to be converted to
 	// an int value to be saved successfully
@@ -690,7 +791,6 @@
 		widgetDef["precision"] = int(widgetDef["precision"].(float64))
 	}
 	return widgetDef
->>>>>>> 40583609
 }
 
 func dashboardWidgetsToPpkWidgets(terraformWidgets *[]map[string]interface{}) ([]datadogV2.PowerpackInnerWidgets, diag.Diagnostics) {
@@ -722,78 +822,10 @@
 				// a type with multiple underscores. To parse a valid type name, we take a substring up until the last
 				// underscore. Ex: free_text_definition -> free_text, hostmap_definition -> hostmap
 				widgetDef["type"] = widgetType[:strings.LastIndex(widgetType, "_")]
-<<<<<<< HEAD
-				if widgetDef["type"] == "service_level_objective" {
-					widgetDef["type"] = "slo"
-				}
-				// Dashboard widgets set live span at the widget level, we must prevent that for powerpack widgets
-				// where live span is set at the resource level.
-				if widgetDef["live_span"] != nil {
-					diags = append(diags, diag.Diagnostic{
-						Severity: diag.Error,
-						Summary:  fmt.Sprintf("live_span must be set at the powerpack level and will be applied to all widgets"),
-					})
-					return nil, diags
-				}
-
-				if widgetDef["request"] != nil {
-					// Distribution/change/heatmap widgets have a "requests" field, while API Spec has a "request" field
-					// Here we set the "requests" field and remove "request"
-					if widgetDef["type"] == "scatterplot" || widgetDef["type"] == "hostmap" {
-						// Because of course JUST one widget type expects requests to be a single value instead of a list
-						widgetDefRequest := widgetDef["request"].([]map[string]interface{})[0]
-						if widgetDefRequest["fill"] != nil {
-							widgetDefRequest["fill"] = widgetDefRequest["fill"].([]map[string]interface{})[0]
-						}
-						if widgetDefRequest["size"] != nil {
-							widgetDefRequest["size"] = widgetDefRequest["size"].([]map[string]interface{})[0]
-						}
-						if widgetDefRequest["x"] != nil {
-							widgetDefRequest["x"] = widgetDefRequest["x"].([]map[string]interface{})[0]
-						}
-						if widgetDefRequest["y"] != nil {
-							widgetDefRequest["y"] = widgetDefRequest["y"].([]map[string]interface{})[0]
-						}
-						widgetDef["requests"] = widgetDefRequest
-					} else {
-						widgetDefRequests := *widgetDef["request"].(*[]map[string]interface{})
-						widgetDef["requests"] = normalizeWidgetDefRequests(widgetDefRequests)
-					}
-					delete(widgetDef, "request")
-				}
-				if widgetDef["style"] != nil {
-					widgetDef["style"] = widgetDef["style"].([]map[string]interface{})[0]
-				}
-				if widgetDef["event"] != nil {
-					widgetDef["events"] = *widgetDef["event"].(*[]map[string]string)
-					delete(widgetDef, "event")
-				}
-				if widgetDef["input"] != nil {
-					widgetDef["inputs"] = *widgetDef["input"].(*[]map[string]interface{})
-					delete(widgetDef, "input")
-				}
-				if widgetDef["xaxis"] != nil {
-					widgetDef["xaxis"] = (widgetDef["xaxis"].([]map[string]interface{}))[0]
-				}
-				if widgetDef["yaxis"] != nil {
-					widgetDef["yaxis"] = widgetDef["yaxis"].([]map[string]interface{})[0]
-				}
-				if widgetDef["sort"] != nil {
-					widgetDef["sort"] = widgetDef["sort"].([]map[string]interface{})[0]
-				}
-				if widgetDef["custom_link"] != nil {
-					// Some widgets have a "custom_links" field, while API Spec has a "custom_link" field
-					// Here we set the "custom_links" field and remove "custom_link"
-					widgetDefCustomLinks := *widgetDef["custom_link"].(*[]map[string]interface{})
-					widgetDef["custom_links"] = widgetDefCustomLinks
-					delete(widgetDef, "custom_link")
-				}
-=======
 				widgetDef, diags = normalizeDashboardWidgetDef(widgetDef)
 				if diags.HasError() {
 					return nil, diags
 				}
->>>>>>> 40583609
 			}
 		}
 		widgetsDDItem := datadogV2.NewPowerpackInnerWidgets(widgetDef)
@@ -820,82 +852,6 @@
 		// Add new powerpack-supported widgets here
 		// We save Powerpack widgets as Dashboard widgets so we need to convert them to the appropriate widget definition object.
 		widgetType := widgetDefinition["type"]
-<<<<<<< HEAD
-		// Dashboard TF widgets have a "requests" field, while API Spec has a "request" field
-		// Here we set the "request" field and remove "requests"
-		if widgetDefinition["requests"] != nil {
-			if widgetDefinition["type"] == "scatterplot" || widgetDefinition["type"] == "hostmap" {
-				// Because of course JUST one widget type expects requests to be a single value instead of a list
-				widgetDefRequest := widgetDefinition["requests"].(map[string]interface{})
-				if widgetDefRequest["fill"] != nil {
-					widgetDefRequest["fill"] = []interface{}{widgetDefRequest["fill"].(interface{})}
-				}
-				if widgetDefRequest["size"] != nil {
-					widgetDefRequest["size"] = []interface{}{widgetDefRequest["size"].(interface{})}
-				}
-				if widgetDefRequest["x"] != nil {
-					widgetDefRequest["x"] = []interface{}{widgetDefRequest["x"].(interface{})}
-				}
-				if widgetDefRequest["y"] != nil {
-					widgetDefRequest["y"] = []interface{}{widgetDefRequest["y"].(interface{})}
-				}
-				terraformWidget.Definition["request"] = []interface{}{widgetDefRequest}
-			} else {
-				widgetDefRequests := widgetDefinition["requests"].([]interface{})
-				for i, widgetDefRequest := range widgetDefRequests {
-					widgetDefRequestNormalized := widgetDefRequest.(map[string]interface{})
-					if widgetDefRequestNormalized["limit"] != nil {
-						widgetDefRequestNormalized["limit"] = int(widgetDefRequestNormalized["limit"].(float64))
-					}
-					if widgetDefRequestNormalized["style"] != nil {
-						widgetDefRequestNormalized["style"] = []interface{}{widgetDefRequestNormalized["style"]}
-					}
-					if widgetDefRequestNormalized["apm_stats_query"] != nil {
-						widgetDefRequestNormalized["apm_stats_query"] = []interface{}{widgetDefRequestNormalized["apm_stats_query"]}
-					}
-					if widgetDefRequestNormalized["query"] != nil {
-						widgetDefRequestNormalized["query"] = []interface{}{widgetDefRequestNormalized["query"].(interface{})}
-					}
-					widgetDefRequests[i] = widgetDefRequestNormalized
-				}
-				terraformWidget.Definition["request"] = widgetDefRequests
-			}
-			delete(terraformWidget.Definition, "requests")
-		}
-		// Dashboard TF widgets have a "custom_links" field, while API Spec has a "custom_link" field
-		// Here we set the "custom_link" field and remove "custom_links"
-		if widgetDefinition["custom_links"] != nil {
-			widgetDefCustomLinks := widgetDefinition["custom_links"].([]interface{})
-			terraformWidget.Definition["custom_link"] = widgetDefCustomLinks
-			delete(terraformWidget.Definition, "custom_links")
-		}
-		if widgetDefinition["style"] != nil {
-			widgetDefinition["style"] = []interface{}{widgetDefinition["style"].(map[string]interface{})}
-		}
-		if widgetDefinition["xaxis"] != nil {
-			widgetDefinition["xaxis"] = []interface{}{widgetDefinition["xaxis"].(map[string]interface{})}
-		}
-		if widgetDefinition["yaxis"] != nil {
-			widgetDefinition["yaxis"] = []interface{}{widgetDefinition["yaxis"].(map[string]interface{})}
-		}
-		if widgetDefinition["sort"] != nil {
-			widgetDefinition["sort"] = []interface{}{widgetDefinition["sort"].(map[string]interface{})}
-		}
-		if widgetDefinition["events"] != nil {
-			widgetDefinition["event"] = widgetDefinition["events"]
-			delete(terraformWidget.Definition, "events")
-		}
-		if widgetDefinition["inputs"] != nil {
-			widgetDefinition["input"] = widgetDefinition["inputs"]
-			delete(terraformWidget.Definition, "inputs")
-		}
-		// TF -> json conversion processes precision as float64, it needs to be converted to
-		// an int value to be saved successfully
-		if widgetDefinition["precision"] != nil {
-			widgetDefinition["precision"] = int(widgetDefinition["precision"].(float64))
-		}
-=======
->>>>>>> 40583609
 		switch widgetType {
 		case "alert_graph":
 			definition = datadogV1.AlertGraphWidgetDefinitionAsWidgetDefinition(buildDatadogAlertGraphDefinition(widgetDefinition))
@@ -937,15 +893,16 @@
 			definition = datadogV1.ScatterPlotWidgetDefinitionAsWidgetDefinition(buildDatadogScatterplotDefinition(widgetDefinition))
 		case "servicemap":
 			definition = datadogV1.ServiceMapWidgetDefinitionAsWidgetDefinition(buildDatadogServiceMapDefinition(widgetDefinition))
-<<<<<<< HEAD
 		case "slo":
 			definition = datadogV1.SLOWidgetDefinitionAsWidgetDefinition(buildDatadogServiceLevelObjectiveDefinition(widgetDefinition))
-=======
 		case "toplist":
 			definition = datadogV1.ToplistWidgetDefinitionAsWidgetDefinition(buildDatadogToplistDefinition(widgetDefinition))
+		case "topology_map":
+			definition = datadogV1.TopologyMapWidgetDefinitionAsWidgetDefinition(buildDatadogTopologyMapDefinition(widgetDefinition))
 		case "trace_service":
 			definition = datadogV1.ServiceSummaryWidgetDefinitionAsWidgetDefinition(buildDatadogTraceServiceDefinition(widgetDefinition))
->>>>>>> 40583609
+		case "treemap":
+			definition = datadogV1.TreeMapWidgetDefinitionAsWidgetDefinition(buildDatadogTreemapDefinition(widgetDefinition))
 		case "group":
 			diags = append(diags, diag.Diagnostic{
 				Severity: diag.Error,
@@ -957,19 +914,7 @@
 				Severity: diag.Error,
 				Summary:  fmt.Sprintf("powerpacks cannot contain powerpack widgets"),
 			})
-<<<<<<< HEAD
-			continue
-		case "toplist":
-			definition = datadogV1.ToplistWidgetDefinitionAsWidgetDefinition(buildDatadogToplistDefinition(widgetDefinition))
-		case "topology_map":
-			definition = datadogV1.TopologyMapWidgetDefinitionAsWidgetDefinition(buildDatadogTopologyMapDefinition(widgetDefinition))
-		case "trace_service":
-			definition = datadogV1.ServiceSummaryWidgetDefinitionAsWidgetDefinition(buildDatadogTraceServiceDefinition(widgetDefinition))
-		case "treemap":
-			definition = datadogV1.TreeMapWidgetDefinitionAsWidgetDefinition(buildDatadogTreemapDefinition(widgetDefinition))
-=======
 			return nil, diags
->>>>>>> 40583609
 		default:
 			diags = append(diags, diag.Diagnostic{
 				Severity: diag.Error,

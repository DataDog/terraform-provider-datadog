package datadog

import (
	"context"
	"fmt"
	"net/http"
	"strings"

	"github.com/DataDog/datadog-api-client-go/v2/api/datadogV1"
	"github.com/hashicorp/terraform-plugin-sdk/v2/helper/validation"

	"github.com/DataDog/datadog-api-client-go/v2/api/datadogV2"
	"github.com/hashicorp/terraform-plugin-sdk/v2/diag"
	"github.com/hashicorp/terraform-plugin-sdk/v2/helper/retry"
	"github.com/hashicorp/terraform-plugin-sdk/v2/helper/schema"

	"github.com/terraform-providers/terraform-provider-datadog/datadog/internal/utils"
)

func resourceDatadogPowerpack() *schema.Resource {
	return &schema.Resource{
		Description:   "Provides a Datadog powerpack resource. This can be used to create and manage Datadog powerpacks.",
		CreateContext: resourceDatadogPowerpackCreate,
		UpdateContext: resourceDatadogPowerpackUpdate,
		ReadContext:   resourceDatadogPowerpackRead,
		DeleteContext: resourceDatadogPowerpackDelete,
		Importer: &schema.ResourceImporter{
			StateContext: schema.ImportStatePassthroughContext,
		},
		SchemaFunc: func() map[string]*schema.Schema {
			return map[string]*schema.Schema{
				"description": {
					Type:        schema.TypeString,
					Optional:    true,
					Description: "The description of the powerpack.",
				},
				"live_span": getWidgetLiveSpanSchema(),
				"name": {
					Type:        schema.TypeString,
					Optional:    true,
					Description: "The name for the powerpack.",
				},
				"show_title": {
					Type:        schema.TypeBool,
					Optional:    true,
					Description: "Whether or not title should be displayed in the powerpack.",
				},
				"tags": {
					Type:        schema.TypeSet,
					Optional:    true,
					Description: "List of tags to identify this powerpack.",
					Elem: &schema.Schema{
						Type: schema.TypeString,
					},
				},
				"template_variables": {
					Type:        schema.TypeList,
					Optional:    true,
					Description: "The list of template variables for this powerpack.",
					Elem: &schema.Resource{
						Schema: getPowerpackTemplateVariableSchema(),
					},
				},
				"widget": {
					Type:        schema.TypeList,
					Optional:    true,
					Description: "The list of widgets to display in the powerpack.",
					Elem: &schema.Resource{
						Schema: getPowerpackWidgetSchema(),
					},
				},
				"layout": {
					Type:        schema.TypeList,
					MaxItems:    1,
					Optional:    true,
					Description: "The layout of the powerpack on a free-form dashboard.",
					Elem: &schema.Resource{
						Schema: getWidgetLayoutSchema(),
					},
				},
			}
		},
	}
}

func getPowerpackWidgetSchema() map[string]*schema.Schema {
	return map[string]*schema.Schema{
		"widget_layout": {
			Type:        schema.TypeList,
			MaxItems:    1,
			Optional:    true,
			Description: "The layout of the widget on a 'free' dashboard.",
			Elem: &schema.Resource{
				Schema: getWidgetLayoutSchema(),
			},
		},
		"id": {
			Type:        schema.TypeInt,
			Computed:    true,
			Description: "The ID of the widget.",
		},
		// A widget should implement exactly one of the following definitions
		"alert_graph_definition": {
			Type:        schema.TypeList,
			Optional:    true,
			MaxItems:    1,
			Description: "The definition for a Alert Graph widget.",
			Elem: &schema.Resource{
				Schema: getAlertGraphDefinitionSchema(),
			},
		},
		"alert_value_definition": {
			Type:        schema.TypeList,
			Optional:    true,
			MaxItems:    1,
			Description: "The definition for a Alert Value widget.",
			Elem: &schema.Resource{
				Schema: getAlertValueDefinitionSchema(),
			},
		},
		"change_definition": {
			Type:        schema.TypeList,
			Optional:    true,
			MaxItems:    1,
			Description: "The definition for a Change widget.",
			Elem: &schema.Resource{
				Schema: getChangeDefinitionSchema(),
			},
		},
		"check_status_definition": {
			Type:        schema.TypeList,
			Optional:    true,
			MaxItems:    1,
			Description: "The definition for a Check Status widget.",
			Elem: &schema.Resource{
				Schema: getCheckStatusDefinitionSchema(),
			},
		},
		// "distribution_definition": {
		// 	Type:        schema.TypeList,
		// 	Optional:    true,
		// 	MaxItems:    1,
		// 	Description: "The definition for a Distribution widget.",
		// 	Elem: &schema.Resource{
		// 		Schema: getDistributionDefinitionSchema(),
		// 	},
		// },
		"event_stream_definition": {
			Type:        schema.TypeList,
			Optional:    true,
			MaxItems:    1,
			Description: "The definition for a Event Stream widget.",
			Elem: &schema.Resource{
				Schema: getEventStreamDefinitionSchema(),
			},
		},
		"event_timeline_definition": {
			Type:        schema.TypeList,
			Optional:    true,
			MaxItems:    1,
			Description: "The definition for a Event Timeline widget.",
			Elem: &schema.Resource{
				Schema: getEventTimelineDefinitionSchema(),
			},
		},
		"free_text_definition": {
			Type:        schema.TypeList,
			Optional:    true,
			MaxItems:    1,
			Description: "The definition for a Free Text widget.",
			Elem: &schema.Resource{
				Schema: getFreeTextDefinitionSchema(),
			},
		},
		// "heatmap_definition": {
		// 	Type:        schema.TypeList,
		// 	Optional:    true,
		// 	MaxItems:    1,
		// 	Description: "The definition for a Heatmap widget.",
		// 	Elem: &schema.Resource{
		// 		Schema: getHeatmapDefinitionSchema(),
		// 	},
		// },
		// "hostmap_definition": {
		// 	Type:        schema.TypeList,
		// 	Optional:    true,
		// 	MaxItems:    1,
		// 	Description: "The definition for a Hostmap widget.",
		// 	Elem: &schema.Resource{
		// 		Schema: getHostmapDefinitionSchema(),
		// 	},
		// },
		"iframe_definition": {
			Type:        schema.TypeList,
			Optional:    true,
			MaxItems:    1,
			Description: "The definition for an Iframe widget.",
			Elem: &schema.Resource{
				Schema: getIframeDefinitionSchema(),
			},
		},
		"image_definition": {
			Type:        schema.TypeList,
			Optional:    true,
			MaxItems:    1,
			Description: "The definition for an Image widget",
			Elem: &schema.Resource{
				Schema: getImageDefinitionSchema(),
			},
		},
		// "list_stream_definition": {
		// 	Type:        schema.TypeList,
		// 	Optional:    true,
		// 	MaxItems:    1,
		// 	Description: "The definition for a List Stream widget.",
		// 	Elem: &schema.Resource{
		// 		Schema: getListStreamDefinitionSchema(),
		// 	},
		// },
		// "log_stream_definition": {
		// 	Type:        schema.TypeList,
		// 	Optional:    true,
		// 	MaxItems:    1,
		// 	Description: "The definition for an Log Stream widget.",
		// 	Elem: &schema.Resource{
		// 		Schema: getLogStreamDefinitionSchema(),
		// 	},
		// },
		"manage_status_definition": {
			Type:        schema.TypeList,
			Optional:    true,
			MaxItems:    1,
			Description: "The definition for an Manage Status widget.",
			Elem: &schema.Resource{
				Schema: getManageStatusDefinitionSchema(),
			},
		},
		"note_definition": {
			Type:        schema.TypeList,
			Optional:    true,
			MaxItems:    1,
			Description: "The definition for a Note widget.",
			Elem: &schema.Resource{
				Schema: getNoteDefinitionSchema(),
			},
		},
		"query_value_definition": {
			Type:        schema.TypeList,
			Optional:    true,
			MaxItems:    1,
			Description: "The definition for a Query Value widget.",
			Elem: &schema.Resource{
				Schema: getQueryValueDefinitionSchema(),
			},
		},
		// "query_table_definition": {
		// 	Type:        schema.TypeList,
		// 	Optional:    true,
		// 	MaxItems:    1,
		// 	Description: "The definition for a Query Table widget.",
		// 	Elem: &schema.Resource{
		// 		Schema: getQueryTableDefinitionSchema(),
		// 	},
		// },
		// "scatterplot_definition": {
		// 	Type:        schema.TypeList,
		// 	Optional:    true,
		// 	MaxItems:    1,
		// 	Description: "The definition for a Scatterplot widget.",
		// 	Elem: &schema.Resource{
		// 		Schema: getScatterplotDefinitionSchema(),
		// 	},
		// },
		"servicemap_definition": {
			Type:        schema.TypeList,
			Optional:    true,
			MaxItems:    1,
			Description: "The definition for a Service Map widget.",
			Elem: &schema.Resource{
				Schema: getServiceMapDefinitionSchema(),
			},
		},
		// "service_level_objective_definition": {
		// 	Type:        schema.TypeList,
		// 	Optional:    true,
		// 	MaxItems:    1,
		// 	Description: "The definition for a Service Level Objective widget.",
		// 	Elem: &schema.Resource{
		// 		Schema: getServiceLevelObjectiveDefinitionSchema(),
		// 	},
		// },
		// "slo_list_definition": {
		// 	Type:        schema.TypeList,
		// 	Optional:    true,
		// 	MaxItems:    1,
		// 	Description: "The definition for an SLO (Service Level Objective) List widget.",
		// 	Elem: &schema.Resource{
		// 		Schema: getSloListDefinitionSchema(),
		// 	},
		// },
		// "sunburst_definition": {
		// 	Type:        schema.TypeList,
		// 	Optional:    true,
		// 	MaxItems:    1,
		// 	Description: "The definition for a Sunburst widget.",
		// 	Elem: &schema.Resource{
		// 		Schema: getSunburstDefinitionschema(),
		// 	},
		// },
		// "timeseries_definition": {
		// 	Type:        schema.TypeList,
		// 	Optional:    true,
		// 	MaxItems:    1,
		// 	Description: "The definition for a Timeseries widget.",
		// 	Elem: &schema.Resource{
		// 		Schema: getTimeseriesDefinitionSchema(),
		// 	},
		// },
		"toplist_definition": {
			Type:        schema.TypeList,
			Optional:    true,
			MaxItems:    1,
			Description: "The definition for a Toplist widget.",
			Elem: &schema.Resource{
				Schema: getToplistDefinitionSchema(),
			},
		},
		// "topology_map_definition": {
		// 	Type:        schema.TypeList,
		// 	Optional:    true,
		// 	MaxItems:    1,
		// 	Description: "The definition for a Topology Map widget.",
		// 	Elem: &schema.Resource{
		// 		Schema: getTopologyMapDefinitionSchema(),
		// 	},
		// },
		"trace_service_definition": {
			Type:        schema.TypeList,
			Optional:    true,
			MaxItems:    1,
			Description: "The definition for a Trace Service widget.",
			Elem: &schema.Resource{
				Schema: getTraceServiceDefinitionSchema(),
			},
		},
		// "treemap_definition": {
		// 	Type:        schema.TypeList,
		// 	Optional:    true,
		// 	MaxItems:    1,
		// 	Description: "The definition for a Treemap widget.",
		// 	Elem: &schema.Resource{
		// 		Schema: getTreemapDefinitionSchema(),
		// 	},
		// },
		// "geomap_definition": {
		// 	Type:        schema.TypeList,
		// 	Optional:    true,
		// 	MaxItems:    1,
		// 	Description: "The definition for a Geomap widget.",
		// 	Elem: &schema.Resource{
		// 		Schema: getGeomapDefinitionSchema(),
		// 	},
		// },
		// "run_workflow_definition": {
		// 	Type:        schema.TypeList,
		// 	Optional:    true,
		// 	MaxItems:    1,
		// 	Description: "The definition for a Run Workflow widget.",
		// 	Elem: &schema.Resource{
		// 		Schema: getRunWorkflowDefinitionSchema(),
		// 	},
		// },
	}
}

func buildPowerpackTemplateVariables(terraformTemplateVariables []interface{}) *[]datadogV2.PowerpackTemplateVariable {
	ppkTemplateVariables := make([]datadogV2.PowerpackTemplateVariable, len(terraformTemplateVariables))
	for i, ttv := range terraformTemplateVariables {
		if ttv == nil {
			continue
		}
		terraformTemplateVariable := ttv.(map[string]interface{})
		var ppkTemplateVariable datadogV2.PowerpackTemplateVariable
		if v, ok := terraformTemplateVariable["name"].(string); ok && len(v) != 0 {
			ppkTemplateVariable.SetName(v)
		}
		if v, ok := terraformTemplateVariable["defaults"].([]interface{}); ok && len(v) != 0 {
			var defaults []string
			for _, s := range v {
				defaults = append(defaults, s.(string))
			}
			ppkTemplateVariable.SetDefaults(defaults)
		}
		ppkTemplateVariables[i] = ppkTemplateVariable
	}
	return &ppkTemplateVariables
}

func buildPowerpackTerraformTemplateVariables(powerpackTemplateVariables []datadogV2.PowerpackTemplateVariable) *[]map[string]interface{} {
	terraformTemplateVariables := make([]map[string]interface{}, len(powerpackTemplateVariables))
	for i, templateVariable := range powerpackTemplateVariables {
		terraformTemplateVariable := map[string]interface{}{}
		if v, ok := templateVariable.GetNameOk(); ok {
			terraformTemplateVariable["name"] = *v
		}
		if v, ok := templateVariable.GetDefaultsOk(); ok && len(*v) > 0 {
			var tags []string
			tags = append(tags, *v...)
			terraformTemplateVariable["defaults"] = tags
		}
		terraformTemplateVariables[i] = terraformTemplateVariable
	}
	return &terraformTemplateVariables
}
func getPowerpackTemplateVariableSchema() map[string]*schema.Schema {
	return map[string]*schema.Schema{
		"name": {
			Type:        schema.TypeString,
			Required:    true,
			Description: "The name of the powerpack template variable.",
		},
		"defaults": {
			Type:     schema.TypeList,
			Optional: true,
			Elem: &schema.Schema{
				Type:         schema.TypeString,
				ValidateFunc: validation.StringIsNotEmpty,
			},
			Description: "One or many default values for powerpack template variables on load. If more than one default is specified, they will be unioned together with `OR`.",
		},
	}
}

func resourceDatadogPowerpackCreate(ctx context.Context, d *schema.ResourceData, meta interface{}) diag.Diagnostics {
	providerConf := meta.(*ProviderConfiguration)
	apiInstances := providerConf.DatadogApiInstances
	auth := providerConf.Auth
	powerpackPayload, diags := buildDatadogPowerpack(ctx, d)
	if diags.HasError() {
		return diags
	}
	powerpack, httpresp, err := apiInstances.GetPowerpackApiV2().CreatePowerpack(auth, *powerpackPayload)
	if err != nil {
		return utils.TranslateClientErrorDiag(err, httpresp, "error creating powerpack")
	}
	if err := utils.CheckForUnparsed(powerpack); err != nil {
		return diag.FromErr(err)
	}
	d.SetId(*powerpack.Data.Id)

	var getPowerpackResponse datadogV2.PowerpackResponse
	var httpResponse *http.Response

	err = retry.RetryContext(ctx, d.Timeout(schema.TimeoutCreate), func() *retry.RetryError {
		getPowerpackResponse, httpResponse, err = apiInstances.GetPowerpackApiV2().GetPowerpack(auth, *powerpack.Data.Id)

		if err != nil {
			if httpResponse != nil {
				return retry.RetryableError(fmt.Errorf("powerpack not created yet"))
			}
			return retry.NonRetryableError(err)
		}

		if err := utils.CheckForUnparsed(getPowerpackResponse); err != nil {
			return retry.NonRetryableError(err)
		}

		return nil
	})

	if err != nil {
		return diag.FromErr(err)
	}

	return updatePowerpackState(d, &getPowerpackResponse)
}

func resourceDatadogPowerpackUpdate(ctx context.Context, d *schema.ResourceData, meta interface{}) diag.Diagnostics {
	providerConf := meta.(*ProviderConfiguration)
	apiInstances := providerConf.DatadogApiInstances
	auth := providerConf.Auth
	id := d.Id()
	powerpack, diags := buildDatadogPowerpack(ctx, d)
	if diags.HasError() {
		return diags
	}

	updatedPowerpackResponse, httpResponse, err := apiInstances.GetPowerpackApiV2().UpdatePowerpack(auth, id, *powerpack)
	if err != nil {
		if httpResponse != nil {
			diags = append(diags, diag.Diagnostic{
				Severity: diag.Error,
				Summary:  fmt.Sprintf("error updating powerpack: %s", err),
			})
			return diags
		}
	}
	if err := utils.CheckForUnparsed(updatedPowerpackResponse); err != nil {
		return diag.FromErr(err)
	}
	return updatePowerpackState(d, &updatedPowerpackResponse)
}

func resourceDatadogPowerpackRead(ctx context.Context, d *schema.ResourceData, meta interface{}) diag.Diagnostics {
	providerConf := meta.(*ProviderConfiguration)
	apiInstances := providerConf.DatadogApiInstances
	auth := providerConf.Auth
	id := d.Id()
	powerpack, httpResponse, err := apiInstances.GetPowerpackApiV2().GetPowerpack(auth, id)
	if err != nil {
		if httpResponse != nil {
			d.SetId("")
			return nil
		}
		return utils.TranslateClientErrorDiag(err, httpResponse, "error getting powerpack")
	}
	if err := utils.CheckForUnparsed(powerpack); err != nil {
		return diag.FromErr(err)
	}

	return updatePowerpackState(d, &powerpack)
}

func validatePowerpackGroupWidgetLayout(layout map[string]interface{}) diag.Diagnostics {
	var diags diag.Diagnostics

	height := int64(layout["height"].(int))
	width := int64(layout["width"].(int))
	x := int64(layout["x"].(int))
	y := int64(layout["y"].(int))

	layoutDict := map[string]interface{}{
		"height": height,
		"width":  width,
		"x":      x,
		"y":      y,
	}

	for _, v := range []string{"height", "width"} {
		if layoutDict[v].(int64) < 1 {
			diags = append(diags, diag.Diagnostic{
				Severity: diag.Error,
				Summary:  fmt.Sprintf("powerpack layout contains an invalid value. %s must be greater than 0", v),
			})
		}
	}

	for _, v := range []string{"x", "y"} {
		if layoutDict[v].(int64) < 0 {
			diags = append(diags, diag.Diagnostic{
				Severity: diag.Error,
				Summary:  fmt.Sprintf("powerpack layout contains an invalid value. %s must be 0 or greater", v),
			})
		}
	}

	if width+x > 12 {
		diags = append(diags, diag.Diagnostic{
			Severity: diag.Error,
			Summary:  fmt.Sprintf("powerpack layout contains an invalid value. sum of x and width is greater than the maximum of 12."),
		})
	}

	return diags
}

func buildDatadogPowerpack(ctx context.Context, d *schema.ResourceData) (*datadogV2.Powerpack, diag.Diagnostics) {
	var diags diag.Diagnostics
	attributes := datadogV2.NewPowerpackAttributesWithDefaults()

	// Set Description
	if v, ok := d.GetOk("description"); ok {
		attributes.SetDescription(v.(string))
	}

	// Set Name
	if v, ok := d.GetOk("name"); ok {
		attributes.SetName(v.(string))
	}

	// Set Tags
	if v, ok := d.GetOk("tags"); ok {
		tags := make([]string, v.(*schema.Set).Len())
		for i, tag := range v.(*schema.Set).List() {
			tags[i] = tag.(string)
		}
		attributes.SetTags(tags)
	} else {
		attributes.SetTags([]string{})
	}

	// Set TemplateVariables
	if v, ok := d.GetOk("template_variables"); ok {
		templateVariables := *buildPowerpackTemplateVariables(v.([]interface{}))
		attributes.SetTemplateVariables(templateVariables)
	} else {
		attributes.SetTemplateVariables(*buildPowerpackTemplateVariables([]interface{}{}))
	}

	// Create group widget object
	var groupWidget datadogV2.PowerpackGroupWidget

	var definition datadogV2.PowerpackGroupWidgetDefinition

	// Group Widget type and layout type should always be set to the following values
	definition.SetLayoutType("ordered")
	definition.SetType("group")

	// User configurable properties defined in the group widget
	if v, ok := d.GetOk("show_title"); ok {
		definition.SetShowTitle(v.(bool))
	}

	// Note: The Powerpack name is the group title.
	if v, ok := d.GetOk("name"); ok {
		definition.SetTitle(v.(string))
	}

	// Fetch widgets in the request form
	requestWidgets := d.Get("widget").([]interface{})
	// Convert and validate them using the Dashboard widget type
	datadogWidgets, err := buildDatadogWidgets(&requestWidgets)
	if err != nil {
		diags = append(diags, diag.Diagnostic{
			Severity: diag.Error,
			Summary:  fmt.Sprintf("error constructing widgets: %s", err),
		})
	}
	// Convert to TF widget type for easier parsing
	terraformWidgets, err := buildTerraformWidgets(datadogWidgets, d)
	if err != nil {
		diags = append(diags, diag.Diagnostic{
			Severity: diag.Error,
			Summary:  fmt.Sprintf("error constructing widgets: %s", err),
		})
	}

	var columnWidth int64
	if v, ok := d.GetOk("layout"); ok {
		unparsedLayout := v.([]interface{})[0].(map[string]interface{})
		diags := validatePowerpackGroupWidgetLayout(unparsedLayout)
		if diags.HasError() {
			return nil, diags
		}

		columnWidth = int64(unparsedLayout["width"].(int))
		layout := datadogV2.NewPowerpackGroupWidgetLayout(
			int64(unparsedLayout["height"].(int)),
			columnWidth,
			int64(unparsedLayout["x"].(int)),
			int64(unparsedLayout["y"].(int)))
		groupWidget.SetLayout(*layout)
	} else {
		// Temporary fix: set a reasonable default layout value for the layout property
		columnWidth = 12
		groupWidget.Layout = datadogV2.NewPowerpackGroupWidgetLayout(1, 12, 0, 0)
	}

	// Finally, build JSON Powerpack API compatible widgets
	powerpackWidgets, diags := dashboardWidgetsToPpkWidgets(terraformWidgets, columnWidth)

	if diags != nil {
		return nil, diags
	}

	// Set Widget
	definition.SetWidgets(powerpackWidgets)

	groupWidget.Definition = definition

	// Set Live span for all powerpack widgets.
	if v, ok := d.GetOk("live_span"); ok {
		liveSpan, err := datadogV2.NewWidgetLiveSpanFromValue(v.(string))
		if err != nil {
			diags = append(diags, diag.Diagnostic{
				Severity: diag.Error,
				Summary:  fmt.Sprintf("live_span is invalid: %s", v.(string)),
			})
			return nil, diags
		}
		groupWidget.LiveSpan = liveSpan
	}

	attributes.GroupWidget = groupWidget

	req := datadogV2.NewPowerpackWithDefaults()
	req.Data = datadogV2.NewPowerpackDataWithDefaults()
	// Set type to powerpack, which is the only acceptable value for a powerpack request
	req.Data.SetType("powerpack")

	req.Data.SetAttributes(*attributes)

	return req, diags

}

<<<<<<< HEAD
func normalizeDashboardWidgetDef(widgetDef map[string]interface{}, columnWidth int64) (map[string]interface{}, diag.Diagnostics) {
	var diags diag.Diagnostics
	// Dashboard widgets set live span at the widget level, we don't allow that for powerpack widgets
	// where live span is set at the resource level.
	if widgetDef["live_span"] != nil {
		diags = append(diags, diag.Diagnostic{
			Severity: diag.Error,
			Summary:  fmt.Sprintf("live_span must be set for all powerpack resources (to be applied to all widgets within the powerpack)"),
		})
		return nil, diags
	}

	if widgetDef["request"] != nil {
		castWidgetDefReq := *widgetDef["request"].(*[]map[string]interface{})
		if len(castWidgetDefReq) == 0 {
			diags = append(diags, diag.Diagnostic{
				Severity: diag.Error,
				Summary:  fmt.Sprintf("at least one request should be defined for widget: %s", widgetDef["type"]),
			})
			return nil, diags
		}
		// Distribution/change/heatmap widgets have a "requests" field, while API Spec has a "request" field
		// Here we set the "requests" field and remove "request"
		widgetDef["requests"] = castWidgetDefReq
		delete(widgetDef, "request")
	}
	return widgetDef, diags
}

func normalizeTerraformWidgetDef(widgetDef map[string]interface{}) map[string]interface{} {
	// Dashboard TF widgets have a "requests" field, while API Spec has a "request" field
	// Here we set the "request" field and remove "requests"
	if widgetDef["requests"] != nil {
		widgetDefRequests := widgetDef["requests"].([]interface{})
		for i, widgetDefRequest := range widgetDefRequests {
			widgetDefRequestNormalized := widgetDefRequest.(map[string]interface{})
			if widgetDefRequestNormalized["limit"] != nil {
				widgetDefRequestNormalized["limit"] = int(widgetDefRequestNormalized["limit"].(float64))
			}
			widgetDefRequests[i] = widgetDefRequestNormalized
		}
		widgetDef["request"] = widgetDefRequests
		delete(widgetDef, "requests")
	}
	// TF -> json conversion processes precision as float64, it needs to be converted to
	// an int value to be saved successfully
	if widgetDef["precision"] != nil {
		widgetDef["precision"] = int(widgetDef["precision"].(float64))
	}
	return widgetDef
}

func dashboardWidgetsToPpkWidgets(terraformWidgets *[]map[string]interface{}) ([]datadogV2.PowerpackInnerWidgets, diag.Diagnostics) {
=======
>>>>>>> 375cb4b6
func dashboardWidgetsToPpkWidgets(terraformWidgets *[]map[string]interface{}, columnWidth int64) ([]datadogV2.PowerpackInnerWidgets, diag.Diagnostics) {
	var diags diag.Diagnostics

	widgets := make([]datadogV2.PowerpackInnerWidgets, len(*terraformWidgets))
	for i, terraformWidget := range *terraformWidgets {
		if terraformWidget == nil {
			continue
		}
		widgetDef := make(map[string]interface{})
		var widgetLayout *datadogV2.PowerpackInnerWidgetLayout

		for widgetType, terraformDefinition := range terraformWidget {
			// Each terraform definition contains an ID field which is unused,
			// and a widget definition which we need to process
			if widgetType == "id" {
				continue
			}
			if widgetType == "widget_layout" {
				dimensions := terraformDefinition.([]map[string]interface{})[0]
				height := dimensions["height"].(int64)
				width := dimensions["width"].(int64)
				x := dimensions["x"].(int64)
				y := dimensions["y"].(int64)

				if x+width > columnWidth {
					diags = append(diags, diag.Diagnostic{
						Severity: diag.Error,
						Summary:  fmt.Sprintf("sum of x [%d] and width [%d] is greater than the maximum of %d", x, width, columnWidth),
					})
					return nil, diags
				}
				widgetLayout = datadogV2.NewPowerpackInnerWidgetLayout(height, width, x, y)
			} else if strings.HasSuffix(widgetType, "_definition") {
				widgetDef = terraformDefinition.([]map[string]interface{})[0]
				// The type in the dictionary is in the format <widget_type>_definition, where <widget_type> can contain
				// a type with multiple underscores. To parse a valid type name, we take a substring up until the last
				// underscore. Ex: free_text_definition -> free_text, hostmap_definition -> hostmap
				widgetDef["type"] = widgetType[:strings.LastIndex(widgetType, "_")]
				widgetDef, diags = normalizeDashboardWidgetDef(widgetDef)
				if diags.HasError() {
					return nil, diags
				}
			}
		}
		widgetsDDItem := datadogV2.NewPowerpackInnerWidgets(widgetDef)

		if widgetLayout != nil {
			widgetsDDItem.SetLayout(*widgetLayout)
		}

		widgets[i] = *widgetsDDItem
	}
	return widgets, diags
}

func ppkWidgetsToDashboardWidgets(ppkWidgets []datadogV2.PowerpackInnerWidgets) (*[]datadogV1.Widget, diag.Diagnostics) {
	var diags diag.Diagnostics
	var datadogWidgets []datadogV1.Widget
	for _, terraformWidget := range ppkWidgets {
		var definition datadogV1.WidgetDefinition
		widgetDefinition := terraformWidget.Definition
		if widgetDefinition == nil {
			continue
		}
		widgetDefinition = normalizeTerraformWidgetDef(widgetDefinition)
		// Add new powerpack-supported widgets here
		// We save Powerpack widgets as Dashboard widgets so we need to convert them to the appropriate widget definition object.
		widgetType := widgetDefinition["type"]
		switch widgetType {
		case "alert_graph":
			definition = datadogV1.AlertGraphWidgetDefinitionAsWidgetDefinition(buildDatadogAlertGraphDefinition(widgetDefinition))
		case "alert_value":
			definition = datadogV1.AlertValueWidgetDefinitionAsWidgetDefinition(buildDatadogAlertValueDefinition(widgetDefinition))
		case "change":
			definition = datadogV1.ChangeWidgetDefinitionAsWidgetDefinition(buildDatadogChangeDefinition(widgetDefinition))
		case "check_status":
			definition = datadogV1.CheckStatusWidgetDefinitionAsWidgetDefinition(buildDatadogCheckStatusDefinition(widgetDefinition))
		case "event_stream":
			definition = datadogV1.EventStreamWidgetDefinitionAsWidgetDefinition(buildDatadogEventStreamDefinition(widgetDefinition))
		case "event_timeline":
			definition = datadogV1.EventTimelineWidgetDefinitionAsWidgetDefinition(buildDatadogEventTimelineDefinition(widgetDefinition))
		case "free_text":
			definition = datadogV1.FreeTextWidgetDefinitionAsWidgetDefinition(buildDatadogFreeTextDefinition(widgetDefinition))
		case "iframe":
			definition = datadogV1.IFrameWidgetDefinitionAsWidgetDefinition(buildDatadogIframeDefinition(widgetDefinition))
		case "image":
			definition = datadogV1.ImageWidgetDefinitionAsWidgetDefinition(buildDatadogImageDefinition(widgetDefinition))
		case "manage_status":
			definition = datadogV1.MonitorSummaryWidgetDefinitionAsWidgetDefinition(buildDatadogManageStatusDefinition(widgetDefinition))
		case "note":
			definition = datadogV1.NoteWidgetDefinitionAsWidgetDefinition(buildDatadogNoteDefinition(widgetDefinition))
		case "query_value":
			definition = datadogV1.QueryValueWidgetDefinitionAsWidgetDefinition(buildDatadogQueryValueDefinition(widgetDefinition))
		case "servicemap":
			definition = datadogV1.ServiceMapWidgetDefinitionAsWidgetDefinition(buildDatadogServiceMapDefinition(widgetDefinition))
		case "toplist":
			definition = datadogV1.ToplistWidgetDefinitionAsWidgetDefinition(buildDatadogToplistDefinition(widgetDefinition))
		case "trace_service":
			definition = datadogV1.ServiceSummaryWidgetDefinitionAsWidgetDefinition(buildDatadogTraceServiceDefinition(widgetDefinition))
		case "group":
			diags = append(diags, diag.Diagnostic{
				Severity: diag.Error,
				Summary:  fmt.Sprintf("powerpacks cannot contain group widgets"),
			})
			return nil, diags
		case "powerpack":
			diags = append(diags, diag.Diagnostic{
				Severity: diag.Error,
				Summary:  fmt.Sprintf("powerpacks cannot contain powerpack widgets"),
			})
			return nil, diags
		default:
			diags = append(diags, diag.Diagnostic{
				Severity: diag.Error,
				Summary:  fmt.Sprintf("widget type is not supported: %s", terraformWidget.Definition["type"]),
			})
			continue
		}

		datadogWidget := datadogV1.NewWidget(definition)

		if terraformWidget.Layout != nil {
			layout := map[string]interface{}{
				"x":      terraformWidget.Layout.X,
				"y":      terraformWidget.Layout.Y,
				"width":  terraformWidget.Layout.Width,
				"height": terraformWidget.Layout.Height,
			}
			datadogWidget.SetLayout(*buildPowerpackWidgetLayout(layout))
		}

		datadogWidgets = append(datadogWidgets, *datadogWidget)
	}
	return &datadogWidgets, diags
}
func buildPowerpackWidgetLayout(terraformLayout map[string]interface{}) *datadogV1.WidgetLayout {
	datadogLayout := datadogV1.NewWidgetLayoutWithDefaults()
	datadogLayout.SetX(terraformLayout["x"].(int64))
	datadogLayout.SetY(terraformLayout["y"].(int64))
	datadogLayout.SetHeight(terraformLayout["height"].(int64))
	datadogLayout.SetWidth(terraformLayout["width"].(int64))
	return datadogLayout
}

func updatePowerpackState(d *schema.ResourceData, powerpack *datadogV2.PowerpackResponse) diag.Diagnostics {
	if powerpack.Data == nil {
		return diag.Errorf("error updating powerpack")
	}
	// Set description
	if err := d.Set("description", powerpack.Data.Attributes.GetDescription()); err != nil {
		return diag.FromErr(err)
	}

	// Set name
	if err := d.Set("name", powerpack.Data.Attributes.GetName()); err != nil {
		return diag.FromErr(err)
	}

	// Set tags
	if err := d.Set("tags", powerpack.Data.Attributes.GetTags()); err != nil {
		return diag.FromErr(err)
	}

	// Set template variables
	templateVariables := buildPowerpackTerraformTemplateVariables(powerpack.Data.Attributes.GetTemplateVariables())
	if err := d.Set("template_variables", templateVariables); err != nil {
		return diag.FromErr(err)
	}

	// Set widgets
	dashWidgets, diags := ppkWidgetsToDashboardWidgets(powerpack.Data.Attributes.GetGroupWidget().Definition.Widgets)
	if diags.HasError() {
		return diags
	}
	terraformWidgets, err := buildTerraformWidgets(dashWidgets, d)
	if err != nil {
		return diag.FromErr(err)
	}
	if err := d.Set("widget", terraformWidgets); err != nil {
		return diag.FromErr(fmt.Errorf("trouble setting widget"))
	}

	return nil
}

func resourceDatadogPowerpackDelete(ctx context.Context, d *schema.ResourceData, meta interface{}) diag.Diagnostics {
	providerConf := meta.(*ProviderConfiguration)
	apiInstances := providerConf.DatadogApiInstances
	auth := providerConf.Auth
	id := d.Id()
	if httpresp, err := apiInstances.GetPowerpackApiV2().DeletePowerpack(auth, id); err != nil {
		return utils.TranslateClientErrorDiag(err, httpresp, "error deleting powerpack")
	}
	return nil
}<|MERGE_RESOLUTION|>--- conflicted
+++ resolved
@@ -694,7 +694,6 @@
 
 }
 
-<<<<<<< HEAD
 func normalizeDashboardWidgetDef(widgetDef map[string]interface{}, columnWidth int64) (map[string]interface{}, diag.Diagnostics) {
 	var diags diag.Diagnostics
 	// Dashboard widgets set live span at the widget level, we don't allow that for powerpack widgets
@@ -747,9 +746,6 @@
 	return widgetDef
 }
 
-func dashboardWidgetsToPpkWidgets(terraformWidgets *[]map[string]interface{}) ([]datadogV2.PowerpackInnerWidgets, diag.Diagnostics) {
-=======
->>>>>>> 375cb4b6
 func dashboardWidgetsToPpkWidgets(terraformWidgets *[]map[string]interface{}, columnWidth int64) ([]datadogV2.PowerpackInnerWidgets, diag.Diagnostics) {
 	var diags diag.Diagnostics
 
@@ -788,7 +784,7 @@
 				// a type with multiple underscores. To parse a valid type name, we take a substring up until the last
 				// underscore. Ex: free_text_definition -> free_text, hostmap_definition -> hostmap
 				widgetDef["type"] = widgetType[:strings.LastIndex(widgetType, "_")]
-				widgetDef, diags = normalizeDashboardWidgetDef(widgetDef)
+				widgetDef, diags = normalizeDashboardWidgetDef(widgetDef, columnWidth)
 				if diags.HasError() {
 					return nil, diags
 				}

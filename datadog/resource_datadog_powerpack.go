package datadog

import (
	"context"
	"fmt"
	"net/http"
	"strings"

	"github.com/DataDog/datadog-api-client-go/v2/api/datadogV1"
	"github.com/hashicorp/terraform-plugin-sdk/v2/helper/validation"

	"github.com/DataDog/datadog-api-client-go/v2/api/datadogV2"
	"github.com/hashicorp/terraform-plugin-sdk/v2/diag"
	"github.com/hashicorp/terraform-plugin-sdk/v2/helper/retry"
	"github.com/hashicorp/terraform-plugin-sdk/v2/helper/schema"

	"github.com/terraform-providers/terraform-provider-datadog/datadog/internal/utils"
)

func resourceDatadogPowerpack() *schema.Resource {
	return &schema.Resource{
		Description:   "Provides a Datadog powerpack resource. This can be used to create and manage Datadog powerpacks.",
		CreateContext: resourceDatadogPowerpackCreate,
		UpdateContext: resourceDatadogPowerpackUpdate,
		ReadContext:   resourceDatadogPowerpackRead,
		DeleteContext: resourceDatadogPowerpackDelete,
		Importer: &schema.ResourceImporter{
			StateContext: schema.ImportStatePassthroughContext,
		},
		SchemaFunc: func() map[string]*schema.Schema {
			return map[string]*schema.Schema{
				"description": {
					Type:        schema.TypeString,
					Optional:    true,
					Description: "The description of the powerpack.",
				},
				"live_span": getWidgetLiveSpanSchema(),
				"name": {
					Type:        schema.TypeString,
					Optional:    true,
					Description: "The name for the powerpack.",
				},
				"show_title": {
					Type:        schema.TypeBool,
					Optional:    true,
					Description: "Whether or not title should be displayed in the powerpack.",
				},
				"tags": {
					Type:        schema.TypeSet,
					Optional:    true,
					Description: "List of tags to identify this powerpack.",
					Elem: &schema.Schema{
						Type: schema.TypeString,
					},
				},
				"template_variables": {
					Type:        schema.TypeList,
					Optional:    true,
					Description: "The list of template variables for this powerpack.",
					Elem: &schema.Resource{
						Schema: getPowerpackTemplateVariableSchema(),
					},
				},
				"widget": {
					Type:        schema.TypeList,
					Optional:    true,
					Description: "The list of widgets to display in the powerpack.",
					Elem: &schema.Resource{
						Schema: getPowerpackWidgetSchema(),
					},
				},
			}
		},
	}
}

func getPowerpackWidgetSchema() map[string]*schema.Schema {
	return map[string]*schema.Schema{
		"widget_layout": {
			Type:        schema.TypeList,
			MaxItems:    1,
			Optional:    true,
			Description: "The layout of the widget on a 'free' dashboard.",
			Elem: &schema.Resource{
				Schema: getWidgetLayoutSchema(),
			},
		},
		"id": {
			Type:        schema.TypeInt,
			Computed:    true,
			Description: "The ID of the widget.",
		},
		// A widget should implement exactly one of the following definitions
		"alert_graph_definition": {
			Type:        schema.TypeList,
			Optional:    true,
			MaxItems:    1,
			Description: "The definition for a Alert Graph widget.",
			Elem: &schema.Resource{
				Schema: getAlertGraphDefinitionSchema(),
			},
		},
		"alert_value_definition": {
			Type:        schema.TypeList,
			Optional:    true,
			MaxItems:    1,
			Description: "The definition for a Alert Value widget.",
			Elem: &schema.Resource{
				Schema: getAlertValueDefinitionSchema(),
			},
		},
		"change_definition": {
			Type:        schema.TypeList,
			Optional:    true,
			MaxItems:    1,
			Description: "The definition for a Change widget.",
			Elem: &schema.Resource{
				Schema: getChangeDefinitionSchema(),
			},
		},
		"check_status_definition": {
			Type:        schema.TypeList,
			Optional:    true,
			MaxItems:    1,
			Description: "The definition for a Check Status widget.",
			Elem: &schema.Resource{
				Schema: getCheckStatusDefinitionSchema(),
			},
		},
		"distribution_definition": {
			Type:        schema.TypeList,
			Optional:    true,
			MaxItems:    1,
			Description: "The definition for a Distribution widget.",
			Elem: &schema.Resource{
				Schema: getDistributionDefinitionSchema(),
			},
		},
		"event_stream_definition": {
			Type:        schema.TypeList,
			Optional:    true,
			MaxItems:    1,
			Description: "The definition for a Event Stream widget.",
			Elem: &schema.Resource{
				Schema: getEventStreamDefinitionSchema(),
			},
		},
		"event_timeline_definition": {
			Type:        schema.TypeList,
			Optional:    true,
			MaxItems:    1,
			Description: "The definition for a Event Timeline widget.",
			Elem: &schema.Resource{
				Schema: getEventTimelineDefinitionSchema(),
			},
		},
		"free_text_definition": {
			Type:        schema.TypeList,
			Optional:    true,
			MaxItems:    1,
			Description: "The definition for a Free Text widget.",
			Elem: &schema.Resource{
				Schema: getFreeTextDefinitionSchema(),
			},
		},
		"heatmap_definition": {
			Type:        schema.TypeList,
			Optional:    true,
			MaxItems:    1,
			Description: "The definition for a Heatmap widget.",
			Elem: &schema.Resource{
				Schema: getHeatmapDefinitionSchema(),
			},
		},
		"hostmap_definition": {
			Type:        schema.TypeList,
			Optional:    true,
			MaxItems:    1,
			Description: "The definition for a Hostmap widget.",
			Elem: &schema.Resource{
				Schema: getHostmapDefinitionSchema(),
			},
		},
		"iframe_definition": {
			Type:        schema.TypeList,
			Optional:    true,
			MaxItems:    1,
			Description: "The definition for an Iframe widget.",
			Elem: &schema.Resource{
				Schema: getIframeDefinitionSchema(),
			},
		},
		"image_definition": {
			Type:        schema.TypeList,
			Optional:    true,
			MaxItems:    1,
			Description: "The definition for an Image widget",
			Elem: &schema.Resource{
				Schema: getImageDefinitionSchema(),
			},
		},
		"list_stream_definition": {
			Type:        schema.TypeList,
			Optional:    true,
			MaxItems:    1,
			Description: "The definition for a List Stream widget.",
			Elem: &schema.Resource{
				Schema: getListStreamDefinitionSchema(),
			},
		},
		"log_stream_definition": {
			Type:        schema.TypeList,
			Optional:    true,
			MaxItems:    1,
			Description: "The definition for an Log Stream widget.",
			Elem: &schema.Resource{
				Schema: getLogStreamDefinitionSchema(),
			},
		},
		"manage_status_definition": {
			Type:        schema.TypeList,
			Optional:    true,
			MaxItems:    1,
			Description: "The definition for an Manage Status widget.",
			Elem: &schema.Resource{
				Schema: getManageStatusDefinitionSchema(),
			},
		},
		"note_definition": {
			Type:        schema.TypeList,
			Optional:    true,
			MaxItems:    1,
			Description: "The definition for a Note widget.",
			Elem: &schema.Resource{
				Schema: getNoteDefinitionSchema(),
			},
		},
		"query_value_definition": {
			Type:        schema.TypeList,
			Optional:    true,
			MaxItems:    1,
			Description: "The definition for a Query Value widget.",
			Elem: &schema.Resource{
				Schema: getQueryValueDefinitionSchema(),
			},
		},
		"query_table_definition": {
			Type:        schema.TypeList,
			Optional:    true,
			MaxItems:    1,
			Description: "The definition for a Query Table widget.",
			Elem: &schema.Resource{
				Schema: getQueryTableDefinitionSchema(),
			},
		},
		"scatterplot_definition": {
			Type:        schema.TypeList,
			Optional:    true,
			MaxItems:    1,
			Description: "The definition for a Scatterplot widget.",
			Elem: &schema.Resource{
				Schema: getScatterplotDefinitionSchema(),
			},
		},
		"servicemap_definition": {
			Type:        schema.TypeList,
			Optional:    true,
			MaxItems:    1,
			Description: "The definition for a Service Map widget.",
			Elem: &schema.Resource{
				Schema: getServiceMapDefinitionSchema(),
			},
		},
		"service_level_objective_definition": {
			Type:        schema.TypeList,
			Optional:    true,
			MaxItems:    1,
			Description: "The definition for a Service Level Objective widget.",
			Elem: &schema.Resource{
				Schema: getServiceLevelObjectiveDefinitionSchema(),
			},
		},
		"slo_list_definition": {
			Type:        schema.TypeList,
			Optional:    true,
			MaxItems:    1,
			Description: "The definition for an SLO (Service Level Objective) List widget.",
			Elem: &schema.Resource{
				Schema: getSloListDefinitionSchema(),
			},
		},
		"sunburst_definition": {
			Type:        schema.TypeList,
			Optional:    true,
			MaxItems:    1,
			Description: "The definition for a Sunburst widget.",
			Elem: &schema.Resource{
				Schema: getSunburstDefinitionschema(),
			},
		},
		"timeseries_definition": {
			Type:        schema.TypeList,
			Optional:    true,
			MaxItems:    1,
			Description: "The definition for a Timeseries widget.",
			Elem: &schema.Resource{
				Schema: getTimeseriesDefinitionSchema(),
			},
		},
		"toplist_definition": {
			Type:        schema.TypeList,
			Optional:    true,
			MaxItems:    1,
			Description: "The definition for a Toplist widget.",
			Elem: &schema.Resource{
				Schema: getToplistDefinitionSchema(),
			},
		},
		"topology_map_definition": {
			Type:        schema.TypeList,
			Optional:    true,
			MaxItems:    1,
			Description: "The definition for a Topology Map widget.",
			Elem: &schema.Resource{
				Schema: getTopologyMapDefinitionSchema(),
			},
		},
		"trace_service_definition": {
			Type:        schema.TypeList,
			Optional:    true,
			MaxItems:    1,
			Description: "The definition for a Trace Service widget.",
			Elem: &schema.Resource{
				Schema: getTraceServiceDefinitionSchema(),
			},
		},
		"treemap_definition": {
			Type:        schema.TypeList,
			Optional:    true,
			MaxItems:    1,
			Description: "The definition for a Treemap widget.",
			Elem: &schema.Resource{
				Schema: getTreemapDefinitionSchema(),
			},
		},
		"geomap_definition": {
			Type:        schema.TypeList,
			Optional:    true,
			MaxItems:    1,
			Description: "The definition for a Geomap widget.",
			Elem: &schema.Resource{
				Schema: getGeomapDefinitionSchema(),
			},
		},
		"run_workflow_definition": {
			Type:        schema.TypeList,
			Optional:    true,
			MaxItems:    1,
			Description: "The definition for a Run Workflow widget.",
			Elem: &schema.Resource{
				Schema: getRunWorkflowDefinitionSchema(),
			},
		},
	}
}

func buildPowerpackTemplateVariables(terraformTemplateVariables []interface{}) *[]datadogV2.PowerpackTemplateVariable {
	ppkTemplateVariables := make([]datadogV2.PowerpackTemplateVariable, len(terraformTemplateVariables))
	for i, ttv := range terraformTemplateVariables {
		if ttv == nil {
			continue
		}
		terraformTemplateVariable := ttv.(map[string]interface{})
		var ppkTemplateVariable datadogV2.PowerpackTemplateVariable
		if v, ok := terraformTemplateVariable["name"].(string); ok && len(v) != 0 {
			ppkTemplateVariable.SetName(v)
		}
		if v, ok := terraformTemplateVariable["defaults"].([]interface{}); ok && len(v) != 0 {
			var defaults []string
			for _, s := range v {
				defaults = append(defaults, s.(string))
			}
			ppkTemplateVariable.SetDefaults(defaults)
		}
		ppkTemplateVariables[i] = ppkTemplateVariable
	}
	return &ppkTemplateVariables
}

func buildPowerpackTerraformTemplateVariables(powerpackTemplateVariables []datadogV2.PowerpackTemplateVariable) *[]map[string]interface{} {
	terraformTemplateVariables := make([]map[string]interface{}, len(powerpackTemplateVariables))
	for i, templateVariable := range powerpackTemplateVariables {
		terraformTemplateVariable := map[string]interface{}{}
		if v, ok := templateVariable.GetNameOk(); ok {
			terraformTemplateVariable["name"] = *v
		}
		if v, ok := templateVariable.GetDefaultsOk(); ok && len(*v) > 0 {
			var tags []string
			tags = append(tags, *v...)
			terraformTemplateVariable["defaults"] = tags
		}
		terraformTemplateVariables[i] = terraformTemplateVariable
	}
	return &terraformTemplateVariables
}
func getPowerpackTemplateVariableSchema() map[string]*schema.Schema {
	return map[string]*schema.Schema{
		"name": {
			Type:        schema.TypeString,
			Required:    true,
			Description: "The name of the powerpack template variable.",
		},
		"defaults": {
			Type:     schema.TypeList,
			Optional: true,
			Elem: &schema.Schema{
				Type:         schema.TypeString,
				ValidateFunc: validation.StringIsNotEmpty,
			},
			Description: "One or many default values for powerpack template variables on load. If more than one default is specified, they will be unioned together with `OR`.",
		},
	}
}

func resourceDatadogPowerpackCreate(ctx context.Context, d *schema.ResourceData, meta interface{}) diag.Diagnostics {
	providerConf := meta.(*ProviderConfiguration)
	apiInstances := providerConf.DatadogApiInstances
	auth := providerConf.Auth
	powerpackPayload, diags := buildDatadogPowerpack(ctx, d)
	if diags.HasError() {
		return diags
	}
	powerpack, httpresp, err := apiInstances.GetPowerpackApiV2().CreatePowerpack(auth, *powerpackPayload)
	if err != nil {
		return utils.TranslateClientErrorDiag(err, httpresp, "error creating powerpack")
	}
	if err := utils.CheckForUnparsed(powerpack); err != nil {
		return diag.FromErr(err)
	}
	d.SetId(*powerpack.Data.Id)

	var getPowerpackResponse datadogV2.PowerpackResponse
	var httpResponse *http.Response

	err = retry.RetryContext(ctx, d.Timeout(schema.TimeoutCreate), func() *retry.RetryError {
		getPowerpackResponse, httpResponse, err = apiInstances.GetPowerpackApiV2().GetPowerpack(auth, *powerpack.Data.Id)

		if err != nil {
			if httpResponse != nil && httpResponse.StatusCode == 404 {
				return retry.RetryableError(fmt.Errorf("powerpack not created yet"))
			}
			return retry.NonRetryableError(err)
		}

		if err := utils.CheckForUnparsed(getPowerpackResponse); err != nil {
			return retry.NonRetryableError(err)
		}

		return nil
	})

	if err != nil {
		return diag.FromErr(err)
	}

	return updatePowerpackState(d, &getPowerpackResponse)
}

func resourceDatadogPowerpackUpdate(ctx context.Context, d *schema.ResourceData, meta interface{}) diag.Diagnostics {
	providerConf := meta.(*ProviderConfiguration)
	apiInstances := providerConf.DatadogApiInstances
	auth := providerConf.Auth
	id := d.Id()
	powerpack, diags := buildDatadogPowerpack(ctx, d)
	if diags.HasError() {
		return diags
	}

	updatedPowerpackResponse, httpResponse, err := apiInstances.GetPowerpackApiV2().UpdatePowerpack(auth, id, *powerpack)
	if err != nil {
		if httpResponse != nil && httpResponse.StatusCode == 404 {
			diags = append(diags, diag.Diagnostic{
				Severity: diag.Error,
				Summary:  fmt.Sprintf("error updating powerpack: %s", err),
			})
			return diags
		}
	}
	if err := utils.CheckForUnparsed(updatedPowerpackResponse); err != nil {
		return diag.FromErr(err)
	}
	return updatePowerpackState(d, &updatedPowerpackResponse)
}

func resourceDatadogPowerpackRead(ctx context.Context, d *schema.ResourceData, meta interface{}) diag.Diagnostics {
	providerConf := meta.(*ProviderConfiguration)
	apiInstances := providerConf.DatadogApiInstances
	auth := providerConf.Auth
	id := d.Id()
	powerpack, httpResponse, err := apiInstances.GetPowerpackApiV2().GetPowerpack(auth, id)
	if err != nil {
		if httpResponse != nil && httpResponse.StatusCode == 404 {
			d.SetId("")
			return nil
		}
		return utils.TranslateClientErrorDiag(err, httpResponse, "error getting powerpack")
	}
	if err := utils.CheckForUnparsed(powerpack); err != nil {
		return diag.FromErr(err)
	}

	return updatePowerpackState(d, &powerpack)
}

func buildDatadogPowerpack(ctx context.Context, d *schema.ResourceData) (*datadogV2.Powerpack, diag.Diagnostics) {
	var diags diag.Diagnostics
	attributes := datadogV2.NewPowerpackAttributesWithDefaults()

	// Set Description
	if v, ok := d.GetOk("description"); ok {
		attributes.SetDescription(v.(string))
	}

	// Set Name
	if v, ok := d.GetOk("name"); ok {
		attributes.SetName(v.(string))
	}

	// Set Tags
	if v, ok := d.GetOk("tags"); ok {
		tags := make([]string, v.(*schema.Set).Len())
		for i, tag := range v.(*schema.Set).List() {
			tags[i] = tag.(string)
		}
		attributes.SetTags(tags)
	}

	// Set TemplateVariables
	if v, ok := d.GetOk("template_variables"); ok {
		templateVariables := *buildPowerpackTemplateVariables(v.([]interface{}))
		attributes.SetTemplateVariables(templateVariables)
	}

	// Create group widget object
	var groupWidget datadogV2.PowerpackGroupWidget

	var definition datadogV2.PowerpackGroupWidgetDefinition

	// Group Widget type and layout type should always be set to the following values
	definition.SetLayoutType("ordered")
	definition.SetType("group")

	// User configurable properties defined in the group widget
	if v, ok := d.GetOk("show_title"); ok {
		definition.SetShowTitle(v.(bool))
	}

	// Note: The Powerpack name is the group title.
	if v, ok := d.GetOk("name"); ok {
		definition.SetTitle(v.(string))
	}

	// Fetch widgets in the request form
	requestWidgets := d.Get("widget").([]interface{})
	// Convert and validate them using the Dashboard widget type
	datadogWidgets, err := buildDatadogWidgets(&requestWidgets)
	if err != nil {
		diags = append(diags, diag.Diagnostic{
			Severity: diag.Error,
			Summary:  fmt.Sprintf("error constructing widgets: %s", err),
		})
	}
	// Convert to TF widget type for easier parsing
	terraformWidgets, err := buildTerraformWidgets(datadogWidgets, d)
	if err != nil {
		diags = append(diags, diag.Diagnostic{
			Severity: diag.Error,
			Summary:  fmt.Sprintf("error constructing widgets: %s", err),
		})
	}
	// Finally, build JSON Powerpack API compatible widgets
	powerpackWidgets, diags := dashboardWidgetsToPpkWidgets(terraformWidgets)

	if diags != nil {
		return nil, diags
	}

	// Set Widget
	definition.SetWidgets(powerpackWidgets)

	groupWidget.Definition = definition

	// Set Live span for all powerpack widgets.
	if v, ok := d.GetOk("live_span"); ok {
		liveSpan, err := datadogV2.NewWidgetLiveSpanFromValue(v.(string))
		if err != nil {
			diags = append(diags, diag.Diagnostic{
				Severity: diag.Error,
				Summary:  fmt.Sprintf("live_span is invalid: %s", v.(string)),
			})
			return nil, diags
		}
		groupWidget.LiveSpan = liveSpan
	}

	attributes.GroupWidget = groupWidget

	req := datadogV2.NewPowerpackWithDefaults()
	req.Data = datadogV2.NewPowerpackDataWithDefaults()
	// Set type to powerpack, which is the only acceptable value for a powerpack request
	req.Data.SetType("powerpack")

	req.Data.SetAttributes(*attributes)

	return req, diags

}

func normalizeWidgetDefRequests(widgetDefRequests []map[string]interface{}) []map[string]interface{} {
	normalizedWidgetDefRequests := widgetDefRequests
	for i, widgetDefRequest := range normalizedWidgetDefRequests {
		if widgetDefRequest["style"] != nil {
			// TF generates a style list, whereas API expects a single element
			widgetDefRequest["style"] = widgetDefRequest["style"].([]map[string]interface{})[0]
		}
		if widgetDefRequest["apm_stats_query"] != nil {
			// TF generates an apm_stats_query list, whereas API expects a single element
			widgetDefRequest["apm_stats_query"] = widgetDefRequest["apm_stats_query"].([]map[string]interface{})[0]
		}
		if widgetDefRequest["x"] != nil {
			// TF generates a style list, whereas API expects a single element
			widgetDefRequest["x"] = widgetDefRequest["x"].([]map[string]interface{})[0]
		}
		if widgetDefRequest["y"] != nil {
			// TF generates a style list, whereas API expects a single element
			widgetDefRequest["y"] = widgetDefRequest["y"].([]map[string]interface{})[0]
		}
		if widgetDefRequest["query"] != nil {
			widgetDefRequest["query"] = widgetDefRequest["query"].([]map[string]interface{})[0]
		}
		if widgetDefRequest["formula"] != nil {
			widgetDefRequest["formulas"] = widgetDefRequest["formula"]
			delete(widgetDefRequest, "formula")
		}
		normalizedWidgetDefRequests[i] = widgetDefRequest
	}
	return normalizedWidgetDefRequests
}

func normalizeDashboardWidgetDef(widgetDef map[string]interface{}) (map[string]interface{}, diag.Diagnostics) {
	var diags diag.Diagnostics
	if widgetDef["type"] == "service_level_objective" {
		widgetDef["type"] = "slo"
	}
	// Dashboard widgets set live span at the widget level, we don't allow that for powerpack widgets
	// where live span is set at the resource level.
	if widgetDef["live_span"] != nil {
		diags = append(diags, diag.Diagnostic{
			Severity: diag.Error,
			Summary:  fmt.Sprintf("live_span must be set for all powerpack resources (to be applied to all widgets within the powerpack)"),
		})
		return nil, diags
	}

	if widgetDef["request"] != nil {
		castWidgetDefReq := *widgetDef["request"].(*[]map[string]interface{})
		if len(castWidgetDefReq) == 0 {
			diags = append(diags, diag.Diagnostic{
				Severity: diag.Error,
				Summary:  fmt.Sprintf("at least one request should be defined for widget: %s", widgetDef["type"]),
			})
			return nil, diags
		}
		// Distribution/change/heatmap widgets have a "requests" field, while API Spec has a "request" field
		// Here we set the "requests" field and remove "request"
<<<<<<< HEAD
		if widgetDef["type"] == "scatterplot" || widgetDef["type"] == "hostmap" {
			// Because of course JUST one widget type expects requests to be a single value instead of a list
			widgetDefRequest := widgetDef["request"].([]map[string]interface{})[0]
			if widgetDefRequest["fill"] != nil {
				widgetDefRequest["fill"] = widgetDefRequest["fill"].([]map[string]interface{})[0]
			}
			if widgetDefRequest["size"] != nil {
				widgetDefRequest["size"] = widgetDefRequest["size"].([]map[string]interface{})[0]
			}
			if widgetDefRequest["x"] != nil {
				widgetDefRequest["x"] = widgetDefRequest["x"].([]map[string]interface{})[0]
			}
			if widgetDefRequest["y"] != nil {
				widgetDefRequest["y"] = widgetDefRequest["y"].([]map[string]interface{})[0]
			}
			widgetDef["requests"] = widgetDefRequest
		} else {
			widgetDefRequests := *widgetDef["request"].(*[]map[string]interface{})
			widgetDef["requests"] = normalizeWidgetDefRequests(widgetDefRequests)
		}
=======
		widgetDef["requests"] = castWidgetDefReq
>>>>>>> d20e22e4
		delete(widgetDef, "request")
	}
	if widgetDef["style"] != nil {
		widgetDef["style"] = widgetDef["style"].([]map[string]interface{})[0]
	}
	if widgetDef["event"] != nil {
		widgetDef["events"] = *widgetDef["event"].(*[]map[string]string)
		delete(widgetDef, "event")
	}
	if widgetDef["input"] != nil {
		widgetDef["inputs"] = *widgetDef["input"].(*[]map[string]interface{})
		delete(widgetDef, "input")
	}
	if widgetDef["xaxis"] != nil {
		widgetDef["xaxis"] = (widgetDef["xaxis"].([]map[string]interface{}))[0]
	}
	if widgetDef["yaxis"] != nil {
		widgetDef["yaxis"] = widgetDef["yaxis"].([]map[string]interface{})[0]
	}
	if widgetDef["type"] == "log_stream" && widgetDef["sort"] != nil {
		widgetDef["sort"] = widgetDef["sort"].([]map[string]interface{})[0]
	}
	if widgetDef["custom_link"] != nil {
		// Some widgets have a "custom_links" field, while API Spec has a "custom_link" field
		// Here we set the "custom_links" field and remove "custom_link"
		widgetDefCustomLinks := *widgetDef["custom_link"].(*[]map[string]interface{})
		widgetDef["custom_links"] = widgetDefCustomLinks
		delete(widgetDef, "custom_link")
	}
	return widgetDef, diags
}

func normalizeTerraformWidgetDef(widgetDef map[string]interface{}) map[string]interface{} {
	// Dashboard TF widgets have a "requests" field, while API Spec has a "request" field
	// Here we set the "request" field and remove "requests"
	if widgetDef["requests"] != nil {
		if widgetDef["type"] == "scatterplot" || widgetDef["type"] == "hostmap" {
			// Because of course JUST one widget type expects requests to be a single value instead of a list
			widgetDefRequest := widgetDef["requests"].(map[string]interface{})
			if widgetDefRequest["fill"] != nil {
				widgetDefRequest["fill"] = []interface{}{widgetDefRequest["fill"].(interface{})}
			}
			if widgetDefRequest["size"] != nil {
				widgetDefRequest["size"] = []interface{}{widgetDefRequest["size"].(interface{})}
			}
			if widgetDefRequest["x"] != nil {
				widgetDefRequest["x"] = []interface{}{widgetDefRequest["x"].(interface{})}
			}
			if widgetDefRequest["y"] != nil {
				widgetDefRequest["y"] = []interface{}{widgetDefRequest["y"].(interface{})}
			}
			widgetDef["request"] = []interface{}{widgetDefRequest}
		} else {
			widgetDefRequests := widgetDef["requests"].([]interface{})
			for i, widgetDefRequest := range widgetDefRequests {
				widgetDefRequestNormalized := widgetDefRequest.(map[string]interface{})
				if widgetDefRequestNormalized["limit"] != nil {
					widgetDefRequestNormalized["limit"] = int(widgetDefRequestNormalized["limit"].(float64))
				}
				if widgetDefRequestNormalized["style"] != nil {
					widgetDefRequestNormalized["style"] = []interface{}{widgetDefRequestNormalized["style"]}
				}
				if widgetDefRequestNormalized["apm_stats_query"] != nil {
					widgetDefRequestNormalized["apm_stats_query"] = []interface{}{widgetDefRequestNormalized["apm_stats_query"]}
				}
				if widgetDefRequestNormalized["query"] != nil {
					widgetDefRequestNormalized["query"] = []interface{}{widgetDefRequestNormalized["query"].(interface{})}
				}
				widgetDefRequests[i] = widgetDefRequestNormalized
			}
			widgetDef["request"] = widgetDefRequests
		}
		delete(widgetDef, "requests")
	}
	// Dashboard TF widgets have a "custom_links" field, while API Spec has a "custom_link" field
	// Here we set the "custom_link" field and remove "custom_links"
	if widgetDef["custom_links"] != nil {
		widgetDef["custom_link"] = widgetDef["custom_links"].([]interface{})
		delete(widgetDef, "custom_links")
	}
	if widgetDef["style"] != nil {
		widgetDef["style"] = []interface{}{widgetDef["style"].(map[string]interface{})}
	}
	if widgetDef["xaxis"] != nil {
		widgetDef["xaxis"] = []interface{}{widgetDef["xaxis"].(map[string]interface{})}
	}
	if widgetDef["yaxis"] != nil {
		widgetDef["yaxis"] = []interface{}{widgetDef["yaxis"].(map[string]interface{})}
	}
	if widgetDef["type"] == "log_stream" && widgetDef["sort"] != nil {
		widgetDef["sort"] = []interface{}{widgetDef["sort"].(map[string]interface{})}
	}
	if widgetDef["events"] != nil {
		widgetDef["event"] = widgetDef["events"]
		delete(widgetDef, "events")
	}
	if widgetDef["inputs"] != nil {
		widgetDef["input"] = widgetDef["inputs"]
		delete(widgetDef, "inputs")
	}
	// TF -> json conversion processes precision as float64, it needs to be converted to
	// an int value to be saved successfully
	if widgetDef["precision"] != nil {
		widgetDef["precision"] = int(widgetDef["precision"].(float64))
	}
	return widgetDef
}

func dashboardWidgetsToPpkWidgets(terraformWidgets *[]map[string]interface{}) ([]datadogV2.PowerpackInnerWidgets, diag.Diagnostics) {
	var diags diag.Diagnostics

	widgets := make([]datadogV2.PowerpackInnerWidgets, len(*terraformWidgets))
	for i, terraformWidget := range *terraformWidgets {
		if terraformWidget == nil {
			continue
		}
		widgetDef := make(map[string]interface{})
		var widgetLayout *datadogV2.PowerpackInnerWidgetLayout
		for widgetType, terraformDefinition := range terraformWidget {
			// Each terraform definition contains an ID field which is unused,
			// and a widget definition which we need to process
			if widgetType == "id" {
				continue
			}
			if widgetType == "widget_layout" {
				dimensions := terraformDefinition.([]map[string]interface{})[0]
				height := dimensions["height"].(int64)
				width := dimensions["width"].(int64)
				x := dimensions["x"].(int64)
				y := dimensions["y"].(int64)
				widgetLayout = datadogV2.NewPowerpackInnerWidgetLayout(height, width, x, y)
			} else {
				widgetDef = terraformDefinition.([]map[string]interface{})[0]
				// The type in the dictionary is in the format <widget_type>_definition, where <widget_type> can contain
				// a type with multiple underscores. To parse a valid type name, we take a substring up until the last
				// underscore. Ex: free_text_definition -> free_text, hostmap_definition -> hostmap
				widgetDef["type"] = widgetType[:strings.LastIndex(widgetType, "_")]
				widgetDef, diags = normalizeDashboardWidgetDef(widgetDef)
				if diags.HasError() {
					return nil, diags
				}
			}
		}
		widgetsDDItem := datadogV2.NewPowerpackInnerWidgets(widgetDef)

		if widgetLayout != nil {
			widgetsDDItem.SetLayout(*widgetLayout)
		}

		widgets[i] = *widgetsDDItem
	}
	return widgets, diags
}

func ppkWidgetsToDashboardWidgets(ppkWidgets []datadogV2.PowerpackInnerWidgets) (*[]datadogV1.Widget, diag.Diagnostics) {
	var diags diag.Diagnostics
	var datadogWidgets []datadogV1.Widget
	for _, terraformWidget := range ppkWidgets {
		var definition datadogV1.WidgetDefinition
		widgetDefinition := terraformWidget.Definition
		if widgetDefinition == nil {
			continue
		}
		widgetDefinition = normalizeTerraformWidgetDef(widgetDefinition)
		// Add new powerpack-supported widgets here
		// We save Powerpack widgets as Dashboard widgets so we need to convert them to the appropriate widget definition object.
		widgetType := widgetDefinition["type"]
		switch widgetType {
		case "alert_graph":
			definition = datadogV1.AlertGraphWidgetDefinitionAsWidgetDefinition(buildDatadogAlertGraphDefinition(widgetDefinition))
		case "alert_value":
			definition = datadogV1.AlertValueWidgetDefinitionAsWidgetDefinition(buildDatadogAlertValueDefinition(widgetDefinition))
		case "change":
			definition = datadogV1.ChangeWidgetDefinitionAsWidgetDefinition(buildDatadogChangeDefinition(widgetDefinition))
		case "check_status":
			definition = datadogV1.CheckStatusWidgetDefinitionAsWidgetDefinition(buildDatadogCheckStatusDefinition(widgetDefinition))
		case "distribution":
			definition = datadogV1.DistributionWidgetDefinitionAsWidgetDefinition(buildDatadogDistributionDefinition(widgetDefinition))
		case "event_stream":
			definition = datadogV1.EventStreamWidgetDefinitionAsWidgetDefinition(buildDatadogEventStreamDefinition(widgetDefinition))
		case "event_timeline":
			definition = datadogV1.EventTimelineWidgetDefinitionAsWidgetDefinition(buildDatadogEventTimelineDefinition(widgetDefinition))
		case "free_text":
			definition = datadogV1.FreeTextWidgetDefinitionAsWidgetDefinition(buildDatadogFreeTextDefinition(widgetDefinition))
		case "heatmap":
			definition = datadogV1.HeatMapWidgetDefinitionAsWidgetDefinition(buildDatadogHeatmapDefinition(widgetDefinition))
		case "hostmap":
			definition = datadogV1.HostMapWidgetDefinitionAsWidgetDefinition(buildDatadogHostmapDefinition(widgetDefinition))
		case "iframe":
			definition = datadogV1.IFrameWidgetDefinitionAsWidgetDefinition(buildDatadogIframeDefinition(widgetDefinition))
		case "image":
			definition = datadogV1.ImageWidgetDefinitionAsWidgetDefinition(buildDatadogImageDefinition(widgetDefinition))
		case "list_stream":
			definition = datadogV1.ListStreamWidgetDefinitionAsWidgetDefinition(buildDatadogListStreamDefinition(widgetDefinition))
		case "log_stream":
			definition = datadogV1.LogStreamWidgetDefinitionAsWidgetDefinition(buildDatadogLogStreamDefinition(widgetDefinition))
		case "manage_status":
			definition = datadogV1.MonitorSummaryWidgetDefinitionAsWidgetDefinition(buildDatadogManageStatusDefinition(widgetDefinition))
		case "note":
			definition = datadogV1.NoteWidgetDefinitionAsWidgetDefinition(buildDatadogNoteDefinition(widgetDefinition))
		case "query_value":
			definition = datadogV1.QueryValueWidgetDefinitionAsWidgetDefinition(buildDatadogQueryValueDefinition(widgetDefinition))
		case "run_workflow":
			definition = datadogV1.RunWorkflowWidgetDefinitionAsWidgetDefinition(buildDatadogRunWorkflowDefinition(widgetDefinition))
		case "scatterplot":
			definition = datadogV1.ScatterPlotWidgetDefinitionAsWidgetDefinition(buildDatadogScatterplotDefinition(widgetDefinition))
		case "servicemap":
			definition = datadogV1.ServiceMapWidgetDefinitionAsWidgetDefinition(buildDatadogServiceMapDefinition(widgetDefinition))
		case "slo":
			definition = datadogV1.SLOWidgetDefinitionAsWidgetDefinition(buildDatadogServiceLevelObjectiveDefinition(widgetDefinition))
		case "toplist":
			definition = datadogV1.ToplistWidgetDefinitionAsWidgetDefinition(buildDatadogToplistDefinition(widgetDefinition))
		case "topology_map":
			definition = datadogV1.TopologyMapWidgetDefinitionAsWidgetDefinition(buildDatadogTopologyMapDefinition(widgetDefinition))
		case "trace_service":
			definition = datadogV1.ServiceSummaryWidgetDefinitionAsWidgetDefinition(buildDatadogTraceServiceDefinition(widgetDefinition))
		case "treemap":
			definition = datadogV1.TreeMapWidgetDefinitionAsWidgetDefinition(buildDatadogTreemapDefinition(widgetDefinition))
		case "group":
			diags = append(diags, diag.Diagnostic{
				Severity: diag.Error,
				Summary:  fmt.Sprintf("powerpacks cannot contain group widgets"),
			})
			return nil, diags
		case "powerpack":
			diags = append(diags, diag.Diagnostic{
				Severity: diag.Error,
				Summary:  fmt.Sprintf("powerpacks cannot contain powerpack widgets"),
			})
			return nil, diags
		default:
			diags = append(diags, diag.Diagnostic{
				Severity: diag.Error,
				Summary:  fmt.Sprintf("support for this widget type is not supported: %s", terraformWidget.Definition["type"]),
			})
			continue
		}

		datadogWidget := datadogV1.NewWidget(definition)

		if terraformWidget.Layout != nil {
			layout := map[string]interface{}{
				"x":      terraformWidget.Layout.X,
				"y":      terraformWidget.Layout.Y,
				"width":  terraformWidget.Layout.Width,
				"height": terraformWidget.Layout.Height,
			}
			datadogWidget.SetLayout(*buildPowerpackWidgetLayout(layout))
		}
		datadogWidgets = append(datadogWidgets, *datadogWidget)
	}
	return &datadogWidgets, diags
}
func buildPowerpackWidgetLayout(terraformLayout map[string]interface{}) *datadogV1.WidgetLayout {
	datadogLayout := datadogV1.NewWidgetLayoutWithDefaults()
	datadogLayout.SetX(terraformLayout["x"].(int64))
	datadogLayout.SetY(terraformLayout["y"].(int64))
	datadogLayout.SetHeight(terraformLayout["height"].(int64))
	datadogLayout.SetWidth(terraformLayout["width"].(int64))
	return datadogLayout
}

func updatePowerpackState(d *schema.ResourceData, powerpack *datadogV2.PowerpackResponse) diag.Diagnostics {
	if powerpack.Data == nil {
		return diag.Errorf("error updating powerpack")
	}
	// Set description
	if err := d.Set("description", powerpack.Data.Attributes.GetDescription()); err != nil {
		return diag.FromErr(err)
	}

	// Set name
	if err := d.Set("name", powerpack.Data.Attributes.GetName()); err != nil {
		return diag.FromErr(err)
	}

	// Set tags
	if err := d.Set("tags", powerpack.Data.Attributes.GetTags()); err != nil {
		return diag.FromErr(err)
	}

	// Set template variables
	templateVariables := buildPowerpackTerraformTemplateVariables(powerpack.Data.Attributes.GetTemplateVariables())
	if err := d.Set("template_variables", templateVariables); err != nil {
		return diag.FromErr(err)
	}

	// Set widgets
	dashWidgets, diags := ppkWidgetsToDashboardWidgets(powerpack.Data.Attributes.GetGroupWidget().Definition.Widgets)
	if diags.HasError() {
		return diags
	}
	terraformWidgets, err := buildTerraformWidgets(dashWidgets, d)
	if err != nil {
		return diag.FromErr(err)
	}
	if err := d.Set("widget", terraformWidgets); err != nil {
		return diag.FromErr(fmt.Errorf("trouble setting widget"))
	}

	return nil
}

func resourceDatadogPowerpackDelete(ctx context.Context, d *schema.ResourceData, meta interface{}) diag.Diagnostics {
	providerConf := meta.(*ProviderConfiguration)
	apiInstances := providerConf.DatadogApiInstances
	auth := providerConf.Auth
	id := d.Id()
	if httpresp, err := apiInstances.GetPowerpackApiV2().DeletePowerpack(auth, id); err != nil {
		return utils.TranslateClientErrorDiag(err, httpresp, "error deleting powerpack")
	}
	return nil
}<|MERGE_RESOLUTION|>--- conflicted
+++ resolved
@@ -663,17 +663,7 @@
 	}
 
 	if widgetDef["request"] != nil {
-		castWidgetDefReq := *widgetDef["request"].(*[]map[string]interface{})
-		if len(castWidgetDefReq) == 0 {
-			diags = append(diags, diag.Diagnostic{
-				Severity: diag.Error,
-				Summary:  fmt.Sprintf("at least one request should be defined for widget: %s", widgetDef["type"]),
-			})
-			return nil, diags
-		}
-		// Distribution/change/heatmap widgets have a "requests" field, while API Spec has a "request" field
-		// Here we set the "requests" field and remove "request"
-<<<<<<< HEAD
+		widgetDef["requests"] = castWidgetDefReq
 		if widgetDef["type"] == "scatterplot" || widgetDef["type"] == "hostmap" {
 			// Because of course JUST one widget type expects requests to be a single value instead of a list
 			widgetDefRequest := widgetDef["request"].([]map[string]interface{})[0]
@@ -691,12 +681,18 @@
 			}
 			widgetDef["requests"] = widgetDefRequest
 		} else {
-			widgetDefRequests := *widgetDef["request"].(*[]map[string]interface{})
-			widgetDef["requests"] = normalizeWidgetDefRequests(widgetDefRequests)
-		}
-=======
-		widgetDef["requests"] = castWidgetDefReq
->>>>>>> d20e22e4
+			castWidgetDefReq := *widgetDef["request"].(*[]map[string]interface{})
+			if len(castWidgetDefReq) == 0 {
+				diags = append(diags, diag.Diagnostic{
+					Severity: diag.Error,
+					Summary:  fmt.Sprintf("at least one request should be defined for widget: %s", widgetDef["type"]),
+				})
+				return nil, diags
+			}
+			// Distribution/change/heatmap widgets have a "requests" field, while API Spec has a "request" field
+			// Here we set the "requests" field and remove "request"
+			widgetDef["requests"] = normalizeWidgetDefRequests(castWidgetDefReq)
+		}
 		delete(widgetDef, "request")
 	}
 	if widgetDef["style"] != nil {

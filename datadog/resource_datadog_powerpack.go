--- conflicted
+++ resolved
@@ -620,17 +620,17 @@
 	var diags diag.Diagnostics
 	normalizedWidgetDefRequests := widgetDefRequests
 	for i, widgetDefRequest := range normalizedWidgetDefRequests {
-<<<<<<< HEAD
 		for _, v := range []string{"style", "x", "y", "apm_query", "log_query", "process_query", "rum_query", "apm_stats_query", "security_query"} {
-=======
-		for _, v := range []string{"style", "apm_stats_query", "x", "y", "query"} {
->>>>>>> a9a3fd27
 			// Properties listed above are always a single value, not a list
 			if widgetDefRequest[v] != nil {
 				widgetDefRequest[v] = widgetDefRequest[v].([]map[string]interface{})[0]
 			}
-		}
-<<<<<<< HEAD
+		for _, v := range []string{"style", "apm_stats_query", "x", "y", "query"} {
+			// Properties listed above are always a single value, not a list
+			if widgetDefRequest[v] != nil {
+				widgetDefRequest[v] = widgetDefRequest[v].([]map[string]interface{})[0]
+			}
+		}
 		if widgetDefRequest["formula"] != nil {
 			if widgetType == "query_table" {
 				var formulas []map[string]interface{}
@@ -659,17 +659,17 @@
 				delete(widgetDefRequest, "query")
 			} else {
 				widgetDefRequest["query"] = widgetDefRequest["query"].([]map[string]interface{})[0]
-=======
+			}
+		}
 		for _, v := range []string{"formula"} {
 			// Properties listed above are defined as single, but API Spec expects a plural name
 			if widgetDefRequest[v] != nil {
 				widgetDefRequest[v+"s"] = widgetDefRequest[v]
 				delete(widgetDefRequest, v)
->>>>>>> a9a3fd27
 			}
 		}
 		normalizedWidgetDefRequests[i] = widgetDefRequest
-	}
+	}}
 	return normalizedWidgetDefRequests, diags
 }
 
@@ -692,11 +692,11 @@
 		if widgetDef["type"] == "scatterplot" || widgetDef["type"] == "hostmap" {
 			// Scatterplot and hostmap widgets expect a single requests object instead of a list
 			widgetDefRequest := widgetDef["request"].([]map[string]interface{})[0]
-			for _, v := range []string{"fill", "size", "x", "y"} {
-				// Properties listed above are always a single value, not a list
-				if widgetDefRequest[v] != nil {
-					widgetDefRequest[v] = widgetDefRequest[v].([]map[string]interface{})[0]
-				}
+			if widgetDefRequest["fill"] != nil {
+				widgetDefRequest["fill"] = widgetDefRequest["fill"].([]map[string]interface{})[0]
+			}
+			if widgetDefRequest["size"] != nil {
+				widgetDefRequest["size"] = widgetDefRequest["size"].([]map[string]interface{})[0]
 			}
 			widgetDef["requests"] = widgetDefRequest
 		} else {
@@ -710,14 +710,21 @@
 			}
 			// Distribution/change/heatmap widgets have a "requests" field, while API Spec has a "request" field
 			// Here we set the "requests" field and remove "request"
-<<<<<<< HEAD
+			widgetDef["requests"] = normalizeWidgetDefRequests(castWidgetDefReq)
+			castWidgetDefReq := *widgetDef["request"].(*[]map[string]interface{})
+			if len(castWidgetDefReq) == 0 {
+				diags = append(diags, diag.Diagnostic{
+					Severity: diag.Error,
+					Summary:  fmt.Sprintf("at least one request should be defined for widget: %s", widgetDef["type"]),
+				})
+				return nil, diags
+			}
+			// Distribution/change/heatmap widgets have a "requests" field, while API Spec has a "request" field
+			// Here we set the "requests" field and remove "request"
 			widgetDef["requests"], diags = normalizeWidgetDefRequests(castWidgetDefReq, widgetDef["type"].(string))
 			if diags.HasError() {
 				return nil, diags
 			}
-=======
-			widgetDef["requests"] = normalizeWidgetDefRequests(castWidgetDefReq)
->>>>>>> a9a3fd27
 		}
 		delete(widgetDef, "request")
 	}
@@ -761,11 +768,13 @@
 			widgetDefRequests := widgetDef["requests"].([]interface{})
 			for i, widgetDefRequest := range widgetDefRequests {
 				widgetDefRequestNormalized := widgetDefRequest.(map[string]interface{})
-<<<<<<< HEAD
+				for _, v := range []string{"style", "query", "apm_stats_query"} {
+					// Properties listed above need to be converted from single values in the API to plural values for TF
+					if widgetDefRequestNormalized[v] != nil {
+						widgetDefRequestNormalized[v] = []interface{}{widgetDefRequestNormalized[v].(interface{})}
+					}
+				}
 				for _, v := range []string{"style", "query", "apm_query", "log_query", "process_query", "rum_query", "apm_stats_query", "security_query"} {
-=======
-				for _, v := range []string{"style", "query", "apm_stats_query"} {
->>>>>>> a9a3fd27
 					// Properties listed above need to be converted from single values in the API to plural values for TF
 					if widgetDefRequestNormalized[v] != nil {
 						widgetDefRequestNormalized[v] = []interface{}{widgetDefRequestNormalized[v].(interface{})}
@@ -775,7 +784,6 @@
 					// Dashboard widget can't typecast the float64 limit value so we need to convert it first
 					widgetDefRequestNormalized["limit"] = int(widgetDefRequestNormalized["limit"].(float64))
 				}
-<<<<<<< HEAD
 				if widgetDefRequestNormalized["queries"] != nil {
 					delete(widgetDefRequestNormalized, "response_format")
 					query := widgetDefRequestNormalized["queries"].([]interface{})[0].(map[string]interface{})["data_source"].(string)
@@ -802,8 +810,6 @@
 						delete(widgetDefRequestNormalized, "formulas")
 					}
 				}
-=======
->>>>>>> a9a3fd27
 				widgetDefRequests[i] = widgetDefRequestNormalized
 			}
 			widgetDef["request"] = widgetDefRequests

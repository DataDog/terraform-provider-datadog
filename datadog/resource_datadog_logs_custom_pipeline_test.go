--- conflicted
+++ resolved
@@ -230,12 +230,9 @@
 
 func testAccCheckPipelineExists(accProvider *schema.Provider, name string) resource.TestCheckFunc {
 	return func(s *terraform.State) error {
-<<<<<<< HEAD
-		providerConf := testAccProvider.Meta().(*ProviderConfiguration)
+		providerConf := accProvider.Meta().(*ProviderConfiguration)
 		client := providerConf.CommunityClient
-=======
-		client := accProvider.Meta().(*datadog.Client)
->>>>>>> cc877f1e
+
 		if err := pipelineExistsChecker(s, client); err != nil {
 			return err
 		}
@@ -255,21 +252,15 @@
 	return nil
 }
 
-<<<<<<< HEAD
-func testAccCheckPipelineDestroy(s *terraform.State) error {
-	providerConf := testAccProvider.Meta().(*ProviderConfiguration)
-	client := providerConf.CommunityClient
-	if err := pipelineDestroyHelper(s, client); err != nil {
-		return err
-=======
 func testAccCheckPipelineDestroy(accProvider *schema.Provider) func(*terraform.State) error {
 	return func(s *terraform.State) error {
-		client := accProvider.Meta().(*datadog.Client)
+		providerConf := accProvider.Meta().(*ProviderConfiguration)
+		client := providerConf.CommunityClient
+
 		if err := pipelineDestroyHelper(s, client); err != nil {
 			return err
 		}
 		return nil
->>>>>>> cc877f1e
 	}
 }
 

--- conflicted
+++ resolved
@@ -689,15 +689,10 @@
 	})
 }
 
-<<<<<<< HEAD
-func testAccCheckDatadogMonitorDestroy(s *terraform.State) error {
-	providerConf := testAccProvider.Meta().(*ProviderConfiguration)
-	client := providerConf.CommunityClient
-=======
 func testAccCheckDatadogMonitorDestroy(accProvider *schema.Provider) func(*terraform.State) error {
 	return func(s *terraform.State) error {
-		client := accProvider.Meta().(*datadog.Client)
->>>>>>> cc877f1e
+		providerConf := accProvider.Meta().(*ProviderConfiguration)
+		client := providerConf.CommunityClient
 
 		if err := destroyHelper(s, client); err != nil {
 			return err
@@ -708,12 +703,9 @@
 
 func testAccCheckDatadogMonitorExists(accProvider *schema.Provider, n string) resource.TestCheckFunc {
 	return func(s *terraform.State) error {
-<<<<<<< HEAD
-		providerConf := testAccProvider.Meta().(*ProviderConfiguration)
+		providerConf := accProvider.Meta().(*ProviderConfiguration)
 		client := providerConf.CommunityClient
-=======
-		client := accProvider.Meta().(*datadog.Client)
->>>>>>> cc877f1e
+
 		if err := existsHelper(s, client); err != nil {
 			return err
 		}

package datadog

import (
	"context"

	"github.com/terraform-providers/terraform-provider-datadog/datadog/internal/utils"

	datadogV1 "github.com/DataDog/datadog-api-client-go/api/v1/datadog"
<<<<<<< HEAD
	"github.com/hashicorp/terraform-plugin-sdk/v2/diag"
	"github.com/hashicorp/terraform-plugin-sdk/v2/helper/schema"
	"github.com/hashicorp/terraform-plugin-sdk/v2/helper/validation"
=======
	"github.com/hashicorp/terraform-plugin-sdk/helper/resource"
	"github.com/hashicorp/terraform-plugin-sdk/helper/schema"
	"github.com/hashicorp/terraform-plugin-sdk/helper/validation"
>>>>>>> b77ba0c0
)

func dataSourceDatadogDashboard() *schema.Resource {
	return &schema.Resource{
		Description: "Use this data source to retrieve information about an existing dashboard, for use in other resources. In particular, it can be used in a monitor message to link to a specific dashboard.",
		ReadContext: dataSourceDatadogDashboardRead,

		Schema: map[string]*schema.Schema{
			"name": {
				Description:  "The dashboard name to search for. Must only match one dashboard.",
				Type:         schema.TypeString,
				Required:     true,
				ValidateFunc: validation.StringIsNotEmpty,
			},
			// Computed values
			"title": {
				Description: "The name of the dashboard.",
				Type:        schema.TypeString,
				Computed:    true,
			},
			"url": {
				Description: "The URL to a specific dashboard.",
				Type:        schema.TypeString,
				Computed:    true,
			},
		},
	}
}

func dataSourceDatadogDashboardRead(ctx context.Context, d *schema.ResourceData, meta interface{}) diag.Diagnostics {

	providerConf := meta.(*ProviderConfiguration)
	datadogClientV1 := providerConf.DatadogClientV1
	authV1 := providerConf.AuthV1

<<<<<<< HEAD
	dashResponse, _, err := datadogClientV1.DashboardsApi.ListDashboards(authV1).Execute()

	if err != nil {
		return utils.TranslateClientErrorDiag(err, "error querying dashboard")
	}
=======
	return resource.Retry(d.Timeout(schema.TimeoutRead), func() *resource.RetryError {
		dashResponse, httpresp, err := datadogClientV1.DashboardsApi.ListDashboards(authV1).Execute()
		if err != nil {
			if httpresp != nil && httpresp.StatusCode == 504 {
				return resource.RetryableError(utils.TranslateClientError(err, "error querying dashboard, retrying"))
			}
			return resource.NonRetryableError(utils.TranslateClientError(err, "error querying dashboard"))
		}
>>>>>>> b77ba0c0

		searchedName := d.Get("name")
		var foundDashes []datadogV1.DashboardSummaryDefinition

		for _, dash := range dashResponse.GetDashboards() {
			if dash.GetTitle() == searchedName {
				foundDashes = append(foundDashes, dash)
			}
		}

<<<<<<< HEAD
	if len(foundDashes) == 0 {
		return diag.Errorf("Couldn't find a dashboard named %s", searchedName)
	} else if len(foundDashes) > 1 {
		return diag.Errorf("%s returned more than one dashboard", searchedName)
	}
=======
		if len(foundDashes) == 0 {
			return resource.NonRetryableError(fmt.Errorf("Couldn't find a dashboard named %s", searchedName))
		} else if len(foundDashes) > 1 {
			return resource.NonRetryableError(fmt.Errorf("%s returned more than one dashboard", searchedName))
		}
>>>>>>> b77ba0c0

		d.SetId(foundDashes[0].GetId())
		d.Set("url", foundDashes[0].GetUrl())
		d.Set("title", foundDashes[0].GetTitle())

		return nil
	})
}<|MERGE_RESOLUTION|>--- conflicted
+++ resolved
@@ -2,19 +2,15 @@
 
 import (
 	"context"
+	"fmt"
 
 	"github.com/terraform-providers/terraform-provider-datadog/datadog/internal/utils"
 
 	datadogV1 "github.com/DataDog/datadog-api-client-go/api/v1/datadog"
-<<<<<<< HEAD
 	"github.com/hashicorp/terraform-plugin-sdk/v2/diag"
+	"github.com/hashicorp/terraform-plugin-sdk/v2/helper/resource"
 	"github.com/hashicorp/terraform-plugin-sdk/v2/helper/schema"
 	"github.com/hashicorp/terraform-plugin-sdk/v2/helper/validation"
-=======
-	"github.com/hashicorp/terraform-plugin-sdk/helper/resource"
-	"github.com/hashicorp/terraform-plugin-sdk/helper/schema"
-	"github.com/hashicorp/terraform-plugin-sdk/helper/validation"
->>>>>>> b77ba0c0
 )
 
 func dataSourceDatadogDashboard() *schema.Resource {
@@ -45,19 +41,11 @@
 }
 
 func dataSourceDatadogDashboardRead(ctx context.Context, d *schema.ResourceData, meta interface{}) diag.Diagnostics {
-
 	providerConf := meta.(*ProviderConfiguration)
 	datadogClientV1 := providerConf.DatadogClientV1
 	authV1 := providerConf.AuthV1
 
-<<<<<<< HEAD
-	dashResponse, _, err := datadogClientV1.DashboardsApi.ListDashboards(authV1).Execute()
-
-	if err != nil {
-		return utils.TranslateClientErrorDiag(err, "error querying dashboard")
-	}
-=======
-	return resource.Retry(d.Timeout(schema.TimeoutRead), func() *resource.RetryError {
+	err := resource.RetryContext(ctx, d.Timeout(schema.TimeoutRead), func() *resource.RetryError {
 		dashResponse, httpresp, err := datadogClientV1.DashboardsApi.ListDashboards(authV1).Execute()
 		if err != nil {
 			if httpresp != nil && httpresp.StatusCode == 504 {
@@ -65,7 +53,6 @@
 			}
 			return resource.NonRetryableError(utils.TranslateClientError(err, "error querying dashboard"))
 		}
->>>>>>> b77ba0c0
 
 		searchedName := d.Get("name")
 		var foundDashes []datadogV1.DashboardSummaryDefinition
@@ -75,20 +62,11 @@
 				foundDashes = append(foundDashes, dash)
 			}
 		}
-
-<<<<<<< HEAD
-	if len(foundDashes) == 0 {
-		return diag.Errorf("Couldn't find a dashboard named %s", searchedName)
-	} else if len(foundDashes) > 1 {
-		return diag.Errorf("%s returned more than one dashboard", searchedName)
-	}
-=======
 		if len(foundDashes) == 0 {
 			return resource.NonRetryableError(fmt.Errorf("Couldn't find a dashboard named %s", searchedName))
 		} else if len(foundDashes) > 1 {
 			return resource.NonRetryableError(fmt.Errorf("%s returned more than one dashboard", searchedName))
 		}
->>>>>>> b77ba0c0
 
 		d.SetId(foundDashes[0].GetId())
 		d.Set("url", foundDashes[0].GetUrl())
@@ -96,4 +74,9 @@
 
 		return nil
 	})
+	if err != nil {
+		return diag.FromErr(err)
+	}
+
+	return nil
 }
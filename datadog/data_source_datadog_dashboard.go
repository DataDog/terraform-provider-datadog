--- conflicted
+++ resolved
@@ -7,16 +7,10 @@
 	"github.com/terraform-providers/terraform-provider-datadog/datadog/internal/utils"
 
 	datadogV1 "github.com/DataDog/datadog-api-client-go/api/v1/datadog"
-<<<<<<< HEAD
 	"github.com/hashicorp/terraform-plugin-sdk/v2/diag"
 	"github.com/hashicorp/terraform-plugin-sdk/v2/helper/resource"
 	"github.com/hashicorp/terraform-plugin-sdk/v2/helper/schema"
 	"github.com/hashicorp/terraform-plugin-sdk/v2/helper/validation"
-=======
-	"github.com/hashicorp/terraform-plugin-sdk/helper/resource"
-	"github.com/hashicorp/terraform-plugin-sdk/helper/schema"
-	"github.com/hashicorp/terraform-plugin-sdk/helper/validation"
->>>>>>> bf5feb60
 )
 
 func dataSourceDatadogDashboard() *schema.Resource {
@@ -51,13 +45,8 @@
 	datadogClientV1 := providerConf.DatadogClientV1
 	authV1 := providerConf.AuthV1
 
-<<<<<<< HEAD
 	err := resource.RetryContext(ctx, d.Timeout(schema.TimeoutRead), func() *resource.RetryError {
-		dashResponse, httpresp, err := datadogClientV1.DashboardsApi.ListDashboards(authV1).Execute()
-=======
-	return resource.Retry(d.Timeout(schema.TimeoutRead), func() *resource.RetryError {
 		dashResponse, httpresp, err := datadogClientV1.DashboardsApi.ListDashboards(authV1)
->>>>>>> bf5feb60
 		if err != nil {
 			if httpresp != nil && (httpresp.StatusCode == 504 || httpresp.StatusCode == 502) {
 				return resource.RetryableError(utils.TranslateClientError(err, "error querying dashboard, retrying"))
@@ -72,8 +61,8 @@
 			if dash.GetTitle() == searchedName {
 				foundDashes = append(foundDashes, dash)
 			}
-<<<<<<< HEAD
 		}
+
 		if len(foundDashes) == 0 {
 			return resource.NonRetryableError(fmt.Errorf("Couldn't find a dashboard named %s", searchedName))
 		} else if len(foundDashes) > 1 {
@@ -89,20 +78,6 @@
 	if err != nil {
 		return diag.FromErr(err)
 	}
-=======
-		}
 
-		if len(foundDashes) == 0 {
-			return resource.NonRetryableError(fmt.Errorf("Couldn't find a dashboard named %s", searchedName))
-		} else if len(foundDashes) > 1 {
-			return resource.NonRetryableError(fmt.Errorf("%s returned more than one dashboard", searchedName))
-		}
-
-		d.SetId(foundDashes[0].GetId())
-		d.Set("url", foundDashes[0].GetUrl())
-		d.Set("title", foundDashes[0].GetTitle())
->>>>>>> bf5feb60
-
-		return nil
-	})
+	return nil
 }
package datadog

import (
	"fmt"
	"strings"
	"testing"

	"github.com/hashicorp/terraform-plugin-sdk/helper/resource"
	"github.com/hashicorp/terraform-plugin-sdk/helper/schema"
	"github.com/hashicorp/terraform-plugin-sdk/terraform"
	datadog "github.com/zorkian/go-datadog-api"
)

// We're not testing for schedules because Datadog actively verifies it with Pagerduty

func TestAccDatadogIntegrationPagerduty_Basic(t *testing.T) {
	accProviders, cleanup := testAccProviders(t)
	defer cleanup(t)
	accProvider := testAccProvider(t, accProviders)

	resource.Test(t, resource.TestCase{
		PreCheck:     func() { testAccPreCheck(t) },
		Providers:    accProviders,
		CheckDestroy: testAccCheckDatadogIntegrationPagerdutyDestroy(accProvider),
		Steps: []resource.TestStep{
			{
				Config: testAccCheckDatadogIntegrationPagerdutyConfig,
				Check: resource.ComposeTestCheckFunc(
					testAccCheckDatadogIntegrationPagerdutyExists(accProvider, "datadog_integration_pagerduty.foo"),
					resource.TestCheckResourceAttr(
						"datadog_integration_pagerduty.foo", "subdomain", "testdomain"),
					resource.TestCheckResourceAttr(
						"datadog_integration_pagerduty.foo", "api_token", "*****"),
					resource.TestCheckResourceAttr(
						"datadog_integration_pagerduty.foo", "services.0.service_name", "test_service"),
					resource.TestCheckResourceAttr(
						"datadog_integration_pagerduty.foo", "services.0.service_key", "*****"),
				),
			},
		},
	})
}

func TestAccDatadogIntegrationPagerduty_TwoServices(t *testing.T) {
	accProviders, cleanup := testAccProviders(t)
	defer cleanup(t)
	accProvider := testAccProvider(t, accProviders)

	resource.Test(t, resource.TestCase{
		PreCheck:     func() { testAccPreCheck(t) },
		Providers:    accProviders,
		CheckDestroy: testAccCheckDatadogIntegrationPagerdutyDestroy(accProvider),
		Steps: []resource.TestStep{
			{
				Config: testAccCheckDatadogIntegrationPagerdutyConfigTwoServices,
				Check: resource.ComposeTestCheckFunc(
					testAccCheckDatadogIntegrationPagerdutyExists(accProvider, "datadog_integration_pagerduty.foo"),
					resource.TestCheckResourceAttr(
						"datadog_integration_pagerduty.foo", "subdomain", "testdomain"),
					resource.TestCheckResourceAttr(
						"datadog_integration_pagerduty.foo", "api_token", "*****"),
					resource.TestCheckResourceAttr(
						"datadog_integration_pagerduty.foo", "services.0.service_name", "test_service"),
					resource.TestCheckResourceAttr(
						"datadog_integration_pagerduty.foo", "services.0.service_key", "*****"),
					resource.TestCheckResourceAttr(
						"datadog_integration_pagerduty.foo", "services.1.service_name", "test_service_2"),
					resource.TestCheckResourceAttr(
						"datadog_integration_pagerduty.foo", "services.1.service_key", "*****"),
				),
			},
		},
	})
}

func TestAccDatadogIntegrationPagerduty_Migrate2ServiceObjects(t *testing.T) {
	accProviders, cleanup := testAccProviders(t)
	defer cleanup(t)
	accProvider := testAccProvider(t, accProviders)

	resource.Test(t, resource.TestCase{
		PreCheck:     func() { testAccPreCheck(t) },
		Providers:    accProviders,
		CheckDestroy: testAccCheckDatadogIntegrationPagerdutyDestroy(accProvider),
		Steps: []resource.TestStep{
			{
				Config: testAccCheckDatadogIntegrationPagerdutyConfigBeforeMigration,
				Check: resource.ComposeTestCheckFunc(
					testAccCheckDatadogIntegrationPagerdutyExists(accProvider, "datadog_integration_pagerduty.pd"),
					resource.TestCheckResourceAttr(
						"datadog_integration_pagerduty.pd", "subdomain", "ddog"),
					resource.TestCheckResourceAttr(
						"datadog_integration_pagerduty.pd", "api_token", "*****"),
					resource.TestCheckResourceAttr(
						"datadog_integration_pagerduty.pd", "services.0.service_name", "testing_bar"),
					resource.TestCheckResourceAttr(
						"datadog_integration_pagerduty.pd", "services.0.service_key", "*****"),
					resource.TestCheckResourceAttr(
						"datadog_integration_pagerduty.pd", "services.1.service_name", "testing_foo"),
					resource.TestCheckResourceAttr(
						"datadog_integration_pagerduty.pd", "services.1.service_key", "*****"),
				),
			},
			{
				// this represents the intermediary step which will ensure the old
				// inline-defined service objects get removed
				Config: testAccCheckDatadogIntegrationPagerdutyConfigDuringMigration,
			},
			{
				Config: testAccCheckDatadogIntegrationPagerdutyConfigAfterMigration,
				Check: resource.ComposeTestCheckFunc(
					testAccCheckDatadogIntegrationPagerdutyExists(accProvider, "datadog_integration_pagerduty.pd"),
					resource.TestCheckResourceAttr(
						"datadog_integration_pagerduty.pd", "subdomain", "ddog"),
					resource.TestCheckResourceAttr(
						"datadog_integration_pagerduty.pd", "api_token", "*****"),
					resource.TestCheckResourceAttr(
						"datadog_integration_pagerduty_service_object.testing_foo", "service_name", "testing_foo"),
					resource.TestCheckResourceAttr(
						"datadog_integration_pagerduty_service_object.testing_foo", "service_key", "9876543210123456789"),
					resource.TestCheckResourceAttr(
						"datadog_integration_pagerduty_service_object.testing_bar", "service_name", "testing_bar"),
					resource.TestCheckResourceAttr(
						"datadog_integration_pagerduty_service_object.testing_bar", "service_key", "54321098765432109876"),
				),
			},
		},
	})
}

func testAccCheckDatadogIntegrationPagerdutyExists(accProvider *schema.Provider, n string) resource.TestCheckFunc {
	return func(s *terraform.State) error {
<<<<<<< HEAD
		providerConf := testAccProvider.Meta().(*ProviderConfiguration)
		client := providerConf.CommunityClient
=======
		client := accProvider.Meta().(*datadog.Client)
>>>>>>> cc877f1e
		if err := datadogIntegrationPagerdutyExistsHelper(s, client); err != nil {
			return err
		}
		return nil
	}
}

func datadogIntegrationPagerdutyExistsHelper(s *terraform.State, client *datadog.Client) error {
	if _, err := client.GetIntegrationPD(); err != nil {
		return fmt.Errorf("Received an error retrieving integration pagerduty %s", err)
	}
	return nil
}

<<<<<<< HEAD
func testAccCheckDatadogIntegrationPagerdutyDestroy(s *terraform.State) error {
	providerConf := testAccProvider.Meta().(*ProviderConfiguration)
	client := providerConf.CommunityClient
=======
func testAccCheckDatadogIntegrationPagerdutyDestroy(accProvider *schema.Provider) func(*terraform.State) error {
	return func(s *terraform.State) error {
		client := accProvider.Meta().(*datadog.Client)
>>>>>>> cc877f1e

		_, err := client.GetIntegrationPD()
		if err != nil {
			if strings.Contains(err.Error(), "pagerduty not found") {
				return nil
			}

			return fmt.Errorf("Received an error retrieving integration pagerduty %s", err)
		}

		return fmt.Errorf("Integration pagerduty is not properly destroyed")
	}
}

const testAccCheckDatadogIntegrationPagerdutyConfig = `
 resource "datadog_integration_pagerduty" "foo" {
   services {
        service_name = "test_service"
        service_key  = "*****"
    }

   subdomain = "testdomain"
   api_token = "*****"
 }
 `

const testAccCheckDatadogIntegrationPagerdutyConfigTwoServices = `
 locals {
	 pd_services = {
		 test_service = "*****"
		 test_service_2 = "*****"
	 }
 }
 resource "datadog_integration_pagerduty" "foo" {
  dynamic "services" {
		for_each = local.pd_services
		content {
			service_name = services.key
			service_key = services.value
		}
	}

   subdomain = "testdomain"
   api_token = "*****"
}
`

const testAccCheckDatadogIntegrationPagerdutyConfigBeforeMigration = `
locals {
  pd_services = {
	  testing_foo = "*****"
	  testing_bar = "*****"
	}
}

# Create a new Datadog - PagerDuty integration
resource "datadog_integration_pagerduty" "pd" {
  dynamic "services" {
	  for_each = local.pd_services
	  content {
		  service_name = services.key
		  service_key = services.value
	  }
  }
  schedules = [
	  "https://ddog.pagerduty.com/schedules/X123VF",
	  "https://ddog.pagerduty.com/schedules/X321XX"
	]
  subdomain = "ddog"
  api_token = "*****"
}`

const testAccCheckDatadogIntegrationPagerdutyConfigDuringMigration = `
resource "datadog_integration_pagerduty" "pd" {
  schedules = [
	  "https://ddog.pagerduty.com/schedules/X123VF",
	  "https://ddog.pagerduty.com/schedules/X321XX"
	]
  subdomain = "ddog"
  api_token = "*****"
}`

const testAccCheckDatadogIntegrationPagerdutyConfigAfterMigration = `
resource "datadog_integration_pagerduty" "pd" {
  individual_services = true
  schedules = [
	  "https://ddog.pagerduty.com/schedules/X123VF",
	  "https://ddog.pagerduty.com/schedules/X321XX"
	]
  subdomain = "ddog"
  api_token = "*****"
}

resource "datadog_integration_pagerduty_service_object" "testing_foo" {
  depends_on = ["datadog_integration_pagerduty.pd"]
  service_name = "testing_foo"
  service_key  = "9876543210123456789"
}

resource "datadog_integration_pagerduty_service_object" "testing_bar" {
  depends_on = ["datadog_integration_pagerduty.pd"]
  service_name = "testing_bar"
  service_key  = "54321098765432109876"
}`<|MERGE_RESOLUTION|>--- conflicted
+++ resolved
@@ -8,7 +8,7 @@
 	"github.com/hashicorp/terraform-plugin-sdk/helper/resource"
 	"github.com/hashicorp/terraform-plugin-sdk/helper/schema"
 	"github.com/hashicorp/terraform-plugin-sdk/terraform"
-	datadog "github.com/zorkian/go-datadog-api"
+	"github.com/zorkian/go-datadog-api"
 )
 
 // We're not testing for schedules because Datadog actively verifies it with Pagerduty
@@ -130,12 +130,8 @@
 
 func testAccCheckDatadogIntegrationPagerdutyExists(accProvider *schema.Provider, n string) resource.TestCheckFunc {
 	return func(s *terraform.State) error {
-<<<<<<< HEAD
-		providerConf := testAccProvider.Meta().(*ProviderConfiguration)
+		providerConf := accProvider.Meta().(*ProviderConfiguration)
 		client := providerConf.CommunityClient
-=======
-		client := accProvider.Meta().(*datadog.Client)
->>>>>>> cc877f1e
 		if err := datadogIntegrationPagerdutyExistsHelper(s, client); err != nil {
 			return err
 		}
@@ -150,15 +146,10 @@
 	return nil
 }
 
-<<<<<<< HEAD
-func testAccCheckDatadogIntegrationPagerdutyDestroy(s *terraform.State) error {
-	providerConf := testAccProvider.Meta().(*ProviderConfiguration)
-	client := providerConf.CommunityClient
-=======
 func testAccCheckDatadogIntegrationPagerdutyDestroy(accProvider *schema.Provider) func(*terraform.State) error {
 	return func(s *terraform.State) error {
-		client := accProvider.Meta().(*datadog.Client)
->>>>>>> cc877f1e
+		providerConf := accProvider.Meta().(*ProviderConfiguration)
+		client := providerConf.CommunityClient
 
 		_, err := client.GetIntegrationPD()
 		if err != nil {

package datadog

import (
	"fmt"
	"strconv"
	"strings"
	"testing"

	"github.com/hashicorp/terraform-plugin-sdk/helper/resource"
	"github.com/hashicorp/terraform-plugin-sdk/helper/schema"
	"github.com/hashicorp/terraform-plugin-sdk/terraform"
)

const config = `
resource "datadog_screenboard" "acceptance_test" {
	title = "Acceptance Test Screenboard"
	read_only = true
	width = "640"
	height = 480

	template_variable {
		name    = "varname 1"
		prefix  = "pod_name"
		default = "*"
	}

	template_variable {
		name    = "varname 2"
		prefix  = "service_name"
		default = "autoscaling"
	}

	widget {
		type       = "free_text"
		x          = 5
		y          = 5
		text       = "test text"
		text_align = "right"
		font_size  = "36"
		color      = "#ffc0cb"
	}

	widget {
		type        = "timeseries"
		x           = 25
		y           = 5
		title       = "graph title terraform"
		title_size  = 16
		title_align = "right"
		legend      = true
		legend_size = 16

		time = {
			live_span = "1d"
		}

		tile_def {
			viz = "timeseries"

			request {
				q    = "avg:system.cpu.user{*}"
				type = "line"

				style = {
					palette = "purple"
					type    = "dashed"
					width   = "thin"
				}

				metadata_json = jsonencode({
					"avg:system.cpu.user{*}" = {
						"alias" = "Avg CPU user"
					}
				})
			}

			request {
				log_query {
					index = "mcnulty"
					compute {
						aggregation = "avg"
						facet = "@duration"
						interval = "5000"
					}
					search {
						query = "status:info"
					}
					group_by {
						facet = "host"
						limit = 10
						sort {
							aggregation = "avg"
							order = "desc"
							facet = "@duration"
						}
					}
				}
				type = "area"
			}

			request {
				apm_query {
					index = "apm-search"
					compute {
						aggregation = "avg"
						facet = "@duration"
						interval = "5000"
					}
					search {
						query = "type:web"
					}
					group_by {
						facet = "resource_name"
						limit = 50
						sort {
							aggregation = "avg"
							order = "desc"
							facet = "@string_query.interval"
						}
					}
				}
				type = "bars"
			}

			request {
				process_query {
					metric = "process.stat.cpu.total_pct"
					search_by = "error"
					filter_by = ["active"]
					limit = 50
				}
				type = "area"
			}

			marker {
				label = "test marker"
				type  = "error dashed"
				value = "y < 6"
			}

			event {
				q = "test event"
			}
		}
	}

	widget {
		type        = "query_value"
		x           = 45
		y           = 25
		title       = "query value title terraform"
		title_size  = 20
		title_align = "center"
		legend      = true
		legend_size = 16

		tile_def {
			viz = "query_value"

			request {
				q    = "avg:system.cpu.user{*}"
				type = "line"

				style = {
					palette = "purple"
					type    = "dashed"
					width   = "thin"
				}

				conditional_format {
					comparator      = ">"
					value           = "1"
					custom_bg_color = "#205081"
					palette         = "white_on_red"
				}

				conditional_format {
					comparator      = ">="
					value           = "2"
					custom_bg_color = "#205081"
					palette         = "white_on_yellow"
				}

				aggregator = "max"
			}

			custom_unit = "%"
			autoscale   = false
			precision   = "6"
			text_align  = "right"
		}
	}

	widget {
		type        = "toplist"
		x           = 65
		y           = 5
		title       = "toplist title terraform"
		legend      = true
		legend_size = "auto"

		time = {
			live_span = "1d"
		}

		tile_def {
			viz = "toplist"

			request {
				q = "top(avg:system.load.1{*} by {host}, 10, 'mean', 'desc')"

				style = {
					palette = "purple"
					type    = "dashed"
					width   = "thin"
				}

				conditional_format {
					comparator = ">"
					value      = "4"
					palette    = "white_on_green"
				}
			}
		}
	}

	widget {
		type  = "change"
		x     = 85
		y     = 5
		title = "change title terraform"

		tile_def {
			viz = "change"

			request {
				q             = "min:system.load.1{*} by {host}"
				compare_to    = "week_before"
				change_type   = "relative"
				order_by      = "present"
				order_dir     = "asc"
				extra_col     = ""
				increase_good = false
			}
		}
	}

	widget {
		type  = "event_timeline"
		x     = 105
		y     = 5
		title = "event_timeline title terraform"
		query = "status:error"

		time = {
			live_span = "1d"
		}
	}

	widget {
		type       = "event_stream"
		x          = 115
		y          = 5
		title      = "event_stream title terraform"
		query      = "*"
		event_size = "l"

		time = {
			live_span = "4h"
		}
	}

	widget {
		type   = "image"
		x      = 145
		y      = 5
		title  = "image title terraform"
		sizing = "fit"
		margin = "large"
		url    = "https://datadog-prod.imgix.net/img/dd_logo_70x75.png"
	}

	widget {
		type       = "note"
		x          = 165
		y          = 5
		bgcolor    = "pink"
		text_align = "right"
		font_size  = "36"
		tick       = true
		tick_edge  = "bottom"
		tick_pos   = "50%"
		html       = "<b>test note</b>"
	}

	widget {
		type     = "alert_graph"
		x        = 185
		y        = 5
		title    = "alert graph title terraform"
		alert_id = "123456"
		viz_type = "toplist"

		time = {
			live_span = "15m"
		}
	}

	widget {
		type       = "alert_value"
		x          = 205
		y          = 5
		title      = "alert value title terraform"
		alert_id   = "123456"
		text_size  = "fill_height"
		text_align = "right"
		precision  = "*"
		unit       = "b"
	}

	widget {
		type = "iframe"
		x    = 225
		y    = 5
		url  = "https://www.datadoghq.org"
	}

	widget {
		type        = "check_status"
		x           = 245
		y           = 5
		title       = "test title"
		title_align = "left"
		grouping    = "check"
		check       = "aws.ecs.agent_connected"
		tags        = ["*"]
		group       = "cluster:test"

		time = {
			live_span = "30m"
		}
	}

	widget {
		type                    = "trace_service"
		x                       = 265
		y                       = 5
		env                     = "testEnv"
		service_service         = ""
		service_name            = ""
		size_version            = "large"
		layout_version          = "three_column"
		must_show_hits          = true
		must_show_errors        = true
		must_show_latency       = true
		must_show_breakdown     = true
		must_show_distribution  = true
		must_show_resource_list = true

		time = {
			live_span = "30m"
		}
	}

	widget {
		type  = "hostmap"
		x     = 285
		y     = 5
		query = "avg:system.load.1{*} by {host}"

		tile_def {
			viz             = "hostmap"
			node_type       = "container"
			scope           = ["datacenter:test"]
			group           = ["pod_name"]
			no_group_hosts  = false
			no_metric_hosts = false

			request {
				q    = "max:process.stat.container.io.wbps{datacenter:test} by {host}"
				type = "fill"
			}

			style = {
				palette      = "hostmap_blues"
				palette_flip = true
				fill_min     = 20
				fill_max     = 300
			}
		}
	}

	widget {
		type                      = "manage_status"
		x                         = 305
		y                         = 5
		summary_type              = "monitors"
		display_format            = "countsAndList"
		color_preference          = "background"
		hide_zero_counts          = true
		show_last_triggered       = true
		manage_status_show_title  = false
		manage_status_title_text  = "test title"
		manage_status_title_size  = "20"
		manage_status_title_align = "right"

		params = {
			sort  = "status,asc"
			text  = "status:alert"
			count = 50
			start = 0
		}
	}

	widget {
		type    = "log_stream"
		x       = 325
		y       = 5
		query   = "source:kubernetes"
		columns = "[\"column1\",\"column2\",\"column3\"]"
		logset  = "1234"

		time = {
			live_span = "1h"
		}
	}

	widget {
		type = "process"
		x    = 365
		y    = 5

		tile_def {
			viz = "process"

			request {
				query_type  = "process"
				metric      = "process.stat.cpu.total_pct"
				text_filter = ""
				tag_filters = []
				limit       = 200

				style = {
					palette = "dog_classic_area"
				}
			}
		}
	}
}
`

func TestAccDatadogScreenboard_update(t *testing.T) {
	accProviders, cleanup := testAccProviders(t)
	defer cleanup(t)
	accProvider := testAccProvider(t, accProviders)

	step1 := resource.TestStep{
		Config: config,
		Check: resource.ComposeTestCheckFunc(
			checkScreenboardExists(accProvider),
			resource.TestCheckResourceAttr("datadog_screenboard.acceptance_test", "width", "640"),
			resource.TestCheckResourceAttr("datadog_screenboard.acceptance_test", "height", "480"),
			resource.TestCheckResourceAttr("datadog_screenboard.acceptance_test", "template_variable.#", "2"),
			resource.TestCheckResourceAttr("datadog_screenboard.acceptance_test", "template_variable.0.default", "*"),
			resource.TestCheckResourceAttr("datadog_screenboard.acceptance_test", "template_variable.0.name", "varname 1"),
			resource.TestCheckResourceAttr("datadog_screenboard.acceptance_test", "template_variable.0.prefix", "pod_name"),
			resource.TestCheckResourceAttr("datadog_screenboard.acceptance_test", "template_variable.1.default", "autoscaling"),
			resource.TestCheckResourceAttr("datadog_screenboard.acceptance_test", "template_variable.1.name", "varname 2"),
			resource.TestCheckResourceAttr("datadog_screenboard.acceptance_test", "template_variable.1.prefix", "service_name"),
			resource.TestCheckResourceAttr("datadog_screenboard.acceptance_test", "widget.#", "18"),
			resource.TestCheckResourceAttr("datadog_screenboard.acceptance_test", "widget.0.alert_id", "0"),
			resource.TestCheckResourceAttr("datadog_screenboard.acceptance_test", "widget.0.auto_refresh", "false"),
			resource.TestCheckResourceAttr("datadog_screenboard.acceptance_test", "widget.0.bgcolor", ""),
			resource.TestCheckResourceAttr("datadog_screenboard.acceptance_test", "widget.0.check", ""),
			resource.TestCheckResourceAttr("datadog_screenboard.acceptance_test", "widget.0.color", "#ffc0cb"),
			resource.TestCheckResourceAttr("datadog_screenboard.acceptance_test", "widget.0.color_preference", ""),
			resource.TestCheckResourceAttr("datadog_screenboard.acceptance_test", "widget.0.columns", ""),
			resource.TestCheckResourceAttr("datadog_screenboard.acceptance_test", "widget.0.display_format", ""),
			resource.TestCheckResourceAttr("datadog_screenboard.acceptance_test", "widget.0.env", ""),
			resource.TestCheckResourceAttr("datadog_screenboard.acceptance_test", "widget.0.event_size", ""),
			resource.TestCheckResourceAttr("datadog_screenboard.acceptance_test", "widget.0.font_size", "36"),
			resource.TestCheckResourceAttr("datadog_screenboard.acceptance_test", "widget.0.group", ""),
			resource.TestCheckResourceAttr("datadog_screenboard.acceptance_test", "widget.0.group_by.#", "0"),
			resource.TestCheckResourceAttr("datadog_screenboard.acceptance_test", "widget.0.grouping", ""),
			resource.TestCheckResourceAttr("datadog_screenboard.acceptance_test", "widget.0.height", "15"),
			resource.TestCheckResourceAttr("datadog_screenboard.acceptance_test", "widget.0.hide_zero_counts", "false"),
			resource.TestCheckResourceAttr("datadog_screenboard.acceptance_test", "widget.0.html", ""),
			resource.TestCheckResourceAttr("datadog_screenboard.acceptance_test", "widget.0.layout_version", ""),
			resource.TestCheckResourceAttr("datadog_screenboard.acceptance_test", "widget.0.legend", "false"),
			resource.TestCheckResourceAttr("datadog_screenboard.acceptance_test", "widget.0.legend_size", ""),
			resource.TestCheckResourceAttr("datadog_screenboard.acceptance_test", "widget.0.logset", ""),
			resource.TestCheckResourceAttr("datadog_screenboard.acceptance_test", "widget.0.manage_status_show_title", "false"),
			resource.TestCheckResourceAttr("datadog_screenboard.acceptance_test", "widget.0.manage_status_title_align", ""),
			resource.TestCheckResourceAttr("datadog_screenboard.acceptance_test", "widget.0.manage_status_title_size", ""),
			resource.TestCheckResourceAttr("datadog_screenboard.acceptance_test", "widget.0.manage_status_title_text", ""),
			resource.TestCheckResourceAttr("datadog_screenboard.acceptance_test", "widget.0.margin", ""),
			resource.TestCheckResourceAttr("datadog_screenboard.acceptance_test", "widget.0.monitor.%", "0"),
			resource.TestCheckResourceAttr("datadog_screenboard.acceptance_test", "widget.0.must_show_breakdown", "false"),
			resource.TestCheckResourceAttr("datadog_screenboard.acceptance_test", "widget.0.must_show_distribution", "false"),
			resource.TestCheckResourceAttr("datadog_screenboard.acceptance_test", "widget.0.must_show_errors", "false"),
			resource.TestCheckResourceAttr("datadog_screenboard.acceptance_test", "widget.0.must_show_hits", "false"),
			resource.TestCheckResourceAttr("datadog_screenboard.acceptance_test", "widget.0.must_show_latency", "false"),
			resource.TestCheckResourceAttr("datadog_screenboard.acceptance_test", "widget.0.must_show_resource_list", "false"),
			resource.TestCheckResourceAttr("datadog_screenboard.acceptance_test", "widget.0.params.%", "0"),
			resource.TestCheckResourceAttr("datadog_screenboard.acceptance_test", "widget.0.precision", ""),
			resource.TestCheckResourceAttr("datadog_screenboard.acceptance_test", "widget.0.query", ""),
			resource.TestCheckResourceAttr("datadog_screenboard.acceptance_test", "widget.0.rule.#", "0"),
			resource.TestCheckResourceAttr("datadog_screenboard.acceptance_test", "widget.0.service_name", ""),
			resource.TestCheckResourceAttr("datadog_screenboard.acceptance_test", "widget.0.service_service", ""),
			resource.TestCheckResourceAttr("datadog_screenboard.acceptance_test", "widget.0.show_last_triggered", "false"),
			resource.TestCheckResourceAttr("datadog_screenboard.acceptance_test", "widget.0.size_version", ""),
			resource.TestCheckResourceAttr("datadog_screenboard.acceptance_test", "widget.0.sizing", ""),
			resource.TestCheckResourceAttr("datadog_screenboard.acceptance_test", "widget.0.summary_type", ""),
			resource.TestCheckResourceAttr("datadog_screenboard.acceptance_test", "widget.0.tags.#", "0"),
			resource.TestCheckResourceAttr("datadog_screenboard.acceptance_test", "widget.0.text", "test text"),
			resource.TestCheckResourceAttr("datadog_screenboard.acceptance_test", "widget.0.text_align", "right"),
			resource.TestCheckResourceAttr("datadog_screenboard.acceptance_test", "widget.0.text_size", "auto"),
			resource.TestCheckResourceAttr("datadog_screenboard.acceptance_test", "widget.0.tick", "false"),
			resource.TestCheckResourceAttr("datadog_screenboard.acceptance_test", "widget.0.tick_edge", ""),
			resource.TestCheckResourceAttr("datadog_screenboard.acceptance_test", "widget.0.tick_pos", ""),
			resource.TestCheckResourceAttr("datadog_screenboard.acceptance_test", "widget.0.tile_def.#", "0"),
			resource.TestCheckResourceAttr("datadog_screenboard.acceptance_test", "widget.0.time.%", "0"),
			resource.TestCheckResourceAttr("datadog_screenboard.acceptance_test", "widget.0.timeframes.#", "0"),
			resource.TestCheckResourceAttr("datadog_screenboard.acceptance_test", "widget.0.title", ""),
			resource.TestCheckResourceAttr("datadog_screenboard.acceptance_test", "widget.0.title_align", "left"),
			resource.TestCheckResourceAttr("datadog_screenboard.acceptance_test", "widget.0.title_size", "16"),
			resource.TestCheckResourceAttr("datadog_screenboard.acceptance_test", "widget.0.type", "free_text"),
			resource.TestCheckResourceAttr("datadog_screenboard.acceptance_test", "widget.0.unit", ""),
			resource.TestCheckResourceAttr("datadog_screenboard.acceptance_test", "widget.0.url", ""),
			resource.TestCheckResourceAttr("datadog_screenboard.acceptance_test", "widget.0.viz_type", ""),
			resource.TestCheckResourceAttr("datadog_screenboard.acceptance_test", "widget.0.width", "50"),
			resource.TestCheckResourceAttr("datadog_screenboard.acceptance_test", "widget.0.x", "5"),
			resource.TestCheckResourceAttr("datadog_screenboard.acceptance_test", "widget.0.y", "5"),
			resource.TestCheckResourceAttr("datadog_screenboard.acceptance_test", "widget.1.alert_id", "0"),
			resource.TestCheckResourceAttr("datadog_screenboard.acceptance_test", "widget.1.auto_refresh", "false"),
			resource.TestCheckResourceAttr("datadog_screenboard.acceptance_test", "widget.1.bgcolor", ""),
			resource.TestCheckResourceAttr("datadog_screenboard.acceptance_test", "widget.1.check", ""),
			resource.TestCheckResourceAttr("datadog_screenboard.acceptance_test", "widget.1.color", ""),
			resource.TestCheckResourceAttr("datadog_screenboard.acceptance_test", "widget.1.color_preference", ""),
			resource.TestCheckResourceAttr("datadog_screenboard.acceptance_test", "widget.1.columns", ""),
			resource.TestCheckResourceAttr("datadog_screenboard.acceptance_test", "widget.1.display_format", ""),
			resource.TestCheckResourceAttr("datadog_screenboard.acceptance_test", "widget.1.env", ""),
			resource.TestCheckResourceAttr("datadog_screenboard.acceptance_test", "widget.1.event_size", ""),
			resource.TestCheckResourceAttr("datadog_screenboard.acceptance_test", "widget.1.font_size", ""),
			resource.TestCheckResourceAttr("datadog_screenboard.acceptance_test", "widget.1.group", ""),
			resource.TestCheckResourceAttr("datadog_screenboard.acceptance_test", "widget.1.group_by.#", "0"),
			resource.TestCheckResourceAttr("datadog_screenboard.acceptance_test", "widget.1.grouping", ""),
			resource.TestCheckResourceAttr("datadog_screenboard.acceptance_test", "widget.1.height", "15"),
			resource.TestCheckResourceAttr("datadog_screenboard.acceptance_test", "widget.1.hide_zero_counts", "false"),
			resource.TestCheckResourceAttr("datadog_screenboard.acceptance_test", "widget.1.html", ""),
			resource.TestCheckResourceAttr("datadog_screenboard.acceptance_test", "widget.1.layout_version", ""),
			resource.TestCheckResourceAttr("datadog_screenboard.acceptance_test", "widget.1.legend", "true"),
			resource.TestCheckResourceAttr("datadog_screenboard.acceptance_test", "widget.1.legend_size", "16"),
			resource.TestCheckResourceAttr("datadog_screenboard.acceptance_test", "widget.1.logset", ""),
			resource.TestCheckResourceAttr("datadog_screenboard.acceptance_test", "widget.1.manage_status_show_title", "false"),
			resource.TestCheckResourceAttr("datadog_screenboard.acceptance_test", "widget.1.manage_status_title_align", ""),
			resource.TestCheckResourceAttr("datadog_screenboard.acceptance_test", "widget.1.manage_status_title_size", ""),
			resource.TestCheckResourceAttr("datadog_screenboard.acceptance_test", "widget.1.manage_status_title_text", ""),
			resource.TestCheckResourceAttr("datadog_screenboard.acceptance_test", "widget.1.margin", ""),
			resource.TestCheckResourceAttr("datadog_screenboard.acceptance_test", "widget.1.monitor.%", "0"),
			resource.TestCheckResourceAttr("datadog_screenboard.acceptance_test", "widget.1.must_show_breakdown", "false"),
			resource.TestCheckResourceAttr("datadog_screenboard.acceptance_test", "widget.1.must_show_distribution", "false"),
			resource.TestCheckResourceAttr("datadog_screenboard.acceptance_test", "widget.1.must_show_errors", "false"),
			resource.TestCheckResourceAttr("datadog_screenboard.acceptance_test", "widget.1.must_show_hits", "false"),
			resource.TestCheckResourceAttr("datadog_screenboard.acceptance_test", "widget.1.must_show_latency", "false"),
			resource.TestCheckResourceAttr("datadog_screenboard.acceptance_test", "widget.1.must_show_resource_list", "false"),
			resource.TestCheckResourceAttr("datadog_screenboard.acceptance_test", "widget.1.params.%", "0"),
			resource.TestCheckResourceAttr("datadog_screenboard.acceptance_test", "widget.1.precision", ""),
			resource.TestCheckResourceAttr("datadog_screenboard.acceptance_test", "widget.1.query", ""),
			resource.TestCheckResourceAttr("datadog_screenboard.acceptance_test", "widget.1.rule.#", "0"),
			resource.TestCheckResourceAttr("datadog_screenboard.acceptance_test", "widget.1.service_name", ""),
			resource.TestCheckResourceAttr("datadog_screenboard.acceptance_test", "widget.1.service_service", ""),
			resource.TestCheckResourceAttr("datadog_screenboard.acceptance_test", "widget.1.show_last_triggered", "false"),
			resource.TestCheckResourceAttr("datadog_screenboard.acceptance_test", "widget.1.size_version", ""),
			resource.TestCheckResourceAttr("datadog_screenboard.acceptance_test", "widget.1.sizing", ""),
			resource.TestCheckResourceAttr("datadog_screenboard.acceptance_test", "widget.1.summary_type", ""),
			resource.TestCheckResourceAttr("datadog_screenboard.acceptance_test", "widget.1.tags.#", "0"),
			resource.TestCheckResourceAttr("datadog_screenboard.acceptance_test", "widget.1.text", ""),
			resource.TestCheckResourceAttr("datadog_screenboard.acceptance_test", "widget.1.text_align", ""),
			resource.TestCheckResourceAttr("datadog_screenboard.acceptance_test", "widget.1.text_size", "auto"),
			resource.TestCheckResourceAttr("datadog_screenboard.acceptance_test", "widget.1.tick", "false"),
			resource.TestCheckResourceAttr("datadog_screenboard.acceptance_test", "widget.1.tick_edge", ""),
			resource.TestCheckResourceAttr("datadog_screenboard.acceptance_test", "widget.1.tick_pos", ""),
			resource.TestCheckResourceAttr("datadog_screenboard.acceptance_test", "widget.1.tile_def.#", "1"),
			resource.TestCheckResourceAttr("datadog_screenboard.acceptance_test", "widget.1.tile_def.0.autoscale", "true"),
			resource.TestCheckResourceAttr("datadog_screenboard.acceptance_test", "widget.1.tile_def.0.custom_unit", ""),
			resource.TestCheckResourceAttr("datadog_screenboard.acceptance_test", "widget.1.tile_def.0.event.#", "1"),
			resource.TestCheckResourceAttr("datadog_screenboard.acceptance_test", "widget.1.tile_def.0.event.0.q", "test event"),
			resource.TestCheckResourceAttr("datadog_screenboard.acceptance_test", "widget.1.tile_def.0.group.#", "0"),
			resource.TestCheckResourceAttr("datadog_screenboard.acceptance_test", "widget.1.tile_def.0.marker.#", "1"),
			resource.TestCheckResourceAttr("datadog_screenboard.acceptance_test", "widget.1.tile_def.0.marker.0.label", "test marker"),
			resource.TestCheckResourceAttr("datadog_screenboard.acceptance_test", "widget.1.tile_def.0.marker.0.type", "error dashed"),
			resource.TestCheckResourceAttr("datadog_screenboard.acceptance_test", "widget.1.tile_def.0.marker.0.value", "y < 6"),
			resource.TestCheckResourceAttr("datadog_screenboard.acceptance_test", "widget.1.tile_def.0.no_group_hosts", "false"),
			resource.TestCheckResourceAttr("datadog_screenboard.acceptance_test", "widget.1.tile_def.0.no_metric_hosts", "false"),
			resource.TestCheckResourceAttr("datadog_screenboard.acceptance_test", "widget.1.tile_def.0.node_type", ""),
			resource.TestCheckResourceAttr("datadog_screenboard.acceptance_test", "widget.1.tile_def.0.precision", ""),
			resource.TestCheckResourceAttr("datadog_screenboard.acceptance_test", "widget.1.tile_def.0.request.#", "4"),
			resource.TestCheckResourceAttr("datadog_screenboard.acceptance_test", "widget.1.tile_def.0.request.0.aggregator", ""),
			resource.TestCheckResourceAttr("datadog_screenboard.acceptance_test", "widget.1.tile_def.0.request.0.change_type", ""),
			resource.TestCheckResourceAttr("datadog_screenboard.acceptance_test", "widget.1.tile_def.0.request.0.compare_to", ""),
			resource.TestCheckResourceAttr("datadog_screenboard.acceptance_test", "widget.1.tile_def.0.request.0.conditional_format.#", "0"),
			resource.TestCheckResourceAttr("datadog_screenboard.acceptance_test", "widget.1.tile_def.0.request.0.extra_col", ""),
			resource.TestCheckResourceAttr("datadog_screenboard.acceptance_test", "widget.1.tile_def.0.request.0.increase_good", "false"),
			resource.TestCheckResourceAttr("datadog_screenboard.acceptance_test", "widget.1.tile_def.0.request.0.limit", "0"),
			resource.TestCheckResourceAttr("datadog_screenboard.acceptance_test", "widget.1.tile_def.0.request.0.metadata_json",
				"{\"avg:system.cpu.user{*}\":{\"alias\":\"Avg CPU user\"}}"),
			resource.TestCheckResourceAttr("datadog_screenboard.acceptance_test", "widget.1.tile_def.0.request.0.metric", ""),
			resource.TestCheckResourceAttr("datadog_screenboard.acceptance_test", "widget.1.tile_def.0.request.0.order_by", ""),
			resource.TestCheckResourceAttr("datadog_screenboard.acceptance_test", "widget.1.tile_def.0.request.0.order_dir", ""),
			resource.TestCheckResourceAttr("datadog_screenboard.acceptance_test", "widget.1.tile_def.0.request.0.q", "avg:system.cpu.user{*}"),
			resource.TestCheckResourceAttr("datadog_screenboard.acceptance_test", "widget.1.tile_def.0.request.0.query_type", ""),
			resource.TestCheckResourceAttr("datadog_screenboard.acceptance_test", "widget.1.tile_def.0.request.0.style.%", "3"),
			resource.TestCheckResourceAttr("datadog_screenboard.acceptance_test", "widget.1.tile_def.0.request.0.style.palette", "purple"),
			resource.TestCheckResourceAttr("datadog_screenboard.acceptance_test", "widget.1.tile_def.0.request.0.style.type", "dashed"),
			resource.TestCheckResourceAttr("datadog_screenboard.acceptance_test", "widget.1.tile_def.0.request.0.style.width", "thin"),
			resource.TestCheckResourceAttr("datadog_screenboard.acceptance_test", "widget.1.tile_def.0.request.0.tag_filters.#", "0"),
			resource.TestCheckResourceAttr("datadog_screenboard.acceptance_test", "widget.1.tile_def.0.request.0.text_filter", ""),
			resource.TestCheckResourceAttr("datadog_screenboard.acceptance_test", "widget.1.tile_def.0.request.0.type", "line"),
			resource.TestCheckResourceAttr("datadog_screenboard.acceptance_test", "widget.1.tile_def.0.scope.#", "0"),
			resource.TestCheckResourceAttr("datadog_screenboard.acceptance_test", "widget.1.tile_def.0.style.%", "0"),
			resource.TestCheckResourceAttr("datadog_screenboard.acceptance_test", "widget.1.tile_def.0.text_align", ""),
			resource.TestCheckResourceAttr("datadog_screenboard.acceptance_test", "widget.1.tile_def.0.viz", "timeseries"),
			resource.TestCheckResourceAttr("datadog_screenboard.acceptance_test", "widget.1.tile_def.0.request.1.log_query.0.index", "mcnulty"),
			resource.TestCheckResourceAttr("datadog_screenboard.acceptance_test", "widget.1.tile_def.0.request.1.log_query.0.compute.0.aggregation", "avg"),
			resource.TestCheckResourceAttr("datadog_screenboard.acceptance_test", "widget.1.tile_def.0.request.1.log_query.0.compute.0.facet", "@duration"),
			resource.TestCheckResourceAttr("datadog_screenboard.acceptance_test", "widget.1.tile_def.0.request.1.log_query.0.compute.0.interval", "5000"),
			resource.TestCheckResourceAttr("datadog_screenboard.acceptance_test", "widget.1.tile_def.0.request.1.log_query.0.search.0.query", "status:info"),
			resource.TestCheckResourceAttr("datadog_screenboard.acceptance_test", "widget.1.tile_def.0.request.1.log_query.0.group_by.#", "1"),
			resource.TestCheckResourceAttr("datadog_screenboard.acceptance_test", "widget.1.tile_def.0.request.1.log_query.0.group_by.0.facet", "host"),
			resource.TestCheckResourceAttr("datadog_screenboard.acceptance_test", "widget.1.tile_def.0.request.1.log_query.0.group_by.0.limit", "10"),
			resource.TestCheckResourceAttr("datadog_screenboard.acceptance_test", "widget.1.tile_def.0.request.1.log_query.0.group_by.0.sort.0.aggregation", "avg"),
			resource.TestCheckResourceAttr("datadog_screenboard.acceptance_test", "widget.1.tile_def.0.request.1.log_query.0.group_by.0.sort.0.facet", "@duration"),
			resource.TestCheckResourceAttr("datadog_screenboard.acceptance_test", "widget.1.tile_def.0.request.1.log_query.0.group_by.0.sort.0.order", "desc"),
			resource.TestCheckResourceAttr("datadog_screenboard.acceptance_test", "widget.1.tile_def.0.request.1.type", "area"),
			resource.TestCheckResourceAttr("datadog_screenboard.acceptance_test", "widget.1.tile_def.0.request.2.apm_query.0.index", "apm-search"),
			resource.TestCheckResourceAttr("datadog_screenboard.acceptance_test", "widget.1.tile_def.0.request.2.apm_query.0.compute.0.aggregation", "avg"),
			resource.TestCheckResourceAttr("datadog_screenboard.acceptance_test", "widget.1.tile_def.0.request.2.apm_query.0.compute.0.facet", "@duration"),
			resource.TestCheckResourceAttr("datadog_screenboard.acceptance_test", "widget.1.tile_def.0.request.2.apm_query.0.compute.0.interval", "5000"),
			resource.TestCheckResourceAttr("datadog_screenboard.acceptance_test", "widget.1.tile_def.0.request.2.apm_query.0.search.0.query", "type:web"),
			resource.TestCheckResourceAttr("datadog_screenboard.acceptance_test", "widget.1.tile_def.0.request.2.apm_query.0.group_by.#", "1"),
			resource.TestCheckResourceAttr("datadog_screenboard.acceptance_test", "widget.1.tile_def.0.request.2.apm_query.0.group_by.0.facet", "resource_name"),
			resource.TestCheckResourceAttr("datadog_screenboard.acceptance_test", "widget.1.tile_def.0.request.2.apm_query.0.group_by.0.limit", "50"),
			resource.TestCheckResourceAttr("datadog_screenboard.acceptance_test", "widget.1.tile_def.0.request.2.apm_query.0.group_by.0.sort.0.aggregation", "avg"),
			resource.TestCheckResourceAttr("datadog_screenboard.acceptance_test", "widget.1.tile_def.0.request.2.apm_query.0.group_by.0.sort.0.facet", "@string_query.interval"),
			resource.TestCheckResourceAttr("datadog_screenboard.acceptance_test", "widget.1.tile_def.0.request.2.apm_query.0.group_by.0.sort.0.order", "desc"),
			resource.TestCheckResourceAttr("datadog_screenboard.acceptance_test", "widget.1.tile_def.0.request.2.type", "bars"),
			resource.TestCheckResourceAttr("datadog_screenboard.acceptance_test", "widget.1.tile_def.0.request.3.process_query.0.metric", "process.stat.cpu.total_pct"),
			resource.TestCheckResourceAttr("datadog_screenboard.acceptance_test", "widget.1.tile_def.0.request.3.process_query.0.search_by", "error"),
			resource.TestCheckResourceAttr("datadog_screenboard.acceptance_test", "widget.1.tile_def.0.request.3.process_query.0.filter_by.#", "1"),
			resource.TestCheckResourceAttr("datadog_screenboard.acceptance_test", "widget.1.tile_def.0.request.3.process_query.0.filter_by.0", "active"),
			resource.TestCheckResourceAttr("datadog_screenboard.acceptance_test", "widget.1.tile_def.0.request.3.process_query.0.limit", "50"),
			resource.TestCheckResourceAttr("datadog_screenboard.acceptance_test", "widget.1.tile_def.0.request.3.type", "area"),
			resource.TestCheckResourceAttr("datadog_screenboard.acceptance_test", "widget.1.time.%", "1"),
			resource.TestCheckResourceAttr("datadog_screenboard.acceptance_test", "widget.1.time.live_span", "1d"),
			resource.TestCheckResourceAttr("datadog_screenboard.acceptance_test", "widget.1.timeframes.#", "0"),
			resource.TestCheckResourceAttr("datadog_screenboard.acceptance_test", "widget.1.title", "graph title terraform"),
			resource.TestCheckResourceAttr("datadog_screenboard.acceptance_test", "widget.1.title_align", "right"),
			resource.TestCheckResourceAttr("datadog_screenboard.acceptance_test", "widget.1.title_size", "16"),
			resource.TestCheckResourceAttr("datadog_screenboard.acceptance_test", "widget.1.type", "timeseries"),
			resource.TestCheckResourceAttr("datadog_screenboard.acceptance_test", "widget.1.unit", ""),
			resource.TestCheckResourceAttr("datadog_screenboard.acceptance_test", "widget.1.url", ""),
			resource.TestCheckResourceAttr("datadog_screenboard.acceptance_test", "widget.1.viz_type", ""),
			resource.TestCheckResourceAttr("datadog_screenboard.acceptance_test", "widget.1.width", "50"),
			resource.TestCheckResourceAttr("datadog_screenboard.acceptance_test", "widget.1.x", "25"),
			resource.TestCheckResourceAttr("datadog_screenboard.acceptance_test", "widget.1.y", "5"),
			resource.TestCheckResourceAttr("datadog_screenboard.acceptance_test", "widget.10.alert_id", "123456"),
			resource.TestCheckResourceAttr("datadog_screenboard.acceptance_test", "widget.10.auto_refresh", "false"),
			resource.TestCheckResourceAttr("datadog_screenboard.acceptance_test", "widget.10.bgcolor", ""),
			resource.TestCheckResourceAttr("datadog_screenboard.acceptance_test", "widget.10.check", ""),
			resource.TestCheckResourceAttr("datadog_screenboard.acceptance_test", "widget.10.color", ""),
			resource.TestCheckResourceAttr("datadog_screenboard.acceptance_test", "widget.10.color_preference", ""),
			resource.TestCheckResourceAttr("datadog_screenboard.acceptance_test", "widget.10.columns", ""),
			resource.TestCheckResourceAttr("datadog_screenboard.acceptance_test", "widget.10.display_format", ""),
			resource.TestCheckResourceAttr("datadog_screenboard.acceptance_test", "widget.10.env", ""),
			resource.TestCheckResourceAttr("datadog_screenboard.acceptance_test", "widget.10.event_size", ""),
			resource.TestCheckResourceAttr("datadog_screenboard.acceptance_test", "widget.10.font_size", ""),
			resource.TestCheckResourceAttr("datadog_screenboard.acceptance_test", "widget.10.group", ""),
			resource.TestCheckResourceAttr("datadog_screenboard.acceptance_test", "widget.10.group_by.#", "0"),
			resource.TestCheckResourceAttr("datadog_screenboard.acceptance_test", "widget.10.grouping", ""),
			resource.TestCheckResourceAttr("datadog_screenboard.acceptance_test", "widget.10.height", "15"),
			resource.TestCheckResourceAttr("datadog_screenboard.acceptance_test", "widget.10.hide_zero_counts", "false"),
			resource.TestCheckResourceAttr("datadog_screenboard.acceptance_test", "widget.10.html", ""),
			resource.TestCheckResourceAttr("datadog_screenboard.acceptance_test", "widget.10.layout_version", ""),
			resource.TestCheckResourceAttr("datadog_screenboard.acceptance_test", "widget.10.legend", "false"),
			resource.TestCheckResourceAttr("datadog_screenboard.acceptance_test", "widget.10.legend_size", ""),
			resource.TestCheckResourceAttr("datadog_screenboard.acceptance_test", "widget.10.logset", ""),
			resource.TestCheckResourceAttr("datadog_screenboard.acceptance_test", "widget.10.manage_status_show_title", "false"),
			resource.TestCheckResourceAttr("datadog_screenboard.acceptance_test", "widget.10.manage_status_title_align", ""),
			resource.TestCheckResourceAttr("datadog_screenboard.acceptance_test", "widget.10.manage_status_title_size", ""),
			resource.TestCheckResourceAttr("datadog_screenboard.acceptance_test", "widget.10.manage_status_title_text", ""),
			resource.TestCheckResourceAttr("datadog_screenboard.acceptance_test", "widget.10.margin", ""),
			resource.TestCheckResourceAttr("datadog_screenboard.acceptance_test", "widget.10.monitor.%", "0"),
			resource.TestCheckResourceAttr("datadog_screenboard.acceptance_test", "widget.10.must_show_breakdown", "false"),
			resource.TestCheckResourceAttr("datadog_screenboard.acceptance_test", "widget.10.must_show_distribution", "false"),
			resource.TestCheckResourceAttr("datadog_screenboard.acceptance_test", "widget.10.must_show_errors", "false"),
			resource.TestCheckResourceAttr("datadog_screenboard.acceptance_test", "widget.10.must_show_hits", "false"),
			resource.TestCheckResourceAttr("datadog_screenboard.acceptance_test", "widget.10.must_show_latency", "false"),
			resource.TestCheckResourceAttr("datadog_screenboard.acceptance_test", "widget.10.must_show_resource_list", "false"),
			resource.TestCheckResourceAttr("datadog_screenboard.acceptance_test", "widget.10.params.%", "0"),
			resource.TestCheckResourceAttr("datadog_screenboard.acceptance_test", "widget.10.precision", "*"),
			resource.TestCheckResourceAttr("datadog_screenboard.acceptance_test", "widget.10.query", ""),
			resource.TestCheckResourceAttr("datadog_screenboard.acceptance_test", "widget.10.rule.#", "0"),
			resource.TestCheckResourceAttr("datadog_screenboard.acceptance_test", "widget.10.service_name", ""),
			resource.TestCheckResourceAttr("datadog_screenboard.acceptance_test", "widget.10.service_service", ""),
			resource.TestCheckResourceAttr("datadog_screenboard.acceptance_test", "widget.10.show_last_triggered", "false"),
			resource.TestCheckResourceAttr("datadog_screenboard.acceptance_test", "widget.10.size_version", ""),
			resource.TestCheckResourceAttr("datadog_screenboard.acceptance_test", "widget.10.sizing", ""),
			resource.TestCheckResourceAttr("datadog_screenboard.acceptance_test", "widget.10.summary_type", ""),
			resource.TestCheckResourceAttr("datadog_screenboard.acceptance_test", "widget.10.tags.#", "0"),
			resource.TestCheckResourceAttr("datadog_screenboard.acceptance_test", "widget.10.text", ""),
			resource.TestCheckResourceAttr("datadog_screenboard.acceptance_test", "widget.10.text_align", "right"),
			resource.TestCheckResourceAttr("datadog_screenboard.acceptance_test", "widget.10.text_size", "fill_height"),
			resource.TestCheckResourceAttr("datadog_screenboard.acceptance_test", "widget.10.tick", "false"),
			resource.TestCheckResourceAttr("datadog_screenboard.acceptance_test", "widget.10.tick_edge", ""),
			resource.TestCheckResourceAttr("datadog_screenboard.acceptance_test", "widget.10.tick_pos", ""),
			resource.TestCheckResourceAttr("datadog_screenboard.acceptance_test", "widget.10.tile_def.#", "0"),
			resource.TestCheckResourceAttr("datadog_screenboard.acceptance_test", "widget.10.time.%", "0"),
			resource.TestCheckResourceAttr("datadog_screenboard.acceptance_test", "widget.10.timeframes.#", "0"),
			resource.TestCheckResourceAttr("datadog_screenboard.acceptance_test", "widget.10.title", "alert value title terraform"),
			resource.TestCheckResourceAttr("datadog_screenboard.acceptance_test", "widget.10.title_align", "left"),
			resource.TestCheckResourceAttr("datadog_screenboard.acceptance_test", "widget.10.title_size", "16"),
			resource.TestCheckResourceAttr("datadog_screenboard.acceptance_test", "widget.10.type", "alert_value"),
			resource.TestCheckResourceAttr("datadog_screenboard.acceptance_test", "widget.10.unit", "b"),
			resource.TestCheckResourceAttr("datadog_screenboard.acceptance_test", "widget.10.url", ""),
			resource.TestCheckResourceAttr("datadog_screenboard.acceptance_test", "widget.10.viz_type", ""),
			resource.TestCheckResourceAttr("datadog_screenboard.acceptance_test", "widget.10.width", "50"),
			resource.TestCheckResourceAttr("datadog_screenboard.acceptance_test", "widget.10.x", "205"),
			resource.TestCheckResourceAttr("datadog_screenboard.acceptance_test", "widget.10.y", "5"),
			resource.TestCheckResourceAttr("datadog_screenboard.acceptance_test", "widget.11.alert_id", "0"),
			resource.TestCheckResourceAttr("datadog_screenboard.acceptance_test", "widget.11.auto_refresh", "false"),
			resource.TestCheckResourceAttr("datadog_screenboard.acceptance_test", "widget.11.bgcolor", ""),
			resource.TestCheckResourceAttr("datadog_screenboard.acceptance_test", "widget.11.check", ""),
			resource.TestCheckResourceAttr("datadog_screenboard.acceptance_test", "widget.11.color", ""),
			resource.TestCheckResourceAttr("datadog_screenboard.acceptance_test", "widget.11.color_preference", ""),
			resource.TestCheckResourceAttr("datadog_screenboard.acceptance_test", "widget.11.columns", ""),
			resource.TestCheckResourceAttr("datadog_screenboard.acceptance_test", "widget.11.display_format", ""),
			resource.TestCheckResourceAttr("datadog_screenboard.acceptance_test", "widget.11.env", ""),
			resource.TestCheckResourceAttr("datadog_screenboard.acceptance_test", "widget.11.event_size", ""),
			resource.TestCheckResourceAttr("datadog_screenboard.acceptance_test", "widget.11.font_size", ""),
			resource.TestCheckResourceAttr("datadog_screenboard.acceptance_test", "widget.11.group", ""),
			resource.TestCheckResourceAttr("datadog_screenboard.acceptance_test", "widget.11.group_by.#", "0"),
			resource.TestCheckResourceAttr("datadog_screenboard.acceptance_test", "widget.11.grouping", ""),
			resource.TestCheckResourceAttr("datadog_screenboard.acceptance_test", "widget.11.height", "15"),
			resource.TestCheckResourceAttr("datadog_screenboard.acceptance_test", "widget.11.hide_zero_counts", "false"),
			resource.TestCheckResourceAttr("datadog_screenboard.acceptance_test", "widget.11.html", ""),
			resource.TestCheckResourceAttr("datadog_screenboard.acceptance_test", "widget.11.layout_version", ""),
			resource.TestCheckResourceAttr("datadog_screenboard.acceptance_test", "widget.11.legend", "false"),
			resource.TestCheckResourceAttr("datadog_screenboard.acceptance_test", "widget.11.legend_size", ""),
			resource.TestCheckResourceAttr("datadog_screenboard.acceptance_test", "widget.11.logset", ""),
			resource.TestCheckResourceAttr("datadog_screenboard.acceptance_test", "widget.11.manage_status_show_title", "false"),
			resource.TestCheckResourceAttr("datadog_screenboard.acceptance_test", "widget.11.manage_status_title_align", ""),
			resource.TestCheckResourceAttr("datadog_screenboard.acceptance_test", "widget.11.manage_status_title_size", ""),
			resource.TestCheckResourceAttr("datadog_screenboard.acceptance_test", "widget.11.manage_status_title_text", ""),
			resource.TestCheckResourceAttr("datadog_screenboard.acceptance_test", "widget.11.margin", ""),
			resource.TestCheckResourceAttr("datadog_screenboard.acceptance_test", "widget.11.monitor.%", "0"),
			resource.TestCheckResourceAttr("datadog_screenboard.acceptance_test", "widget.11.must_show_breakdown", "false"),
			resource.TestCheckResourceAttr("datadog_screenboard.acceptance_test", "widget.11.must_show_distribution", "false"),
			resource.TestCheckResourceAttr("datadog_screenboard.acceptance_test", "widget.11.must_show_errors", "false"),
			resource.TestCheckResourceAttr("datadog_screenboard.acceptance_test", "widget.11.must_show_hits", "false"),
			resource.TestCheckResourceAttr("datadog_screenboard.acceptance_test", "widget.11.must_show_latency", "false"),
			resource.TestCheckResourceAttr("datadog_screenboard.acceptance_test", "widget.11.must_show_resource_list", "false"),
			resource.TestCheckResourceAttr("datadog_screenboard.acceptance_test", "widget.11.params.%", "0"),
			resource.TestCheckResourceAttr("datadog_screenboard.acceptance_test", "widget.11.precision", ""),
			resource.TestCheckResourceAttr("datadog_screenboard.acceptance_test", "widget.11.query", ""),
			resource.TestCheckResourceAttr("datadog_screenboard.acceptance_test", "widget.11.rule.#", "0"),
			resource.TestCheckResourceAttr("datadog_screenboard.acceptance_test", "widget.11.service_name", ""),
			resource.TestCheckResourceAttr("datadog_screenboard.acceptance_test", "widget.11.service_service", ""),
			resource.TestCheckResourceAttr("datadog_screenboard.acceptance_test", "widget.11.show_last_triggered", "false"),
			resource.TestCheckResourceAttr("datadog_screenboard.acceptance_test", "widget.11.size_version", ""),
			resource.TestCheckResourceAttr("datadog_screenboard.acceptance_test", "widget.11.sizing", ""),
			resource.TestCheckResourceAttr("datadog_screenboard.acceptance_test", "widget.11.summary_type", ""),
			resource.TestCheckResourceAttr("datadog_screenboard.acceptance_test", "widget.11.tags.#", "0"),
			resource.TestCheckResourceAttr("datadog_screenboard.acceptance_test", "widget.11.text", ""),
			resource.TestCheckResourceAttr("datadog_screenboard.acceptance_test", "widget.11.text_align", ""),
			resource.TestCheckResourceAttr("datadog_screenboard.acceptance_test", "widget.11.text_size", "auto"),
			resource.TestCheckResourceAttr("datadog_screenboard.acceptance_test", "widget.11.tick", "false"),
			resource.TestCheckResourceAttr("datadog_screenboard.acceptance_test", "widget.11.tick_edge", ""),
			resource.TestCheckResourceAttr("datadog_screenboard.acceptance_test", "widget.11.tick_pos", ""),
			resource.TestCheckResourceAttr("datadog_screenboard.acceptance_test", "widget.11.tile_def.#", "0"),
			resource.TestCheckResourceAttr("datadog_screenboard.acceptance_test", "widget.11.time.%", "0"),
			resource.TestCheckResourceAttr("datadog_screenboard.acceptance_test", "widget.11.timeframes.#", "0"),
			resource.TestCheckResourceAttr("datadog_screenboard.acceptance_test", "widget.11.title", ""),
			resource.TestCheckResourceAttr("datadog_screenboard.acceptance_test", "widget.11.title_align", "left"),
			resource.TestCheckResourceAttr("datadog_screenboard.acceptance_test", "widget.11.title_size", "16"),
			resource.TestCheckResourceAttr("datadog_screenboard.acceptance_test", "widget.11.type", "iframe"),
			resource.TestCheckResourceAttr("datadog_screenboard.acceptance_test", "widget.11.unit", ""),
			resource.TestCheckResourceAttr("datadog_screenboard.acceptance_test", "widget.11.url", "https://www.datadoghq.org"),
			resource.TestCheckResourceAttr("datadog_screenboard.acceptance_test", "widget.11.viz_type", ""),
			resource.TestCheckResourceAttr("datadog_screenboard.acceptance_test", "widget.11.width", "50"),
			resource.TestCheckResourceAttr("datadog_screenboard.acceptance_test", "widget.11.x", "225"),
			resource.TestCheckResourceAttr("datadog_screenboard.acceptance_test", "widget.11.y", "5"),
			resource.TestCheckResourceAttr("datadog_screenboard.acceptance_test", "widget.12.alert_id", "0"),
			resource.TestCheckResourceAttr("datadog_screenboard.acceptance_test", "widget.12.auto_refresh", "false"),
			resource.TestCheckResourceAttr("datadog_screenboard.acceptance_test", "widget.12.bgcolor", ""),
			resource.TestCheckResourceAttr("datadog_screenboard.acceptance_test", "widget.12.check", "aws.ecs.agent_connected"),
			resource.TestCheckResourceAttr("datadog_screenboard.acceptance_test", "widget.12.color", ""),
			resource.TestCheckResourceAttr("datadog_screenboard.acceptance_test", "widget.12.color_preference", ""),
			resource.TestCheckResourceAttr("datadog_screenboard.acceptance_test", "widget.12.columns", ""),
			resource.TestCheckResourceAttr("datadog_screenboard.acceptance_test", "widget.12.display_format", ""),
			resource.TestCheckResourceAttr("datadog_screenboard.acceptance_test", "widget.12.env", ""),
			resource.TestCheckResourceAttr("datadog_screenboard.acceptance_test", "widget.12.event_size", ""),
			resource.TestCheckResourceAttr("datadog_screenboard.acceptance_test", "widget.12.font_size", ""),
			resource.TestCheckResourceAttr("datadog_screenboard.acceptance_test", "widget.12.group", "cluster:test"),
			resource.TestCheckResourceAttr("datadog_screenboard.acceptance_test", "widget.12.group_by.#", "0"),
			resource.TestCheckResourceAttr("datadog_screenboard.acceptance_test", "widget.12.grouping", "check"),
			resource.TestCheckResourceAttr("datadog_screenboard.acceptance_test", "widget.12.height", "15"),
			resource.TestCheckResourceAttr("datadog_screenboard.acceptance_test", "widget.12.hide_zero_counts", "false"),
			resource.TestCheckResourceAttr("datadog_screenboard.acceptance_test", "widget.12.html", ""),
			resource.TestCheckResourceAttr("datadog_screenboard.acceptance_test", "widget.12.layout_version", ""),
			resource.TestCheckResourceAttr("datadog_screenboard.acceptance_test", "widget.12.legend", "false"),
			resource.TestCheckResourceAttr("datadog_screenboard.acceptance_test", "widget.12.legend_size", ""),
			resource.TestCheckResourceAttr("datadog_screenboard.acceptance_test", "widget.12.logset", ""),
			resource.TestCheckResourceAttr("datadog_screenboard.acceptance_test", "widget.12.manage_status_show_title", "false"),
			resource.TestCheckResourceAttr("datadog_screenboard.acceptance_test", "widget.12.manage_status_title_align", ""),
			resource.TestCheckResourceAttr("datadog_screenboard.acceptance_test", "widget.12.manage_status_title_size", ""),
			resource.TestCheckResourceAttr("datadog_screenboard.acceptance_test", "widget.12.manage_status_title_text", ""),
			resource.TestCheckResourceAttr("datadog_screenboard.acceptance_test", "widget.12.margin", ""),
			resource.TestCheckResourceAttr("datadog_screenboard.acceptance_test", "widget.12.monitor.%", "0"),
			resource.TestCheckResourceAttr("datadog_screenboard.acceptance_test", "widget.12.must_show_breakdown", "false"),
			resource.TestCheckResourceAttr("datadog_screenboard.acceptance_test", "widget.12.must_show_distribution", "false"),
			resource.TestCheckResourceAttr("datadog_screenboard.acceptance_test", "widget.12.must_show_errors", "false"),
			resource.TestCheckResourceAttr("datadog_screenboard.acceptance_test", "widget.12.must_show_hits", "false"),
			resource.TestCheckResourceAttr("datadog_screenboard.acceptance_test", "widget.12.must_show_latency", "false"),
			resource.TestCheckResourceAttr("datadog_screenboard.acceptance_test", "widget.12.must_show_resource_list", "false"),
			resource.TestCheckResourceAttr("datadog_screenboard.acceptance_test", "widget.12.params.%", "0"),
			resource.TestCheckResourceAttr("datadog_screenboard.acceptance_test", "widget.12.precision", ""),
			resource.TestCheckResourceAttr("datadog_screenboard.acceptance_test", "widget.12.query", ""),
			resource.TestCheckResourceAttr("datadog_screenboard.acceptance_test", "widget.12.rule.#", "0"),
			resource.TestCheckResourceAttr("datadog_screenboard.acceptance_test", "widget.12.service_name", ""),
			resource.TestCheckResourceAttr("datadog_screenboard.acceptance_test", "widget.12.service_service", ""),
			resource.TestCheckResourceAttr("datadog_screenboard.acceptance_test", "widget.12.show_last_triggered", "false"),
			resource.TestCheckResourceAttr("datadog_screenboard.acceptance_test", "widget.12.size_version", ""),
			resource.TestCheckResourceAttr("datadog_screenboard.acceptance_test", "widget.12.sizing", ""),
			resource.TestCheckResourceAttr("datadog_screenboard.acceptance_test", "widget.12.summary_type", ""),
			resource.TestCheckResourceAttr("datadog_screenboard.acceptance_test", "widget.12.tags.#", "1"),
			resource.TestCheckResourceAttr("datadog_screenboard.acceptance_test", "widget.12.tags.0", "*"),
			resource.TestCheckResourceAttr("datadog_screenboard.acceptance_test", "widget.12.text", ""),
			resource.TestCheckResourceAttr("datadog_screenboard.acceptance_test", "widget.12.text_align", ""),
			resource.TestCheckResourceAttr("datadog_screenboard.acceptance_test", "widget.12.text_size", "auto"),
			resource.TestCheckResourceAttr("datadog_screenboard.acceptance_test", "widget.12.tick", "false"),
			resource.TestCheckResourceAttr("datadog_screenboard.acceptance_test", "widget.12.tick_edge", ""),
			resource.TestCheckResourceAttr("datadog_screenboard.acceptance_test", "widget.12.tick_pos", ""),
			resource.TestCheckResourceAttr("datadog_screenboard.acceptance_test", "widget.12.tile_def.#", "0"),
			resource.TestCheckResourceAttr("datadog_screenboard.acceptance_test", "widget.12.time.%", "1"),
			resource.TestCheckResourceAttr("datadog_screenboard.acceptance_test", "widget.12.time.live_span", "30m"),
			resource.TestCheckResourceAttr("datadog_screenboard.acceptance_test", "widget.12.timeframes.#", "0"),
			resource.TestCheckResourceAttr("datadog_screenboard.acceptance_test", "widget.12.title", "test title"),
			resource.TestCheckResourceAttr("datadog_screenboard.acceptance_test", "widget.12.title_align", "left"),
			resource.TestCheckResourceAttr("datadog_screenboard.acceptance_test", "widget.12.title_size", "16"),
			resource.TestCheckResourceAttr("datadog_screenboard.acceptance_test", "widget.12.type", "check_status"),
			resource.TestCheckResourceAttr("datadog_screenboard.acceptance_test", "widget.12.unit", ""),
			resource.TestCheckResourceAttr("datadog_screenboard.acceptance_test", "widget.12.url", ""),
			resource.TestCheckResourceAttr("datadog_screenboard.acceptance_test", "widget.12.viz_type", ""),
			resource.TestCheckResourceAttr("datadog_screenboard.acceptance_test", "widget.12.width", "50"),
			resource.TestCheckResourceAttr("datadog_screenboard.acceptance_test", "widget.12.x", "245"),
			resource.TestCheckResourceAttr("datadog_screenboard.acceptance_test", "widget.12.y", "5"),
			resource.TestCheckResourceAttr("datadog_screenboard.acceptance_test", "widget.13.alert_id", "0"),
			resource.TestCheckResourceAttr("datadog_screenboard.acceptance_test", "widget.13.auto_refresh", "false"),
			resource.TestCheckResourceAttr("datadog_screenboard.acceptance_test", "widget.13.bgcolor", ""),
			resource.TestCheckResourceAttr("datadog_screenboard.acceptance_test", "widget.13.check", ""),
			resource.TestCheckResourceAttr("datadog_screenboard.acceptance_test", "widget.13.color", ""),
			resource.TestCheckResourceAttr("datadog_screenboard.acceptance_test", "widget.13.color_preference", ""),
			resource.TestCheckResourceAttr("datadog_screenboard.acceptance_test", "widget.13.columns", ""),
			resource.TestCheckResourceAttr("datadog_screenboard.acceptance_test", "widget.13.display_format", ""),
			resource.TestCheckResourceAttr("datadog_screenboard.acceptance_test", "widget.13.env", "testEnv"),
			resource.TestCheckResourceAttr("datadog_screenboard.acceptance_test", "widget.13.event_size", ""),
			resource.TestCheckResourceAttr("datadog_screenboard.acceptance_test", "widget.13.font_size", ""),
			resource.TestCheckResourceAttr("datadog_screenboard.acceptance_test", "widget.13.group", ""),
			resource.TestCheckResourceAttr("datadog_screenboard.acceptance_test", "widget.13.group_by.#", "0"),
			resource.TestCheckResourceAttr("datadog_screenboard.acceptance_test", "widget.13.grouping", ""),
			resource.TestCheckResourceAttr("datadog_screenboard.acceptance_test", "widget.13.height", "15"),
			resource.TestCheckResourceAttr("datadog_screenboard.acceptance_test", "widget.13.hide_zero_counts", "false"),
			resource.TestCheckResourceAttr("datadog_screenboard.acceptance_test", "widget.13.html", ""),
			resource.TestCheckResourceAttr("datadog_screenboard.acceptance_test", "widget.13.layout_version", "three_column"),
			resource.TestCheckResourceAttr("datadog_screenboard.acceptance_test", "widget.13.legend", "false"),
			resource.TestCheckResourceAttr("datadog_screenboard.acceptance_test", "widget.13.legend_size", ""),
			resource.TestCheckResourceAttr("datadog_screenboard.acceptance_test", "widget.13.logset", ""),
			resource.TestCheckResourceAttr("datadog_screenboard.acceptance_test", "widget.13.manage_status_show_title", "false"),
			resource.TestCheckResourceAttr("datadog_screenboard.acceptance_test", "widget.13.manage_status_title_align", ""),
			resource.TestCheckResourceAttr("datadog_screenboard.acceptance_test", "widget.13.manage_status_title_size", ""),
			resource.TestCheckResourceAttr("datadog_screenboard.acceptance_test", "widget.13.manage_status_title_text", ""),
			resource.TestCheckResourceAttr("datadog_screenboard.acceptance_test", "widget.13.margin", ""),
			resource.TestCheckResourceAttr("datadog_screenboard.acceptance_test", "widget.13.monitor.%", "0"),
			resource.TestCheckResourceAttr("datadog_screenboard.acceptance_test", "widget.13.must_show_breakdown", "true"),
			resource.TestCheckResourceAttr("datadog_screenboard.acceptance_test", "widget.13.must_show_distribution", "true"),
			resource.TestCheckResourceAttr("datadog_screenboard.acceptance_test", "widget.13.must_show_errors", "true"),
			resource.TestCheckResourceAttr("datadog_screenboard.acceptance_test", "widget.13.must_show_hits", "true"),
			resource.TestCheckResourceAttr("datadog_screenboard.acceptance_test", "widget.13.must_show_latency", "true"),
			resource.TestCheckResourceAttr("datadog_screenboard.acceptance_test", "widget.13.must_show_resource_list", "true"),
			resource.TestCheckResourceAttr("datadog_screenboard.acceptance_test", "widget.13.params.%", "0"),
			resource.TestCheckResourceAttr("datadog_screenboard.acceptance_test", "widget.13.precision", ""),
			resource.TestCheckResourceAttr("datadog_screenboard.acceptance_test", "widget.13.query", ""),
			resource.TestCheckResourceAttr("datadog_screenboard.acceptance_test", "widget.13.rule.#", "0"),
			resource.TestCheckResourceAttr("datadog_screenboard.acceptance_test", "widget.13.service_name", ""),
			resource.TestCheckResourceAttr("datadog_screenboard.acceptance_test", "widget.13.service_service", ""),
			resource.TestCheckResourceAttr("datadog_screenboard.acceptance_test", "widget.13.show_last_triggered", "false"),
			resource.TestCheckResourceAttr("datadog_screenboard.acceptance_test", "widget.13.size_version", "large"),
			resource.TestCheckResourceAttr("datadog_screenboard.acceptance_test", "widget.13.sizing", ""),
			resource.TestCheckResourceAttr("datadog_screenboard.acceptance_test", "widget.13.summary_type", ""),
			resource.TestCheckResourceAttr("datadog_screenboard.acceptance_test", "widget.13.tags.#", "0"),
			resource.TestCheckResourceAttr("datadog_screenboard.acceptance_test", "widget.13.text", ""),
			resource.TestCheckResourceAttr("datadog_screenboard.acceptance_test", "widget.13.text_align", ""),
			resource.TestCheckResourceAttr("datadog_screenboard.acceptance_test", "widget.13.text_size", "auto"),
			resource.TestCheckResourceAttr("datadog_screenboard.acceptance_test", "widget.13.tick", "false"),
			resource.TestCheckResourceAttr("datadog_screenboard.acceptance_test", "widget.13.tick_edge", ""),
			resource.TestCheckResourceAttr("datadog_screenboard.acceptance_test", "widget.13.tick_pos", ""),
			resource.TestCheckResourceAttr("datadog_screenboard.acceptance_test", "widget.13.tile_def.#", "0"),
			resource.TestCheckResourceAttr("datadog_screenboard.acceptance_test", "widget.13.time.%", "1"),
			resource.TestCheckResourceAttr("datadog_screenboard.acceptance_test", "widget.13.time.live_span", "30m"),
			resource.TestCheckResourceAttr("datadog_screenboard.acceptance_test", "widget.13.timeframes.#", "0"),
			resource.TestCheckResourceAttr("datadog_screenboard.acceptance_test", "widget.13.title", ""),
			resource.TestCheckResourceAttr("datadog_screenboard.acceptance_test", "widget.13.title_align", "left"),
			resource.TestCheckResourceAttr("datadog_screenboard.acceptance_test", "widget.13.title_size", "16"),
			resource.TestCheckResourceAttr("datadog_screenboard.acceptance_test", "widget.13.type", "trace_service"),
			resource.TestCheckResourceAttr("datadog_screenboard.acceptance_test", "widget.13.unit", ""),
			resource.TestCheckResourceAttr("datadog_screenboard.acceptance_test", "widget.13.url", ""),
			resource.TestCheckResourceAttr("datadog_screenboard.acceptance_test", "widget.13.viz_type", ""),
			resource.TestCheckResourceAttr("datadog_screenboard.acceptance_test", "widget.13.width", "50"),
			resource.TestCheckResourceAttr("datadog_screenboard.acceptance_test", "widget.13.x", "265"),
			resource.TestCheckResourceAttr("datadog_screenboard.acceptance_test", "widget.13.y", "5"),
			resource.TestCheckResourceAttr("datadog_screenboard.acceptance_test", "widget.14.alert_id", "0"),
			resource.TestCheckResourceAttr("datadog_screenboard.acceptance_test", "widget.14.auto_refresh", "false"),
			resource.TestCheckResourceAttr("datadog_screenboard.acceptance_test", "widget.14.bgcolor", ""),
			resource.TestCheckResourceAttr("datadog_screenboard.acceptance_test", "widget.14.check", ""),
			resource.TestCheckResourceAttr("datadog_screenboard.acceptance_test", "widget.14.color", ""),
			resource.TestCheckResourceAttr("datadog_screenboard.acceptance_test", "widget.14.color_preference", ""),
			resource.TestCheckResourceAttr("datadog_screenboard.acceptance_test", "widget.14.columns", ""),
			resource.TestCheckResourceAttr("datadog_screenboard.acceptance_test", "widget.14.display_format", ""),
			resource.TestCheckResourceAttr("datadog_screenboard.acceptance_test", "widget.14.env", ""),
			resource.TestCheckResourceAttr("datadog_screenboard.acceptance_test", "widget.14.event_size", ""),
			resource.TestCheckResourceAttr("datadog_screenboard.acceptance_test", "widget.14.font_size", ""),
			resource.TestCheckResourceAttr("datadog_screenboard.acceptance_test", "widget.14.group", ""),
			resource.TestCheckResourceAttr("datadog_screenboard.acceptance_test", "widget.14.group_by.#", "0"),
			resource.TestCheckResourceAttr("datadog_screenboard.acceptance_test", "widget.14.grouping", ""),
			resource.TestCheckResourceAttr("datadog_screenboard.acceptance_test", "widget.14.height", "15"),
			resource.TestCheckResourceAttr("datadog_screenboard.acceptance_test", "widget.14.hide_zero_counts", "false"),
			resource.TestCheckResourceAttr("datadog_screenboard.acceptance_test", "widget.14.html", ""),
			resource.TestCheckResourceAttr("datadog_screenboard.acceptance_test", "widget.14.layout_version", ""),
			resource.TestCheckResourceAttr("datadog_screenboard.acceptance_test", "widget.14.legend", "false"),
			resource.TestCheckResourceAttr("datadog_screenboard.acceptance_test", "widget.14.legend_size", ""),
			resource.TestCheckResourceAttr("datadog_screenboard.acceptance_test", "widget.14.logset", ""),
			resource.TestCheckResourceAttr("datadog_screenboard.acceptance_test", "widget.14.manage_status_show_title", "false"),
			resource.TestCheckResourceAttr("datadog_screenboard.acceptance_test", "widget.14.manage_status_title_align", ""),
			resource.TestCheckResourceAttr("datadog_screenboard.acceptance_test", "widget.14.manage_status_title_size", ""),
			resource.TestCheckResourceAttr("datadog_screenboard.acceptance_test", "widget.14.manage_status_title_text", ""),
			resource.TestCheckResourceAttr("datadog_screenboard.acceptance_test", "widget.14.margin", ""),
			resource.TestCheckResourceAttr("datadog_screenboard.acceptance_test", "widget.14.monitor.%", "0"),
			resource.TestCheckResourceAttr("datadog_screenboard.acceptance_test", "widget.14.must_show_breakdown", "false"),
			resource.TestCheckResourceAttr("datadog_screenboard.acceptance_test", "widget.14.must_show_distribution", "false"),
			resource.TestCheckResourceAttr("datadog_screenboard.acceptance_test", "widget.14.must_show_errors", "false"),
			resource.TestCheckResourceAttr("datadog_screenboard.acceptance_test", "widget.14.must_show_hits", "false"),
			resource.TestCheckResourceAttr("datadog_screenboard.acceptance_test", "widget.14.must_show_latency", "false"),
			resource.TestCheckResourceAttr("datadog_screenboard.acceptance_test", "widget.14.must_show_resource_list", "false"),
			resource.TestCheckResourceAttr("datadog_screenboard.acceptance_test", "widget.14.params.%", "0"),
			resource.TestCheckResourceAttr("datadog_screenboard.acceptance_test", "widget.14.precision", ""),
			resource.TestCheckResourceAttr("datadog_screenboard.acceptance_test", "widget.14.query", "avg:system.load.1{*} by {host}"),
			resource.TestCheckResourceAttr("datadog_screenboard.acceptance_test", "widget.14.rule.#", "0"),
			resource.TestCheckResourceAttr("datadog_screenboard.acceptance_test", "widget.14.service_name", ""),
			resource.TestCheckResourceAttr("datadog_screenboard.acceptance_test", "widget.14.service_service", ""),
			resource.TestCheckResourceAttr("datadog_screenboard.acceptance_test", "widget.14.show_last_triggered", "false"),
			resource.TestCheckResourceAttr("datadog_screenboard.acceptance_test", "widget.14.size_version", ""),
			resource.TestCheckResourceAttr("datadog_screenboard.acceptance_test", "widget.14.sizing", ""),
			resource.TestCheckResourceAttr("datadog_screenboard.acceptance_test", "widget.14.summary_type", ""),
			resource.TestCheckResourceAttr("datadog_screenboard.acceptance_test", "widget.14.tags.#", "0"),
			resource.TestCheckResourceAttr("datadog_screenboard.acceptance_test", "widget.14.text", ""),
			resource.TestCheckResourceAttr("datadog_screenboard.acceptance_test", "widget.14.text_align", ""),
			resource.TestCheckResourceAttr("datadog_screenboard.acceptance_test", "widget.14.text_size", "auto"),
			resource.TestCheckResourceAttr("datadog_screenboard.acceptance_test", "widget.14.tick", "false"),
			resource.TestCheckResourceAttr("datadog_screenboard.acceptance_test", "widget.14.tick_edge", ""),
			resource.TestCheckResourceAttr("datadog_screenboard.acceptance_test", "widget.14.tick_pos", ""),
			resource.TestCheckResourceAttr("datadog_screenboard.acceptance_test", "widget.14.tile_def.#", "1"),
			resource.TestCheckResourceAttr("datadog_screenboard.acceptance_test", "widget.14.tile_def.0.autoscale", "true"),
			resource.TestCheckResourceAttr("datadog_screenboard.acceptance_test", "widget.14.tile_def.0.custom_unit", ""),
			resource.TestCheckResourceAttr("datadog_screenboard.acceptance_test", "widget.14.tile_def.0.event.#", "0"),
			resource.TestCheckResourceAttr("datadog_screenboard.acceptance_test", "widget.14.tile_def.0.group.#", "1"),
			resource.TestCheckResourceAttr("datadog_screenboard.acceptance_test", "widget.14.tile_def.0.group.0", "pod_name"),
			resource.TestCheckResourceAttr("datadog_screenboard.acceptance_test", "widget.14.tile_def.0.marker.#", "0"),
			resource.TestCheckResourceAttr("datadog_screenboard.acceptance_test", "widget.14.tile_def.0.no_group_hosts", "false"),
			resource.TestCheckResourceAttr("datadog_screenboard.acceptance_test", "widget.14.tile_def.0.no_metric_hosts", "false"),
			resource.TestCheckResourceAttr("datadog_screenboard.acceptance_test", "widget.14.tile_def.0.node_type", "container"),
			resource.TestCheckResourceAttr("datadog_screenboard.acceptance_test", "widget.14.tile_def.0.precision", ""),
			resource.TestCheckResourceAttr("datadog_screenboard.acceptance_test", "widget.14.tile_def.0.request.#", "1"),
			resource.TestCheckResourceAttr("datadog_screenboard.acceptance_test", "widget.14.tile_def.0.request.0.aggregator", ""),
			resource.TestCheckResourceAttr("datadog_screenboard.acceptance_test", "widget.14.tile_def.0.request.0.change_type", ""),
			resource.TestCheckResourceAttr("datadog_screenboard.acceptance_test", "widget.14.tile_def.0.request.0.compare_to", ""),
			resource.TestCheckResourceAttr("datadog_screenboard.acceptance_test", "widget.14.tile_def.0.request.0.conditional_format.#", "0"),
			resource.TestCheckResourceAttr("datadog_screenboard.acceptance_test", "widget.14.tile_def.0.request.0.extra_col", ""),
			resource.TestCheckResourceAttr("datadog_screenboard.acceptance_test", "widget.14.tile_def.0.request.0.increase_good", "false"),
			resource.TestCheckResourceAttr("datadog_screenboard.acceptance_test", "widget.14.tile_def.0.request.0.limit", "0"),
			resource.TestCheckResourceAttr("datadog_screenboard.acceptance_test", "widget.14.tile_def.0.request.0.metric", ""),
			resource.TestCheckResourceAttr("datadog_screenboard.acceptance_test", "widget.14.tile_def.0.request.0.order_by", ""),
			resource.TestCheckResourceAttr("datadog_screenboard.acceptance_test", "widget.14.tile_def.0.request.0.order_dir", ""),
			resource.TestCheckResourceAttr("datadog_screenboard.acceptance_test", "widget.14.tile_def.0.request.0.q", "max:process.stat.container.io.wbps{datacenter:test} by {host}"),
			resource.TestCheckResourceAttr("datadog_screenboard.acceptance_test", "widget.14.tile_def.0.request.0.query_type", ""),
			resource.TestCheckResourceAttr("datadog_screenboard.acceptance_test", "widget.14.tile_def.0.request.0.style.%", "0"),
			resource.TestCheckResourceAttr("datadog_screenboard.acceptance_test", "widget.14.tile_def.0.request.0.tag_filters.#", "0"),
			resource.TestCheckResourceAttr("datadog_screenboard.acceptance_test", "widget.14.tile_def.0.request.0.text_filter", ""),
			resource.TestCheckResourceAttr("datadog_screenboard.acceptance_test", "widget.14.tile_def.0.request.0.type", "fill"),
			resource.TestCheckResourceAttr("datadog_screenboard.acceptance_test", "widget.14.tile_def.0.scope.#", "1"),
			resource.TestCheckResourceAttr("datadog_screenboard.acceptance_test", "widget.14.tile_def.0.scope.0", "datacenter:test"),
			resource.TestCheckResourceAttr("datadog_screenboard.acceptance_test", "widget.14.tile_def.0.style.%", "4"),
			resource.TestCheckResourceAttr("datadog_screenboard.acceptance_test", "widget.14.tile_def.0.style.fill_max", "300"),
			resource.TestCheckResourceAttr("datadog_screenboard.acceptance_test", "widget.14.tile_def.0.style.fill_min", "20"),
			resource.TestCheckResourceAttr("datadog_screenboard.acceptance_test", "widget.14.tile_def.0.style.palette", "hostmap_blues"),
			resource.TestCheckResourceAttr("datadog_screenboard.acceptance_test", "widget.14.tile_def.0.style.palette_flip", "true"),
			resource.TestCheckResourceAttr("datadog_screenboard.acceptance_test", "widget.14.tile_def.0.text_align", ""),
			resource.TestCheckResourceAttr("datadog_screenboard.acceptance_test", "widget.14.tile_def.0.viz", "hostmap"),
			resource.TestCheckResourceAttr("datadog_screenboard.acceptance_test", "widget.14.time.%", "0"),
			resource.TestCheckResourceAttr("datadog_screenboard.acceptance_test", "widget.14.timeframes.#", "0"),
			resource.TestCheckResourceAttr("datadog_screenboard.acceptance_test", "widget.14.title", ""),
			resource.TestCheckResourceAttr("datadog_screenboard.acceptance_test", "widget.14.title_align", "left"),
			resource.TestCheckResourceAttr("datadog_screenboard.acceptance_test", "widget.14.title_size", "16"),
			resource.TestCheckResourceAttr("datadog_screenboard.acceptance_test", "widget.14.type", "hostmap"),
			resource.TestCheckResourceAttr("datadog_screenboard.acceptance_test", "widget.14.unit", ""),
			resource.TestCheckResourceAttr("datadog_screenboard.acceptance_test", "widget.14.url", ""),
			resource.TestCheckResourceAttr("datadog_screenboard.acceptance_test", "widget.14.viz_type", ""),
			resource.TestCheckResourceAttr("datadog_screenboard.acceptance_test", "widget.14.width", "50"),
			resource.TestCheckResourceAttr("datadog_screenboard.acceptance_test", "widget.14.x", "285"),
			resource.TestCheckResourceAttr("datadog_screenboard.acceptance_test", "widget.14.y", "5"),
			resource.TestCheckResourceAttr("datadog_screenboard.acceptance_test", "widget.15.alert_id", "0"),
			resource.TestCheckResourceAttr("datadog_screenboard.acceptance_test", "widget.15.auto_refresh", "false"),
			resource.TestCheckResourceAttr("datadog_screenboard.acceptance_test", "widget.15.bgcolor", ""),
			resource.TestCheckResourceAttr("datadog_screenboard.acceptance_test", "widget.15.check", ""),
			resource.TestCheckResourceAttr("datadog_screenboard.acceptance_test", "widget.15.color", ""),
			resource.TestCheckResourceAttr("datadog_screenboard.acceptance_test", "widget.15.color_preference", "background"),
			resource.TestCheckResourceAttr("datadog_screenboard.acceptance_test", "widget.15.columns", ""),
			resource.TestCheckResourceAttr("datadog_screenboard.acceptance_test", "widget.15.display_format", "countsAndList"),
			resource.TestCheckResourceAttr("datadog_screenboard.acceptance_test", "widget.15.env", ""),
			resource.TestCheckResourceAttr("datadog_screenboard.acceptance_test", "widget.15.event_size", ""),
			resource.TestCheckResourceAttr("datadog_screenboard.acceptance_test", "widget.15.font_size", ""),
			resource.TestCheckResourceAttr("datadog_screenboard.acceptance_test", "widget.15.group", ""),
			resource.TestCheckResourceAttr("datadog_screenboard.acceptance_test", "widget.15.group_by.#", "0"),
			resource.TestCheckResourceAttr("datadog_screenboard.acceptance_test", "widget.15.grouping", ""),
			resource.TestCheckResourceAttr("datadog_screenboard.acceptance_test", "widget.15.height", "15"),
			resource.TestCheckResourceAttr("datadog_screenboard.acceptance_test", "widget.15.hide_zero_counts", "true"),
			resource.TestCheckResourceAttr("datadog_screenboard.acceptance_test", "widget.15.html", ""),
			resource.TestCheckResourceAttr("datadog_screenboard.acceptance_test", "widget.15.layout_version", ""),
			resource.TestCheckResourceAttr("datadog_screenboard.acceptance_test", "widget.15.legend", "false"),
			resource.TestCheckResourceAttr("datadog_screenboard.acceptance_test", "widget.15.legend_size", ""),
			resource.TestCheckResourceAttr("datadog_screenboard.acceptance_test", "widget.15.logset", ""),
			resource.TestCheckResourceAttr("datadog_screenboard.acceptance_test", "widget.15.manage_status_show_title", "false"),
			resource.TestCheckResourceAttr("datadog_screenboard.acceptance_test", "widget.15.manage_status_title_align", "right"),
			resource.TestCheckResourceAttr("datadog_screenboard.acceptance_test", "widget.15.manage_status_title_size", "20"),
			resource.TestCheckResourceAttr("datadog_screenboard.acceptance_test", "widget.15.manage_status_title_text", "test title"),
			resource.TestCheckResourceAttr("datadog_screenboard.acceptance_test", "widget.15.margin", ""),
			resource.TestCheckResourceAttr("datadog_screenboard.acceptance_test", "widget.15.monitor.%", "0"),
			resource.TestCheckResourceAttr("datadog_screenboard.acceptance_test", "widget.15.must_show_breakdown", "false"),
			resource.TestCheckResourceAttr("datadog_screenboard.acceptance_test", "widget.15.must_show_distribution", "false"),
			resource.TestCheckResourceAttr("datadog_screenboard.acceptance_test", "widget.15.must_show_errors", "false"),
			resource.TestCheckResourceAttr("datadog_screenboard.acceptance_test", "widget.15.must_show_hits", "false"),
			resource.TestCheckResourceAttr("datadog_screenboard.acceptance_test", "widget.15.must_show_latency", "false"),
			resource.TestCheckResourceAttr("datadog_screenboard.acceptance_test", "widget.15.must_show_resource_list", "false"),
			resource.TestCheckResourceAttr("datadog_screenboard.acceptance_test", "widget.15.params.%", "4"),
			resource.TestCheckResourceAttr("datadog_screenboard.acceptance_test", "widget.15.params.count", "50"),
			resource.TestCheckResourceAttr("datadog_screenboard.acceptance_test", "widget.15.params.sort", "status,asc"),
			resource.TestCheckResourceAttr("datadog_screenboard.acceptance_test", "widget.15.params.start", "0"),
			resource.TestCheckResourceAttr("datadog_screenboard.acceptance_test", "widget.15.params.text", "status:alert"),
			resource.TestCheckResourceAttr("datadog_screenboard.acceptance_test", "widget.15.precision", ""),
			resource.TestCheckResourceAttr("datadog_screenboard.acceptance_test", "widget.15.query", ""),
			resource.TestCheckResourceAttr("datadog_screenboard.acceptance_test", "widget.15.rule.#", "0"),
			resource.TestCheckResourceAttr("datadog_screenboard.acceptance_test", "widget.15.service_name", ""),
			resource.TestCheckResourceAttr("datadog_screenboard.acceptance_test", "widget.15.service_service", ""),
			resource.TestCheckResourceAttr("datadog_screenboard.acceptance_test", "widget.15.show_last_triggered", "true"),
			resource.TestCheckResourceAttr("datadog_screenboard.acceptance_test", "widget.15.size_version", ""),
			resource.TestCheckResourceAttr("datadog_screenboard.acceptance_test", "widget.15.sizing", ""),
			resource.TestCheckResourceAttr("datadog_screenboard.acceptance_test", "widget.15.summary_type", "monitors"),
			resource.TestCheckResourceAttr("datadog_screenboard.acceptance_test", "widget.15.tags.#", "0"),
			resource.TestCheckResourceAttr("datadog_screenboard.acceptance_test", "widget.15.text", ""),
			resource.TestCheckResourceAttr("datadog_screenboard.acceptance_test", "widget.15.text_align", ""),
			resource.TestCheckResourceAttr("datadog_screenboard.acceptance_test", "widget.15.text_size", "auto"),
			resource.TestCheckResourceAttr("datadog_screenboard.acceptance_test", "widget.15.tick", "false"),
			resource.TestCheckResourceAttr("datadog_screenboard.acceptance_test", "widget.15.tick_edge", ""),
			resource.TestCheckResourceAttr("datadog_screenboard.acceptance_test", "widget.15.tick_pos", ""),
			resource.TestCheckResourceAttr("datadog_screenboard.acceptance_test", "widget.15.tile_def.#", "0"),
			resource.TestCheckResourceAttr("datadog_screenboard.acceptance_test", "widget.15.time.%", "0"),
			resource.TestCheckResourceAttr("datadog_screenboard.acceptance_test", "widget.15.timeframes.#", "0"),
			resource.TestCheckResourceAttr("datadog_screenboard.acceptance_test", "widget.15.title", ""),
			resource.TestCheckResourceAttr("datadog_screenboard.acceptance_test", "widget.15.title_align", "left"),
			resource.TestCheckResourceAttr("datadog_screenboard.acceptance_test", "widget.15.title_size", "16"),
			resource.TestCheckResourceAttr("datadog_screenboard.acceptance_test", "widget.15.type", "manage_status"),
			resource.TestCheckResourceAttr("datadog_screenboard.acceptance_test", "widget.15.unit", ""),
			resource.TestCheckResourceAttr("datadog_screenboard.acceptance_test", "widget.15.url", ""),
			resource.TestCheckResourceAttr("datadog_screenboard.acceptance_test", "widget.15.viz_type", ""),
			resource.TestCheckResourceAttr("datadog_screenboard.acceptance_test", "widget.15.width", "50"),
			resource.TestCheckResourceAttr("datadog_screenboard.acceptance_test", "widget.15.x", "305"),
			resource.TestCheckResourceAttr("datadog_screenboard.acceptance_test", "widget.15.y", "5"),
			resource.TestCheckResourceAttr("datadog_screenboard.acceptance_test", "widget.16.alert_id", "0"),
			resource.TestCheckResourceAttr("datadog_screenboard.acceptance_test", "widget.16.auto_refresh", "false"),
			resource.TestCheckResourceAttr("datadog_screenboard.acceptance_test", "widget.16.bgcolor", ""),
			resource.TestCheckResourceAttr("datadog_screenboard.acceptance_test", "widget.16.check", ""),
			resource.TestCheckResourceAttr("datadog_screenboard.acceptance_test", "widget.16.color", ""),
			resource.TestCheckResourceAttr("datadog_screenboard.acceptance_test", "widget.16.color_preference", ""),
			resource.TestCheckResourceAttr("datadog_screenboard.acceptance_test", "widget.16.columns", "[\"column1\",\"column2\",\"column3\"]"),
			resource.TestCheckResourceAttr("datadog_screenboard.acceptance_test", "widget.16.display_format", ""),
			resource.TestCheckResourceAttr("datadog_screenboard.acceptance_test", "widget.16.env", ""),
			resource.TestCheckResourceAttr("datadog_screenboard.acceptance_test", "widget.16.event_size", ""),
			resource.TestCheckResourceAttr("datadog_screenboard.acceptance_test", "widget.16.font_size", ""),
			resource.TestCheckResourceAttr("datadog_screenboard.acceptance_test", "widget.16.group", ""),
			resource.TestCheckResourceAttr("datadog_screenboard.acceptance_test", "widget.16.group_by.#", "0"),
			resource.TestCheckResourceAttr("datadog_screenboard.acceptance_test", "widget.16.grouping", ""),
			resource.TestCheckResourceAttr("datadog_screenboard.acceptance_test", "widget.16.height", "15"),
			resource.TestCheckResourceAttr("datadog_screenboard.acceptance_test", "widget.16.hide_zero_counts", "false"),
			resource.TestCheckResourceAttr("datadog_screenboard.acceptance_test", "widget.16.html", ""),
			resource.TestCheckResourceAttr("datadog_screenboard.acceptance_test", "widget.16.layout_version", ""),
			resource.TestCheckResourceAttr("datadog_screenboard.acceptance_test", "widget.16.legend", "false"),
			resource.TestCheckResourceAttr("datadog_screenboard.acceptance_test", "widget.16.legend_size", ""),
			resource.TestCheckResourceAttr("datadog_screenboard.acceptance_test", "widget.16.logset", "1234"),
			resource.TestCheckResourceAttr("datadog_screenboard.acceptance_test", "widget.16.manage_status_show_title", "false"),
			resource.TestCheckResourceAttr("datadog_screenboard.acceptance_test", "widget.16.manage_status_title_align", ""),
			resource.TestCheckResourceAttr("datadog_screenboard.acceptance_test", "widget.16.manage_status_title_size", ""),
			resource.TestCheckResourceAttr("datadog_screenboard.acceptance_test", "widget.16.manage_status_title_text", ""),
			resource.TestCheckResourceAttr("datadog_screenboard.acceptance_test", "widget.16.margin", ""),
			resource.TestCheckResourceAttr("datadog_screenboard.acceptance_test", "widget.16.monitor.%", "0"),
			resource.TestCheckResourceAttr("datadog_screenboard.acceptance_test", "widget.16.must_show_breakdown", "false"),
			resource.TestCheckResourceAttr("datadog_screenboard.acceptance_test", "widget.16.must_show_distribution", "false"),
			resource.TestCheckResourceAttr("datadog_screenboard.acceptance_test", "widget.16.must_show_errors", "false"),
			resource.TestCheckResourceAttr("datadog_screenboard.acceptance_test", "widget.16.must_show_hits", "false"),
			resource.TestCheckResourceAttr("datadog_screenboard.acceptance_test", "widget.16.must_show_latency", "false"),
			resource.TestCheckResourceAttr("datadog_screenboard.acceptance_test", "widget.16.must_show_resource_list", "false"),
			resource.TestCheckResourceAttr("datadog_screenboard.acceptance_test", "widget.16.params.%", "0"),
			resource.TestCheckResourceAttr("datadog_screenboard.acceptance_test", "widget.16.precision", ""),
			resource.TestCheckResourceAttr("datadog_screenboard.acceptance_test", "widget.16.query", "source:kubernetes"),
			resource.TestCheckResourceAttr("datadog_screenboard.acceptance_test", "widget.16.rule.#", "0"),
			resource.TestCheckResourceAttr("datadog_screenboard.acceptance_test", "widget.16.service_name", ""),
			resource.TestCheckResourceAttr("datadog_screenboard.acceptance_test", "widget.16.service_service", ""),
			resource.TestCheckResourceAttr("datadog_screenboard.acceptance_test", "widget.16.show_last_triggered", "false"),
			resource.TestCheckResourceAttr("datadog_screenboard.acceptance_test", "widget.16.size_version", ""),
			resource.TestCheckResourceAttr("datadog_screenboard.acceptance_test", "widget.16.sizing", ""),
			resource.TestCheckResourceAttr("datadog_screenboard.acceptance_test", "widget.16.summary_type", ""),
			resource.TestCheckResourceAttr("datadog_screenboard.acceptance_test", "widget.16.tags.#", "0"),
			resource.TestCheckResourceAttr("datadog_screenboard.acceptance_test", "widget.16.text", ""),
			resource.TestCheckResourceAttr("datadog_screenboard.acceptance_test", "widget.16.text_align", ""),
			resource.TestCheckResourceAttr("datadog_screenboard.acceptance_test", "widget.16.text_size", "auto"),
			resource.TestCheckResourceAttr("datadog_screenboard.acceptance_test", "widget.16.tick", "false"),
			resource.TestCheckResourceAttr("datadog_screenboard.acceptance_test", "widget.16.tick_edge", ""),
			resource.TestCheckResourceAttr("datadog_screenboard.acceptance_test", "widget.16.tick_pos", ""),
			resource.TestCheckResourceAttr("datadog_screenboard.acceptance_test", "widget.16.tile_def.#", "0"),
			resource.TestCheckResourceAttr("datadog_screenboard.acceptance_test", "widget.16.time.%", "1"),
			resource.TestCheckResourceAttr("datadog_screenboard.acceptance_test", "widget.16.time.live_span", "1h"),
			resource.TestCheckResourceAttr("datadog_screenboard.acceptance_test", "widget.16.timeframes.#", "0"),
			resource.TestCheckResourceAttr("datadog_screenboard.acceptance_test", "widget.16.title", ""),
			resource.TestCheckResourceAttr("datadog_screenboard.acceptance_test", "widget.16.title_align", "left"),
			resource.TestCheckResourceAttr("datadog_screenboard.acceptance_test", "widget.16.title_size", "16"),
			resource.TestCheckResourceAttr("datadog_screenboard.acceptance_test", "widget.16.type", "log_stream"),
			resource.TestCheckResourceAttr("datadog_screenboard.acceptance_test", "widget.16.unit", ""),
			resource.TestCheckResourceAttr("datadog_screenboard.acceptance_test", "widget.16.url", ""),
			resource.TestCheckResourceAttr("datadog_screenboard.acceptance_test", "widget.16.viz_type", ""),
			resource.TestCheckResourceAttr("datadog_screenboard.acceptance_test", "widget.16.width", "50"),
			resource.TestCheckResourceAttr("datadog_screenboard.acceptance_test", "widget.16.x", "325"),
			resource.TestCheckResourceAttr("datadog_screenboard.acceptance_test", "widget.16.y", "5"),
			resource.TestCheckResourceAttr("datadog_screenboard.acceptance_test", "widget.17.alert_id", "0"),
			resource.TestCheckResourceAttr("datadog_screenboard.acceptance_test", "widget.17.auto_refresh", "false"),
			resource.TestCheckResourceAttr("datadog_screenboard.acceptance_test", "widget.17.bgcolor", ""),
			resource.TestCheckResourceAttr("datadog_screenboard.acceptance_test", "widget.17.check", ""),
			resource.TestCheckResourceAttr("datadog_screenboard.acceptance_test", "widget.17.color", ""),
			resource.TestCheckResourceAttr("datadog_screenboard.acceptance_test", "widget.17.color_preference", ""),
			resource.TestCheckResourceAttr("datadog_screenboard.acceptance_test", "widget.17.columns", ""),
			resource.TestCheckResourceAttr("datadog_screenboard.acceptance_test", "widget.17.display_format", ""),
			resource.TestCheckResourceAttr("datadog_screenboard.acceptance_test", "widget.17.env", ""),
			resource.TestCheckResourceAttr("datadog_screenboard.acceptance_test", "widget.17.event_size", ""),
			resource.TestCheckResourceAttr("datadog_screenboard.acceptance_test", "widget.17.font_size", ""),
			resource.TestCheckResourceAttr("datadog_screenboard.acceptance_test", "widget.17.group", ""),
			resource.TestCheckResourceAttr("datadog_screenboard.acceptance_test", "widget.17.group_by.#", "0"),
			resource.TestCheckResourceAttr("datadog_screenboard.acceptance_test", "widget.17.grouping", ""),
			resource.TestCheckResourceAttr("datadog_screenboard.acceptance_test", "widget.17.height", "15"),
			resource.TestCheckResourceAttr("datadog_screenboard.acceptance_test", "widget.17.hide_zero_counts", "false"),
			resource.TestCheckResourceAttr("datadog_screenboard.acceptance_test", "widget.17.html", ""),
			resource.TestCheckResourceAttr("datadog_screenboard.acceptance_test", "widget.17.layout_version", ""),
			resource.TestCheckResourceAttr("datadog_screenboard.acceptance_test", "widget.17.legend", "false"),
			resource.TestCheckResourceAttr("datadog_screenboard.acceptance_test", "widget.17.legend_size", ""),
			resource.TestCheckResourceAttr("datadog_screenboard.acceptance_test", "widget.17.logset", ""),
			resource.TestCheckResourceAttr("datadog_screenboard.acceptance_test", "widget.17.manage_status_show_title", "false"),
			resource.TestCheckResourceAttr("datadog_screenboard.acceptance_test", "widget.17.manage_status_title_align", ""),
			resource.TestCheckResourceAttr("datadog_screenboard.acceptance_test", "widget.17.manage_status_title_size", ""),
			resource.TestCheckResourceAttr("datadog_screenboard.acceptance_test", "widget.17.manage_status_title_text", ""),
			resource.TestCheckResourceAttr("datadog_screenboard.acceptance_test", "widget.17.margin", ""),
			resource.TestCheckResourceAttr("datadog_screenboard.acceptance_test", "widget.17.monitor.%", "0"),
			resource.TestCheckResourceAttr("datadog_screenboard.acceptance_test", "widget.17.must_show_breakdown", "false"),
			resource.TestCheckResourceAttr("datadog_screenboard.acceptance_test", "widget.17.must_show_distribution", "false"),
			resource.TestCheckResourceAttr("datadog_screenboard.acceptance_test", "widget.17.must_show_errors", "false"),
			resource.TestCheckResourceAttr("datadog_screenboard.acceptance_test", "widget.17.must_show_hits", "false"),
			resource.TestCheckResourceAttr("datadog_screenboard.acceptance_test", "widget.17.must_show_latency", "false"),
			resource.TestCheckResourceAttr("datadog_screenboard.acceptance_test", "widget.17.must_show_resource_list", "false"),
			resource.TestCheckResourceAttr("datadog_screenboard.acceptance_test", "widget.17.params.%", "0"),
			resource.TestCheckResourceAttr("datadog_screenboard.acceptance_test", "widget.17.precision", ""),
			resource.TestCheckResourceAttr("datadog_screenboard.acceptance_test", "widget.17.query", ""),
			resource.TestCheckResourceAttr("datadog_screenboard.acceptance_test", "widget.17.rule.#", "0"),
			resource.TestCheckResourceAttr("datadog_screenboard.acceptance_test", "widget.17.service_name", ""),
			resource.TestCheckResourceAttr("datadog_screenboard.acceptance_test", "widget.17.service_service", ""),
			resource.TestCheckResourceAttr("datadog_screenboard.acceptance_test", "widget.17.show_last_triggered", "false"),
			resource.TestCheckResourceAttr("datadog_screenboard.acceptance_test", "widget.17.size_version", ""),
			resource.TestCheckResourceAttr("datadog_screenboard.acceptance_test", "widget.17.sizing", ""),
			resource.TestCheckResourceAttr("datadog_screenboard.acceptance_test", "widget.17.summary_type", ""),
			resource.TestCheckResourceAttr("datadog_screenboard.acceptance_test", "widget.17.tags.#", "0"),
			resource.TestCheckResourceAttr("datadog_screenboard.acceptance_test", "widget.17.text", ""),
			resource.TestCheckResourceAttr("datadog_screenboard.acceptance_test", "widget.17.text_align", ""),
			resource.TestCheckResourceAttr("datadog_screenboard.acceptance_test", "widget.17.text_size", "auto"),
			resource.TestCheckResourceAttr("datadog_screenboard.acceptance_test", "widget.17.tick", "false"),
			resource.TestCheckResourceAttr("datadog_screenboard.acceptance_test", "widget.17.tick_edge", ""),
			resource.TestCheckResourceAttr("datadog_screenboard.acceptance_test", "widget.17.tick_pos", ""),
			resource.TestCheckResourceAttr("datadog_screenboard.acceptance_test", "widget.17.tile_def.#", "1"),
			resource.TestCheckResourceAttr("datadog_screenboard.acceptance_test", "widget.17.tile_def.0.autoscale", "true"),
			resource.TestCheckResourceAttr("datadog_screenboard.acceptance_test", "widget.17.tile_def.0.custom_unit", ""),
			resource.TestCheckResourceAttr("datadog_screenboard.acceptance_test", "widget.17.tile_def.0.event.#", "0"),
			resource.TestCheckResourceAttr("datadog_screenboard.acceptance_test", "widget.17.tile_def.0.group.#", "0"),
			resource.TestCheckResourceAttr("datadog_screenboard.acceptance_test", "widget.17.tile_def.0.marker.#", "0"),
			resource.TestCheckResourceAttr("datadog_screenboard.acceptance_test", "widget.17.tile_def.0.no_group_hosts", "false"),
			resource.TestCheckResourceAttr("datadog_screenboard.acceptance_test", "widget.17.tile_def.0.no_metric_hosts", "false"),
			resource.TestCheckResourceAttr("datadog_screenboard.acceptance_test", "widget.17.tile_def.0.node_type", ""),
			resource.TestCheckResourceAttr("datadog_screenboard.acceptance_test", "widget.17.tile_def.0.precision", ""),
			resource.TestCheckResourceAttr("datadog_screenboard.acceptance_test", "widget.17.tile_def.0.request.#", "1"),
			resource.TestCheckResourceAttr("datadog_screenboard.acceptance_test", "widget.17.tile_def.0.request.0.aggregator", ""),
			resource.TestCheckResourceAttr("datadog_screenboard.acceptance_test", "widget.17.tile_def.0.request.0.change_type", ""),
			resource.TestCheckResourceAttr("datadog_screenboard.acceptance_test", "widget.17.tile_def.0.request.0.compare_to", ""),
			resource.TestCheckResourceAttr("datadog_screenboard.acceptance_test", "widget.17.tile_def.0.request.0.conditional_format.#", "0"),
			resource.TestCheckResourceAttr("datadog_screenboard.acceptance_test", "widget.17.tile_def.0.request.0.extra_col", ""),
			resource.TestCheckResourceAttr("datadog_screenboard.acceptance_test", "widget.17.tile_def.0.request.0.increase_good", "false"),
			resource.TestCheckResourceAttr("datadog_screenboard.acceptance_test", "widget.17.tile_def.0.request.0.limit", "200"),
			resource.TestCheckResourceAttr("datadog_screenboard.acceptance_test", "widget.17.tile_def.0.request.0.metric", "process.stat.cpu.total_pct"),
			resource.TestCheckResourceAttr("datadog_screenboard.acceptance_test", "widget.17.tile_def.0.request.0.order_by", ""),
			resource.TestCheckResourceAttr("datadog_screenboard.acceptance_test", "widget.17.tile_def.0.request.0.order_dir", ""),
			resource.TestCheckResourceAttr("datadog_screenboard.acceptance_test", "widget.17.tile_def.0.request.0.q", ""),
			resource.TestCheckResourceAttr("datadog_screenboard.acceptance_test", "widget.17.tile_def.0.request.0.query_type", "process"),
			resource.TestCheckResourceAttr("datadog_screenboard.acceptance_test", "widget.17.tile_def.0.request.0.style.%", "1"),
			resource.TestCheckResourceAttr("datadog_screenboard.acceptance_test", "widget.17.tile_def.0.request.0.style.palette", "dog_classic_area"),
			resource.TestCheckResourceAttr("datadog_screenboard.acceptance_test", "widget.17.tile_def.0.request.0.tag_filters.#", "0"),
			resource.TestCheckResourceAttr("datadog_screenboard.acceptance_test", "widget.17.tile_def.0.request.0.text_filter", ""),
			resource.TestCheckResourceAttr("datadog_screenboard.acceptance_test", "widget.17.tile_def.0.request.0.type", ""),
			resource.TestCheckResourceAttr("datadog_screenboard.acceptance_test", "widget.17.tile_def.0.scope.#", "0"),
			resource.TestCheckResourceAttr("datadog_screenboard.acceptance_test", "widget.17.tile_def.0.style.%", "0"),
			resource.TestCheckResourceAttr("datadog_screenboard.acceptance_test", "widget.17.tile_def.0.text_align", ""),
			resource.TestCheckResourceAttr("datadog_screenboard.acceptance_test", "widget.17.tile_def.0.viz", "process"),
			resource.TestCheckResourceAttr("datadog_screenboard.acceptance_test", "widget.17.time.%", "0"),
			resource.TestCheckResourceAttr("datadog_screenboard.acceptance_test", "widget.17.timeframes.#", "0"),
			resource.TestCheckResourceAttr("datadog_screenboard.acceptance_test", "widget.17.title", ""),
			resource.TestCheckResourceAttr("datadog_screenboard.acceptance_test", "widget.17.title_align", "left"),
			resource.TestCheckResourceAttr("datadog_screenboard.acceptance_test", "widget.17.title_size", "16"),
			resource.TestCheckResourceAttr("datadog_screenboard.acceptance_test", "widget.17.type", "process"),
			resource.TestCheckResourceAttr("datadog_screenboard.acceptance_test", "widget.17.unit", ""),
			resource.TestCheckResourceAttr("datadog_screenboard.acceptance_test", "widget.17.url", ""),
			resource.TestCheckResourceAttr("datadog_screenboard.acceptance_test", "widget.17.viz_type", ""),
			resource.TestCheckResourceAttr("datadog_screenboard.acceptance_test", "widget.17.width", "50"),
			resource.TestCheckResourceAttr("datadog_screenboard.acceptance_test", "widget.17.x", "365"),
			resource.TestCheckResourceAttr("datadog_screenboard.acceptance_test", "widget.17.y", "5"),
			resource.TestCheckResourceAttr("datadog_screenboard.acceptance_test", "widget.2.alert_id", "0"),
			resource.TestCheckResourceAttr("datadog_screenboard.acceptance_test", "widget.2.auto_refresh", "false"),
			resource.TestCheckResourceAttr("datadog_screenboard.acceptance_test", "widget.2.bgcolor", ""),
			resource.TestCheckResourceAttr("datadog_screenboard.acceptance_test", "widget.2.check", ""),
			resource.TestCheckResourceAttr("datadog_screenboard.acceptance_test", "widget.2.color", ""),
			resource.TestCheckResourceAttr("datadog_screenboard.acceptance_test", "widget.2.color_preference", ""),
			resource.TestCheckResourceAttr("datadog_screenboard.acceptance_test", "widget.2.columns", ""),
			resource.TestCheckResourceAttr("datadog_screenboard.acceptance_test", "widget.2.display_format", ""),
			resource.TestCheckResourceAttr("datadog_screenboard.acceptance_test", "widget.2.env", ""),
			resource.TestCheckResourceAttr("datadog_screenboard.acceptance_test", "widget.2.event_size", ""),
			resource.TestCheckResourceAttr("datadog_screenboard.acceptance_test", "widget.2.font_size", ""),
			resource.TestCheckResourceAttr("datadog_screenboard.acceptance_test", "widget.2.group", ""),
			resource.TestCheckResourceAttr("datadog_screenboard.acceptance_test", "widget.2.group_by.#", "0"),
			resource.TestCheckResourceAttr("datadog_screenboard.acceptance_test", "widget.2.grouping", ""),
			resource.TestCheckResourceAttr("datadog_screenboard.acceptance_test", "widget.2.height", "15"),
			resource.TestCheckResourceAttr("datadog_screenboard.acceptance_test", "widget.2.hide_zero_counts", "false"),
			resource.TestCheckResourceAttr("datadog_screenboard.acceptance_test", "widget.2.html", ""),
			resource.TestCheckResourceAttr("datadog_screenboard.acceptance_test", "widget.2.layout_version", ""),
			resource.TestCheckResourceAttr("datadog_screenboard.acceptance_test", "widget.2.legend", "true"),
			resource.TestCheckResourceAttr("datadog_screenboard.acceptance_test", "widget.2.legend_size", "16"),
			resource.TestCheckResourceAttr("datadog_screenboard.acceptance_test", "widget.2.logset", ""),
			resource.TestCheckResourceAttr("datadog_screenboard.acceptance_test", "widget.2.manage_status_show_title", "false"),
			resource.TestCheckResourceAttr("datadog_screenboard.acceptance_test", "widget.2.manage_status_title_align", ""),
			resource.TestCheckResourceAttr("datadog_screenboard.acceptance_test", "widget.2.manage_status_title_size", ""),
			resource.TestCheckResourceAttr("datadog_screenboard.acceptance_test", "widget.2.manage_status_title_text", ""),
			resource.TestCheckResourceAttr("datadog_screenboard.acceptance_test", "widget.2.margin", ""),
			resource.TestCheckResourceAttr("datadog_screenboard.acceptance_test", "widget.2.monitor.%", "0"),
			resource.TestCheckResourceAttr("datadog_screenboard.acceptance_test", "widget.2.must_show_breakdown", "false"),
			resource.TestCheckResourceAttr("datadog_screenboard.acceptance_test", "widget.2.must_show_distribution", "false"),
			resource.TestCheckResourceAttr("datadog_screenboard.acceptance_test", "widget.2.must_show_errors", "false"),
			resource.TestCheckResourceAttr("datadog_screenboard.acceptance_test", "widget.2.must_show_hits", "false"),
			resource.TestCheckResourceAttr("datadog_screenboard.acceptance_test", "widget.2.must_show_latency", "false"),
			resource.TestCheckResourceAttr("datadog_screenboard.acceptance_test", "widget.2.must_show_resource_list", "false"),
			resource.TestCheckResourceAttr("datadog_screenboard.acceptance_test", "widget.2.params.%", "0"),
			resource.TestCheckResourceAttr("datadog_screenboard.acceptance_test", "widget.2.precision", ""),
			resource.TestCheckResourceAttr("datadog_screenboard.acceptance_test", "widget.2.query", ""),
			resource.TestCheckResourceAttr("datadog_screenboard.acceptance_test", "widget.2.rule.#", "0"),
			resource.TestCheckResourceAttr("datadog_screenboard.acceptance_test", "widget.2.service_name", ""),
			resource.TestCheckResourceAttr("datadog_screenboard.acceptance_test", "widget.2.service_service", ""),
			resource.TestCheckResourceAttr("datadog_screenboard.acceptance_test", "widget.2.show_last_triggered", "false"),
			resource.TestCheckResourceAttr("datadog_screenboard.acceptance_test", "widget.2.size_version", ""),
			resource.TestCheckResourceAttr("datadog_screenboard.acceptance_test", "widget.2.sizing", ""),
			resource.TestCheckResourceAttr("datadog_screenboard.acceptance_test", "widget.2.summary_type", ""),
			resource.TestCheckResourceAttr("datadog_screenboard.acceptance_test", "widget.2.tags.#", "0"),
			resource.TestCheckResourceAttr("datadog_screenboard.acceptance_test", "widget.2.text", ""),
			resource.TestCheckResourceAttr("datadog_screenboard.acceptance_test", "widget.2.text_align", ""),
			resource.TestCheckResourceAttr("datadog_screenboard.acceptance_test", "widget.2.text_size", "auto"),
			resource.TestCheckResourceAttr("datadog_screenboard.acceptance_test", "widget.2.tick", "false"),
			resource.TestCheckResourceAttr("datadog_screenboard.acceptance_test", "widget.2.tick_edge", ""),
			resource.TestCheckResourceAttr("datadog_screenboard.acceptance_test", "widget.2.tick_pos", ""),
			resource.TestCheckResourceAttr("datadog_screenboard.acceptance_test", "widget.2.tile_def.#", "1"),
			resource.TestCheckResourceAttr("datadog_screenboard.acceptance_test", "widget.2.tile_def.0.autoscale", "false"),
			resource.TestCheckResourceAttr("datadog_screenboard.acceptance_test", "widget.2.tile_def.0.custom_unit", "%"),
			resource.TestCheckResourceAttr("datadog_screenboard.acceptance_test", "widget.2.tile_def.0.event.#", "0"),
			resource.TestCheckResourceAttr("datadog_screenboard.acceptance_test", "widget.2.tile_def.0.group.#", "0"),
			resource.TestCheckResourceAttr("datadog_screenboard.acceptance_test", "widget.2.tile_def.0.marker.#", "0"),
			resource.TestCheckResourceAttr("datadog_screenboard.acceptance_test", "widget.2.tile_def.0.no_group_hosts", "false"),
			resource.TestCheckResourceAttr("datadog_screenboard.acceptance_test", "widget.2.tile_def.0.no_metric_hosts", "false"),
			resource.TestCheckResourceAttr("datadog_screenboard.acceptance_test", "widget.2.tile_def.0.node_type", ""),
			resource.TestCheckResourceAttr("datadog_screenboard.acceptance_test", "widget.2.tile_def.0.precision", "6"),
			resource.TestCheckResourceAttr("datadog_screenboard.acceptance_test", "widget.2.tile_def.0.request.#", "1"),
			resource.TestCheckResourceAttr("datadog_screenboard.acceptance_test", "widget.2.tile_def.0.request.0.aggregator", "max"),
			resource.TestCheckResourceAttr("datadog_screenboard.acceptance_test", "widget.2.tile_def.0.request.0.change_type", ""),
			resource.TestCheckResourceAttr("datadog_screenboard.acceptance_test", "widget.2.tile_def.0.request.0.compare_to", ""),
			resource.TestCheckResourceAttr("datadog_screenboard.acceptance_test", "widget.2.tile_def.0.request.0.conditional_format.#", "2"),
			resource.TestCheckResourceAttr("datadog_screenboard.acceptance_test", "widget.2.tile_def.0.request.0.conditional_format.0.color", ""),
			resource.TestCheckResourceAttr("datadog_screenboard.acceptance_test", "widget.2.tile_def.0.request.0.conditional_format.0.comparator", ">"),
			resource.TestCheckResourceAttr("datadog_screenboard.acceptance_test", "widget.2.tile_def.0.request.0.conditional_format.0.invert", "false"),
			resource.TestCheckResourceAttr("datadog_screenboard.acceptance_test", "widget.2.tile_def.0.request.0.conditional_format.0.palette", "white_on_red"),
			resource.TestCheckResourceAttr("datadog_screenboard.acceptance_test", "widget.2.tile_def.0.request.0.conditional_format.0.value", "1"),
			resource.TestCheckResourceAttr("datadog_screenboard.acceptance_test", "widget.2.tile_def.0.request.0.conditional_format.0.custom_bg_color", "#205081"),
			resource.TestCheckResourceAttr("datadog_screenboard.acceptance_test", "widget.2.tile_def.0.request.0.conditional_format.1.color", ""),
			resource.TestCheckResourceAttr("datadog_screenboard.acceptance_test", "widget.2.tile_def.0.request.0.conditional_format.1.comparator", ">="),
			resource.TestCheckResourceAttr("datadog_screenboard.acceptance_test", "widget.2.tile_def.0.request.0.conditional_format.1.invert", "false"),
			resource.TestCheckResourceAttr("datadog_screenboard.acceptance_test", "widget.2.tile_def.0.request.0.conditional_format.1.palette", "white_on_yellow"),
			resource.TestCheckResourceAttr("datadog_screenboard.acceptance_test", "widget.2.tile_def.0.request.0.conditional_format.1.value", "2"),
			resource.TestCheckResourceAttr("datadog_screenboard.acceptance_test", "widget.2.tile_def.0.request.0.conditional_format.1.custom_bg_color", "#205081"),
			resource.TestCheckResourceAttr("datadog_screenboard.acceptance_test", "widget.2.tile_def.0.request.0.extra_col", ""),
			resource.TestCheckResourceAttr("datadog_screenboard.acceptance_test", "widget.2.tile_def.0.request.0.increase_good", "false"),
			resource.TestCheckResourceAttr("datadog_screenboard.acceptance_test", "widget.2.tile_def.0.request.0.limit", "0"),
			resource.TestCheckResourceAttr("datadog_screenboard.acceptance_test", "widget.2.tile_def.0.request.0.metric", ""),
			resource.TestCheckResourceAttr("datadog_screenboard.acceptance_test", "widget.2.tile_def.0.request.0.order_by", ""),
			resource.TestCheckResourceAttr("datadog_screenboard.acceptance_test", "widget.2.tile_def.0.request.0.order_dir", ""),
			resource.TestCheckResourceAttr("datadog_screenboard.acceptance_test", "widget.2.tile_def.0.request.0.q", "avg:system.cpu.user{*}"),
			resource.TestCheckResourceAttr("datadog_screenboard.acceptance_test", "widget.2.tile_def.0.request.0.query_type", ""),
			resource.TestCheckResourceAttr("datadog_screenboard.acceptance_test", "widget.2.tile_def.0.request.0.style.%", "3"),
			resource.TestCheckResourceAttr("datadog_screenboard.acceptance_test", "widget.2.tile_def.0.request.0.style.palette", "purple"),
			resource.TestCheckResourceAttr("datadog_screenboard.acceptance_test", "widget.2.tile_def.0.request.0.style.type", "dashed"),
			resource.TestCheckResourceAttr("datadog_screenboard.acceptance_test", "widget.2.tile_def.0.request.0.style.width", "thin"),
			resource.TestCheckResourceAttr("datadog_screenboard.acceptance_test", "widget.2.tile_def.0.request.0.tag_filters.#", "0"),
			resource.TestCheckResourceAttr("datadog_screenboard.acceptance_test", "widget.2.tile_def.0.request.0.text_filter", ""),
			resource.TestCheckResourceAttr("datadog_screenboard.acceptance_test", "widget.2.tile_def.0.request.0.type", "line"),
			resource.TestCheckResourceAttr("datadog_screenboard.acceptance_test", "widget.2.tile_def.0.scope.#", "0"),
			resource.TestCheckResourceAttr("datadog_screenboard.acceptance_test", "widget.2.tile_def.0.style.%", "0"),
			resource.TestCheckResourceAttr("datadog_screenboard.acceptance_test", "widget.2.tile_def.0.text_align", "right"),
			resource.TestCheckResourceAttr("datadog_screenboard.acceptance_test", "widget.2.tile_def.0.viz", "query_value"),
			resource.TestCheckResourceAttr("datadog_screenboard.acceptance_test", "widget.2.time.%", "0"),
			resource.TestCheckResourceAttr("datadog_screenboard.acceptance_test", "widget.2.timeframes.#", "0"),
			resource.TestCheckResourceAttr("datadog_screenboard.acceptance_test", "widget.2.title", "query value title terraform"),
			resource.TestCheckResourceAttr("datadog_screenboard.acceptance_test", "widget.2.title_align", "center"),
			resource.TestCheckResourceAttr("datadog_screenboard.acceptance_test", "widget.2.title_size", "20"),
			resource.TestCheckResourceAttr("datadog_screenboard.acceptance_test", "widget.2.type", "query_value"),
			resource.TestCheckResourceAttr("datadog_screenboard.acceptance_test", "widget.2.unit", ""),
			resource.TestCheckResourceAttr("datadog_screenboard.acceptance_test", "widget.2.url", ""),
			resource.TestCheckResourceAttr("datadog_screenboard.acceptance_test", "widget.2.viz_type", ""),
			resource.TestCheckResourceAttr("datadog_screenboard.acceptance_test", "widget.2.width", "50"),
			resource.TestCheckResourceAttr("datadog_screenboard.acceptance_test", "widget.2.x", "45"),
			resource.TestCheckResourceAttr("datadog_screenboard.acceptance_test", "widget.2.y", "25"),
			resource.TestCheckResourceAttr("datadog_screenboard.acceptance_test", "widget.3.alert_id", "0"),
			resource.TestCheckResourceAttr("datadog_screenboard.acceptance_test", "widget.3.auto_refresh", "false"),
			resource.TestCheckResourceAttr("datadog_screenboard.acceptance_test", "widget.3.bgcolor", ""),
			resource.TestCheckResourceAttr("datadog_screenboard.acceptance_test", "widget.3.check", ""),
			resource.TestCheckResourceAttr("datadog_screenboard.acceptance_test", "widget.3.color", ""),
			resource.TestCheckResourceAttr("datadog_screenboard.acceptance_test", "widget.3.color_preference", ""),
			resource.TestCheckResourceAttr("datadog_screenboard.acceptance_test", "widget.3.columns", ""),
			resource.TestCheckResourceAttr("datadog_screenboard.acceptance_test", "widget.3.display_format", ""),
			resource.TestCheckResourceAttr("datadog_screenboard.acceptance_test", "widget.3.env", ""),
			resource.TestCheckResourceAttr("datadog_screenboard.acceptance_test", "widget.3.event_size", ""),
			resource.TestCheckResourceAttr("datadog_screenboard.acceptance_test", "widget.3.font_size", ""),
			resource.TestCheckResourceAttr("datadog_screenboard.acceptance_test", "widget.3.group", ""),
			resource.TestCheckResourceAttr("datadog_screenboard.acceptance_test", "widget.3.group_by.#", "0"),
			resource.TestCheckResourceAttr("datadog_screenboard.acceptance_test", "widget.3.grouping", ""),
			resource.TestCheckResourceAttr("datadog_screenboard.acceptance_test", "widget.3.height", "15"),
			resource.TestCheckResourceAttr("datadog_screenboard.acceptance_test", "widget.3.hide_zero_counts", "false"),
			resource.TestCheckResourceAttr("datadog_screenboard.acceptance_test", "widget.3.html", ""),
			resource.TestCheckResourceAttr("datadog_screenboard.acceptance_test", "widget.3.layout_version", ""),
			resource.TestCheckResourceAttr("datadog_screenboard.acceptance_test", "widget.3.legend", "true"),
			resource.TestCheckResourceAttr("datadog_screenboard.acceptance_test", "widget.3.legend_size", "auto"),
			resource.TestCheckResourceAttr("datadog_screenboard.acceptance_test", "widget.3.logset", ""),
			resource.TestCheckResourceAttr("datadog_screenboard.acceptance_test", "widget.3.manage_status_show_title", "false"),
			resource.TestCheckResourceAttr("datadog_screenboard.acceptance_test", "widget.3.manage_status_title_align", ""),
			resource.TestCheckResourceAttr("datadog_screenboard.acceptance_test", "widget.3.manage_status_title_size", ""),
			resource.TestCheckResourceAttr("datadog_screenboard.acceptance_test", "widget.3.manage_status_title_text", ""),
			resource.TestCheckResourceAttr("datadog_screenboard.acceptance_test", "widget.3.margin", ""),
			resource.TestCheckResourceAttr("datadog_screenboard.acceptance_test", "widget.3.monitor.%", "0"),
			resource.TestCheckResourceAttr("datadog_screenboard.acceptance_test", "widget.3.must_show_breakdown", "false"),
			resource.TestCheckResourceAttr("datadog_screenboard.acceptance_test", "widget.3.must_show_distribution", "false"),
			resource.TestCheckResourceAttr("datadog_screenboard.acceptance_test", "widget.3.must_show_errors", "false"),
			resource.TestCheckResourceAttr("datadog_screenboard.acceptance_test", "widget.3.must_show_hits", "false"),
			resource.TestCheckResourceAttr("datadog_screenboard.acceptance_test", "widget.3.must_show_latency", "false"),
			resource.TestCheckResourceAttr("datadog_screenboard.acceptance_test", "widget.3.must_show_resource_list", "false"),
			resource.TestCheckResourceAttr("datadog_screenboard.acceptance_test", "widget.3.params.%", "0"),
			resource.TestCheckResourceAttr("datadog_screenboard.acceptance_test", "widget.3.precision", ""),
			resource.TestCheckResourceAttr("datadog_screenboard.acceptance_test", "widget.3.query", ""),
			resource.TestCheckResourceAttr("datadog_screenboard.acceptance_test", "widget.3.rule.#", "0"),
			resource.TestCheckResourceAttr("datadog_screenboard.acceptance_test", "widget.3.service_name", ""),
			resource.TestCheckResourceAttr("datadog_screenboard.acceptance_test", "widget.3.service_service", ""),
			resource.TestCheckResourceAttr("datadog_screenboard.acceptance_test", "widget.3.show_last_triggered", "false"),
			resource.TestCheckResourceAttr("datadog_screenboard.acceptance_test", "widget.3.size_version", ""),
			resource.TestCheckResourceAttr("datadog_screenboard.acceptance_test", "widget.3.sizing", ""),
			resource.TestCheckResourceAttr("datadog_screenboard.acceptance_test", "widget.3.summary_type", ""),
			resource.TestCheckResourceAttr("datadog_screenboard.acceptance_test", "widget.3.tags.#", "0"),
			resource.TestCheckResourceAttr("datadog_screenboard.acceptance_test", "widget.3.text", ""),
			resource.TestCheckResourceAttr("datadog_screenboard.acceptance_test", "widget.3.text_align", ""),
			resource.TestCheckResourceAttr("datadog_screenboard.acceptance_test", "widget.3.text_size", "auto"),
			resource.TestCheckResourceAttr("datadog_screenboard.acceptance_test", "widget.3.tick", "false"),
			resource.TestCheckResourceAttr("datadog_screenboard.acceptance_test", "widget.3.tick_edge", ""),
			resource.TestCheckResourceAttr("datadog_screenboard.acceptance_test", "widget.3.tick_pos", ""),
			resource.TestCheckResourceAttr("datadog_screenboard.acceptance_test", "widget.3.tile_def.#", "1"),
			resource.TestCheckResourceAttr("datadog_screenboard.acceptance_test", "widget.3.tile_def.0.autoscale", "true"),
			resource.TestCheckResourceAttr("datadog_screenboard.acceptance_test", "widget.3.tile_def.0.custom_unit", ""),
			resource.TestCheckResourceAttr("datadog_screenboard.acceptance_test", "widget.3.tile_def.0.event.#", "0"),
			resource.TestCheckResourceAttr("datadog_screenboard.acceptance_test", "widget.3.tile_def.0.group.#", "0"),
			resource.TestCheckResourceAttr("datadog_screenboard.acceptance_test", "widget.3.tile_def.0.marker.#", "0"),
			resource.TestCheckResourceAttr("datadog_screenboard.acceptance_test", "widget.3.tile_def.0.no_group_hosts", "false"),
			resource.TestCheckResourceAttr("datadog_screenboard.acceptance_test", "widget.3.tile_def.0.no_metric_hosts", "false"),
			resource.TestCheckResourceAttr("datadog_screenboard.acceptance_test", "widget.3.tile_def.0.node_type", ""),
			resource.TestCheckResourceAttr("datadog_screenboard.acceptance_test", "widget.3.tile_def.0.precision", ""),
			resource.TestCheckResourceAttr("datadog_screenboard.acceptance_test", "widget.3.tile_def.0.request.#", "1"),
			resource.TestCheckResourceAttr("datadog_screenboard.acceptance_test", "widget.3.tile_def.0.request.0.aggregator", ""),
			resource.TestCheckResourceAttr("datadog_screenboard.acceptance_test", "widget.3.tile_def.0.request.0.change_type", ""),
			resource.TestCheckResourceAttr("datadog_screenboard.acceptance_test", "widget.3.tile_def.0.request.0.compare_to", ""),
			resource.TestCheckResourceAttr("datadog_screenboard.acceptance_test", "widget.3.tile_def.0.request.0.conditional_format.#", "1"),
			resource.TestCheckResourceAttr("datadog_screenboard.acceptance_test", "widget.3.tile_def.0.request.0.conditional_format.0.color", ""),
			resource.TestCheckResourceAttr("datadog_screenboard.acceptance_test", "widget.3.tile_def.0.request.0.conditional_format.0.comparator", ">"),
			resource.TestCheckResourceAttr("datadog_screenboard.acceptance_test", "widget.3.tile_def.0.request.0.conditional_format.0.invert", "false"),
			resource.TestCheckResourceAttr("datadog_screenboard.acceptance_test", "widget.3.tile_def.0.request.0.conditional_format.0.palette", "white_on_green"),
			resource.TestCheckResourceAttr("datadog_screenboard.acceptance_test", "widget.3.tile_def.0.request.0.conditional_format.0.value", "4"),
			resource.TestCheckResourceAttr("datadog_screenboard.acceptance_test", "widget.3.tile_def.0.request.0.extra_col", ""),
			resource.TestCheckResourceAttr("datadog_screenboard.acceptance_test", "widget.3.tile_def.0.request.0.increase_good", "false"),
			resource.TestCheckResourceAttr("datadog_screenboard.acceptance_test", "widget.3.tile_def.0.request.0.limit", "0"),
			resource.TestCheckResourceAttr("datadog_screenboard.acceptance_test", "widget.3.tile_def.0.request.0.metric", ""),
			resource.TestCheckResourceAttr("datadog_screenboard.acceptance_test", "widget.3.tile_def.0.request.0.order_by", ""),
			resource.TestCheckResourceAttr("datadog_screenboard.acceptance_test", "widget.3.tile_def.0.request.0.order_dir", ""),
			resource.TestCheckResourceAttr("datadog_screenboard.acceptance_test", "widget.3.tile_def.0.request.0.q", "top(avg:system.load.1{*} by {host}, 10, 'mean', 'desc')"),
			resource.TestCheckResourceAttr("datadog_screenboard.acceptance_test", "widget.3.tile_def.0.request.0.query_type", ""),
			resource.TestCheckResourceAttr("datadog_screenboard.acceptance_test", "widget.3.tile_def.0.request.0.style.%", "3"),
			resource.TestCheckResourceAttr("datadog_screenboard.acceptance_test", "widget.3.tile_def.0.request.0.style.palette", "purple"),
			resource.TestCheckResourceAttr("datadog_screenboard.acceptance_test", "widget.3.tile_def.0.request.0.style.type", "dashed"),
			resource.TestCheckResourceAttr("datadog_screenboard.acceptance_test", "widget.3.tile_def.0.request.0.style.width", "thin"),
			resource.TestCheckResourceAttr("datadog_screenboard.acceptance_test", "widget.3.tile_def.0.request.0.tag_filters.#", "0"),
			resource.TestCheckResourceAttr("datadog_screenboard.acceptance_test", "widget.3.tile_def.0.request.0.text_filter", ""),
			resource.TestCheckResourceAttr("datadog_screenboard.acceptance_test", "widget.3.tile_def.0.request.0.type", ""),
			resource.TestCheckResourceAttr("datadog_screenboard.acceptance_test", "widget.3.tile_def.0.scope.#", "0"),
			resource.TestCheckResourceAttr("datadog_screenboard.acceptance_test", "widget.3.tile_def.0.style.%", "0"),
			resource.TestCheckResourceAttr("datadog_screenboard.acceptance_test", "widget.3.tile_def.0.text_align", ""),
			resource.TestCheckResourceAttr("datadog_screenboard.acceptance_test", "widget.3.tile_def.0.viz", "toplist"),
			resource.TestCheckResourceAttr("datadog_screenboard.acceptance_test", "widget.3.time.%", "1"),
			resource.TestCheckResourceAttr("datadog_screenboard.acceptance_test", "widget.3.time.live_span", "1d"),
			resource.TestCheckResourceAttr("datadog_screenboard.acceptance_test", "widget.3.timeframes.#", "0"),
			resource.TestCheckResourceAttr("datadog_screenboard.acceptance_test", "widget.3.title", "toplist title terraform"),
			resource.TestCheckResourceAttr("datadog_screenboard.acceptance_test", "widget.3.title_align", "left"),
			resource.TestCheckResourceAttr("datadog_screenboard.acceptance_test", "widget.3.title_size", "16"),
			resource.TestCheckResourceAttr("datadog_screenboard.acceptance_test", "widget.3.type", "toplist"),
			resource.TestCheckResourceAttr("datadog_screenboard.acceptance_test", "widget.3.unit", ""),
			resource.TestCheckResourceAttr("datadog_screenboard.acceptance_test", "widget.3.url", ""),
			resource.TestCheckResourceAttr("datadog_screenboard.acceptance_test", "widget.3.viz_type", ""),
			resource.TestCheckResourceAttr("datadog_screenboard.acceptance_test", "widget.3.width", "50"),
			resource.TestCheckResourceAttr("datadog_screenboard.acceptance_test", "widget.3.x", "65"),
			resource.TestCheckResourceAttr("datadog_screenboard.acceptance_test", "widget.3.y", "5"),
			resource.TestCheckResourceAttr("datadog_screenboard.acceptance_test", "widget.4.alert_id", "0"),
			resource.TestCheckResourceAttr("datadog_screenboard.acceptance_test", "widget.4.auto_refresh", "false"),
			resource.TestCheckResourceAttr("datadog_screenboard.acceptance_test", "widget.4.bgcolor", ""),
			resource.TestCheckResourceAttr("datadog_screenboard.acceptance_test", "widget.4.check", ""),
			resource.TestCheckResourceAttr("datadog_screenboard.acceptance_test", "widget.4.color", ""),
			resource.TestCheckResourceAttr("datadog_screenboard.acceptance_test", "widget.4.color_preference", ""),
			resource.TestCheckResourceAttr("datadog_screenboard.acceptance_test", "widget.4.columns", ""),
			resource.TestCheckResourceAttr("datadog_screenboard.acceptance_test", "widget.4.display_format", ""),
			resource.TestCheckResourceAttr("datadog_screenboard.acceptance_test", "widget.4.env", ""),
			resource.TestCheckResourceAttr("datadog_screenboard.acceptance_test", "widget.4.event_size", ""),
			resource.TestCheckResourceAttr("datadog_screenboard.acceptance_test", "widget.4.font_size", ""),
			resource.TestCheckResourceAttr("datadog_screenboard.acceptance_test", "widget.4.group", ""),
			resource.TestCheckResourceAttr("datadog_screenboard.acceptance_test", "widget.4.group_by.#", "0"),
			resource.TestCheckResourceAttr("datadog_screenboard.acceptance_test", "widget.4.grouping", ""),
			resource.TestCheckResourceAttr("datadog_screenboard.acceptance_test", "widget.4.height", "15"),
			resource.TestCheckResourceAttr("datadog_screenboard.acceptance_test", "widget.4.hide_zero_counts", "false"),
			resource.TestCheckResourceAttr("datadog_screenboard.acceptance_test", "widget.4.html", ""),
			resource.TestCheckResourceAttr("datadog_screenboard.acceptance_test", "widget.4.layout_version", ""),
			resource.TestCheckResourceAttr("datadog_screenboard.acceptance_test", "widget.4.legend", "false"),
			resource.TestCheckResourceAttr("datadog_screenboard.acceptance_test", "widget.4.legend_size", ""),
			resource.TestCheckResourceAttr("datadog_screenboard.acceptance_test", "widget.4.logset", ""),
			resource.TestCheckResourceAttr("datadog_screenboard.acceptance_test", "widget.4.manage_status_show_title", "false"),
			resource.TestCheckResourceAttr("datadog_screenboard.acceptance_test", "widget.4.manage_status_title_align", ""),
			resource.TestCheckResourceAttr("datadog_screenboard.acceptance_test", "widget.4.manage_status_title_size", ""),
			resource.TestCheckResourceAttr("datadog_screenboard.acceptance_test", "widget.4.manage_status_title_text", ""),
			resource.TestCheckResourceAttr("datadog_screenboard.acceptance_test", "widget.4.margin", ""),
			resource.TestCheckResourceAttr("datadog_screenboard.acceptance_test", "widget.4.monitor.%", "0"),
			resource.TestCheckResourceAttr("datadog_screenboard.acceptance_test", "widget.4.must_show_breakdown", "false"),
			resource.TestCheckResourceAttr("datadog_screenboard.acceptance_test", "widget.4.must_show_distribution", "false"),
			resource.TestCheckResourceAttr("datadog_screenboard.acceptance_test", "widget.4.must_show_errors", "false"),
			resource.TestCheckResourceAttr("datadog_screenboard.acceptance_test", "widget.4.must_show_hits", "false"),
			resource.TestCheckResourceAttr("datadog_screenboard.acceptance_test", "widget.4.must_show_latency", "false"),
			resource.TestCheckResourceAttr("datadog_screenboard.acceptance_test", "widget.4.must_show_resource_list", "false"),
			resource.TestCheckResourceAttr("datadog_screenboard.acceptance_test", "widget.4.params.%", "0"),
			resource.TestCheckResourceAttr("datadog_screenboard.acceptance_test", "widget.4.precision", ""),
			resource.TestCheckResourceAttr("datadog_screenboard.acceptance_test", "widget.4.query", ""),
			resource.TestCheckResourceAttr("datadog_screenboard.acceptance_test", "widget.4.rule.#", "0"),
			resource.TestCheckResourceAttr("datadog_screenboard.acceptance_test", "widget.4.service_name", ""),
			resource.TestCheckResourceAttr("datadog_screenboard.acceptance_test", "widget.4.service_service", ""),
			resource.TestCheckResourceAttr("datadog_screenboard.acceptance_test", "widget.4.show_last_triggered", "false"),
			resource.TestCheckResourceAttr("datadog_screenboard.acceptance_test", "widget.4.size_version", ""),
			resource.TestCheckResourceAttr("datadog_screenboard.acceptance_test", "widget.4.sizing", ""),
			resource.TestCheckResourceAttr("datadog_screenboard.acceptance_test", "widget.4.summary_type", ""),
			resource.TestCheckResourceAttr("datadog_screenboard.acceptance_test", "widget.4.tags.#", "0"),
			resource.TestCheckResourceAttr("datadog_screenboard.acceptance_test", "widget.4.text", ""),
			resource.TestCheckResourceAttr("datadog_screenboard.acceptance_test", "widget.4.text_align", ""),
			resource.TestCheckResourceAttr("datadog_screenboard.acceptance_test", "widget.4.text_size", "auto"),
			resource.TestCheckResourceAttr("datadog_screenboard.acceptance_test", "widget.4.tick", "false"),
			resource.TestCheckResourceAttr("datadog_screenboard.acceptance_test", "widget.4.tick_edge", ""),
			resource.TestCheckResourceAttr("datadog_screenboard.acceptance_test", "widget.4.tick_pos", ""),
			resource.TestCheckResourceAttr("datadog_screenboard.acceptance_test", "widget.4.tile_def.#", "1"),
			resource.TestCheckResourceAttr("datadog_screenboard.acceptance_test", "widget.4.tile_def.0.autoscale", "true"),
			resource.TestCheckResourceAttr("datadog_screenboard.acceptance_test", "widget.4.tile_def.0.custom_unit", ""),
			resource.TestCheckResourceAttr("datadog_screenboard.acceptance_test", "widget.4.tile_def.0.event.#", "0"),
			resource.TestCheckResourceAttr("datadog_screenboard.acceptance_test", "widget.4.tile_def.0.group.#", "0"),
			resource.TestCheckResourceAttr("datadog_screenboard.acceptance_test", "widget.4.tile_def.0.marker.#", "0"),
			resource.TestCheckResourceAttr("datadog_screenboard.acceptance_test", "widget.4.tile_def.0.no_group_hosts", "false"),
			resource.TestCheckResourceAttr("datadog_screenboard.acceptance_test", "widget.4.tile_def.0.no_metric_hosts", "false"),
			resource.TestCheckResourceAttr("datadog_screenboard.acceptance_test", "widget.4.tile_def.0.node_type", ""),
			resource.TestCheckResourceAttr("datadog_screenboard.acceptance_test", "widget.4.tile_def.0.precision", ""),
			resource.TestCheckResourceAttr("datadog_screenboard.acceptance_test", "widget.4.tile_def.0.request.#", "1"),
			resource.TestCheckResourceAttr("datadog_screenboard.acceptance_test", "widget.4.tile_def.0.request.0.aggregator", ""),
			resource.TestCheckResourceAttr("datadog_screenboard.acceptance_test", "widget.4.tile_def.0.request.0.change_type", "relative"),
			resource.TestCheckResourceAttr("datadog_screenboard.acceptance_test", "widget.4.tile_def.0.request.0.compare_to", "week_before"),
			resource.TestCheckResourceAttr("datadog_screenboard.acceptance_test", "widget.4.tile_def.0.request.0.conditional_format.#", "0"),
			resource.TestCheckResourceAttr("datadog_screenboard.acceptance_test", "widget.4.tile_def.0.request.0.extra_col", ""),
			resource.TestCheckResourceAttr("datadog_screenboard.acceptance_test", "widget.4.tile_def.0.request.0.increase_good", "false"),
			resource.TestCheckResourceAttr("datadog_screenboard.acceptance_test", "widget.4.tile_def.0.request.0.limit", "0"),
			resource.TestCheckResourceAttr("datadog_screenboard.acceptance_test", "widget.4.tile_def.0.request.0.metric", ""),
			resource.TestCheckResourceAttr("datadog_screenboard.acceptance_test", "widget.4.tile_def.0.request.0.order_by", "present"),
			resource.TestCheckResourceAttr("datadog_screenboard.acceptance_test", "widget.4.tile_def.0.request.0.order_dir", "asc"),
			resource.TestCheckResourceAttr("datadog_screenboard.acceptance_test", "widget.4.tile_def.0.request.0.q", "min:system.load.1{*} by {host}"),
			resource.TestCheckResourceAttr("datadog_screenboard.acceptance_test", "widget.4.tile_def.0.request.0.query_type", ""),
			resource.TestCheckResourceAttr("datadog_screenboard.acceptance_test", "widget.4.tile_def.0.request.0.style.%", "0"),
			resource.TestCheckResourceAttr("datadog_screenboard.acceptance_test", "widget.4.tile_def.0.request.0.tag_filters.#", "0"),
			resource.TestCheckResourceAttr("datadog_screenboard.acceptance_test", "widget.4.tile_def.0.request.0.text_filter", ""),
			resource.TestCheckResourceAttr("datadog_screenboard.acceptance_test", "widget.4.tile_def.0.request.0.type", ""),
			resource.TestCheckResourceAttr("datadog_screenboard.acceptance_test", "widget.4.tile_def.0.scope.#", "0"),
			resource.TestCheckResourceAttr("datadog_screenboard.acceptance_test", "widget.4.tile_def.0.style.%", "0"),
			resource.TestCheckResourceAttr("datadog_screenboard.acceptance_test", "widget.4.tile_def.0.text_align", ""),
			resource.TestCheckResourceAttr("datadog_screenboard.acceptance_test", "widget.4.tile_def.0.viz", "change"),
			resource.TestCheckResourceAttr("datadog_screenboard.acceptance_test", "widget.4.time.%", "0"),
			resource.TestCheckResourceAttr("datadog_screenboard.acceptance_test", "widget.4.timeframes.#", "0"),
			resource.TestCheckResourceAttr("datadog_screenboard.acceptance_test", "widget.4.title", "change title terraform"),
			resource.TestCheckResourceAttr("datadog_screenboard.acceptance_test", "widget.4.title_align", "left"),
			resource.TestCheckResourceAttr("datadog_screenboard.acceptance_test", "widget.4.title_size", "16"),
			resource.TestCheckResourceAttr("datadog_screenboard.acceptance_test", "widget.4.type", "change"),
			resource.TestCheckResourceAttr("datadog_screenboard.acceptance_test", "widget.4.unit", ""),
			resource.TestCheckResourceAttr("datadog_screenboard.acceptance_test", "widget.4.url", ""),
			resource.TestCheckResourceAttr("datadog_screenboard.acceptance_test", "widget.4.viz_type", ""),
			resource.TestCheckResourceAttr("datadog_screenboard.acceptance_test", "widget.4.width", "50"),
			resource.TestCheckResourceAttr("datadog_screenboard.acceptance_test", "widget.4.x", "85"),
			resource.TestCheckResourceAttr("datadog_screenboard.acceptance_test", "widget.4.y", "5"),
			resource.TestCheckResourceAttr("datadog_screenboard.acceptance_test", "widget.5.alert_id", "0"),
			resource.TestCheckResourceAttr("datadog_screenboard.acceptance_test", "widget.5.auto_refresh", "false"),
			resource.TestCheckResourceAttr("datadog_screenboard.acceptance_test", "widget.5.bgcolor", ""),
			resource.TestCheckResourceAttr("datadog_screenboard.acceptance_test", "widget.5.check", ""),
			resource.TestCheckResourceAttr("datadog_screenboard.acceptance_test", "widget.5.color", ""),
			resource.TestCheckResourceAttr("datadog_screenboard.acceptance_test", "widget.5.color_preference", ""),
			resource.TestCheckResourceAttr("datadog_screenboard.acceptance_test", "widget.5.columns", ""),
			resource.TestCheckResourceAttr("datadog_screenboard.acceptance_test", "widget.5.display_format", ""),
			resource.TestCheckResourceAttr("datadog_screenboard.acceptance_test", "widget.5.env", ""),
			resource.TestCheckResourceAttr("datadog_screenboard.acceptance_test", "widget.5.event_size", ""),
			resource.TestCheckResourceAttr("datadog_screenboard.acceptance_test", "widget.5.font_size", ""),
			resource.TestCheckResourceAttr("datadog_screenboard.acceptance_test", "widget.5.group", ""),
			resource.TestCheckResourceAttr("datadog_screenboard.acceptance_test", "widget.5.group_by.#", "0"),
			resource.TestCheckResourceAttr("datadog_screenboard.acceptance_test", "widget.5.grouping", ""),
			resource.TestCheckResourceAttr("datadog_screenboard.acceptance_test", "widget.5.height", "15"),
			resource.TestCheckResourceAttr("datadog_screenboard.acceptance_test", "widget.5.hide_zero_counts", "false"),
			resource.TestCheckResourceAttr("datadog_screenboard.acceptance_test", "widget.5.html", ""),
			resource.TestCheckResourceAttr("datadog_screenboard.acceptance_test", "widget.5.layout_version", ""),
			resource.TestCheckResourceAttr("datadog_screenboard.acceptance_test", "widget.5.legend", "false"),
			resource.TestCheckResourceAttr("datadog_screenboard.acceptance_test", "widget.5.legend_size", ""),
			resource.TestCheckResourceAttr("datadog_screenboard.acceptance_test", "widget.5.logset", ""),
			resource.TestCheckResourceAttr("datadog_screenboard.acceptance_test", "widget.5.manage_status_show_title", "false"),
			resource.TestCheckResourceAttr("datadog_screenboard.acceptance_test", "widget.5.manage_status_title_align", ""),
			resource.TestCheckResourceAttr("datadog_screenboard.acceptance_test", "widget.5.manage_status_title_size", ""),
			resource.TestCheckResourceAttr("datadog_screenboard.acceptance_test", "widget.5.manage_status_title_text", ""),
			resource.TestCheckResourceAttr("datadog_screenboard.acceptance_test", "widget.5.margin", ""),
			resource.TestCheckResourceAttr("datadog_screenboard.acceptance_test", "widget.5.monitor.%", "0"),
			resource.TestCheckResourceAttr("datadog_screenboard.acceptance_test", "widget.5.must_show_breakdown", "false"),
			resource.TestCheckResourceAttr("datadog_screenboard.acceptance_test", "widget.5.must_show_distribution", "false"),
			resource.TestCheckResourceAttr("datadog_screenboard.acceptance_test", "widget.5.must_show_errors", "false"),
			resource.TestCheckResourceAttr("datadog_screenboard.acceptance_test", "widget.5.must_show_hits", "false"),
			resource.TestCheckResourceAttr("datadog_screenboard.acceptance_test", "widget.5.must_show_latency", "false"),
			resource.TestCheckResourceAttr("datadog_screenboard.acceptance_test", "widget.5.must_show_resource_list", "false"),
			resource.TestCheckResourceAttr("datadog_screenboard.acceptance_test", "widget.5.params.%", "0"),
			resource.TestCheckResourceAttr("datadog_screenboard.acceptance_test", "widget.5.precision", ""),
			resource.TestCheckResourceAttr("datadog_screenboard.acceptance_test", "widget.5.query", "status:error"),
			resource.TestCheckResourceAttr("datadog_screenboard.acceptance_test", "widget.5.rule.#", "0"),
			resource.TestCheckResourceAttr("datadog_screenboard.acceptance_test", "widget.5.service_name", ""),
			resource.TestCheckResourceAttr("datadog_screenboard.acceptance_test", "widget.5.service_service", ""),
			resource.TestCheckResourceAttr("datadog_screenboard.acceptance_test", "widget.5.show_last_triggered", "false"),
			resource.TestCheckResourceAttr("datadog_screenboard.acceptance_test", "widget.5.size_version", ""),
			resource.TestCheckResourceAttr("datadog_screenboard.acceptance_test", "widget.5.sizing", ""),
			resource.TestCheckResourceAttr("datadog_screenboard.acceptance_test", "widget.5.summary_type", ""),
			resource.TestCheckResourceAttr("datadog_screenboard.acceptance_test", "widget.5.tags.#", "0"),
			resource.TestCheckResourceAttr("datadog_screenboard.acceptance_test", "widget.5.text", ""),
			resource.TestCheckResourceAttr("datadog_screenboard.acceptance_test", "widget.5.text_align", ""),
			resource.TestCheckResourceAttr("datadog_screenboard.acceptance_test", "widget.5.text_size", "auto"),
			resource.TestCheckResourceAttr("datadog_screenboard.acceptance_test", "widget.5.tick", "false"),
			resource.TestCheckResourceAttr("datadog_screenboard.acceptance_test", "widget.5.tick_edge", ""),
			resource.TestCheckResourceAttr("datadog_screenboard.acceptance_test", "widget.5.tick_pos", ""),
			resource.TestCheckResourceAttr("datadog_screenboard.acceptance_test", "widget.5.tile_def.#", "0"),
			resource.TestCheckResourceAttr("datadog_screenboard.acceptance_test", "widget.5.time.%", "1"),
			resource.TestCheckResourceAttr("datadog_screenboard.acceptance_test", "widget.5.time.live_span", "1d"),
			resource.TestCheckResourceAttr("datadog_screenboard.acceptance_test", "widget.5.timeframes.#", "0"),
			resource.TestCheckResourceAttr("datadog_screenboard.acceptance_test", "widget.5.title", "event_timeline title terraform"),
			resource.TestCheckResourceAttr("datadog_screenboard.acceptance_test", "widget.5.title_align", "left"),
			resource.TestCheckResourceAttr("datadog_screenboard.acceptance_test", "widget.5.title_size", "16"),
			resource.TestCheckResourceAttr("datadog_screenboard.acceptance_test", "widget.5.type", "event_timeline"),
			resource.TestCheckResourceAttr("datadog_screenboard.acceptance_test", "widget.5.unit", ""),
			resource.TestCheckResourceAttr("datadog_screenboard.acceptance_test", "widget.5.url", ""),
			resource.TestCheckResourceAttr("datadog_screenboard.acceptance_test", "widget.5.viz_type", ""),
			resource.TestCheckResourceAttr("datadog_screenboard.acceptance_test", "widget.5.width", "50"),
			resource.TestCheckResourceAttr("datadog_screenboard.acceptance_test", "widget.5.x", "105"),
			resource.TestCheckResourceAttr("datadog_screenboard.acceptance_test", "widget.5.y", "5"),
			resource.TestCheckResourceAttr("datadog_screenboard.acceptance_test", "widget.6.alert_id", "0"),
			resource.TestCheckResourceAttr("datadog_screenboard.acceptance_test", "widget.6.auto_refresh", "false"),
			resource.TestCheckResourceAttr("datadog_screenboard.acceptance_test", "widget.6.bgcolor", ""),
			resource.TestCheckResourceAttr("datadog_screenboard.acceptance_test", "widget.6.check", ""),
			resource.TestCheckResourceAttr("datadog_screenboard.acceptance_test", "widget.6.color", ""),
			resource.TestCheckResourceAttr("datadog_screenboard.acceptance_test", "widget.6.color_preference", ""),
			resource.TestCheckResourceAttr("datadog_screenboard.acceptance_test", "widget.6.columns", ""),
			resource.TestCheckResourceAttr("datadog_screenboard.acceptance_test", "widget.6.display_format", ""),
			resource.TestCheckResourceAttr("datadog_screenboard.acceptance_test", "widget.6.env", ""),
			resource.TestCheckResourceAttr("datadog_screenboard.acceptance_test", "widget.6.event_size", "l"),
			resource.TestCheckResourceAttr("datadog_screenboard.acceptance_test", "widget.6.font_size", ""),
			resource.TestCheckResourceAttr("datadog_screenboard.acceptance_test", "widget.6.group", ""),
			resource.TestCheckResourceAttr("datadog_screenboard.acceptance_test", "widget.6.group_by.#", "0"),
			resource.TestCheckResourceAttr("datadog_screenboard.acceptance_test", "widget.6.grouping", ""),
			resource.TestCheckResourceAttr("datadog_screenboard.acceptance_test", "widget.6.height", "15"),
			resource.TestCheckResourceAttr("datadog_screenboard.acceptance_test", "widget.6.hide_zero_counts", "false"),
			resource.TestCheckResourceAttr("datadog_screenboard.acceptance_test", "widget.6.html", ""),
			resource.TestCheckResourceAttr("datadog_screenboard.acceptance_test", "widget.6.layout_version", ""),
			resource.TestCheckResourceAttr("datadog_screenboard.acceptance_test", "widget.6.legend", "false"),
			resource.TestCheckResourceAttr("datadog_screenboard.acceptance_test", "widget.6.legend_size", ""),
			resource.TestCheckResourceAttr("datadog_screenboard.acceptance_test", "widget.6.logset", ""),
			resource.TestCheckResourceAttr("datadog_screenboard.acceptance_test", "widget.6.manage_status_show_title", "false"),
			resource.TestCheckResourceAttr("datadog_screenboard.acceptance_test", "widget.6.manage_status_title_align", ""),
			resource.TestCheckResourceAttr("datadog_screenboard.acceptance_test", "widget.6.manage_status_title_size", ""),
			resource.TestCheckResourceAttr("datadog_screenboard.acceptance_test", "widget.6.manage_status_title_text", ""),
			resource.TestCheckResourceAttr("datadog_screenboard.acceptance_test", "widget.6.margin", ""),
			resource.TestCheckResourceAttr("datadog_screenboard.acceptance_test", "widget.6.monitor.%", "0"),
			resource.TestCheckResourceAttr("datadog_screenboard.acceptance_test", "widget.6.must_show_breakdown", "false"),
			resource.TestCheckResourceAttr("datadog_screenboard.acceptance_test", "widget.6.must_show_distribution", "false"),
			resource.TestCheckResourceAttr("datadog_screenboard.acceptance_test", "widget.6.must_show_errors", "false"),
			resource.TestCheckResourceAttr("datadog_screenboard.acceptance_test", "widget.6.must_show_hits", "false"),
			resource.TestCheckResourceAttr("datadog_screenboard.acceptance_test", "widget.6.must_show_latency", "false"),
			resource.TestCheckResourceAttr("datadog_screenboard.acceptance_test", "widget.6.must_show_resource_list", "false"),
			resource.TestCheckResourceAttr("datadog_screenboard.acceptance_test", "widget.6.params.%", "0"),
			resource.TestCheckResourceAttr("datadog_screenboard.acceptance_test", "widget.6.precision", ""),
			resource.TestCheckResourceAttr("datadog_screenboard.acceptance_test", "widget.6.query", "*"),
			resource.TestCheckResourceAttr("datadog_screenboard.acceptance_test", "widget.6.rule.#", "0"),
			resource.TestCheckResourceAttr("datadog_screenboard.acceptance_test", "widget.6.service_name", ""),
			resource.TestCheckResourceAttr("datadog_screenboard.acceptance_test", "widget.6.service_service", ""),
			resource.TestCheckResourceAttr("datadog_screenboard.acceptance_test", "widget.6.show_last_triggered", "false"),
			resource.TestCheckResourceAttr("datadog_screenboard.acceptance_test", "widget.6.size_version", ""),
			resource.TestCheckResourceAttr("datadog_screenboard.acceptance_test", "widget.6.sizing", ""),
			resource.TestCheckResourceAttr("datadog_screenboard.acceptance_test", "widget.6.summary_type", ""),
			resource.TestCheckResourceAttr("datadog_screenboard.acceptance_test", "widget.6.tags.#", "0"),
			resource.TestCheckResourceAttr("datadog_screenboard.acceptance_test", "widget.6.text", ""),
			resource.TestCheckResourceAttr("datadog_screenboard.acceptance_test", "widget.6.text_align", ""),
			resource.TestCheckResourceAttr("datadog_screenboard.acceptance_test", "widget.6.text_size", "auto"),
			resource.TestCheckResourceAttr("datadog_screenboard.acceptance_test", "widget.6.tick", "false"),
			resource.TestCheckResourceAttr("datadog_screenboard.acceptance_test", "widget.6.tick_edge", ""),
			resource.TestCheckResourceAttr("datadog_screenboard.acceptance_test", "widget.6.tick_pos", ""),
			resource.TestCheckResourceAttr("datadog_screenboard.acceptance_test", "widget.6.tile_def.#", "0"),
			resource.TestCheckResourceAttr("datadog_screenboard.acceptance_test", "widget.6.time.%", "1"),
			resource.TestCheckResourceAttr("datadog_screenboard.acceptance_test", "widget.6.time.live_span", "4h"),
			resource.TestCheckResourceAttr("datadog_screenboard.acceptance_test", "widget.6.timeframes.#", "0"),
			resource.TestCheckResourceAttr("datadog_screenboard.acceptance_test", "widget.6.title", "event_stream title terraform"),
			resource.TestCheckResourceAttr("datadog_screenboard.acceptance_test", "widget.6.title_align", "left"),
			resource.TestCheckResourceAttr("datadog_screenboard.acceptance_test", "widget.6.title_size", "16"),
			resource.TestCheckResourceAttr("datadog_screenboard.acceptance_test", "widget.6.type", "event_stream"),
			resource.TestCheckResourceAttr("datadog_screenboard.acceptance_test", "widget.6.unit", ""),
			resource.TestCheckResourceAttr("datadog_screenboard.acceptance_test", "widget.6.url", ""),
			resource.TestCheckResourceAttr("datadog_screenboard.acceptance_test", "widget.6.viz_type", ""),
			resource.TestCheckResourceAttr("datadog_screenboard.acceptance_test", "widget.6.width", "50"),
			resource.TestCheckResourceAttr("datadog_screenboard.acceptance_test", "widget.6.x", "115"),
			resource.TestCheckResourceAttr("datadog_screenboard.acceptance_test", "widget.6.y", "5"),
			resource.TestCheckResourceAttr("datadog_screenboard.acceptance_test", "widget.7.alert_id", "0"),
			resource.TestCheckResourceAttr("datadog_screenboard.acceptance_test", "widget.7.auto_refresh", "false"),
			resource.TestCheckResourceAttr("datadog_screenboard.acceptance_test", "widget.7.bgcolor", ""),
			resource.TestCheckResourceAttr("datadog_screenboard.acceptance_test", "widget.7.check", ""),
			resource.TestCheckResourceAttr("datadog_screenboard.acceptance_test", "widget.7.color", ""),
			resource.TestCheckResourceAttr("datadog_screenboard.acceptance_test", "widget.7.color_preference", ""),
			resource.TestCheckResourceAttr("datadog_screenboard.acceptance_test", "widget.7.columns", ""),
			resource.TestCheckResourceAttr("datadog_screenboard.acceptance_test", "widget.7.display_format", ""),
			resource.TestCheckResourceAttr("datadog_screenboard.acceptance_test", "widget.7.env", ""),
			resource.TestCheckResourceAttr("datadog_screenboard.acceptance_test", "widget.7.event_size", ""),
			resource.TestCheckResourceAttr("datadog_screenboard.acceptance_test", "widget.7.font_size", ""),
			resource.TestCheckResourceAttr("datadog_screenboard.acceptance_test", "widget.7.group", ""),
			resource.TestCheckResourceAttr("datadog_screenboard.acceptance_test", "widget.7.group_by.#", "0"),
			resource.TestCheckResourceAttr("datadog_screenboard.acceptance_test", "widget.7.grouping", ""),
			resource.TestCheckResourceAttr("datadog_screenboard.acceptance_test", "widget.7.height", "15"),
			resource.TestCheckResourceAttr("datadog_screenboard.acceptance_test", "widget.7.hide_zero_counts", "false"),
			resource.TestCheckResourceAttr("datadog_screenboard.acceptance_test", "widget.7.html", ""),
			resource.TestCheckResourceAttr("datadog_screenboard.acceptance_test", "widget.7.layout_version", ""),
			resource.TestCheckResourceAttr("datadog_screenboard.acceptance_test", "widget.7.legend", "false"),
			resource.TestCheckResourceAttr("datadog_screenboard.acceptance_test", "widget.7.legend_size", ""),
			resource.TestCheckResourceAttr("datadog_screenboard.acceptance_test", "widget.7.logset", ""),
			resource.TestCheckResourceAttr("datadog_screenboard.acceptance_test", "widget.7.manage_status_show_title", "false"),
			resource.TestCheckResourceAttr("datadog_screenboard.acceptance_test", "widget.7.manage_status_title_align", ""),
			resource.TestCheckResourceAttr("datadog_screenboard.acceptance_test", "widget.7.manage_status_title_size", ""),
			resource.TestCheckResourceAttr("datadog_screenboard.acceptance_test", "widget.7.manage_status_title_text", ""),
			resource.TestCheckResourceAttr("datadog_screenboard.acceptance_test", "widget.7.margin", "large"),
			resource.TestCheckResourceAttr("datadog_screenboard.acceptance_test", "widget.7.monitor.%", "0"),
			resource.TestCheckResourceAttr("datadog_screenboard.acceptance_test", "widget.7.must_show_breakdown", "false"),
			resource.TestCheckResourceAttr("datadog_screenboard.acceptance_test", "widget.7.must_show_distribution", "false"),
			resource.TestCheckResourceAttr("datadog_screenboard.acceptance_test", "widget.7.must_show_errors", "false"),
			resource.TestCheckResourceAttr("datadog_screenboard.acceptance_test", "widget.7.must_show_hits", "false"),
			resource.TestCheckResourceAttr("datadog_screenboard.acceptance_test", "widget.7.must_show_latency", "false"),
			resource.TestCheckResourceAttr("datadog_screenboard.acceptance_test", "widget.7.must_show_resource_list", "false"),
			resource.TestCheckResourceAttr("datadog_screenboard.acceptance_test", "widget.7.params.%", "0"),
			resource.TestCheckResourceAttr("datadog_screenboard.acceptance_test", "widget.7.precision", ""),
			resource.TestCheckResourceAttr("datadog_screenboard.acceptance_test", "widget.7.query", ""),
			resource.TestCheckResourceAttr("datadog_screenboard.acceptance_test", "widget.7.rule.#", "0"),
			resource.TestCheckResourceAttr("datadog_screenboard.acceptance_test", "widget.7.service_name", ""),
			resource.TestCheckResourceAttr("datadog_screenboard.acceptance_test", "widget.7.service_service", ""),
			resource.TestCheckResourceAttr("datadog_screenboard.acceptance_test", "widget.7.show_last_triggered", "false"),
			resource.TestCheckResourceAttr("datadog_screenboard.acceptance_test", "widget.7.size_version", ""),
			resource.TestCheckResourceAttr("datadog_screenboard.acceptance_test", "widget.7.sizing", "fit"),
			resource.TestCheckResourceAttr("datadog_screenboard.acceptance_test", "widget.7.summary_type", ""),
			resource.TestCheckResourceAttr("datadog_screenboard.acceptance_test", "widget.7.tags.#", "0"),
			resource.TestCheckResourceAttr("datadog_screenboard.acceptance_test", "widget.7.text", ""),
			resource.TestCheckResourceAttr("datadog_screenboard.acceptance_test", "widget.7.text_align", ""),
			resource.TestCheckResourceAttr("datadog_screenboard.acceptance_test", "widget.7.text_size", "auto"),
			resource.TestCheckResourceAttr("datadog_screenboard.acceptance_test", "widget.7.tick", "false"),
			resource.TestCheckResourceAttr("datadog_screenboard.acceptance_test", "widget.7.tick_edge", ""),
			resource.TestCheckResourceAttr("datadog_screenboard.acceptance_test", "widget.7.tick_pos", ""),
			resource.TestCheckResourceAttr("datadog_screenboard.acceptance_test", "widget.7.tile_def.#", "0"),
			resource.TestCheckResourceAttr("datadog_screenboard.acceptance_test", "widget.7.time.%", "0"),
			resource.TestCheckResourceAttr("datadog_screenboard.acceptance_test", "widget.7.timeframes.#", "0"),
			resource.TestCheckResourceAttr("datadog_screenboard.acceptance_test", "widget.7.title", "image title terraform"),
			resource.TestCheckResourceAttr("datadog_screenboard.acceptance_test", "widget.7.title_align", "left"),
			resource.TestCheckResourceAttr("datadog_screenboard.acceptance_test", "widget.7.title_size", "16"),
			resource.TestCheckResourceAttr("datadog_screenboard.acceptance_test", "widget.7.type", "image"),
			resource.TestCheckResourceAttr("datadog_screenboard.acceptance_test", "widget.7.unit", ""),
			resource.TestCheckResourceAttr("datadog_screenboard.acceptance_test", "widget.7.url", "https://datadog-prod.imgix.net/img/dd_logo_70x75.png"),
			resource.TestCheckResourceAttr("datadog_screenboard.acceptance_test", "widget.7.viz_type", ""),
			resource.TestCheckResourceAttr("datadog_screenboard.acceptance_test", "widget.7.width", "50"),
			resource.TestCheckResourceAttr("datadog_screenboard.acceptance_test", "widget.7.x", "145"),
			resource.TestCheckResourceAttr("datadog_screenboard.acceptance_test", "widget.7.y", "5"),
			resource.TestCheckResourceAttr("datadog_screenboard.acceptance_test", "widget.8.alert_id", "0"),
			resource.TestCheckResourceAttr("datadog_screenboard.acceptance_test", "widget.8.auto_refresh", "false"),
			resource.TestCheckResourceAttr("datadog_screenboard.acceptance_test", "widget.8.bgcolor", "pink"),
			resource.TestCheckResourceAttr("datadog_screenboard.acceptance_test", "widget.8.check", ""),
			resource.TestCheckResourceAttr("datadog_screenboard.acceptance_test", "widget.8.color", ""),
			resource.TestCheckResourceAttr("datadog_screenboard.acceptance_test", "widget.8.color_preference", ""),
			resource.TestCheckResourceAttr("datadog_screenboard.acceptance_test", "widget.8.columns", ""),
			resource.TestCheckResourceAttr("datadog_screenboard.acceptance_test", "widget.8.display_format", ""),
			resource.TestCheckResourceAttr("datadog_screenboard.acceptance_test", "widget.8.env", ""),
			resource.TestCheckResourceAttr("datadog_screenboard.acceptance_test", "widget.8.event_size", ""),
			resource.TestCheckResourceAttr("datadog_screenboard.acceptance_test", "widget.8.font_size", "36"),
			resource.TestCheckResourceAttr("datadog_screenboard.acceptance_test", "widget.8.group", ""),
			resource.TestCheckResourceAttr("datadog_screenboard.acceptance_test", "widget.8.group_by.#", "0"),
			resource.TestCheckResourceAttr("datadog_screenboard.acceptance_test", "widget.8.grouping", ""),
			resource.TestCheckResourceAttr("datadog_screenboard.acceptance_test", "widget.8.height", "15"),
			resource.TestCheckResourceAttr("datadog_screenboard.acceptance_test", "widget.8.hide_zero_counts", "false"),
			resource.TestCheckResourceAttr("datadog_screenboard.acceptance_test", "widget.8.html", "<b>test note</b>"),
			resource.TestCheckResourceAttr("datadog_screenboard.acceptance_test", "widget.8.layout_version", ""),
			resource.TestCheckResourceAttr("datadog_screenboard.acceptance_test", "widget.8.legend", "false"),
			resource.TestCheckResourceAttr("datadog_screenboard.acceptance_test", "widget.8.legend_size", ""),
			resource.TestCheckResourceAttr("datadog_screenboard.acceptance_test", "widget.8.logset", ""),
			resource.TestCheckResourceAttr("datadog_screenboard.acceptance_test", "widget.8.manage_status_show_title", "false"),
			resource.TestCheckResourceAttr("datadog_screenboard.acceptance_test", "widget.8.manage_status_title_align", ""),
			resource.TestCheckResourceAttr("datadog_screenboard.acceptance_test", "widget.8.manage_status_title_size", ""),
			resource.TestCheckResourceAttr("datadog_screenboard.acceptance_test", "widget.8.manage_status_title_text", ""),
			resource.TestCheckResourceAttr("datadog_screenboard.acceptance_test", "widget.8.margin", ""),
			resource.TestCheckResourceAttr("datadog_screenboard.acceptance_test", "widget.8.monitor.%", "0"),
			resource.TestCheckResourceAttr("datadog_screenboard.acceptance_test", "widget.8.must_show_breakdown", "false"),
			resource.TestCheckResourceAttr("datadog_screenboard.acceptance_test", "widget.8.must_show_distribution", "false"),
			resource.TestCheckResourceAttr("datadog_screenboard.acceptance_test", "widget.8.must_show_errors", "false"),
			resource.TestCheckResourceAttr("datadog_screenboard.acceptance_test", "widget.8.must_show_hits", "false"),
			resource.TestCheckResourceAttr("datadog_screenboard.acceptance_test", "widget.8.must_show_latency", "false"),
			resource.TestCheckResourceAttr("datadog_screenboard.acceptance_test", "widget.8.must_show_resource_list", "false"),
			resource.TestCheckResourceAttr("datadog_screenboard.acceptance_test", "widget.8.params.%", "0"),
			resource.TestCheckResourceAttr("datadog_screenboard.acceptance_test", "widget.8.precision", ""),
			resource.TestCheckResourceAttr("datadog_screenboard.acceptance_test", "widget.8.query", ""),
			resource.TestCheckResourceAttr("datadog_screenboard.acceptance_test", "widget.8.rule.#", "0"),
			resource.TestCheckResourceAttr("datadog_screenboard.acceptance_test", "widget.8.service_name", ""),
			resource.TestCheckResourceAttr("datadog_screenboard.acceptance_test", "widget.8.service_service", ""),
			resource.TestCheckResourceAttr("datadog_screenboard.acceptance_test", "widget.8.show_last_triggered", "false"),
			resource.TestCheckResourceAttr("datadog_screenboard.acceptance_test", "widget.8.size_version", ""),
			resource.TestCheckResourceAttr("datadog_screenboard.acceptance_test", "widget.8.sizing", ""),
			resource.TestCheckResourceAttr("datadog_screenboard.acceptance_test", "widget.8.summary_type", ""),
			resource.TestCheckResourceAttr("datadog_screenboard.acceptance_test", "widget.8.tags.#", "0"),
			resource.TestCheckResourceAttr("datadog_screenboard.acceptance_test", "widget.8.text", ""),
			resource.TestCheckResourceAttr("datadog_screenboard.acceptance_test", "widget.8.text_align", "right"),
			resource.TestCheckResourceAttr("datadog_screenboard.acceptance_test", "widget.8.text_size", "auto"),
			resource.TestCheckResourceAttr("datadog_screenboard.acceptance_test", "widget.8.tick", "true"),
			resource.TestCheckResourceAttr("datadog_screenboard.acceptance_test", "widget.8.tick_edge", "bottom"),
			resource.TestCheckResourceAttr("datadog_screenboard.acceptance_test", "widget.8.tick_pos", "50%"),
			resource.TestCheckResourceAttr("datadog_screenboard.acceptance_test", "widget.8.tile_def.#", "0"),
			resource.TestCheckResourceAttr("datadog_screenboard.acceptance_test", "widget.8.time.%", "0"),
			resource.TestCheckResourceAttr("datadog_screenboard.acceptance_test", "widget.8.timeframes.#", "0"),
			resource.TestCheckResourceAttr("datadog_screenboard.acceptance_test", "widget.8.title", ""),
			resource.TestCheckResourceAttr("datadog_screenboard.acceptance_test", "widget.8.title_align", "left"),
			resource.TestCheckResourceAttr("datadog_screenboard.acceptance_test", "widget.8.title_size", "16"),
			resource.TestCheckResourceAttr("datadog_screenboard.acceptance_test", "widget.8.type", "note"),
			resource.TestCheckResourceAttr("datadog_screenboard.acceptance_test", "widget.8.unit", ""),
			resource.TestCheckResourceAttr("datadog_screenboard.acceptance_test", "widget.8.url", ""),
			resource.TestCheckResourceAttr("datadog_screenboard.acceptance_test", "widget.8.viz_type", ""),
			resource.TestCheckResourceAttr("datadog_screenboard.acceptance_test", "widget.8.width", "50"),
			resource.TestCheckResourceAttr("datadog_screenboard.acceptance_test", "widget.8.x", "165"),
			resource.TestCheckResourceAttr("datadog_screenboard.acceptance_test", "widget.8.y", "5"),
			resource.TestCheckResourceAttr("datadog_screenboard.acceptance_test", "widget.9.alert_id", "123456"),
			resource.TestCheckResourceAttr("datadog_screenboard.acceptance_test", "widget.9.auto_refresh", "false"),
			resource.TestCheckResourceAttr("datadog_screenboard.acceptance_test", "widget.9.bgcolor", ""),
			resource.TestCheckResourceAttr("datadog_screenboard.acceptance_test", "widget.9.check", ""),
			resource.TestCheckResourceAttr("datadog_screenboard.acceptance_test", "widget.9.color", ""),
			resource.TestCheckResourceAttr("datadog_screenboard.acceptance_test", "widget.9.color_preference", ""),
			resource.TestCheckResourceAttr("datadog_screenboard.acceptance_test", "widget.9.columns", ""),
			resource.TestCheckResourceAttr("datadog_screenboard.acceptance_test", "widget.9.display_format", ""),
			resource.TestCheckResourceAttr("datadog_screenboard.acceptance_test", "widget.9.env", ""),
			resource.TestCheckResourceAttr("datadog_screenboard.acceptance_test", "widget.9.event_size", ""),
			resource.TestCheckResourceAttr("datadog_screenboard.acceptance_test", "widget.9.font_size", ""),
			resource.TestCheckResourceAttr("datadog_screenboard.acceptance_test", "widget.9.group", ""),
			resource.TestCheckResourceAttr("datadog_screenboard.acceptance_test", "widget.9.group_by.#", "0"),
			resource.TestCheckResourceAttr("datadog_screenboard.acceptance_test", "widget.9.grouping", ""),
			resource.TestCheckResourceAttr("datadog_screenboard.acceptance_test", "widget.9.height", "15"),
			resource.TestCheckResourceAttr("datadog_screenboard.acceptance_test", "widget.9.hide_zero_counts", "false"),
			resource.TestCheckResourceAttr("datadog_screenboard.acceptance_test", "widget.9.html", ""),
			resource.TestCheckResourceAttr("datadog_screenboard.acceptance_test", "widget.9.layout_version", ""),
			resource.TestCheckResourceAttr("datadog_screenboard.acceptance_test", "widget.9.legend", "false"),
			resource.TestCheckResourceAttr("datadog_screenboard.acceptance_test", "widget.9.legend_size", ""),
			resource.TestCheckResourceAttr("datadog_screenboard.acceptance_test", "widget.9.logset", ""),
			resource.TestCheckResourceAttr("datadog_screenboard.acceptance_test", "widget.9.manage_status_show_title", "false"),
			resource.TestCheckResourceAttr("datadog_screenboard.acceptance_test", "widget.9.manage_status_title_align", ""),
			resource.TestCheckResourceAttr("datadog_screenboard.acceptance_test", "widget.9.manage_status_title_size", ""),
			resource.TestCheckResourceAttr("datadog_screenboard.acceptance_test", "widget.9.manage_status_title_text", ""),
			resource.TestCheckResourceAttr("datadog_screenboard.acceptance_test", "widget.9.margin", ""),
			resource.TestCheckResourceAttr("datadog_screenboard.acceptance_test", "widget.9.monitor.%", "0"),
			resource.TestCheckResourceAttr("datadog_screenboard.acceptance_test", "widget.9.must_show_breakdown", "false"),
			resource.TestCheckResourceAttr("datadog_screenboard.acceptance_test", "widget.9.must_show_distribution", "false"),
			resource.TestCheckResourceAttr("datadog_screenboard.acceptance_test", "widget.9.must_show_errors", "false"),
			resource.TestCheckResourceAttr("datadog_screenboard.acceptance_test", "widget.9.must_show_hits", "false"),
			resource.TestCheckResourceAttr("datadog_screenboard.acceptance_test", "widget.9.must_show_latency", "false"),
			resource.TestCheckResourceAttr("datadog_screenboard.acceptance_test", "widget.9.must_show_resource_list", "false"),
			resource.TestCheckResourceAttr("datadog_screenboard.acceptance_test", "widget.9.params.%", "0"),
			resource.TestCheckResourceAttr("datadog_screenboard.acceptance_test", "widget.9.precision", ""),
			resource.TestCheckResourceAttr("datadog_screenboard.acceptance_test", "widget.9.query", ""),
			resource.TestCheckResourceAttr("datadog_screenboard.acceptance_test", "widget.9.rule.#", "0"),
			resource.TestCheckResourceAttr("datadog_screenboard.acceptance_test", "widget.9.service_name", ""),
			resource.TestCheckResourceAttr("datadog_screenboard.acceptance_test", "widget.9.service_service", ""),
			resource.TestCheckResourceAttr("datadog_screenboard.acceptance_test", "widget.9.show_last_triggered", "false"),
			resource.TestCheckResourceAttr("datadog_screenboard.acceptance_test", "widget.9.size_version", ""),
			resource.TestCheckResourceAttr("datadog_screenboard.acceptance_test", "widget.9.sizing", ""),
			resource.TestCheckResourceAttr("datadog_screenboard.acceptance_test", "widget.9.summary_type", ""),
			resource.TestCheckResourceAttr("datadog_screenboard.acceptance_test", "widget.9.tags.#", "0"),
			resource.TestCheckResourceAttr("datadog_screenboard.acceptance_test", "widget.9.text", ""),
			resource.TestCheckResourceAttr("datadog_screenboard.acceptance_test", "widget.9.text_align", ""),
			resource.TestCheckResourceAttr("datadog_screenboard.acceptance_test", "widget.9.text_size", "auto"),
			resource.TestCheckResourceAttr("datadog_screenboard.acceptance_test", "widget.9.tick", "false"),
			resource.TestCheckResourceAttr("datadog_screenboard.acceptance_test", "widget.9.tick_edge", ""),
			resource.TestCheckResourceAttr("datadog_screenboard.acceptance_test", "widget.9.tick_pos", ""),
			resource.TestCheckResourceAttr("datadog_screenboard.acceptance_test", "widget.9.tile_def.#", "0"),
			resource.TestCheckResourceAttr("datadog_screenboard.acceptance_test", "widget.9.time.%", "1"),
			resource.TestCheckResourceAttr("datadog_screenboard.acceptance_test", "widget.9.time.live_span", "15m"),
			resource.TestCheckResourceAttr("datadog_screenboard.acceptance_test", "widget.9.timeframes.#", "0"),
			resource.TestCheckResourceAttr("datadog_screenboard.acceptance_test", "widget.9.title", "alert graph title terraform"),
			resource.TestCheckResourceAttr("datadog_screenboard.acceptance_test", "widget.9.title_align", "left"),
			resource.TestCheckResourceAttr("datadog_screenboard.acceptance_test", "widget.9.title_size", "16"),
			resource.TestCheckResourceAttr("datadog_screenboard.acceptance_test", "widget.9.type", "alert_graph"),
			resource.TestCheckResourceAttr("datadog_screenboard.acceptance_test", "widget.9.unit", ""),
			resource.TestCheckResourceAttr("datadog_screenboard.acceptance_test", "widget.9.url", ""),
			resource.TestCheckResourceAttr("datadog_screenboard.acceptance_test", "widget.9.viz_type", "toplist"),
			resource.TestCheckResourceAttr("datadog_screenboard.acceptance_test", "widget.9.width", "50"),
			resource.TestCheckResourceAttr("datadog_screenboard.acceptance_test", "widget.9.x", "185"),
			resource.TestCheckResourceAttr("datadog_screenboard.acceptance_test", "widget.9.y", "5"),
		),
	}

	resource.Test(t, resource.TestCase{
		PreCheck:     func() { testAccPreCheck(t) },
		Providers:    accProviders,
		CheckDestroy: checkScreenboardDestroy(accProvider),
		Steps:        []resource.TestStep{step1},
	})
}

<<<<<<< HEAD
func checkScreenboardExists(s *terraform.State) error {
	providerConf := testAccProvider.Meta().(*ProviderConfiguration)
	client := providerConf.CommunityClient
	for _, r := range s.RootModule().Resources {
		i, _ := strconv.Atoi(r.Primary.ID)
		if _, err := client.GetScreenboard(i); err != nil {
			return fmt.Errorf("Received an error retrieving screenboard %s", err)
=======
func checkScreenboardExists(accProvider *schema.Provider) func(*terraform.State) error {
	return func(s *terraform.State) error {
		client := accProvider.Meta().(*datadog.Client)
		for _, r := range s.RootModule().Resources {
			i, _ := strconv.Atoi(r.Primary.ID)
			if _, err := client.GetScreenboard(i); err != nil {
				return fmt.Errorf("Received an error retrieving screenboard %s", err)
			}
>>>>>>> cc877f1e
		}
		return nil
	}
}

<<<<<<< HEAD
func checkScreenboardDestroy(s *terraform.State) error {
	providerConf := testAccProvider.Meta().(*ProviderConfiguration)
	client := providerConf.CommunityClient
	for _, r := range s.RootModule().Resources {
		i, _ := strconv.Atoi(r.Primary.ID)
		if _, err := client.GetScreenboard(i); err != nil {
			if strings.Contains(err.Error(), "404 Not Found") {
				continue
=======
func checkScreenboardDestroy(accProvider *schema.Provider) func(*terraform.State) error {
	return func(s *terraform.State) error {
		client := accProvider.Meta().(*datadog.Client)
		for _, r := range s.RootModule().Resources {
			i, _ := strconv.Atoi(r.Primary.ID)
			if _, err := client.GetScreenboard(i); err != nil {
				if strings.Contains(err.Error(), "404 Not Found") {
					continue
				}
				return fmt.Errorf("Received an error retrieving screenboard %s", err)
>>>>>>> cc877f1e
			}
			return fmt.Errorf("Screenboard still exists")
		}
		return nil
	}
}<|MERGE_RESOLUTION|>--- conflicted
+++ resolved
@@ -1875,42 +1875,26 @@
 	})
 }
 
-<<<<<<< HEAD
-func checkScreenboardExists(s *terraform.State) error {
-	providerConf := testAccProvider.Meta().(*ProviderConfiguration)
-	client := providerConf.CommunityClient
-	for _, r := range s.RootModule().Resources {
-		i, _ := strconv.Atoi(r.Primary.ID)
-		if _, err := client.GetScreenboard(i); err != nil {
-			return fmt.Errorf("Received an error retrieving screenboard %s", err)
-=======
 func checkScreenboardExists(accProvider *schema.Provider) func(*terraform.State) error {
 	return func(s *terraform.State) error {
-		client := accProvider.Meta().(*datadog.Client)
+		providerConf := accProvider.Meta().(*ProviderConfiguration)
+		client := providerConf.CommunityClient
+
 		for _, r := range s.RootModule().Resources {
 			i, _ := strconv.Atoi(r.Primary.ID)
 			if _, err := client.GetScreenboard(i); err != nil {
 				return fmt.Errorf("Received an error retrieving screenboard %s", err)
 			}
->>>>>>> cc877f1e
 		}
 		return nil
 	}
 }
 
-<<<<<<< HEAD
-func checkScreenboardDestroy(s *terraform.State) error {
-	providerConf := testAccProvider.Meta().(*ProviderConfiguration)
-	client := providerConf.CommunityClient
-	for _, r := range s.RootModule().Resources {
-		i, _ := strconv.Atoi(r.Primary.ID)
-		if _, err := client.GetScreenboard(i); err != nil {
-			if strings.Contains(err.Error(), "404 Not Found") {
-				continue
-=======
 func checkScreenboardDestroy(accProvider *schema.Provider) func(*terraform.State) error {
 	return func(s *terraform.State) error {
-		client := accProvider.Meta().(*datadog.Client)
+		providerConf := accProvider.Meta().(*ProviderConfiguration)
+		client := providerConf.CommunityClient
+
 		for _, r := range s.RootModule().Resources {
 			i, _ := strconv.Atoi(r.Primary.ID)
 			if _, err := client.GetScreenboard(i); err != nil {
@@ -1918,7 +1902,6 @@
 					continue
 				}
 				return fmt.Errorf("Received an error retrieving screenboard %s", err)
->>>>>>> cc877f1e
 			}
 			return fmt.Errorf("Screenboard still exists")
 		}

--- conflicted
+++ resolved
@@ -203,15 +203,10 @@
 	return nil
 }
 
-<<<<<<< HEAD
-func testAccCheckDatadogServiceLevelObjectiveDestroy(s *terraform.State) error {
-	providerConf := testAccProvider.Meta().(*ProviderConfiguration)
-	client := providerConf.CommunityClient
-=======
 func testAccCheckDatadogServiceLevelObjectiveDestroy(accProvider *schema.Provider) func(*terraform.State) error {
 	return func(s *terraform.State) error {
-		client := accProvider.Meta().(*datadog.Client)
->>>>>>> cc877f1e
+		providerConf := accProvider.Meta().(*ProviderConfiguration)
+		client := providerConf.CommunityClient
 
 		if err := destroyServiceLevelObjectiveHelper(s, client); err != nil {
 			return err
@@ -222,12 +217,9 @@
 
 func testAccCheckDatadogServiceLevelObjectiveExists(accProvider *schema.Provider, n string) resource.TestCheckFunc {
 	return func(s *terraform.State) error {
-<<<<<<< HEAD
-		providerConf := testAccProvider.Meta().(*ProviderConfiguration)
+		providerConf := accProvider.Meta().(*ProviderConfiguration)
 		client := providerConf.CommunityClient
-=======
-		client := accProvider.Meta().(*datadog.Client)
->>>>>>> cc877f1e
+
 		if err := existsServiceLevelObjectiveHelper(s, client); err != nil {
 			return err
 		}

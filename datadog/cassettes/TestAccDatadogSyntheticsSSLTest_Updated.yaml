---
version: 1
interactions:
- request:
    body: |
<<<<<<< HEAD
      {"config":{"assertions":[{"operator":"isInMoreThan","target":30,"type":"certificate"}],"configVariables":[],"request":{"host":"datadoghq.com","port":443},"variables":[]},"locations":["aws:eu-central-1"],"message":"Notify @datadog.user","name":"tf-TestAccDatadogSyntheticsSSLTest_Updated-local-1609770608","options":{"accept_self_signed":true,"tick_every":60},"status":"paused","subtype":"ssl","tags":[],"type":"api"}
=======
      {"config":{"assertions":[{"operator":"isInMoreThan","target":30,"type":"certificate"}],"request":{"host":"datadoghq.com","port":443},"variables":[]},"locations":["aws:eu-central-1"],"message":"Notify @datadog.user","name":"tf-TestAccDatadogSyntheticsSSLTest_Updated-local-1609425877","options":{"accept_self_signed":true,"tick_every":60},"status":"paused","subtype":"ssl","tags":[],"type":"api"}
>>>>>>> a4cb5cee
    form: {}
    headers:
      Accept:
      - application/json
      Content-Type:
      - application/json
      Dd-Operation-Id:
      - CreateTest
      User-Agent:
      - terraform-provider-datadog/dev (terraform 1.15.0; terraform-cli 0.12.7-sdk)
<<<<<<< HEAD
        datadog-api-client-go/1.0.0-beta.13+dev (go go1.15.3; os darwin; arch amd64)
      X-Datadog-Parent-Id:
      - "1169158094887659239"
      X-Datadog-Sampling-Priority:
      - "1"
      X-Datadog-Trace-Id:
      - "8455913427668876300"
    url: https://api.datadoghq.com/api/v1/synthetics/tests
    method: POST
  response:
    body: '{"status":"paused","public_id":"kjf-pp2-vzu","tags":[],"org_id":321813,"locations":["aws:eu-central-1"],"message":"Notify
      @datadog.user","deleted_at":null,"name":"tf-TestAccDatadogSyntheticsSSLTest_Updated-local-1609770608","monitor_id":28176163,"type":"api","created_at":"2021-01-04T14:30:09.242586+00:00","modified_at":"2021-01-04T14:30:09.242586+00:00","subtype":"ssl","config":{"variables":[],"request":{"host":"datadoghq.com","port":443},"assertions":[{"operator":"isInMoreThan","type":"certificate","target":30}],"configVariables":[]},"options":{"accept_self_signed":true,"tick_every":60}}'
=======
        datadog-api-client-go/1.0.0-beta.13+dev (go go1.15.4; os darwin; arch amd64)
      X-Datadog-Parent-Id:
      - "1261291962345082032"
      X-Datadog-Sampling-Priority:
      - "1"
      X-Datadog-Trace-Id:
      - "4919078316697627831"
    url: https://api.datadoghq.com/api/v1/synthetics/tests
    method: POST
  response:
    body: '{"status":"paused","public_id":"5t4-pgu-ei6","tags":[],"org_id":321813,"locations":["aws:eu-central-1"],"message":"Notify
      @datadog.user","deleted_at":null,"name":"tf-TestAccDatadogSyntheticsSSLTest_Updated-local-1609425877","monitor_id":28076507,"type":"api","created_at":"2020-12-31T14:44:57.430846+00:00","modified_at":"2020-12-31T14:44:57.430846+00:00","subtype":"ssl","config":{"variables":[],"request":{"host":"datadoghq.com","port":443},"assertions":[{"operator":"isInMoreThan","type":"certificate","target":30}]},"options":{"accept_self_signed":true,"tick_every":60}}'
>>>>>>> a4cb5cee
    headers:
      Cache-Control:
      - no-cache
      Connection:
      - keep-alive
      Content-Security-Policy:
      - frame-ancestors 'self'; report-uri https://api.datadoghq.com/csp-report
      Content-Type:
      - application/json
      Date:
<<<<<<< HEAD
      - Mon, 04 Jan 2021 14:30:10 GMT
      Pragma:
      - no-cache
      Set-Cookie:
      - DD-PSHARD=233; Max-Age=604800; Path=/; expires=Mon, 11-Jan-2021 14:30:08 GMT;
=======
      - Thu, 31 Dec 2020 14:44:57 GMT
      Pragma:
      - no-cache
      Set-Cookie:
      - DD-PSHARD=233; Max-Age=604800; Path=/; expires=Thu, 07-Jan-2021 14:44:57 GMT;
>>>>>>> a4cb5cee
        secure; HttpOnly
      Strict-Transport-Security:
      - max-age=15724800;
      Vary:
      - Accept-Encoding
      X-Content-Type-Options:
      - nosniff
      X-Dd-Debug:
<<<<<<< HEAD
      - 91aMs4Xd/NaPhGMoIvSvdd0mjw6sy0ZqzVUdTt9hqt35qwhu0snxCQESFXt90Pzi
      X-Dd-Version:
      - "35.3633422"
=======
      - T0M8IUSL6bs+R5gmxnIS28KoD5lx0N0IU04TSlNtiD3lkhl9dUsMKLoAlE6epfmg
      X-Dd-Version:
      - "35.3622023"
>>>>>>> a4cb5cee
      X-Frame-Options:
      - SAMEORIGIN
      X-Ratelimit-Limit:
      - "120"
      X-Ratelimit-Period:
      - "60"
      X-Ratelimit-Remaining:
      - "111"
      X-Ratelimit-Reset:
<<<<<<< HEAD
      - "51"
=======
      - "3"
>>>>>>> a4cb5cee
    status: 200 OK
    code: 200
    duration: ""
- request:
    body: ""
    form: {}
    headers:
      Accept:
      - application/json
      Dd-Operation-Id:
      - GetTest
      User-Agent:
      - terraform-provider-datadog/dev (terraform 1.15.0; terraform-cli 0.12.7-sdk)
<<<<<<< HEAD
        datadog-api-client-go/1.0.0-beta.13+dev (go go1.15.3; os darwin; arch amd64)
      X-Datadog-Parent-Id:
      - "4542454769433172042"
      X-Datadog-Sampling-Priority:
      - "1"
      X-Datadog-Trace-Id:
      - "8455913427668876300"
    url: https://api.datadoghq.com/api/v1/synthetics/tests/kjf-pp2-vzu
    method: GET
  response:
    body: '{"status":"paused","public_id":"kjf-pp2-vzu","tags":[],"locations":["aws:eu-central-1"],"message":"Notify
      @datadog.user","name":"tf-TestAccDatadogSyntheticsSSLTest_Updated-local-1609770608","monitor_id":28176163,"type":"api","subtype":"ssl","config":{"variables":[],"request":{"host":"datadoghq.com","port":443},"assertions":[{"operator":"isInMoreThan","type":"certificate","target":30}],"configVariables":[]},"options":{"accept_self_signed":true,"tick_every":60}}'
=======
        datadog-api-client-go/1.0.0-beta.13+dev (go go1.15.4; os darwin; arch amd64)
      X-Datadog-Parent-Id:
      - "5785877291747582666"
      X-Datadog-Sampling-Priority:
      - "1"
      X-Datadog-Trace-Id:
      - "4919078316697627831"
    url: https://api.datadoghq.com/api/v1/synthetics/tests/5t4-pgu-ei6
    method: GET
  response:
    body: '{"status":"paused","public_id":"5t4-pgu-ei6","tags":[],"locations":["aws:eu-central-1"],"message":"Notify
      @datadog.user","name":"tf-TestAccDatadogSyntheticsSSLTest_Updated-local-1609425877","monitor_id":28076507,"type":"api","subtype":"ssl","config":{"variables":[],"request":{"host":"datadoghq.com","port":443},"assertions":[{"operator":"isInMoreThan","type":"certificate","target":30}]},"options":{"accept_self_signed":true,"tick_every":60}}'
>>>>>>> a4cb5cee
    headers:
      Cache-Control:
      - no-cache
      Connection:
      - keep-alive
      Content-Security-Policy:
      - frame-ancestors 'self'; report-uri https://api.datadoghq.com/csp-report
      Content-Type:
      - application/json
      Date:
<<<<<<< HEAD
      - Mon, 04 Jan 2021 14:30:10 GMT
      Pragma:
      - no-cache
      Set-Cookie:
      - DD-PSHARD=233; Max-Age=604800; Path=/; expires=Mon, 11-Jan-2021 14:30:10 GMT;
=======
      - Thu, 31 Dec 2020 14:44:57 GMT
      Pragma:
      - no-cache
      Set-Cookie:
      - DD-PSHARD=233; Max-Age=604800; Path=/; expires=Thu, 07-Jan-2021 14:44:57 GMT;
>>>>>>> a4cb5cee
        secure; HttpOnly
      Strict-Transport-Security:
      - max-age=15724800;
      Vary:
      - Accept-Encoding
      X-Content-Type-Options:
      - nosniff
      X-Dd-Debug:
<<<<<<< HEAD
      - gr+QII7IFZVxhXS35BsEOrW9Uz3gs+l7g2tB1FOjy4hKCe3rtnWg3KfE74dirBtE
      X-Dd-Version:
      - "35.3633422"
=======
      - 6IhQMEQHjYL1ZYwBd1xPnaqhoM5GIKrVP4vKHrLdyvV0W9ZbpSld8lY0ehD40SZe
      X-Dd-Version:
      - "35.3622023"
>>>>>>> a4cb5cee
      X-Frame-Options:
      - SAMEORIGIN
      X-Ratelimit-Limit:
      - "1000"
      X-Ratelimit-Period:
      - "60"
      X-Ratelimit-Remaining:
<<<<<<< HEAD
      - "999"
      X-Ratelimit-Reset:
      - "50"
=======
      - "951"
      X-Ratelimit-Reset:
      - "3"
>>>>>>> a4cb5cee
    status: 200 OK
    code: 200
    duration: ""
- request:
    body: ""
    form: {}
    headers:
      Accept:
      - application/json
      Dd-Operation-Id:
      - GetTest
      User-Agent:
      - terraform-provider-datadog/dev (terraform 1.15.0; terraform-cli 0.12.7-sdk)
<<<<<<< HEAD
        datadog-api-client-go/1.0.0-beta.13+dev (go go1.15.3; os darwin; arch amd64)
      X-Datadog-Parent-Id:
      - "3008957064690322540"
      X-Datadog-Sampling-Priority:
      - "1"
      X-Datadog-Trace-Id:
      - "8455913427668876300"
    url: https://api.datadoghq.com/api/v1/synthetics/tests/kjf-pp2-vzu
    method: GET
  response:
    body: '{"status":"paused","public_id":"kjf-pp2-vzu","tags":[],"locations":["aws:eu-central-1"],"message":"Notify
      @datadog.user","name":"tf-TestAccDatadogSyntheticsSSLTest_Updated-local-1609770608","monitor_id":28176163,"type":"api","subtype":"ssl","config":{"variables":[],"request":{"host":"datadoghq.com","port":443},"assertions":[{"operator":"isInMoreThan","type":"certificate","target":30}],"configVariables":[]},"options":{"accept_self_signed":true,"tick_every":60}}'
=======
        datadog-api-client-go/1.0.0-beta.13+dev (go go1.15.4; os darwin; arch amd64)
      X-Datadog-Parent-Id:
      - "3527566164464598270"
      X-Datadog-Sampling-Priority:
      - "1"
      X-Datadog-Trace-Id:
      - "4919078316697627831"
    url: https://api.datadoghq.com/api/v1/synthetics/tests/5t4-pgu-ei6
    method: GET
  response:
    body: '{"status":"paused","public_id":"5t4-pgu-ei6","tags":[],"locations":["aws:eu-central-1"],"message":"Notify
      @datadog.user","name":"tf-TestAccDatadogSyntheticsSSLTest_Updated-local-1609425877","monitor_id":28076507,"type":"api","subtype":"ssl","config":{"variables":[],"request":{"host":"datadoghq.com","port":443},"assertions":[{"operator":"isInMoreThan","type":"certificate","target":30}]},"options":{"accept_self_signed":true,"tick_every":60}}'
>>>>>>> a4cb5cee
    headers:
      Cache-Control:
      - no-cache
      Connection:
      - keep-alive
      Content-Security-Policy:
      - frame-ancestors 'self'; report-uri https://api.datadoghq.com/csp-report
      Content-Type:
      - application/json
      Date:
<<<<<<< HEAD
      - Mon, 04 Jan 2021 14:30:10 GMT
      Pragma:
      - no-cache
      Set-Cookie:
      - DD-PSHARD=233; Max-Age=604800; Path=/; expires=Mon, 11-Jan-2021 14:30:10 GMT;
=======
      - Thu, 31 Dec 2020 14:44:58 GMT
      Pragma:
      - no-cache
      Set-Cookie:
      - DD-PSHARD=233; Max-Age=604800; Path=/; expires=Thu, 07-Jan-2021 14:44:57 GMT;
>>>>>>> a4cb5cee
        secure; HttpOnly
      Strict-Transport-Security:
      - max-age=15724800;
      Vary:
      - Accept-Encoding
      X-Content-Type-Options:
      - nosniff
      X-Dd-Debug:
<<<<<<< HEAD
      - d31ebXSBBNIfMRbwTUSeNjY3IxejCQxGK8GB7MdTMNs7w40n94in+BXmkLo5BsFJ
      X-Dd-Version:
      - "35.3633422"
=======
      - 2V6J6bfi8Lp+2UjnPdTvcW5IjbRGxJrhStYZW/ACt/za6xfDiK/Y5IuDyUadsRtA
      X-Dd-Version:
      - "35.3622023"
>>>>>>> a4cb5cee
      X-Frame-Options:
      - SAMEORIGIN
      X-Ratelimit-Limit:
      - "1000"
      X-Ratelimit-Period:
      - "60"
      X-Ratelimit-Remaining:
<<<<<<< HEAD
      - "998"
      X-Ratelimit-Reset:
      - "50"
=======
      - "949"
      X-Ratelimit-Reset:
      - "3"
>>>>>>> a4cb5cee
    status: 200 OK
    code: 200
    duration: ""
- request:
    body: ""
    form: {}
    headers:
      Accept:
      - application/json
      Dd-Operation-Id:
      - GetTest
      User-Agent:
      - terraform-provider-datadog/dev (terraform 1.15.0; terraform-cli 0.12.7-sdk)
<<<<<<< HEAD
        datadog-api-client-go/1.0.0-beta.13+dev (go go1.15.3; os darwin; arch amd64)
      X-Datadog-Parent-Id:
      - "2249074149894849704"
      X-Datadog-Sampling-Priority:
      - "1"
      X-Datadog-Trace-Id:
      - "8455913427668876300"
    url: https://api.datadoghq.com/api/v1/synthetics/tests/kjf-pp2-vzu
    method: GET
  response:
    body: '{"status":"paused","public_id":"kjf-pp2-vzu","tags":[],"locations":["aws:eu-central-1"],"message":"Notify
      @datadog.user","name":"tf-TestAccDatadogSyntheticsSSLTest_Updated-local-1609770608","monitor_id":28176163,"type":"api","subtype":"ssl","config":{"variables":[],"request":{"host":"datadoghq.com","port":443},"assertions":[{"operator":"isInMoreThan","type":"certificate","target":30}],"configVariables":[]},"options":{"accept_self_signed":true,"tick_every":60}}'
=======
        datadog-api-client-go/1.0.0-beta.13+dev (go go1.15.4; os darwin; arch amd64)
      X-Datadog-Parent-Id:
      - "8198566673352887272"
      X-Datadog-Sampling-Priority:
      - "1"
      X-Datadog-Trace-Id:
      - "4919078316697627831"
    url: https://api.datadoghq.com/api/v1/synthetics/tests/5t4-pgu-ei6
    method: GET
  response:
    body: '{"status":"paused","public_id":"5t4-pgu-ei6","tags":[],"locations":["aws:eu-central-1"],"message":"Notify
      @datadog.user","name":"tf-TestAccDatadogSyntheticsSSLTest_Updated-local-1609425877","monitor_id":28076507,"type":"api","subtype":"ssl","config":{"variables":[],"request":{"host":"datadoghq.com","port":443},"assertions":[{"operator":"isInMoreThan","type":"certificate","target":30}]},"options":{"accept_self_signed":true,"tick_every":60}}'
>>>>>>> a4cb5cee
    headers:
      Cache-Control:
      - no-cache
      Connection:
      - keep-alive
      Content-Security-Policy:
      - frame-ancestors 'self'; report-uri https://api.datadoghq.com/csp-report
      Content-Type:
      - application/json
      Date:
<<<<<<< HEAD
      - Mon, 04 Jan 2021 14:30:10 GMT
      Pragma:
      - no-cache
      Set-Cookie:
      - DD-PSHARD=233; Max-Age=604800; Path=/; expires=Mon, 11-Jan-2021 14:30:10 GMT;
=======
      - Thu, 31 Dec 2020 14:44:58 GMT
      Pragma:
      - no-cache
      Set-Cookie:
      - DD-PSHARD=233; Max-Age=604800; Path=/; expires=Thu, 07-Jan-2021 14:44:58 GMT;
>>>>>>> a4cb5cee
        secure; HttpOnly
      Strict-Transport-Security:
      - max-age=15724800;
      Vary:
      - Accept-Encoding
      X-Content-Type-Options:
      - nosniff
      X-Dd-Debug:
<<<<<<< HEAD
      - KOOy1lPBGMLqgfaB9uC20OTIJWXg6RQf2/pgyl9zFLuYtKhixa8ypYEhkGX7WYxW
      X-Dd-Version:
      - "35.3633422"
=======
      - ZG2d6PTZdN5GjOj1q5TL+mECh5HT9EM/Aj77tmQRsy/bdfhBJv7oKLtfntznaoTC
      X-Dd-Version:
      - "35.3622023"
>>>>>>> a4cb5cee
      X-Frame-Options:
      - SAMEORIGIN
      X-Ratelimit-Limit:
      - "1000"
      X-Ratelimit-Period:
      - "60"
      X-Ratelimit-Remaining:
<<<<<<< HEAD
      - "997"
      X-Ratelimit-Reset:
      - "50"
=======
      - "944"
      X-Ratelimit-Reset:
      - "2"
>>>>>>> a4cb5cee
    status: 200 OK
    code: 200
    duration: ""
- request:
    body: ""
    form: {}
    headers:
      Accept:
      - application/json
      Dd-Operation-Id:
      - GetTest
      User-Agent:
      - terraform-provider-datadog/dev (terraform 1.15.0; terraform-cli 0.12.7-sdk)
<<<<<<< HEAD
        datadog-api-client-go/1.0.0-beta.13+dev (go go1.15.3; os darwin; arch amd64)
      X-Datadog-Parent-Id:
      - "8669111770319853527"
      X-Datadog-Sampling-Priority:
      - "1"
      X-Datadog-Trace-Id:
      - "8455913427668876300"
    url: https://api.datadoghq.com/api/v1/synthetics/tests/kjf-pp2-vzu
    method: GET
  response:
    body: '{"status":"paused","public_id":"kjf-pp2-vzu","tags":[],"locations":["aws:eu-central-1"],"message":"Notify
      @datadog.user","name":"tf-TestAccDatadogSyntheticsSSLTest_Updated-local-1609770608","monitor_id":28176163,"type":"api","subtype":"ssl","config":{"variables":[],"request":{"host":"datadoghq.com","port":443},"assertions":[{"operator":"isInMoreThan","type":"certificate","target":30}],"configVariables":[]},"options":{"accept_self_signed":true,"tick_every":60}}'
=======
        datadog-api-client-go/1.0.0-beta.13+dev (go go1.15.4; os darwin; arch amd64)
      X-Datadog-Parent-Id:
      - "9168601645821705650"
      X-Datadog-Sampling-Priority:
      - "1"
      X-Datadog-Trace-Id:
      - "4919078316697627831"
    url: https://api.datadoghq.com/api/v1/synthetics/tests/5t4-pgu-ei6
    method: GET
  response:
    body: '{"status":"paused","public_id":"5t4-pgu-ei6","tags":[],"locations":["aws:eu-central-1"],"message":"Notify
      @datadog.user","name":"tf-TestAccDatadogSyntheticsSSLTest_Updated-local-1609425877","monitor_id":28076507,"type":"api","subtype":"ssl","config":{"variables":[],"request":{"host":"datadoghq.com","port":443},"assertions":[{"operator":"isInMoreThan","type":"certificate","target":30}]},"options":{"accept_self_signed":true,"tick_every":60}}'
>>>>>>> a4cb5cee
    headers:
      Cache-Control:
      - no-cache
      Connection:
      - keep-alive
      Content-Security-Policy:
      - frame-ancestors 'self'; report-uri https://api.datadoghq.com/csp-report
      Content-Type:
      - application/json
      Date:
<<<<<<< HEAD
      - Mon, 04 Jan 2021 14:30:10 GMT
      Pragma:
      - no-cache
      Set-Cookie:
      - DD-PSHARD=233; Max-Age=604800; Path=/; expires=Mon, 11-Jan-2021 14:30:10 GMT;
=======
      - Thu, 31 Dec 2020 14:44:58 GMT
      Pragma:
      - no-cache
      Set-Cookie:
      - DD-PSHARD=233; Max-Age=604800; Path=/; expires=Thu, 07-Jan-2021 14:44:58 GMT;
>>>>>>> a4cb5cee
        secure; HttpOnly
      Strict-Transport-Security:
      - max-age=15724800;
      Vary:
      - Accept-Encoding
      X-Content-Type-Options:
      - nosniff
      X-Dd-Debug:
<<<<<<< HEAD
      - JNmeA3l0ccOXtA8wh8DpQGSmyIQ4z3r0Sqn1W1sQHkMGKxYzMqf/DJpF1RAS+Dpy
      X-Dd-Version:
      - "35.3633422"
=======
      - IcBiRsjZgsw3C3GYI9UqZdfE26Zt8mXBfnPp610FoUCOarhFSAw0deJpN5v2N8Dj
      X-Dd-Version:
      - "35.3622023"
>>>>>>> a4cb5cee
      X-Frame-Options:
      - SAMEORIGIN
      X-Ratelimit-Limit:
      - "1000"
      X-Ratelimit-Period:
      - "60"
      X-Ratelimit-Remaining:
<<<<<<< HEAD
      - "996"
      X-Ratelimit-Reset:
      - "50"
=======
      - "941"
      X-Ratelimit-Reset:
      - "2"
>>>>>>> a4cb5cee
    status: 200 OK
    code: 200
    duration: ""
- request:
    body: |
<<<<<<< HEAD
      {"config":{"assertions":[{"operator":"isInMoreThan","target":60,"type":"certificate"}],"configVariables":[],"request":{"host":"datadoghq.com","port":443},"variables":[]},"locations":["aws:eu-central-1"],"message":"Notify @pagerduty","name":"tf-TestAccDatadogSyntheticsSSLTest_Updated-local-1609770608-updated","options":{"accept_self_signed":false,"tick_every":60},"status":"live","subtype":"ssl","tags":["foo:bar","foo","env:test"],"type":"api"}
=======
      {"config":{"assertions":[{"operator":"isInMoreThan","target":60,"type":"certificate"}],"request":{"host":"datadoghq.com","port":443},"variables":[]},"locations":["aws:eu-central-1"],"message":"Notify @pagerduty","name":"tf-TestAccDatadogSyntheticsSSLTest_Updated-local-1609425877-updated","options":{"accept_self_signed":false,"tick_every":60},"status":"live","subtype":"ssl","tags":["foo:bar","foo","env:test"],"type":"api"}
>>>>>>> a4cb5cee
    form: {}
    headers:
      Accept:
      - application/json
      Content-Type:
      - application/json
      Dd-Operation-Id:
      - UpdateTest
      User-Agent:
      - terraform-provider-datadog/dev (terraform 1.15.0; terraform-cli 0.12.7-sdk)
<<<<<<< HEAD
        datadog-api-client-go/1.0.0-beta.13+dev (go go1.15.3; os darwin; arch amd64)
      X-Datadog-Parent-Id:
      - "1759814246002083764"
      X-Datadog-Sampling-Priority:
      - "1"
      X-Datadog-Trace-Id:
      - "8455913427668876300"
    url: https://api.datadoghq.com/api/v1/synthetics/tests/kjf-pp2-vzu
    method: PUT
  response:
    body: '{"status":"live","public_id":"kjf-pp2-vzu","tags":["foo:bar","foo","env:test"],"org_id":321813,"locations":["aws:eu-central-1"],"message":"Notify
      @pagerduty","deleted_at":null,"name":"tf-TestAccDatadogSyntheticsSSLTest_Updated-local-1609770608-updated","monitor_id":28176163,"type":"api","created_at":"2021-01-04T14:30:09.242586+00:00","modified_at":"2021-01-04T14:30:11.196165+00:00","subtype":"ssl","config":{"variables":[],"request":{"host":"datadoghq.com","port":443},"assertions":[{"operator":"isInMoreThan","type":"certificate","target":60}],"configVariables":[]},"options":{"accept_self_signed":false,"tick_every":60}}'
=======
        datadog-api-client-go/1.0.0-beta.13+dev (go go1.15.4; os darwin; arch amd64)
      X-Datadog-Parent-Id:
      - "5546558316687208571"
      X-Datadog-Sampling-Priority:
      - "1"
      X-Datadog-Trace-Id:
      - "4919078316697627831"
    url: https://api.datadoghq.com/api/v1/synthetics/tests/5t4-pgu-ei6
    method: PUT
  response:
    body: '{"status":"live","public_id":"5t4-pgu-ei6","tags":["foo:bar","foo","env:test"],"org_id":321813,"locations":["aws:eu-central-1"],"message":"Notify
      @pagerduty","deleted_at":null,"name":"tf-TestAccDatadogSyntheticsSSLTest_Updated-local-1609425877-updated","monitor_id":28076507,"type":"api","created_at":"2020-12-31T14:44:57.430846+00:00","modified_at":"2020-12-31T14:44:58.727795+00:00","subtype":"ssl","config":{"variables":[],"request":{"host":"datadoghq.com","port":443},"assertions":[{"operator":"isInMoreThan","type":"certificate","target":60}]},"options":{"accept_self_signed":false,"tick_every":60}}'
>>>>>>> a4cb5cee
    headers:
      Cache-Control:
      - no-cache
      Connection:
      - keep-alive
      Content-Security-Policy:
      - frame-ancestors 'self'; report-uri https://api.datadoghq.com/csp-report
      Content-Type:
      - application/json
      Date:
<<<<<<< HEAD
      - Mon, 04 Jan 2021 14:30:12 GMT
      Pragma:
      - no-cache
      Set-Cookie:
      - DD-PSHARD=233; Max-Age=604800; Path=/; expires=Mon, 11-Jan-2021 14:30:11 GMT;
=======
      - Thu, 31 Dec 2020 14:44:59 GMT
      Pragma:
      - no-cache
      Set-Cookie:
      - DD-PSHARD=233; Max-Age=604800; Path=/; expires=Thu, 07-Jan-2021 14:44:58 GMT;
>>>>>>> a4cb5cee
        secure; HttpOnly
      Strict-Transport-Security:
      - max-age=15724800;
      Vary:
      - Accept-Encoding
      X-Content-Type-Options:
      - nosniff
      X-Dd-Debug:
<<<<<<< HEAD
      - amxMFAqiSVjNyNv9bH0oCnBEjAVk4yOIMrMQTyRWQ0WFa2JUcjQXHejBMO8Fj7RQ
      X-Dd-Version:
      - "35.3633422"
=======
      - yHg1SN54kOfDRp2Aod0BXYSVxFx21V1jRKSkwPBeHEmd2sEVS/QK2WhkC8rNJWsm
      X-Dd-Version:
      - "35.3622023"
>>>>>>> a4cb5cee
      X-Frame-Options:
      - SAMEORIGIN
      X-Ratelimit-Limit:
      - "500"
      X-Ratelimit-Period:
      - "60"
      X-Ratelimit-Remaining:
      - "496"
      X-Ratelimit-Reset:
<<<<<<< HEAD
      - "49"
=======
      - "2"
>>>>>>> a4cb5cee
    status: 200 OK
    code: 200
    duration: ""
- request:
    body: ""
    form: {}
    headers:
      Accept:
      - application/json
      Dd-Operation-Id:
      - GetTest
      User-Agent:
      - terraform-provider-datadog/dev (terraform 1.15.0; terraform-cli 0.12.7-sdk)
<<<<<<< HEAD
        datadog-api-client-go/1.0.0-beta.13+dev (go go1.15.3; os darwin; arch amd64)
      X-Datadog-Parent-Id:
      - "5898531243168966982"
      X-Datadog-Sampling-Priority:
      - "1"
      X-Datadog-Trace-Id:
      - "8455913427668876300"
    url: https://api.datadoghq.com/api/v1/synthetics/tests/kjf-pp2-vzu
    method: GET
  response:
    body: '{"status":"live","public_id":"kjf-pp2-vzu","tags":["foo:bar","foo","env:test"],"locations":["aws:eu-central-1"],"message":"Notify
      @pagerduty","name":"tf-TestAccDatadogSyntheticsSSLTest_Updated-local-1609770608-updated","monitor_id":28176163,"type":"api","subtype":"ssl","config":{"variables":[],"request":{"host":"datadoghq.com","port":443},"assertions":[{"operator":"isInMoreThan","type":"certificate","target":60}],"configVariables":[]},"options":{"accept_self_signed":false,"tick_every":60}}'
=======
        datadog-api-client-go/1.0.0-beta.13+dev (go go1.15.4; os darwin; arch amd64)
      X-Datadog-Parent-Id:
      - "881643840885545850"
      X-Datadog-Sampling-Priority:
      - "1"
      X-Datadog-Trace-Id:
      - "4919078316697627831"
    url: https://api.datadoghq.com/api/v1/synthetics/tests/5t4-pgu-ei6
    method: GET
  response:
    body: '{"status":"live","public_id":"5t4-pgu-ei6","tags":["foo:bar","foo","env:test"],"locations":["aws:eu-central-1"],"message":"Notify
      @pagerduty","name":"tf-TestAccDatadogSyntheticsSSLTest_Updated-local-1609425877-updated","monitor_id":28076507,"type":"api","subtype":"ssl","config":{"variables":[],"request":{"host":"datadoghq.com","port":443},"assertions":[{"operator":"isInMoreThan","type":"certificate","target":60}]},"options":{"accept_self_signed":false,"tick_every":60}}'
>>>>>>> a4cb5cee
    headers:
      Cache-Control:
      - no-cache
      Connection:
      - keep-alive
      Content-Security-Policy:
      - frame-ancestors 'self'; report-uri https://api.datadoghq.com/csp-report
      Content-Type:
      - application/json
      Date:
<<<<<<< HEAD
      - Mon, 04 Jan 2021 14:30:12 GMT
      Pragma:
      - no-cache
      Set-Cookie:
      - DD-PSHARD=233; Max-Age=604800; Path=/; expires=Mon, 11-Jan-2021 14:30:12 GMT;
=======
      - Thu, 31 Dec 2020 14:44:59 GMT
      Pragma:
      - no-cache
      Set-Cookie:
      - DD-PSHARD=233; Max-Age=604800; Path=/; expires=Thu, 07-Jan-2021 14:44:59 GMT;
>>>>>>> a4cb5cee
        secure; HttpOnly
      Strict-Transport-Security:
      - max-age=15724800;
      Vary:
      - Accept-Encoding
      X-Content-Type-Options:
      - nosniff
      X-Dd-Debug:
<<<<<<< HEAD
      - 7ZZAowMV9z1Vr+0y/WbNkvcDUXbHQ7uNKkyZU3E6k00RqTwxh53CgITxXoDQsQqv
      X-Dd-Version:
      - "35.3633422"
=======
      - h/IXnJS1M5zKHh5ujv7CkNFB4pqHSDVrmy+nI86u4Ciy2MfrEYtp+07i0sugqnf8
      X-Dd-Version:
      - "35.3622023"
>>>>>>> a4cb5cee
      X-Frame-Options:
      - SAMEORIGIN
      X-Ratelimit-Limit:
      - "1000"
      X-Ratelimit-Period:
      - "60"
      X-Ratelimit-Remaining:
<<<<<<< HEAD
      - "995"
      X-Ratelimit-Reset:
      - "48"
=======
      - "931"
      X-Ratelimit-Reset:
      - "1"
>>>>>>> a4cb5cee
    status: 200 OK
    code: 200
    duration: ""
- request:
    body: ""
    form: {}
    headers:
      Accept:
      - application/json
      Dd-Operation-Id:
      - GetTest
      User-Agent:
      - terraform-provider-datadog/dev (terraform 1.15.0; terraform-cli 0.12.7-sdk)
<<<<<<< HEAD
        datadog-api-client-go/1.0.0-beta.13+dev (go go1.15.3; os darwin; arch amd64)
      X-Datadog-Parent-Id:
      - "1405636261274125820"
      X-Datadog-Sampling-Priority:
      - "1"
      X-Datadog-Trace-Id:
      - "8455913427668876300"
    url: https://api.datadoghq.com/api/v1/synthetics/tests/kjf-pp2-vzu
    method: GET
  response:
    body: '{"status":"live","public_id":"kjf-pp2-vzu","tags":["foo:bar","foo","env:test"],"locations":["aws:eu-central-1"],"message":"Notify
      @pagerduty","name":"tf-TestAccDatadogSyntheticsSSLTest_Updated-local-1609770608-updated","monitor_id":28176163,"type":"api","subtype":"ssl","config":{"variables":[],"request":{"host":"datadoghq.com","port":443},"assertions":[{"operator":"isInMoreThan","type":"certificate","target":60}],"configVariables":[]},"options":{"accept_self_signed":false,"tick_every":60}}'
=======
        datadog-api-client-go/1.0.0-beta.13+dev (go go1.15.4; os darwin; arch amd64)
      X-Datadog-Parent-Id:
      - "4462469578382607008"
      X-Datadog-Sampling-Priority:
      - "1"
      X-Datadog-Trace-Id:
      - "4919078316697627831"
    url: https://api.datadoghq.com/api/v1/synthetics/tests/5t4-pgu-ei6
    method: GET
  response:
    body: '{"status":"live","public_id":"5t4-pgu-ei6","tags":["foo:bar","foo","env:test"],"locations":["aws:eu-central-1"],"message":"Notify
      @pagerduty","name":"tf-TestAccDatadogSyntheticsSSLTest_Updated-local-1609425877-updated","monitor_id":28076507,"type":"api","subtype":"ssl","config":{"variables":[],"request":{"host":"datadoghq.com","port":443},"assertions":[{"operator":"isInMoreThan","type":"certificate","target":60}]},"options":{"accept_self_signed":false,"tick_every":60}}'
>>>>>>> a4cb5cee
    headers:
      Cache-Control:
      - no-cache
      Connection:
      - keep-alive
      Content-Security-Policy:
      - frame-ancestors 'self'; report-uri https://api.datadoghq.com/csp-report
      Content-Type:
      - application/json
      Date:
<<<<<<< HEAD
      - Mon, 04 Jan 2021 14:30:12 GMT
      Pragma:
      - no-cache
      Set-Cookie:
      - DD-PSHARD=233; Max-Age=604800; Path=/; expires=Mon, 11-Jan-2021 14:30:12 GMT;
=======
      - Thu, 31 Dec 2020 14:45:00 GMT
      Pragma:
      - no-cache
      Set-Cookie:
      - DD-PSHARD=233; Max-Age=604800; Path=/; expires=Thu, 07-Jan-2021 14:44:59 GMT;
>>>>>>> a4cb5cee
        secure; HttpOnly
      Strict-Transport-Security:
      - max-age=15724800;
      Vary:
      - Accept-Encoding
      X-Content-Type-Options:
      - nosniff
      X-Dd-Debug:
<<<<<<< HEAD
      - vJlCdCjZjHKDWCQaZXaKHjefwu7Jotxr42UmWttwNlCEvibEd08wFg9UscwYl4z7
      X-Dd-Version:
      - "35.3633422"
=======
      - 7ZZAowMV9z1Vr+0y/WbNkvcDUXbHQ7uNKkyZU3E6k00RqTwxh53CgITxXoDQsQqv
      X-Dd-Version:
      - "35.3622023"
>>>>>>> a4cb5cee
      X-Frame-Options:
      - SAMEORIGIN
      X-Ratelimit-Limit:
      - "1000"
      X-Ratelimit-Period:
      - "60"
      X-Ratelimit-Remaining:
<<<<<<< HEAD
      - "994"
      X-Ratelimit-Reset:
      - "48"
=======
      - "999"
      X-Ratelimit-Reset:
      - "60"
>>>>>>> a4cb5cee
    status: 200 OK
    code: 200
    duration: ""
- request:
    body: ""
    form: {}
    headers:
      Accept:
      - application/json
      Dd-Operation-Id:
      - GetTest
      User-Agent:
      - terraform-provider-datadog/dev (terraform 1.15.0; terraform-cli 0.12.7-sdk)
<<<<<<< HEAD
        datadog-api-client-go/1.0.0-beta.13+dev (go go1.15.3; os darwin; arch amd64)
      X-Datadog-Parent-Id:
      - "5934142541068660017"
      X-Datadog-Sampling-Priority:
      - "1"
      X-Datadog-Trace-Id:
      - "8455913427668876300"
    url: https://api.datadoghq.com/api/v1/synthetics/tests/kjf-pp2-vzu
    method: GET
  response:
    body: '{"status":"live","public_id":"kjf-pp2-vzu","tags":["foo:bar","foo","env:test"],"locations":["aws:eu-central-1"],"message":"Notify
      @pagerduty","name":"tf-TestAccDatadogSyntheticsSSLTest_Updated-local-1609770608-updated","monitor_id":28176163,"type":"api","subtype":"ssl","config":{"variables":[],"request":{"host":"datadoghq.com","port":443},"assertions":[{"operator":"isInMoreThan","type":"certificate","target":60}],"configVariables":[]},"options":{"accept_self_signed":false,"tick_every":60}}'
=======
        datadog-api-client-go/1.0.0-beta.13+dev (go go1.15.4; os darwin; arch amd64)
      X-Datadog-Parent-Id:
      - "7387938089445918036"
      X-Datadog-Sampling-Priority:
      - "1"
      X-Datadog-Trace-Id:
      - "4919078316697627831"
    url: https://api.datadoghq.com/api/v1/synthetics/tests/5t4-pgu-ei6
    method: GET
  response:
    body: '{"status":"live","public_id":"5t4-pgu-ei6","tags":["foo:bar","foo","env:test"],"locations":["aws:eu-central-1"],"message":"Notify
      @pagerduty","name":"tf-TestAccDatadogSyntheticsSSLTest_Updated-local-1609425877-updated","monitor_id":28076507,"type":"api","subtype":"ssl","config":{"variables":[],"request":{"host":"datadoghq.com","port":443},"assertions":[{"operator":"isInMoreThan","type":"certificate","target":60}]},"options":{"accept_self_signed":false,"tick_every":60}}'
>>>>>>> a4cb5cee
    headers:
      Cache-Control:
      - no-cache
      Connection:
      - keep-alive
      Content-Security-Policy:
      - frame-ancestors 'self'; report-uri https://api.datadoghq.com/csp-report
      Content-Type:
      - application/json
      Date:
<<<<<<< HEAD
      - Mon, 04 Jan 2021 14:30:12 GMT
      Pragma:
      - no-cache
      Set-Cookie:
      - DD-PSHARD=233; Max-Age=604800; Path=/; expires=Mon, 11-Jan-2021 14:30:12 GMT;
=======
      - Thu, 31 Dec 2020 14:45:00 GMT
      Pragma:
      - no-cache
      Set-Cookie:
      - DD-PSHARD=233; Max-Age=604800; Path=/; expires=Thu, 07-Jan-2021 14:45:00 GMT;
>>>>>>> a4cb5cee
        secure; HttpOnly
      Strict-Transport-Security:
      - max-age=15724800;
      Vary:
      - Accept-Encoding
      X-Content-Type-Options:
      - nosniff
      X-Dd-Debug:
<<<<<<< HEAD
      - 5H2EXEXOPQC4s7BfWBFjlM6rKywFNh1Cf33eK1xYuPFdBfR+3y2m7Dyr75gZ4kw1
      X-Dd-Version:
      - "35.3633422"
=======
      - 554jtl/SJjxTmK4ElYRM70FG0Y8nm2ZpMLRYU7gYOwQo5oClqUW2XRpaqEBdUJZQ
      X-Dd-Version:
      - "35.3622023"
>>>>>>> a4cb5cee
      X-Frame-Options:
      - SAMEORIGIN
      X-Ratelimit-Limit:
      - "1000"
      X-Ratelimit-Period:
      - "60"
      X-Ratelimit-Remaining:
<<<<<<< HEAD
      - "993"
      X-Ratelimit-Reset:
      - "48"
=======
      - "998"
      X-Ratelimit-Reset:
      - "60"
>>>>>>> a4cb5cee
    status: 200 OK
    code: 200
    duration: ""
- request:
    body: ""
    form: {}
    headers:
      Accept:
      - application/json
      Dd-Operation-Id:
      - GetTest
      User-Agent:
      - terraform-provider-datadog/dev (terraform 1.15.0; terraform-cli 0.12.7-sdk)
<<<<<<< HEAD
        datadog-api-client-go/1.0.0-beta.13+dev (go go1.15.3; os darwin; arch amd64)
      X-Datadog-Parent-Id:
      - "3157847920988645336"
      X-Datadog-Sampling-Priority:
      - "1"
      X-Datadog-Trace-Id:
      - "8455913427668876300"
    url: https://api.datadoghq.com/api/v1/synthetics/tests/kjf-pp2-vzu
    method: GET
  response:
    body: '{"status":"live","public_id":"kjf-pp2-vzu","tags":["foo:bar","foo","env:test"],"locations":["aws:eu-central-1"],"message":"Notify
      @pagerduty","name":"tf-TestAccDatadogSyntheticsSSLTest_Updated-local-1609770608-updated","monitor_id":28176163,"type":"api","subtype":"ssl","config":{"variables":[],"request":{"host":"datadoghq.com","port":443},"assertions":[{"operator":"isInMoreThan","type":"certificate","target":60}],"configVariables":[]},"options":{"accept_self_signed":false,"tick_every":60}}'
=======
        datadog-api-client-go/1.0.0-beta.13+dev (go go1.15.4; os darwin; arch amd64)
      X-Datadog-Parent-Id:
      - "5744844461297472693"
      X-Datadog-Sampling-Priority:
      - "1"
      X-Datadog-Trace-Id:
      - "4919078316697627831"
    url: https://api.datadoghq.com/api/v1/synthetics/tests/5t4-pgu-ei6
    method: GET
  response:
    body: '{"status":"live","public_id":"5t4-pgu-ei6","tags":["foo:bar","foo","env:test"],"locations":["aws:eu-central-1"],"message":"Notify
      @pagerduty","name":"tf-TestAccDatadogSyntheticsSSLTest_Updated-local-1609425877-updated","monitor_id":28076507,"type":"api","subtype":"ssl","config":{"variables":[],"request":{"host":"datadoghq.com","port":443},"assertions":[{"operator":"isInMoreThan","type":"certificate","target":60}]},"options":{"accept_self_signed":false,"tick_every":60}}'
>>>>>>> a4cb5cee
    headers:
      Cache-Control:
      - no-cache
      Connection:
      - keep-alive
      Content-Security-Policy:
      - frame-ancestors 'self'; report-uri https://api.datadoghq.com/csp-report
      Content-Type:
      - application/json
      Date:
<<<<<<< HEAD
      - Mon, 04 Jan 2021 14:30:12 GMT
      Pragma:
      - no-cache
      Set-Cookie:
      - DD-PSHARD=233; Max-Age=604800; Path=/; expires=Mon, 11-Jan-2021 14:30:12 GMT;
=======
      - Thu, 31 Dec 2020 14:45:00 GMT
      Pragma:
      - no-cache
      Set-Cookie:
      - DD-PSHARD=233; Max-Age=604800; Path=/; expires=Thu, 07-Jan-2021 14:45:00 GMT;
>>>>>>> a4cb5cee
        secure; HttpOnly
      Strict-Transport-Security:
      - max-age=15724800;
      Vary:
      - Accept-Encoding
      X-Content-Type-Options:
      - nosniff
      X-Dd-Debug:
<<<<<<< HEAD
      - /AIuUBUzXheMzx1cvxhB+WjJEVZnNytkpRgIpTWZSwENaLk6ZqapvZetzfxbHHYM
      X-Dd-Version:
      - "35.3633422"
=======
      - S3b0DxD0Dj5WAUZxeWLcfeyJnb4pDpoMTeVMKMtMeWrqyA+3FtLrxJp7rQHsEke0
      X-Dd-Version:
      - "35.3622023"
>>>>>>> a4cb5cee
      X-Frame-Options:
      - SAMEORIGIN
      X-Ratelimit-Limit:
      - "1000"
      X-Ratelimit-Period:
      - "60"
      X-Ratelimit-Remaining:
<<<<<<< HEAD
      - "992"
      X-Ratelimit-Reset:
      - "48"
=======
      - "995"
      X-Ratelimit-Reset:
      - "60"
>>>>>>> a4cb5cee
    status: 200 OK
    code: 200
    duration: ""
- request:
    body: |
<<<<<<< HEAD
      {"public_ids":["kjf-pp2-vzu"]}
=======
      {"public_ids":["5t4-pgu-ei6"]}
>>>>>>> a4cb5cee
    form: {}
    headers:
      Accept:
      - application/json
      Content-Type:
      - application/json
      Dd-Operation-Id:
      - DeleteTests
      User-Agent:
      - terraform-provider-datadog/dev (terraform 1.15.0; terraform-cli 0.12.7-sdk)
<<<<<<< HEAD
        datadog-api-client-go/1.0.0-beta.13+dev (go go1.15.3; os darwin; arch amd64)
      X-Datadog-Parent-Id:
      - "6496197401034626342"
      X-Datadog-Sampling-Priority:
      - "1"
      X-Datadog-Trace-Id:
      - "8455913427668876300"
    url: https://api.datadoghq.com/api/v1/synthetics/tests/delete
    method: POST
  response:
    body: '{"deleted_tests":[{"deleted_at":"2021-01-04T14:30:13.163898+00:00","public_id":"kjf-pp2-vzu"}]}'
=======
        datadog-api-client-go/1.0.0-beta.13+dev (go go1.15.4; os darwin; arch amd64)
      X-Datadog-Parent-Id:
      - "7662446906301374388"
      X-Datadog-Sampling-Priority:
      - "1"
      X-Datadog-Trace-Id:
      - "4919078316697627831"
    url: https://api.datadoghq.com/api/v1/synthetics/tests/delete
    method: POST
  response:
    body: '{"deleted_tests":[{"deleted_at":"2020-12-31T14:45:00.757580+00:00","public_id":"5t4-pgu-ei6"}]}'
>>>>>>> a4cb5cee
    headers:
      Cache-Control:
      - no-cache
      Connection:
      - keep-alive
      Content-Security-Policy:
      - frame-ancestors 'self'; report-uri https://api.datadoghq.com/csp-report
      Content-Type:
      - application/json
      Date:
<<<<<<< HEAD
      - Mon, 04 Jan 2021 14:30:13 GMT
      Pragma:
      - no-cache
      Set-Cookie:
      - DD-PSHARD=233; Max-Age=604800; Path=/; expires=Mon, 11-Jan-2021 14:30:13 GMT;
=======
      - Thu, 31 Dec 2020 14:45:00 GMT
      Pragma:
      - no-cache
      Set-Cookie:
      - DD-PSHARD=233; Max-Age=604800; Path=/; expires=Thu, 07-Jan-2021 14:45:00 GMT;
>>>>>>> a4cb5cee
        secure; HttpOnly
      Strict-Transport-Security:
      - max-age=15724800;
      Vary:
      - Accept-Encoding
      X-Content-Type-Options:
      - nosniff
      X-Dd-Debug:
<<<<<<< HEAD
      - Rk64tCoF3V07+a4szeABxTtZIJ+mXpZWikk4VsgNuvqwu3MpGXqLHxCVHOt9N39v
      X-Dd-Version:
      - "35.3633422"
=======
      - TFCg6TPxHCdpQyTTnaGFjBa5vzZnKeyQ4F7e1flYSnImhl2xBoRKXVAV7LhvPUlL
      X-Dd-Version:
      - "35.3622023"
>>>>>>> a4cb5cee
      X-Frame-Options:
      - SAMEORIGIN
      X-Ratelimit-Limit:
      - "120"
      X-Ratelimit-Period:
      - "60"
      X-Ratelimit-Remaining:
      - "118"
      X-Ratelimit-Reset:
<<<<<<< HEAD
      - "47"
=======
      - "60"
>>>>>>> a4cb5cee
    status: 200 OK
    code: 200
    duration: ""
- request:
    body: ""
    form: {}
    headers:
      Accept:
      - application/json
      Dd-Operation-Id:
      - GetTest
      User-Agent:
      - terraform-provider-datadog/dev (terraform 1.15.0; terraform-cli 0.12.7-sdk)
<<<<<<< HEAD
        datadog-api-client-go/1.0.0-beta.13+dev (go go1.15.3; os darwin; arch amd64)
      X-Datadog-Parent-Id:
      - "3435280655168083354"
      X-Datadog-Sampling-Priority:
      - "1"
      X-Datadog-Trace-Id:
      - "8455913427668876300"
    url: https://api.datadoghq.com/api/v1/synthetics/tests/kjf-pp2-vzu
=======
        datadog-api-client-go/1.0.0-beta.13+dev (go go1.15.4; os darwin; arch amd64)
      X-Datadog-Parent-Id:
      - "3567727077373341332"
      X-Datadog-Sampling-Priority:
      - "1"
      X-Datadog-Trace-Id:
      - "4919078316697627831"
    url: https://api.datadoghq.com/api/v1/synthetics/tests/5t4-pgu-ei6
>>>>>>> a4cb5cee
    method: GET
  response:
    body: '{"errors": ["Synthetics test not found"]}'
    headers:
      Cache-Control:
      - no-cache
      Connection:
      - keep-alive
      Content-Security-Policy:
      - frame-ancestors 'self'; report-uri https://api.datadoghq.com/csp-report
      Content-Type:
      - application/json
      Date:
<<<<<<< HEAD
      - Mon, 04 Jan 2021 14:30:13 GMT
=======
      - Thu, 31 Dec 2020 14:45:01 GMT
>>>>>>> a4cb5cee
      Pragma:
      - no-cache
      Strict-Transport-Security:
      - max-age=15724800;
      Vary:
      - Accept-Encoding
      X-Content-Type-Options:
      - nosniff
      X-Dd-Version:
<<<<<<< HEAD
      - "35.3633422"
=======
      - "35.3622023"
>>>>>>> a4cb5cee
      X-Frame-Options:
      - SAMEORIGIN
      X-Ratelimit-Limit:
      - "1000"
      X-Ratelimit-Period:
      - "60"
      X-Ratelimit-Remaining:
<<<<<<< HEAD
      - "991"
      X-Ratelimit-Reset:
      - "47"
=======
      - "988"
      X-Ratelimit-Reset:
      - "59"
>>>>>>> a4cb5cee
    status: 404 Not Found
    code: 404
    duration: ""<|MERGE_RESOLUTION|>--- conflicted
+++ resolved
@@ -3,11 +3,7 @@
 interactions:
 - request:
     body: |
-<<<<<<< HEAD
-      {"config":{"assertions":[{"operator":"isInMoreThan","target":30,"type":"certificate"}],"configVariables":[],"request":{"host":"datadoghq.com","port":443},"variables":[]},"locations":["aws:eu-central-1"],"message":"Notify @datadog.user","name":"tf-TestAccDatadogSyntheticsSSLTest_Updated-local-1609770608","options":{"accept_self_signed":true,"tick_every":60},"status":"paused","subtype":"ssl","tags":[],"type":"api"}
-=======
-      {"config":{"assertions":[{"operator":"isInMoreThan","target":30,"type":"certificate"}],"request":{"host":"datadoghq.com","port":443},"variables":[]},"locations":["aws:eu-central-1"],"message":"Notify @datadog.user","name":"tf-TestAccDatadogSyntheticsSSLTest_Updated-local-1609425877","options":{"accept_self_signed":true,"tick_every":60},"status":"paused","subtype":"ssl","tags":[],"type":"api"}
->>>>>>> a4cb5cee
+      {"config":{"assertions":[{"operator":"isInMoreThan","target":30,"type":"certificate"}],"configVariables":[],"request":{"host":"datadoghq.com","port":443},"variables":[]},"locations":["aws:eu-central-1"],"message":"Notify @datadog.user","name":"tf-TestAccDatadogSyntheticsSSLTest_Updated-local-1609924032","options":{"accept_self_signed":true,"tick_every":60},"status":"paused","subtype":"ssl","tags":[],"type":"api"}
     form: {}
     headers:
       Accept:
@@ -18,73 +14,44 @@
       - CreateTest
       User-Agent:
       - terraform-provider-datadog/dev (terraform 1.15.0; terraform-cli 0.12.7-sdk)
-<<<<<<< HEAD
-        datadog-api-client-go/1.0.0-beta.13+dev (go go1.15.3; os darwin; arch amd64)
-      X-Datadog-Parent-Id:
-      - "1169158094887659239"
-      X-Datadog-Sampling-Priority:
-      - "1"
-      X-Datadog-Trace-Id:
-      - "8455913427668876300"
+        datadog-api-client-go/1.0.0-beta.13+dev (go go1.15.3; os darwin; arch amd64)
+      X-Datadog-Parent-Id:
+      - "490897585952340118"
+      X-Datadog-Sampling-Priority:
+      - "1"
+      X-Datadog-Trace-Id:
+      - "9179260122034920344"
     url: https://api.datadoghq.com/api/v1/synthetics/tests
     method: POST
   response:
-    body: '{"status":"paused","public_id":"kjf-pp2-vzu","tags":[],"org_id":321813,"locations":["aws:eu-central-1"],"message":"Notify
-      @datadog.user","deleted_at":null,"name":"tf-TestAccDatadogSyntheticsSSLTest_Updated-local-1609770608","monitor_id":28176163,"type":"api","created_at":"2021-01-04T14:30:09.242586+00:00","modified_at":"2021-01-04T14:30:09.242586+00:00","subtype":"ssl","config":{"variables":[],"request":{"host":"datadoghq.com","port":443},"assertions":[{"operator":"isInMoreThan","type":"certificate","target":30}],"configVariables":[]},"options":{"accept_self_signed":true,"tick_every":60}}'
-=======
-        datadog-api-client-go/1.0.0-beta.13+dev (go go1.15.4; os darwin; arch amd64)
-      X-Datadog-Parent-Id:
-      - "1261291962345082032"
-      X-Datadog-Sampling-Priority:
-      - "1"
-      X-Datadog-Trace-Id:
-      - "4919078316697627831"
-    url: https://api.datadoghq.com/api/v1/synthetics/tests
-    method: POST
-  response:
-    body: '{"status":"paused","public_id":"5t4-pgu-ei6","tags":[],"org_id":321813,"locations":["aws:eu-central-1"],"message":"Notify
-      @datadog.user","deleted_at":null,"name":"tf-TestAccDatadogSyntheticsSSLTest_Updated-local-1609425877","monitor_id":28076507,"type":"api","created_at":"2020-12-31T14:44:57.430846+00:00","modified_at":"2020-12-31T14:44:57.430846+00:00","subtype":"ssl","config":{"variables":[],"request":{"host":"datadoghq.com","port":443},"assertions":[{"operator":"isInMoreThan","type":"certificate","target":30}]},"options":{"accept_self_signed":true,"tick_every":60}}'
->>>>>>> a4cb5cee
-    headers:
-      Cache-Control:
-      - no-cache
-      Connection:
-      - keep-alive
-      Content-Security-Policy:
-      - frame-ancestors 'self'; report-uri https://api.datadoghq.com/csp-report
-      Content-Type:
-      - application/json
-      Date:
-<<<<<<< HEAD
-      - Mon, 04 Jan 2021 14:30:10 GMT
-      Pragma:
-      - no-cache
-      Set-Cookie:
-      - DD-PSHARD=233; Max-Age=604800; Path=/; expires=Mon, 11-Jan-2021 14:30:08 GMT;
-=======
-      - Thu, 31 Dec 2020 14:44:57 GMT
-      Pragma:
-      - no-cache
-      Set-Cookie:
-      - DD-PSHARD=233; Max-Age=604800; Path=/; expires=Thu, 07-Jan-2021 14:44:57 GMT;
->>>>>>> a4cb5cee
-        secure; HttpOnly
-      Strict-Transport-Security:
-      - max-age=15724800;
-      Vary:
-      - Accept-Encoding
-      X-Content-Type-Options:
-      - nosniff
-      X-Dd-Debug:
-<<<<<<< HEAD
-      - 91aMs4Xd/NaPhGMoIvSvdd0mjw6sy0ZqzVUdTt9hqt35qwhu0snxCQESFXt90Pzi
-      X-Dd-Version:
-      - "35.3633422"
-=======
-      - T0M8IUSL6bs+R5gmxnIS28KoD5lx0N0IU04TSlNtiD3lkhl9dUsMKLoAlE6epfmg
-      X-Dd-Version:
-      - "35.3622023"
->>>>>>> a4cb5cee
+    body: '{"status":"paused","public_id":"5er-nq7-4pu","tags":[],"org_id":321813,"locations":["aws:eu-central-1"],"message":"Notify
+      @datadog.user","deleted_at":null,"name":"tf-TestAccDatadogSyntheticsSSLTest_Updated-local-1609924032","monitor_id":28309786,"type":"api","created_at":"2021-01-06T09:07:13.459954+00:00","modified_at":"2021-01-06T09:07:13.459954+00:00","subtype":"ssl","config":{"variables":[],"request":{"host":"datadoghq.com","port":443},"assertions":[{"operator":"isInMoreThan","type":"certificate","target":30}],"configVariables":[]},"options":{"accept_self_signed":true,"tick_every":60}}'
+    headers:
+      Cache-Control:
+      - no-cache
+      Connection:
+      - keep-alive
+      Content-Security-Policy:
+      - frame-ancestors 'self'; report-uri https://api.datadoghq.com/csp-report
+      Content-Type:
+      - application/json
+      Date:
+      - Wed, 06 Jan 2021 09:07:13 GMT
+      Pragma:
+      - no-cache
+      Set-Cookie:
+      - DD-PSHARD=233; Max-Age=604800; Path=/; expires=Wed, 13-Jan-2021 09:07:13 GMT;
+        secure; HttpOnly
+      Strict-Transport-Security:
+      - max-age=15724800;
+      Vary:
+      - Accept-Encoding
+      X-Content-Type-Options:
+      - nosniff
+      X-Dd-Debug:
+      - h/IXnJS1M5zKHh5ujv7CkNFB4pqHSDVrmy+nI86u4Ciy2MfrEYtp+07i0sugqnf8
+      X-Dd-Version:
+      - "35.3647406"
       X-Frame-Options:
       - SAMEORIGIN
       X-Ratelimit-Limit:
@@ -92,407 +59,259 @@
       X-Ratelimit-Period:
       - "60"
       X-Ratelimit-Remaining:
-      - "111"
-      X-Ratelimit-Reset:
-<<<<<<< HEAD
-      - "51"
-=======
-      - "3"
->>>>>>> a4cb5cee
-    status: 200 OK
-    code: 200
-    duration: ""
-- request:
-    body: ""
-    form: {}
-    headers:
-      Accept:
-      - application/json
-      Dd-Operation-Id:
-      - GetTest
-      User-Agent:
-      - terraform-provider-datadog/dev (terraform 1.15.0; terraform-cli 0.12.7-sdk)
-<<<<<<< HEAD
-        datadog-api-client-go/1.0.0-beta.13+dev (go go1.15.3; os darwin; arch amd64)
-      X-Datadog-Parent-Id:
-      - "4542454769433172042"
-      X-Datadog-Sampling-Priority:
-      - "1"
-      X-Datadog-Trace-Id:
-      - "8455913427668876300"
-    url: https://api.datadoghq.com/api/v1/synthetics/tests/kjf-pp2-vzu
-    method: GET
-  response:
-    body: '{"status":"paused","public_id":"kjf-pp2-vzu","tags":[],"locations":["aws:eu-central-1"],"message":"Notify
-      @datadog.user","name":"tf-TestAccDatadogSyntheticsSSLTest_Updated-local-1609770608","monitor_id":28176163,"type":"api","subtype":"ssl","config":{"variables":[],"request":{"host":"datadoghq.com","port":443},"assertions":[{"operator":"isInMoreThan","type":"certificate","target":30}],"configVariables":[]},"options":{"accept_self_signed":true,"tick_every":60}}'
-=======
-        datadog-api-client-go/1.0.0-beta.13+dev (go go1.15.4; os darwin; arch amd64)
-      X-Datadog-Parent-Id:
-      - "5785877291747582666"
-      X-Datadog-Sampling-Priority:
-      - "1"
-      X-Datadog-Trace-Id:
-      - "4919078316697627831"
-    url: https://api.datadoghq.com/api/v1/synthetics/tests/5t4-pgu-ei6
-    method: GET
-  response:
-    body: '{"status":"paused","public_id":"5t4-pgu-ei6","tags":[],"locations":["aws:eu-central-1"],"message":"Notify
-      @datadog.user","name":"tf-TestAccDatadogSyntheticsSSLTest_Updated-local-1609425877","monitor_id":28076507,"type":"api","subtype":"ssl","config":{"variables":[],"request":{"host":"datadoghq.com","port":443},"assertions":[{"operator":"isInMoreThan","type":"certificate","target":30}]},"options":{"accept_self_signed":true,"tick_every":60}}'
->>>>>>> a4cb5cee
-    headers:
-      Cache-Control:
-      - no-cache
-      Connection:
-      - keep-alive
-      Content-Security-Policy:
-      - frame-ancestors 'self'; report-uri https://api.datadoghq.com/csp-report
-      Content-Type:
-      - application/json
-      Date:
-<<<<<<< HEAD
-      - Mon, 04 Jan 2021 14:30:10 GMT
-      Pragma:
-      - no-cache
-      Set-Cookie:
-      - DD-PSHARD=233; Max-Age=604800; Path=/; expires=Mon, 11-Jan-2021 14:30:10 GMT;
-=======
-      - Thu, 31 Dec 2020 14:44:57 GMT
-      Pragma:
-      - no-cache
-      Set-Cookie:
-      - DD-PSHARD=233; Max-Age=604800; Path=/; expires=Thu, 07-Jan-2021 14:44:57 GMT;
->>>>>>> a4cb5cee
-        secure; HttpOnly
-      Strict-Transport-Security:
-      - max-age=15724800;
-      Vary:
-      - Accept-Encoding
-      X-Content-Type-Options:
-      - nosniff
-      X-Dd-Debug:
-<<<<<<< HEAD
-      - gr+QII7IFZVxhXS35BsEOrW9Uz3gs+l7g2tB1FOjy4hKCe3rtnWg3KfE74dirBtE
-      X-Dd-Version:
-      - "35.3633422"
-=======
-      - 6IhQMEQHjYL1ZYwBd1xPnaqhoM5GIKrVP4vKHrLdyvV0W9ZbpSld8lY0ehD40SZe
-      X-Dd-Version:
-      - "35.3622023"
->>>>>>> a4cb5cee
-      X-Frame-Options:
-      - SAMEORIGIN
-      X-Ratelimit-Limit:
-      - "1000"
-      X-Ratelimit-Period:
-      - "60"
-      X-Ratelimit-Remaining:
-<<<<<<< HEAD
+      - "119"
+      X-Ratelimit-Reset:
+      - "47"
+    status: 200 OK
+    code: 200
+    duration: ""
+- request:
+    body: ""
+    form: {}
+    headers:
+      Accept:
+      - application/json
+      Dd-Operation-Id:
+      - GetTest
+      User-Agent:
+      - terraform-provider-datadog/dev (terraform 1.15.0; terraform-cli 0.12.7-sdk)
+        datadog-api-client-go/1.0.0-beta.13+dev (go go1.15.3; os darwin; arch amd64)
+      X-Datadog-Parent-Id:
+      - "6093541515245384829"
+      X-Datadog-Sampling-Priority:
+      - "1"
+      X-Datadog-Trace-Id:
+      - "9179260122034920344"
+    url: https://api.datadoghq.com/api/v1/synthetics/tests/5er-nq7-4pu
+    method: GET
+  response:
+    body: '{"status":"paused","public_id":"5er-nq7-4pu","tags":[],"locations":["aws:eu-central-1"],"message":"Notify
+      @datadog.user","name":"tf-TestAccDatadogSyntheticsSSLTest_Updated-local-1609924032","monitor_id":28309786,"type":"api","subtype":"ssl","config":{"variables":[],"request":{"host":"datadoghq.com","port":443},"assertions":[{"operator":"isInMoreThan","type":"certificate","target":30}],"configVariables":[]},"options":{"accept_self_signed":true,"tick_every":60}}'
+    headers:
+      Cache-Control:
+      - no-cache
+      Connection:
+      - keep-alive
+      Content-Security-Policy:
+      - frame-ancestors 'self'; report-uri https://api.datadoghq.com/csp-report
+      Content-Type:
+      - application/json
+      Date:
+      - Wed, 06 Jan 2021 09:07:14 GMT
+      Pragma:
+      - no-cache
+      Set-Cookie:
+      - DD-PSHARD=233; Max-Age=604800; Path=/; expires=Wed, 13-Jan-2021 09:07:14 GMT;
+        secure; HttpOnly
+      Strict-Transport-Security:
+      - max-age=15724800;
+      Vary:
+      - Accept-Encoding
+      X-Content-Type-Options:
+      - nosniff
+      X-Dd-Debug:
+      - u6DvYk2HTsv9JK8VlfzAetNutf1Eel5LZX1SupoC065LdrYdAgOwtNj060V1NNiO
+      X-Dd-Version:
+      - "35.3647406"
+      X-Frame-Options:
+      - SAMEORIGIN
+      X-Ratelimit-Limit:
+      - "1000"
+      X-Ratelimit-Period:
+      - "60"
+      X-Ratelimit-Remaining:
       - "999"
       X-Ratelimit-Reset:
-      - "50"
-=======
-      - "951"
-      X-Ratelimit-Reset:
-      - "3"
->>>>>>> a4cb5cee
-    status: 200 OK
-    code: 200
-    duration: ""
-- request:
-    body: ""
-    form: {}
-    headers:
-      Accept:
-      - application/json
-      Dd-Operation-Id:
-      - GetTest
-      User-Agent:
-      - terraform-provider-datadog/dev (terraform 1.15.0; terraform-cli 0.12.7-sdk)
-<<<<<<< HEAD
-        datadog-api-client-go/1.0.0-beta.13+dev (go go1.15.3; os darwin; arch amd64)
-      X-Datadog-Parent-Id:
-      - "3008957064690322540"
-      X-Datadog-Sampling-Priority:
-      - "1"
-      X-Datadog-Trace-Id:
-      - "8455913427668876300"
-    url: https://api.datadoghq.com/api/v1/synthetics/tests/kjf-pp2-vzu
-    method: GET
-  response:
-    body: '{"status":"paused","public_id":"kjf-pp2-vzu","tags":[],"locations":["aws:eu-central-1"],"message":"Notify
-      @datadog.user","name":"tf-TestAccDatadogSyntheticsSSLTest_Updated-local-1609770608","monitor_id":28176163,"type":"api","subtype":"ssl","config":{"variables":[],"request":{"host":"datadoghq.com","port":443},"assertions":[{"operator":"isInMoreThan","type":"certificate","target":30}],"configVariables":[]},"options":{"accept_self_signed":true,"tick_every":60}}'
-=======
-        datadog-api-client-go/1.0.0-beta.13+dev (go go1.15.4; os darwin; arch amd64)
-      X-Datadog-Parent-Id:
-      - "3527566164464598270"
-      X-Datadog-Sampling-Priority:
-      - "1"
-      X-Datadog-Trace-Id:
-      - "4919078316697627831"
-    url: https://api.datadoghq.com/api/v1/synthetics/tests/5t4-pgu-ei6
-    method: GET
-  response:
-    body: '{"status":"paused","public_id":"5t4-pgu-ei6","tags":[],"locations":["aws:eu-central-1"],"message":"Notify
-      @datadog.user","name":"tf-TestAccDatadogSyntheticsSSLTest_Updated-local-1609425877","monitor_id":28076507,"type":"api","subtype":"ssl","config":{"variables":[],"request":{"host":"datadoghq.com","port":443},"assertions":[{"operator":"isInMoreThan","type":"certificate","target":30}]},"options":{"accept_self_signed":true,"tick_every":60}}'
->>>>>>> a4cb5cee
-    headers:
-      Cache-Control:
-      - no-cache
-      Connection:
-      - keep-alive
-      Content-Security-Policy:
-      - frame-ancestors 'self'; report-uri https://api.datadoghq.com/csp-report
-      Content-Type:
-      - application/json
-      Date:
-<<<<<<< HEAD
-      - Mon, 04 Jan 2021 14:30:10 GMT
-      Pragma:
-      - no-cache
-      Set-Cookie:
-      - DD-PSHARD=233; Max-Age=604800; Path=/; expires=Mon, 11-Jan-2021 14:30:10 GMT;
-=======
-      - Thu, 31 Dec 2020 14:44:58 GMT
-      Pragma:
-      - no-cache
-      Set-Cookie:
-      - DD-PSHARD=233; Max-Age=604800; Path=/; expires=Thu, 07-Jan-2021 14:44:57 GMT;
->>>>>>> a4cb5cee
-        secure; HttpOnly
-      Strict-Transport-Security:
-      - max-age=15724800;
-      Vary:
-      - Accept-Encoding
-      X-Content-Type-Options:
-      - nosniff
-      X-Dd-Debug:
-<<<<<<< HEAD
-      - d31ebXSBBNIfMRbwTUSeNjY3IxejCQxGK8GB7MdTMNs7w40n94in+BXmkLo5BsFJ
-      X-Dd-Version:
-      - "35.3633422"
-=======
-      - 2V6J6bfi8Lp+2UjnPdTvcW5IjbRGxJrhStYZW/ACt/za6xfDiK/Y5IuDyUadsRtA
-      X-Dd-Version:
-      - "35.3622023"
->>>>>>> a4cb5cee
-      X-Frame-Options:
-      - SAMEORIGIN
-      X-Ratelimit-Limit:
-      - "1000"
-      X-Ratelimit-Period:
-      - "60"
-      X-Ratelimit-Remaining:
-<<<<<<< HEAD
+      - "46"
+    status: 200 OK
+    code: 200
+    duration: ""
+- request:
+    body: ""
+    form: {}
+    headers:
+      Accept:
+      - application/json
+      Dd-Operation-Id:
+      - GetTest
+      User-Agent:
+      - terraform-provider-datadog/dev (terraform 1.15.0; terraform-cli 0.12.7-sdk)
+        datadog-api-client-go/1.0.0-beta.13+dev (go go1.15.3; os darwin; arch amd64)
+      X-Datadog-Parent-Id:
+      - "2199319979112719563"
+      X-Datadog-Sampling-Priority:
+      - "1"
+      X-Datadog-Trace-Id:
+      - "9179260122034920344"
+    url: https://api.datadoghq.com/api/v1/synthetics/tests/5er-nq7-4pu
+    method: GET
+  response:
+    body: '{"status":"paused","public_id":"5er-nq7-4pu","tags":[],"locations":["aws:eu-central-1"],"message":"Notify
+      @datadog.user","name":"tf-TestAccDatadogSyntheticsSSLTest_Updated-local-1609924032","monitor_id":28309786,"type":"api","subtype":"ssl","config":{"variables":[],"request":{"host":"datadoghq.com","port":443},"assertions":[{"operator":"isInMoreThan","type":"certificate","target":30}],"configVariables":[]},"options":{"accept_self_signed":true,"tick_every":60}}'
+    headers:
+      Cache-Control:
+      - no-cache
+      Connection:
+      - keep-alive
+      Content-Security-Policy:
+      - frame-ancestors 'self'; report-uri https://api.datadoghq.com/csp-report
+      Content-Type:
+      - application/json
+      Date:
+      - Wed, 06 Jan 2021 09:07:14 GMT
+      Pragma:
+      - no-cache
+      Set-Cookie:
+      - DD-PSHARD=233; Max-Age=604800; Path=/; expires=Wed, 13-Jan-2021 09:07:14 GMT;
+        secure; HttpOnly
+      Strict-Transport-Security:
+      - max-age=15724800;
+      Vary:
+      - Accept-Encoding
+      X-Content-Type-Options:
+      - nosniff
+      X-Dd-Debug:
+      - mjjix3i7KxHakJGjOSXbyjGLp+IPNWPrPaCVopgkuqm46lk1b+kLivuxRokDQC1N
+      X-Dd-Version:
+      - "35.3647406"
+      X-Frame-Options:
+      - SAMEORIGIN
+      X-Ratelimit-Limit:
+      - "1000"
+      X-Ratelimit-Period:
+      - "60"
+      X-Ratelimit-Remaining:
       - "998"
       X-Ratelimit-Reset:
-      - "50"
-=======
-      - "949"
-      X-Ratelimit-Reset:
-      - "3"
->>>>>>> a4cb5cee
-    status: 200 OK
-    code: 200
-    duration: ""
-- request:
-    body: ""
-    form: {}
-    headers:
-      Accept:
-      - application/json
-      Dd-Operation-Id:
-      - GetTest
-      User-Agent:
-      - terraform-provider-datadog/dev (terraform 1.15.0; terraform-cli 0.12.7-sdk)
-<<<<<<< HEAD
-        datadog-api-client-go/1.0.0-beta.13+dev (go go1.15.3; os darwin; arch amd64)
-      X-Datadog-Parent-Id:
-      - "2249074149894849704"
-      X-Datadog-Sampling-Priority:
-      - "1"
-      X-Datadog-Trace-Id:
-      - "8455913427668876300"
-    url: https://api.datadoghq.com/api/v1/synthetics/tests/kjf-pp2-vzu
-    method: GET
-  response:
-    body: '{"status":"paused","public_id":"kjf-pp2-vzu","tags":[],"locations":["aws:eu-central-1"],"message":"Notify
-      @datadog.user","name":"tf-TestAccDatadogSyntheticsSSLTest_Updated-local-1609770608","monitor_id":28176163,"type":"api","subtype":"ssl","config":{"variables":[],"request":{"host":"datadoghq.com","port":443},"assertions":[{"operator":"isInMoreThan","type":"certificate","target":30}],"configVariables":[]},"options":{"accept_self_signed":true,"tick_every":60}}'
-=======
-        datadog-api-client-go/1.0.0-beta.13+dev (go go1.15.4; os darwin; arch amd64)
-      X-Datadog-Parent-Id:
-      - "8198566673352887272"
-      X-Datadog-Sampling-Priority:
-      - "1"
-      X-Datadog-Trace-Id:
-      - "4919078316697627831"
-    url: https://api.datadoghq.com/api/v1/synthetics/tests/5t4-pgu-ei6
-    method: GET
-  response:
-    body: '{"status":"paused","public_id":"5t4-pgu-ei6","tags":[],"locations":["aws:eu-central-1"],"message":"Notify
-      @datadog.user","name":"tf-TestAccDatadogSyntheticsSSLTest_Updated-local-1609425877","monitor_id":28076507,"type":"api","subtype":"ssl","config":{"variables":[],"request":{"host":"datadoghq.com","port":443},"assertions":[{"operator":"isInMoreThan","type":"certificate","target":30}]},"options":{"accept_self_signed":true,"tick_every":60}}'
->>>>>>> a4cb5cee
-    headers:
-      Cache-Control:
-      - no-cache
-      Connection:
-      - keep-alive
-      Content-Security-Policy:
-      - frame-ancestors 'self'; report-uri https://api.datadoghq.com/csp-report
-      Content-Type:
-      - application/json
-      Date:
-<<<<<<< HEAD
-      - Mon, 04 Jan 2021 14:30:10 GMT
-      Pragma:
-      - no-cache
-      Set-Cookie:
-      - DD-PSHARD=233; Max-Age=604800; Path=/; expires=Mon, 11-Jan-2021 14:30:10 GMT;
-=======
-      - Thu, 31 Dec 2020 14:44:58 GMT
-      Pragma:
-      - no-cache
-      Set-Cookie:
-      - DD-PSHARD=233; Max-Age=604800; Path=/; expires=Thu, 07-Jan-2021 14:44:58 GMT;
->>>>>>> a4cb5cee
-        secure; HttpOnly
-      Strict-Transport-Security:
-      - max-age=15724800;
-      Vary:
-      - Accept-Encoding
-      X-Content-Type-Options:
-      - nosniff
-      X-Dd-Debug:
-<<<<<<< HEAD
-      - KOOy1lPBGMLqgfaB9uC20OTIJWXg6RQf2/pgyl9zFLuYtKhixa8ypYEhkGX7WYxW
-      X-Dd-Version:
-      - "35.3633422"
-=======
-      - ZG2d6PTZdN5GjOj1q5TL+mECh5HT9EM/Aj77tmQRsy/bdfhBJv7oKLtfntznaoTC
-      X-Dd-Version:
-      - "35.3622023"
->>>>>>> a4cb5cee
-      X-Frame-Options:
-      - SAMEORIGIN
-      X-Ratelimit-Limit:
-      - "1000"
-      X-Ratelimit-Period:
-      - "60"
-      X-Ratelimit-Remaining:
-<<<<<<< HEAD
+      - "46"
+    status: 200 OK
+    code: 200
+    duration: ""
+- request:
+    body: ""
+    form: {}
+    headers:
+      Accept:
+      - application/json
+      Dd-Operation-Id:
+      - GetTest
+      User-Agent:
+      - terraform-provider-datadog/dev (terraform 1.15.0; terraform-cli 0.12.7-sdk)
+        datadog-api-client-go/1.0.0-beta.13+dev (go go1.15.3; os darwin; arch amd64)
+      X-Datadog-Parent-Id:
+      - "7339216523270715694"
+      X-Datadog-Sampling-Priority:
+      - "1"
+      X-Datadog-Trace-Id:
+      - "9179260122034920344"
+    url: https://api.datadoghq.com/api/v1/synthetics/tests/5er-nq7-4pu
+    method: GET
+  response:
+    body: '{"status":"paused","public_id":"5er-nq7-4pu","tags":[],"locations":["aws:eu-central-1"],"message":"Notify
+      @datadog.user","name":"tf-TestAccDatadogSyntheticsSSLTest_Updated-local-1609924032","monitor_id":28309786,"type":"api","subtype":"ssl","config":{"variables":[],"request":{"host":"datadoghq.com","port":443},"assertions":[{"operator":"isInMoreThan","type":"certificate","target":30}],"configVariables":[]},"options":{"accept_self_signed":true,"tick_every":60}}'
+    headers:
+      Cache-Control:
+      - no-cache
+      Connection:
+      - keep-alive
+      Content-Security-Policy:
+      - frame-ancestors 'self'; report-uri https://api.datadoghq.com/csp-report
+      Content-Type:
+      - application/json
+      Date:
+      - Wed, 06 Jan 2021 09:07:14 GMT
+      Pragma:
+      - no-cache
+      Set-Cookie:
+      - DD-PSHARD=233; Max-Age=604800; Path=/; expires=Wed, 13-Jan-2021 09:07:14 GMT;
+        secure; HttpOnly
+      Strict-Transport-Security:
+      - max-age=15724800;
+      Vary:
+      - Accept-Encoding
+      X-Content-Type-Options:
+      - nosniff
+      X-Dd-Debug:
+      - hw3ZauSSamfHLo55DFwif1/mO6RiYSc0/libBchlIMnyWX9rK7JgS3Pek5rkz683
+      X-Dd-Version:
+      - "35.3647406"
+      X-Frame-Options:
+      - SAMEORIGIN
+      X-Ratelimit-Limit:
+      - "1000"
+      X-Ratelimit-Period:
+      - "60"
+      X-Ratelimit-Remaining:
       - "997"
       X-Ratelimit-Reset:
-      - "50"
-=======
-      - "944"
-      X-Ratelimit-Reset:
-      - "2"
->>>>>>> a4cb5cee
-    status: 200 OK
-    code: 200
-    duration: ""
-- request:
-    body: ""
-    form: {}
-    headers:
-      Accept:
-      - application/json
-      Dd-Operation-Id:
-      - GetTest
-      User-Agent:
-      - terraform-provider-datadog/dev (terraform 1.15.0; terraform-cli 0.12.7-sdk)
-<<<<<<< HEAD
-        datadog-api-client-go/1.0.0-beta.13+dev (go go1.15.3; os darwin; arch amd64)
-      X-Datadog-Parent-Id:
-      - "8669111770319853527"
-      X-Datadog-Sampling-Priority:
-      - "1"
-      X-Datadog-Trace-Id:
-      - "8455913427668876300"
-    url: https://api.datadoghq.com/api/v1/synthetics/tests/kjf-pp2-vzu
-    method: GET
-  response:
-    body: '{"status":"paused","public_id":"kjf-pp2-vzu","tags":[],"locations":["aws:eu-central-1"],"message":"Notify
-      @datadog.user","name":"tf-TestAccDatadogSyntheticsSSLTest_Updated-local-1609770608","monitor_id":28176163,"type":"api","subtype":"ssl","config":{"variables":[],"request":{"host":"datadoghq.com","port":443},"assertions":[{"operator":"isInMoreThan","type":"certificate","target":30}],"configVariables":[]},"options":{"accept_self_signed":true,"tick_every":60}}'
-=======
-        datadog-api-client-go/1.0.0-beta.13+dev (go go1.15.4; os darwin; arch amd64)
-      X-Datadog-Parent-Id:
-      - "9168601645821705650"
-      X-Datadog-Sampling-Priority:
-      - "1"
-      X-Datadog-Trace-Id:
-      - "4919078316697627831"
-    url: https://api.datadoghq.com/api/v1/synthetics/tests/5t4-pgu-ei6
-    method: GET
-  response:
-    body: '{"status":"paused","public_id":"5t4-pgu-ei6","tags":[],"locations":["aws:eu-central-1"],"message":"Notify
-      @datadog.user","name":"tf-TestAccDatadogSyntheticsSSLTest_Updated-local-1609425877","monitor_id":28076507,"type":"api","subtype":"ssl","config":{"variables":[],"request":{"host":"datadoghq.com","port":443},"assertions":[{"operator":"isInMoreThan","type":"certificate","target":30}]},"options":{"accept_self_signed":true,"tick_every":60}}'
->>>>>>> a4cb5cee
-    headers:
-      Cache-Control:
-      - no-cache
-      Connection:
-      - keep-alive
-      Content-Security-Policy:
-      - frame-ancestors 'self'; report-uri https://api.datadoghq.com/csp-report
-      Content-Type:
-      - application/json
-      Date:
-<<<<<<< HEAD
-      - Mon, 04 Jan 2021 14:30:10 GMT
-      Pragma:
-      - no-cache
-      Set-Cookie:
-      - DD-PSHARD=233; Max-Age=604800; Path=/; expires=Mon, 11-Jan-2021 14:30:10 GMT;
-=======
-      - Thu, 31 Dec 2020 14:44:58 GMT
-      Pragma:
-      - no-cache
-      Set-Cookie:
-      - DD-PSHARD=233; Max-Age=604800; Path=/; expires=Thu, 07-Jan-2021 14:44:58 GMT;
->>>>>>> a4cb5cee
-        secure; HttpOnly
-      Strict-Transport-Security:
-      - max-age=15724800;
-      Vary:
-      - Accept-Encoding
-      X-Content-Type-Options:
-      - nosniff
-      X-Dd-Debug:
-<<<<<<< HEAD
-      - JNmeA3l0ccOXtA8wh8DpQGSmyIQ4z3r0Sqn1W1sQHkMGKxYzMqf/DJpF1RAS+Dpy
-      X-Dd-Version:
-      - "35.3633422"
-=======
-      - IcBiRsjZgsw3C3GYI9UqZdfE26Zt8mXBfnPp610FoUCOarhFSAw0deJpN5v2N8Dj
-      X-Dd-Version:
-      - "35.3622023"
->>>>>>> a4cb5cee
-      X-Frame-Options:
-      - SAMEORIGIN
-      X-Ratelimit-Limit:
-      - "1000"
-      X-Ratelimit-Period:
-      - "60"
-      X-Ratelimit-Remaining:
-<<<<<<< HEAD
+      - "46"
+    status: 200 OK
+    code: 200
+    duration: ""
+- request:
+    body: ""
+    form: {}
+    headers:
+      Accept:
+      - application/json
+      Dd-Operation-Id:
+      - GetTest
+      User-Agent:
+      - terraform-provider-datadog/dev (terraform 1.15.0; terraform-cli 0.12.7-sdk)
+        datadog-api-client-go/1.0.0-beta.13+dev (go go1.15.3; os darwin; arch amd64)
+      X-Datadog-Parent-Id:
+      - "8546175479999260686"
+      X-Datadog-Sampling-Priority:
+      - "1"
+      X-Datadog-Trace-Id:
+      - "9179260122034920344"
+    url: https://api.datadoghq.com/api/v1/synthetics/tests/5er-nq7-4pu
+    method: GET
+  response:
+    body: '{"status":"paused","public_id":"5er-nq7-4pu","tags":[],"locations":["aws:eu-central-1"],"message":"Notify
+      @datadog.user","name":"tf-TestAccDatadogSyntheticsSSLTest_Updated-local-1609924032","monitor_id":28309786,"type":"api","subtype":"ssl","config":{"variables":[],"request":{"host":"datadoghq.com","port":443},"assertions":[{"operator":"isInMoreThan","type":"certificate","target":30}],"configVariables":[]},"options":{"accept_self_signed":true,"tick_every":60}}'
+    headers:
+      Cache-Control:
+      - no-cache
+      Connection:
+      - keep-alive
+      Content-Security-Policy:
+      - frame-ancestors 'self'; report-uri https://api.datadoghq.com/csp-report
+      Content-Type:
+      - application/json
+      Date:
+      - Wed, 06 Jan 2021 09:07:14 GMT
+      Pragma:
+      - no-cache
+      Set-Cookie:
+      - DD-PSHARD=233; Max-Age=604800; Path=/; expires=Wed, 13-Jan-2021 09:07:14 GMT;
+        secure; HttpOnly
+      Strict-Transport-Security:
+      - max-age=15724800;
+      Vary:
+      - Accept-Encoding
+      X-Content-Type-Options:
+      - nosniff
+      X-Dd-Debug:
+      - GNNaCEaWbc3UTUClxoMWS01sWxumNliK7MHAxNSLzSt+cr/umvBLJdbOFDCcNeME
+      X-Dd-Version:
+      - "35.3647406"
+      X-Frame-Options:
+      - SAMEORIGIN
+      X-Ratelimit-Limit:
+      - "1000"
+      X-Ratelimit-Period:
+      - "60"
+      X-Ratelimit-Remaining:
       - "996"
       X-Ratelimit-Reset:
-      - "50"
-=======
-      - "941"
-      X-Ratelimit-Reset:
-      - "2"
->>>>>>> a4cb5cee
+      - "46"
     status: 200 OK
     code: 200
     duration: ""
 - request:
     body: |
-<<<<<<< HEAD
-      {"config":{"assertions":[{"operator":"isInMoreThan","target":60,"type":"certificate"}],"configVariables":[],"request":{"host":"datadoghq.com","port":443},"variables":[]},"locations":["aws:eu-central-1"],"message":"Notify @pagerduty","name":"tf-TestAccDatadogSyntheticsSSLTest_Updated-local-1609770608-updated","options":{"accept_self_signed":false,"tick_every":60},"status":"live","subtype":"ssl","tags":["foo:bar","foo","env:test"],"type":"api"}
-=======
-      {"config":{"assertions":[{"operator":"isInMoreThan","target":60,"type":"certificate"}],"request":{"host":"datadoghq.com","port":443},"variables":[]},"locations":["aws:eu-central-1"],"message":"Notify @pagerduty","name":"tf-TestAccDatadogSyntheticsSSLTest_Updated-local-1609425877-updated","options":{"accept_self_signed":false,"tick_every":60},"status":"live","subtype":"ssl","tags":["foo:bar","foo","env:test"],"type":"api"}
->>>>>>> a4cb5cee
+      {"config":{"assertions":[{"operator":"isInMoreThan","target":60,"type":"certificate"}],"configVariables":[],"request":{"host":"datadoghq.com","port":443},"variables":[]},"locations":["aws:eu-central-1"],"message":"Notify @pagerduty","name":"tf-TestAccDatadogSyntheticsSSLTest_Updated-local-1609924032-updated","options":{"accept_self_signed":false,"tick_every":60},"status":"live","subtype":"ssl","tags":["foo:bar","foo","env:test"],"type":"api"}
     form: {}
     headers:
       Accept:
@@ -503,73 +322,44 @@
       - UpdateTest
       User-Agent:
       - terraform-provider-datadog/dev (terraform 1.15.0; terraform-cli 0.12.7-sdk)
-<<<<<<< HEAD
-        datadog-api-client-go/1.0.0-beta.13+dev (go go1.15.3; os darwin; arch amd64)
-      X-Datadog-Parent-Id:
-      - "1759814246002083764"
-      X-Datadog-Sampling-Priority:
-      - "1"
-      X-Datadog-Trace-Id:
-      - "8455913427668876300"
-    url: https://api.datadoghq.com/api/v1/synthetics/tests/kjf-pp2-vzu
+        datadog-api-client-go/1.0.0-beta.13+dev (go go1.15.3; os darwin; arch amd64)
+      X-Datadog-Parent-Id:
+      - "1534771799043615364"
+      X-Datadog-Sampling-Priority:
+      - "1"
+      X-Datadog-Trace-Id:
+      - "9179260122034920344"
+    url: https://api.datadoghq.com/api/v1/synthetics/tests/5er-nq7-4pu
     method: PUT
   response:
-    body: '{"status":"live","public_id":"kjf-pp2-vzu","tags":["foo:bar","foo","env:test"],"org_id":321813,"locations":["aws:eu-central-1"],"message":"Notify
-      @pagerduty","deleted_at":null,"name":"tf-TestAccDatadogSyntheticsSSLTest_Updated-local-1609770608-updated","monitor_id":28176163,"type":"api","created_at":"2021-01-04T14:30:09.242586+00:00","modified_at":"2021-01-04T14:30:11.196165+00:00","subtype":"ssl","config":{"variables":[],"request":{"host":"datadoghq.com","port":443},"assertions":[{"operator":"isInMoreThan","type":"certificate","target":60}],"configVariables":[]},"options":{"accept_self_signed":false,"tick_every":60}}'
-=======
-        datadog-api-client-go/1.0.0-beta.13+dev (go go1.15.4; os darwin; arch amd64)
-      X-Datadog-Parent-Id:
-      - "5546558316687208571"
-      X-Datadog-Sampling-Priority:
-      - "1"
-      X-Datadog-Trace-Id:
-      - "4919078316697627831"
-    url: https://api.datadoghq.com/api/v1/synthetics/tests/5t4-pgu-ei6
-    method: PUT
-  response:
-    body: '{"status":"live","public_id":"5t4-pgu-ei6","tags":["foo:bar","foo","env:test"],"org_id":321813,"locations":["aws:eu-central-1"],"message":"Notify
-      @pagerduty","deleted_at":null,"name":"tf-TestAccDatadogSyntheticsSSLTest_Updated-local-1609425877-updated","monitor_id":28076507,"type":"api","created_at":"2020-12-31T14:44:57.430846+00:00","modified_at":"2020-12-31T14:44:58.727795+00:00","subtype":"ssl","config":{"variables":[],"request":{"host":"datadoghq.com","port":443},"assertions":[{"operator":"isInMoreThan","type":"certificate","target":60}]},"options":{"accept_self_signed":false,"tick_every":60}}'
->>>>>>> a4cb5cee
-    headers:
-      Cache-Control:
-      - no-cache
-      Connection:
-      - keep-alive
-      Content-Security-Policy:
-      - frame-ancestors 'self'; report-uri https://api.datadoghq.com/csp-report
-      Content-Type:
-      - application/json
-      Date:
-<<<<<<< HEAD
-      - Mon, 04 Jan 2021 14:30:12 GMT
-      Pragma:
-      - no-cache
-      Set-Cookie:
-      - DD-PSHARD=233; Max-Age=604800; Path=/; expires=Mon, 11-Jan-2021 14:30:11 GMT;
-=======
-      - Thu, 31 Dec 2020 14:44:59 GMT
-      Pragma:
-      - no-cache
-      Set-Cookie:
-      - DD-PSHARD=233; Max-Age=604800; Path=/; expires=Thu, 07-Jan-2021 14:44:58 GMT;
->>>>>>> a4cb5cee
-        secure; HttpOnly
-      Strict-Transport-Security:
-      - max-age=15724800;
-      Vary:
-      - Accept-Encoding
-      X-Content-Type-Options:
-      - nosniff
-      X-Dd-Debug:
-<<<<<<< HEAD
-      - amxMFAqiSVjNyNv9bH0oCnBEjAVk4yOIMrMQTyRWQ0WFa2JUcjQXHejBMO8Fj7RQ
-      X-Dd-Version:
-      - "35.3633422"
-=======
-      - yHg1SN54kOfDRp2Aod0BXYSVxFx21V1jRKSkwPBeHEmd2sEVS/QK2WhkC8rNJWsm
-      X-Dd-Version:
-      - "35.3622023"
->>>>>>> a4cb5cee
+    body: '{"status":"live","public_id":"5er-nq7-4pu","tags":["foo:bar","foo","env:test"],"org_id":321813,"locations":["aws:eu-central-1"],"message":"Notify
+      @pagerduty","deleted_at":null,"name":"tf-TestAccDatadogSyntheticsSSLTest_Updated-local-1609924032-updated","monitor_id":28309786,"type":"api","created_at":"2021-01-06T09:07:13.459954+00:00","modified_at":"2021-01-06T09:07:15.004636+00:00","subtype":"ssl","config":{"variables":[],"request":{"host":"datadoghq.com","port":443},"assertions":[{"operator":"isInMoreThan","type":"certificate","target":60}],"configVariables":[]},"options":{"accept_self_signed":false,"tick_every":60}}'
+    headers:
+      Cache-Control:
+      - no-cache
+      Connection:
+      - keep-alive
+      Content-Security-Policy:
+      - frame-ancestors 'self'; report-uri https://api.datadoghq.com/csp-report
+      Content-Type:
+      - application/json
+      Date:
+      - Wed, 06 Jan 2021 09:07:15 GMT
+      Pragma:
+      - no-cache
+      Set-Cookie:
+      - DD-PSHARD=233; Max-Age=604800; Path=/; expires=Wed, 13-Jan-2021 09:07:14 GMT;
+        secure; HttpOnly
+      Strict-Transport-Security:
+      - max-age=15724800;
+      Vary:
+      - Accept-Encoding
+      X-Content-Type-Options:
+      - nosniff
+      X-Dd-Debug:
+      - WMqkdiu/k4tYC8oJLm7ZFuFlnIXAYAXwOPQoxLtj7bgJQppYJErVkGl/2/O/+zpm
+      X-Dd-Version:
+      - "35.3647406"
       X-Frame-Options:
       - SAMEORIGIN
       X-Ratelimit-Limit:
@@ -577,407 +367,259 @@
       X-Ratelimit-Period:
       - "60"
       X-Ratelimit-Remaining:
-      - "496"
-      X-Ratelimit-Reset:
-<<<<<<< HEAD
-      - "49"
-=======
-      - "2"
->>>>>>> a4cb5cee
-    status: 200 OK
-    code: 200
-    duration: ""
-- request:
-    body: ""
-    form: {}
-    headers:
-      Accept:
-      - application/json
-      Dd-Operation-Id:
-      - GetTest
-      User-Agent:
-      - terraform-provider-datadog/dev (terraform 1.15.0; terraform-cli 0.12.7-sdk)
-<<<<<<< HEAD
-        datadog-api-client-go/1.0.0-beta.13+dev (go go1.15.3; os darwin; arch amd64)
-      X-Datadog-Parent-Id:
-      - "5898531243168966982"
-      X-Datadog-Sampling-Priority:
-      - "1"
-      X-Datadog-Trace-Id:
-      - "8455913427668876300"
-    url: https://api.datadoghq.com/api/v1/synthetics/tests/kjf-pp2-vzu
-    method: GET
-  response:
-    body: '{"status":"live","public_id":"kjf-pp2-vzu","tags":["foo:bar","foo","env:test"],"locations":["aws:eu-central-1"],"message":"Notify
-      @pagerduty","name":"tf-TestAccDatadogSyntheticsSSLTest_Updated-local-1609770608-updated","monitor_id":28176163,"type":"api","subtype":"ssl","config":{"variables":[],"request":{"host":"datadoghq.com","port":443},"assertions":[{"operator":"isInMoreThan","type":"certificate","target":60}],"configVariables":[]},"options":{"accept_self_signed":false,"tick_every":60}}'
-=======
-        datadog-api-client-go/1.0.0-beta.13+dev (go go1.15.4; os darwin; arch amd64)
-      X-Datadog-Parent-Id:
-      - "881643840885545850"
-      X-Datadog-Sampling-Priority:
-      - "1"
-      X-Datadog-Trace-Id:
-      - "4919078316697627831"
-    url: https://api.datadoghq.com/api/v1/synthetics/tests/5t4-pgu-ei6
-    method: GET
-  response:
-    body: '{"status":"live","public_id":"5t4-pgu-ei6","tags":["foo:bar","foo","env:test"],"locations":["aws:eu-central-1"],"message":"Notify
-      @pagerduty","name":"tf-TestAccDatadogSyntheticsSSLTest_Updated-local-1609425877-updated","monitor_id":28076507,"type":"api","subtype":"ssl","config":{"variables":[],"request":{"host":"datadoghq.com","port":443},"assertions":[{"operator":"isInMoreThan","type":"certificate","target":60}]},"options":{"accept_self_signed":false,"tick_every":60}}'
->>>>>>> a4cb5cee
-    headers:
-      Cache-Control:
-      - no-cache
-      Connection:
-      - keep-alive
-      Content-Security-Policy:
-      - frame-ancestors 'self'; report-uri https://api.datadoghq.com/csp-report
-      Content-Type:
-      - application/json
-      Date:
-<<<<<<< HEAD
-      - Mon, 04 Jan 2021 14:30:12 GMT
-      Pragma:
-      - no-cache
-      Set-Cookie:
-      - DD-PSHARD=233; Max-Age=604800; Path=/; expires=Mon, 11-Jan-2021 14:30:12 GMT;
-=======
-      - Thu, 31 Dec 2020 14:44:59 GMT
-      Pragma:
-      - no-cache
-      Set-Cookie:
-      - DD-PSHARD=233; Max-Age=604800; Path=/; expires=Thu, 07-Jan-2021 14:44:59 GMT;
->>>>>>> a4cb5cee
-        secure; HttpOnly
-      Strict-Transport-Security:
-      - max-age=15724800;
-      Vary:
-      - Accept-Encoding
-      X-Content-Type-Options:
-      - nosniff
-      X-Dd-Debug:
-<<<<<<< HEAD
-      - 7ZZAowMV9z1Vr+0y/WbNkvcDUXbHQ7uNKkyZU3E6k00RqTwxh53CgITxXoDQsQqv
-      X-Dd-Version:
-      - "35.3633422"
-=======
-      - h/IXnJS1M5zKHh5ujv7CkNFB4pqHSDVrmy+nI86u4Ciy2MfrEYtp+07i0sugqnf8
-      X-Dd-Version:
-      - "35.3622023"
->>>>>>> a4cb5cee
-      X-Frame-Options:
-      - SAMEORIGIN
-      X-Ratelimit-Limit:
-      - "1000"
-      X-Ratelimit-Period:
-      - "60"
-      X-Ratelimit-Remaining:
-<<<<<<< HEAD
+      - "499"
+      X-Ratelimit-Reset:
+      - "46"
+    status: 200 OK
+    code: 200
+    duration: ""
+- request:
+    body: ""
+    form: {}
+    headers:
+      Accept:
+      - application/json
+      Dd-Operation-Id:
+      - GetTest
+      User-Agent:
+      - terraform-provider-datadog/dev (terraform 1.15.0; terraform-cli 0.12.7-sdk)
+        datadog-api-client-go/1.0.0-beta.13+dev (go go1.15.3; os darwin; arch amd64)
+      X-Datadog-Parent-Id:
+      - "7214949813784218925"
+      X-Datadog-Sampling-Priority:
+      - "1"
+      X-Datadog-Trace-Id:
+      - "9179260122034920344"
+    url: https://api.datadoghq.com/api/v1/synthetics/tests/5er-nq7-4pu
+    method: GET
+  response:
+    body: '{"status":"live","public_id":"5er-nq7-4pu","tags":["foo:bar","foo","env:test"],"locations":["aws:eu-central-1"],"message":"Notify
+      @pagerduty","name":"tf-TestAccDatadogSyntheticsSSLTest_Updated-local-1609924032-updated","monitor_id":28309786,"type":"api","subtype":"ssl","config":{"variables":[],"request":{"host":"datadoghq.com","port":443},"assertions":[{"operator":"isInMoreThan","type":"certificate","target":60}],"configVariables":[]},"options":{"accept_self_signed":false,"tick_every":60}}'
+    headers:
+      Cache-Control:
+      - no-cache
+      Connection:
+      - keep-alive
+      Content-Security-Policy:
+      - frame-ancestors 'self'; report-uri https://api.datadoghq.com/csp-report
+      Content-Type:
+      - application/json
+      Date:
+      - Wed, 06 Jan 2021 09:07:16 GMT
+      Pragma:
+      - no-cache
+      Set-Cookie:
+      - DD-PSHARD=233; Max-Age=604800; Path=/; expires=Wed, 13-Jan-2021 09:07:16 GMT;
+        secure; HttpOnly
+      Strict-Transport-Security:
+      - max-age=15724800;
+      Vary:
+      - Accept-Encoding
+      X-Content-Type-Options:
+      - nosniff
+      X-Dd-Debug:
+      - D+hkk7e2X3EuNxftUaY91jzWGBfEd7A+eDYGxWMtn/TmtYeM4TBuB2YAuVObC6zB
+      X-Dd-Version:
+      - "35.3647406"
+      X-Frame-Options:
+      - SAMEORIGIN
+      X-Ratelimit-Limit:
+      - "1000"
+      X-Ratelimit-Period:
+      - "60"
+      X-Ratelimit-Remaining:
       - "995"
       X-Ratelimit-Reset:
-      - "48"
-=======
-      - "931"
-      X-Ratelimit-Reset:
-      - "1"
->>>>>>> a4cb5cee
-    status: 200 OK
-    code: 200
-    duration: ""
-- request:
-    body: ""
-    form: {}
-    headers:
-      Accept:
-      - application/json
-      Dd-Operation-Id:
-      - GetTest
-      User-Agent:
-      - terraform-provider-datadog/dev (terraform 1.15.0; terraform-cli 0.12.7-sdk)
-<<<<<<< HEAD
-        datadog-api-client-go/1.0.0-beta.13+dev (go go1.15.3; os darwin; arch amd64)
-      X-Datadog-Parent-Id:
-      - "1405636261274125820"
-      X-Datadog-Sampling-Priority:
-      - "1"
-      X-Datadog-Trace-Id:
-      - "8455913427668876300"
-    url: https://api.datadoghq.com/api/v1/synthetics/tests/kjf-pp2-vzu
-    method: GET
-  response:
-    body: '{"status":"live","public_id":"kjf-pp2-vzu","tags":["foo:bar","foo","env:test"],"locations":["aws:eu-central-1"],"message":"Notify
-      @pagerduty","name":"tf-TestAccDatadogSyntheticsSSLTest_Updated-local-1609770608-updated","monitor_id":28176163,"type":"api","subtype":"ssl","config":{"variables":[],"request":{"host":"datadoghq.com","port":443},"assertions":[{"operator":"isInMoreThan","type":"certificate","target":60}],"configVariables":[]},"options":{"accept_self_signed":false,"tick_every":60}}'
-=======
-        datadog-api-client-go/1.0.0-beta.13+dev (go go1.15.4; os darwin; arch amd64)
-      X-Datadog-Parent-Id:
-      - "4462469578382607008"
-      X-Datadog-Sampling-Priority:
-      - "1"
-      X-Datadog-Trace-Id:
-      - "4919078316697627831"
-    url: https://api.datadoghq.com/api/v1/synthetics/tests/5t4-pgu-ei6
-    method: GET
-  response:
-    body: '{"status":"live","public_id":"5t4-pgu-ei6","tags":["foo:bar","foo","env:test"],"locations":["aws:eu-central-1"],"message":"Notify
-      @pagerduty","name":"tf-TestAccDatadogSyntheticsSSLTest_Updated-local-1609425877-updated","monitor_id":28076507,"type":"api","subtype":"ssl","config":{"variables":[],"request":{"host":"datadoghq.com","port":443},"assertions":[{"operator":"isInMoreThan","type":"certificate","target":60}]},"options":{"accept_self_signed":false,"tick_every":60}}'
->>>>>>> a4cb5cee
-    headers:
-      Cache-Control:
-      - no-cache
-      Connection:
-      - keep-alive
-      Content-Security-Policy:
-      - frame-ancestors 'self'; report-uri https://api.datadoghq.com/csp-report
-      Content-Type:
-      - application/json
-      Date:
-<<<<<<< HEAD
-      - Mon, 04 Jan 2021 14:30:12 GMT
-      Pragma:
-      - no-cache
-      Set-Cookie:
-      - DD-PSHARD=233; Max-Age=604800; Path=/; expires=Mon, 11-Jan-2021 14:30:12 GMT;
-=======
-      - Thu, 31 Dec 2020 14:45:00 GMT
-      Pragma:
-      - no-cache
-      Set-Cookie:
-      - DD-PSHARD=233; Max-Age=604800; Path=/; expires=Thu, 07-Jan-2021 14:44:59 GMT;
->>>>>>> a4cb5cee
-        secure; HttpOnly
-      Strict-Transport-Security:
-      - max-age=15724800;
-      Vary:
-      - Accept-Encoding
-      X-Content-Type-Options:
-      - nosniff
-      X-Dd-Debug:
-<<<<<<< HEAD
-      - vJlCdCjZjHKDWCQaZXaKHjefwu7Jotxr42UmWttwNlCEvibEd08wFg9UscwYl4z7
-      X-Dd-Version:
-      - "35.3633422"
-=======
-      - 7ZZAowMV9z1Vr+0y/WbNkvcDUXbHQ7uNKkyZU3E6k00RqTwxh53CgITxXoDQsQqv
-      X-Dd-Version:
-      - "35.3622023"
->>>>>>> a4cb5cee
-      X-Frame-Options:
-      - SAMEORIGIN
-      X-Ratelimit-Limit:
-      - "1000"
-      X-Ratelimit-Period:
-      - "60"
-      X-Ratelimit-Remaining:
-<<<<<<< HEAD
+      - "44"
+    status: 200 OK
+    code: 200
+    duration: ""
+- request:
+    body: ""
+    form: {}
+    headers:
+      Accept:
+      - application/json
+      Dd-Operation-Id:
+      - GetTest
+      User-Agent:
+      - terraform-provider-datadog/dev (terraform 1.15.0; terraform-cli 0.12.7-sdk)
+        datadog-api-client-go/1.0.0-beta.13+dev (go go1.15.3; os darwin; arch amd64)
+      X-Datadog-Parent-Id:
+      - "4921942683384751038"
+      X-Datadog-Sampling-Priority:
+      - "1"
+      X-Datadog-Trace-Id:
+      - "9179260122034920344"
+    url: https://api.datadoghq.com/api/v1/synthetics/tests/5er-nq7-4pu
+    method: GET
+  response:
+    body: '{"status":"live","public_id":"5er-nq7-4pu","tags":["foo:bar","foo","env:test"],"locations":["aws:eu-central-1"],"message":"Notify
+      @pagerduty","name":"tf-TestAccDatadogSyntheticsSSLTest_Updated-local-1609924032-updated","monitor_id":28309786,"type":"api","subtype":"ssl","config":{"variables":[],"request":{"host":"datadoghq.com","port":443},"assertions":[{"operator":"isInMoreThan","type":"certificate","target":60}],"configVariables":[]},"options":{"accept_self_signed":false,"tick_every":60}}'
+    headers:
+      Cache-Control:
+      - no-cache
+      Connection:
+      - keep-alive
+      Content-Security-Policy:
+      - frame-ancestors 'self'; report-uri https://api.datadoghq.com/csp-report
+      Content-Type:
+      - application/json
+      Date:
+      - Wed, 06 Jan 2021 09:07:16 GMT
+      Pragma:
+      - no-cache
+      Set-Cookie:
+      - DD-PSHARD=233; Max-Age=604800; Path=/; expires=Wed, 13-Jan-2021 09:07:16 GMT;
+        secure; HttpOnly
+      Strict-Transport-Security:
+      - max-age=15724800;
+      Vary:
+      - Accept-Encoding
+      X-Content-Type-Options:
+      - nosniff
+      X-Dd-Debug:
+      - DRZWTHDeKolQqk6GEAFoSVDF1cV93C/z8xwO7umb9e0luQPYr8BUl8IXxXdpfaM5
+      X-Dd-Version:
+      - "35.3647406"
+      X-Frame-Options:
+      - SAMEORIGIN
+      X-Ratelimit-Limit:
+      - "1000"
+      X-Ratelimit-Period:
+      - "60"
+      X-Ratelimit-Remaining:
       - "994"
       X-Ratelimit-Reset:
-      - "48"
-=======
-      - "999"
-      X-Ratelimit-Reset:
-      - "60"
->>>>>>> a4cb5cee
-    status: 200 OK
-    code: 200
-    duration: ""
-- request:
-    body: ""
-    form: {}
-    headers:
-      Accept:
-      - application/json
-      Dd-Operation-Id:
-      - GetTest
-      User-Agent:
-      - terraform-provider-datadog/dev (terraform 1.15.0; terraform-cli 0.12.7-sdk)
-<<<<<<< HEAD
-        datadog-api-client-go/1.0.0-beta.13+dev (go go1.15.3; os darwin; arch amd64)
-      X-Datadog-Parent-Id:
-      - "5934142541068660017"
-      X-Datadog-Sampling-Priority:
-      - "1"
-      X-Datadog-Trace-Id:
-      - "8455913427668876300"
-    url: https://api.datadoghq.com/api/v1/synthetics/tests/kjf-pp2-vzu
-    method: GET
-  response:
-    body: '{"status":"live","public_id":"kjf-pp2-vzu","tags":["foo:bar","foo","env:test"],"locations":["aws:eu-central-1"],"message":"Notify
-      @pagerduty","name":"tf-TestAccDatadogSyntheticsSSLTest_Updated-local-1609770608-updated","monitor_id":28176163,"type":"api","subtype":"ssl","config":{"variables":[],"request":{"host":"datadoghq.com","port":443},"assertions":[{"operator":"isInMoreThan","type":"certificate","target":60}],"configVariables":[]},"options":{"accept_self_signed":false,"tick_every":60}}'
-=======
-        datadog-api-client-go/1.0.0-beta.13+dev (go go1.15.4; os darwin; arch amd64)
-      X-Datadog-Parent-Id:
-      - "7387938089445918036"
-      X-Datadog-Sampling-Priority:
-      - "1"
-      X-Datadog-Trace-Id:
-      - "4919078316697627831"
-    url: https://api.datadoghq.com/api/v1/synthetics/tests/5t4-pgu-ei6
-    method: GET
-  response:
-    body: '{"status":"live","public_id":"5t4-pgu-ei6","tags":["foo:bar","foo","env:test"],"locations":["aws:eu-central-1"],"message":"Notify
-      @pagerduty","name":"tf-TestAccDatadogSyntheticsSSLTest_Updated-local-1609425877-updated","monitor_id":28076507,"type":"api","subtype":"ssl","config":{"variables":[],"request":{"host":"datadoghq.com","port":443},"assertions":[{"operator":"isInMoreThan","type":"certificate","target":60}]},"options":{"accept_self_signed":false,"tick_every":60}}'
->>>>>>> a4cb5cee
-    headers:
-      Cache-Control:
-      - no-cache
-      Connection:
-      - keep-alive
-      Content-Security-Policy:
-      - frame-ancestors 'self'; report-uri https://api.datadoghq.com/csp-report
-      Content-Type:
-      - application/json
-      Date:
-<<<<<<< HEAD
-      - Mon, 04 Jan 2021 14:30:12 GMT
-      Pragma:
-      - no-cache
-      Set-Cookie:
-      - DD-PSHARD=233; Max-Age=604800; Path=/; expires=Mon, 11-Jan-2021 14:30:12 GMT;
-=======
-      - Thu, 31 Dec 2020 14:45:00 GMT
-      Pragma:
-      - no-cache
-      Set-Cookie:
-      - DD-PSHARD=233; Max-Age=604800; Path=/; expires=Thu, 07-Jan-2021 14:45:00 GMT;
->>>>>>> a4cb5cee
-        secure; HttpOnly
-      Strict-Transport-Security:
-      - max-age=15724800;
-      Vary:
-      - Accept-Encoding
-      X-Content-Type-Options:
-      - nosniff
-      X-Dd-Debug:
-<<<<<<< HEAD
-      - 5H2EXEXOPQC4s7BfWBFjlM6rKywFNh1Cf33eK1xYuPFdBfR+3y2m7Dyr75gZ4kw1
-      X-Dd-Version:
-      - "35.3633422"
-=======
-      - 554jtl/SJjxTmK4ElYRM70FG0Y8nm2ZpMLRYU7gYOwQo5oClqUW2XRpaqEBdUJZQ
-      X-Dd-Version:
-      - "35.3622023"
->>>>>>> a4cb5cee
-      X-Frame-Options:
-      - SAMEORIGIN
-      X-Ratelimit-Limit:
-      - "1000"
-      X-Ratelimit-Period:
-      - "60"
-      X-Ratelimit-Remaining:
-<<<<<<< HEAD
+      - "44"
+    status: 200 OK
+    code: 200
+    duration: ""
+- request:
+    body: ""
+    form: {}
+    headers:
+      Accept:
+      - application/json
+      Dd-Operation-Id:
+      - GetTest
+      User-Agent:
+      - terraform-provider-datadog/dev (terraform 1.15.0; terraform-cli 0.12.7-sdk)
+        datadog-api-client-go/1.0.0-beta.13+dev (go go1.15.3; os darwin; arch amd64)
+      X-Datadog-Parent-Id:
+      - "7509748990448612914"
+      X-Datadog-Sampling-Priority:
+      - "1"
+      X-Datadog-Trace-Id:
+      - "9179260122034920344"
+    url: https://api.datadoghq.com/api/v1/synthetics/tests/5er-nq7-4pu
+    method: GET
+  response:
+    body: '{"status":"live","public_id":"5er-nq7-4pu","tags":["foo:bar","foo","env:test"],"locations":["aws:eu-central-1"],"message":"Notify
+      @pagerduty","name":"tf-TestAccDatadogSyntheticsSSLTest_Updated-local-1609924032-updated","monitor_id":28309786,"type":"api","subtype":"ssl","config":{"variables":[],"request":{"host":"datadoghq.com","port":443},"assertions":[{"operator":"isInMoreThan","type":"certificate","target":60}],"configVariables":[]},"options":{"accept_self_signed":false,"tick_every":60}}'
+    headers:
+      Cache-Control:
+      - no-cache
+      Connection:
+      - keep-alive
+      Content-Security-Policy:
+      - frame-ancestors 'self'; report-uri https://api.datadoghq.com/csp-report
+      Content-Type:
+      - application/json
+      Date:
+      - Wed, 06 Jan 2021 09:07:16 GMT
+      Pragma:
+      - no-cache
+      Set-Cookie:
+      - DD-PSHARD=233; Max-Age=604800; Path=/; expires=Wed, 13-Jan-2021 09:07:16 GMT;
+        secure; HttpOnly
+      Strict-Transport-Security:
+      - max-age=15724800;
+      Vary:
+      - Accept-Encoding
+      X-Content-Type-Options:
+      - nosniff
+      X-Dd-Debug:
+      - ViVCPXX6Ly37Yq2uFkha4NuJPBq3hQNknFQSAg7/RbVncSIYTDoKelvl87NEURiA
+      X-Dd-Version:
+      - "35.3647406"
+      X-Frame-Options:
+      - SAMEORIGIN
+      X-Ratelimit-Limit:
+      - "1000"
+      X-Ratelimit-Period:
+      - "60"
+      X-Ratelimit-Remaining:
       - "993"
       X-Ratelimit-Reset:
-      - "48"
-=======
-      - "998"
-      X-Ratelimit-Reset:
-      - "60"
->>>>>>> a4cb5cee
-    status: 200 OK
-    code: 200
-    duration: ""
-- request:
-    body: ""
-    form: {}
-    headers:
-      Accept:
-      - application/json
-      Dd-Operation-Id:
-      - GetTest
-      User-Agent:
-      - terraform-provider-datadog/dev (terraform 1.15.0; terraform-cli 0.12.7-sdk)
-<<<<<<< HEAD
-        datadog-api-client-go/1.0.0-beta.13+dev (go go1.15.3; os darwin; arch amd64)
-      X-Datadog-Parent-Id:
-      - "3157847920988645336"
-      X-Datadog-Sampling-Priority:
-      - "1"
-      X-Datadog-Trace-Id:
-      - "8455913427668876300"
-    url: https://api.datadoghq.com/api/v1/synthetics/tests/kjf-pp2-vzu
-    method: GET
-  response:
-    body: '{"status":"live","public_id":"kjf-pp2-vzu","tags":["foo:bar","foo","env:test"],"locations":["aws:eu-central-1"],"message":"Notify
-      @pagerduty","name":"tf-TestAccDatadogSyntheticsSSLTest_Updated-local-1609770608-updated","monitor_id":28176163,"type":"api","subtype":"ssl","config":{"variables":[],"request":{"host":"datadoghq.com","port":443},"assertions":[{"operator":"isInMoreThan","type":"certificate","target":60}],"configVariables":[]},"options":{"accept_self_signed":false,"tick_every":60}}'
-=======
-        datadog-api-client-go/1.0.0-beta.13+dev (go go1.15.4; os darwin; arch amd64)
-      X-Datadog-Parent-Id:
-      - "5744844461297472693"
-      X-Datadog-Sampling-Priority:
-      - "1"
-      X-Datadog-Trace-Id:
-      - "4919078316697627831"
-    url: https://api.datadoghq.com/api/v1/synthetics/tests/5t4-pgu-ei6
-    method: GET
-  response:
-    body: '{"status":"live","public_id":"5t4-pgu-ei6","tags":["foo:bar","foo","env:test"],"locations":["aws:eu-central-1"],"message":"Notify
-      @pagerduty","name":"tf-TestAccDatadogSyntheticsSSLTest_Updated-local-1609425877-updated","monitor_id":28076507,"type":"api","subtype":"ssl","config":{"variables":[],"request":{"host":"datadoghq.com","port":443},"assertions":[{"operator":"isInMoreThan","type":"certificate","target":60}]},"options":{"accept_self_signed":false,"tick_every":60}}'
->>>>>>> a4cb5cee
-    headers:
-      Cache-Control:
-      - no-cache
-      Connection:
-      - keep-alive
-      Content-Security-Policy:
-      - frame-ancestors 'self'; report-uri https://api.datadoghq.com/csp-report
-      Content-Type:
-      - application/json
-      Date:
-<<<<<<< HEAD
-      - Mon, 04 Jan 2021 14:30:12 GMT
-      Pragma:
-      - no-cache
-      Set-Cookie:
-      - DD-PSHARD=233; Max-Age=604800; Path=/; expires=Mon, 11-Jan-2021 14:30:12 GMT;
-=======
-      - Thu, 31 Dec 2020 14:45:00 GMT
-      Pragma:
-      - no-cache
-      Set-Cookie:
-      - DD-PSHARD=233; Max-Age=604800; Path=/; expires=Thu, 07-Jan-2021 14:45:00 GMT;
->>>>>>> a4cb5cee
-        secure; HttpOnly
-      Strict-Transport-Security:
-      - max-age=15724800;
-      Vary:
-      - Accept-Encoding
-      X-Content-Type-Options:
-      - nosniff
-      X-Dd-Debug:
-<<<<<<< HEAD
-      - /AIuUBUzXheMzx1cvxhB+WjJEVZnNytkpRgIpTWZSwENaLk6ZqapvZetzfxbHHYM
-      X-Dd-Version:
-      - "35.3633422"
-=======
-      - S3b0DxD0Dj5WAUZxeWLcfeyJnb4pDpoMTeVMKMtMeWrqyA+3FtLrxJp7rQHsEke0
-      X-Dd-Version:
-      - "35.3622023"
->>>>>>> a4cb5cee
-      X-Frame-Options:
-      - SAMEORIGIN
-      X-Ratelimit-Limit:
-      - "1000"
-      X-Ratelimit-Period:
-      - "60"
-      X-Ratelimit-Remaining:
-<<<<<<< HEAD
+      - "44"
+    status: 200 OK
+    code: 200
+    duration: ""
+- request:
+    body: ""
+    form: {}
+    headers:
+      Accept:
+      - application/json
+      Dd-Operation-Id:
+      - GetTest
+      User-Agent:
+      - terraform-provider-datadog/dev (terraform 1.15.0; terraform-cli 0.12.7-sdk)
+        datadog-api-client-go/1.0.0-beta.13+dev (go go1.15.3; os darwin; arch amd64)
+      X-Datadog-Parent-Id:
+      - "2675338573546840119"
+      X-Datadog-Sampling-Priority:
+      - "1"
+      X-Datadog-Trace-Id:
+      - "9179260122034920344"
+    url: https://api.datadoghq.com/api/v1/synthetics/tests/5er-nq7-4pu
+    method: GET
+  response:
+    body: '{"status":"live","public_id":"5er-nq7-4pu","tags":["foo:bar","foo","env:test"],"locations":["aws:eu-central-1"],"message":"Notify
+      @pagerduty","name":"tf-TestAccDatadogSyntheticsSSLTest_Updated-local-1609924032-updated","monitor_id":28309786,"type":"api","subtype":"ssl","config":{"variables":[],"request":{"host":"datadoghq.com","port":443},"assertions":[{"operator":"isInMoreThan","type":"certificate","target":60}],"configVariables":[]},"options":{"accept_self_signed":false,"tick_every":60}}'
+    headers:
+      Cache-Control:
+      - no-cache
+      Connection:
+      - keep-alive
+      Content-Security-Policy:
+      - frame-ancestors 'self'; report-uri https://api.datadoghq.com/csp-report
+      Content-Type:
+      - application/json
+      Date:
+      - Wed, 06 Jan 2021 09:07:16 GMT
+      Pragma:
+      - no-cache
+      Set-Cookie:
+      - DD-PSHARD=233; Max-Age=604800; Path=/; expires=Wed, 13-Jan-2021 09:07:16 GMT;
+        secure; HttpOnly
+      Strict-Transport-Security:
+      - max-age=15724800;
+      Vary:
+      - Accept-Encoding
+      X-Content-Type-Options:
+      - nosniff
+      X-Dd-Debug:
+      - s8aX5NtChXwcC0ZqCGPgUtbvI/yT4gadlVvE6/Mqbm4BIdrCBC60TudMJNU/SbvE
+      X-Dd-Version:
+      - "35.3647406"
+      X-Frame-Options:
+      - SAMEORIGIN
+      X-Ratelimit-Limit:
+      - "1000"
+      X-Ratelimit-Period:
+      - "60"
+      X-Ratelimit-Remaining:
       - "992"
       X-Ratelimit-Reset:
-      - "48"
-=======
-      - "995"
-      X-Ratelimit-Reset:
-      - "60"
->>>>>>> a4cb5cee
+      - "44"
     status: 200 OK
     code: 200
     duration: ""
 - request:
     body: |
-<<<<<<< HEAD
-      {"public_ids":["kjf-pp2-vzu"]}
-=======
-      {"public_ids":["5t4-pgu-ei6"]}
->>>>>>> a4cb5cee
+      {"public_ids":["5er-nq7-4pu"]}
     form: {}
     headers:
       Accept:
@@ -988,71 +630,43 @@
       - DeleteTests
       User-Agent:
       - terraform-provider-datadog/dev (terraform 1.15.0; terraform-cli 0.12.7-sdk)
-<<<<<<< HEAD
-        datadog-api-client-go/1.0.0-beta.13+dev (go go1.15.3; os darwin; arch amd64)
-      X-Datadog-Parent-Id:
-      - "6496197401034626342"
-      X-Datadog-Sampling-Priority:
-      - "1"
-      X-Datadog-Trace-Id:
-      - "8455913427668876300"
+        datadog-api-client-go/1.0.0-beta.13+dev (go go1.15.3; os darwin; arch amd64)
+      X-Datadog-Parent-Id:
+      - "7002027495746475807"
+      X-Datadog-Sampling-Priority:
+      - "1"
+      X-Datadog-Trace-Id:
+      - "9179260122034920344"
     url: https://api.datadoghq.com/api/v1/synthetics/tests/delete
     method: POST
   response:
-    body: '{"deleted_tests":[{"deleted_at":"2021-01-04T14:30:13.163898+00:00","public_id":"kjf-pp2-vzu"}]}'
-=======
-        datadog-api-client-go/1.0.0-beta.13+dev (go go1.15.4; os darwin; arch amd64)
-      X-Datadog-Parent-Id:
-      - "7662446906301374388"
-      X-Datadog-Sampling-Priority:
-      - "1"
-      X-Datadog-Trace-Id:
-      - "4919078316697627831"
-    url: https://api.datadoghq.com/api/v1/synthetics/tests/delete
-    method: POST
-  response:
-    body: '{"deleted_tests":[{"deleted_at":"2020-12-31T14:45:00.757580+00:00","public_id":"5t4-pgu-ei6"}]}'
->>>>>>> a4cb5cee
-    headers:
-      Cache-Control:
-      - no-cache
-      Connection:
-      - keep-alive
-      Content-Security-Policy:
-      - frame-ancestors 'self'; report-uri https://api.datadoghq.com/csp-report
-      Content-Type:
-      - application/json
-      Date:
-<<<<<<< HEAD
-      - Mon, 04 Jan 2021 14:30:13 GMT
-      Pragma:
-      - no-cache
-      Set-Cookie:
-      - DD-PSHARD=233; Max-Age=604800; Path=/; expires=Mon, 11-Jan-2021 14:30:13 GMT;
-=======
-      - Thu, 31 Dec 2020 14:45:00 GMT
-      Pragma:
-      - no-cache
-      Set-Cookie:
-      - DD-PSHARD=233; Max-Age=604800; Path=/; expires=Thu, 07-Jan-2021 14:45:00 GMT;
->>>>>>> a4cb5cee
-        secure; HttpOnly
-      Strict-Transport-Security:
-      - max-age=15724800;
-      Vary:
-      - Accept-Encoding
-      X-Content-Type-Options:
-      - nosniff
-      X-Dd-Debug:
-<<<<<<< HEAD
-      - Rk64tCoF3V07+a4szeABxTtZIJ+mXpZWikk4VsgNuvqwu3MpGXqLHxCVHOt9N39v
-      X-Dd-Version:
-      - "35.3633422"
-=======
-      - TFCg6TPxHCdpQyTTnaGFjBa5vzZnKeyQ4F7e1flYSnImhl2xBoRKXVAV7LhvPUlL
-      X-Dd-Version:
-      - "35.3622023"
->>>>>>> a4cb5cee
+    body: '{"deleted_tests":[{"deleted_at":"2021-01-06T09:07:16.921414+00:00","public_id":"5er-nq7-4pu"}]}'
+    headers:
+      Cache-Control:
+      - no-cache
+      Connection:
+      - keep-alive
+      Content-Security-Policy:
+      - frame-ancestors 'self'; report-uri https://api.datadoghq.com/csp-report
+      Content-Type:
+      - application/json
+      Date:
+      - Wed, 06 Jan 2021 09:07:17 GMT
+      Pragma:
+      - no-cache
+      Set-Cookie:
+      - DD-PSHARD=233; Max-Age=604800; Path=/; expires=Wed, 13-Jan-2021 09:07:16 GMT;
+        secure; HttpOnly
+      Strict-Transport-Security:
+      - max-age=15724800;
+      Vary:
+      - Accept-Encoding
+      X-Content-Type-Options:
+      - nosniff
+      X-Dd-Debug:
+      - sQOy8a0Uobuto7YUtlnbqZIuXh5uDLMP34xhBMJaioPr6917JNPh2PehnbSMnQ69
+      X-Dd-Version:
+      - "35.3647406"
       X-Frame-Options:
       - SAMEORIGIN
       X-Ratelimit-Limit:
@@ -1060,45 +674,30 @@
       X-Ratelimit-Period:
       - "60"
       X-Ratelimit-Remaining:
-      - "118"
-      X-Ratelimit-Reset:
-<<<<<<< HEAD
-      - "47"
-=======
-      - "60"
->>>>>>> a4cb5cee
-    status: 200 OK
-    code: 200
-    duration: ""
-- request:
-    body: ""
-    form: {}
-    headers:
-      Accept:
-      - application/json
-      Dd-Operation-Id:
-      - GetTest
-      User-Agent:
-      - terraform-provider-datadog/dev (terraform 1.15.0; terraform-cli 0.12.7-sdk)
-<<<<<<< HEAD
-        datadog-api-client-go/1.0.0-beta.13+dev (go go1.15.3; os darwin; arch amd64)
-      X-Datadog-Parent-Id:
-      - "3435280655168083354"
-      X-Datadog-Sampling-Priority:
-      - "1"
-      X-Datadog-Trace-Id:
-      - "8455913427668876300"
-    url: https://api.datadoghq.com/api/v1/synthetics/tests/kjf-pp2-vzu
-=======
-        datadog-api-client-go/1.0.0-beta.13+dev (go go1.15.4; os darwin; arch amd64)
-      X-Datadog-Parent-Id:
-      - "3567727077373341332"
-      X-Datadog-Sampling-Priority:
-      - "1"
-      X-Datadog-Trace-Id:
-      - "4919078316697627831"
-    url: https://api.datadoghq.com/api/v1/synthetics/tests/5t4-pgu-ei6
->>>>>>> a4cb5cee
+      - "119"
+      X-Ratelimit-Reset:
+      - "44"
+    status: 200 OK
+    code: 200
+    duration: ""
+- request:
+    body: ""
+    form: {}
+    headers:
+      Accept:
+      - application/json
+      Dd-Operation-Id:
+      - GetTest
+      User-Agent:
+      - terraform-provider-datadog/dev (terraform 1.15.0; terraform-cli 0.12.7-sdk)
+        datadog-api-client-go/1.0.0-beta.13+dev (go go1.15.3; os darwin; arch amd64)
+      X-Datadog-Parent-Id:
+      - "7431895273497019784"
+      X-Datadog-Sampling-Priority:
+      - "1"
+      X-Datadog-Trace-Id:
+      - "9179260122034920344"
+    url: https://api.datadoghq.com/api/v1/synthetics/tests/5er-nq7-4pu
     method: GET
   response:
     body: '{"errors": ["Synthetics test not found"]}'
@@ -1112,41 +711,27 @@
       Content-Type:
       - application/json
       Date:
-<<<<<<< HEAD
-      - Mon, 04 Jan 2021 14:30:13 GMT
-=======
-      - Thu, 31 Dec 2020 14:45:01 GMT
->>>>>>> a4cb5cee
-      Pragma:
-      - no-cache
-      Strict-Transport-Security:
-      - max-age=15724800;
-      Vary:
-      - Accept-Encoding
-      X-Content-Type-Options:
-      - nosniff
-      X-Dd-Version:
-<<<<<<< HEAD
-      - "35.3633422"
-=======
-      - "35.3622023"
->>>>>>> a4cb5cee
-      X-Frame-Options:
-      - SAMEORIGIN
-      X-Ratelimit-Limit:
-      - "1000"
-      X-Ratelimit-Period:
-      - "60"
-      X-Ratelimit-Remaining:
-<<<<<<< HEAD
+      - Wed, 06 Jan 2021 09:07:17 GMT
+      Pragma:
+      - no-cache
+      Strict-Transport-Security:
+      - max-age=15724800;
+      Vary:
+      - Accept-Encoding
+      X-Content-Type-Options:
+      - nosniff
+      X-Dd-Version:
+      - "35.3647406"
+      X-Frame-Options:
+      - SAMEORIGIN
+      X-Ratelimit-Limit:
+      - "1000"
+      X-Ratelimit-Period:
+      - "60"
+      X-Ratelimit-Remaining:
       - "991"
       X-Ratelimit-Reset:
-      - "47"
-=======
-      - "988"
-      X-Ratelimit-Reset:
-      - "59"
->>>>>>> a4cb5cee
+      - "43"
     status: 404 Not Found
     code: 404
     duration: ""
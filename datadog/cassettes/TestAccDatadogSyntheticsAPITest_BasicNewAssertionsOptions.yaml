---
version: 1
interactions:
- request:
    body: |
<<<<<<< HEAD
      {"config":{"assertions":[{"operator":"contains","property":"content-type","target":"application/json","type":"header"},{"operator":"is","target":200,"type":"statusCode"},{"operator":"validatesJSONPath","target":{"jsonPath":"topKey","operator":"isNot","targetValue":"0"},"type":"body"},{"operator":"validatesJSONPath","target":{"jsonPath":"something","operator":"moreThan","targetValue":5},"type":"body"},{"operator":"isNot","target":200,"type":"statusCode"},{"operator":"matches","target":"20[04]","type":"statusCode"},{"operator":"doesNotMatch","target":"20[04]","type":"statusCode"}],"configVariables":[],"request":{"basicAuth":{"password":"secret","username":"admin"},"body":"this is a body","certificate":{"cert":{"content":"content-certificate","filename":"Provided in Terraform config"},"key":{"content":"content-key","filename":"key"}},"headers":{"Accept":"application/json","X-Datadog-Trace-ID":"1234566789"},"method":"GET","query":{"foo":"bar"},"timeout":30,"url":"https://www.datadoghq.com"},"variables":[]},"locations":["aws:eu-central-1"],"message":"Notify @datadog.user","name":"tf-TestAccDatadogSyntheticsAPITest_BasicNewAssertionsOptions-local-1609770669","options":{"follow_redirects":true,"min_location_failed":1,"monitor_options":{"renotify_interval":100},"tick_every":60},"status":"paused","subtype":"http","tags":["foo:bar","baz"],"type":"api"}
=======
      {"config":{"assertions":[{"operator":"contains","property":"content-type","target":"application/json","type":"header"},{"operator":"is","target":200,"type":"statusCode"},{"operator":"validatesJSONPath","target":{"jsonPath":"topKey","operator":"isNot","targetValue":"0"},"type":"body"},{"operator":"validatesJSONPath","target":{"jsonPath":"something","operator":"moreThan","targetValue":5},"type":"body"},{"operator":"isNot","target":200,"type":"statusCode"},{"operator":"matches","target":"20[04]","type":"statusCode"},{"operator":"doesNotMatch","target":"20[04]","type":"statusCode"}],"request":{"basicAuth":{"password":"secret","username":"admin"},"body":"this is a body","certificate":{"cert":{"content":"content-certificate","filename":"Provided in Terraform config"},"key":{"content":"content-key","filename":"key"}},"headers":{"Accept":"application/json","X-Datadog-Trace-ID":"1234566789"},"method":"GET","query":{"foo":"bar"},"timeout":30,"url":"https://www.datadoghq.com"},"variables":[]},"locations":["aws:eu-central-1"],"message":"Notify @datadog.user","name":"tf-TestAccDatadogSyntheticsAPITest_BasicNewAssertionsOptions-local-1609425877","options":{"follow_redirects":true,"min_location_failed":1,"monitor_options":{"renotify_interval":100},"tick_every":60},"status":"paused","subtype":"http","tags":["foo:bar","baz"],"type":"api"}
>>>>>>> a4cb5cee
    form: {}
    headers:
      Accept:
      - application/json
      Content-Type:
      - application/json
      Dd-Operation-Id:
      - CreateTest
      User-Agent:
      - terraform-provider-datadog/dev (terraform 1.15.0; terraform-cli 0.12.7-sdk)
<<<<<<< HEAD
        datadog-api-client-go/1.0.0-beta.13+dev (go go1.15.3; os darwin; arch amd64)
      X-Datadog-Parent-Id:
      - "1608042301487242568"
      X-Datadog-Sampling-Priority:
      - "1"
      X-Datadog-Trace-Id:
      - "7943434198090826901"
    url: https://api.datadoghq.com/api/v1/synthetics/tests
    method: POST
  response:
    body: '{"status":"paused","public_id":"ps5-vzx-h5a","tags":["foo:bar","baz"],"org_id":321813,"locations":["aws:eu-central-1"],"message":"Notify
      @datadog.user","deleted_at":null,"name":"tf-TestAccDatadogSyntheticsAPITest_BasicNewAssertionsOptions-local-1609770669","monitor_id":28176194,"type":"api","created_at":"2021-01-04T14:31:09.729191+00:00","modified_at":"2021-01-04T14:31:09.729191+00:00","subtype":"http","config":{"variables":[],"request":{"body":"this
      is a body","certificate":{"cert":{"filename":"Provided in Terraform config","updatedAt":"2021-01-04T14:31:09.647388+00:00"},"key":{"filename":"key","updatedAt":"2021-01-04T14:31:09.647365+00:00"}},"url":"https://www.datadoghq.com","basicAuth":{"username":"admin","password":"secret"},"headers":{"Accept":"application/json","X-Datadog-Trace-ID":"1234566789"},"timeout":30,"query":{"foo":"bar"},"method":"GET"},"assertions":[{"operator":"contains","property":"content-type","type":"header","target":"application/json"},{"operator":"is","type":"statusCode","target":200},{"operator":"validatesJSONPath","type":"body","target":{"operator":"isNot","targetValue":"0","jsonPath":"topKey"}},{"operator":"validatesJSONPath","type":"body","target":{"operator":"moreThan","targetValue":5,"jsonPath":"something"}},{"operator":"isNot","type":"statusCode","target":200},{"operator":"matches","type":"statusCode","target":"20[04]"},{"operator":"doesNotMatch","type":"statusCode","target":"20[04]"}],"configVariables":[]},"options":{"follow_redirects":true,"monitor_options":{"notify_audit":false,"locked":false,"include_tags":true,"new_host_delay":300,"notify_no_data":false,"renotify_interval":100},"min_location_failed":1,"tick_every":60}}'
=======
        datadog-api-client-go/1.0.0-beta.13+dev (go go1.15.4; os darwin; arch amd64)
      X-Datadog-Parent-Id:
      - "6106286718398726651"
      X-Datadog-Sampling-Priority:
      - "1"
      X-Datadog-Trace-Id:
      - "5527204859219371106"
    url: https://api.datadoghq.com/api/v1/synthetics/tests
    method: POST
  response:
    body: '{"status":"paused","public_id":"xrr-vgb-mjs","tags":["foo:bar","baz"],"org_id":321813,"locations":["aws:eu-central-1"],"message":"Notify
      @datadog.user","deleted_at":null,"name":"tf-TestAccDatadogSyntheticsAPITest_BasicNewAssertionsOptions-local-1609425877","monitor_id":28076510,"type":"api","created_at":"2020-12-31T14:44:59.045721+00:00","modified_at":"2020-12-31T14:44:59.045721+00:00","subtype":"http","config":{"variables":[],"request":{"body":"this
      is a body","certificate":{"cert":{"filename":"Provided in Terraform config","updatedAt":"2020-12-31T14:44:58.958261+00:00"},"key":{"filename":"key","updatedAt":"2020-12-31T14:44:58.958237+00:00"}},"url":"https://www.datadoghq.com","basicAuth":{"username":"admin","password":"secret"},"headers":{"Accept":"application/json","X-Datadog-Trace-ID":"1234566789"},"timeout":30,"query":{"foo":"bar"},"method":"GET"},"assertions":[{"operator":"contains","property":"content-type","type":"header","target":"application/json"},{"operator":"is","type":"statusCode","target":200},{"operator":"validatesJSONPath","type":"body","target":{"operator":"isNot","targetValue":"0","jsonPath":"topKey"}},{"operator":"validatesJSONPath","type":"body","target":{"operator":"moreThan","targetValue":5,"jsonPath":"something"}},{"operator":"isNot","type":"statusCode","target":200},{"operator":"matches","type":"statusCode","target":"20[04]"},{"operator":"doesNotMatch","type":"statusCode","target":"20[04]"}]},"options":{"follow_redirects":true,"monitor_options":{"notify_audit":false,"locked":false,"include_tags":true,"new_host_delay":300,"notify_no_data":false,"renotify_interval":100},"min_location_failed":1,"tick_every":60}}'
>>>>>>> a4cb5cee
    headers:
      Cache-Control:
      - no-cache
      Connection:
      - keep-alive
      Content-Security-Policy:
      - frame-ancestors 'self'; report-uri https://api.datadoghq.com/csp-report
      Content-Type:
      - application/json
      Date:
<<<<<<< HEAD
      - Mon, 04 Jan 2021 14:31:10 GMT
      Pragma:
      - no-cache
      Set-Cookie:
      - DD-PSHARD=233; Max-Age=604800; Path=/; expires=Mon, 11-Jan-2021 14:31:09 GMT;
=======
      - Thu, 31 Dec 2020 14:44:59 GMT
      Pragma:
      - no-cache
      Set-Cookie:
      - DD-PSHARD=233; Max-Age=604800; Path=/; expires=Thu, 07-Jan-2021 14:44:58 GMT;
>>>>>>> a4cb5cee
        secure; HttpOnly
      Strict-Transport-Security:
      - max-age=15724800;
      Vary:
      - Accept-Encoding
      X-Content-Type-Options:
      - nosniff
      X-Dd-Debug:
      - bCBSaf0t3cWhIJuGOGz9PtbBY7MrMPu1HpZVAposegdxNlFMe/qHi/UbtNAIVmzS
      X-Dd-Version:
<<<<<<< HEAD
      - "35.3633422"
=======
      - "35.3622023"
>>>>>>> a4cb5cee
      X-Frame-Options:
      - SAMEORIGIN
      X-Ratelimit-Limit:
      - "120"
      X-Ratelimit-Period:
      - "60"
      X-Ratelimit-Remaining:
      - "108"
      X-Ratelimit-Reset:
<<<<<<< HEAD
      - "51"
=======
      - "2"
>>>>>>> a4cb5cee
    status: 200 OK
    code: 200
    duration: ""
- request:
    body: ""
    form: {}
    headers:
      Accept:
      - application/json
      Dd-Operation-Id:
      - GetTest
      User-Agent:
      - terraform-provider-datadog/dev (terraform 1.15.0; terraform-cli 0.12.7-sdk)
<<<<<<< HEAD
        datadog-api-client-go/1.0.0-beta.13+dev (go go1.15.3; os darwin; arch amd64)
      X-Datadog-Parent-Id:
      - "6472418754470332227"
      X-Datadog-Sampling-Priority:
      - "1"
      X-Datadog-Trace-Id:
      - "7943434198090826901"
    url: https://api.datadoghq.com/api/v1/synthetics/tests/ps5-vzx-h5a
    method: GET
  response:
    body: '{"status":"paused","public_id":"ps5-vzx-h5a","tags":["foo:bar","baz"],"locations":["aws:eu-central-1"],"message":"Notify
      @datadog.user","name":"tf-TestAccDatadogSyntheticsAPITest_BasicNewAssertionsOptions-local-1609770669","monitor_id":28176194,"type":"api","subtype":"http","config":{"variables":[],"request":{"body":"this
      is a body","certificate":{"cert":{"filename":"Provided in Terraform config","updatedAt":"2021-01-04T14:31:09.647388+00:00"},"key":{"filename":"key","updatedAt":"2021-01-04T14:31:09.647365+00:00"}},"url":"https://www.datadoghq.com","basicAuth":{"username":"admin","password":"secret"},"headers":{"Accept":"application/json","X-Datadog-Trace-ID":"1234566789"},"timeout":30,"query":{"foo":"bar"},"method":"GET"},"assertions":[{"operator":"contains","property":"content-type","type":"header","target":"application/json"},{"operator":"is","type":"statusCode","target":200},{"operator":"validatesJSONPath","type":"body","target":{"operator":"isNot","targetValue":"0","jsonPath":"topKey"}},{"operator":"validatesJSONPath","type":"body","target":{"operator":"moreThan","targetValue":5,"jsonPath":"something"}},{"operator":"isNot","type":"statusCode","target":200},{"operator":"matches","type":"statusCode","target":"20[04]"},{"operator":"doesNotMatch","type":"statusCode","target":"20[04]"}],"configVariables":[]},"options":{"follow_redirects":true,"monitor_options":{"notify_audit":false,"locked":false,"include_tags":true,"new_host_delay":300,"notify_no_data":false,"renotify_interval":100},"min_location_failed":1,"tick_every":60}}'
=======
        datadog-api-client-go/1.0.0-beta.13+dev (go go1.15.4; os darwin; arch amd64)
      X-Datadog-Parent-Id:
      - "216286178270201284"
      X-Datadog-Sampling-Priority:
      - "1"
      X-Datadog-Trace-Id:
      - "5527204859219371106"
    url: https://api.datadoghq.com/api/v1/synthetics/tests/xrr-vgb-mjs
    method: GET
  response:
    body: '{"status":"paused","public_id":"xrr-vgb-mjs","tags":["foo:bar","baz"],"locations":["aws:eu-central-1"],"message":"Notify
      @datadog.user","name":"tf-TestAccDatadogSyntheticsAPITest_BasicNewAssertionsOptions-local-1609425877","monitor_id":28076510,"type":"api","subtype":"http","config":{"variables":[],"request":{"body":"this
      is a body","certificate":{"cert":{"filename":"Provided in Terraform config","updatedAt":"2020-12-31T14:44:58.958261+00:00"},"key":{"filename":"key","updatedAt":"2020-12-31T14:44:58.958237+00:00"}},"url":"https://www.datadoghq.com","basicAuth":{"username":"admin","password":"secret"},"headers":{"Accept":"application/json","X-Datadog-Trace-ID":"1234566789"},"timeout":30,"query":{"foo":"bar"},"method":"GET"},"assertions":[{"operator":"contains","property":"content-type","type":"header","target":"application/json"},{"operator":"is","type":"statusCode","target":200},{"operator":"validatesJSONPath","type":"body","target":{"operator":"isNot","targetValue":"0","jsonPath":"topKey"}},{"operator":"validatesJSONPath","type":"body","target":{"operator":"moreThan","targetValue":5,"jsonPath":"something"}},{"operator":"isNot","type":"statusCode","target":200},{"operator":"matches","type":"statusCode","target":"20[04]"},{"operator":"doesNotMatch","type":"statusCode","target":"20[04]"}]},"options":{"follow_redirects":true,"monitor_options":{"notify_audit":false,"locked":false,"include_tags":true,"new_host_delay":300,"notify_no_data":false,"renotify_interval":100},"min_location_failed":1,"tick_every":60}}'
>>>>>>> a4cb5cee
    headers:
      Cache-Control:
      - no-cache
      Connection:
      - keep-alive
      Content-Security-Policy:
      - frame-ancestors 'self'; report-uri https://api.datadoghq.com/csp-report
      Content-Type:
      - application/json
      Date:
<<<<<<< HEAD
      - Mon, 04 Jan 2021 14:31:10 GMT
      Pragma:
      - no-cache
      Set-Cookie:
      - DD-PSHARD=233; Max-Age=604800; Path=/; expires=Mon, 11-Jan-2021 14:31:10 GMT;
=======
      - Thu, 31 Dec 2020 14:44:59 GMT
      Pragma:
      - no-cache
      Set-Cookie:
      - DD-PSHARD=233; Max-Age=604800; Path=/; expires=Thu, 07-Jan-2021 14:44:59 GMT;
>>>>>>> a4cb5cee
        secure; HttpOnly
      Strict-Transport-Security:
      - max-age=15724800;
      Vary:
      - Accept-Encoding
      X-Content-Type-Options:
      - nosniff
      X-Dd-Debug:
<<<<<<< HEAD
      - wNrxv9MP/Kxm81IXLGsWy0CXv80VlU+qbVGRrC8mL1rqhhL8XfGM/GetE/bGVBv9
      X-Dd-Version:
      - "35.3633422"
=======
      - ViVCPXX6Ly37Yq2uFkha4NuJPBq3hQNknFQSAg7/RbVncSIYTDoKelvl87NEURiA
      X-Dd-Version:
      - "35.3622023"
>>>>>>> a4cb5cee
      X-Frame-Options:
      - SAMEORIGIN
      X-Ratelimit-Limit:
      - "1000"
      X-Ratelimit-Period:
      - "60"
      X-Ratelimit-Remaining:
<<<<<<< HEAD
      - "988"
      X-Ratelimit-Reset:
      - "50"
=======
      - "937"
      X-Ratelimit-Reset:
      - "1"
>>>>>>> a4cb5cee
    status: 200 OK
    code: 200
    duration: ""
- request:
    body: ""
    form: {}
    headers:
      Accept:
      - application/json
      Dd-Operation-Id:
      - GetTest
      User-Agent:
      - terraform-provider-datadog/dev (terraform 1.15.0; terraform-cli 0.12.7-sdk)
<<<<<<< HEAD
        datadog-api-client-go/1.0.0-beta.13+dev (go go1.15.3; os darwin; arch amd64)
      X-Datadog-Parent-Id:
      - "4699005912636990422"
      X-Datadog-Sampling-Priority:
      - "1"
      X-Datadog-Trace-Id:
      - "7943434198090826901"
    url: https://api.datadoghq.com/api/v1/synthetics/tests/ps5-vzx-h5a
    method: GET
  response:
    body: '{"status":"paused","public_id":"ps5-vzx-h5a","tags":["foo:bar","baz"],"locations":["aws:eu-central-1"],"message":"Notify
      @datadog.user","name":"tf-TestAccDatadogSyntheticsAPITest_BasicNewAssertionsOptions-local-1609770669","monitor_id":28176194,"type":"api","subtype":"http","config":{"variables":[],"request":{"body":"this
      is a body","certificate":{"cert":{"filename":"Provided in Terraform config","updatedAt":"2021-01-04T14:31:09.647388+00:00"},"key":{"filename":"key","updatedAt":"2021-01-04T14:31:09.647365+00:00"}},"url":"https://www.datadoghq.com","basicAuth":{"username":"admin","password":"secret"},"headers":{"Accept":"application/json","X-Datadog-Trace-ID":"1234566789"},"timeout":30,"query":{"foo":"bar"},"method":"GET"},"assertions":[{"operator":"contains","property":"content-type","type":"header","target":"application/json"},{"operator":"is","type":"statusCode","target":200},{"operator":"validatesJSONPath","type":"body","target":{"operator":"isNot","targetValue":"0","jsonPath":"topKey"}},{"operator":"validatesJSONPath","type":"body","target":{"operator":"moreThan","targetValue":5,"jsonPath":"something"}},{"operator":"isNot","type":"statusCode","target":200},{"operator":"matches","type":"statusCode","target":"20[04]"},{"operator":"doesNotMatch","type":"statusCode","target":"20[04]"}],"configVariables":[]},"options":{"follow_redirects":true,"monitor_options":{"notify_audit":false,"locked":false,"include_tags":true,"new_host_delay":300,"notify_no_data":false,"renotify_interval":100},"min_location_failed":1,"tick_every":60}}'
=======
        datadog-api-client-go/1.0.0-beta.13+dev (go go1.15.4; os darwin; arch amd64)
      X-Datadog-Parent-Id:
      - "6735346972263445655"
      X-Datadog-Sampling-Priority:
      - "1"
      X-Datadog-Trace-Id:
      - "5527204859219371106"
    url: https://api.datadoghq.com/api/v1/synthetics/tests/xrr-vgb-mjs
    method: GET
  response:
    body: '{"status":"paused","public_id":"xrr-vgb-mjs","tags":["foo:bar","baz"],"locations":["aws:eu-central-1"],"message":"Notify
      @datadog.user","name":"tf-TestAccDatadogSyntheticsAPITest_BasicNewAssertionsOptions-local-1609425877","monitor_id":28076510,"type":"api","subtype":"http","config":{"variables":[],"request":{"body":"this
      is a body","certificate":{"cert":{"filename":"Provided in Terraform config","updatedAt":"2020-12-31T14:44:58.958261+00:00"},"key":{"filename":"key","updatedAt":"2020-12-31T14:44:58.958237+00:00"}},"url":"https://www.datadoghq.com","basicAuth":{"username":"admin","password":"secret"},"headers":{"Accept":"application/json","X-Datadog-Trace-ID":"1234566789"},"timeout":30,"query":{"foo":"bar"},"method":"GET"},"assertions":[{"operator":"contains","property":"content-type","type":"header","target":"application/json"},{"operator":"is","type":"statusCode","target":200},{"operator":"validatesJSONPath","type":"body","target":{"operator":"isNot","targetValue":"0","jsonPath":"topKey"}},{"operator":"validatesJSONPath","type":"body","target":{"operator":"moreThan","targetValue":5,"jsonPath":"something"}},{"operator":"isNot","type":"statusCode","target":200},{"operator":"matches","type":"statusCode","target":"20[04]"},{"operator":"doesNotMatch","type":"statusCode","target":"20[04]"}]},"options":{"follow_redirects":true,"monitor_options":{"notify_audit":false,"locked":false,"include_tags":true,"new_host_delay":300,"notify_no_data":false,"renotify_interval":100},"min_location_failed":1,"tick_every":60}}'
>>>>>>> a4cb5cee
    headers:
      Cache-Control:
      - no-cache
      Connection:
      - keep-alive
      Content-Security-Policy:
      - frame-ancestors 'self'; report-uri https://api.datadoghq.com/csp-report
      Content-Type:
      - application/json
      Date:
<<<<<<< HEAD
      - Mon, 04 Jan 2021 14:31:10 GMT
      Pragma:
      - no-cache
      Set-Cookie:
      - DD-PSHARD=233; Max-Age=604800; Path=/; expires=Mon, 11-Jan-2021 14:31:10 GMT;
=======
      - Thu, 31 Dec 2020 14:44:59 GMT
      Pragma:
      - no-cache
      Set-Cookie:
      - DD-PSHARD=233; Max-Age=604800; Path=/; expires=Thu, 07-Jan-2021 14:44:59 GMT;
>>>>>>> a4cb5cee
        secure; HttpOnly
      Strict-Transport-Security:
      - max-age=15724800;
      Vary:
      - Accept-Encoding
      X-Content-Type-Options:
      - nosniff
      X-Dd-Debug:
<<<<<<< HEAD
      - WryrhJlrp33UO2Dh9ikOvV9oMDBCitVj63k+vHEWDOz2QW0FQLr/cKGijRpPHVXv
      X-Dd-Version:
      - "35.3633422"
=======
      - /pM3t244uCdX9dMTNWxe1gvYLT702JRfo8ITQW70OgOLnoV6jDL7q1DSaqmfhgYL
      X-Dd-Version:
      - "35.3622023"
>>>>>>> a4cb5cee
      X-Frame-Options:
      - SAMEORIGIN
      X-Ratelimit-Limit:
      - "1000"
      X-Ratelimit-Period:
      - "60"
      X-Ratelimit-Remaining:
<<<<<<< HEAD
      - "984"
      X-Ratelimit-Reset:
      - "50"
=======
      - "935"
      X-Ratelimit-Reset:
      - "1"
>>>>>>> a4cb5cee
    status: 200 OK
    code: 200
    duration: ""
- request:
    body: ""
    form: {}
    headers:
      Accept:
      - application/json
      Dd-Operation-Id:
      - GetTest
      User-Agent:
      - terraform-provider-datadog/dev (terraform 1.15.0; terraform-cli 0.12.7-sdk)
<<<<<<< HEAD
        datadog-api-client-go/1.0.0-beta.13+dev (go go1.15.3; os darwin; arch amd64)
      X-Datadog-Parent-Id:
      - "891514997078859819"
      X-Datadog-Sampling-Priority:
      - "1"
      X-Datadog-Trace-Id:
      - "7943434198090826901"
    url: https://api.datadoghq.com/api/v1/synthetics/tests/ps5-vzx-h5a
    method: GET
  response:
    body: '{"status":"paused","public_id":"ps5-vzx-h5a","tags":["foo:bar","baz"],"locations":["aws:eu-central-1"],"message":"Notify
      @datadog.user","name":"tf-TestAccDatadogSyntheticsAPITest_BasicNewAssertionsOptions-local-1609770669","monitor_id":28176194,"type":"api","subtype":"http","config":{"variables":[],"request":{"body":"this
      is a body","certificate":{"cert":{"filename":"Provided in Terraform config","updatedAt":"2021-01-04T14:31:09.647388+00:00"},"key":{"filename":"key","updatedAt":"2021-01-04T14:31:09.647365+00:00"}},"url":"https://www.datadoghq.com","basicAuth":{"username":"admin","password":"secret"},"headers":{"Accept":"application/json","X-Datadog-Trace-ID":"1234566789"},"timeout":30,"query":{"foo":"bar"},"method":"GET"},"assertions":[{"operator":"contains","property":"content-type","type":"header","target":"application/json"},{"operator":"is","type":"statusCode","target":200},{"operator":"validatesJSONPath","type":"body","target":{"operator":"isNot","targetValue":"0","jsonPath":"topKey"}},{"operator":"validatesJSONPath","type":"body","target":{"operator":"moreThan","targetValue":5,"jsonPath":"something"}},{"operator":"isNot","type":"statusCode","target":200},{"operator":"matches","type":"statusCode","target":"20[04]"},{"operator":"doesNotMatch","type":"statusCode","target":"20[04]"}],"configVariables":[]},"options":{"follow_redirects":true,"monitor_options":{"notify_audit":false,"locked":false,"include_tags":true,"new_host_delay":300,"notify_no_data":false,"renotify_interval":100},"min_location_failed":1,"tick_every":60}}'
=======
        datadog-api-client-go/1.0.0-beta.13+dev (go go1.15.4; os darwin; arch amd64)
      X-Datadog-Parent-Id:
      - "9203467646635115344"
      X-Datadog-Sampling-Priority:
      - "1"
      X-Datadog-Trace-Id:
      - "5527204859219371106"
    url: https://api.datadoghq.com/api/v1/synthetics/tests/xrr-vgb-mjs
    method: GET
  response:
    body: '{"status":"paused","public_id":"xrr-vgb-mjs","tags":["foo:bar","baz"],"locations":["aws:eu-central-1"],"message":"Notify
      @datadog.user","name":"tf-TestAccDatadogSyntheticsAPITest_BasicNewAssertionsOptions-local-1609425877","monitor_id":28076510,"type":"api","subtype":"http","config":{"variables":[],"request":{"body":"this
      is a body","certificate":{"cert":{"filename":"Provided in Terraform config","updatedAt":"2020-12-31T14:44:58.958261+00:00"},"key":{"filename":"key","updatedAt":"2020-12-31T14:44:58.958237+00:00"}},"url":"https://www.datadoghq.com","basicAuth":{"username":"admin","password":"secret"},"headers":{"Accept":"application/json","X-Datadog-Trace-ID":"1234566789"},"timeout":30,"query":{"foo":"bar"},"method":"GET"},"assertions":[{"operator":"contains","property":"content-type","type":"header","target":"application/json"},{"operator":"is","type":"statusCode","target":200},{"operator":"validatesJSONPath","type":"body","target":{"operator":"isNot","targetValue":"0","jsonPath":"topKey"}},{"operator":"validatesJSONPath","type":"body","target":{"operator":"moreThan","targetValue":5,"jsonPath":"something"}},{"operator":"isNot","type":"statusCode","target":200},{"operator":"matches","type":"statusCode","target":"20[04]"},{"operator":"doesNotMatch","type":"statusCode","target":"20[04]"}]},"options":{"follow_redirects":true,"monitor_options":{"notify_audit":false,"locked":false,"include_tags":true,"new_host_delay":300,"notify_no_data":false,"renotify_interval":100},"min_location_failed":1,"tick_every":60}}'
>>>>>>> a4cb5cee
    headers:
      Cache-Control:
      - no-cache
      Connection:
      - keep-alive
      Content-Security-Policy:
      - frame-ancestors 'self'; report-uri https://api.datadoghq.com/csp-report
      Content-Type:
      - application/json
      Date:
<<<<<<< HEAD
      - Mon, 04 Jan 2021 14:31:10 GMT
      Pragma:
      - no-cache
      Set-Cookie:
      - DD-PSHARD=233; Max-Age=604800; Path=/; expires=Mon, 11-Jan-2021 14:31:10 GMT;
=======
      - Thu, 31 Dec 2020 14:44:59 GMT
      Pragma:
      - no-cache
      Set-Cookie:
      - DD-PSHARD=233; Max-Age=604800; Path=/; expires=Thu, 07-Jan-2021 14:44:59 GMT;
>>>>>>> a4cb5cee
        secure; HttpOnly
      Strict-Transport-Security:
      - max-age=15724800;
      Vary:
      - Accept-Encoding
      X-Content-Type-Options:
      - nosniff
      X-Dd-Debug:
<<<<<<< HEAD
      - weu815+ZWWbGQq5tr1Pbgn9tz03CIxMGqv8+DypizfBZ1wZXms1G/y6kUb21vi3s
      X-Dd-Version:
      - "35.3633422"
=======
      - EQzhJSeNziVWIN4Gtgvm49DBQgA/xSWPBZSORg2i40a13gmPz8gOAFcYwqtQKjIG
      X-Dd-Version:
      - "35.3622023"
>>>>>>> a4cb5cee
      X-Frame-Options:
      - SAMEORIGIN
      X-Ratelimit-Limit:
      - "1000"
      X-Ratelimit-Period:
      - "60"
      X-Ratelimit-Remaining:
<<<<<<< HEAD
      - "980"
      X-Ratelimit-Reset:
      - "50"
=======
      - "933"
      X-Ratelimit-Reset:
      - "1"
>>>>>>> a4cb5cee
    status: 200 OK
    code: 200
    duration: ""
- request:
    body: ""
    form: {}
    headers:
      Accept:
      - application/json
      Dd-Operation-Id:
      - GetTest
      User-Agent:
      - terraform-provider-datadog/dev (terraform 1.15.0; terraform-cli 0.12.7-sdk)
<<<<<<< HEAD
        datadog-api-client-go/1.0.0-beta.13+dev (go go1.15.3; os darwin; arch amd64)
      X-Datadog-Parent-Id:
      - "642116686611605663"
      X-Datadog-Sampling-Priority:
      - "1"
      X-Datadog-Trace-Id:
      - "7943434198090826901"
    url: https://api.datadoghq.com/api/v1/synthetics/tests/ps5-vzx-h5a
    method: GET
  response:
    body: '{"status":"paused","public_id":"ps5-vzx-h5a","tags":["foo:bar","baz"],"locations":["aws:eu-central-1"],"message":"Notify
      @datadog.user","name":"tf-TestAccDatadogSyntheticsAPITest_BasicNewAssertionsOptions-local-1609770669","monitor_id":28176194,"type":"api","subtype":"http","config":{"variables":[],"request":{"body":"this
      is a body","certificate":{"cert":{"filename":"Provided in Terraform config","updatedAt":"2021-01-04T14:31:09.647388+00:00"},"key":{"filename":"key","updatedAt":"2021-01-04T14:31:09.647365+00:00"}},"url":"https://www.datadoghq.com","basicAuth":{"username":"admin","password":"secret"},"headers":{"Accept":"application/json","X-Datadog-Trace-ID":"1234566789"},"timeout":30,"query":{"foo":"bar"},"method":"GET"},"assertions":[{"operator":"contains","property":"content-type","type":"header","target":"application/json"},{"operator":"is","type":"statusCode","target":200},{"operator":"validatesJSONPath","type":"body","target":{"operator":"isNot","targetValue":"0","jsonPath":"topKey"}},{"operator":"validatesJSONPath","type":"body","target":{"operator":"moreThan","targetValue":5,"jsonPath":"something"}},{"operator":"isNot","type":"statusCode","target":200},{"operator":"matches","type":"statusCode","target":"20[04]"},{"operator":"doesNotMatch","type":"statusCode","target":"20[04]"}],"configVariables":[]},"options":{"follow_redirects":true,"monitor_options":{"notify_audit":false,"locked":false,"include_tags":true,"new_host_delay":300,"notify_no_data":false,"renotify_interval":100},"min_location_failed":1,"tick_every":60}}'
=======
        datadog-api-client-go/1.0.0-beta.13+dev (go go1.15.4; os darwin; arch amd64)
      X-Datadog-Parent-Id:
      - "6566214509520228710"
      X-Datadog-Sampling-Priority:
      - "1"
      X-Datadog-Trace-Id:
      - "5527204859219371106"
    url: https://api.datadoghq.com/api/v1/synthetics/tests/xrr-vgb-mjs
    method: GET
  response:
    body: '{"status":"paused","public_id":"xrr-vgb-mjs","tags":["foo:bar","baz"],"locations":["aws:eu-central-1"],"message":"Notify
      @datadog.user","name":"tf-TestAccDatadogSyntheticsAPITest_BasicNewAssertionsOptions-local-1609425877","monitor_id":28076510,"type":"api","subtype":"http","config":{"variables":[],"request":{"body":"this
      is a body","certificate":{"cert":{"filename":"Provided in Terraform config","updatedAt":"2020-12-31T14:44:58.958261+00:00"},"key":{"filename":"key","updatedAt":"2020-12-31T14:44:58.958237+00:00"}},"url":"https://www.datadoghq.com","basicAuth":{"username":"admin","password":"secret"},"headers":{"Accept":"application/json","X-Datadog-Trace-ID":"1234566789"},"timeout":30,"query":{"foo":"bar"},"method":"GET"},"assertions":[{"operator":"contains","property":"content-type","type":"header","target":"application/json"},{"operator":"is","type":"statusCode","target":200},{"operator":"validatesJSONPath","type":"body","target":{"operator":"isNot","targetValue":"0","jsonPath":"topKey"}},{"operator":"validatesJSONPath","type":"body","target":{"operator":"moreThan","targetValue":5,"jsonPath":"something"}},{"operator":"isNot","type":"statusCode","target":200},{"operator":"matches","type":"statusCode","target":"20[04]"},{"operator":"doesNotMatch","type":"statusCode","target":"20[04]"}]},"options":{"follow_redirects":true,"monitor_options":{"notify_audit":false,"locked":false,"include_tags":true,"new_host_delay":300,"notify_no_data":false,"renotify_interval":100},"min_location_failed":1,"tick_every":60}}'
>>>>>>> a4cb5cee
    headers:
      Cache-Control:
      - no-cache
      Connection:
      - keep-alive
      Content-Security-Policy:
      - frame-ancestors 'self'; report-uri https://api.datadoghq.com/csp-report
      Content-Type:
      - application/json
      Date:
<<<<<<< HEAD
      - Mon, 04 Jan 2021 14:31:11 GMT
      Pragma:
      - no-cache
      Set-Cookie:
      - DD-PSHARD=233; Max-Age=604800; Path=/; expires=Mon, 11-Jan-2021 14:31:11 GMT;
=======
      - Thu, 31 Dec 2020 14:44:59 GMT
      Pragma:
      - no-cache
      Set-Cookie:
      - DD-PSHARD=233; Max-Age=604800; Path=/; expires=Thu, 07-Jan-2021 14:44:59 GMT;
>>>>>>> a4cb5cee
        secure; HttpOnly
      Strict-Transport-Security:
      - max-age=15724800;
      Vary:
      - Accept-Encoding
      X-Content-Type-Options:
      - nosniff
      X-Dd-Debug:
<<<<<<< HEAD
      - RquGBod+QwJwo5jKyeuGJHvfWvWfZ0hMpUnxtqqEEEpqySzsuyt8sx6iN5riB0bK
      X-Dd-Version:
      - "35.3633422"
=======
      - RCObiQ2dtM/JQUOdAbTQmIrpsZR5eT9bZEwE14hAfjq3x8DBTBCy/8ina/nQCRGE
      X-Dd-Version:
      - "35.3622023"
>>>>>>> a4cb5cee
      X-Frame-Options:
      - SAMEORIGIN
      X-Ratelimit-Limit:
      - "1000"
      X-Ratelimit-Period:
      - "60"
      X-Ratelimit-Remaining:
<<<<<<< HEAD
      - "976"
      X-Ratelimit-Reset:
      - "49"
=======
      - "930"
      X-Ratelimit-Reset:
      - "1"
>>>>>>> a4cb5cee
    status: 200 OK
    code: 200
    duration: ""
- request:
    body: |
<<<<<<< HEAD
      {"public_ids":["ps5-vzx-h5a"]}
=======
      {"public_ids":["xrr-vgb-mjs"]}
>>>>>>> a4cb5cee
    form: {}
    headers:
      Accept:
      - application/json
      Content-Type:
      - application/json
      Dd-Operation-Id:
      - DeleteTests
      User-Agent:
      - terraform-provider-datadog/dev (terraform 1.15.0; terraform-cli 0.12.7-sdk)
<<<<<<< HEAD
        datadog-api-client-go/1.0.0-beta.13+dev (go go1.15.3; os darwin; arch amd64)
      X-Datadog-Parent-Id:
      - "6856801259028399407"
      X-Datadog-Sampling-Priority:
      - "1"
      X-Datadog-Trace-Id:
      - "7943434198090826901"
    url: https://api.datadoghq.com/api/v1/synthetics/tests/delete
    method: POST
  response:
    body: '{"deleted_tests":[{"deleted_at":"2021-01-04T14:31:11.879632+00:00","public_id":"ps5-vzx-h5a"}]}'
=======
        datadog-api-client-go/1.0.0-beta.13+dev (go go1.15.4; os darwin; arch amd64)
      X-Datadog-Parent-Id:
      - "7019553022266627261"
      X-Datadog-Sampling-Priority:
      - "1"
      X-Datadog-Trace-Id:
      - "5527204859219371106"
    url: https://api.datadoghq.com/api/v1/synthetics/tests/delete
    method: POST
  response:
    body: '{"deleted_tests":[{"deleted_at":"2020-12-31T14:45:00.179751+00:00","public_id":"xrr-vgb-mjs"}]}'
>>>>>>> a4cb5cee
    headers:
      Cache-Control:
      - no-cache
      Connection:
      - keep-alive
      Content-Security-Policy:
      - frame-ancestors 'self'; report-uri https://api.datadoghq.com/csp-report
      Content-Type:
      - application/json
      Date:
<<<<<<< HEAD
      - Mon, 04 Jan 2021 14:31:12 GMT
      Pragma:
      - no-cache
      Set-Cookie:
      - DD-PSHARD=233; Max-Age=604800; Path=/; expires=Mon, 11-Jan-2021 14:31:11 GMT;
=======
      - Thu, 31 Dec 2020 14:45:00 GMT
      Pragma:
      - no-cache
      Set-Cookie:
      - DD-PSHARD=233; Max-Age=604800; Path=/; expires=Thu, 07-Jan-2021 14:45:00 GMT;
>>>>>>> a4cb5cee
        secure; HttpOnly
      Strict-Transport-Security:
      - max-age=15724800;
      Vary:
      - Accept-Encoding
      X-Content-Type-Options:
      - nosniff
      X-Dd-Debug:
<<<<<<< HEAD
      - 5x0PMB2EV7ostoQ8Atq4xA2+Yg42JuDoghGuHR/nVEOXOx15i0lNYfIS41IGAJpz
      X-Dd-Version:
      - "35.3633422"
=======
      - GNNaCEaWbc3UTUClxoMWS01sWxumNliK7MHAxNSLzSt+cr/umvBLJdbOFDCcNeME
      X-Dd-Version:
      - "35.3622023"
>>>>>>> a4cb5cee
      X-Frame-Options:
      - SAMEORIGIN
      X-Ratelimit-Limit:
      - "120"
      X-Ratelimit-Period:
      - "60"
      X-Ratelimit-Remaining:
<<<<<<< HEAD
      - "116"
      X-Ratelimit-Reset:
      - "49"
=======
      - "119"
      X-Ratelimit-Reset:
      - "60"
>>>>>>> a4cb5cee
    status: 200 OK
    code: 200
    duration: ""
- request:
    body: ""
    form: {}
    headers:
      Accept:
      - application/json
      Dd-Operation-Id:
      - GetTest
      User-Agent:
      - terraform-provider-datadog/dev (terraform 1.15.0; terraform-cli 0.12.7-sdk)
<<<<<<< HEAD
        datadog-api-client-go/1.0.0-beta.13+dev (go go1.15.3; os darwin; arch amd64)
      X-Datadog-Parent-Id:
      - "6655344706872656141"
      X-Datadog-Sampling-Priority:
      - "1"
      X-Datadog-Trace-Id:
      - "7943434198090826901"
    url: https://api.datadoghq.com/api/v1/synthetics/tests/ps5-vzx-h5a
=======
        datadog-api-client-go/1.0.0-beta.13+dev (go go1.15.4; os darwin; arch amd64)
      X-Datadog-Parent-Id:
      - "1078988732973905507"
      X-Datadog-Sampling-Priority:
      - "1"
      X-Datadog-Trace-Id:
      - "5527204859219371106"
    url: https://api.datadoghq.com/api/v1/synthetics/tests/xrr-vgb-mjs
>>>>>>> a4cb5cee
    method: GET
  response:
    body: '{"errors": ["Synthetics test not found"]}'
    headers:
      Cache-Control:
      - no-cache
      Connection:
      - keep-alive
      Content-Security-Policy:
      - frame-ancestors 'self'; report-uri https://api.datadoghq.com/csp-report
      Content-Type:
      - application/json
      Date:
<<<<<<< HEAD
      - Mon, 04 Jan 2021 14:31:12 GMT
=======
      - Thu, 31 Dec 2020 14:45:00 GMT
>>>>>>> a4cb5cee
      Pragma:
      - no-cache
      Strict-Transport-Security:
      - max-age=15724800;
      Vary:
      - Accept-Encoding
      X-Content-Type-Options:
      - nosniff
      X-Dd-Version:
<<<<<<< HEAD
      - "35.3633422"
=======
      - "35.3622023"
>>>>>>> a4cb5cee
      X-Frame-Options:
      - SAMEORIGIN
      X-Ratelimit-Limit:
      - "1000"
      X-Ratelimit-Period:
      - "60"
      X-Ratelimit-Remaining:
<<<<<<< HEAD
      - "964"
      X-Ratelimit-Reset:
      - "48"
=======
      - "996"
      X-Ratelimit-Reset:
      - "60"
>>>>>>> a4cb5cee
    status: 404 Not Found
    code: 404
    duration: ""<|MERGE_RESOLUTION|>--- conflicted
+++ resolved
@@ -3,11 +3,7 @@
 interactions:
 - request:
     body: |
-<<<<<<< HEAD
-      {"config":{"assertions":[{"operator":"contains","property":"content-type","target":"application/json","type":"header"},{"operator":"is","target":200,"type":"statusCode"},{"operator":"validatesJSONPath","target":{"jsonPath":"topKey","operator":"isNot","targetValue":"0"},"type":"body"},{"operator":"validatesJSONPath","target":{"jsonPath":"something","operator":"moreThan","targetValue":5},"type":"body"},{"operator":"isNot","target":200,"type":"statusCode"},{"operator":"matches","target":"20[04]","type":"statusCode"},{"operator":"doesNotMatch","target":"20[04]","type":"statusCode"}],"configVariables":[],"request":{"basicAuth":{"password":"secret","username":"admin"},"body":"this is a body","certificate":{"cert":{"content":"content-certificate","filename":"Provided in Terraform config"},"key":{"content":"content-key","filename":"key"}},"headers":{"Accept":"application/json","X-Datadog-Trace-ID":"1234566789"},"method":"GET","query":{"foo":"bar"},"timeout":30,"url":"https://www.datadoghq.com"},"variables":[]},"locations":["aws:eu-central-1"],"message":"Notify @datadog.user","name":"tf-TestAccDatadogSyntheticsAPITest_BasicNewAssertionsOptions-local-1609770669","options":{"follow_redirects":true,"min_location_failed":1,"monitor_options":{"renotify_interval":100},"tick_every":60},"status":"paused","subtype":"http","tags":["foo:bar","baz"],"type":"api"}
-=======
-      {"config":{"assertions":[{"operator":"contains","property":"content-type","target":"application/json","type":"header"},{"operator":"is","target":200,"type":"statusCode"},{"operator":"validatesJSONPath","target":{"jsonPath":"topKey","operator":"isNot","targetValue":"0"},"type":"body"},{"operator":"validatesJSONPath","target":{"jsonPath":"something","operator":"moreThan","targetValue":5},"type":"body"},{"operator":"isNot","target":200,"type":"statusCode"},{"operator":"matches","target":"20[04]","type":"statusCode"},{"operator":"doesNotMatch","target":"20[04]","type":"statusCode"}],"request":{"basicAuth":{"password":"secret","username":"admin"},"body":"this is a body","certificate":{"cert":{"content":"content-certificate","filename":"Provided in Terraform config"},"key":{"content":"content-key","filename":"key"}},"headers":{"Accept":"application/json","X-Datadog-Trace-ID":"1234566789"},"method":"GET","query":{"foo":"bar"},"timeout":30,"url":"https://www.datadoghq.com"},"variables":[]},"locations":["aws:eu-central-1"],"message":"Notify @datadog.user","name":"tf-TestAccDatadogSyntheticsAPITest_BasicNewAssertionsOptions-local-1609425877","options":{"follow_redirects":true,"min_location_failed":1,"monitor_options":{"renotify_interval":100},"tick_every":60},"status":"paused","subtype":"http","tags":["foo:bar","baz"],"type":"api"}
->>>>>>> a4cb5cee
+      {"config":{"assertions":[{"operator":"contains","property":"content-type","target":"application/json","type":"header"},{"operator":"is","target":200,"type":"statusCode"},{"operator":"validatesJSONPath","target":{"jsonPath":"topKey","operator":"isNot","targetValue":"0"},"type":"body"},{"operator":"validatesJSONPath","target":{"jsonPath":"something","operator":"moreThan","targetValue":5},"type":"body"},{"operator":"isNot","target":200,"type":"statusCode"},{"operator":"matches","target":"20[04]","type":"statusCode"},{"operator":"doesNotMatch","target":"20[04]","type":"statusCode"}],"configVariables":[],"request":{"basicAuth":{"password":"secret","username":"admin"},"body":"this is a body","certificate":{"cert":{"content":"content-certificate","filename":"Provided in Terraform config"},"key":{"content":"content-key","filename":"key"}},"headers":{"Accept":"application/json","X-Datadog-Trace-ID":"1234566789"},"method":"GET","query":{"foo":"bar"},"timeout":30,"url":"https://www.datadoghq.com"},"variables":[]},"locations":["aws:eu-central-1"],"message":"Notify @datadog.user","name":"tf-TestAccDatadogSyntheticsAPITest_BasicNewAssertionsOptions-local-1609924000","options":{"follow_redirects":true,"min_location_failed":1,"monitor_options":{"renotify_interval":100},"tick_every":60},"status":"paused","subtype":"http","tags":["foo:bar","baz"],"type":"api"}
     form: {}
     headers:
       Accept:
@@ -18,73 +14,45 @@
       - CreateTest
       User-Agent:
       - terraform-provider-datadog/dev (terraform 1.15.0; terraform-cli 0.12.7-sdk)
-<<<<<<< HEAD
-        datadog-api-client-go/1.0.0-beta.13+dev (go go1.15.3; os darwin; arch amd64)
-      X-Datadog-Parent-Id:
-      - "1608042301487242568"
-      X-Datadog-Sampling-Priority:
-      - "1"
-      X-Datadog-Trace-Id:
-      - "7943434198090826901"
+        datadog-api-client-go/1.0.0-beta.13+dev (go go1.15.3; os darwin; arch amd64)
+      X-Datadog-Parent-Id:
+      - "4588084756106280503"
+      X-Datadog-Sampling-Priority:
+      - "1"
+      X-Datadog-Trace-Id:
+      - "2473559838811337017"
     url: https://api.datadoghq.com/api/v1/synthetics/tests
     method: POST
   response:
-    body: '{"status":"paused","public_id":"ps5-vzx-h5a","tags":["foo:bar","baz"],"org_id":321813,"locations":["aws:eu-central-1"],"message":"Notify
-      @datadog.user","deleted_at":null,"name":"tf-TestAccDatadogSyntheticsAPITest_BasicNewAssertionsOptions-local-1609770669","monitor_id":28176194,"type":"api","created_at":"2021-01-04T14:31:09.729191+00:00","modified_at":"2021-01-04T14:31:09.729191+00:00","subtype":"http","config":{"variables":[],"request":{"body":"this
-      is a body","certificate":{"cert":{"filename":"Provided in Terraform config","updatedAt":"2021-01-04T14:31:09.647388+00:00"},"key":{"filename":"key","updatedAt":"2021-01-04T14:31:09.647365+00:00"}},"url":"https://www.datadoghq.com","basicAuth":{"username":"admin","password":"secret"},"headers":{"Accept":"application/json","X-Datadog-Trace-ID":"1234566789"},"timeout":30,"query":{"foo":"bar"},"method":"GET"},"assertions":[{"operator":"contains","property":"content-type","type":"header","target":"application/json"},{"operator":"is","type":"statusCode","target":200},{"operator":"validatesJSONPath","type":"body","target":{"operator":"isNot","targetValue":"0","jsonPath":"topKey"}},{"operator":"validatesJSONPath","type":"body","target":{"operator":"moreThan","targetValue":5,"jsonPath":"something"}},{"operator":"isNot","type":"statusCode","target":200},{"operator":"matches","type":"statusCode","target":"20[04]"},{"operator":"doesNotMatch","type":"statusCode","target":"20[04]"}],"configVariables":[]},"options":{"follow_redirects":true,"monitor_options":{"notify_audit":false,"locked":false,"include_tags":true,"new_host_delay":300,"notify_no_data":false,"renotify_interval":100},"min_location_failed":1,"tick_every":60}}'
-=======
-        datadog-api-client-go/1.0.0-beta.13+dev (go go1.15.4; os darwin; arch amd64)
-      X-Datadog-Parent-Id:
-      - "6106286718398726651"
-      X-Datadog-Sampling-Priority:
-      - "1"
-      X-Datadog-Trace-Id:
-      - "5527204859219371106"
-    url: https://api.datadoghq.com/api/v1/synthetics/tests
-    method: POST
-  response:
-    body: '{"status":"paused","public_id":"xrr-vgb-mjs","tags":["foo:bar","baz"],"org_id":321813,"locations":["aws:eu-central-1"],"message":"Notify
-      @datadog.user","deleted_at":null,"name":"tf-TestAccDatadogSyntheticsAPITest_BasicNewAssertionsOptions-local-1609425877","monitor_id":28076510,"type":"api","created_at":"2020-12-31T14:44:59.045721+00:00","modified_at":"2020-12-31T14:44:59.045721+00:00","subtype":"http","config":{"variables":[],"request":{"body":"this
-      is a body","certificate":{"cert":{"filename":"Provided in Terraform config","updatedAt":"2020-12-31T14:44:58.958261+00:00"},"key":{"filename":"key","updatedAt":"2020-12-31T14:44:58.958237+00:00"}},"url":"https://www.datadoghq.com","basicAuth":{"username":"admin","password":"secret"},"headers":{"Accept":"application/json","X-Datadog-Trace-ID":"1234566789"},"timeout":30,"query":{"foo":"bar"},"method":"GET"},"assertions":[{"operator":"contains","property":"content-type","type":"header","target":"application/json"},{"operator":"is","type":"statusCode","target":200},{"operator":"validatesJSONPath","type":"body","target":{"operator":"isNot","targetValue":"0","jsonPath":"topKey"}},{"operator":"validatesJSONPath","type":"body","target":{"operator":"moreThan","targetValue":5,"jsonPath":"something"}},{"operator":"isNot","type":"statusCode","target":200},{"operator":"matches","type":"statusCode","target":"20[04]"},{"operator":"doesNotMatch","type":"statusCode","target":"20[04]"}]},"options":{"follow_redirects":true,"monitor_options":{"notify_audit":false,"locked":false,"include_tags":true,"new_host_delay":300,"notify_no_data":false,"renotify_interval":100},"min_location_failed":1,"tick_every":60}}'
->>>>>>> a4cb5cee
-    headers:
-      Cache-Control:
-      - no-cache
-      Connection:
-      - keep-alive
-      Content-Security-Policy:
-      - frame-ancestors 'self'; report-uri https://api.datadoghq.com/csp-report
-      Content-Type:
-      - application/json
-      Date:
-<<<<<<< HEAD
-      - Mon, 04 Jan 2021 14:31:10 GMT
-      Pragma:
-      - no-cache
-      Set-Cookie:
-      - DD-PSHARD=233; Max-Age=604800; Path=/; expires=Mon, 11-Jan-2021 14:31:09 GMT;
-=======
-      - Thu, 31 Dec 2020 14:44:59 GMT
-      Pragma:
-      - no-cache
-      Set-Cookie:
-      - DD-PSHARD=233; Max-Age=604800; Path=/; expires=Thu, 07-Jan-2021 14:44:58 GMT;
->>>>>>> a4cb5cee
-        secure; HttpOnly
-      Strict-Transport-Security:
-      - max-age=15724800;
-      Vary:
-      - Accept-Encoding
-      X-Content-Type-Options:
-      - nosniff
-      X-Dd-Debug:
-      - bCBSaf0t3cWhIJuGOGz9PtbBY7MrMPu1HpZVAposegdxNlFMe/qHi/UbtNAIVmzS
-      X-Dd-Version:
-<<<<<<< HEAD
-      - "35.3633422"
-=======
-      - "35.3622023"
->>>>>>> a4cb5cee
+    body: '{"status":"paused","public_id":"vnz-kyg-kax","tags":["foo:bar","baz"],"org_id":321813,"locations":["aws:eu-central-1"],"message":"Notify
+      @datadog.user","deleted_at":null,"name":"tf-TestAccDatadogSyntheticsAPITest_BasicNewAssertionsOptions-local-1609924000","monitor_id":28309775,"type":"api","created_at":"2021-01-06T09:06:41.357054+00:00","modified_at":"2021-01-06T09:06:41.357054+00:00","subtype":"http","config":{"variables":[],"request":{"body":"this
+      is a body","certificate":{"cert":{"filename":"Provided in Terraform config","updatedAt":"2021-01-06T09:06:41.288496+00:00"},"key":{"filename":"key","updatedAt":"2021-01-06T09:06:41.288466+00:00"}},"url":"https://www.datadoghq.com","basicAuth":{"username":"admin","password":"secret"},"headers":{"Accept":"application/json","X-Datadog-Trace-ID":"1234566789"},"timeout":30,"query":{"foo":"bar"},"method":"GET"},"assertions":[{"operator":"contains","property":"content-type","type":"header","target":"application/json"},{"operator":"is","type":"statusCode","target":200},{"operator":"validatesJSONPath","type":"body","target":{"operator":"isNot","targetValue":"0","jsonPath":"topKey"}},{"operator":"validatesJSONPath","type":"body","target":{"operator":"moreThan","targetValue":5,"jsonPath":"something"}},{"operator":"isNot","type":"statusCode","target":200},{"operator":"matches","type":"statusCode","target":"20[04]"},{"operator":"doesNotMatch","type":"statusCode","target":"20[04]"}],"configVariables":[]},"options":{"follow_redirects":true,"monitor_options":{"notify_audit":false,"locked":false,"include_tags":true,"new_host_delay":300,"notify_no_data":false,"renotify_interval":100},"min_location_failed":1,"tick_every":60}}'
+    headers:
+      Cache-Control:
+      - no-cache
+      Connection:
+      - keep-alive
+      Content-Security-Policy:
+      - frame-ancestors 'self'; report-uri https://api.datadoghq.com/csp-report
+      Content-Type:
+      - application/json
+      Date:
+      - Wed, 06 Jan 2021 09:06:41 GMT
+      Pragma:
+      - no-cache
+      Set-Cookie:
+      - DD-PSHARD=233; Max-Age=604800; Path=/; expires=Wed, 13-Jan-2021 09:06:41 GMT;
+        secure; HttpOnly
+      Strict-Transport-Security:
+      - max-age=15724800;
+      Vary:
+      - Accept-Encoding
+      X-Content-Type-Options:
+      - nosniff
+      X-Dd-Debug:
+      - n9uz1T+WujhmfsGndIdy1tCYb5bh9AzSyYOT5TTjJX23RGEavHxGqcz400IC+bY1
+      X-Dd-Version:
+      - "35.3647406"
       X-Frame-Options:
       - SAMEORIGIN
       X-Ratelimit-Limit:
@@ -92,13 +60,9 @@
       X-Ratelimit-Period:
       - "60"
       X-Ratelimit-Remaining:
-      - "108"
-      X-Ratelimit-Reset:
-<<<<<<< HEAD
-      - "51"
-=======
-      - "2"
->>>>>>> a4cb5cee
+      - "118"
+      X-Ratelimit-Reset:
+      - "19"
     status: 200 OK
     code: 200
     duration: ""
@@ -112,75 +76,107 @@
       - GetTest
       User-Agent:
       - terraform-provider-datadog/dev (terraform 1.15.0; terraform-cli 0.12.7-sdk)
-<<<<<<< HEAD
-        datadog-api-client-go/1.0.0-beta.13+dev (go go1.15.3; os darwin; arch amd64)
-      X-Datadog-Parent-Id:
-      - "6472418754470332227"
-      X-Datadog-Sampling-Priority:
-      - "1"
-      X-Datadog-Trace-Id:
-      - "7943434198090826901"
-    url: https://api.datadoghq.com/api/v1/synthetics/tests/ps5-vzx-h5a
+        datadog-api-client-go/1.0.0-beta.13+dev (go go1.15.3; os darwin; arch amd64)
+      X-Datadog-Parent-Id:
+      - "3477060326292302788"
+      X-Datadog-Sampling-Priority:
+      - "1"
+      X-Datadog-Trace-Id:
+      - "2473559838811337017"
+    url: https://api.datadoghq.com/api/v1/synthetics/tests/vnz-kyg-kax
     method: GET
   response:
-    body: '{"status":"paused","public_id":"ps5-vzx-h5a","tags":["foo:bar","baz"],"locations":["aws:eu-central-1"],"message":"Notify
-      @datadog.user","name":"tf-TestAccDatadogSyntheticsAPITest_BasicNewAssertionsOptions-local-1609770669","monitor_id":28176194,"type":"api","subtype":"http","config":{"variables":[],"request":{"body":"this
-      is a body","certificate":{"cert":{"filename":"Provided in Terraform config","updatedAt":"2021-01-04T14:31:09.647388+00:00"},"key":{"filename":"key","updatedAt":"2021-01-04T14:31:09.647365+00:00"}},"url":"https://www.datadoghq.com","basicAuth":{"username":"admin","password":"secret"},"headers":{"Accept":"application/json","X-Datadog-Trace-ID":"1234566789"},"timeout":30,"query":{"foo":"bar"},"method":"GET"},"assertions":[{"operator":"contains","property":"content-type","type":"header","target":"application/json"},{"operator":"is","type":"statusCode","target":200},{"operator":"validatesJSONPath","type":"body","target":{"operator":"isNot","targetValue":"0","jsonPath":"topKey"}},{"operator":"validatesJSONPath","type":"body","target":{"operator":"moreThan","targetValue":5,"jsonPath":"something"}},{"operator":"isNot","type":"statusCode","target":200},{"operator":"matches","type":"statusCode","target":"20[04]"},{"operator":"doesNotMatch","type":"statusCode","target":"20[04]"}],"configVariables":[]},"options":{"follow_redirects":true,"monitor_options":{"notify_audit":false,"locked":false,"include_tags":true,"new_host_delay":300,"notify_no_data":false,"renotify_interval":100},"min_location_failed":1,"tick_every":60}}'
-=======
-        datadog-api-client-go/1.0.0-beta.13+dev (go go1.15.4; os darwin; arch amd64)
-      X-Datadog-Parent-Id:
-      - "216286178270201284"
-      X-Datadog-Sampling-Priority:
-      - "1"
-      X-Datadog-Trace-Id:
-      - "5527204859219371106"
-    url: https://api.datadoghq.com/api/v1/synthetics/tests/xrr-vgb-mjs
+    body: '{"status":"paused","public_id":"vnz-kyg-kax","tags":["foo:bar","baz"],"locations":["aws:eu-central-1"],"message":"Notify
+      @datadog.user","name":"tf-TestAccDatadogSyntheticsAPITest_BasicNewAssertionsOptions-local-1609924000","monitor_id":28309775,"type":"api","subtype":"http","config":{"variables":[],"request":{"body":"this
+      is a body","certificate":{"cert":{"filename":"Provided in Terraform config","updatedAt":"2021-01-06T09:06:41.288496+00:00"},"key":{"filename":"key","updatedAt":"2021-01-06T09:06:41.288466+00:00"}},"url":"https://www.datadoghq.com","basicAuth":{"username":"admin","password":"secret"},"headers":{"Accept":"application/json","X-Datadog-Trace-ID":"1234566789"},"timeout":30,"query":{"foo":"bar"},"method":"GET"},"assertions":[{"operator":"contains","property":"content-type","type":"header","target":"application/json"},{"operator":"is","type":"statusCode","target":200},{"operator":"validatesJSONPath","type":"body","target":{"operator":"isNot","targetValue":"0","jsonPath":"topKey"}},{"operator":"validatesJSONPath","type":"body","target":{"operator":"moreThan","targetValue":5,"jsonPath":"something"}},{"operator":"isNot","type":"statusCode","target":200},{"operator":"matches","type":"statusCode","target":"20[04]"},{"operator":"doesNotMatch","type":"statusCode","target":"20[04]"}],"configVariables":[]},"options":{"follow_redirects":true,"monitor_options":{"notify_audit":false,"locked":false,"include_tags":true,"new_host_delay":300,"notify_no_data":false,"renotify_interval":100},"min_location_failed":1,"tick_every":60}}'
+    headers:
+      Cache-Control:
+      - no-cache
+      Connection:
+      - keep-alive
+      Content-Security-Policy:
+      - frame-ancestors 'self'; report-uri https://api.datadoghq.com/csp-report
+      Content-Type:
+      - application/json
+      Date:
+      - Wed, 06 Jan 2021 09:06:42 GMT
+      Pragma:
+      - no-cache
+      Set-Cookie:
+      - DD-PSHARD=233; Max-Age=604800; Path=/; expires=Wed, 13-Jan-2021 09:06:42 GMT;
+        secure; HttpOnly
+      Strict-Transport-Security:
+      - max-age=15724800;
+      Vary:
+      - Accept-Encoding
+      X-Content-Type-Options:
+      - nosniff
+      X-Dd-Debug:
+      - 60y8fjrf9Lhu8NRmYggZaUH1GQDnKp7ho4emCLNdZoXJeU4a0zvnmPIF2dQ+VP/K
+      X-Dd-Version:
+      - "35.3647406"
+      X-Frame-Options:
+      - SAMEORIGIN
+      X-Ratelimit-Limit:
+      - "1000"
+      X-Ratelimit-Period:
+      - "60"
+      X-Ratelimit-Remaining:
+      - "999"
+      X-Ratelimit-Reset:
+      - "18"
+    status: 200 OK
+    code: 200
+    duration: ""
+- request:
+    body: ""
+    form: {}
+    headers:
+      Accept:
+      - application/json
+      Dd-Operation-Id:
+      - GetTest
+      User-Agent:
+      - terraform-provider-datadog/dev (terraform 1.15.0; terraform-cli 0.12.7-sdk)
+        datadog-api-client-go/1.0.0-beta.13+dev (go go1.15.3; os darwin; arch amd64)
+      X-Datadog-Parent-Id:
+      - "2061600327637283290"
+      X-Datadog-Sampling-Priority:
+      - "1"
+      X-Datadog-Trace-Id:
+      - "2473559838811337017"
+    url: https://api.datadoghq.com/api/v1/synthetics/tests/vnz-kyg-kax
     method: GET
   response:
-    body: '{"status":"paused","public_id":"xrr-vgb-mjs","tags":["foo:bar","baz"],"locations":["aws:eu-central-1"],"message":"Notify
-      @datadog.user","name":"tf-TestAccDatadogSyntheticsAPITest_BasicNewAssertionsOptions-local-1609425877","monitor_id":28076510,"type":"api","subtype":"http","config":{"variables":[],"request":{"body":"this
-      is a body","certificate":{"cert":{"filename":"Provided in Terraform config","updatedAt":"2020-12-31T14:44:58.958261+00:00"},"key":{"filename":"key","updatedAt":"2020-12-31T14:44:58.958237+00:00"}},"url":"https://www.datadoghq.com","basicAuth":{"username":"admin","password":"secret"},"headers":{"Accept":"application/json","X-Datadog-Trace-ID":"1234566789"},"timeout":30,"query":{"foo":"bar"},"method":"GET"},"assertions":[{"operator":"contains","property":"content-type","type":"header","target":"application/json"},{"operator":"is","type":"statusCode","target":200},{"operator":"validatesJSONPath","type":"body","target":{"operator":"isNot","targetValue":"0","jsonPath":"topKey"}},{"operator":"validatesJSONPath","type":"body","target":{"operator":"moreThan","targetValue":5,"jsonPath":"something"}},{"operator":"isNot","type":"statusCode","target":200},{"operator":"matches","type":"statusCode","target":"20[04]"},{"operator":"doesNotMatch","type":"statusCode","target":"20[04]"}]},"options":{"follow_redirects":true,"monitor_options":{"notify_audit":false,"locked":false,"include_tags":true,"new_host_delay":300,"notify_no_data":false,"renotify_interval":100},"min_location_failed":1,"tick_every":60}}'
->>>>>>> a4cb5cee
-    headers:
-      Cache-Control:
-      - no-cache
-      Connection:
-      - keep-alive
-      Content-Security-Policy:
-      - frame-ancestors 'self'; report-uri https://api.datadoghq.com/csp-report
-      Content-Type:
-      - application/json
-      Date:
-<<<<<<< HEAD
-      - Mon, 04 Jan 2021 14:31:10 GMT
-      Pragma:
-      - no-cache
-      Set-Cookie:
-      - DD-PSHARD=233; Max-Age=604800; Path=/; expires=Mon, 11-Jan-2021 14:31:10 GMT;
-=======
-      - Thu, 31 Dec 2020 14:44:59 GMT
-      Pragma:
-      - no-cache
-      Set-Cookie:
-      - DD-PSHARD=233; Max-Age=604800; Path=/; expires=Thu, 07-Jan-2021 14:44:59 GMT;
->>>>>>> a4cb5cee
-        secure; HttpOnly
-      Strict-Transport-Security:
-      - max-age=15724800;
-      Vary:
-      - Accept-Encoding
-      X-Content-Type-Options:
-      - nosniff
-      X-Dd-Debug:
-<<<<<<< HEAD
-      - wNrxv9MP/Kxm81IXLGsWy0CXv80VlU+qbVGRrC8mL1rqhhL8XfGM/GetE/bGVBv9
-      X-Dd-Version:
-      - "35.3633422"
-=======
-      - ViVCPXX6Ly37Yq2uFkha4NuJPBq3hQNknFQSAg7/RbVncSIYTDoKelvl87NEURiA
-      X-Dd-Version:
-      - "35.3622023"
->>>>>>> a4cb5cee
+    body: '{"status":"paused","public_id":"vnz-kyg-kax","tags":["foo:bar","baz"],"locations":["aws:eu-central-1"],"message":"Notify
+      @datadog.user","name":"tf-TestAccDatadogSyntheticsAPITest_BasicNewAssertionsOptions-local-1609924000","monitor_id":28309775,"type":"api","subtype":"http","config":{"variables":[],"request":{"body":"this
+      is a body","certificate":{"cert":{"filename":"Provided in Terraform config","updatedAt":"2021-01-06T09:06:41.288496+00:00"},"key":{"filename":"key","updatedAt":"2021-01-06T09:06:41.288466+00:00"}},"url":"https://www.datadoghq.com","basicAuth":{"username":"admin","password":"secret"},"headers":{"Accept":"application/json","X-Datadog-Trace-ID":"1234566789"},"timeout":30,"query":{"foo":"bar"},"method":"GET"},"assertions":[{"operator":"contains","property":"content-type","type":"header","target":"application/json"},{"operator":"is","type":"statusCode","target":200},{"operator":"validatesJSONPath","type":"body","target":{"operator":"isNot","targetValue":"0","jsonPath":"topKey"}},{"operator":"validatesJSONPath","type":"body","target":{"operator":"moreThan","targetValue":5,"jsonPath":"something"}},{"operator":"isNot","type":"statusCode","target":200},{"operator":"matches","type":"statusCode","target":"20[04]"},{"operator":"doesNotMatch","type":"statusCode","target":"20[04]"}],"configVariables":[]},"options":{"follow_redirects":true,"monitor_options":{"notify_audit":false,"locked":false,"include_tags":true,"new_host_delay":300,"notify_no_data":false,"renotify_interval":100},"min_location_failed":1,"tick_every":60}}'
+    headers:
+      Cache-Control:
+      - no-cache
+      Connection:
+      - keep-alive
+      Content-Security-Policy:
+      - frame-ancestors 'self'; report-uri https://api.datadoghq.com/csp-report
+      Content-Type:
+      - application/json
+      Date:
+      - Wed, 06 Jan 2021 09:06:42 GMT
+      Pragma:
+      - no-cache
+      Set-Cookie:
+      - DD-PSHARD=233; Max-Age=604800; Path=/; expires=Wed, 13-Jan-2021 09:06:42 GMT;
+        secure; HttpOnly
+      Strict-Transport-Security:
+      - max-age=15724800;
+      Vary:
+      - Accept-Encoding
+      X-Content-Type-Options:
+      - nosniff
+      X-Dd-Debug:
+      - LuHK+OcIuxuCTL7xVM4sMdR/Gv1H1hu+bgYJvWIAWOVtmiGVhdUVKBuef1C5aMk6
+      X-Dd-Version:
+      - "35.3647406"
       X-Frame-Options:
       - SAMEORIGIN
       X-Ratelimit-Limit:
@@ -188,15 +184,9 @@
       X-Ratelimit-Period:
       - "60"
       X-Ratelimit-Remaining:
-<<<<<<< HEAD
-      - "988"
-      X-Ratelimit-Reset:
-      - "50"
-=======
-      - "937"
-      X-Ratelimit-Reset:
-      - "1"
->>>>>>> a4cb5cee
+      - "997"
+      X-Ratelimit-Reset:
+      - "18"
     status: 200 OK
     code: 200
     duration: ""
@@ -210,75 +200,107 @@
       - GetTest
       User-Agent:
       - terraform-provider-datadog/dev (terraform 1.15.0; terraform-cli 0.12.7-sdk)
-<<<<<<< HEAD
-        datadog-api-client-go/1.0.0-beta.13+dev (go go1.15.3; os darwin; arch amd64)
-      X-Datadog-Parent-Id:
-      - "4699005912636990422"
-      X-Datadog-Sampling-Priority:
-      - "1"
-      X-Datadog-Trace-Id:
-      - "7943434198090826901"
-    url: https://api.datadoghq.com/api/v1/synthetics/tests/ps5-vzx-h5a
+        datadog-api-client-go/1.0.0-beta.13+dev (go go1.15.3; os darwin; arch amd64)
+      X-Datadog-Parent-Id:
+      - "2847472198774913737"
+      X-Datadog-Sampling-Priority:
+      - "1"
+      X-Datadog-Trace-Id:
+      - "2473559838811337017"
+    url: https://api.datadoghq.com/api/v1/synthetics/tests/vnz-kyg-kax
     method: GET
   response:
-    body: '{"status":"paused","public_id":"ps5-vzx-h5a","tags":["foo:bar","baz"],"locations":["aws:eu-central-1"],"message":"Notify
-      @datadog.user","name":"tf-TestAccDatadogSyntheticsAPITest_BasicNewAssertionsOptions-local-1609770669","monitor_id":28176194,"type":"api","subtype":"http","config":{"variables":[],"request":{"body":"this
-      is a body","certificate":{"cert":{"filename":"Provided in Terraform config","updatedAt":"2021-01-04T14:31:09.647388+00:00"},"key":{"filename":"key","updatedAt":"2021-01-04T14:31:09.647365+00:00"}},"url":"https://www.datadoghq.com","basicAuth":{"username":"admin","password":"secret"},"headers":{"Accept":"application/json","X-Datadog-Trace-ID":"1234566789"},"timeout":30,"query":{"foo":"bar"},"method":"GET"},"assertions":[{"operator":"contains","property":"content-type","type":"header","target":"application/json"},{"operator":"is","type":"statusCode","target":200},{"operator":"validatesJSONPath","type":"body","target":{"operator":"isNot","targetValue":"0","jsonPath":"topKey"}},{"operator":"validatesJSONPath","type":"body","target":{"operator":"moreThan","targetValue":5,"jsonPath":"something"}},{"operator":"isNot","type":"statusCode","target":200},{"operator":"matches","type":"statusCode","target":"20[04]"},{"operator":"doesNotMatch","type":"statusCode","target":"20[04]"}],"configVariables":[]},"options":{"follow_redirects":true,"monitor_options":{"notify_audit":false,"locked":false,"include_tags":true,"new_host_delay":300,"notify_no_data":false,"renotify_interval":100},"min_location_failed":1,"tick_every":60}}'
-=======
-        datadog-api-client-go/1.0.0-beta.13+dev (go go1.15.4; os darwin; arch amd64)
-      X-Datadog-Parent-Id:
-      - "6735346972263445655"
-      X-Datadog-Sampling-Priority:
-      - "1"
-      X-Datadog-Trace-Id:
-      - "5527204859219371106"
-    url: https://api.datadoghq.com/api/v1/synthetics/tests/xrr-vgb-mjs
+    body: '{"status":"paused","public_id":"vnz-kyg-kax","tags":["foo:bar","baz"],"locations":["aws:eu-central-1"],"message":"Notify
+      @datadog.user","name":"tf-TestAccDatadogSyntheticsAPITest_BasicNewAssertionsOptions-local-1609924000","monitor_id":28309775,"type":"api","subtype":"http","config":{"variables":[],"request":{"body":"this
+      is a body","certificate":{"cert":{"filename":"Provided in Terraform config","updatedAt":"2021-01-06T09:06:41.288496+00:00"},"key":{"filename":"key","updatedAt":"2021-01-06T09:06:41.288466+00:00"}},"url":"https://www.datadoghq.com","basicAuth":{"username":"admin","password":"secret"},"headers":{"Accept":"application/json","X-Datadog-Trace-ID":"1234566789"},"timeout":30,"query":{"foo":"bar"},"method":"GET"},"assertions":[{"operator":"contains","property":"content-type","type":"header","target":"application/json"},{"operator":"is","type":"statusCode","target":200},{"operator":"validatesJSONPath","type":"body","target":{"operator":"isNot","targetValue":"0","jsonPath":"topKey"}},{"operator":"validatesJSONPath","type":"body","target":{"operator":"moreThan","targetValue":5,"jsonPath":"something"}},{"operator":"isNot","type":"statusCode","target":200},{"operator":"matches","type":"statusCode","target":"20[04]"},{"operator":"doesNotMatch","type":"statusCode","target":"20[04]"}],"configVariables":[]},"options":{"follow_redirects":true,"monitor_options":{"notify_audit":false,"locked":false,"include_tags":true,"new_host_delay":300,"notify_no_data":false,"renotify_interval":100},"min_location_failed":1,"tick_every":60}}'
+    headers:
+      Cache-Control:
+      - no-cache
+      Connection:
+      - keep-alive
+      Content-Security-Policy:
+      - frame-ancestors 'self'; report-uri https://api.datadoghq.com/csp-report
+      Content-Type:
+      - application/json
+      Date:
+      - Wed, 06 Jan 2021 09:06:42 GMT
+      Pragma:
+      - no-cache
+      Set-Cookie:
+      - DD-PSHARD=233; Max-Age=604800; Path=/; expires=Wed, 13-Jan-2021 09:06:42 GMT;
+        secure; HttpOnly
+      Strict-Transport-Security:
+      - max-age=15724800;
+      Vary:
+      - Accept-Encoding
+      X-Content-Type-Options:
+      - nosniff
+      X-Dd-Debug:
+      - T0M8IUSL6bs+R5gmxnIS28KoD5lx0N0IU04TSlNtiD3lkhl9dUsMKLoAlE6epfmg
+      X-Dd-Version:
+      - "35.3647406"
+      X-Frame-Options:
+      - SAMEORIGIN
+      X-Ratelimit-Limit:
+      - "1000"
+      X-Ratelimit-Period:
+      - "60"
+      X-Ratelimit-Remaining:
+      - "995"
+      X-Ratelimit-Reset:
+      - "18"
+    status: 200 OK
+    code: 200
+    duration: ""
+- request:
+    body: ""
+    form: {}
+    headers:
+      Accept:
+      - application/json
+      Dd-Operation-Id:
+      - GetTest
+      User-Agent:
+      - terraform-provider-datadog/dev (terraform 1.15.0; terraform-cli 0.12.7-sdk)
+        datadog-api-client-go/1.0.0-beta.13+dev (go go1.15.3; os darwin; arch amd64)
+      X-Datadog-Parent-Id:
+      - "853360641051382174"
+      X-Datadog-Sampling-Priority:
+      - "1"
+      X-Datadog-Trace-Id:
+      - "2473559838811337017"
+    url: https://api.datadoghq.com/api/v1/synthetics/tests/vnz-kyg-kax
     method: GET
   response:
-    body: '{"status":"paused","public_id":"xrr-vgb-mjs","tags":["foo:bar","baz"],"locations":["aws:eu-central-1"],"message":"Notify
-      @datadog.user","name":"tf-TestAccDatadogSyntheticsAPITest_BasicNewAssertionsOptions-local-1609425877","monitor_id":28076510,"type":"api","subtype":"http","config":{"variables":[],"request":{"body":"this
-      is a body","certificate":{"cert":{"filename":"Provided in Terraform config","updatedAt":"2020-12-31T14:44:58.958261+00:00"},"key":{"filename":"key","updatedAt":"2020-12-31T14:44:58.958237+00:00"}},"url":"https://www.datadoghq.com","basicAuth":{"username":"admin","password":"secret"},"headers":{"Accept":"application/json","X-Datadog-Trace-ID":"1234566789"},"timeout":30,"query":{"foo":"bar"},"method":"GET"},"assertions":[{"operator":"contains","property":"content-type","type":"header","target":"application/json"},{"operator":"is","type":"statusCode","target":200},{"operator":"validatesJSONPath","type":"body","target":{"operator":"isNot","targetValue":"0","jsonPath":"topKey"}},{"operator":"validatesJSONPath","type":"body","target":{"operator":"moreThan","targetValue":5,"jsonPath":"something"}},{"operator":"isNot","type":"statusCode","target":200},{"operator":"matches","type":"statusCode","target":"20[04]"},{"operator":"doesNotMatch","type":"statusCode","target":"20[04]"}]},"options":{"follow_redirects":true,"monitor_options":{"notify_audit":false,"locked":false,"include_tags":true,"new_host_delay":300,"notify_no_data":false,"renotify_interval":100},"min_location_failed":1,"tick_every":60}}'
->>>>>>> a4cb5cee
-    headers:
-      Cache-Control:
-      - no-cache
-      Connection:
-      - keep-alive
-      Content-Security-Policy:
-      - frame-ancestors 'self'; report-uri https://api.datadoghq.com/csp-report
-      Content-Type:
-      - application/json
-      Date:
-<<<<<<< HEAD
-      - Mon, 04 Jan 2021 14:31:10 GMT
-      Pragma:
-      - no-cache
-      Set-Cookie:
-      - DD-PSHARD=233; Max-Age=604800; Path=/; expires=Mon, 11-Jan-2021 14:31:10 GMT;
-=======
-      - Thu, 31 Dec 2020 14:44:59 GMT
-      Pragma:
-      - no-cache
-      Set-Cookie:
-      - DD-PSHARD=233; Max-Age=604800; Path=/; expires=Thu, 07-Jan-2021 14:44:59 GMT;
->>>>>>> a4cb5cee
-        secure; HttpOnly
-      Strict-Transport-Security:
-      - max-age=15724800;
-      Vary:
-      - Accept-Encoding
-      X-Content-Type-Options:
-      - nosniff
-      X-Dd-Debug:
-<<<<<<< HEAD
-      - WryrhJlrp33UO2Dh9ikOvV9oMDBCitVj63k+vHEWDOz2QW0FQLr/cKGijRpPHVXv
-      X-Dd-Version:
-      - "35.3633422"
-=======
-      - /pM3t244uCdX9dMTNWxe1gvYLT702JRfo8ITQW70OgOLnoV6jDL7q1DSaqmfhgYL
-      X-Dd-Version:
-      - "35.3622023"
->>>>>>> a4cb5cee
+    body: '{"status":"paused","public_id":"vnz-kyg-kax","tags":["foo:bar","baz"],"locations":["aws:eu-central-1"],"message":"Notify
+      @datadog.user","name":"tf-TestAccDatadogSyntheticsAPITest_BasicNewAssertionsOptions-local-1609924000","monitor_id":28309775,"type":"api","subtype":"http","config":{"variables":[],"request":{"body":"this
+      is a body","certificate":{"cert":{"filename":"Provided in Terraform config","updatedAt":"2021-01-06T09:06:41.288496+00:00"},"key":{"filename":"key","updatedAt":"2021-01-06T09:06:41.288466+00:00"}},"url":"https://www.datadoghq.com","basicAuth":{"username":"admin","password":"secret"},"headers":{"Accept":"application/json","X-Datadog-Trace-ID":"1234566789"},"timeout":30,"query":{"foo":"bar"},"method":"GET"},"assertions":[{"operator":"contains","property":"content-type","type":"header","target":"application/json"},{"operator":"is","type":"statusCode","target":200},{"operator":"validatesJSONPath","type":"body","target":{"operator":"isNot","targetValue":"0","jsonPath":"topKey"}},{"operator":"validatesJSONPath","type":"body","target":{"operator":"moreThan","targetValue":5,"jsonPath":"something"}},{"operator":"isNot","type":"statusCode","target":200},{"operator":"matches","type":"statusCode","target":"20[04]"},{"operator":"doesNotMatch","type":"statusCode","target":"20[04]"}],"configVariables":[]},"options":{"follow_redirects":true,"monitor_options":{"notify_audit":false,"locked":false,"include_tags":true,"new_host_delay":300,"notify_no_data":false,"renotify_interval":100},"min_location_failed":1,"tick_every":60}}'
+    headers:
+      Cache-Control:
+      - no-cache
+      Connection:
+      - keep-alive
+      Content-Security-Policy:
+      - frame-ancestors 'self'; report-uri https://api.datadoghq.com/csp-report
+      Content-Type:
+      - application/json
+      Date:
+      - Wed, 06 Jan 2021 09:06:42 GMT
+      Pragma:
+      - no-cache
+      Set-Cookie:
+      - DD-PSHARD=233; Max-Age=604800; Path=/; expires=Wed, 13-Jan-2021 09:06:42 GMT;
+        secure; HttpOnly
+      Strict-Transport-Security:
+      - max-age=15724800;
+      Vary:
+      - Accept-Encoding
+      X-Content-Type-Options:
+      - nosniff
+      X-Dd-Debug:
+      - E/n/F3cyfMhzzJeB7O6BVmaq6hO3dCQFUY5AzeSSV4syTTIgel8CkF1YlP8TXzmG
+      X-Dd-Version:
+      - "35.3647406"
       X-Frame-Options:
       - SAMEORIGIN
       X-Ratelimit-Limit:
@@ -286,221 +308,15 @@
       X-Ratelimit-Period:
       - "60"
       X-Ratelimit-Remaining:
-<<<<<<< HEAD
-      - "984"
-      X-Ratelimit-Reset:
-      - "50"
-=======
-      - "935"
-      X-Ratelimit-Reset:
-      - "1"
->>>>>>> a4cb5cee
-    status: 200 OK
-    code: 200
-    duration: ""
-- request:
-    body: ""
-    form: {}
-    headers:
-      Accept:
-      - application/json
-      Dd-Operation-Id:
-      - GetTest
-      User-Agent:
-      - terraform-provider-datadog/dev (terraform 1.15.0; terraform-cli 0.12.7-sdk)
-<<<<<<< HEAD
-        datadog-api-client-go/1.0.0-beta.13+dev (go go1.15.3; os darwin; arch amd64)
-      X-Datadog-Parent-Id:
-      - "891514997078859819"
-      X-Datadog-Sampling-Priority:
-      - "1"
-      X-Datadog-Trace-Id:
-      - "7943434198090826901"
-    url: https://api.datadoghq.com/api/v1/synthetics/tests/ps5-vzx-h5a
-    method: GET
-  response:
-    body: '{"status":"paused","public_id":"ps5-vzx-h5a","tags":["foo:bar","baz"],"locations":["aws:eu-central-1"],"message":"Notify
-      @datadog.user","name":"tf-TestAccDatadogSyntheticsAPITest_BasicNewAssertionsOptions-local-1609770669","monitor_id":28176194,"type":"api","subtype":"http","config":{"variables":[],"request":{"body":"this
-      is a body","certificate":{"cert":{"filename":"Provided in Terraform config","updatedAt":"2021-01-04T14:31:09.647388+00:00"},"key":{"filename":"key","updatedAt":"2021-01-04T14:31:09.647365+00:00"}},"url":"https://www.datadoghq.com","basicAuth":{"username":"admin","password":"secret"},"headers":{"Accept":"application/json","X-Datadog-Trace-ID":"1234566789"},"timeout":30,"query":{"foo":"bar"},"method":"GET"},"assertions":[{"operator":"contains","property":"content-type","type":"header","target":"application/json"},{"operator":"is","type":"statusCode","target":200},{"operator":"validatesJSONPath","type":"body","target":{"operator":"isNot","targetValue":"0","jsonPath":"topKey"}},{"operator":"validatesJSONPath","type":"body","target":{"operator":"moreThan","targetValue":5,"jsonPath":"something"}},{"operator":"isNot","type":"statusCode","target":200},{"operator":"matches","type":"statusCode","target":"20[04]"},{"operator":"doesNotMatch","type":"statusCode","target":"20[04]"}],"configVariables":[]},"options":{"follow_redirects":true,"monitor_options":{"notify_audit":false,"locked":false,"include_tags":true,"new_host_delay":300,"notify_no_data":false,"renotify_interval":100},"min_location_failed":1,"tick_every":60}}'
-=======
-        datadog-api-client-go/1.0.0-beta.13+dev (go go1.15.4; os darwin; arch amd64)
-      X-Datadog-Parent-Id:
-      - "9203467646635115344"
-      X-Datadog-Sampling-Priority:
-      - "1"
-      X-Datadog-Trace-Id:
-      - "5527204859219371106"
-    url: https://api.datadoghq.com/api/v1/synthetics/tests/xrr-vgb-mjs
-    method: GET
-  response:
-    body: '{"status":"paused","public_id":"xrr-vgb-mjs","tags":["foo:bar","baz"],"locations":["aws:eu-central-1"],"message":"Notify
-      @datadog.user","name":"tf-TestAccDatadogSyntheticsAPITest_BasicNewAssertionsOptions-local-1609425877","monitor_id":28076510,"type":"api","subtype":"http","config":{"variables":[],"request":{"body":"this
-      is a body","certificate":{"cert":{"filename":"Provided in Terraform config","updatedAt":"2020-12-31T14:44:58.958261+00:00"},"key":{"filename":"key","updatedAt":"2020-12-31T14:44:58.958237+00:00"}},"url":"https://www.datadoghq.com","basicAuth":{"username":"admin","password":"secret"},"headers":{"Accept":"application/json","X-Datadog-Trace-ID":"1234566789"},"timeout":30,"query":{"foo":"bar"},"method":"GET"},"assertions":[{"operator":"contains","property":"content-type","type":"header","target":"application/json"},{"operator":"is","type":"statusCode","target":200},{"operator":"validatesJSONPath","type":"body","target":{"operator":"isNot","targetValue":"0","jsonPath":"topKey"}},{"operator":"validatesJSONPath","type":"body","target":{"operator":"moreThan","targetValue":5,"jsonPath":"something"}},{"operator":"isNot","type":"statusCode","target":200},{"operator":"matches","type":"statusCode","target":"20[04]"},{"operator":"doesNotMatch","type":"statusCode","target":"20[04]"}]},"options":{"follow_redirects":true,"monitor_options":{"notify_audit":false,"locked":false,"include_tags":true,"new_host_delay":300,"notify_no_data":false,"renotify_interval":100},"min_location_failed":1,"tick_every":60}}'
->>>>>>> a4cb5cee
-    headers:
-      Cache-Control:
-      - no-cache
-      Connection:
-      - keep-alive
-      Content-Security-Policy:
-      - frame-ancestors 'self'; report-uri https://api.datadoghq.com/csp-report
-      Content-Type:
-      - application/json
-      Date:
-<<<<<<< HEAD
-      - Mon, 04 Jan 2021 14:31:10 GMT
-      Pragma:
-      - no-cache
-      Set-Cookie:
-      - DD-PSHARD=233; Max-Age=604800; Path=/; expires=Mon, 11-Jan-2021 14:31:10 GMT;
-=======
-      - Thu, 31 Dec 2020 14:44:59 GMT
-      Pragma:
-      - no-cache
-      Set-Cookie:
-      - DD-PSHARD=233; Max-Age=604800; Path=/; expires=Thu, 07-Jan-2021 14:44:59 GMT;
->>>>>>> a4cb5cee
-        secure; HttpOnly
-      Strict-Transport-Security:
-      - max-age=15724800;
-      Vary:
-      - Accept-Encoding
-      X-Content-Type-Options:
-      - nosniff
-      X-Dd-Debug:
-<<<<<<< HEAD
-      - weu815+ZWWbGQq5tr1Pbgn9tz03CIxMGqv8+DypizfBZ1wZXms1G/y6kUb21vi3s
-      X-Dd-Version:
-      - "35.3633422"
-=======
-      - EQzhJSeNziVWIN4Gtgvm49DBQgA/xSWPBZSORg2i40a13gmPz8gOAFcYwqtQKjIG
-      X-Dd-Version:
-      - "35.3622023"
->>>>>>> a4cb5cee
-      X-Frame-Options:
-      - SAMEORIGIN
-      X-Ratelimit-Limit:
-      - "1000"
-      X-Ratelimit-Period:
-      - "60"
-      X-Ratelimit-Remaining:
-<<<<<<< HEAD
-      - "980"
-      X-Ratelimit-Reset:
-      - "50"
-=======
-      - "933"
-      X-Ratelimit-Reset:
-      - "1"
->>>>>>> a4cb5cee
-    status: 200 OK
-    code: 200
-    duration: ""
-- request:
-    body: ""
-    form: {}
-    headers:
-      Accept:
-      - application/json
-      Dd-Operation-Id:
-      - GetTest
-      User-Agent:
-      - terraform-provider-datadog/dev (terraform 1.15.0; terraform-cli 0.12.7-sdk)
-<<<<<<< HEAD
-        datadog-api-client-go/1.0.0-beta.13+dev (go go1.15.3; os darwin; arch amd64)
-      X-Datadog-Parent-Id:
-      - "642116686611605663"
-      X-Datadog-Sampling-Priority:
-      - "1"
-      X-Datadog-Trace-Id:
-      - "7943434198090826901"
-    url: https://api.datadoghq.com/api/v1/synthetics/tests/ps5-vzx-h5a
-    method: GET
-  response:
-    body: '{"status":"paused","public_id":"ps5-vzx-h5a","tags":["foo:bar","baz"],"locations":["aws:eu-central-1"],"message":"Notify
-      @datadog.user","name":"tf-TestAccDatadogSyntheticsAPITest_BasicNewAssertionsOptions-local-1609770669","monitor_id":28176194,"type":"api","subtype":"http","config":{"variables":[],"request":{"body":"this
-      is a body","certificate":{"cert":{"filename":"Provided in Terraform config","updatedAt":"2021-01-04T14:31:09.647388+00:00"},"key":{"filename":"key","updatedAt":"2021-01-04T14:31:09.647365+00:00"}},"url":"https://www.datadoghq.com","basicAuth":{"username":"admin","password":"secret"},"headers":{"Accept":"application/json","X-Datadog-Trace-ID":"1234566789"},"timeout":30,"query":{"foo":"bar"},"method":"GET"},"assertions":[{"operator":"contains","property":"content-type","type":"header","target":"application/json"},{"operator":"is","type":"statusCode","target":200},{"operator":"validatesJSONPath","type":"body","target":{"operator":"isNot","targetValue":"0","jsonPath":"topKey"}},{"operator":"validatesJSONPath","type":"body","target":{"operator":"moreThan","targetValue":5,"jsonPath":"something"}},{"operator":"isNot","type":"statusCode","target":200},{"operator":"matches","type":"statusCode","target":"20[04]"},{"operator":"doesNotMatch","type":"statusCode","target":"20[04]"}],"configVariables":[]},"options":{"follow_redirects":true,"monitor_options":{"notify_audit":false,"locked":false,"include_tags":true,"new_host_delay":300,"notify_no_data":false,"renotify_interval":100},"min_location_failed":1,"tick_every":60}}'
-=======
-        datadog-api-client-go/1.0.0-beta.13+dev (go go1.15.4; os darwin; arch amd64)
-      X-Datadog-Parent-Id:
-      - "6566214509520228710"
-      X-Datadog-Sampling-Priority:
-      - "1"
-      X-Datadog-Trace-Id:
-      - "5527204859219371106"
-    url: https://api.datadoghq.com/api/v1/synthetics/tests/xrr-vgb-mjs
-    method: GET
-  response:
-    body: '{"status":"paused","public_id":"xrr-vgb-mjs","tags":["foo:bar","baz"],"locations":["aws:eu-central-1"],"message":"Notify
-      @datadog.user","name":"tf-TestAccDatadogSyntheticsAPITest_BasicNewAssertionsOptions-local-1609425877","monitor_id":28076510,"type":"api","subtype":"http","config":{"variables":[],"request":{"body":"this
-      is a body","certificate":{"cert":{"filename":"Provided in Terraform config","updatedAt":"2020-12-31T14:44:58.958261+00:00"},"key":{"filename":"key","updatedAt":"2020-12-31T14:44:58.958237+00:00"}},"url":"https://www.datadoghq.com","basicAuth":{"username":"admin","password":"secret"},"headers":{"Accept":"application/json","X-Datadog-Trace-ID":"1234566789"},"timeout":30,"query":{"foo":"bar"},"method":"GET"},"assertions":[{"operator":"contains","property":"content-type","type":"header","target":"application/json"},{"operator":"is","type":"statusCode","target":200},{"operator":"validatesJSONPath","type":"body","target":{"operator":"isNot","targetValue":"0","jsonPath":"topKey"}},{"operator":"validatesJSONPath","type":"body","target":{"operator":"moreThan","targetValue":5,"jsonPath":"something"}},{"operator":"isNot","type":"statusCode","target":200},{"operator":"matches","type":"statusCode","target":"20[04]"},{"operator":"doesNotMatch","type":"statusCode","target":"20[04]"}]},"options":{"follow_redirects":true,"monitor_options":{"notify_audit":false,"locked":false,"include_tags":true,"new_host_delay":300,"notify_no_data":false,"renotify_interval":100},"min_location_failed":1,"tick_every":60}}'
->>>>>>> a4cb5cee
-    headers:
-      Cache-Control:
-      - no-cache
-      Connection:
-      - keep-alive
-      Content-Security-Policy:
-      - frame-ancestors 'self'; report-uri https://api.datadoghq.com/csp-report
-      Content-Type:
-      - application/json
-      Date:
-<<<<<<< HEAD
-      - Mon, 04 Jan 2021 14:31:11 GMT
-      Pragma:
-      - no-cache
-      Set-Cookie:
-      - DD-PSHARD=233; Max-Age=604800; Path=/; expires=Mon, 11-Jan-2021 14:31:11 GMT;
-=======
-      - Thu, 31 Dec 2020 14:44:59 GMT
-      Pragma:
-      - no-cache
-      Set-Cookie:
-      - DD-PSHARD=233; Max-Age=604800; Path=/; expires=Thu, 07-Jan-2021 14:44:59 GMT;
->>>>>>> a4cb5cee
-        secure; HttpOnly
-      Strict-Transport-Security:
-      - max-age=15724800;
-      Vary:
-      - Accept-Encoding
-      X-Content-Type-Options:
-      - nosniff
-      X-Dd-Debug:
-<<<<<<< HEAD
-      - RquGBod+QwJwo5jKyeuGJHvfWvWfZ0hMpUnxtqqEEEpqySzsuyt8sx6iN5riB0bK
-      X-Dd-Version:
-      - "35.3633422"
-=======
-      - RCObiQ2dtM/JQUOdAbTQmIrpsZR5eT9bZEwE14hAfjq3x8DBTBCy/8ina/nQCRGE
-      X-Dd-Version:
-      - "35.3622023"
->>>>>>> a4cb5cee
-      X-Frame-Options:
-      - SAMEORIGIN
-      X-Ratelimit-Limit:
-      - "1000"
-      X-Ratelimit-Period:
-      - "60"
-      X-Ratelimit-Remaining:
-<<<<<<< HEAD
-      - "976"
-      X-Ratelimit-Reset:
-      - "49"
-=======
-      - "930"
-      X-Ratelimit-Reset:
-      - "1"
->>>>>>> a4cb5cee
+      - "993"
+      X-Ratelimit-Reset:
+      - "18"
     status: 200 OK
     code: 200
     duration: ""
 - request:
     body: |
-<<<<<<< HEAD
-      {"public_ids":["ps5-vzx-h5a"]}
-=======
-      {"public_ids":["xrr-vgb-mjs"]}
->>>>>>> a4cb5cee
+      {"public_ids":["vnz-kyg-kax"]}
     form: {}
     headers:
       Accept:
@@ -511,71 +327,43 @@
       - DeleteTests
       User-Agent:
       - terraform-provider-datadog/dev (terraform 1.15.0; terraform-cli 0.12.7-sdk)
-<<<<<<< HEAD
-        datadog-api-client-go/1.0.0-beta.13+dev (go go1.15.3; os darwin; arch amd64)
-      X-Datadog-Parent-Id:
-      - "6856801259028399407"
-      X-Datadog-Sampling-Priority:
-      - "1"
-      X-Datadog-Trace-Id:
-      - "7943434198090826901"
+        datadog-api-client-go/1.0.0-beta.13+dev (go go1.15.3; os darwin; arch amd64)
+      X-Datadog-Parent-Id:
+      - "515355597875400254"
+      X-Datadog-Sampling-Priority:
+      - "1"
+      X-Datadog-Trace-Id:
+      - "2473559838811337017"
     url: https://api.datadoghq.com/api/v1/synthetics/tests/delete
     method: POST
   response:
-    body: '{"deleted_tests":[{"deleted_at":"2021-01-04T14:31:11.879632+00:00","public_id":"ps5-vzx-h5a"}]}'
-=======
-        datadog-api-client-go/1.0.0-beta.13+dev (go go1.15.4; os darwin; arch amd64)
-      X-Datadog-Parent-Id:
-      - "7019553022266627261"
-      X-Datadog-Sampling-Priority:
-      - "1"
-      X-Datadog-Trace-Id:
-      - "5527204859219371106"
-    url: https://api.datadoghq.com/api/v1/synthetics/tests/delete
-    method: POST
-  response:
-    body: '{"deleted_tests":[{"deleted_at":"2020-12-31T14:45:00.179751+00:00","public_id":"xrr-vgb-mjs"}]}'
->>>>>>> a4cb5cee
-    headers:
-      Cache-Control:
-      - no-cache
-      Connection:
-      - keep-alive
-      Content-Security-Policy:
-      - frame-ancestors 'self'; report-uri https://api.datadoghq.com/csp-report
-      Content-Type:
-      - application/json
-      Date:
-<<<<<<< HEAD
-      - Mon, 04 Jan 2021 14:31:12 GMT
-      Pragma:
-      - no-cache
-      Set-Cookie:
-      - DD-PSHARD=233; Max-Age=604800; Path=/; expires=Mon, 11-Jan-2021 14:31:11 GMT;
-=======
-      - Thu, 31 Dec 2020 14:45:00 GMT
-      Pragma:
-      - no-cache
-      Set-Cookie:
-      - DD-PSHARD=233; Max-Age=604800; Path=/; expires=Thu, 07-Jan-2021 14:45:00 GMT;
->>>>>>> a4cb5cee
-        secure; HttpOnly
-      Strict-Transport-Security:
-      - max-age=15724800;
-      Vary:
-      - Accept-Encoding
-      X-Content-Type-Options:
-      - nosniff
-      X-Dd-Debug:
-<<<<<<< HEAD
-      - 5x0PMB2EV7ostoQ8Atq4xA2+Yg42JuDoghGuHR/nVEOXOx15i0lNYfIS41IGAJpz
-      X-Dd-Version:
-      - "35.3633422"
-=======
-      - GNNaCEaWbc3UTUClxoMWS01sWxumNliK7MHAxNSLzSt+cr/umvBLJdbOFDCcNeME
-      X-Dd-Version:
-      - "35.3622023"
->>>>>>> a4cb5cee
+    body: '{"deleted_tests":[{"deleted_at":"2021-01-06T09:06:42.838748+00:00","public_id":"vnz-kyg-kax"}]}'
+    headers:
+      Cache-Control:
+      - no-cache
+      Connection:
+      - keep-alive
+      Content-Security-Policy:
+      - frame-ancestors 'self'; report-uri https://api.datadoghq.com/csp-report
+      Content-Type:
+      - application/json
+      Date:
+      - Wed, 06 Jan 2021 09:06:42 GMT
+      Pragma:
+      - no-cache
+      Set-Cookie:
+      - DD-PSHARD=233; Max-Age=604800; Path=/; expires=Wed, 13-Jan-2021 09:06:42 GMT;
+        secure; HttpOnly
+      Strict-Transport-Security:
+      - max-age=15724800;
+      Vary:
+      - Accept-Encoding
+      X-Content-Type-Options:
+      - nosniff
+      X-Dd-Debug:
+      - S3b0DxD0Dj5WAUZxeWLcfeyJnb4pDpoMTeVMKMtMeWrqyA+3FtLrxJp7rQHsEke0
+      X-Dd-Version:
+      - "35.3647406"
       X-Frame-Options:
       - SAMEORIGIN
       X-Ratelimit-Limit:
@@ -583,15 +371,9 @@
       X-Ratelimit-Period:
       - "60"
       X-Ratelimit-Remaining:
-<<<<<<< HEAD
-      - "116"
-      X-Ratelimit-Reset:
-      - "49"
-=======
       - "119"
       X-Ratelimit-Reset:
-      - "60"
->>>>>>> a4cb5cee
+      - "18"
     status: 200 OK
     code: 200
     duration: ""
@@ -605,25 +387,14 @@
       - GetTest
       User-Agent:
       - terraform-provider-datadog/dev (terraform 1.15.0; terraform-cli 0.12.7-sdk)
-<<<<<<< HEAD
-        datadog-api-client-go/1.0.0-beta.13+dev (go go1.15.3; os darwin; arch amd64)
-      X-Datadog-Parent-Id:
-      - "6655344706872656141"
-      X-Datadog-Sampling-Priority:
-      - "1"
-      X-Datadog-Trace-Id:
-      - "7943434198090826901"
-    url: https://api.datadoghq.com/api/v1/synthetics/tests/ps5-vzx-h5a
-=======
-        datadog-api-client-go/1.0.0-beta.13+dev (go go1.15.4; os darwin; arch amd64)
-      X-Datadog-Parent-Id:
-      - "1078988732973905507"
-      X-Datadog-Sampling-Priority:
-      - "1"
-      X-Datadog-Trace-Id:
-      - "5527204859219371106"
-    url: https://api.datadoghq.com/api/v1/synthetics/tests/xrr-vgb-mjs
->>>>>>> a4cb5cee
+        datadog-api-client-go/1.0.0-beta.13+dev (go go1.15.3; os darwin; arch amd64)
+      X-Datadog-Parent-Id:
+      - "2670000650497781217"
+      X-Datadog-Sampling-Priority:
+      - "1"
+      X-Datadog-Trace-Id:
+      - "2473559838811337017"
+    url: https://api.datadoghq.com/api/v1/synthetics/tests/vnz-kyg-kax
     method: GET
   response:
     body: '{"errors": ["Synthetics test not found"]}'
@@ -637,25 +408,17 @@
       Content-Type:
       - application/json
       Date:
-<<<<<<< HEAD
-      - Mon, 04 Jan 2021 14:31:12 GMT
-=======
-      - Thu, 31 Dec 2020 14:45:00 GMT
->>>>>>> a4cb5cee
-      Pragma:
-      - no-cache
-      Strict-Transport-Security:
-      - max-age=15724800;
-      Vary:
-      - Accept-Encoding
-      X-Content-Type-Options:
-      - nosniff
-      X-Dd-Version:
-<<<<<<< HEAD
-      - "35.3633422"
-=======
-      - "35.3622023"
->>>>>>> a4cb5cee
+      - Wed, 06 Jan 2021 09:06:43 GMT
+      Pragma:
+      - no-cache
+      Strict-Transport-Security:
+      - max-age=15724800;
+      Vary:
+      - Accept-Encoding
+      X-Content-Type-Options:
+      - nosniff
+      X-Dd-Version:
+      - "35.3647406"
       X-Frame-Options:
       - SAMEORIGIN
       X-Ratelimit-Limit:
@@ -663,15 +426,9 @@
       X-Ratelimit-Period:
       - "60"
       X-Ratelimit-Remaining:
-<<<<<<< HEAD
-      - "964"
-      X-Ratelimit-Reset:
-      - "48"
-=======
-      - "996"
-      X-Ratelimit-Reset:
-      - "60"
->>>>>>> a4cb5cee
+      - "991"
+      X-Ratelimit-Reset:
+      - "17"
     status: 404 Not Found
     code: 404
     duration: ""
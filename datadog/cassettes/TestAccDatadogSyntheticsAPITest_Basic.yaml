--- conflicted
+++ resolved
@@ -3,11 +3,7 @@
 interactions:
 - request:
     body: |
-<<<<<<< HEAD
-      {"config":{"assertions":[{"operator":"contains","property":"content-type","target":"application/json","type":"header"},{"operator":"is","target":200,"type":"statusCode"},{"operator":"lessThan","target":2000,"type":"responseTime"},{"operator":"doesNotContain","target":"terraform","type":"body"}],"configVariables":[{"example":"123","name":"VARIABLE_NAME","pattern":"{{numeric(3)}}","type":"text"}],"request":{"body":"this is a body","headers":{"Accept":"application/json","X-Datadog-Trace-ID":"1234566789"},"method":"GET","timeout":30,"url":"https://www.datadoghq.com"},"variables":[]},"locations":["aws:eu-central-1"],"message":"Notify @datadog.user","name":"tf-TestAccDatadogSyntheticsAPITest_Basic-local-1609770669","options":{"allow_insecure":true,"follow_redirects":true,"min_failure_duration":0,"min_location_failed":1,"retry":{"count":1},"tick_every":60},"status":"paused","subtype":"http","tags":["foo:bar","baz"],"type":"api"}
-=======
-      {"config":{"assertions":[{"operator":"contains","property":"content-type","target":"application/json","type":"header"},{"operator":"is","target":200,"type":"statusCode"},{"operator":"lessThan","target":2000,"type":"responseTime"},{"operator":"doesNotContain","target":"terraform","type":"body"}],"request":{"body":"this is a body","headers":{"Accept":"application/json","X-Datadog-Trace-ID":"1234566789"},"method":"GET","timeout":30,"url":"https://www.datadoghq.com"},"variables":[]},"locations":["aws:eu-central-1"],"message":"Notify @datadog.user","name":"tf-TestAccDatadogSyntheticsAPITest_Basic-local-1609425877","options":{"allow_insecure":true,"follow_redirects":true,"min_failure_duration":0,"min_location_failed":1,"retry":{"count":1},"tick_every":60},"status":"paused","subtype":"http","tags":["foo:bar","baz"],"type":"api"}
->>>>>>> a4cb5cee
+      {"config":{"assertions":[{"operator":"contains","property":"content-type","target":"application/json","type":"header"},{"operator":"is","target":200,"type":"statusCode"},{"operator":"lessThan","target":2000,"type":"responseTime"},{"operator":"doesNotContain","target":"terraform","type":"body"}],"configVariables":[{"example":"123","name":"VARIABLE_NAME","pattern":"{{numeric(3)}}","type":"text"}],"request":{"body":"this is a body","headers":{"Accept":"application/json","X-Datadog-Trace-ID":"1234566789"},"method":"GET","timeout":30,"url":"https://www.datadoghq.com"},"variables":[]},"locations":["aws:eu-central-1"],"message":"Notify @datadog.user","name":"tf-TestAccDatadogSyntheticsAPITest_Basic-local-1609924000","options":{"allow_insecure":true,"follow_redirects":true,"min_failure_duration":0,"min_location_failed":1,"retry":{"count":1},"tick_every":60},"status":"paused","subtype":"http","tags":["foo:bar","baz"],"type":"api"}
     form: {}
     headers:
       Accept:
@@ -18,75 +14,45 @@
       - CreateTest
       User-Agent:
       - terraform-provider-datadog/dev (terraform 1.15.0; terraform-cli 0.12.7-sdk)
-<<<<<<< HEAD
-        datadog-api-client-go/1.0.0-beta.13+dev (go go1.15.3; os darwin; arch amd64)
-      X-Datadog-Parent-Id:
-      - "3265548539367020703"
-      X-Datadog-Sampling-Priority:
-      - "1"
-      X-Datadog-Trace-Id:
-      - "7065035490919214972"
+        datadog-api-client-go/1.0.0-beta.13+dev (go go1.15.3; os darwin; arch amd64)
+      X-Datadog-Parent-Id:
+      - "4557567773461176366"
+      X-Datadog-Sampling-Priority:
+      - "1"
+      X-Datadog-Trace-Id:
+      - "3453434476277611796"
     url: https://api.datadoghq.com/api/v1/synthetics/tests
     method: POST
   response:
-    body: '{"status":"paused","public_id":"nip-tnj-2ax","tags":["foo:bar","baz"],"org_id":321813,"locations":["aws:eu-central-1"],"message":"Notify
-      @datadog.user","deleted_at":null,"name":"tf-TestAccDatadogSyntheticsAPITest_Basic-local-1609770669","monitor_id":28176196,"type":"api","created_at":"2021-01-04T14:31:09.778260+00:00","modified_at":"2021-01-04T14:31:09.778260+00:00","subtype":"http","config":{"variables":[],"request":{"body":"this
+    body: '{"status":"paused","public_id":"bw9-fvv-42m","tags":["foo:bar","baz"],"org_id":321813,"locations":["aws:eu-central-1"],"message":"Notify
+      @datadog.user","deleted_at":null,"name":"tf-TestAccDatadogSyntheticsAPITest_Basic-local-1609924000","monitor_id":28309776,"type":"api","created_at":"2021-01-06T09:06:41.366383+00:00","modified_at":"2021-01-06T09:06:41.366383+00:00","subtype":"http","config":{"variables":[],"request":{"body":"this
       is a body","headers":{"Accept":"application/json","X-Datadog-Trace-ID":"1234566789"},"url":"https://www.datadoghq.com","timeout":30,"method":"GET"},"assertions":[{"operator":"contains","property":"content-type","type":"header","target":"application/json"},{"operator":"is","type":"statusCode","target":200},{"operator":"lessThan","type":"responseTime","target":2000},{"operator":"doesNotContain","type":"body","target":"terraform"}],"configVariables":[{"pattern":"{{numeric(3)}}","type":"text","example":"123","name":"VARIABLE_NAME"}]},"options":{"retry":{"count":1},"min_location_failed":1,"allow_insecure":true,"follow_redirects":true,"min_failure_duration":0,"tick_every":60}}'
-=======
-        datadog-api-client-go/1.0.0-beta.13+dev (go go1.15.4; os darwin; arch amd64)
-      X-Datadog-Parent-Id:
-      - "8202556978392426671"
-      X-Datadog-Sampling-Priority:
-      - "1"
-      X-Datadog-Trace-Id:
-      - "8512144792764517967"
-    url: https://api.datadoghq.com/api/v1/synthetics/tests
-    method: POST
-  response:
-    body: '{"status":"paused","public_id":"35i-c4t-wav","tags":["foo:bar","baz"],"org_id":321813,"locations":["aws:eu-central-1"],"message":"Notify
-      @datadog.user","deleted_at":null,"name":"tf-TestAccDatadogSyntheticsAPITest_Basic-local-1609425877","monitor_id":28076512,"type":"api","created_at":"2020-12-31T14:45:00.760156+00:00","modified_at":"2020-12-31T14:45:00.760156+00:00","subtype":"http","config":{"variables":[],"request":{"body":"this
-      is a body","headers":{"Accept":"application/json","X-Datadog-Trace-ID":"1234566789"},"url":"https://www.datadoghq.com","timeout":30,"method":"GET"},"assertions":[{"operator":"contains","property":"content-type","type":"header","target":"application/json"},{"operator":"is","type":"statusCode","target":200},{"operator":"lessThan","type":"responseTime","target":2000},{"operator":"doesNotContain","type":"body","target":"terraform"}]},"options":{"retry":{"count":1},"min_location_failed":1,"allow_insecure":true,"follow_redirects":true,"min_failure_duration":0,"tick_every":60}}'
->>>>>>> a4cb5cee
-    headers:
-      Cache-Control:
-      - no-cache
-      Connection:
-      - keep-alive
-      Content-Security-Policy:
-      - frame-ancestors 'self'; report-uri https://api.datadoghq.com/csp-report
-      Content-Type:
-      - application/json
-      Date:
-<<<<<<< HEAD
-      - Mon, 04 Jan 2021 14:31:09 GMT
-      Pragma:
-      - no-cache
-      Set-Cookie:
-      - DD-PSHARD=233; Max-Age=604800; Path=/; expires=Mon, 11-Jan-2021 14:31:09 GMT;
-=======
-      - Thu, 31 Dec 2020 14:45:01 GMT
-      Pragma:
-      - no-cache
-      Set-Cookie:
-      - DD-PSHARD=233; Max-Age=604800; Path=/; expires=Thu, 07-Jan-2021 14:45:00 GMT;
->>>>>>> a4cb5cee
-        secure; HttpOnly
-      Strict-Transport-Security:
-      - max-age=15724800;
-      Vary:
-      - Accept-Encoding
-      X-Content-Type-Options:
-      - nosniff
-      X-Dd-Debug:
-<<<<<<< HEAD
-      - LuHK+OcIuxuCTL7xVM4sMdR/Gv1H1hu+bgYJvWIAWOVtmiGVhdUVKBuef1C5aMk6
-      X-Dd-Version:
-      - "35.3633422"
-=======
-      - RKpd63U5fOB9KQENZW/9vNmGmUgGzAVI24Vei0avdDhXQLPqbS5iSkbtN5YHNt1I
-      X-Dd-Version:
-      - "35.3622023"
->>>>>>> a4cb5cee
+    headers:
+      Cache-Control:
+      - no-cache
+      Connection:
+      - keep-alive
+      Content-Security-Policy:
+      - frame-ancestors 'self'; report-uri https://api.datadoghq.com/csp-report
+      Content-Type:
+      - application/json
+      Date:
+      - Wed, 06 Jan 2021 09:06:42 GMT
+      Pragma:
+      - no-cache
+      Set-Cookie:
+      - DD-PSHARD=233; Max-Age=604800; Path=/; expires=Wed, 13-Jan-2021 09:06:41 GMT;
+        secure; HttpOnly
+      Strict-Transport-Security:
+      - max-age=15724800;
+      Vary:
+      - Accept-Encoding
+      X-Content-Type-Options:
+      - nosniff
+      X-Dd-Debug:
+      - Wu8XyxdUJ940l1hlQ/4Scl2Xta78KG1wkfVN63sn1HQ3Sk/ZYNPBQ2v2fbOhjvmn
+      X-Dd-Version:
+      - "35.3647406"
       X-Frame-Options:
       - SAMEORIGIN
       X-Ratelimit-Limit:
@@ -94,15 +60,9 @@
       X-Ratelimit-Period:
       - "60"
       X-Ratelimit-Remaining:
-<<<<<<< HEAD
-      - "116"
-      X-Ratelimit-Reset:
-      - "51"
-=======
-      - "118"
-      X-Ratelimit-Reset:
-      - "60"
->>>>>>> a4cb5cee
+      - "119"
+      X-Ratelimit-Reset:
+      - "19"
     status: 200 OK
     code: 200
     duration: ""
@@ -116,75 +76,107 @@
       - GetTest
       User-Agent:
       - terraform-provider-datadog/dev (terraform 1.15.0; terraform-cli 0.12.7-sdk)
-<<<<<<< HEAD
-        datadog-api-client-go/1.0.0-beta.13+dev (go go1.15.3; os darwin; arch amd64)
-      X-Datadog-Parent-Id:
-      - "1774392735702673887"
-      X-Datadog-Sampling-Priority:
-      - "1"
-      X-Datadog-Trace-Id:
-      - "7065035490919214972"
-    url: https://api.datadoghq.com/api/v1/synthetics/tests/nip-tnj-2ax
+        datadog-api-client-go/1.0.0-beta.13+dev (go go1.15.3; os darwin; arch amd64)
+      X-Datadog-Parent-Id:
+      - "9186797860866580225"
+      X-Datadog-Sampling-Priority:
+      - "1"
+      X-Datadog-Trace-Id:
+      - "3453434476277611796"
+    url: https://api.datadoghq.com/api/v1/synthetics/tests/bw9-fvv-42m
     method: GET
   response:
-    body: '{"status":"paused","public_id":"nip-tnj-2ax","tags":["foo:bar","baz"],"locations":["aws:eu-central-1"],"message":"Notify
-      @datadog.user","name":"tf-TestAccDatadogSyntheticsAPITest_Basic-local-1609770669","monitor_id":28176196,"type":"api","subtype":"http","config":{"variables":[],"request":{"body":"this
+    body: '{"status":"paused","public_id":"bw9-fvv-42m","tags":["foo:bar","baz"],"locations":["aws:eu-central-1"],"message":"Notify
+      @datadog.user","name":"tf-TestAccDatadogSyntheticsAPITest_Basic-local-1609924000","monitor_id":28309776,"type":"api","subtype":"http","config":{"variables":[],"request":{"body":"this
       is a body","headers":{"Accept":"application/json","X-Datadog-Trace-ID":"1234566789"},"url":"https://www.datadoghq.com","timeout":30,"method":"GET"},"assertions":[{"operator":"contains","property":"content-type","type":"header","target":"application/json"},{"operator":"is","type":"statusCode","target":200},{"operator":"lessThan","type":"responseTime","target":2000},{"operator":"doesNotContain","type":"body","target":"terraform"}],"configVariables":[{"pattern":"{{numeric(3)}}","type":"text","example":"123","name":"VARIABLE_NAME"}]},"options":{"retry":{"count":1},"min_location_failed":1,"allow_insecure":true,"follow_redirects":true,"min_failure_duration":0,"tick_every":60}}'
-=======
-        datadog-api-client-go/1.0.0-beta.13+dev (go go1.15.4; os darwin; arch amd64)
-      X-Datadog-Parent-Id:
-      - "7864554487047226082"
-      X-Datadog-Sampling-Priority:
-      - "1"
-      X-Datadog-Trace-Id:
-      - "8512144792764517967"
-    url: https://api.datadoghq.com/api/v1/synthetics/tests/35i-c4t-wav
+    headers:
+      Cache-Control:
+      - no-cache
+      Connection:
+      - keep-alive
+      Content-Security-Policy:
+      - frame-ancestors 'self'; report-uri https://api.datadoghq.com/csp-report
+      Content-Type:
+      - application/json
+      Date:
+      - Wed, 06 Jan 2021 09:06:42 GMT
+      Pragma:
+      - no-cache
+      Set-Cookie:
+      - DD-PSHARD=233; Max-Age=604800; Path=/; expires=Wed, 13-Jan-2021 09:06:42 GMT;
+        secure; HttpOnly
+      Strict-Transport-Security:
+      - max-age=15724800;
+      Vary:
+      - Accept-Encoding
+      X-Content-Type-Options:
+      - nosniff
+      X-Dd-Debug:
+      - Et2YiqVRxti9EZo6Gk/yyRrgDmYxZuoE62JE6GLJjDYX0PgDmkmo9d4ASFrtRIDj
+      X-Dd-Version:
+      - "35.3647406"
+      X-Frame-Options:
+      - SAMEORIGIN
+      X-Ratelimit-Limit:
+      - "1000"
+      X-Ratelimit-Period:
+      - "60"
+      X-Ratelimit-Remaining:
+      - "998"
+      X-Ratelimit-Reset:
+      - "18"
+    status: 200 OK
+    code: 200
+    duration: ""
+- request:
+    body: ""
+    form: {}
+    headers:
+      Accept:
+      - application/json
+      Dd-Operation-Id:
+      - GetTest
+      User-Agent:
+      - terraform-provider-datadog/dev (terraform 1.15.0; terraform-cli 0.12.7-sdk)
+        datadog-api-client-go/1.0.0-beta.13+dev (go go1.15.3; os darwin; arch amd64)
+      X-Datadog-Parent-Id:
+      - "480059428464699948"
+      X-Datadog-Sampling-Priority:
+      - "1"
+      X-Datadog-Trace-Id:
+      - "3453434476277611796"
+    url: https://api.datadoghq.com/api/v1/synthetics/tests/bw9-fvv-42m
     method: GET
   response:
-    body: '{"status":"paused","public_id":"35i-c4t-wav","tags":["foo:bar","baz"],"locations":["aws:eu-central-1"],"message":"Notify
-      @datadog.user","name":"tf-TestAccDatadogSyntheticsAPITest_Basic-local-1609425877","monitor_id":28076512,"type":"api","subtype":"http","config":{"variables":[],"request":{"body":"this
-      is a body","headers":{"Accept":"application/json","X-Datadog-Trace-ID":"1234566789"},"url":"https://www.datadoghq.com","timeout":30,"method":"GET"},"assertions":[{"operator":"contains","property":"content-type","type":"header","target":"application/json"},{"operator":"is","type":"statusCode","target":200},{"operator":"lessThan","type":"responseTime","target":2000},{"operator":"doesNotContain","type":"body","target":"terraform"}]},"options":{"retry":{"count":1},"min_location_failed":1,"allow_insecure":true,"follow_redirects":true,"min_failure_duration":0,"tick_every":60}}'
->>>>>>> a4cb5cee
-    headers:
-      Cache-Control:
-      - no-cache
-      Connection:
-      - keep-alive
-      Content-Security-Policy:
-      - frame-ancestors 'self'; report-uri https://api.datadoghq.com/csp-report
-      Content-Type:
-      - application/json
-      Date:
-<<<<<<< HEAD
-      - Mon, 04 Jan 2021 14:31:09 GMT
-      Pragma:
-      - no-cache
-      Set-Cookie:
-      - DD-PSHARD=233; Max-Age=604800; Path=/; expires=Mon, 11-Jan-2021 14:31:09 GMT;
-=======
-      - Thu, 31 Dec 2020 14:45:01 GMT
-      Pragma:
-      - no-cache
-      Set-Cookie:
-      - DD-PSHARD=233; Max-Age=604800; Path=/; expires=Thu, 07-Jan-2021 14:45:01 GMT;
->>>>>>> a4cb5cee
-        secure; HttpOnly
-      Strict-Transport-Security:
-      - max-age=15724800;
-      Vary:
-      - Accept-Encoding
-      X-Content-Type-Options:
-      - nosniff
-      X-Dd-Debug:
-<<<<<<< HEAD
-      - HPVlkUpFXGYcqD93XIv+Hev5A7X2V4P4zD5qLStQWMHCrtOXDwFh+ruPewqnpfPS
-      X-Dd-Version:
-      - "35.3633422"
-=======
-      - JGlWx87vjxzcVRF7plc107v2ByhH6ulQ34FTks4+z+qF42As7SYEoQXA/cO3iKfw
-      X-Dd-Version:
-      - "35.3622023"
->>>>>>> a4cb5cee
+    body: '{"status":"paused","public_id":"bw9-fvv-42m","tags":["foo:bar","baz"],"locations":["aws:eu-central-1"],"message":"Notify
+      @datadog.user","name":"tf-TestAccDatadogSyntheticsAPITest_Basic-local-1609924000","monitor_id":28309776,"type":"api","subtype":"http","config":{"variables":[],"request":{"body":"this
+      is a body","headers":{"Accept":"application/json","X-Datadog-Trace-ID":"1234566789"},"url":"https://www.datadoghq.com","timeout":30,"method":"GET"},"assertions":[{"operator":"contains","property":"content-type","type":"header","target":"application/json"},{"operator":"is","type":"statusCode","target":200},{"operator":"lessThan","type":"responseTime","target":2000},{"operator":"doesNotContain","type":"body","target":"terraform"}],"configVariables":[{"pattern":"{{numeric(3)}}","type":"text","example":"123","name":"VARIABLE_NAME"}]},"options":{"retry":{"count":1},"min_location_failed":1,"allow_insecure":true,"follow_redirects":true,"min_failure_duration":0,"tick_every":60}}'
+    headers:
+      Cache-Control:
+      - no-cache
+      Connection:
+      - keep-alive
+      Content-Security-Policy:
+      - frame-ancestors 'self'; report-uri https://api.datadoghq.com/csp-report
+      Content-Type:
+      - application/json
+      Date:
+      - Wed, 06 Jan 2021 09:06:42 GMT
+      Pragma:
+      - no-cache
+      Set-Cookie:
+      - DD-PSHARD=233; Max-Age=604800; Path=/; expires=Wed, 13-Jan-2021 09:06:42 GMT;
+        secure; HttpOnly
+      Strict-Transport-Security:
+      - max-age=15724800;
+      Vary:
+      - Accept-Encoding
+      X-Content-Type-Options:
+      - nosniff
+      X-Dd-Debug:
+      - Q3iASbmC8CXcQczZ/mmesVF9Hl3S9A+qhV6PH+/be9wZv0jITjuol3WLqcRl7oS5
+      X-Dd-Version:
+      - "35.3647406"
       X-Frame-Options:
       - SAMEORIGIN
       X-Ratelimit-Limit:
@@ -192,13 +184,9 @@
       X-Ratelimit-Period:
       - "60"
       X-Ratelimit-Remaining:
-<<<<<<< HEAD
-      - "998"
-=======
-      - "986"
->>>>>>> a4cb5cee
-      X-Ratelimit-Reset:
-      - "59"
+      - "996"
+      X-Ratelimit-Reset:
+      - "18"
     status: 200 OK
     code: 200
     duration: ""
@@ -212,75 +200,107 @@
       - GetTest
       User-Agent:
       - terraform-provider-datadog/dev (terraform 1.15.0; terraform-cli 0.12.7-sdk)
-<<<<<<< HEAD
-        datadog-api-client-go/1.0.0-beta.13+dev (go go1.15.3; os darwin; arch amd64)
-      X-Datadog-Parent-Id:
-      - "7854078217921549075"
-      X-Datadog-Sampling-Priority:
-      - "1"
-      X-Datadog-Trace-Id:
-      - "7065035490919214972"
-    url: https://api.datadoghq.com/api/v1/synthetics/tests/nip-tnj-2ax
+        datadog-api-client-go/1.0.0-beta.13+dev (go go1.15.3; os darwin; arch amd64)
+      X-Datadog-Parent-Id:
+      - "6750348796946774370"
+      X-Datadog-Sampling-Priority:
+      - "1"
+      X-Datadog-Trace-Id:
+      - "3453434476277611796"
+    url: https://api.datadoghq.com/api/v1/synthetics/tests/bw9-fvv-42m
     method: GET
   response:
-    body: '{"status":"paused","public_id":"nip-tnj-2ax","tags":["foo:bar","baz"],"locations":["aws:eu-central-1"],"message":"Notify
-      @datadog.user","name":"tf-TestAccDatadogSyntheticsAPITest_Basic-local-1609770669","monitor_id":28176196,"type":"api","subtype":"http","config":{"variables":[],"request":{"body":"this
+    body: '{"status":"paused","public_id":"bw9-fvv-42m","tags":["foo:bar","baz"],"locations":["aws:eu-central-1"],"message":"Notify
+      @datadog.user","name":"tf-TestAccDatadogSyntheticsAPITest_Basic-local-1609924000","monitor_id":28309776,"type":"api","subtype":"http","config":{"variables":[],"request":{"body":"this
       is a body","headers":{"Accept":"application/json","X-Datadog-Trace-ID":"1234566789"},"url":"https://www.datadoghq.com","timeout":30,"method":"GET"},"assertions":[{"operator":"contains","property":"content-type","type":"header","target":"application/json"},{"operator":"is","type":"statusCode","target":200},{"operator":"lessThan","type":"responseTime","target":2000},{"operator":"doesNotContain","type":"body","target":"terraform"}],"configVariables":[{"pattern":"{{numeric(3)}}","type":"text","example":"123","name":"VARIABLE_NAME"}]},"options":{"retry":{"count":1},"min_location_failed":1,"allow_insecure":true,"follow_redirects":true,"min_failure_duration":0,"tick_every":60}}'
-=======
-        datadog-api-client-go/1.0.0-beta.13+dev (go go1.15.4; os darwin; arch amd64)
-      X-Datadog-Parent-Id:
-      - "2246147355548098592"
-      X-Datadog-Sampling-Priority:
-      - "1"
-      X-Datadog-Trace-Id:
-      - "8512144792764517967"
-    url: https://api.datadoghq.com/api/v1/synthetics/tests/35i-c4t-wav
+    headers:
+      Cache-Control:
+      - no-cache
+      Connection:
+      - keep-alive
+      Content-Security-Policy:
+      - frame-ancestors 'self'; report-uri https://api.datadoghq.com/csp-report
+      Content-Type:
+      - application/json
+      Date:
+      - Wed, 06 Jan 2021 09:06:42 GMT
+      Pragma:
+      - no-cache
+      Set-Cookie:
+      - DD-PSHARD=233; Max-Age=604800; Path=/; expires=Wed, 13-Jan-2021 09:06:42 GMT;
+        secure; HttpOnly
+      Strict-Transport-Security:
+      - max-age=15724800;
+      Vary:
+      - Accept-Encoding
+      X-Content-Type-Options:
+      - nosniff
+      X-Dd-Debug:
+      - POuDbGLugqXrJfoVh1EySG2rrzsK54DWLRF5/pTAPkxizo7RlYf80RrCYTzc0hnv
+      X-Dd-Version:
+      - "35.3647406"
+      X-Frame-Options:
+      - SAMEORIGIN
+      X-Ratelimit-Limit:
+      - "1000"
+      X-Ratelimit-Period:
+      - "60"
+      X-Ratelimit-Remaining:
+      - "994"
+      X-Ratelimit-Reset:
+      - "18"
+    status: 200 OK
+    code: 200
+    duration: ""
+- request:
+    body: ""
+    form: {}
+    headers:
+      Accept:
+      - application/json
+      Dd-Operation-Id:
+      - GetTest
+      User-Agent:
+      - terraform-provider-datadog/dev (terraform 1.15.0; terraform-cli 0.12.7-sdk)
+        datadog-api-client-go/1.0.0-beta.13+dev (go go1.15.3; os darwin; arch amd64)
+      X-Datadog-Parent-Id:
+      - "435934565447662295"
+      X-Datadog-Sampling-Priority:
+      - "1"
+      X-Datadog-Trace-Id:
+      - "3453434476277611796"
+    url: https://api.datadoghq.com/api/v1/synthetics/tests/bw9-fvv-42m
     method: GET
   response:
-    body: '{"status":"paused","public_id":"35i-c4t-wav","tags":["foo:bar","baz"],"locations":["aws:eu-central-1"],"message":"Notify
-      @datadog.user","name":"tf-TestAccDatadogSyntheticsAPITest_Basic-local-1609425877","monitor_id":28076512,"type":"api","subtype":"http","config":{"variables":[],"request":{"body":"this
-      is a body","headers":{"Accept":"application/json","X-Datadog-Trace-ID":"1234566789"},"url":"https://www.datadoghq.com","timeout":30,"method":"GET"},"assertions":[{"operator":"contains","property":"content-type","type":"header","target":"application/json"},{"operator":"is","type":"statusCode","target":200},{"operator":"lessThan","type":"responseTime","target":2000},{"operator":"doesNotContain","type":"body","target":"terraform"}]},"options":{"retry":{"count":1},"min_location_failed":1,"allow_insecure":true,"follow_redirects":true,"min_failure_duration":0,"tick_every":60}}'
->>>>>>> a4cb5cee
-    headers:
-      Cache-Control:
-      - no-cache
-      Connection:
-      - keep-alive
-      Content-Security-Policy:
-      - frame-ancestors 'self'; report-uri https://api.datadoghq.com/csp-report
-      Content-Type:
-      - application/json
-      Date:
-<<<<<<< HEAD
-      - Mon, 04 Jan 2021 14:31:10 GMT
-      Pragma:
-      - no-cache
-      Set-Cookie:
-      - DD-PSHARD=233; Max-Age=604800; Path=/; expires=Mon, 11-Jan-2021 14:31:10 GMT;
-=======
-      - Thu, 31 Dec 2020 14:45:01 GMT
-      Pragma:
-      - no-cache
-      Set-Cookie:
-      - DD-PSHARD=233; Max-Age=604800; Path=/; expires=Thu, 07-Jan-2021 14:45:01 GMT;
->>>>>>> a4cb5cee
-        secure; HttpOnly
-      Strict-Transport-Security:
-      - max-age=15724800;
-      Vary:
-      - Accept-Encoding
-      X-Content-Type-Options:
-      - nosniff
-      X-Dd-Debug:
-<<<<<<< HEAD
-      - TFCg6TPxHCdpQyTTnaGFjBa5vzZnKeyQ4F7e1flYSnImhl2xBoRKXVAV7LhvPUlL
-      X-Dd-Version:
-      - "35.3633422"
-=======
-      - Xg/YZweB8L/9y2bk9dLfKv6mTe53iWJN13eGXk6rwnDvTKZPuXf1i9AdXnCIzJ+B
-      X-Dd-Version:
-      - "35.3622023"
->>>>>>> a4cb5cee
+    body: '{"status":"paused","public_id":"bw9-fvv-42m","tags":["foo:bar","baz"],"locations":["aws:eu-central-1"],"message":"Notify
+      @datadog.user","name":"tf-TestAccDatadogSyntheticsAPITest_Basic-local-1609924000","monitor_id":28309776,"type":"api","subtype":"http","config":{"variables":[],"request":{"body":"this
+      is a body","headers":{"Accept":"application/json","X-Datadog-Trace-ID":"1234566789"},"url":"https://www.datadoghq.com","timeout":30,"method":"GET"},"assertions":[{"operator":"contains","property":"content-type","type":"header","target":"application/json"},{"operator":"is","type":"statusCode","target":200},{"operator":"lessThan","type":"responseTime","target":2000},{"operator":"doesNotContain","type":"body","target":"terraform"}],"configVariables":[{"pattern":"{{numeric(3)}}","type":"text","example":"123","name":"VARIABLE_NAME"}]},"options":{"retry":{"count":1},"min_location_failed":1,"allow_insecure":true,"follow_redirects":true,"min_failure_duration":0,"tick_every":60}}'
+    headers:
+      Cache-Control:
+      - no-cache
+      Connection:
+      - keep-alive
+      Content-Security-Policy:
+      - frame-ancestors 'self'; report-uri https://api.datadoghq.com/csp-report
+      Content-Type:
+      - application/json
+      Date:
+      - Wed, 06 Jan 2021 09:06:42 GMT
+      Pragma:
+      - no-cache
+      Set-Cookie:
+      - DD-PSHARD=233; Max-Age=604800; Path=/; expires=Wed, 13-Jan-2021 09:06:42 GMT;
+        secure; HttpOnly
+      Strict-Transport-Security:
+      - max-age=15724800;
+      Vary:
+      - Accept-Encoding
+      X-Content-Type-Options:
+      - nosniff
+      X-Dd-Debug:
+      - IcBiRsjZgsw3C3GYI9UqZdfE26Zt8mXBfnPp610FoUCOarhFSAw0deJpN5v2N8Dj
+      X-Dd-Version:
+      - "35.3647406"
       X-Frame-Options:
       - SAMEORIGIN
       X-Ratelimit-Limit:
@@ -288,213 +308,15 @@
       X-Ratelimit-Period:
       - "60"
       X-Ratelimit-Remaining:
-<<<<<<< HEAD
-      - "996"
-      X-Ratelimit-Reset:
-      - "50"
-=======
-      - "984"
-      X-Ratelimit-Reset:
-      - "59"
->>>>>>> a4cb5cee
-    status: 200 OK
-    code: 200
-    duration: ""
-- request:
-    body: ""
-    form: {}
-    headers:
-      Accept:
-      - application/json
-      Dd-Operation-Id:
-      - GetTest
-      User-Agent:
-      - terraform-provider-datadog/dev (terraform 1.15.0; terraform-cli 0.12.7-sdk)
-<<<<<<< HEAD
-        datadog-api-client-go/1.0.0-beta.13+dev (go go1.15.3; os darwin; arch amd64)
-      X-Datadog-Parent-Id:
-      - "3033417344473864991"
-      X-Datadog-Sampling-Priority:
-      - "1"
-      X-Datadog-Trace-Id:
-      - "7065035490919214972"
-    url: https://api.datadoghq.com/api/v1/synthetics/tests/nip-tnj-2ax
-    method: GET
-  response:
-    body: '{"status":"paused","public_id":"nip-tnj-2ax","tags":["foo:bar","baz"],"locations":["aws:eu-central-1"],"message":"Notify
-      @datadog.user","name":"tf-TestAccDatadogSyntheticsAPITest_Basic-local-1609770669","monitor_id":28176196,"type":"api","subtype":"http","config":{"variables":[],"request":{"body":"this
-      is a body","headers":{"Accept":"application/json","X-Datadog-Trace-ID":"1234566789"},"url":"https://www.datadoghq.com","timeout":30,"method":"GET"},"assertions":[{"operator":"contains","property":"content-type","type":"header","target":"application/json"},{"operator":"is","type":"statusCode","target":200},{"operator":"lessThan","type":"responseTime","target":2000},{"operator":"doesNotContain","type":"body","target":"terraform"}],"configVariables":[{"pattern":"{{numeric(3)}}","type":"text","example":"123","name":"VARIABLE_NAME"}]},"options":{"retry":{"count":1},"min_location_failed":1,"allow_insecure":true,"follow_redirects":true,"min_failure_duration":0,"tick_every":60}}'
-=======
-        datadog-api-client-go/1.0.0-beta.13+dev (go go1.15.4; os darwin; arch amd64)
-      X-Datadog-Parent-Id:
-      - "251707402986103831"
-      X-Datadog-Sampling-Priority:
-      - "1"
-      X-Datadog-Trace-Id:
-      - "8512144792764517967"
-    url: https://api.datadoghq.com/api/v1/synthetics/tests/35i-c4t-wav
-    method: GET
-  response:
-    body: '{"status":"paused","public_id":"35i-c4t-wav","tags":["foo:bar","baz"],"locations":["aws:eu-central-1"],"message":"Notify
-      @datadog.user","name":"tf-TestAccDatadogSyntheticsAPITest_Basic-local-1609425877","monitor_id":28076512,"type":"api","subtype":"http","config":{"variables":[],"request":{"body":"this
-      is a body","headers":{"Accept":"application/json","X-Datadog-Trace-ID":"1234566789"},"url":"https://www.datadoghq.com","timeout":30,"method":"GET"},"assertions":[{"operator":"contains","property":"content-type","type":"header","target":"application/json"},{"operator":"is","type":"statusCode","target":200},{"operator":"lessThan","type":"responseTime","target":2000},{"operator":"doesNotContain","type":"body","target":"terraform"}]},"options":{"retry":{"count":1},"min_location_failed":1,"allow_insecure":true,"follow_redirects":true,"min_failure_duration":0,"tick_every":60}}'
->>>>>>> a4cb5cee
-    headers:
-      Cache-Control:
-      - no-cache
-      Connection:
-      - keep-alive
-      Content-Security-Policy:
-      - frame-ancestors 'self'; report-uri https://api.datadoghq.com/csp-report
-      Content-Type:
-      - application/json
-      Date:
-<<<<<<< HEAD
-      - Mon, 04 Jan 2021 14:31:10 GMT
-      Pragma:
-      - no-cache
-      Set-Cookie:
-      - DD-PSHARD=233; Max-Age=604800; Path=/; expires=Mon, 11-Jan-2021 14:31:10 GMT;
-=======
-      - Thu, 31 Dec 2020 14:45:01 GMT
-      Pragma:
-      - no-cache
-      Set-Cookie:
-      - DD-PSHARD=233; Max-Age=604800; Path=/; expires=Thu, 07-Jan-2021 14:45:01 GMT;
->>>>>>> a4cb5cee
-        secure; HttpOnly
-      Strict-Transport-Security:
-      - max-age=15724800;
-      Vary:
-      - Accept-Encoding
-      X-Content-Type-Options:
-      - nosniff
-      X-Dd-Debug:
-<<<<<<< HEAD
-      - RCObiQ2dtM/JQUOdAbTQmIrpsZR5eT9bZEwE14hAfjq3x8DBTBCy/8ina/nQCRGE
-      X-Dd-Version:
-      - "35.3633422"
-=======
-      - T0M8IUSL6bs+R5gmxnIS28KoD5lx0N0IU04TSlNtiD3lkhl9dUsMKLoAlE6epfmg
-      X-Dd-Version:
-      - "35.3622023"
->>>>>>> a4cb5cee
-      X-Frame-Options:
-      - SAMEORIGIN
-      X-Ratelimit-Limit:
-      - "1000"
-      X-Ratelimit-Period:
-      - "60"
-      X-Ratelimit-Remaining:
-<<<<<<< HEAD
-      - "994"
-=======
-      - "981"
->>>>>>> a4cb5cee
-      X-Ratelimit-Reset:
-      - "59"
-    status: 200 OK
-    code: 200
-    duration: ""
-- request:
-    body: ""
-    form: {}
-    headers:
-      Accept:
-      - application/json
-      Dd-Operation-Id:
-      - GetTest
-      User-Agent:
-      - terraform-provider-datadog/dev (terraform 1.15.0; terraform-cli 0.12.7-sdk)
-<<<<<<< HEAD
-        datadog-api-client-go/1.0.0-beta.13+dev (go go1.15.3; os darwin; arch amd64)
-      X-Datadog-Parent-Id:
-      - "6252026982076605634"
-      X-Datadog-Sampling-Priority:
-      - "1"
-      X-Datadog-Trace-Id:
-      - "7065035490919214972"
-    url: https://api.datadoghq.com/api/v1/synthetics/tests/nip-tnj-2ax
-    method: GET
-  response:
-    body: '{"status":"paused","public_id":"nip-tnj-2ax","tags":["foo:bar","baz"],"locations":["aws:eu-central-1"],"message":"Notify
-      @datadog.user","name":"tf-TestAccDatadogSyntheticsAPITest_Basic-local-1609770669","monitor_id":28176196,"type":"api","subtype":"http","config":{"variables":[],"request":{"body":"this
-      is a body","headers":{"Accept":"application/json","X-Datadog-Trace-ID":"1234566789"},"url":"https://www.datadoghq.com","timeout":30,"method":"GET"},"assertions":[{"operator":"contains","property":"content-type","type":"header","target":"application/json"},{"operator":"is","type":"statusCode","target":200},{"operator":"lessThan","type":"responseTime","target":2000},{"operator":"doesNotContain","type":"body","target":"terraform"}],"configVariables":[{"pattern":"{{numeric(3)}}","type":"text","example":"123","name":"VARIABLE_NAME"}]},"options":{"retry":{"count":1},"min_location_failed":1,"allow_insecure":true,"follow_redirects":true,"min_failure_duration":0,"tick_every":60}}'
-=======
-        datadog-api-client-go/1.0.0-beta.13+dev (go go1.15.4; os darwin; arch amd64)
-      X-Datadog-Parent-Id:
-      - "799223784130050447"
-      X-Datadog-Sampling-Priority:
-      - "1"
-      X-Datadog-Trace-Id:
-      - "8512144792764517967"
-    url: https://api.datadoghq.com/api/v1/synthetics/tests/35i-c4t-wav
-    method: GET
-  response:
-    body: '{"status":"paused","public_id":"35i-c4t-wav","tags":["foo:bar","baz"],"locations":["aws:eu-central-1"],"message":"Notify
-      @datadog.user","name":"tf-TestAccDatadogSyntheticsAPITest_Basic-local-1609425877","monitor_id":28076512,"type":"api","subtype":"http","config":{"variables":[],"request":{"body":"this
-      is a body","headers":{"Accept":"application/json","X-Datadog-Trace-ID":"1234566789"},"url":"https://www.datadoghq.com","timeout":30,"method":"GET"},"assertions":[{"operator":"contains","property":"content-type","type":"header","target":"application/json"},{"operator":"is","type":"statusCode","target":200},{"operator":"lessThan","type":"responseTime","target":2000},{"operator":"doesNotContain","type":"body","target":"terraform"}]},"options":{"retry":{"count":1},"min_location_failed":1,"allow_insecure":true,"follow_redirects":true,"min_failure_duration":0,"tick_every":60}}'
->>>>>>> a4cb5cee
-    headers:
-      Cache-Control:
-      - no-cache
-      Connection:
-      - keep-alive
-      Content-Security-Policy:
-      - frame-ancestors 'self'; report-uri https://api.datadoghq.com/csp-report
-      Content-Type:
-      - application/json
-      Date:
-<<<<<<< HEAD
-      - Mon, 04 Jan 2021 14:31:10 GMT
-      Pragma:
-      - no-cache
-      Set-Cookie:
-      - DD-PSHARD=233; Max-Age=604800; Path=/; expires=Mon, 11-Jan-2021 14:31:10 GMT;
-=======
-      - Thu, 31 Dec 2020 14:45:02 GMT
-      Pragma:
-      - no-cache
-      Set-Cookie:
-      - DD-PSHARD=233; Max-Age=604800; Path=/; expires=Thu, 07-Jan-2021 14:45:02 GMT;
->>>>>>> a4cb5cee
-        secure; HttpOnly
-      Strict-Transport-Security:
-      - max-age=15724800;
-      Vary:
-      - Accept-Encoding
-      X-Content-Type-Options:
-      - nosniff
-      X-Dd-Debug:
-<<<<<<< HEAD
-      - SE0B8GzXieTL9/50zBSh+Oo8SeZEWhUn4i8JieFMfDNCs0X5SmdqinjqaXsgQLIv
-      X-Dd-Version:
-      - "34.3633005"
-=======
-      - t3HUEZc5ir8lXNnqzkff2uqNehUi1czGcghjOPRgwaz4xZmG6O4HwEI6mdtgJV0i
-      X-Dd-Version:
-      - "35.3622023"
->>>>>>> a4cb5cee
-      X-Frame-Options:
-      - SAMEORIGIN
-      X-Ratelimit-Limit:
-      - "1000"
-      X-Ratelimit-Period:
-      - "60"
-      X-Ratelimit-Remaining:
-      - "979"
-      X-Ratelimit-Reset:
-      - "58"
+      - "992"
+      X-Ratelimit-Reset:
+      - "18"
     status: 200 OK
     code: 200
     duration: ""
 - request:
     body: |
-<<<<<<< HEAD
-      {"public_ids":["nip-tnj-2ax"]}
-=======
-      {"public_ids":["35i-c4t-wav"]}
->>>>>>> a4cb5cee
+      {"public_ids":["bw9-fvv-42m"]}
     form: {}
     headers:
       Accept:
@@ -505,71 +327,43 @@
       - DeleteTests
       User-Agent:
       - terraform-provider-datadog/dev (terraform 1.15.0; terraform-cli 0.12.7-sdk)
-<<<<<<< HEAD
-        datadog-api-client-go/1.0.0-beta.13+dev (go go1.15.3; os darwin; arch amd64)
-      X-Datadog-Parent-Id:
-      - "3254243780745883658"
-      X-Datadog-Sampling-Priority:
-      - "1"
-      X-Datadog-Trace-Id:
-      - "7065035490919214972"
+        datadog-api-client-go/1.0.0-beta.13+dev (go go1.15.3; os darwin; arch amd64)
+      X-Datadog-Parent-Id:
+      - "8720834027307937381"
+      X-Datadog-Sampling-Priority:
+      - "1"
+      X-Datadog-Trace-Id:
+      - "3453434476277611796"
     url: https://api.datadoghq.com/api/v1/synthetics/tests/delete
     method: POST
   response:
-    body: '{"deleted_tests":[{"deleted_at":"2021-01-04T14:31:10.672960+00:00","public_id":"nip-tnj-2ax"}]}'
-=======
-        datadog-api-client-go/1.0.0-beta.13+dev (go go1.15.4; os darwin; arch amd64)
-      X-Datadog-Parent-Id:
-      - "6912519627970067978"
-      X-Datadog-Sampling-Priority:
-      - "1"
-      X-Datadog-Trace-Id:
-      - "8512144792764517967"
-    url: https://api.datadoghq.com/api/v1/synthetics/tests/delete
-    method: POST
-  response:
-    body: '{"deleted_tests":[{"deleted_at":"2020-12-31T14:45:03.198413+00:00","public_id":"35i-c4t-wav"}]}'
->>>>>>> a4cb5cee
-    headers:
-      Cache-Control:
-      - no-cache
-      Connection:
-      - keep-alive
-      Content-Security-Policy:
-      - frame-ancestors 'self'; report-uri https://api.datadoghq.com/csp-report
-      Content-Type:
-      - application/json
-      Date:
-<<<<<<< HEAD
-      - Mon, 04 Jan 2021 14:31:11 GMT
-      Pragma:
-      - no-cache
-      Set-Cookie:
-      - DD-PSHARD=233; Max-Age=604800; Path=/; expires=Mon, 11-Jan-2021 14:31:10 GMT;
-=======
-      - Thu, 31 Dec 2020 14:45:03 GMT
-      Pragma:
-      - no-cache
-      Set-Cookie:
-      - DD-PSHARD=233; Max-Age=604800; Path=/; expires=Thu, 07-Jan-2021 14:45:03 GMT;
->>>>>>> a4cb5cee
-        secure; HttpOnly
-      Strict-Transport-Security:
-      - max-age=15724800;
-      Vary:
-      - Accept-Encoding
-      X-Content-Type-Options:
-      - nosniff
-      X-Dd-Debug:
-<<<<<<< HEAD
-      - /AIuUBUzXheMzx1cvxhB+WjJEVZnNytkpRgIpTWZSwENaLk6ZqapvZetzfxbHHYM
-      X-Dd-Version:
-      - "35.3633422"
-=======
-      - 7QEcyEeiQNfV/0gu5JIpTHXljtLMqyFtDSs67sHgArYEiV5BVrC9iQFEWV1cGojK
-      X-Dd-Version:
-      - "35.3622023"
->>>>>>> a4cb5cee
+    body: '{"deleted_tests":[{"deleted_at":"2021-01-06T09:06:42.988509+00:00","public_id":"bw9-fvv-42m"}]}'
+    headers:
+      Cache-Control:
+      - no-cache
+      Connection:
+      - keep-alive
+      Content-Security-Policy:
+      - frame-ancestors 'self'; report-uri https://api.datadoghq.com/csp-report
+      Content-Type:
+      - application/json
+      Date:
+      - Wed, 06 Jan 2021 09:06:43 GMT
+      Pragma:
+      - no-cache
+      Set-Cookie:
+      - DD-PSHARD=233; Max-Age=604800; Path=/; expires=Wed, 13-Jan-2021 09:06:42 GMT;
+        secure; HttpOnly
+      Strict-Transport-Security:
+      - max-age=15724800;
+      Vary:
+      - Accept-Encoding
+      X-Content-Type-Options:
+      - nosniff
+      X-Dd-Debug:
+      - 2yLQyeuXdHKf2qhVlcnhVSRUgzA6Krta0LEltrGESIMHoX7HWgb/dSrVA+a76Sm3
+      X-Dd-Version:
+      - "35.3647406"
       X-Frame-Options:
       - SAMEORIGIN
       X-Ratelimit-Limit:
@@ -577,9 +371,9 @@
       X-Ratelimit-Period:
       - "60"
       X-Ratelimit-Remaining:
-      - "115"
-      X-Ratelimit-Reset:
-      - "57"
+      - "118"
+      X-Ratelimit-Reset:
+      - "18"
     status: 200 OK
     code: 200
     duration: ""
@@ -593,25 +387,14 @@
       - GetTest
       User-Agent:
       - terraform-provider-datadog/dev (terraform 1.15.0; terraform-cli 0.12.7-sdk)
-<<<<<<< HEAD
-        datadog-api-client-go/1.0.0-beta.13+dev (go go1.15.3; os darwin; arch amd64)
-      X-Datadog-Parent-Id:
-      - "8016431876747615838"
-      X-Datadog-Sampling-Priority:
-      - "1"
-      X-Datadog-Trace-Id:
-      - "7065035490919214972"
-    url: https://api.datadoghq.com/api/v1/synthetics/tests/nip-tnj-2ax
-=======
-        datadog-api-client-go/1.0.0-beta.13+dev (go go1.15.4; os darwin; arch amd64)
-      X-Datadog-Parent-Id:
-      - "2416979290320110620"
-      X-Datadog-Sampling-Priority:
-      - "1"
-      X-Datadog-Trace-Id:
-      - "8512144792764517967"
-    url: https://api.datadoghq.com/api/v1/synthetics/tests/35i-c4t-wav
->>>>>>> a4cb5cee
+        datadog-api-client-go/1.0.0-beta.13+dev (go go1.15.3; os darwin; arch amd64)
+      X-Datadog-Parent-Id:
+      - "4728917723089671818"
+      X-Datadog-Sampling-Priority:
+      - "1"
+      X-Datadog-Trace-Id:
+      - "3453434476277611796"
+    url: https://api.datadoghq.com/api/v1/synthetics/tests/bw9-fvv-42m
     method: GET
   response:
     body: '{"errors": ["Synthetics test not found"]}'
@@ -625,25 +408,17 @@
       Content-Type:
       - application/json
       Date:
-<<<<<<< HEAD
-      - Mon, 04 Jan 2021 14:31:11 GMT
-=======
-      - Thu, 31 Dec 2020 14:45:03 GMT
->>>>>>> a4cb5cee
-      Pragma:
-      - no-cache
-      Strict-Transport-Security:
-      - max-age=15724800;
-      Vary:
-      - Accept-Encoding
-      X-Content-Type-Options:
-      - nosniff
-      X-Dd-Version:
-<<<<<<< HEAD
-      - "35.3633422"
-=======
-      - "35.3622023"
->>>>>>> a4cb5cee
+      - Wed, 06 Jan 2021 09:06:43 GMT
+      Pragma:
+      - no-cache
+      Strict-Transport-Security:
+      - max-age=15724800;
+      Vary:
+      - Accept-Encoding
+      X-Content-Type-Options:
+      - nosniff
+      X-Dd-Version:
+      - "35.3647406"
       X-Frame-Options:
       - SAMEORIGIN
       X-Ratelimit-Limit:
@@ -651,13 +426,9 @@
       X-Ratelimit-Period:
       - "60"
       X-Ratelimit-Remaining:
-<<<<<<< HEAD
-      - "970"
-=======
-      - "977"
->>>>>>> a4cb5cee
-      X-Ratelimit-Reset:
-      - "57"
+      - "990"
+      X-Ratelimit-Reset:
+      - "17"
     status: 404 Not Found
     code: 404
     duration: ""
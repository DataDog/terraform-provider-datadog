--- conflicted
+++ resolved
@@ -378,17 +378,13 @@
 	accProviders, clock, cleanup := testAccProviders(t, initRecorder(t))
 	defer cleanup(t)
 	accProvider := testAccProvider(t, accProviders)
-<<<<<<< HEAD
 	testName := uniqueEntityName(clock, t)
-=======
->>>>>>> 97df4dbb
 
 	resource.ParallelTest(t, resource.TestCase{
 		PreCheck:     func() { testAccPreCheck(t) },
 		Providers:    accProviders,
 		CheckDestroy: testSyntheticsTestIsDestroyed(accProvider),
 		Steps: []resource.TestStep{
-<<<<<<< HEAD
 			createSyntheticsBrowserTestStepNewBrowserStep(accProvider, clock, t, testName),
 		},
 	})
@@ -409,9 +405,6 @@
 			updateBrowserTestMML(accProvider, clock, t, testName),
 			updateSyntheticsBrowserTestMmlStep(accProvider, clock, t),
 			updateSyntheticsBrowserTestForceMmlStep(accProvider, clock, t),
-=======
-			createSyntheticsBrowserTestStepNewBrowserStep(accProvider, clock, t),
->>>>>>> 97df4dbb
 		},
 	})
 }
@@ -1968,12 +1961,7 @@
 }`, uniq)
 }
 
-<<<<<<< HEAD
 func createSyntheticsBrowserTestStepNewBrowserStep(accProvider *schema.Provider, clock clockwork.FakeClock, t *testing.T, testName string) resource.TestStep {
-=======
-func createSyntheticsBrowserTestStepNewBrowserStep(accProvider *schema.Provider, clock clockwork.FakeClock, t *testing.T) resource.TestStep {
-	testName := uniqueEntityName(clock, t)
->>>>>>> 97df4dbb
 	return resource.TestStep{
 		Config: createSyntheticsBrowserTestNewBrowserStepConfig(testName),
 		Check: resource.ComposeTestCheckFunc(
@@ -2005,11 +1993,7 @@
 			resource.TestCheckResourceAttr(
 				"datadog_synthetics_test.bar", "locations.#", "1"),
 			resource.TestCheckResourceAttr(
-<<<<<<< HEAD
-				"datadog_synthetics_test.foo", "locations.3056069023", "aws:eu-central-1"),
-=======
 				"datadog_synthetics_test.bar", "locations.3056069023", "aws:eu-central-1"),
->>>>>>> 97df4dbb
 			resource.TestCheckResourceAttr(
 				"datadog_synthetics_test.bar", "options_list.0.tick_every", "900"),
 			resource.TestCheckResourceAttr(
@@ -2033,11 +2017,7 @@
 			resource.TestCheckResourceAttr(
 				"datadog_synthetics_test.bar", "tags.1", "baz"),
 			resource.TestCheckResourceAttr(
-<<<<<<< HEAD
 				"datadog_synthetics_test.bar", "browser_step.#", "7"),
-=======
-				"datadog_synthetics_test.bar", "browser_step.#", "6"),
->>>>>>> 97df4dbb
 			resource.TestCheckResourceAttr(
 				"datadog_synthetics_test.bar", "browser_step.0.name", "first step"),
 			resource.TestCheckResourceAttr(
@@ -2092,7 +2072,6 @@
 				"datadog_synthetics_test.bar", "browser_step.5.params.#", "1"),
 			resource.TestCheckResourceAttr(
 				"datadog_synthetics_test.bar", "browser_step.5.params.0.code", "return 123"),
-<<<<<<< HEAD
 			resource.TestCheckResourceAttr(
 				"datadog_synthetics_test.bar", "browser_step.6.name", "click step"),
 			resource.TestCheckResourceAttr(
@@ -2101,8 +2080,6 @@
 				"datadog_synthetics_test.bar", "browser_step.6.params.#", "1"),
 			resource.TestCheckResourceAttr(
 				"datadog_synthetics_test.bar", "browser_step.6.params.0.element", MML),
-=======
->>>>>>> 97df4dbb
 			resource.TestCheckResourceAttrSet(
 				"datadog_synthetics_test.bar", "monitor_id"),
 		),
@@ -2243,7 +2220,6 @@
 			}
 		}
 	}
-<<<<<<< HEAD
 
 	browser_step {
 		name = "click step"
@@ -2542,8 +2518,6 @@
 			})
 		}
 	}
-=======
->>>>>>> 97df4dbb
 }`, uniq)
 }
 

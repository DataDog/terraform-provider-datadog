--- conflicted
+++ resolved
@@ -718,12 +718,8 @@
 
 func testSyntheticsTestExists(accProvider *schema.Provider) resource.TestCheckFunc {
 	return func(s *terraform.State) error {
-<<<<<<< HEAD
-		providerConf := testAccProvider.Meta().(*ProviderConfiguration)
+		providerConf := accProvider.Meta().(*ProviderConfiguration)
 		client := providerConf.CommunityClient
-=======
-		client := accProvider.Meta().(*datadog.Client)
->>>>>>> cc877f1e
 
 		for _, r := range s.RootModule().Resources {
 			if _, err := client.GetSyntheticsTest(r.Primary.ID); err != nil {
@@ -734,15 +730,10 @@
 	}
 }
 
-<<<<<<< HEAD
-func testSyntheticsTestIsDestroyed(s *terraform.State) error {
-	providerConf := testAccProvider.Meta().(*ProviderConfiguration)
-	client := providerConf.CommunityClient
-=======
 func testSyntheticsTestIsDestroyed(accProvider *schema.Provider) resource.TestCheckFunc {
 	return func(s *terraform.State) error {
-		client := accProvider.Meta().(*datadog.Client)
->>>>>>> cc877f1e
+		providerConf := accProvider.Meta().(*ProviderConfiguration)
+		client := providerConf.CommunityClient
 
 		for _, r := range s.RootModule().Resources {
 			if _, err := client.GetSyntheticsTest(r.Primary.ID); err != nil {

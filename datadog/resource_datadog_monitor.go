package datadog

import (
	"context"
	"encoding/json"
	"fmt"
	"log"
	"net/http"
	"sort"
	"strconv"
	"strings"
	"time"

	"github.com/terraform-providers/terraform-provider-datadog/datadog/internal/utils"
	"github.com/terraform-providers/terraform-provider-datadog/datadog/internal/validators"

	datadogV1 "github.com/DataDog/datadog-api-client-go/api/v1/datadog"
	"github.com/hashicorp/terraform-plugin-sdk/v2/diag"
	"github.com/hashicorp/terraform-plugin-sdk/v2/helper/resource"
	"github.com/hashicorp/terraform-plugin-sdk/v2/helper/schema"
)

// Minimal interface between ResourceData and ResourceDiff so that we can use them interchangeably in buildMonitorStruct
type builtResource interface {
	Get(string) interface{}
	GetOk(string) (interface{}, bool)
}

var retryTimeout = time.Minute

func resourceDatadogMonitor() *schema.Resource {
	return &schema.Resource{
		Description:   "Provides a Datadog monitor resource. This can be used to create and manage Datadog monitors.",
		CreateContext: resourceDatadogMonitorCreate,
		ReadContext:   resourceDatadogMonitorRead,
		UpdateContext: resourceDatadogMonitorUpdate,
		DeleteContext: resourceDatadogMonitorDelete,
		CustomizeDiff: resourceDatadogMonitorCustomizeDiff,
		Importer: &schema.ResourceImporter{
			StateContext: schema.ImportStatePassthroughContext,
		},
		Schema: map[string]*schema.Schema{
			"name": {
				Description: "Name of Datadog monitor.",
				Type:        schema.TypeString,
				Required:    true,
			},
			"message": {
				Description: "A message to include with notifications for this monitor.\n\nEmail notifications can be sent to specific users by using the same `@username` notation as events.",
				Type:        schema.TypeString,
				Required:    true,
				StateFunc: func(val interface{}) string {
					return strings.TrimSpace(val.(string))
				},
			},
			"escalation_message": {
				Description: "A message to include with a re-notification. Supports the `@username` notification allowed elsewhere.",
				Type:        schema.TypeString,
				Optional:    true,
				StateFunc: func(val interface{}) string {
					return strings.TrimSpace(val.(string))
				},
			},
			"query": {
				Description: "The monitor query to notify on. Note this is not the same query you see in the UI and the syntax is different depending on the monitor type, please see the [API Reference](https://docs.datadoghq.com/api/v1/monitors/#create-a-monitor) for details. `terraform plan` will validate query contents unless `validate` is set to `false`.\n\n**Note:** APM latency data is now available as Distribution Metrics. Existing monitors have been migrated automatically but all terraformed monitors can still use the existing metrics. We strongly recommend updating monitor definitions to query the new metrics. To learn more, or to see examples of how to update your terraform definitions to utilize the new distribution metrics, see the [detailed doc](https://docs.datadoghq.com/tracing/guide/ddsketch_trace_metrics/).",
				Type:        schema.TypeString,
				Required:    true,
				StateFunc: func(val interface{}) string {
					return strings.TrimSpace(val.(string))
				},
			},
			"type": {
				Description:  "The type of the monitor. The mapping from these types to the types found in the Datadog Web UI can be found in the Datadog API [documentation page](https://docs.datadoghq.com/api/v1/monitors/#create-a-monitor). Note: The monitor type cannot be changed after a monitor is created.",
				Type:         schema.TypeString,
				Required:     true,
				ForceNew:     true,
				ValidateFunc: validators.ValidateEnumValue(datadogV1.NewMonitorTypeFromValue),
				// Datadog API quirk, see https://github.com/hashicorp/terraform/issues/13784
				DiffSuppressFunc: func(k, oldVal, newVal string, d *schema.ResourceData) bool {
					if (oldVal == "query alert" && newVal == "metric alert") ||
						(oldVal == "metric alert" && newVal == "query alert") {
						log.Printf("[DEBUG] Monitor '%s' got a '%s' response for an expected '%s' type. Suppressing change.", d.Get("name"), newVal, oldVal)
						return true
					}
					return newVal == oldVal
				},
			},
			"priority": {
				Description: "Integer from 1 (high) to 5 (low) indicating alert severity.",
				Type:        schema.TypeInt,
				Optional:    true,
			},

			// Options
			"monitor_thresholds": {
				Description: "Alert thresholds of the monitor.",
				Type:        schema.TypeList,
				MaxItems:    1,
				Optional:    true,
				Elem: &schema.Resource{
					Schema: map[string]*schema.Schema{
						"ok": {
							Description:  "The monitor `OK` threshold. Must be a number.",
							Type:         schema.TypeString,
							ValidateFunc: validators.ValidateFloatString,
							Optional:     true,
						},
						"warning": {
							Description:  "The monitor `WARNING` threshold. Must be a number.",
							Type:         schema.TypeString,
							ValidateFunc: validators.ValidateFloatString,
							Optional:     true,
						},
						"critical": {
							Description:  "The monitor `CRITICAL` recovery threshold. Must be a number.",
							Type:         schema.TypeString,
							ValidateFunc: validators.ValidateFloatString,
							Optional:     true,
						},
						"unknown": {
							Description:  "The monitor `UNKNOWN` threshold. Must be a number.",
							Type:         schema.TypeString,
							ValidateFunc: validators.ValidateFloatString,
							Optional:     true,
						},
						"warning_recovery": {
							Description:  "The monitor `WARNING` recovery threshold. Must be a number.",
							Type:         schema.TypeString,
							ValidateFunc: validators.ValidateFloatString,
							Optional:     true,
						},
						"critical_recovery": {
							Description:  "The monitor `CRITICAL` recovery threshold. Must be a number.",
							Type:         schema.TypeString,
							ValidateFunc: validators.ValidateFloatString,
							Optional:     true,
						},
					},
				},
				DiffSuppressFunc: suppressDataDogFloatIntDiff,
			},
			"monitor_threshold_windows": {
				Description: "A mapping containing `recovery_window` and `trigger_window` values, e.g. `last_15m` . Can only be used for, and are required for, anomaly monitors.",
				Type:        schema.TypeList,
				MaxItems:    1,
				Optional:    true,
				Elem: &schema.Resource{
					Schema: map[string]*schema.Schema{
						"recovery_window": {
							Description: "Describes how long an anomalous metric must be normal before the alert recovers.",
							Type:        schema.TypeString,
							Optional:    true,
						},
						"trigger_window": {
							Description: "Describes how long a metric must be anomalous before an alert triggers.",
							Type:        schema.TypeString,
							Optional:    true,
						},
					},
				},
			},
			"notify_no_data": {
				Description: "A boolean indicating whether this monitor will notify when data stops reporting. Defaults to `false`.",
				Type:        schema.TypeBool,
				Optional:    true,
				Default:     false,
			},
			"new_host_delay": {
				Description: "Time (in seconds) to allow a host to boot and applications to fully start before starting the evaluation of monitor results. Should be a non negative integer. Defaults to `300`.",
				Type:        schema.TypeInt,
				Optional:    true,
				Default:     300,
			},
			"evaluation_delay": {
				Description: "(Only applies to metric alert) Time (in seconds) to delay evaluation, as a non-negative integer.\n\nFor example, if the value is set to `300` (5min), the `timeframe` is set to `last_5m` and the time is 7:00, the monitor will evaluate data from 6:50 to 6:55. This is useful for AWS CloudWatch and other backfilled metrics to ensure the monitor will always have data during evaluation.",
				Type:        schema.TypeInt,
				Computed:    true,
				Optional:    true,
			},
			"no_data_timeframe": {
				Description: "The number of minutes before a monitor will notify when data stops reporting. Provider defaults to 10 minutes.\n\nWe recommend at least 2x the monitor timeframe for metric alerts or 2 minutes for service checks.",
				Type:        schema.TypeInt,
				Optional:    true,
				Default:     10,
				DiffSuppressFunc: func(k, oldVal, newVal string, d *schema.ResourceData) bool {
					if !d.Get("notify_no_data").(bool) {
						if newVal != oldVal {
							log.Printf("[DEBUG] Ignore the no_data_timeframe change of monitor '%s' because notify_no_data is false.", d.Get("name"))
						}
						return true
					}
					return newVal == oldVal
				},
			},
			"renotify_interval": {
				Description: "The number of minutes after the last notification before a monitor will re-notify on the current status. It will only re-notify if it's not resolved.",
				Type:        schema.TypeInt,
				Optional:    true,
			},
			"notify_audit": {
				Description: "A boolean indicating whether tagged users will be notified on changes to this monitor. Defaults to `false`.",
				Type:        schema.TypeBool,
				Optional:    true,
			},
			"timeout_h": {
				Description: "The number of hours of the monitor not reporting data before it will automatically resolve from a triggered state.",
				Type:        schema.TypeInt,
				Optional:    true,
			},
			"require_full_window": {
				Description: "A boolean indicating whether this monitor needs a full window of data before it's evaluated.\n\nWe highly recommend you set this to `false` for sparse metrics, otherwise some evaluations will be skipped. Default: `true` for `on average`, `at all times` and `in total` aggregation. `false` otherwise.",
				Type:        schema.TypeBool,
				Optional:    true,
				Default:     true,
			},
			"locked": {
				Description:   "A boolean indicating whether changes to to this monitor should be restricted to the creator or admins. Defaults to `false`.",
				Type:          schema.TypeBool,
				Optional:      true,
				ConflictsWith: []string{"restricted_roles"},
				DiffSuppressFunc: func(k, old, new string, d *schema.ResourceData) bool {
					// if restricted_roles is defined, ignore locked
					if _, ok := d.GetOk("restricted_roles"); ok {
						return true
					}
					return false
				},
			},
			"restricted_roles": {
				// Uncomment when generally available
				// Description: "A list of role identifiers to associate with the monitor. Cannot be used with `locked`.",
				Type:          schema.TypeSet,
				Optional:      true,
				Elem:          &schema.Schema{Type: schema.TypeString},
				ConflictsWith: []string{"locked"},
			},
			"silenced": {
				Description: "Each scope will be muted until the given POSIX timestamp or forever if the value is `0`. Use `-1` if you want to unmute the scope. Deprecated: the silenced parameter is being deprecated in favor of the downtime resource. This will be removed in the next major version of the Terraform Provider.",
				Type:        schema.TypeMap,
				Optional:    true,
				Elem:        schema.TypeInt,
				Deprecated:  "Use the Downtime resource instead.",
			},
			"include_tags": {
				Description: "A boolean indicating whether notifications from this monitor automatically insert its triggering tags into the title. Defaults to `true`.",
				Type:        schema.TypeBool,
				Optional:    true,
				Default:     true,
			},
			"tags": {
				Description: "A list of tags to associate with your monitor. This can help you categorize and filter monitors in the manage monitors page of the UI. Note: it's not currently possible to filter by these tags when querying via the API",
				// we use TypeSet to represent tags, paradoxically to be able to maintain them ordered;
				// we order them explicitly in the read/create/update methods of this resource and using
				// TypeSet makes Terraform ignore differences in order when creating a plan
				Type:     schema.TypeSet,
				Optional: true,
				Elem:     &schema.Schema{Type: schema.TypeString},
			},
			"groupby_simple_monitor": {
				Description: "Whether or not to trigger one alert if any source breaches a threshold. This is only used by log monitors. Defaults to `false`.",
				Type:        schema.TypeBool,
				Optional:    true,
			},
			// since this is only useful for "log alert" type, we don't set a default value
			// if we did set it, it would be used for all types; we have to handle this manually
			// throughout the code
			"enable_logs_sample": {
				Description: "A boolean indicating whether or not to include a list of log values which triggered the alert. This is only used by log monitors. Defaults to `false`.",
				Type:        schema.TypeBool,
				Optional:    true,
			},
			"force_delete": {
				Description: "A boolean indicating whether this monitor can be deleted even if it’s referenced by other resources (e.g. SLO, composite monitor).",
				Type:        schema.TypeBool,
				Optional:    true,
			},
			"validate": {
				Description: "If set to `false`, skip the validation call done during plan.",
				Type:        schema.TypeBool,
				Optional:    true,
				DiffSuppressFunc: func(k, old, new string, d *schema.ResourceData) bool {
					// This is never sent to the backend, so it should never generate a diff
					return true
				},
			},
		},
	}
}

func buildMonitorStruct(d builtResource) (*datadogV1.Monitor, *datadogV1.MonitorUpdateRequest) {

	var thresholds datadogV1.MonitorThresholds

	if r, ok := d.GetOk("monitor_thresholds.0.ok"); ok {
		v, _ := json.Number(r.(string)).Float64()
		thresholds.SetOk(v)
	}
	if r, ok := d.GetOk("monitor_thresholds.0.warning"); ok {
		v, _ := json.Number(r.(string)).Float64()
		thresholds.SetWarning(v)
	}
	if r, ok := d.GetOk("monitor_thresholds.0.unknown"); ok {
		v, _ := json.Number(r.(string)).Float64()
		thresholds.SetUnknown(v)
	}
	if r, ok := d.GetOk("monitor_thresholds.0.critical"); ok {
		v, _ := json.Number(r.(string)).Float64()
		thresholds.SetCritical(v)
	}
	if r, ok := d.GetOk("monitor_thresholds.0.warning_recovery"); ok {
		v, _ := json.Number(r.(string)).Float64()
		thresholds.SetWarningRecovery(v)
	}
	if r, ok := d.GetOk("monitor_thresholds.0.critical_recovery"); ok {
		v, _ := json.Number(r.(string)).Float64()
		thresholds.SetCriticalRecovery(v)
	}

	var thresholdWindows datadogV1.MonitorThresholdWindowOptions

	if r, ok := d.GetOk("monitor_threshold_windows.0.recovery_window"); ok {
		thresholdWindows.SetRecoveryWindow(r.(string))
	}

	if r, ok := d.GetOk("monitor_threshold_windows.0.trigger_window"); ok {
		thresholdWindows.SetTriggerWindow(r.(string))
	}

	o := datadogV1.MonitorOptions{}
	o.SetThresholds(thresholds)
	o.SetNotifyNoData(d.Get("notify_no_data").(bool))
	o.SetRequireFullWindow(d.Get("require_full_window").(bool))
	o.SetIncludeTags(d.Get("include_tags").(bool))

	if thresholdWindows.HasRecoveryWindow() || thresholdWindows.HasTriggerWindow() {
		o.SetThresholdWindows(thresholdWindows)
	}

	if attr, ok := d.GetOk("silenced"); ok {
		s := make(map[string]int64)
		// TODO: this is not very defensive, test if we can fail on non int input
		for k, v := range attr.(map[string]interface{}) {
			s[k] = int64(v.(int))
		}
		o.Silenced = &s
	}
	if attr, ok := d.GetOk("notify_no_data"); ok {
		o.SetNotifyNoData(attr.(bool))
	}
	// Don't check with GetOk, doesn't work with 0
	o.SetNewHostDelay(int64(d.Get("new_host_delay").(int)))
	if attr, ok := d.GetOk("evaluation_delay"); ok {
		o.SetEvaluationDelay(int64(attr.(int)))
	}
	if attr, ok := d.GetOk("no_data_timeframe"); ok {
		o.SetNoDataTimeframe(int64(attr.(int)))
	}
	if attr, ok := d.GetOk("renotify_interval"); ok {
		o.SetRenotifyInterval(int64(attr.(int)))
	}
	if attr, ok := d.GetOk("notify_audit"); ok {
		o.SetNotifyAudit(attr.(bool))
	}
	if attr, ok := d.GetOk("timeout_h"); ok {
		o.SetTimeoutH(int64(attr.(int)))
	}
	if attr, ok := d.GetOk("escalation_message"); ok {
		o.SetEscalationMessage(attr.(string))
	}
	if attr, ok := d.GetOk("locked"); ok {
		o.SetLocked(attr.(bool))
	}

	monitorType := datadogV1.MonitorType(d.Get("type").(string))
	if monitorType == datadogV1.MONITORTYPE_LOG_ALERT {
		if attr, ok := d.GetOk("enable_logs_sample"); ok {
			o.SetEnableLogsSample(attr.(bool))
		} else {
			o.SetEnableLogsSample(false)
		}

		if attr, ok := d.GetOk("groupby_simple_monitor"); ok {
			o.SetGroupbySimpleMonitor(attr.(bool))
		}
	}

	m := datadogV1.NewMonitor()
	m.SetType(monitorType)
	m.SetQuery(d.Get("query").(string))
	m.SetName(d.Get("name").(string))
	m.SetMessage(d.Get("message").(string))
	m.SetPriority(int64(d.Get("priority").(int)))
	m.SetOptions(o)

	u := datadogV1.NewMonitorUpdateRequest()
	u.SetType(monitorType)
	u.SetQuery(d.Get("query").(string))
	u.SetName(d.Get("name").(string))
	u.SetMessage(d.Get("message").(string))
	u.SetPriority(int64(d.Get("priority").(int)))
	u.SetOptions(o)

	roles := make([]string, 0)
	if attr, ok := d.GetOk("restricted_roles"); ok {
		for _, r := range attr.(*schema.Set).List() {
			roles = append(roles, r.(string))
		}
		sort.Strings(roles)
		// don't pass an empty array, it's not accepted
		m.SetRestrictedRoles(roles)
		u.SetRestrictedRoles(roles)
	}

	tags := make([]string, 0)
	if attr, ok := d.GetOk("tags"); ok {
		for _, s := range attr.(*schema.Set).List() {
			tags = append(tags, s.(string))
		}
		sort.Strings(tags)
	}
	m.SetTags(tags)
	u.SetTags(tags)

	return m, u
}

// Use CustomizeDiff to do monitor validation
func resourceDatadogMonitorCustomizeDiff(ctx context.Context, diff *schema.ResourceDiff, meta interface{}) error {
	if _, ok := diff.GetOk("query"); !ok {
		// If "query" depends on other resources, we can't validate as the variables may not be interpolated yet.
		return nil
	}
	if _, ok := diff.GetOk("type"); !ok {
		// Same for type
		return nil
	}
	if validate, ok := diff.GetOkExists("validate"); ok && !validate.(bool) {
		// Explicitly skip validation
		return nil
	}
	m, _ := buildMonitorStruct(diff)

	providerConf := meta.(*ProviderConfiguration)
	datadogClientV1 := providerConf.DatadogClientV1
	authV1 := providerConf.AuthV1
<<<<<<< HEAD
	return resource.RetryContext(ctx, retryTimeout, func() *resource.RetryError {
		_, httpresp, err := datadogClientV1.MonitorsApi.ValidateMonitor(authV1).Body(*m).Execute()
=======
	return resource.Retry(retryTimeout, func() *resource.RetryError {
		_, httpresp, err := datadogClientV1.MonitorsApi.ValidateMonitor(authV1, *m)
>>>>>>> bf5feb60
		if err != nil {
			if httpresp != nil && (httpresp.StatusCode == 502 || httpresp.StatusCode == 504) {
				return resource.RetryableError(utils.TranslateClientError(err, "error validating monitor, retrying"))
			}
			return resource.NonRetryableError(utils.TranslateClientError(err, "error validating monitor"))
		}
		return nil
	})
}

func getUnmutedScopes(d *schema.ResourceData) []string {
	var unmuteScopes []string

	if attr, ok := d.GetOk("silenced"); ok {
		for k, v := range attr.(map[string]interface{}) {
			if v.(int) == -1 {
				unmuteScopes = append(unmuteScopes, k)
			}
		}
		log.Printf("[DEBUG] Unmute Scopes are: %v", unmuteScopes)
	}
	return unmuteScopes
}

func resourceDatadogMonitorCreate(ctx context.Context, d *schema.ResourceData, meta interface{}) diag.Diagnostics {
	providerConf := meta.(*ProviderConfiguration)
	datadogClientV1 := providerConf.DatadogClientV1
	authV1 := providerConf.AuthV1

	m, _ := buildMonitorStruct(d)
	mCreated, _, err := datadogClientV1.MonitorsApi.CreateMonitor(authV1, *m)
	if err != nil {
		return utils.TranslateClientErrorDiag(err, "error creating monitor")
	}
	mCreatedID := strconv.FormatInt(mCreated.GetId(), 10)
	d.SetId(mCreatedID)

	return updateMonitorState(d, meta, &mCreated)
}

func updateMonitorState(d *schema.ResourceData, meta interface{}, m *datadogV1.Monitor) diag.Diagnostics {
	providerConf := meta.(*ProviderConfiguration)

	thresholds := make(map[string]string)

	if v, ok := m.Options.Thresholds.GetOkOk(); ok {
		thresholds["ok"] = fmt.Sprintf("%v", *v)
	}
	if v, ok := m.Options.Thresholds.GetWarningOk(); ok {
		thresholds["warning"] = fmt.Sprintf("%v", *v)
	}
	if v, ok := m.Options.Thresholds.GetCriticalOk(); ok {
		thresholds["critical"] = fmt.Sprintf("%v", *v)
	}
	if v, ok := m.Options.Thresholds.GetUnknownOk(); ok {
		thresholds["unknown"] = fmt.Sprintf("%v", *v)
	}
	if v, ok := m.Options.Thresholds.GetWarningRecoveryOk(); ok {
		thresholds["warning_recovery"] = fmt.Sprintf("%v", *v)
	}
	if v, ok := m.Options.Thresholds.GetCriticalRecoveryOk(); ok {
		thresholds["critical_recovery"] = fmt.Sprintf("%v", *v)
	}

	thresholdWindows := make(map[string]string)
	for k, v := range map[string]string{
		"recovery_window": m.Options.ThresholdWindows.GetRecoveryWindow(),
		"trigger_window":  m.Options.ThresholdWindows.GetTriggerWindow(),
	} {
		if v != "" {
			thresholdWindows[k] = v
		}
	}

	var tags []string
	for _, s := range m.GetTags() {
		tags = append(tags, s)
	}
	sort.Strings(tags)

	log.Printf("[DEBUG] monitor: %+v", m)
	if err := d.Set("name", m.GetName()); err != nil {
		return diag.FromErr(err)
	}
	if err := d.Set("message", m.GetMessage()); err != nil {
		return diag.FromErr(err)
	}
	if err := d.Set("query", m.GetQuery()); err != nil {
		return diag.FromErr(err)
	}
	if err := d.Set("type", m.GetType()); err != nil {
		return diag.FromErr(err)
	}
	if err := d.Set("priority", m.GetPriority()); err != nil {
		return diag.FromErr(err)
	}
	if err := d.Set("restricted_roles", m.GetRestrictedRoles()); err != nil {
		return diag.FromErr(err)
	}
	if len(thresholds) > 0 {
		if err := d.Set("monitor_thresholds", []interface{}{thresholds}); err != nil {
			return diag.FromErr(err)
		}
	}
	if len(thresholdWindows) > 0 {
		if err := d.Set("monitor_threshold_windows", []interface{}{thresholdWindows}); err != nil {
			return diag.FromErr(err)
		}
	}

	if err := d.Set("new_host_delay", m.Options.GetNewHostDelay()); err != nil {
		return diag.FromErr(err)
	}
	if err := d.Set("evaluation_delay", m.Options.GetEvaluationDelay()); err != nil {
		return diag.FromErr(err)
	}
	if err := d.Set("notify_no_data", m.Options.GetNotifyNoData()); err != nil {
		return diag.FromErr(err)
	}
	if err := d.Set("no_data_timeframe", m.Options.NoDataTimeframe.Get()); err != nil {
		return diag.FromErr(err)
	}
	if err := d.Set("renotify_interval", m.Options.GetRenotifyInterval()); err != nil {
		return diag.FromErr(err)
	}
	if err := d.Set("notify_audit", m.Options.GetNotifyAudit()); err != nil {
		return diag.FromErr(err)
	}
	if err := d.Set("timeout_h", m.Options.GetTimeoutH()); err != nil {
		return diag.FromErr(err)
	}
	if err := d.Set("escalation_message", m.Options.GetEscalationMessage()); err != nil {
		return diag.FromErr(err)
	}
	if err := d.Set("include_tags", m.Options.GetIncludeTags()); err != nil {
		return diag.FromErr(err)
	}
	if err := d.Set("tags", tags); err != nil {
		return diag.FromErr(err)
	}
	// TODO Is this one of those options that we neeed to check?
	if err := d.Set("require_full_window", m.Options.GetRequireFullWindow()); err != nil {
		return diag.FromErr(err)
	}
	if err := d.Set("locked", m.Options.GetLocked()); err != nil {
		return diag.FromErr(err)
	}

	if m.GetType() == datadogV1.MONITORTYPE_LOG_ALERT {
		if err := d.Set("enable_logs_sample", m.Options.GetEnableLogsSample()); err != nil {
			return diag.FromErr(err)
		}
		if err := d.Set("groupby_simple_monitor", m.Options.GetGroupbySimpleMonitor()); err != nil {
			return diag.FromErr(err)
		}
	}

	// The Datadog API doesn't return old timestamps or support a special value for unmuting scopes
	// So we provide this functionality by saving values to the state
	apiSilenced := m.Options.GetSilenced()
	configSilenced := d.Get("silenced").(map[string]interface{})

	for _, scope := range getUnmutedScopes(d) {
		if _, ok := apiSilenced[scope]; !ok {
			apiSilenced[scope] = -1
		}
	}

	// Ignore any timestamps in the past that aren't -1 or 0
	for k, v := range configSilenced {
		if v.(int) < int(providerConf.Now().Unix()) && v.(int) != 0 && v.(int) != -1 {
			// sync the state with whats in the config so its ignored
			apiSilenced[k] = int64(v.(int))
		}
	}
	if err := d.Set("silenced", apiSilenced); err != nil {
		return diag.FromErr(err)
	}

	return nil
}

func resourceDatadogMonitorRead(ctx context.Context, d *schema.ResourceData, meta interface{}) diag.Diagnostics {
	providerConf := meta.(*ProviderConfiguration)
	datadogClientV1 := providerConf.DatadogClientV1
	authV1 := providerConf.AuthV1

	i, err := strconv.ParseInt(d.Id(), 10, 64)
	if err != nil {
		return diag.FromErr(err)
	}
	var (
		m        datadogV1.Monitor
		httpresp *http.Response
	)
	if err = resource.Retry(d.Timeout(schema.TimeoutRead), func() *resource.RetryError {
		m, httpresp, err = datadogClientV1.MonitorsApi.GetMonitor(authV1, i)
		if err != nil {
			if httpresp != nil {
				if httpresp.StatusCode == 404 {
					d.SetId("")
					return nil
				} else if httpresp.StatusCode == 502 {
					return resource.RetryableError(utils.TranslateClientError(err, "error getting monitor, retrying"))
				}
			}
			return resource.NonRetryableError(utils.TranslateClientError(err, "error getting monitor"))
		}
		return nil
	}); err != nil {
		return diag.FromErr(err)
	}

	if d.Id() == "" {
		return nil
	}

	return updateMonitorState(d, meta, &m)
}

func resourceDatadogMonitorUpdate(ctx context.Context, d *schema.ResourceData, meta interface{}) diag.Diagnostics {
	providerConf := meta.(*ProviderConfiguration)
	datadogClientV1 := providerConf.DatadogClientV1
	authV1 := providerConf.AuthV1

	_, m := buildMonitorStruct(d)
	i, err := strconv.ParseInt(d.Id(), 10, 64)
	if err != nil {
		return diag.FromErr(err)
	}

	m.Id = &i

	silenced := false
	configuredSilenced := map[string]int{}
	if attr, ok := d.GetOk("silenced"); ok {
		// TODO: this is not very defensive, test if we can fail non int input
		s := make(map[string]int)
		for k, v := range attr.(map[string]interface{}) {
			s[k] = v.(int)
			configuredSilenced[k] = v.(int)
		}
		silenced = true
	}

	monitorResp, _, err := datadogClientV1.MonitorsApi.UpdateMonitor(authV1, i, *m)
	if err != nil {
		return utils.TranslateClientErrorDiag(err, "error updating monitor")
	}

	if diagErr := updateMonitorState(d, meta, &monitorResp); diagErr != nil {
		return diagErr
	}

	// if the silenced section was removed from the config, we unmute it via the API
	// The API wouldn't automatically unmute the monitor if the config is just missing
	// else we check what other silenced scopes were added from API response in the
	// "read" above and add them to "unmutedScopes" to be explicitly unmuted (because
	// they're "drift")
	unmutedScopes := getUnmutedScopes(d)
	if newSilenced, ok := d.GetOk("silenced"); ok && !silenced {
		// Because the Update method had a payload object which is not the same as the return result,
		// we need to set this attribute from one to the other.
		m.Options.SetSilenced(monitorResp.Options.GetSilenced())
		mSilenced := m.Options.GetSilenced()
		for k := range mSilenced {
			// Since the Datadog GO client doesn't support unmuting on all scopes, loop over GetSilenced() and set the
			// end timestamp to time.Now().Unix()
			mSilenced[k] = providerConf.Now().Unix()
		}
		monitorResp, _, err = datadogClientV1.MonitorsApi.UpdateMonitor(authV1, i, *m)
		if err != nil {
			return utils.TranslateClientErrorDiag(err, "error updating monitor")
		}
		if err := d.Set("silenced", map[string]int{}); err != nil {
			return diag.FromErr(err)
		}
	} else {
		for scope := range newSilenced.(map[string]interface{}) {
			if _, ok := configuredSilenced[scope]; !ok {
				unmutedScopes = append(unmutedScopes, scope)
			}
		}
	}

	// Similarly, if the silenced attribute is -1, lets unmute those scopes
	if len(unmutedScopes) != 0 {
		// Because the Update method had a payload object which is not the same as the return result,
		// we need to set this attribute from one to the other.
		m.Options.SetSilenced(monitorResp.Options.GetSilenced())
		silencedList := m.Options.GetSilenced()
		for _, scope := range unmutedScopes {
			if _, ok := silencedList[scope]; ok {
				delete(silencedList, scope)
			}
		}
		monitorResp, _, err = datadogClientV1.MonitorsApi.UpdateMonitor(authV1, i, *m)
		if err != nil {
			return utils.TranslateClientErrorDiag(err, "error updating monitor")
		}
	}

	return updateMonitorState(d, meta, &monitorResp)
}

func resourceDatadogMonitorDelete(ctx context.Context, d *schema.ResourceData, meta interface{}) diag.Diagnostics {
	providerConf := meta.(*ProviderConfiguration)
	datadogClientV1 := providerConf.DatadogClientV1
	authV1 := providerConf.AuthV1

	i, err := strconv.ParseInt(d.Id(), 10, 64)
	if err != nil {
		return diag.FromErr(err)
	}

	if d.Get("force_delete").(bool) {
		_, _, err = datadogClientV1.MonitorsApi.DeleteMonitor(authV1, i,
			*datadogV1.NewDeleteMonitorOptionalParameters().WithForce("true"))
	} else {
		_, _, err = datadogClientV1.MonitorsApi.DeleteMonitor(authV1, i)
	}

	if err != nil {
		return utils.TranslateClientErrorDiag(err, "error deleting monitor")
	}

	return nil
}

// Ignore any diff that results from the mix of ints or floats returned from the
// DataDog API.
func suppressDataDogFloatIntDiff(_, old, new string, _ *schema.ResourceData) bool {
	oF, err := strconv.ParseFloat(old, 64)
	if err != nil {
		log.Printf("Error parsing float of old value (%s): %s", old, err)
		return false
	}

	nF, err := strconv.ParseFloat(new, 64)
	if err != nil {
		log.Printf("Error parsing float of new value (%s): %s", new, err)
		return false
	}

	// if the float values of these attributes are equivalent, ignore this
	// diff
	if oF == nF {
		return true
	}
	return false
}<|MERGE_RESOLUTION|>--- conflicted
+++ resolved
@@ -443,13 +443,8 @@
 	providerConf := meta.(*ProviderConfiguration)
 	datadogClientV1 := providerConf.DatadogClientV1
 	authV1 := providerConf.AuthV1
-<<<<<<< HEAD
 	return resource.RetryContext(ctx, retryTimeout, func() *resource.RetryError {
-		_, httpresp, err := datadogClientV1.MonitorsApi.ValidateMonitor(authV1).Body(*m).Execute()
-=======
-	return resource.Retry(retryTimeout, func() *resource.RetryError {
 		_, httpresp, err := datadogClientV1.MonitorsApi.ValidateMonitor(authV1, *m)
->>>>>>> bf5feb60
 		if err != nil {
 			if httpresp != nil && (httpresp.StatusCode == 502 || httpresp.StatusCode == 504) {
 				return resource.RetryableError(utils.TranslateClientError(err, "error validating monitor, retrying"))

--- conflicted
+++ resolved
@@ -564,7 +564,156 @@
 
 func updateMonitorState(d *schema.ResourceData, meta interface{}, m *datadogV1.Monitor) error {
 	providerConf := meta.(*ProviderConfiguration)
-<<<<<<< HEAD
+
+	thresholds := make(map[string]string)
+
+	if v, ok := m.Options.Thresholds.GetOkOk(); ok {
+		thresholds["ok"] = fmt.Sprintf("%v", *v)
+	}
+	if v, ok := m.Options.Thresholds.GetWarningOk(); ok {
+		thresholds["warning"] = fmt.Sprintf("%v", *v)
+	}
+	if v, ok := m.Options.Thresholds.GetCriticalOk(); ok {
+		thresholds["critical"] = fmt.Sprintf("%v", *v)
+	}
+	if v, ok := m.Options.Thresholds.GetUnknownOk(); ok {
+		thresholds["unknown"] = fmt.Sprintf("%v", *v)
+	}
+	if v, ok := m.Options.Thresholds.GetWarningRecoveryOk(); ok {
+		thresholds["warning_recovery"] = fmt.Sprintf("%v", *v)
+	}
+	if v, ok := m.Options.Thresholds.GetCriticalRecoveryOk(); ok {
+		thresholds["critical_recovery"] = fmt.Sprintf("%v", *v)
+	}
+
+	thresholdWindows := make(map[string]string)
+	for k, v := range map[string]string{
+		"recovery_window": m.Options.ThresholdWindows.GetRecoveryWindow(),
+		"trigger_window":  m.Options.ThresholdWindows.GetTriggerWindow(),
+	} {
+		if v != "" {
+			thresholdWindows[k] = v
+		}
+	}
+
+	var tags []string
+	for _, s := range m.GetTags() {
+		tags = append(tags, s)
+	}
+	sort.Strings(tags)
+
+	log.Printf("[DEBUG] monitor: %+v", m)
+	if err := d.Set("name", m.GetName()); err != nil {
+		return err
+	}
+	if err := d.Set("message", m.GetMessage()); err != nil {
+		return err
+	}
+	if err := d.Set("query", m.GetQuery()); err != nil {
+		return err
+	}
+	if err := d.Set("type", m.GetType()); err != nil {
+		return err
+	}
+	if err := d.Set("priority", m.GetPriority()); err != nil {
+		return err
+	}
+	if err := d.Set("restricted_roles", m.GetRestrictedRoles()); err != nil {
+		return err
+	}
+
+	// Set to deprecated field if that's what is used in the config, otherwise, set in the new field
+	if _, ok := d.GetOk("thresholds"); ok {
+		if err := d.Set("thresholds", thresholds); err != nil {
+			return err
+		}
+	} else if len(thresholds) > 0 { // Only set if there are values in the map to avoid diff
+		if err := d.Set("monitor_thresholds", []interface{}{thresholds}); err != nil {
+			return err
+		}
+	}
+	// Set to deprecated field if that's what is used in the config, otherwise, set in the new field
+	if _, ok := d.GetOk("threshold_windows"); ok {
+		if err := d.Set("threshold_windows", thresholdWindows); err != nil {
+			return err
+		}
+	} else if len(thresholdWindows) > 0 { // Only set if there are values in the map to avoid diff
+		if err := d.Set("monitor_threshold_windows", []interface{}{thresholdWindows}); err != nil {
+			return err
+		}
+	}
+
+	if err := d.Set("new_host_delay", m.Options.GetNewHostDelay()); err != nil {
+		return err
+	}
+	if err := d.Set("evaluation_delay", m.Options.GetEvaluationDelay()); err != nil {
+		return err
+	}
+	if err := d.Set("notify_no_data", m.Options.GetNotifyNoData()); err != nil {
+		return err
+	}
+	if err := d.Set("no_data_timeframe", m.Options.NoDataTimeframe.Get()); err != nil {
+		return err
+	}
+	if err := d.Set("renotify_interval", m.Options.GetRenotifyInterval()); err != nil {
+		return err
+	}
+	if err := d.Set("notify_audit", m.Options.GetNotifyAudit()); err != nil {
+		return err
+	}
+	if err := d.Set("timeout_h", m.Options.GetTimeoutH()); err != nil {
+		return err
+	}
+	if err := d.Set("escalation_message", m.Options.GetEscalationMessage()); err != nil {
+		return err
+	}
+	if err := d.Set("include_tags", m.Options.GetIncludeTags()); err != nil {
+		return err
+	}
+	if err := d.Set("tags", tags); err != nil {
+		return err
+	}
+	// TODO Is this one of those options that we neeed to check?
+	if err := d.Set("require_full_window", m.Options.GetRequireFullWindow()); err != nil {
+		return err
+	}
+	if err := d.Set("locked", m.Options.GetLocked()); err != nil {
+		return err
+	}
+
+	if m.GetType() == datadogV1.MONITORTYPE_LOG_ALERT {
+		if err := d.Set("enable_logs_sample", m.Options.GetEnableLogsSample()); err != nil {
+			return err
+		}
+	}
+
+	// The Datadog API doesn't return old timestamps or support a special value for unmuting scopes
+	// So we provide this functionality by saving values to the state
+	apiSilenced := m.Options.GetSilenced()
+	configSilenced := d.Get("silenced").(map[string]interface{})
+
+	for _, scope := range getUnmutedScopes(d) {
+		if _, ok := apiSilenced[scope]; !ok {
+			apiSilenced[scope] = -1
+		}
+	}
+
+	// Ignore any timestamps in the past that aren't -1 or 0
+	for k, v := range configSilenced {
+		if v.(int) < int(providerConf.Now().Unix()) && v.(int) != 0 && v.(int) != -1 {
+			// sync the state with whats in the config so its ignored
+			apiSilenced[k] = int64(v.(int))
+		}
+	}
+	if err := d.Set("silenced", apiSilenced); err != nil {
+		return err
+	}
+
+	return nil
+}
+
+func resourceDatadogMonitorRead(d *schema.ResourceData, meta interface{}) error {
+	providerConf := meta.(*ProviderConfiguration)
 	datadogClientV1 := providerConf.DatadogClientV1
 	authV1 := providerConf.AuthV1
 
@@ -598,190 +747,6 @@
 		return nil
 	}
 
-=======
->>>>>>> d31a72b0
-	thresholds := make(map[string]string)
-
-	if v, ok := m.Options.Thresholds.GetOkOk(); ok {
-		thresholds["ok"] = fmt.Sprintf("%v", *v)
-	}
-	if v, ok := m.Options.Thresholds.GetWarningOk(); ok {
-		thresholds["warning"] = fmt.Sprintf("%v", *v)
-	}
-	if v, ok := m.Options.Thresholds.GetCriticalOk(); ok {
-		thresholds["critical"] = fmt.Sprintf("%v", *v)
-	}
-	if v, ok := m.Options.Thresholds.GetUnknownOk(); ok {
-		thresholds["unknown"] = fmt.Sprintf("%v", *v)
-	}
-	if v, ok := m.Options.Thresholds.GetWarningRecoveryOk(); ok {
-		thresholds["warning_recovery"] = fmt.Sprintf("%v", *v)
-	}
-	if v, ok := m.Options.Thresholds.GetCriticalRecoveryOk(); ok {
-		thresholds["critical_recovery"] = fmt.Sprintf("%v", *v)
-	}
-
-	thresholdWindows := make(map[string]string)
-	for k, v := range map[string]string{
-		"recovery_window": m.Options.ThresholdWindows.GetRecoveryWindow(),
-		"trigger_window":  m.Options.ThresholdWindows.GetTriggerWindow(),
-	} {
-		if v != "" {
-			thresholdWindows[k] = v
-		}
-	}
-
-	var tags []string
-	for _, s := range m.GetTags() {
-		tags = append(tags, s)
-	}
-	sort.Strings(tags)
-
-	log.Printf("[DEBUG] monitor: %+v", m)
-	if err := d.Set("name", m.GetName()); err != nil {
-		return err
-	}
-	if err := d.Set("message", m.GetMessage()); err != nil {
-		return err
-	}
-	if err := d.Set("query", m.GetQuery()); err != nil {
-		return err
-	}
-	if err := d.Set("type", m.GetType()); err != nil {
-		return err
-	}
-	if err := d.Set("priority", m.GetPriority()); err != nil {
-		return err
-	}
-	if err := d.Set("restricted_roles", m.GetRestrictedRoles()); err != nil {
-		return err
-	}
-
-	// Set to deprecated field if that's what is used in the config, otherwise, set in the new field
-	if _, ok := d.GetOk("thresholds"); ok {
-		if err := d.Set("thresholds", thresholds); err != nil {
-			return err
-		}
-	} else if len(thresholds) > 0 { // Only set if there are values in the map to avoid diff
-		if err := d.Set("monitor_thresholds", []interface{}{thresholds}); err != nil {
-			return err
-		}
-	}
-	// Set to deprecated field if that's what is used in the config, otherwise, set in the new field
-	if _, ok := d.GetOk("threshold_windows"); ok {
-		if err := d.Set("threshold_windows", thresholdWindows); err != nil {
-			return err
-		}
-	} else if len(thresholdWindows) > 0 { // Only set if there are values in the map to avoid diff
-		if err := d.Set("monitor_threshold_windows", []interface{}{thresholdWindows}); err != nil {
-			return err
-		}
-	}
-
-	if err := d.Set("new_host_delay", m.Options.GetNewHostDelay()); err != nil {
-		return err
-	}
-	if err := d.Set("evaluation_delay", m.Options.GetEvaluationDelay()); err != nil {
-		return err
-	}
-	if err := d.Set("notify_no_data", m.Options.GetNotifyNoData()); err != nil {
-		return err
-	}
-	if err := d.Set("no_data_timeframe", m.Options.NoDataTimeframe.Get()); err != nil {
-		return err
-	}
-	if err := d.Set("renotify_interval", m.Options.GetRenotifyInterval()); err != nil {
-		return err
-	}
-	if err := d.Set("notify_audit", m.Options.GetNotifyAudit()); err != nil {
-		return err
-	}
-	if err := d.Set("timeout_h", m.Options.GetTimeoutH()); err != nil {
-		return err
-	}
-	if err := d.Set("escalation_message", m.Options.GetEscalationMessage()); err != nil {
-		return err
-	}
-	if err := d.Set("include_tags", m.Options.GetIncludeTags()); err != nil {
-		return err
-	}
-	if err := d.Set("tags", tags); err != nil {
-		return err
-	}
-	// TODO Is this one of those options that we neeed to check?
-	if err := d.Set("require_full_window", m.Options.GetRequireFullWindow()); err != nil {
-		return err
-	}
-	if err := d.Set("locked", m.Options.GetLocked()); err != nil {
-		return err
-	}
-
-	if m.GetType() == datadogV1.MONITORTYPE_LOG_ALERT {
-		if err := d.Set("enable_logs_sample", m.Options.GetEnableLogsSample()); err != nil {
-			return err
-		}
-	}
-
-	// The Datadog API doesn't return old timestamps or support a special value for unmuting scopes
-	// So we provide this functionality by saving values to the state
-	apiSilenced := m.Options.GetSilenced()
-	configSilenced := d.Get("silenced").(map[string]interface{})
-
-	for _, scope := range getUnmutedScopes(d) {
-		if _, ok := apiSilenced[scope]; !ok {
-			apiSilenced[scope] = -1
-		}
-	}
-
-	// Ignore any timestamps in the past that aren't -1 or 0
-	for k, v := range configSilenced {
-		if v.(int) < int(providerConf.Now().Unix()) && v.(int) != 0 && v.(int) != -1 {
-			// sync the state with whats in the config so its ignored
-			apiSilenced[k] = int64(v.(int))
-		}
-	}
-	if err := d.Set("silenced", apiSilenced); err != nil {
-		return err
-	}
-
-	return nil
-}
-
-func resourceDatadogMonitorRead(d *schema.ResourceData, meta interface{}) error {
-	providerConf := meta.(*ProviderConfiguration)
-	datadogClientV1 := providerConf.DatadogClientV1
-	authV1 := providerConf.AuthV1
-
-	i, err := strconv.ParseInt(d.Id(), 10, 64)
-	if err != nil {
-		return err
-	}
-	var (
-		m        datadogV1.Monitor
-		httpresp *http.Response
-	)
-	if err = resource.Retry(d.Timeout(schema.TimeoutRead), func() *resource.RetryError {
-		m, httpresp, err = datadogClientV1.MonitorsApi.GetMonitor(authV1, i).Execute()
-		if err != nil {
-			if httpresp != nil {
-				if httpresp.StatusCode == 404 {
-					d.SetId("")
-					return nil
-				} else if httpresp.StatusCode == 502 {
-					return resource.RetryableError(translateClientError(err, "error getting monitor, retrying"))
-				}
-			}
-			return resource.NonRetryableError(translateClientError(err, "error getting monitor"))
-		}
-		return nil
-	}); err != nil {
-		return err
-	}
-
-	if d.Id() == "" {
-		return nil
-	}
-
 	return updateMonitorState(d, meta, &m)
 }
 
@@ -861,14 +826,9 @@
 				delete(silencedList, scope)
 			}
 		}
-<<<<<<< HEAD
-		if _, _, err = datadogClientV1.MonitorsApi.UpdateMonitor(authV1, i).Body(*m).Execute(); err != nil {
-			return utils.TranslateClientError(err, "error updating monitor")
-=======
 		monitorResp, _, err = datadogClientV1.MonitorsApi.UpdateMonitor(authV1, i).Body(*m).Execute()
 		if err != nil {
-			return translateClientError(err, "error updating monitor")
->>>>>>> d31a72b0
+			return utils.TranslateClientError(err, "error updating monitor")
 		}
 	}
 

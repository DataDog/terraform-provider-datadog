package datadog

import (
	"context"
	"encoding/json"
	"fmt"
	"log"
	"net/http"
	"sort"
	"strconv"
	"strings"
	"time"

	"github.com/terraform-providers/terraform-provider-datadog/datadog/internal/utils"
	"github.com/terraform-providers/terraform-provider-datadog/datadog/internal/validators"

	datadogV1 "github.com/DataDog/datadog-api-client-go/api/v1/datadog"
	"github.com/hashicorp/terraform-plugin-sdk/v2/diag"
	"github.com/hashicorp/terraform-plugin-sdk/v2/helper/resource"
	"github.com/hashicorp/terraform-plugin-sdk/v2/helper/schema"
)

// Minimal interface between ResourceData and ResourceDiff so that we can use them interchangeably in buildMonitorStruct
type builtResource interface {
	Get(string) interface{}
	GetOk(string) (interface{}, bool)
}

var retryTimeout = time.Minute

func resourceDatadogMonitor() *schema.Resource {
	return &schema.Resource{
		Description:   "Provides a Datadog monitor resource. This can be used to create and manage Datadog monitors.",
		CreateContext: resourceDatadogMonitorCreate,
		ReadContext:   resourceDatadogMonitorRead,
		UpdateContext: resourceDatadogMonitorUpdate,
		DeleteContext: resourceDatadogMonitorDelete,
		CustomizeDiff: resourceDatadogMonitorCustomizeDiff,
		Importer: &schema.ResourceImporter{
			StateContext: schema.ImportStatePassthroughContext,
		},
		Schema: map[string]*schema.Schema{
			"name": {
				Description: "Name of Datadog monitor.",
				Type:        schema.TypeString,
				Required:    true,
			},
			"message": {
				Description: "A message to include with notifications for this monitor.\n\nEmail notifications can be sent to specific users by using the same `@username` notation as events.",
				Type:        schema.TypeString,
				Required:    true,
				StateFunc: func(val interface{}) string {
					return strings.TrimSpace(val.(string))
				},
			},
			"escalation_message": {
				Description: "A message to include with a re-notification. Supports the `@username` notification allowed elsewhere.",
				Type:        schema.TypeString,
				Optional:    true,
				StateFunc: func(val interface{}) string {
					return strings.TrimSpace(val.(string))
				},
			},
			"query": {
				Description: "The monitor query to notify on. Note this is not the same query you see in the UI and the syntax is different depending on the monitor type, please see the [API Reference](https://docs.datadoghq.com/api/v1/monitors/#create-a-monitor) for details. `terraform plan` will validate query contents unless `validate` is set to `false`.\n\n**Note:** APM latency data is now available as Distribution Metrics. Existing monitors have been migrated automatically but all terraformed monitors can still use the existing metrics. We strongly recommend updating monitor definitions to query the new metrics. To learn more, or to see examples of how to update your terraform definitions to utilize the new distribution metrics, see the [detailed doc](https://docs.datadoghq.com/tracing/guide/ddsketch_trace_metrics/).",
				Type:        schema.TypeString,
				Required:    true,
				StateFunc: func(val interface{}) string {
					return strings.TrimSpace(val.(string))
				},
			},
			"type": {
				Description:  "The type of the monitor. The mapping from these types to the types found in the Datadog Web UI can be found in the Datadog API [documentation page](https://docs.datadoghq.com/api/v1/monitors/#create-a-monitor). Note: The monitor type cannot be changed after a monitor is created.",
				Type:         schema.TypeString,
				Required:     true,
				ForceNew:     true,
				ValidateFunc: validators.ValidateEnumValue(datadogV1.NewMonitorTypeFromValue),
				// Datadog API quirk, see https://github.com/hashicorp/terraform/issues/13784
				DiffSuppressFunc: func(k, oldVal, newVal string, d *schema.ResourceData) bool {
					if (oldVal == "query alert" && newVal == "metric alert") ||
						(oldVal == "metric alert" && newVal == "query alert") {
						log.Printf("[DEBUG] Monitor '%s' got a '%s' response for an expected '%s' type. Suppressing change.", d.Get("name"), newVal, oldVal)
						return true
					}
					return newVal == oldVal
				},
			},
			"priority": {
				Description: "Integer from 1 (high) to 5 (low) indicating alert severity.",
				Type:        schema.TypeInt,
				Optional:    true,
			},

			// Options
			"monitor_thresholds": {
				Description: "Alert thresholds of the monitor.",
				Type:        schema.TypeList,
				MaxItems:    1,
				Optional:    true,
				Elem: &schema.Resource{
					Schema: map[string]*schema.Schema{
						"ok": {
							Description:  "The monitor `OK` threshold. Must be a number.",
							Type:         schema.TypeString,
							ValidateFunc: validators.ValidateFloatString,
							Optional:     true,
						},
						"warning": {
							Description:  "The monitor `WARNING` threshold. Must be a number.",
							Type:         schema.TypeString,
							ValidateFunc: validators.ValidateFloatString,
							Optional:     true,
						},
						"critical": {
							Description:  "The monitor `CRITICAL` threshold. Must be a number.",
							Type:         schema.TypeString,
							ValidateFunc: validators.ValidateFloatString,
							Optional:     true,
						},
						"unknown": {
							Description:  "The monitor `UNKNOWN` threshold. Must be a number.",
							Type:         schema.TypeString,
							ValidateFunc: validators.ValidateFloatString,
							Optional:     true,
						},
						"warning_recovery": {
							Description:  "The monitor `WARNING` recovery threshold. Must be a number.",
							Type:         schema.TypeString,
							ValidateFunc: validators.ValidateFloatString,
							Optional:     true,
						},
						"critical_recovery": {
							Description:  "The monitor `CRITICAL` recovery threshold. Must be a number.",
							Type:         schema.TypeString,
							ValidateFunc: validators.ValidateFloatString,
							Optional:     true,
						},
					},
				},
				DiffSuppressFunc: suppressDataDogFloatIntDiff,
			},
			"monitor_threshold_windows": {
				Description: "A mapping containing `recovery_window` and `trigger_window` values, e.g. `last_15m` . Can only be used for, and are required for, anomaly monitors.",
				Type:        schema.TypeList,
				MaxItems:    1,
				Optional:    true,
				Elem: &schema.Resource{
					Schema: map[string]*schema.Schema{
						"recovery_window": {
							Description: "Describes how long an anomalous metric must be normal before the alert recovers.",
							Type:        schema.TypeString,
							Optional:    true,
						},
						"trigger_window": {
							Description: "Describes how long a metric must be anomalous before an alert triggers.",
							Type:        schema.TypeString,
							Optional:    true,
						},
					},
				},
			},
			"notify_no_data": {
				Description: "A boolean indicating whether this monitor will notify when data stops reporting. Defaults to `false`.",
				Type:        schema.TypeBool,
				Optional:    true,
				Default:     false,
			},
			"new_host_delay": {
				Description: "Time (in seconds) to allow a host to boot and applications to fully start before starting the evaluation of monitor results. Should be a non negative integer. Defaults to `300`.",
				Type:        schema.TypeInt,
				Optional:    true,
				Default:     300,
			},
			"evaluation_delay": {
				Description: "(Only applies to metric alert) Time (in seconds) to delay evaluation, as a non-negative integer.\n\nFor example, if the value is set to `300` (5min), the `timeframe` is set to `last_5m` and the time is 7:00, the monitor will evaluate data from 6:50 to 6:55. This is useful for AWS CloudWatch and other backfilled metrics to ensure the monitor will always have data during evaluation.",
				Type:        schema.TypeInt,
				Computed:    true,
				Optional:    true,
			},
			"no_data_timeframe": {
				Description: "The number of minutes before a monitor will notify when data stops reporting. Provider defaults to 10 minutes.\n\nWe recommend at least 2x the monitor timeframe for metric alerts or 2 minutes for service checks.",
				Type:        schema.TypeInt,
				Optional:    true,
				Default:     10,
				DiffSuppressFunc: func(k, oldVal, newVal string, d *schema.ResourceData) bool {
					if !d.Get("notify_no_data").(bool) {
						if newVal != oldVal {
							log.Printf("[DEBUG] Ignore the no_data_timeframe change of monitor '%s' because notify_no_data is false.", d.Get("name"))
						}
						return true
					}
					return newVal == oldVal
				},
			},
			"renotify_interval": {
				Description: "The number of minutes after the last notification before a monitor will re-notify on the current status. It will only re-notify if it's not resolved.",
				Type:        schema.TypeInt,
				Optional:    true,
			},
			"notify_audit": {
				Description: "A boolean indicating whether tagged users will be notified on changes to this monitor. Defaults to `false`.",
				Type:        schema.TypeBool,
				Optional:    true,
			},
			"timeout_h": {
				Description: "The number of hours of the monitor not reporting data before it will automatically resolve from a triggered state.",
				Type:        schema.TypeInt,
				Optional:    true,
			},
			"require_full_window": {
				Description: "A boolean indicating whether this monitor needs a full window of data before it's evaluated.\n\nWe highly recommend you set this to `false` for sparse metrics, otherwise some evaluations will be skipped. Default: `true` for `on average`, `at all times` and `in total` aggregation. `false` otherwise.",
				Type:        schema.TypeBool,
				Optional:    true,
				Default:     true,
			},
			"locked": {
				Description:   "A boolean indicating whether changes to to this monitor should be restricted to the creator or admins. Defaults to `false`.",
				Type:          schema.TypeBool,
				Optional:      true,
				ConflictsWith: []string{"restricted_roles"},
				DiffSuppressFunc: func(k, old, new string, d *schema.ResourceData) bool {
					// if restricted_roles is defined, ignore locked
					if _, ok := d.GetOk("restricted_roles"); ok {
						return true
					}
					return false
				},
			},
			"restricted_roles": {
				// Uncomment when generally available
				// Description: "A list of role identifiers to associate with the monitor. Cannot be used with `locked`.",
				Type:          schema.TypeSet,
				Optional:      true,
				Elem:          &schema.Schema{Type: schema.TypeString},
				ConflictsWith: []string{"locked"},
<<<<<<< HEAD
=======
			},
			"silenced": {
				Description: "Each scope will be muted until the given POSIX timestamp or forever if the value is `0`. Use `-1` if you want to unmute the scope. Deprecated: the silenced parameter is being deprecated in favor of the downtime resource. This will be removed in the next major version of the Terraform Provider.",
				Type:        schema.TypeMap,
				Optional:    true,
				Elem:        schema.TypeInt,
				Deprecated:  "Use the Downtime resource instead.",
>>>>>>> 154a3a6f
			},
			"include_tags": {
				Description: "A boolean indicating whether notifications from this monitor automatically insert its triggering tags into the title. Defaults to `true`.",
				Type:        schema.TypeBool,
				Optional:    true,
				Default:     true,
			},
			"tags": {
				Description: "A list of tags to associate with your monitor. This can help you categorize and filter monitors in the manage monitors page of the UI. Note: it's not currently possible to filter by these tags when querying via the API",
				// we use TypeSet to represent tags, paradoxically to be able to maintain them ordered;
				// we order them explicitly in the read/create/update methods of this resource and using
				// TypeSet makes Terraform ignore differences in order when creating a plan
				Type:     schema.TypeSet,
				Optional: true,
				Elem:     &schema.Schema{Type: schema.TypeString},
			},
			"groupby_simple_monitor": {
				Description: "Whether or not to trigger one alert if any source breaches a threshold. This is only used by log monitors. Defaults to `false`.",
				Type:        schema.TypeBool,
				Optional:    true,
			},
			// since this is only useful for "log alert" type, we don't set a default value
			// if we did set it, it would be used for all types; we have to handle this manually
			// throughout the code
			"enable_logs_sample": {
				Description: "A boolean indicating whether or not to include a list of log values which triggered the alert. This is only used by log monitors. Defaults to `false`.",
				Type:        schema.TypeBool,
				Optional:    true,
			},
			"force_delete": {
				Description: "A boolean indicating whether this monitor can be deleted even if it’s referenced by other resources (e.g. SLO, composite monitor).",
				Type:        schema.TypeBool,
				Optional:    true,
			},
			"validate": {
				Description: "If set to `false`, skip the validation call done during plan.",
				Type:        schema.TypeBool,
				Optional:    true,
				DiffSuppressFunc: func(k, old, new string, d *schema.ResourceData) bool {
					// This is never sent to the backend, so it should never generate a diff
					return true
				},
			},
		},
	}
}

func buildMonitorStruct(d builtResource) (*datadogV1.Monitor, *datadogV1.MonitorUpdateRequest) {

	var thresholds datadogV1.MonitorThresholds

	if r, ok := d.GetOk("monitor_thresholds.0.ok"); ok {
		v, _ := json.Number(r.(string)).Float64()
		thresholds.SetOk(v)
	}
	if r, ok := d.GetOk("monitor_thresholds.0.warning"); ok {
		v, _ := json.Number(r.(string)).Float64()
		thresholds.SetWarning(v)
	}
	if r, ok := d.GetOk("monitor_thresholds.0.unknown"); ok {
		v, _ := json.Number(r.(string)).Float64()
		thresholds.SetUnknown(v)
	}
	if r, ok := d.GetOk("monitor_thresholds.0.critical"); ok {
		v, _ := json.Number(r.(string)).Float64()
		thresholds.SetCritical(v)
	}
	if r, ok := d.GetOk("monitor_thresholds.0.warning_recovery"); ok {
		v, _ := json.Number(r.(string)).Float64()
		thresholds.SetWarningRecovery(v)
	}
	if r, ok := d.GetOk("monitor_thresholds.0.critical_recovery"); ok {
		v, _ := json.Number(r.(string)).Float64()
		thresholds.SetCriticalRecovery(v)
	}

	var thresholdWindows datadogV1.MonitorThresholdWindowOptions

	if r, ok := d.GetOk("monitor_threshold_windows.0.recovery_window"); ok {
		thresholdWindows.SetRecoveryWindow(r.(string))
	}

	if r, ok := d.GetOk("monitor_threshold_windows.0.trigger_window"); ok {
		thresholdWindows.SetTriggerWindow(r.(string))
	}

	o := datadogV1.MonitorOptions{}
	o.SetThresholds(thresholds)
	o.SetNotifyNoData(d.Get("notify_no_data").(bool))
	o.SetRequireFullWindow(d.Get("require_full_window").(bool))
	o.SetIncludeTags(d.Get("include_tags").(bool))

	if thresholdWindows.HasRecoveryWindow() || thresholdWindows.HasTriggerWindow() {
		o.SetThresholdWindows(thresholdWindows)
	}

	if attr, ok := d.GetOk("notify_no_data"); ok {
		o.SetNotifyNoData(attr.(bool))
	}
	// Don't check with GetOk, doesn't work with 0
	o.SetNewHostDelay(int64(d.Get("new_host_delay").(int)))
	if attr, ok := d.GetOk("evaluation_delay"); ok {
		o.SetEvaluationDelay(int64(attr.(int)))
	}
	if attr, ok := d.GetOk("no_data_timeframe"); ok {
		o.SetNoDataTimeframe(int64(attr.(int)))
	}
	if attr, ok := d.GetOk("renotify_interval"); ok {
		o.SetRenotifyInterval(int64(attr.(int)))
	}
	if attr, ok := d.GetOk("notify_audit"); ok {
		o.SetNotifyAudit(attr.(bool))
	}
	if attr, ok := d.GetOk("timeout_h"); ok {
		o.SetTimeoutH(int64(attr.(int)))
	}
	if attr, ok := d.GetOk("escalation_message"); ok {
		o.SetEscalationMessage(attr.(string))
	}
	if attr, ok := d.GetOk("locked"); ok {
		o.SetLocked(attr.(bool))
	}

	monitorType := datadogV1.MonitorType(d.Get("type").(string))
	if monitorType == datadogV1.MONITORTYPE_LOG_ALERT {
		if attr, ok := d.GetOk("enable_logs_sample"); ok {
			o.SetEnableLogsSample(attr.(bool))
		} else {
			o.SetEnableLogsSample(false)
		}

		if attr, ok := d.GetOk("groupby_simple_monitor"); ok {
			o.SetGroupbySimpleMonitor(attr.(bool))
		}
	}

	m := datadogV1.NewMonitor()
	m.SetType(monitorType)
	m.SetQuery(d.Get("query").(string))
	m.SetName(d.Get("name").(string))
	m.SetMessage(d.Get("message").(string))
	m.SetPriority(int64(d.Get("priority").(int)))
	m.SetOptions(o)

	u := datadogV1.NewMonitorUpdateRequest()
	u.SetType(monitorType)
	u.SetQuery(d.Get("query").(string))
	u.SetName(d.Get("name").(string))
	u.SetMessage(d.Get("message").(string))
	u.SetPriority(int64(d.Get("priority").(int)))
	u.SetOptions(o)

	roles := make([]string, 0)
	if attr, ok := d.GetOk("restricted_roles"); ok {
		for _, r := range attr.(*schema.Set).List() {
			roles = append(roles, r.(string))
		}
		sort.Strings(roles)
		// don't pass an empty array, it's not accepted
		m.SetRestrictedRoles(roles)
		u.SetRestrictedRoles(roles)
	}

	tags := make([]string, 0)
	if attr, ok := d.GetOk("tags"); ok {
		for _, s := range attr.(*schema.Set).List() {
			tags = append(tags, s.(string))
		}
		sort.Strings(tags)
	}
	m.SetTags(tags)
	u.SetTags(tags)

	return m, u
}

// Use CustomizeDiff to do monitor validation
func resourceDatadogMonitorCustomizeDiff(ctx context.Context, diff *schema.ResourceDiff, meta interface{}) error {
	if _, ok := diff.GetOk("query"); !ok {
		// If "query" depends on other resources, we can't validate as the variables may not be interpolated yet.
		return nil
	}
	if _, ok := diff.GetOk("type"); !ok {
		// Same for type
		return nil
	}
	if validate, ok := diff.GetOkExists("validate"); ok && !validate.(bool) {
		// Explicitly skip validation
		return nil
	}
	m, _ := buildMonitorStruct(diff)

	providerConf := meta.(*ProviderConfiguration)
	datadogClientV1 := providerConf.DatadogClientV1
	authV1 := providerConf.AuthV1
<<<<<<< HEAD
	return resource.RetryContext(ctx, retryTimeout, func() *resource.RetryError {
=======
	return resource.Retry(retryTimeout, func() *resource.RetryError {
>>>>>>> 154a3a6f
		_, httpresp, err := datadogClientV1.MonitorsApi.ValidateMonitor(authV1, *m)
		if err != nil {
			if httpresp != nil && (httpresp.StatusCode == 502 || httpresp.StatusCode == 504) {
				return resource.RetryableError(utils.TranslateClientError(err, "error validating monitor, retrying"))
			}
			return resource.NonRetryableError(utils.TranslateClientError(err, "error validating monitor"))
		}
		return nil
	})
}

func resourceDatadogMonitorCreate(ctx context.Context, d *schema.ResourceData, meta interface{}) diag.Diagnostics {
	providerConf := meta.(*ProviderConfiguration)
	datadogClientV1 := providerConf.DatadogClientV1
	authV1 := providerConf.AuthV1

	m, _ := buildMonitorStruct(d)
	mCreated, _, err := datadogClientV1.MonitorsApi.CreateMonitor(authV1, *m)
	if err != nil {
		return utils.TranslateClientErrorDiag(err, "error creating monitor")
	}
	mCreatedID := strconv.FormatInt(mCreated.GetId(), 10)
	d.SetId(mCreatedID)

	return updateMonitorState(d, meta, &mCreated)
}

func updateMonitorState(d *schema.ResourceData, meta interface{}, m *datadogV1.Monitor) diag.Diagnostics {
	thresholds := make(map[string]string)

	if v, ok := m.Options.Thresholds.GetOkOk(); ok {
		thresholds["ok"] = fmt.Sprintf("%v", *v)
	}
	if v, ok := m.Options.Thresholds.GetWarningOk(); ok {
		thresholds["warning"] = fmt.Sprintf("%v", *v)
	}
	if v, ok := m.Options.Thresholds.GetCriticalOk(); ok {
		thresholds["critical"] = fmt.Sprintf("%v", *v)
	}
	if v, ok := m.Options.Thresholds.GetUnknownOk(); ok {
		thresholds["unknown"] = fmt.Sprintf("%v", *v)
	}
	if v, ok := m.Options.Thresholds.GetWarningRecoveryOk(); ok {
		thresholds["warning_recovery"] = fmt.Sprintf("%v", *v)
	}
	if v, ok := m.Options.Thresholds.GetCriticalRecoveryOk(); ok {
		thresholds["critical_recovery"] = fmt.Sprintf("%v", *v)
	}

	thresholdWindows := make(map[string]string)
	for k, v := range map[string]string{
		"recovery_window": m.Options.ThresholdWindows.GetRecoveryWindow(),
		"trigger_window":  m.Options.ThresholdWindows.GetTriggerWindow(),
	} {
		if v != "" {
			thresholdWindows[k] = v
		}
	}

	var tags []string
	for _, s := range m.GetTags() {
		tags = append(tags, s)
	}
	sort.Strings(tags)

	log.Printf("[DEBUG] monitor: %+v", m)
	if err := d.Set("name", m.GetName()); err != nil {
		return diag.FromErr(err)
	}
	if err := d.Set("message", m.GetMessage()); err != nil {
		return diag.FromErr(err)
	}
	if err := d.Set("query", m.GetQuery()); err != nil {
		return diag.FromErr(err)
	}
	if err := d.Set("type", m.GetType()); err != nil {
		return diag.FromErr(err)
	}
	if err := d.Set("priority", m.GetPriority()); err != nil {
		return diag.FromErr(err)
	}
	if err := d.Set("restricted_roles", m.GetRestrictedRoles()); err != nil {
		return diag.FromErr(err)
	}
	if len(thresholds) > 0 {
		if err := d.Set("monitor_thresholds", []interface{}{thresholds}); err != nil {
			return diag.FromErr(err)
		}
	}
	if len(thresholdWindows) > 0 {
		if err := d.Set("monitor_threshold_windows", []interface{}{thresholdWindows}); err != nil {
			return diag.FromErr(err)
		}
	}

	if err := d.Set("new_host_delay", m.Options.GetNewHostDelay()); err != nil {
		return diag.FromErr(err)
	}
	if err := d.Set("evaluation_delay", m.Options.GetEvaluationDelay()); err != nil {
		return diag.FromErr(err)
	}
	if err := d.Set("notify_no_data", m.Options.GetNotifyNoData()); err != nil {
		return diag.FromErr(err)
	}
	if err := d.Set("no_data_timeframe", m.Options.NoDataTimeframe.Get()); err != nil {
		return diag.FromErr(err)
	}
	if err := d.Set("renotify_interval", m.Options.GetRenotifyInterval()); err != nil {
		return diag.FromErr(err)
	}
	if err := d.Set("notify_audit", m.Options.GetNotifyAudit()); err != nil {
		return diag.FromErr(err)
	}
	if err := d.Set("timeout_h", m.Options.GetTimeoutH()); err != nil {
		return diag.FromErr(err)
	}
	if err := d.Set("escalation_message", m.Options.GetEscalationMessage()); err != nil {
		return diag.FromErr(err)
	}
	if err := d.Set("include_tags", m.Options.GetIncludeTags()); err != nil {
		return diag.FromErr(err)
	}
	if err := d.Set("tags", tags); err != nil {
		return diag.FromErr(err)
	}
	if err := d.Set("require_full_window", m.Options.GetRequireFullWindow()); err != nil {
		return diag.FromErr(err)
	}
	if err := d.Set("locked", m.Options.GetLocked()); err != nil {
		return diag.FromErr(err)
	}

	if m.GetType() == datadogV1.MONITORTYPE_LOG_ALERT {
		if err := d.Set("enable_logs_sample", m.Options.GetEnableLogsSample()); err != nil {
			return diag.FromErr(err)
		}
		if err := d.Set("groupby_simple_monitor", m.Options.GetGroupbySimpleMonitor()); err != nil {
			return diag.FromErr(err)
		}
	}

	return nil
}

func resourceDatadogMonitorRead(ctx context.Context, d *schema.ResourceData, meta interface{}) diag.Diagnostics {
	providerConf := meta.(*ProviderConfiguration)
	datadogClientV1 := providerConf.DatadogClientV1
	authV1 := providerConf.AuthV1

	i, err := strconv.ParseInt(d.Id(), 10, 64)
	if err != nil {
		return diag.FromErr(err)
	}
	var (
		m        datadogV1.Monitor
		httpresp *http.Response
	)
	if err = resource.Retry(d.Timeout(schema.TimeoutRead), func() *resource.RetryError {
		m, httpresp, err = datadogClientV1.MonitorsApi.GetMonitor(authV1, i)
		if err != nil {
			if httpresp != nil {
				if httpresp.StatusCode == 404 {
					d.SetId("")
					return nil
				} else if httpresp.StatusCode == 502 {
					return resource.RetryableError(utils.TranslateClientError(err, "error getting monitor, retrying"))
				}
			}
			return resource.NonRetryableError(utils.TranslateClientError(err, "error getting monitor"))
		}
		return nil
	}); err != nil {
		return diag.FromErr(err)
	}

	if d.Id() == "" {
		return nil
	}

	return updateMonitorState(d, meta, &m)
}

func resourceDatadogMonitorUpdate(ctx context.Context, d *schema.ResourceData, meta interface{}) diag.Diagnostics {
	providerConf := meta.(*ProviderConfiguration)
	datadogClientV1 := providerConf.DatadogClientV1
	authV1 := providerConf.AuthV1

	_, m := buildMonitorStruct(d)
	i, err := strconv.ParseInt(d.Id(), 10, 64)
	if err != nil {
		return diag.FromErr(err)
	}

	m.Id = &i

<<<<<<< HEAD
	monitorResp, _, err := datadogClientV1.MonitorsApi.UpdateMonitor(authV1, i, *m)
	if err != nil {
		return utils.TranslateClientErrorDiag(err, "error updating monitor")
=======
	silenced := false
	configuredSilenced := map[string]int{}
	if attr, ok := d.GetOk("silenced"); ok {
		// TODO: this is not very defensive, test if we can fail non int input
		s := make(map[string]int)
		for k, v := range attr.(map[string]interface{}) {
			s[k] = v.(int)
			configuredSilenced[k] = v.(int)
		}
		silenced = true
	}

	monitorResp, _, err := datadogClientV1.MonitorsApi.UpdateMonitor(authV1, i, *m)
	if err != nil {
		return utils.TranslateClientError(err, "error updating monitor")
	}

	if err := updateMonitorState(d, meta, &monitorResp); err != nil {
		return err
	}

	// if the silenced section was removed from the config, we unmute it via the API
	// The API wouldn't automatically unmute the monitor if the config is just missing
	// else we check what other silenced scopes were added from API response in the
	// "read" above and add them to "unmutedScopes" to be explicitly unmuted (because
	// they're "drift")
	unmutedScopes := getUnmutedScopes(d)
	if newSilenced, ok := d.GetOk("silenced"); ok && !silenced {
		// Because the Update method had a payload object which is not the same as the return result,
		// we need to set this attribute from one to the other.
		m.Options.SetSilenced(monitorResp.Options.GetSilenced())
		mSilenced := m.Options.GetSilenced()
		for k := range mSilenced {
			// Since the Datadog GO client doesn't support unmuting on all scopes, loop over GetSilenced() and set the
			// end timestamp to time.Now().Unix()
			mSilenced[k] = providerConf.Now().Unix()
		}
		monitorResp, _, err = datadogClientV1.MonitorsApi.UpdateMonitor(authV1, i, *m)
		if err != nil {
			return utils.TranslateClientError(err, "error updating monitor")
		}
		if err := d.Set("silenced", map[string]int{}); err != nil {
			return err
		}
	} else {
		for scope := range newSilenced.(map[string]interface{}) {
			if _, ok := configuredSilenced[scope]; !ok {
				unmutedScopes = append(unmutedScopes, scope)
			}
		}
	}

	// Similarly, if the silenced attribute is -1, lets unmute those scopes
	if len(unmutedScopes) != 0 {
		// Because the Update method had a payload object which is not the same as the return result,
		// we need to set this attribute from one to the other.
		m.Options.SetSilenced(monitorResp.Options.GetSilenced())
		silencedList := m.Options.GetSilenced()
		for _, scope := range unmutedScopes {
			if _, ok := silencedList[scope]; ok {
				delete(silencedList, scope)
			}
		}
		monitorResp, _, err = datadogClientV1.MonitorsApi.UpdateMonitor(authV1, i, *m)
		if err != nil {
			return utils.TranslateClientError(err, "error updating monitor")
		}
>>>>>>> 154a3a6f
	}

	return updateMonitorState(d, meta, &monitorResp)
}

func resourceDatadogMonitorDelete(ctx context.Context, d *schema.ResourceData, meta interface{}) diag.Diagnostics {
	providerConf := meta.(*ProviderConfiguration)
	datadogClientV1 := providerConf.DatadogClientV1
	authV1 := providerConf.AuthV1

	i, err := strconv.ParseInt(d.Id(), 10, 64)
	if err != nil {
		return diag.FromErr(err)
	}

	if d.Get("force_delete").(bool) {
		_, _, err = datadogClientV1.MonitorsApi.DeleteMonitor(authV1, i,
			*datadogV1.NewDeleteMonitorOptionalParameters().WithForce("true"))
	} else {
		_, _, err = datadogClientV1.MonitorsApi.DeleteMonitor(authV1, i)
	}

	if err != nil {
		return utils.TranslateClientErrorDiag(err, "error deleting monitor")
	}

	return nil
}

// Ignore any diff that results from the mix of ints or floats returned from the
// DataDog API.
func suppressDataDogFloatIntDiff(_, old, new string, _ *schema.ResourceData) bool {
	oF, err := strconv.ParseFloat(old, 64)
	if err != nil {
		log.Printf("Error parsing float of old value (%s): %s", old, err)
		return false
	}

	nF, err := strconv.ParseFloat(new, 64)
	if err != nil {
		log.Printf("Error parsing float of new value (%s): %s", new, err)
		return false
	}

	// if the float values of these attributes are equivalent, ignore this
	// diff
	if oF == nF {
		return true
	}
	return false
}<|MERGE_RESOLUTION|>--- conflicted
+++ resolved
@@ -233,16 +233,6 @@
 				Optional:      true,
 				Elem:          &schema.Schema{Type: schema.TypeString},
 				ConflictsWith: []string{"locked"},
-<<<<<<< HEAD
-=======
-			},
-			"silenced": {
-				Description: "Each scope will be muted until the given POSIX timestamp or forever if the value is `0`. Use `-1` if you want to unmute the scope. Deprecated: the silenced parameter is being deprecated in favor of the downtime resource. This will be removed in the next major version of the Terraform Provider.",
-				Type:        schema.TypeMap,
-				Optional:    true,
-				Elem:        schema.TypeInt,
-				Deprecated:  "Use the Downtime resource instead.",
->>>>>>> 154a3a6f
 			},
 			"include_tags": {
 				Description: "A boolean indicating whether notifications from this monitor automatically insert its triggering tags into the title. Defaults to `true`.",
@@ -438,11 +428,7 @@
 	providerConf := meta.(*ProviderConfiguration)
 	datadogClientV1 := providerConf.DatadogClientV1
 	authV1 := providerConf.AuthV1
-<<<<<<< HEAD
 	return resource.RetryContext(ctx, retryTimeout, func() *resource.RetryError {
-=======
-	return resource.Retry(retryTimeout, func() *resource.RetryError {
->>>>>>> 154a3a6f
 		_, httpresp, err := datadogClientV1.MonitorsApi.ValidateMonitor(authV1, *m)
 		if err != nil {
 			if httpresp != nil && (httpresp.StatusCode == 502 || httpresp.StatusCode == 504) {
@@ -638,79 +624,9 @@
 
 	m.Id = &i
 
-<<<<<<< HEAD
 	monitorResp, _, err := datadogClientV1.MonitorsApi.UpdateMonitor(authV1, i, *m)
 	if err != nil {
 		return utils.TranslateClientErrorDiag(err, "error updating monitor")
-=======
-	silenced := false
-	configuredSilenced := map[string]int{}
-	if attr, ok := d.GetOk("silenced"); ok {
-		// TODO: this is not very defensive, test if we can fail non int input
-		s := make(map[string]int)
-		for k, v := range attr.(map[string]interface{}) {
-			s[k] = v.(int)
-			configuredSilenced[k] = v.(int)
-		}
-		silenced = true
-	}
-
-	monitorResp, _, err := datadogClientV1.MonitorsApi.UpdateMonitor(authV1, i, *m)
-	if err != nil {
-		return utils.TranslateClientError(err, "error updating monitor")
-	}
-
-	if err := updateMonitorState(d, meta, &monitorResp); err != nil {
-		return err
-	}
-
-	// if the silenced section was removed from the config, we unmute it via the API
-	// The API wouldn't automatically unmute the monitor if the config is just missing
-	// else we check what other silenced scopes were added from API response in the
-	// "read" above and add them to "unmutedScopes" to be explicitly unmuted (because
-	// they're "drift")
-	unmutedScopes := getUnmutedScopes(d)
-	if newSilenced, ok := d.GetOk("silenced"); ok && !silenced {
-		// Because the Update method had a payload object which is not the same as the return result,
-		// we need to set this attribute from one to the other.
-		m.Options.SetSilenced(monitorResp.Options.GetSilenced())
-		mSilenced := m.Options.GetSilenced()
-		for k := range mSilenced {
-			// Since the Datadog GO client doesn't support unmuting on all scopes, loop over GetSilenced() and set the
-			// end timestamp to time.Now().Unix()
-			mSilenced[k] = providerConf.Now().Unix()
-		}
-		monitorResp, _, err = datadogClientV1.MonitorsApi.UpdateMonitor(authV1, i, *m)
-		if err != nil {
-			return utils.TranslateClientError(err, "error updating monitor")
-		}
-		if err := d.Set("silenced", map[string]int{}); err != nil {
-			return err
-		}
-	} else {
-		for scope := range newSilenced.(map[string]interface{}) {
-			if _, ok := configuredSilenced[scope]; !ok {
-				unmutedScopes = append(unmutedScopes, scope)
-			}
-		}
-	}
-
-	// Similarly, if the silenced attribute is -1, lets unmute those scopes
-	if len(unmutedScopes) != 0 {
-		// Because the Update method had a payload object which is not the same as the return result,
-		// we need to set this attribute from one to the other.
-		m.Options.SetSilenced(monitorResp.Options.GetSilenced())
-		silencedList := m.Options.GetSilenced()
-		for _, scope := range unmutedScopes {
-			if _, ok := silencedList[scope]; ok {
-				delete(silencedList, scope)
-			}
-		}
-		monitorResp, _, err = datadogClientV1.MonitorsApi.UpdateMonitor(authV1, i, *m)
-		if err != nil {
-			return utils.TranslateClientError(err, "error updating monitor")
-		}
->>>>>>> 154a3a6f
 	}
 
 	return updateMonitorState(d, meta, &monitorResp)

--- conflicted
+++ resolved
@@ -41,6 +41,9 @@
 	NewSensitiveDataScannerGroupOrder,
 	NewSpansMetricResource,
 	NewSyntheticsConcurrencyCapResource,
+	NewTeamResource,
+	NewTeamLinkResource,
+	NewTeamMembershipResource,
 }
 
 var Datasources = []func() datasource.DataSource{
@@ -287,36 +290,6 @@
 	return diags
 }
 
-<<<<<<< HEAD
-func (p *FrameworkProvider) Resources(_ context.Context) []func() resource.Resource {
-	return []func() resource.Resource{
-		NewAPIKeyResource,
-		NewSensitiveDataScannerGroupOrder,
-		NewIntegrationCloudflareAccountResource,
-		NewIntegrationConfluentAccountResource,
-		NewIntegrationConfluentResourceResource,
-		NewIntegrationFastlyAccountResource,
-		NewIntegrationFastlyServiceResource,
-		NewSpansMetricResource,
-		NewSyntheticsConcurrencyCapResource,
-		NewTeamResource,
-		NewTeamLinkResource,
-		NewTeamMembershipResource,
-	}
-}
-
-func (p *FrameworkProvider) DataSources(_ context.Context) []func() datasource.DataSource {
-	return []func() datasource.DataSource{
-		NewIPRangesDataSource,
-		NewSensitiveDataScannerGroupOrderDatasource,
-		NewAPIKeyDataSource,
-		NewHostsDataSource,
-		NewDatadogIntegrationAWSNamespaceRulesDatasource,
-	}
-}
-
-=======
->>>>>>> 1bb9808d
 // Helper method to configure the provider
 func defaultConfigureFunc(p *FrameworkProvider, request *provider.ConfigureRequest, config *ProviderSchema) diag.Diagnostics {
 	diags := diag.Diagnostics{}

--- conflicted
+++ resolved
@@ -264,11 +264,8 @@
 func (p *FrameworkProvider) DataSources(_ context.Context) []func() datasource.DataSource {
 	return []func() datasource.DataSource{
 		NewIPRangesDataSource,
-<<<<<<< HEAD
 		NewSensitiveDataScannerGroupOrderDatasource,
-=======
 		NewHostsDataSource,
->>>>>>> 9a21a373
 	}
 }
 

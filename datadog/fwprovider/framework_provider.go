--- conflicted
+++ resolved
@@ -45,6 +45,7 @@
 	NewTeamResource,
 	NewTeamLinkResource,
 	NewTeamMembershipResource,
+	NewRestrictionPolicyResource,
 }
 
 var Datasources = []func() datasource.DataSource{
@@ -293,28 +294,6 @@
 	return diags
 }
 
-<<<<<<< HEAD
-func (p *FrameworkProvider) Resources(_ context.Context) []func() resource.Resource {
-	return []func() resource.Resource{
-		NewAPIKeyResource,
-		NewIntegrationConfluentAccountResource,
-		NewIntegrationConfluentResourceResource,
-		NewIntegrationFastlyAccountResource,
-		NewIntegrationFastlyServiceResource,
-		NewRestrictionPolicyResource,
-	}
-}
-
-func (p *FrameworkProvider) DataSources(_ context.Context) []func() datasource.DataSource {
-	return []func() datasource.DataSource{
-		NewIPRangesDataSource,
-		NewAPIKeyDataSource,
-		NewHostsDataSource,
-	}
-}
-
-=======
->>>>>>> c317cc77
 // Helper method to configure the provider
 func defaultConfigureFunc(p *FrameworkProvider, request *provider.ConfigureRequest, config *ProviderSchema) diag.Diagnostics {
 	diags := diag.Diagnostics{}

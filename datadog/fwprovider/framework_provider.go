package fwprovider

import (
	"context"
	"fmt"
	"net/url"
	"runtime"
	"strconv"
	"strings"
	"time"

	"github.com/DataDog/datadog-api-client-go/v2/api/datadog"
	"github.com/hashicorp/go-cleanhttp"
	"github.com/hashicorp/terraform-plugin-framework-validators/int64validator"
	"github.com/hashicorp/terraform-plugin-framework-validators/listvalidator"
	"github.com/hashicorp/terraform-plugin-framework-validators/stringvalidator"
	"github.com/hashicorp/terraform-plugin-framework/datasource"
	"github.com/hashicorp/terraform-plugin-framework/diag"
	"github.com/hashicorp/terraform-plugin-framework/provider"
	"github.com/hashicorp/terraform-plugin-framework/provider/schema"
	"github.com/hashicorp/terraform-plugin-framework/resource"
	"github.com/hashicorp/terraform-plugin-framework/schema/validator"
	"github.com/hashicorp/terraform-plugin-framework/types"
	"github.com/hashicorp/terraform-plugin-sdk/v2/helper/logging"
	datadogCommunity "github.com/zorkian/go-datadog-api"

	"github.com/terraform-providers/terraform-provider-datadog/datadog/internal/fwutils"
	"github.com/terraform-providers/terraform-provider-datadog/datadog/internal/utils"
)

var _ provider.Provider = &FrameworkProvider{}

var Resources = []func() resource.Resource{
	NewOpenapiApiResource,
	NewAPIKeyResource,
	NewApplicationKeyResource,
	NewApmRetentionFilterResource,
	NewApmRetentionFiltersOrderResource,
	NewIntegrationAwsAccountResource,
	NewCatalogEntityResource,
	NewDashboardListResource,
	NewDomainAllowlistResource,
	NewDowntimeScheduleResource,
	NewIntegrationAzureResource,
	NewIntegrationAwsEventBridgeResource,
	NewIntegrationAwsExternalIDResource,
	NewIntegrationCloudflareAccountResource,
	NewIntegrationConfluentAccountResource,
	NewIntegrationConfluentResourceResource,
	NewIntegrationFastlyAccountResource,
	NewIntegrationFastlyServiceResource,
	NewIntegrationGcpResource,
	NewIntegrationGcpStsResource,
	NewIpAllowListResource,
	NewMonitorNotificationRuleResource,
	NewSecurityNotificationRuleResource,
	NewRestrictionPolicyResource,
	NewRumApplicationResource,
	NewRumMetricResource,
	NewRumRetentionFilterResource,
	NewRumRetentionFiltersOrderResource,
	NewSensitiveDataScannerGroupOrder,
	NewServiceAccountApplicationKeyResource,
	NewSpansMetricResource,
	NewSyntheticsConcurrencyCapResource,
	NewSyntheticsGlobalVariableResource,
	NewSyntheticsPrivateLocationResource,
	NewTeamLinkResource,
	NewTeamMembershipResource,
	NewTeamPermissionSettingResource,
	NewTeamResource,
	NewUserRoleResource,
	NewSecurityMonitoringSuppressionResource,
	NewCSMThreatsAgentRuleResource,
	NewServiceAccountResource,
	NewWebhookResource,
	NewWebhookCustomVariableResource,
	NewLogsCustomDestinationResource,
	NewTenantBasedHandleResource,
	NewAppsecWafExclusionFilterResource,
	NewAppsecWafCustomRuleResource,
	NewWorkflowsWebhookHandleResource,
	NewActionConnectionResource,
	NewWorkflowAutomationResource,
	NewAppBuilderAppResource,
	NewObservabilitPipelineResource,
<<<<<<< HEAD
	NewResourceEvaluationFilter,
=======
	NewSecurityMonitoringRuleJSONResource,
>>>>>>> 890df58d
}

var Datasources = []func() datasource.DataSource{
	NewAPIKeyDataSource,
	NewApplicationKeyDataSource,
	NewAwsAvailableNamespacesDataSource,
	NewAwsLogsServicesDataSource,
	NewDatadogApmRetentionFiltersOrderDataSource,
	NewDatadogDashboardListDataSource,
	NewDatadogIntegrationAWSNamespaceRulesDatasource,
	NewDatadogMetricTagsDataSource,
	NewDatadogPowerpackDataSource,
	NewDatadogServiceAccountDatasource,
	NewDatadogSoftwareCatalogDataSource,
	NewDatadogTeamDataSource,
	NewDatadogTeamMembershipsDataSource,
	NewHostsDataSource,
	NewIPRangesDataSource,
	NewRumApplicationDataSource,
	NewRumRetentionFiltersDataSource,
	NewSensitiveDataScannerGroupOrderDatasource,
	NewDatadogUsersDataSource,
	NewDatadogRoleUsersDataSource,
	NewSecurityMonitoringSuppressionDataSource,
	NewCSMThreatsAgentRulesDataSource,
	NewLogsPipelinesOrderDataSource,
	NewDatadogTeamsDataSource,
	NewDatadogActionConnectionDataSource,
	NewDatadogSyntheticsGlobalVariableDataSource,
	NewDatadogSyntheticsLocationsDataSource,
	NewWorkflowAutomationDataSource,
	NewDatadogAppBuilderAppDataSource,
}

// FrameworkProvider struct
type FrameworkProvider struct {
	CommunityClient     *datadogCommunity.Client
	DatadogApiInstances *utils.ApiInstances
	Auth                context.Context

	ConfigureCallbackFunc func(p *FrameworkProvider, request *provider.ConfigureRequest, config *ProviderSchema) diag.Diagnostics
	Now                   func() time.Time
}

// ProviderSchema struct
type ProviderSchema struct {
	ApiKey                           types.String `tfsdk:"api_key"`
	AppKey                           types.String `tfsdk:"app_key"`
	ApiUrl                           types.String `tfsdk:"api_url"`
	Validate                         types.String `tfsdk:"validate"`
	HttpClientRetryEnabled           types.String `tfsdk:"http_client_retry_enabled"`
	HttpClientRetryTimeout           types.Int64  `tfsdk:"http_client_retry_timeout"`
	HttpClientRetryBackoffMultiplier types.Int64  `tfsdk:"http_client_retry_backoff_multiplier"`
	HttpClientRetryBackoffBase       types.Int64  `tfsdk:"http_client_retry_backoff_base"`
	HttpClientRetryMaxRetries        types.Int64  `tfsdk:"http_client_retry_max_retries"`
	DefaultTags                      types.List   `tfsdk:"default_tags"`
}

func New() provider.Provider {
	return &FrameworkProvider{
		ConfigureCallbackFunc: defaultConfigureFunc,
	}
}

func (p *FrameworkProvider) Resources(_ context.Context) []func() resource.Resource {
	var wrappedResources []func() resource.Resource
	for _, f := range Resources {
		r := f()
		wrappedResources = append(wrappedResources, func() resource.Resource { return NewFrameworkResourceWrapper(&r) })
	}

	return wrappedResources
}

func (p *FrameworkProvider) DataSources(_ context.Context) []func() datasource.DataSource {
	var wrappedDatasources []func() datasource.DataSource
	for _, f := range Datasources {
		r := f()
		wrappedDatasources = append(wrappedDatasources, func() datasource.DataSource { return NewFrameworkDatasourceWrapper(&r) })
	}

	return wrappedDatasources
}

func (p *FrameworkProvider) Metadata(_ context.Context, _ provider.MetadataRequest, response *provider.MetadataResponse) {
	response.TypeName = "datadog_"
}

func (p *FrameworkProvider) MetaSchema(_ context.Context, _ provider.MetaSchemaRequest, _ *provider.MetaSchemaResponse) {
}

func (p *FrameworkProvider) Schema(_ context.Context, _ provider.SchemaRequest, resp *provider.SchemaResponse) {
	resp.Schema = schema.Schema{
		Attributes: map[string]schema.Attribute{
			"api_key": schema.StringAttribute{
				Optional:    true,
				Sensitive:   true,
				Description: "(Required unless validate is false) Datadog API key. This can also be set via the DD_API_KEY environment variable.",
			},
			"app_key": schema.StringAttribute{
				Optional:    true,
				Sensitive:   true,
				Description: "(Required unless validate is false) Datadog APP key. This can also be set via the DD_APP_KEY environment variable.",
			},
			"api_url": schema.StringAttribute{
				Optional:    true,
				Description: "The API URL. This can also be set via the DD_HOST environment variable, and defaults to `https://api.datadoghq.com`. Note that this URL must not end with the `/api/` path. For example, `https://api.datadoghq.com/` is a correct value, while `https://api.datadoghq.com/api/` is not. And if you're working with \"EU\" version of Datadog, use `https://api.datadoghq.eu/`. Other Datadog region examples: `https://api.us5.datadoghq.com/`, `https://api.us3.datadoghq.com/` and `https://api.ddog-gov.com/`. See https://docs.datadoghq.com/getting_started/site/ for all available regions.",
			},
			"validate": schema.StringAttribute{
				Optional:    true,
				Description: "Enables validation of the provided API key during provider initialization. Valid values are [`true`, `false`]. Default is true. When false, api_key won't be checked.",
			},
			"http_client_retry_enabled": schema.StringAttribute{
				Optional:    true,
				Description: "Enables request retries on HTTP status codes 429 and 5xx. Valid values are [`true`, `false`]. Defaults to `true`.",
			},
			"http_client_retry_timeout": schema.Int64Attribute{
				Optional:    true,
				Description: "The HTTP request retry timeout period. Defaults to 60 seconds.",
			},
			"http_client_retry_backoff_multiplier": schema.Int64Attribute{
				Optional:    true,
				Description: "The HTTP request retry back off multiplier. Defaults to 2.",
			},
			"http_client_retry_backoff_base": schema.Int64Attribute{
				Optional:    true,
				Description: "The HTTP request retry back off base. Defaults to 2.",
			},
			"http_client_retry_max_retries": schema.Int64Attribute{
				Optional:    true,
				Description: "The HTTP request maximum retry number. Defaults to 3.",
			},
		},
		Blocks: map[string]schema.Block{
			"default_tags": schema.ListNestedBlock{
				Validators: []validator.List{
					listvalidator.SizeAtMost(1),
				},
				Description: "[Experimental - Logs Pipelines, Monitors Security Monitoring Rules, and Service Level Objectives only] Configuration block containing settings to apply default resource tags across all resources.",
				NestedObject: schema.NestedBlockObject{
					Attributes: map[string]schema.Attribute{
						"tags": schema.MapAttribute{
							ElementType: types.StringType,
							Optional:    true,
							Description: "[Experimental - Logs Pipelines, Monitors Security Monitoring Rules, and Service Level Objectives only] Resource tags to be applied by default across all resources.",
						},
					},
				},
			},
		},
	}
}

func (p *FrameworkProvider) Configure(ctx context.Context, request provider.ConfigureRequest, response *provider.ConfigureResponse) {
	var config ProviderSchema
	response.Diagnostics.Append(request.Config.Get(ctx, &config)...)
	if response.Diagnostics.HasError() {
		return
	}

	diags := p.ConfigureConfigDefaults(ctx, &config)
	if diags.HasError() {
		response.Diagnostics.Append(diags...)
	}

	response.Diagnostics.Append(p.ConfigureCallbackFunc(p, &request, &config)...)
	if response.Diagnostics.HasError() {
		return
	}

	// Make config available for data sources and resources
	response.DataSourceData = p
	response.ResourceData = p
}

func (p *FrameworkProvider) ConfigureConfigDefaults(ctx context.Context, config *ProviderSchema) diag.Diagnostics {
	var diags diag.Diagnostics

	if config.ApiKey.IsNull() {
		apiKey, err := utils.GetMultiEnvVar(utils.APIKeyEnvVars[:]...)
		if err == nil {
			config.ApiKey = types.StringValue(apiKey)
		}
	}

	if config.AppKey.IsNull() {
		appKey, err := utils.GetMultiEnvVar(utils.APPKeyEnvVars[:]...)
		if err == nil {
			config.AppKey = types.StringValue(appKey)
		}
	}

	if config.ApiUrl.IsNull() {
		apiUrl, err := utils.GetMultiEnvVar(utils.APIUrlEnvVars[:]...)
		if err == nil {
			config.ApiUrl = types.StringValue(apiUrl)
		}
	}

	if config.HttpClientRetryEnabled.IsNull() {
		retryEnabled, err := utils.GetMultiEnvVar(utils.DDHTTPRetryEnabled)
		if err == nil {
			config.HttpClientRetryEnabled = types.StringValue(retryEnabled)
		}
	}

	if config.HttpClientRetryTimeout.IsNull() {
		rTimeout, err := utils.GetMultiEnvVar(utils.DDHTTPRetryTimeout)
		if err == nil {
			v, _ := strconv.Atoi(rTimeout)
			config.HttpClientRetryTimeout = types.Int64Value(int64(v))
		}
	}

	if config.HttpClientRetryBackoffMultiplier.IsNull() {
		rTimeout, err := utils.GetMultiEnvVar(utils.DDHTTPRetryBackoffMultiplier)
		if err == nil {
			v, _ := strconv.Atoi(rTimeout)
			config.HttpClientRetryBackoffMultiplier = types.Int64Value(int64(v))
		}
	}

	if config.HttpClientRetryBackoffBase.IsNull() {
		rTimeout, err := utils.GetMultiEnvVar(utils.DDHTTPRetryBackoffBase)
		if err == nil {
			v, _ := strconv.Atoi(rTimeout)
			config.HttpClientRetryBackoffBase = types.Int64Value(int64(v))
		}
	}

	if config.HttpClientRetryMaxRetries.IsNull() {
		rTimeout, err := utils.GetMultiEnvVar(utils.DDHTTPRetryMaxRetries)
		if err == nil {
			v, _ := strconv.Atoi(rTimeout)
			config.HttpClientRetryMaxRetries = types.Int64Value(int64(v))
		}
	}

	// Configure defaults for booleans.
	// Remove this once fully migrated to framework
	if config.Validate.IsNull() {
		config.Validate = types.StringValue("true")
	}
	if config.HttpClientRetryEnabled.IsNull() {
		config.HttpClientRetryEnabled = types.StringValue("true")
	}

	// Run validations on the provider config after defaults and values from
	// env var has been set.
	diags.Append(p.ValidateConfigValues(ctx, config)...)

	return diags
}

func (p *FrameworkProvider) ValidateConfigValues(ctx context.Context, config *ProviderSchema) diag.Diagnostics {
	var diags diag.Diagnostics
	// Init validators we need for purposes of config validation only
	oneOfStringValidator := stringvalidator.OneOf("true", "false")
	int64AtLeastValidator := int64validator.AtLeast(1)
	int64BetweenValidator := int64validator.Between(1, 5)

	if !config.Validate.IsNull() {
		res := validator.StringResponse{}
		oneOfStringValidator.ValidateString(ctx, validator.StringRequest{ConfigValue: config.Validate}, &res)
		diags.Append(res.Diagnostics...)
	}

	if !config.HttpClientRetryEnabled.IsNull() {
		res := validator.StringResponse{}
		oneOfStringValidator.ValidateString(ctx, validator.StringRequest{ConfigValue: config.HttpClientRetryEnabled}, &res)
		diags.Append(res.Diagnostics...)
	}

	if !config.HttpClientRetryBackoffMultiplier.IsNull() {
		res := validator.Int64Response{}
		int64AtLeastValidator.ValidateInt64(ctx, validator.Int64Request{ConfigValue: config.HttpClientRetryBackoffMultiplier}, &res)
		diags.Append(res.Diagnostics...)
	}

	if !config.HttpClientRetryBackoffBase.IsNull() {
		res := validator.Int64Response{}
		int64AtLeastValidator.ValidateInt64(ctx, validator.Int64Request{ConfigValue: config.HttpClientRetryBackoffBase}, &res)
		diags.Append(res.Diagnostics...)
	}

	if !config.HttpClientRetryMaxRetries.IsNull() {
		res := validator.Int64Response{}
		int64BetweenValidator.ValidateInt64(ctx, validator.Int64Request{ConfigValue: config.HttpClientRetryMaxRetries}, &res)
		diags.Append(res.Diagnostics...)
	}

	return diags
}

// Helper method to configure the provider
func defaultConfigureFunc(p *FrameworkProvider, request *provider.ConfigureRequest, config *ProviderSchema) diag.Diagnostics {
	diags := diag.Diagnostics{}
	validate, _ := strconv.ParseBool(config.Validate.ValueString())
	httpClientRetryEnabled, _ := strconv.ParseBool(config.Validate.ValueString())

	if validate && (config.ApiKey.ValueString() == "" || config.AppKey.ValueString() == "") {
		diags.AddError("api_key and app_key must be set unless validate = false", "")
		return diags
	}

	// Initialize the community client
	p.CommunityClient = datadogCommunity.NewClient(config.ApiKey.ValueString(), config.AppKey.ValueString())
	if !config.ApiUrl.IsNull() && config.ApiUrl.ValueString() != "" {
		p.CommunityClient.SetBaseUrl(config.ApiUrl.ValueString())
	}
	c := cleanhttp.DefaultClient()
	p.CommunityClient.ExtraHeader["User-Agent"] = utils.GetUserAgentFramework(fmt.Sprintf(
		"datadog-api-client-go/%s (go %s; os %s; arch %s)",
		"go-datadog-api",
		runtime.Version(),
		runtime.GOOS,
		runtime.GOARCH,
	), request.TerraformVersion)
	p.CommunityClient.HttpClient = c

	// Initialize the official Datadog V1 API client
	auth := context.WithValue(
		context.Background(),
		datadog.ContextAPIKeys,
		map[string]datadog.APIKey{
			"apiKeyAuth": {
				Key: config.ApiKey.ValueString(),
			},
			"appKeyAuth": {
				Key: config.AppKey.ValueString(),
			},
		},
	)
	ddClientConfig := datadog.NewConfiguration()
	ddClientConfig.UserAgent = utils.GetUserAgentFramework(ddClientConfig.UserAgent, request.TerraformVersion)
	ddClientConfig.Debug = logging.IsDebugOrHigher()

	ddClientConfig.SetUnstableOperationEnabled("v2.CreateOpenAPI", true)
	ddClientConfig.SetUnstableOperationEnabled("v2.UpdateOpenAPI", true)
	ddClientConfig.SetUnstableOperationEnabled("v2.GetOpenAPI", true)
	ddClientConfig.SetUnstableOperationEnabled("v2.DeleteOpenAPI", true)
	ddClientConfig.SetUnstableOperationEnabled("v2.ListAWSLogsServices", true)
	ddClientConfig.SetUnstableOperationEnabled("v2.ListAWSNamespaces", true)
	ddClientConfig.SetUnstableOperationEnabled("v2.CreateAWSAccount", true)
	ddClientConfig.SetUnstableOperationEnabled("v2.UpdateAWSAccount", true)
	ddClientConfig.SetUnstableOperationEnabled("v2.DeleteAWSAccount", true)
	ddClientConfig.SetUnstableOperationEnabled("v2.GetAWSAccount", true)
	ddClientConfig.SetUnstableOperationEnabled("v2.CreateNewAWSExternalID", true)

	// Enable Observability Pipelines
	ddClientConfig.SetUnstableOperationEnabled("v2.CreatePipeline", true)
	ddClientConfig.SetUnstableOperationEnabled("v2.GetPipeline", true)
	ddClientConfig.SetUnstableOperationEnabled("v2.UpdatePipeline", true)
	ddClientConfig.SetUnstableOperationEnabled("v2.DeletePipeline", true)

	// Enable MonitorNotificationRule
	ddClientConfig.SetUnstableOperationEnabled("v2.CreateMonitorNotificationRule", true)
	ddClientConfig.SetUnstableOperationEnabled("v2.GetMonitorNotificationRule", true)
	ddClientConfig.SetUnstableOperationEnabled("v2.DeleteMonitorNotificationRule", true)
	ddClientConfig.SetUnstableOperationEnabled("v2.UpdateMonitorNotificationRule", true)

	if !config.ApiUrl.IsNull() && config.ApiUrl.ValueString() != "" {
		parsedAPIURL, parseErr := url.Parse(config.ApiUrl.ValueString())
		if parseErr != nil {
			diags.AddError("invalid API URL", parseErr.Error())
			return diags
		}
		if parsedAPIURL.Host == "" || parsedAPIURL.Scheme == "" {
			diags.AddError("invalid API URL", fmt.Sprintf("API URL '%s' missing protocol or host", config.ApiUrl.ValueString()))
			return diags
		}
		// If api url is passed, set and use the api name and protocol on ServerIndex{1}
		auth = context.WithValue(auth, datadog.ContextServerIndex, 1)
		auth = context.WithValue(auth, datadog.ContextServerVariables, map[string]string{
			"name":     parsedAPIURL.Host,
			"protocol": parsedAPIURL.Scheme,
		})

		// Configure URL's per operation
		// IPRangesApiService.GetIPRanges
		ipRangesDNSNameArr := strings.Split(parsedAPIURL.Hostname(), ".")
		// Parse out subdomain if it exists
		if len(ipRangesDNSNameArr) > 2 {
			ipRangesDNSNameArr = ipRangesDNSNameArr[1:]
		}
		ipRangesDNSNameArr = append([]string{utils.BaseIPRangesSubdomain}, ipRangesDNSNameArr...)

		auth = context.WithValue(auth, datadog.ContextOperationServerIndices, map[string]int{
			"v1.IPRangesApi.GetIPRanges": 1,
		})
		auth = context.WithValue(auth, datadog.ContextOperationServerVariables, map[string]map[string]string{
			"v1.IPRangesApi.GetIPRanges": {
				"name": strings.Join(ipRangesDNSNameArr, "."),
			},
		})
	}

	if httpClientRetryEnabled {
		ddClientConfig.RetryConfiguration.EnableRetry = httpClientRetryEnabled

		if !config.HttpClientRetryBackoffMultiplier.IsNull() {
			timeout := time.Duration(config.HttpClientRetryBackoffMultiplier.ValueInt64()) * time.Second
			ddClientConfig.RetryConfiguration.HTTPRetryTimeout = timeout
		}

		if !config.HttpClientRetryBackoffBase.IsNull() {
			ddClientConfig.RetryConfiguration.BackOffBase = float64(config.HttpClientRetryBackoffMultiplier.ValueInt64())
		}

		if !config.HttpClientRetryMaxRetries.IsNull() {
			ddClientConfig.RetryConfiguration.MaxRetries = int(config.HttpClientRetryMaxRetries.ValueInt64())
		}
	}

	ddClientConfig.HTTPClient = utils.NewHTTPClient()
	datadogClient := datadog.NewAPIClient(ddClientConfig)

	p.DatadogApiInstances = &utils.ApiInstances{HttpClient: datadogClient}
	p.Auth = auth

	/*  Commented out due to duplicate validation in SDK provider - remove after Framework migration is complete.
	if validate {
		log.Println("[INFO] Datadog client successfully initialized, now validating...")
		resp, _, err := p.DatadogApiInstances.GetAuthenticationApiV1().Validate(auth)
		if err != nil {
			diags.AddError("[ERROR] Datadog Client validation error", err.Error())
			return diags
		}
		valid, ok := resp.GetValidOk()
		if (ok && !*valid) || !ok {
			err := errors.New(`Invalid or missing credentials provided to the Datadog Provider. Please confirm your API and APP keys are valid and are for the correct region, see https://www.terraform.io/docs/providers/datadog/ for more information on providing credentials for the Datadog CloudProvider`)
			diags.AddError("[ERROR] Datadog Client validation error", err.Error())
			return diags
		}
	} else {
		log.Println("[INFO] Skipping key validation (validate = false)")
	}
	log.Printf("[INFO] Datadog Client successfully validated.")
	*/
	return nil
}

var (
	_ resource.ResourceWithConfigure        = &FrameworkResourceWrapper{}
	_ resource.ResourceWithImportState      = &FrameworkResourceWrapper{}
	_ resource.ResourceWithConfigValidators = &FrameworkResourceWrapper{}
	_ resource.ResourceWithModifyPlan       = &FrameworkResourceWrapper{}
	_ resource.ResourceWithUpgradeState     = &FrameworkResourceWrapper{}
	_ resource.ResourceWithValidateConfig   = &FrameworkResourceWrapper{}
)

func NewFrameworkResourceWrapper(i *resource.Resource) resource.Resource {
	return &FrameworkResourceWrapper{
		innerResource: i,
	}
}

type FrameworkResourceWrapper struct {
	innerResource *resource.Resource
}

func (r *FrameworkResourceWrapper) Configure(ctx context.Context, req resource.ConfigureRequest, resp *resource.ConfigureResponse) {
	rCasted, ok := (*r.innerResource).(resource.ResourceWithConfigure)
	if ok {
		if req.ProviderData == nil {
			return
		}
		_, ok := req.ProviderData.(*FrameworkProvider)
		if !ok {
			resp.Diagnostics.AddError("Unexpected Resource Configure Type", "")
			return
		}

		rCasted.Configure(ctx, req, resp)
	}
}

func (r *FrameworkResourceWrapper) Metadata(ctx context.Context, req resource.MetadataRequest, resp *resource.MetadataResponse) {
	(*r.innerResource).Metadata(ctx, req, resp)
	resp.TypeName = req.ProviderTypeName + resp.TypeName
}

func (r *FrameworkResourceWrapper) Schema(ctx context.Context, req resource.SchemaRequest, resp *resource.SchemaResponse) {
	(*r.innerResource).Schema(ctx, req, resp)
	fwutils.EnrichFrameworkResourceSchema(&resp.Schema)
}

func (r *FrameworkResourceWrapper) Create(ctx context.Context, req resource.CreateRequest, resp *resource.CreateResponse) {
	(*r.innerResource).Create(ctx, req, resp)
}

func (r *FrameworkResourceWrapper) Read(ctx context.Context, req resource.ReadRequest, resp *resource.ReadResponse) {
	(*r.innerResource).Read(ctx, req, resp)
}

func (r *FrameworkResourceWrapper) Update(ctx context.Context, req resource.UpdateRequest, resp *resource.UpdateResponse) {
	(*r.innerResource).Update(ctx, req, resp)
}

func (r *FrameworkResourceWrapper) Delete(ctx context.Context, req resource.DeleteRequest, resp *resource.DeleteResponse) {
	(*r.innerResource).Delete(ctx, req, resp)
}

func (r *FrameworkResourceWrapper) ImportState(ctx context.Context, req resource.ImportStateRequest, resp *resource.ImportStateResponse) {
	if rCasted, ok := (*r.innerResource).(resource.ResourceWithImportState); ok {
		if req.ID == "" {
			resp.Diagnostics.AddError("resource ID is required for import and cannot be empty", "")
			return
		}
		rCasted.ImportState(ctx, req, resp)
		return
	}

	resp.Diagnostics.AddError(
		"Resource Import Not Implemented",
		"This resource does not support import. Please contact the provider developer for additional information.",
	)
}

func (r *FrameworkResourceWrapper) ConfigValidators(ctx context.Context) []resource.ConfigValidator {
	if rCasted, ok := (*r.innerResource).(resource.ResourceWithConfigValidators); ok {
		return rCasted.ConfigValidators(ctx)
	}
	return nil
}

func (r *FrameworkResourceWrapper) ModifyPlan(ctx context.Context, req resource.ModifyPlanRequest, resp *resource.ModifyPlanResponse) {
	if v, ok := (*r.innerResource).(resource.ResourceWithModifyPlan); ok {
		// If the plan is null, no need to modify the plan
		// Plan is null in case destroy planning
		if req.Plan.Raw.IsNull() {
			return
		}
		v.ModifyPlan(ctx, req, resp)
	}
}

func (r *FrameworkResourceWrapper) UpgradeState(ctx context.Context) map[int64]resource.StateUpgrader {
	if v, ok := (*r.innerResource).(resource.ResourceWithUpgradeState); ok {
		return v.UpgradeState(ctx)
	}
	return nil
}

func (r *FrameworkResourceWrapper) ValidateConfig(ctx context.Context, req resource.ValidateConfigRequest, resp *resource.ValidateConfigResponse) {
	if v, ok := (*r.innerResource).(resource.ResourceWithValidateConfig); ok {
		v.ValidateConfig(ctx, req, resp)
	}
}

var (
	_ datasource.DataSourceWithConfigure        = &FrameworkDatasourceWrapper{}
	_ datasource.DataSourceWithConfigValidators = &FrameworkDatasourceWrapper{}
	_ datasource.DataSourceWithValidateConfig   = &FrameworkDatasourceWrapper{}
	_ datasource.DataSource                     = &FrameworkDatasourceWrapper{}
)

func NewFrameworkDatasourceWrapper(i *datasource.DataSource) datasource.DataSource {
	return &FrameworkDatasourceWrapper{
		innerDatasource: i,
	}
}

type FrameworkDatasourceWrapper struct {
	innerDatasource *datasource.DataSource
}

func (r *FrameworkDatasourceWrapper) Configure(ctx context.Context, req datasource.ConfigureRequest, resp *datasource.ConfigureResponse) {
	rCasted, ok := (*r.innerDatasource).(datasource.DataSourceWithConfigure)
	if ok {
		if req.ProviderData == nil {
			return
		}
		_, ok := req.ProviderData.(*FrameworkProvider)
		if !ok {
			resp.Diagnostics.AddError("Unexpected Data Source Configure Type", "")
			return
		}

		rCasted.Configure(ctx, req, resp)
	}
}

func (r *FrameworkDatasourceWrapper) ValidateConfig(ctx context.Context, req datasource.ValidateConfigRequest, resp *datasource.ValidateConfigResponse) {
	if rCasted, ok := (*r.innerDatasource).(datasource.DataSourceWithValidateConfig); ok {
		rCasted.ValidateConfig(ctx, req, resp)
	}
}

func (r *FrameworkDatasourceWrapper) ConfigValidators(ctx context.Context) []datasource.ConfigValidator {
	if rCasted, ok := (*r.innerDatasource).(datasource.DataSourceWithConfigValidators); ok {
		return rCasted.ConfigValidators(ctx)
	}
	return nil
}

func (r *FrameworkDatasourceWrapper) Metadata(ctx context.Context, req datasource.MetadataRequest, resp *datasource.MetadataResponse) {
	(*r.innerDatasource).Metadata(ctx, req, resp)
	resp.TypeName = req.ProviderTypeName + resp.TypeName
}

func (r *FrameworkDatasourceWrapper) Schema(ctx context.Context, req datasource.SchemaRequest, resp *datasource.SchemaResponse) {
	(*r.innerDatasource).Schema(ctx, req, resp)
}

func (r *FrameworkDatasourceWrapper) Read(ctx context.Context, req datasource.ReadRequest, resp *datasource.ReadResponse) {
	(*r.innerDatasource).Read(ctx, req, resp)
}<|MERGE_RESOLUTION|>--- conflicted
+++ resolved
@@ -84,11 +84,8 @@
 	NewWorkflowAutomationResource,
 	NewAppBuilderAppResource,
 	NewObservabilitPipelineResource,
-<<<<<<< HEAD
 	NewResourceEvaluationFilter,
-=======
 	NewSecurityMonitoringRuleJSONResource,
->>>>>>> 890df58d
 }
 
 var Datasources = []func() datasource.DataSource{
@@ -519,7 +516,7 @@
 		}
 		valid, ok := resp.GetValidOk()
 		if (ok && !*valid) || !ok {
-			err := errors.New(`Invalid or missing credentials provided to the Datadog Provider. Please confirm your API and APP keys are valid and are for the correct region, see https://www.terraform.io/docs/providers/datadog/ for more information on providing credentials for the Datadog CloudProvider`)
+			err := errors.New(`Invalid or missing credentials provided to the Datadog Provider. Please confirm your API and APP keys are valid and are for the correct region, see https://www.terraform.io/docs/providers/datadog/ for more information on providing credentials for the Datadog Provider`)
 			diags.AddError("[ERROR] Datadog Client validation error", err.Error())
 			return diags
 		}

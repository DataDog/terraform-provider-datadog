--- conflicted
+++ resolved
@@ -848,7 +848,6 @@
 												Description: "The decoding format used to interpret incoming logs.",
 											},
 										},
-<<<<<<< HEAD
 										Blocks: map[string]schema.Block{
 											"auth": schema.SingleNestedBlock{
 												Description: "GCP credentials used to authenticate with Google Cloud Storage.",
@@ -861,12 +860,6 @@
 											},
 											"tls": tlsSchema(),
 										},
-=======
-									},
-									Blocks: map[string]schema.Block{
-										"auth": gcpAuthSchema(),
-										"tls":  tlsSchema(),
->>>>>>> 2c2ded69
 									},
 								},
 								"logstash": schema.ListNestedBlock{
@@ -1610,7 +1603,6 @@
 									ElementType: types.StringType,
 								},
 							},
-<<<<<<< HEAD
 							Blocks: map[string]schema.Block{
 								"datadog_logs": schema.ListNestedBlock{
 									Description:  "The `datadog_logs` destination forwards logs to Datadog Log Management.",
@@ -1640,43 +1632,6 @@
 										Blocks: map[string]schema.Block{
 											"auth": schema.SingleNestedBlock{
 												Description: "GCP credentials used to authenticate with Google Cloud Storage.",
-=======
-							"google_cloud_storage": schema.ListNestedBlock{
-								Description: "The `google_cloud_storage` destination stores logs in a Google Cloud Storage (GCS) bucket.",
-								NestedObject: schema.NestedBlockObject{
-									Attributes: map[string]schema.Attribute{
-										"id": schema.StringAttribute{
-											Required:    true,
-											Description: "Unique identifier for the destination component.",
-										},
-										"inputs": schema.ListAttribute{
-											Required:    true,
-											ElementType: types.StringType,
-											Description: "A list of component IDs whose output is used as the `input` for this component.",
-										},
-										"bucket": schema.StringAttribute{
-											Required:    true,
-											Description: "Name of the GCS bucket.",
-										},
-										"key_prefix": schema.StringAttribute{
-											Optional:    true,
-											Description: "Optional prefix for object keys within the GCS bucket.",
-										},
-										"storage_class": schema.StringAttribute{
-											Required:    true,
-											Description: "Storage class used for objects stored in GCS.",
-										},
-										"acl": schema.StringAttribute{
-											Optional:    true,
-											Description: "Access control list setting for objects written to the bucket.",
-										},
-									},
-									Blocks: map[string]schema.Block{
-										"auth": gcpAuthSchema(),
-										"metadata": schema.ListNestedBlock{
-											Description: "Custom metadata key-value pairs added to each object.",
-											NestedObject: schema.NestedBlockObject{
->>>>>>> 2c2ded69
 												Attributes: map[string]schema.Attribute{
 													"credentials_file": schema.StringAttribute{
 														Required:    true,
@@ -1719,7 +1674,6 @@
 												Description: "Encoding format for log events. Valid values: `json`, `raw_message`.",
 											},
 										},
-<<<<<<< HEAD
 										Blocks: map[string]schema.Block{
 											"auth": schema.SingleNestedBlock{
 												Description: "GCP credentials used to authenticate with Google Cloud Pub/Sub.",
@@ -1732,12 +1686,6 @@
 											},
 											"tls": tlsSchema(),
 										},
-=======
-									},
-									Blocks: map[string]schema.Block{
-										"auth": gcpAuthSchema(),
-										"tls":  tlsSchema(),
->>>>>>> 2c2ded69
 									},
 								},
 								"splunk_hec": schema.ListNestedBlock{
@@ -1949,7 +1897,6 @@
 												Description: "The log type metadata associated with the Chronicle destination.",
 											},
 										},
-<<<<<<< HEAD
 										Blocks: map[string]schema.Block{
 											"auth": schema.SingleNestedBlock{
 												Description: "GCP credentials used to authenticate with Google Cloud Storage.",
@@ -1961,11 +1908,6 @@
 												},
 											},
 										},
-=======
-									},
-									Blocks: map[string]schema.Block{
-										"auth": gcpAuthSchema(),
->>>>>>> 2c2ded69
 									},
 								},
 								"new_relic": schema.ListNestedBlock{
@@ -4040,7 +3982,6 @@
 		})
 	}
 
-<<<<<<< HEAD
 	return &gcsDestinationModel{
 		Bucket:       types.StringValue(src.GetBucket()),
 		KeyPrefix:    types.StringPointerValue(src.KeyPrefix),
@@ -4050,19 +3991,10 @@
 			CredentialsFile: types.StringValue(src.Auth.CredentialsFile),
 		},
 		Metadata: metadata,
-=======
-	out := &gcsDestinationModel{
-		Id:           types.StringValue(src.GetId()),
-		Bucket:       types.StringValue(src.GetBucket()),
-		KeyPrefix:    types.StringPointerValue(src.KeyPrefix),
-		StorageClass: types.StringValue(string(src.GetStorageClass())),
-		Metadata:     metadata,
-		Inputs:       inputs,
 	}
 
 	if acl, ok := src.GetAclOk(); ok {
 		out.Acl = types.StringValue(string(*acl))
->>>>>>> 2c2ded69
 	}
 
 	if auth, ok := src.GetAuthOk(); ok {
@@ -4082,15 +4014,10 @@
 		pubsub.SetEncoding(datadogV2.ObservabilityPipelineGooglePubSubDestinationEncoding(d.Encoding.ValueString()))
 	}
 
-<<<<<<< HEAD
 	if d.Auth != nil {
 		auth := datadogV2.ObservabilityPipelineGcpAuth{}
 		auth.SetCredentialsFile(d.Auth.CredentialsFile.ValueString())
 		pubsub.SetAuth(auth)
-=======
-	if auth := expandGcpAuth(d.Auth); auth != nil {
-		dest.SetAuth(*auth)
->>>>>>> 2c2ded69
 	}
 
 	if d.Tls != nil {
@@ -4712,17 +4639,12 @@
 	dest.Inputs.ElementsAs(ctx, &inputs, false)
 	chronicle.SetInputs(inputs)
 
-<<<<<<< HEAD
 	if src.Auth != nil {
 		auth := datadogV2.ObservabilityPipelineGcpAuth{}
 		if !src.Auth.CredentialsFile.IsNull() {
 			auth.SetCredentialsFile(src.Auth.CredentialsFile.ValueString())
 		}
 		chronicle.SetAuth(auth)
-=======
-	if auth := expandGcpAuth(src.Auth); auth != nil {
-		dest.SetAuth(*auth)
->>>>>>> 2c2ded69
 	}
 
 	if !src.CustomerId.IsNull() {

--- conflicted
+++ resolved
@@ -37,18 +37,11 @@
 	ForwardTagsRestrictionList     types.List   `tfsdk:"forward_tags_restriction_list"`
 	ForwardTagsRestrictionListType types.String `tfsdk:"forward_tags_restriction_list_type"`
 
-<<<<<<< HEAD
 	HttpDestination                     []HttpDestination                     `tfsdk:"http_destination"`
 	SplunkDestination                   []SplunkDestination                   `tfsdk:"splunk_destination"`
 	ElasticsearchDestination            []ElasticsearchDestination            `tfsdk:"elasticsearch_destination"`
 	MicrosoftSentinelDestination        []MicrosoftSentinelDestination        `tfsdk:"microsoft_sentinel_destination"`
 	GoogleSecurityOperationsDestination []GoogleSecurityOperationsDestination `tfsdk:"google_security_operations_destination"`
-=======
-	HttpDestination              []HttpDestination              `tfsdk:"http_destination"`
-	SplunkDestination            []SplunkDestination            `tfsdk:"splunk_destination"`
-	ElasticsearchDestination     []ElasticsearchDestination     `tfsdk:"elasticsearch_destination"`
-	MicrosoftSentinelDestination []MicrosoftSentinelDestination `tfsdk:"microsoft_sentinel_destination"`
->>>>>>> a25c1ee1
 }
 
 type HttpDestination struct {
@@ -94,7 +87,6 @@
 	StreamName             types.String `tfsdk:"stream_name"`
 }
 
-<<<<<<< HEAD
 type GoogleSecurityOperationsDestination struct {
 	CustomerId       types.String                              `tfsdk:"customer_id"`
 	RegionalEndpoint types.String                              `tfsdk:"regional_endpoint"`
@@ -110,8 +102,6 @@
 	PrivateKey   types.String `tfsdk:"private_key"`
 }
 
-=======
->>>>>>> a25c1ee1
 func NewLogsCustomDestinationResource() resource.Resource {
 	return &logsCustomDestinationResource{}
 }
@@ -346,7 +336,6 @@
 					listvalidator.SizeAtMost(1),
 				},
 			},
-<<<<<<< HEAD
 			"google_security_operations_destination": schema.ListNestedBlock{
 				Description: "The Google Security Operations destination.",
 				NestedObject: schema.NestedBlockObject{
@@ -393,8 +382,6 @@
 					},
 				},
 			},
-=======
->>>>>>> a25c1ee1
 		},
 	}
 }
@@ -617,8 +604,7 @@
 			state.MicrosoftSentinelDestination[0].StreamName = types.StringValue(*streamName)
 		}
 	}
-<<<<<<< HEAD
-
+  
 	if googleSecurityOperationsDestination := forwarderDestination.CustomDestinationResponseForwardDestinationGoogleSecurityOperations; googleSecurityOperationsDestination != nil {
 		if len(state.GoogleSecurityOperationsDestination) != 1 {
 			state.GoogleSecurityOperationsDestination = []GoogleSecurityOperationsDestination{{}}
@@ -662,8 +648,6 @@
 			}
 		}
 	}
-=======
->>>>>>> a25c1ee1
 }
 
 func (r *logsCustomDestinationResource) buildLogsCustomDestinationCreateRequestBody(ctx context.Context, state *logsCustomDestinationModel) (*datadogV2.CustomDestinationCreateRequest, diag.Diagnostics) {
@@ -815,7 +799,6 @@
 		return &microsoftSentinelOut
 	}
 
-<<<<<<< HEAD
 	if googleSecurityOperationsDestination := state.GoogleSecurityOperationsDestination; len(googleSecurityOperationsDestination) == 1 {
 		googleSecurityOperations := datadogV2.NewCustomDestinationForwardDestinationGoogleSecurityOperationsWithDefaults()
 		googleSecurityOperations.SetCustomerId(googleSecurityOperationsDestination[0].CustomerId.ValueString())
@@ -837,7 +820,5 @@
 		return &googleSecurityOperationsOut
 	}
 
-=======
->>>>>>> a25c1ee1
 	return nil
 }
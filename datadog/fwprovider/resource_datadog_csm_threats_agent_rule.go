--- conflicted
+++ resolved
@@ -2,6 +2,7 @@
 
 import (
 	"context"
+	"strings"
 	"strings"
 	"sync"
 
@@ -16,6 +17,8 @@
 
 	"net/http"
 
+	"net/http"
+
 	"github.com/terraform-providers/terraform-provider-datadog/datadog/internal/utils"
 )
 
@@ -30,15 +33,20 @@
 	auth context.Context
 }
 
+type csmThreatsAgentRuleResource struct {
+	api  *datadogV2.CSMThreatsApi
+	auth context.Context
+}
+
 type csmThreatsAgentRuleModel struct {
 	Id          types.String `tfsdk:"id"`
+	PolicyId    types.String `tfsdk:"policy_id"`
 	PolicyId    types.String `tfsdk:"policy_id"`
 	Name        types.String `tfsdk:"name"`
 	Description types.String `tfsdk:"description"`
 	Enabled     types.Bool   `tfsdk:"enabled"`
 	Expression  types.String `tfsdk:"expression"`
 	ProductTags types.Set    `tfsdk:"product_tags"`
-<<<<<<< HEAD
 	Actions     types.List   `tfsdk:"actions"`
 }
 
@@ -54,8 +62,6 @@
 
 type agentRuleActionModel struct {
 	Set agentRuleActionSetModel `tfsdk:"set"`
-=======
->>>>>>> 33be267b
 }
 
 func NewCSMThreatsAgentRuleResource() resource.Resource {
@@ -81,6 +87,10 @@
 				Optional:    true,
 				Description: "The ID of the agent policy in which the rule is saved",
 			},
+			"policy_id": schema.StringAttribute{
+				Optional:    true,
+				Description: "The ID of the agent policy in which the rule is saved",
+			},
 			"name": schema.StringAttribute{
 				Required:    true,
 				Description: "The name of the Agent rule.",
@@ -91,24 +101,15 @@
 			"description": schema.StringAttribute{
 				Optional:    true,
 				Description: "A description for the Agent rule.",
-<<<<<<< HEAD
-=======
-				Computed:    true,
->>>>>>> 33be267b
 			},
 			"enabled": schema.BoolAttribute{
 				Optional:    true,
 				Description: "Indicates whether the Agent rule is enabled. Must not be used without policy_id.",
-<<<<<<< HEAD
-=======
-				Computed:    true,
->>>>>>> 33be267b
 			},
 			"expression": schema.StringAttribute{
 				Required:    true,
 				Description: "The SECL expression of the Agent rule",
 			},
-<<<<<<< HEAD
 			"actions": schema.ListAttribute{
 				Optional:    true,
 				Description: "The list of actions the rule can perform if triggered",
@@ -124,22 +125,26 @@
 					}},
 				}},
 			},
-=======
->>>>>>> 33be267b
 			"product_tags": schema.SetAttribute{
 				Optional:    true,
 				ElementType: types.StringType,
 				Description: "The list of product tags associated with the rule",
-<<<<<<< HEAD
-=======
-				Computed:    true,
->>>>>>> 33be267b
 			},
 		},
 	}
 }
 
 func (r *csmThreatsAgentRuleResource) ImportState(ctx context.Context, request resource.ImportStateRequest, response *resource.ImportStateResponse) {
+	result := strings.SplitN(request.ID, ":", 2)
+
+	if len(result) == 2 {
+		response.Diagnostics.Append(response.State.SetAttribute(ctx, path.Root("policy_id"), result[0])...)
+		response.Diagnostics.Append(response.State.SetAttribute(ctx, path.Root("id"), result[1])...)
+	} else if len(result) == 1 {
+		response.Diagnostics.Append(response.State.SetAttribute(ctx, path.Root("id"), result[0])...)
+	} else {
+		response.Diagnostics.AddError("unexpected import format", "expected '<policy_id>:<rule_id>' or '<rule_id>'")
+	}
 	result := strings.SplitN(request.ID, ":", 2)
 
 	if len(result) == 2 {
@@ -220,6 +225,9 @@
 	csmThreatsMutex.Lock()
 	defer csmThreatsMutex.Unlock()
 
+	csmThreatsMutex.Lock()
+	defer csmThreatsMutex.Unlock()
+
 	agentRuleId := state.Id.ValueString()
 
 	var res datadogV2.CloudWorkloadSecurityAgentRuleResponse
@@ -232,7 +240,19 @@
 		res, httpResp, err = r.api.GetCSMThreatsAgentRule(r.auth, agentRuleId)
 	}
 
+
+	var res datadogV2.CloudWorkloadSecurityAgentRuleResponse
+	var httpResp *http.Response
+	var err error
+	if !state.PolicyId.IsNull() && !state.PolicyId.IsUnknown() {
+		policyId := state.PolicyId.ValueString()
+		res, httpResp, err = r.api.GetCSMThreatsAgentRule(r.auth, agentRuleId, *datadogV2.NewGetCSMThreatsAgentRuleOptionalParameters().WithPolicyId(policyId))
+	} else {
+		res, httpResp, err = r.api.GetCSMThreatsAgentRule(r.auth, agentRuleId)
+	}
+
 	if err != nil {
+		if httpResp.StatusCode == 404 {
 		if httpResp.StatusCode == 404 {
 			response.State.RemoveResource(ctx)
 			return
@@ -262,6 +282,7 @@
 	agentRulePayload, err := r.buildUpdateCSMThreatsAgentRulePayload(&state)
 	if err != nil {
 		response.Diagnostics.AddError("error while parsing resource", err.Error())
+		return
 		return
 	}
 
@@ -328,8 +349,18 @@
 		httpResp, err = r.api.DeleteCSMThreatsAgentRule(r.auth, id)
 	}
 
+	var httpResp *http.Response
+	var err error
+	if !state.PolicyId.IsNull() && !state.PolicyId.IsUnknown() {
+		policyId := state.PolicyId.ValueString()
+		httpResp, err = r.api.DeleteCSMThreatsAgentRule(r.auth, id, *datadogV2.NewDeleteCSMThreatsAgentRuleOptionalParameters().WithPolicyId(policyId))
+	} else {
+		httpResp, err = r.api.DeleteCSMThreatsAgentRule(r.auth, id)
+	}
+
 	if err != nil {
 		if httpResp.StatusCode == 404 {
+		if httpResp.StatusCode == 404 {
 			return
 		}
 		response.Diagnostics.Append(utils.FrameworkErrorDiag(err, "error deleting agent rule"))
@@ -338,6 +369,7 @@
 }
 
 func (r *csmThreatsAgentRuleResource) buildCreateCSMThreatsAgentRulePayload(state *csmThreatsAgentRuleModel) (*datadogV2.CloudWorkloadSecurityAgentRuleCreateRequest, error) {
+	_, policyId, name, description, enabled, expression, productTags := r.extractAgentRuleAttributesFromResource(state)
 	_, policyId, name, description, enabled, expression, productTags := r.extractAgentRuleAttributesFromResource(state)
 
 	attributes := datadogV2.CloudWorkloadSecurityAgentRuleCreateAttributes{}
@@ -347,7 +379,6 @@
 	attributes.Enabled = &enabled
 	attributes.PolicyId = policyId
 	attributes.ProductTags = productTags
-<<<<<<< HEAD
 
 	if !state.Actions.IsNull() && !state.Actions.IsUnknown() {
 		var actions []agentRuleActionModel
@@ -384,8 +415,6 @@
 			attributes.SetActions(apiActions)
 		}
 	}
-=======
->>>>>>> 33be267b
 
 	data := datadogV2.NewCloudWorkloadSecurityAgentRuleCreateData(attributes, datadogV2.CLOUDWORKLOADSECURITYAGENTRULETYPE_AGENT_RULE)
 	return datadogV2.NewCloudWorkloadSecurityAgentRuleCreateRequest(*data), nil
@@ -393,14 +422,15 @@
 
 func (r *csmThreatsAgentRuleResource) buildUpdateCSMThreatsAgentRulePayload(state *csmThreatsAgentRuleModel) (*datadogV2.CloudWorkloadSecurityAgentRuleUpdateRequest, error) {
 	agentRuleId, policyId, _, description, enabled, expression, productTags := r.extractAgentRuleAttributesFromResource(state)
+	agentRuleId, policyId, _, description, enabled, expression, productTags := r.extractAgentRuleAttributesFromResource(state)
 
 	attributes := datadogV2.CloudWorkloadSecurityAgentRuleUpdateAttributes{}
+	attributes.Expression = &expression
 	attributes.Expression = &expression
 	attributes.Description = description
 	attributes.Enabled = &enabled
 	attributes.PolicyId = policyId
 	attributes.ProductTags = productTags
-<<<<<<< HEAD
 
 	// Always process actions to ensure they are properly sent to the API
 	var actions []agentRuleActionModel
@@ -439,18 +469,24 @@
 		apiActions[i] = *ruleAction
 	}
 	attributes.Actions = apiActions
-=======
->>>>>>> 33be267b
 
 	data := datadogV2.NewCloudWorkloadSecurityAgentRuleUpdateData(attributes, datadogV2.CLOUDWORKLOADSECURITYAGENTRULETYPE_AGENT_RULE)
 	data.Id = &agentRuleId
 	return datadogV2.NewCloudWorkloadSecurityAgentRuleUpdateRequest(*data), nil
 }
 
+func (r *csmThreatsAgentRuleResource) extractAgentRuleAttributesFromResource(state *csmThreatsAgentRuleModel) (string, *string, string, *string, bool, string, []string) {
 func (r *csmThreatsAgentRuleResource) extractAgentRuleAttributesFromResource(state *csmThreatsAgentRuleModel) (string, *string, string, *string, bool, string, []string) {
 	// Mandatory fields
 	id := state.Id.ValueString()
 	name := state.Name.ValueString()
+
+	// Optional fields
+	var policyId *string
+	if !state.PolicyId.IsNull() && !state.PolicyId.IsUnknown() {
+		val := state.PolicyId.ValueString()
+		policyId = &val
+	}
 
 	// Optional fields
 	var policyId *string
@@ -471,7 +507,18 @@
 			productTags = append(productTags, tagStr.ValueString())
 		}
 	}
-
+	var productTags []string
+	if !state.ProductTags.IsNull() && !state.ProductTags.IsUnknown() {
+		for _, tag := range state.ProductTags.Elements() {
+			tagStr, ok := tag.(types.String)
+			if !ok {
+				return "", nil, "", nil, false, "", nil
+			}
+			productTags = append(productTags, tagStr.ValueString())
+		}
+	}
+
+	return id, policyId, name, description, enabled, expression, productTags
 	return id, policyId, name, description, enabled, expression, productTags
 }
 
@@ -490,7 +537,6 @@
 	} else {
 		state.ProductTags, _ = types.SetValueFrom(ctx, types.StringType, tags)
 	}
-<<<<<<< HEAD
 
 	actions := attributes.GetActions()
 	actionObjects := make([]agentRuleActionModel, 0, len(actions))
@@ -576,6 +622,4 @@
 			},
 		})
 	}
-=======
->>>>>>> 33be267b
 }
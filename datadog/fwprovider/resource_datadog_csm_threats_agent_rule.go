package fwprovider

import (
	"context"
	"strings"
<<<<<<< HEAD
	"strings"
=======
>>>>>>> e07f0fb3
	"sync"

	"github.com/DataDog/datadog-api-client-go/v2/api/datadogV2"
	"github.com/hashicorp/terraform-plugin-framework/attr"
	"github.com/hashicorp/terraform-plugin-framework/path"
	"github.com/hashicorp/terraform-plugin-framework/resource"
	"github.com/hashicorp/terraform-plugin-framework/resource/schema"
	"github.com/hashicorp/terraform-plugin-framework/resource/schema/planmodifier"
	"github.com/hashicorp/terraform-plugin-framework/resource/schema/stringplanmodifier"
	"github.com/hashicorp/terraform-plugin-framework/types"

	"net/http"

<<<<<<< HEAD
	"net/http"

=======
>>>>>>> e07f0fb3
	"github.com/terraform-providers/terraform-provider-datadog/datadog/internal/utils"
)

var (
	csmThreatsMutex sync.Mutex
	_               resource.ResourceWithConfigure   = &csmThreatsAgentRuleResource{}
	_               resource.ResourceWithImportState = &csmThreatsAgentRuleResource{}
)

type csmThreatsAgentRuleResource struct {
	api  *datadogV2.CSMThreatsApi
	auth context.Context
}

<<<<<<< HEAD
type csmThreatsAgentRuleResource struct {
	api  *datadogV2.CSMThreatsApi
	auth context.Context
}

type csmThreatsAgentRuleModel struct {
	Id          types.String `tfsdk:"id"`
	PolicyId    types.String `tfsdk:"policy_id"`
	PolicyId    types.String `tfsdk:"policy_id"`
=======
type csmThreatsAgentRuleModel struct {
	Id          types.String `tfsdk:"id"`
	PolicyId    types.String `tfsdk:"policy_id"`
>>>>>>> e07f0fb3
	Name        types.String `tfsdk:"name"`
	Description types.String `tfsdk:"description"`
	Enabled     types.Bool   `tfsdk:"enabled"`
	Expression  types.String `tfsdk:"expression"`
	ProductTags types.Set    `tfsdk:"product_tags"`
	Actions     types.List   `tfsdk:"actions"`
}

type agentRuleActionSetModel struct {
	Name   types.String `tfsdk:"name"`
	Field  types.String `tfsdk:"field"`
	Value  types.String `tfsdk:"value"`
	Append types.Bool   `tfsdk:"append"`
	Size   types.Int64  `tfsdk:"size"`
	Ttl    types.Int64  `tfsdk:"ttl"`
	Scope  types.String `tfsdk:"scope"`
}

type agentRuleActionModel struct {
	Set agentRuleActionSetModel `tfsdk:"set"`
}

func NewCSMThreatsAgentRuleResource() resource.Resource {
	return &csmThreatsAgentRuleResource{}
}

func (r *csmThreatsAgentRuleResource) Metadata(_ context.Context, request resource.MetadataRequest, response *resource.MetadataResponse) {
	response.TypeName = "csm_threats_agent_rule"
}

func (r *csmThreatsAgentRuleResource) Configure(_ context.Context, request resource.ConfigureRequest, response *resource.ConfigureResponse) {
	providerData := request.ProviderData.(*FrameworkProvider)
	r.api = providerData.DatadogApiInstances.GetCSMThreatsApiV2()
	r.auth = providerData.Auth
}

func (r *csmThreatsAgentRuleResource) Schema(_ context.Context, _ resource.SchemaRequest, response *resource.SchemaResponse) {
	response.Schema = schema.Schema{
		Description: "Provides a Datadog CSM Threats Agent Rule API resource.",
		Attributes: map[string]schema.Attribute{
			"id": utils.ResourceIDAttribute(),
			"policy_id": schema.StringAttribute{
				Optional:    true,
				Description: "The ID of the agent policy in which the rule is saved",
			},
<<<<<<< HEAD
			"policy_id": schema.StringAttribute{
				Optional:    true,
				Description: "The ID of the agent policy in which the rule is saved",
			},
=======
>>>>>>> e07f0fb3
			"name": schema.StringAttribute{
				Required:    true,
				Description: "The name of the Agent rule.",
				PlanModifiers: []planmodifier.String{
					stringplanmodifier.RequiresReplace(),
				},
			},
			"description": schema.StringAttribute{
				Optional:    true,
				Description: "A description for the Agent rule.",
			},
			"enabled": schema.BoolAttribute{
				Optional:    true,
				Description: "Indicates whether the Agent rule is enabled. Must not be used without policy_id.",
			},
			"expression": schema.StringAttribute{
				Required:    true,
				Description: "The SECL expression of the Agent rule",
			},
			"actions": schema.ListAttribute{
				Optional:    true,
				Description: "The list of actions the rule can perform if triggered",
				ElementType: types.ObjectType{AttrTypes: map[string]attr.Type{
					"set": types.ObjectType{AttrTypes: map[string]attr.Type{
						"name":   types.StringType,
						"field":  types.StringType,
						"value":  types.StringType,
						"append": types.BoolType,
						"size":   types.Int64Type,
						"ttl":    types.Int64Type,
						"scope":  types.StringType,
					}},
				}},
			},
			"product_tags": schema.SetAttribute{
				Optional:    true,
				ElementType: types.StringType,
				Description: "The list of product tags associated with the rule",
			},
		},
	}
}

func (r *csmThreatsAgentRuleResource) ImportState(ctx context.Context, request resource.ImportStateRequest, response *resource.ImportStateResponse) {
	result := strings.SplitN(request.ID, ":", 2)

	if len(result) == 2 {
		response.Diagnostics.Append(response.State.SetAttribute(ctx, path.Root("policy_id"), result[0])...)
		response.Diagnostics.Append(response.State.SetAttribute(ctx, path.Root("id"), result[1])...)
	} else if len(result) == 1 {
		response.Diagnostics.Append(response.State.SetAttribute(ctx, path.Root("id"), result[0])...)
	} else {
		response.Diagnostics.AddError("unexpected import format", "expected '<policy_id>:<rule_id>' or '<rule_id>'")
	}
<<<<<<< HEAD
	result := strings.SplitN(request.ID, ":", 2)

	if len(result) == 2 {
		response.Diagnostics.Append(response.State.SetAttribute(ctx, path.Root("policy_id"), result[0])...)
		response.Diagnostics.Append(response.State.SetAttribute(ctx, path.Root("id"), result[1])...)
	} else if len(result) == 1 {
		response.Diagnostics.Append(response.State.SetAttribute(ctx, path.Root("id"), result[0])...)
	} else {
		response.Diagnostics.AddError("unexpected import format", "expected '<policy_id>:<rule_id>' or '<rule_id>'")
	}
=======
>>>>>>> e07f0fb3
}

func (r *csmThreatsAgentRuleResource) Create(ctx context.Context, request resource.CreateRequest, response *resource.CreateResponse) {
	var state csmThreatsAgentRuleModel
	response.Diagnostics.Append(request.Plan.Get(ctx, &state)...)
	if response.Diagnostics.HasError() {
		return
	}

	csmThreatsMutex.Lock()
	defer csmThreatsMutex.Unlock()

	agentRulePayload, err := r.buildCreateCSMThreatsAgentRulePayload(ctx, &state)
	if err != nil {
		response.Diagnostics.AddError("error while parsing resource", err.Error())
	}

	res, _, err := r.api.CreateCSMThreatsAgentRule(r.auth, *agentRulePayload)
	if err != nil {
		response.Diagnostics.Append(utils.FrameworkErrorDiag(err, "error creating agent rule"))
		return
	}
	if err := utils.CheckForUnparsed(response); err != nil {
		response.Diagnostics.Append(utils.FrameworkErrorDiag(err, "response contains unparsed object"))
		return
	}

	// Update essential fields from API response
	state.Id = types.StringValue(res.Data.GetId())
	attributes := res.Data.Attributes
	state.Name = types.StringValue(attributes.GetName())
	state.Enabled = types.BoolValue(attributes.GetEnabled())
	state.Expression = types.StringValue(attributes.GetExpression())

	// Handle description - preserve from plan if it was null and API returns empty
	var planState csmThreatsAgentRuleModel
	response.Diagnostics.Append(request.Plan.Get(ctx, &planState)...)
	if !response.Diagnostics.HasError() {
		description := attributes.GetDescription()
		if description == "" && planState.Description.IsNull() {
			state.Description = types.StringNull()
		} else {
			state.Description = types.StringValue(description)
		}

<<<<<<< HEAD
		// Preserve actions from the plan since API may return stale data or missing optional fields
		state.Actions = planState.Actions
=======
		// Handle actions - use response from API if available, otherwise preserve from plan
		apiActions := attributes.GetActions()
		if len(apiActions) > 0 {
			// Update actions from API response
			actionObjects := make([]agentRuleActionModel, 0, len(apiActions))
			for _, action := range apiActions {
				if action.Set != nil {
					setModel := agentRuleActionSetModel{
						Name: types.StringValue(action.Set.GetName()),
					}

					// Handle optional fields
					if field, ok := action.Set.GetFieldOk(); ok && field != nil {
						setModel.Field = types.StringValue(*field)
					} else {
						setModel.Field = types.StringNull()
					}

					if value, ok := action.Set.GetValueOk(); ok && value != nil {
						setModel.Value = types.StringValue(*value)
					} else {
						setModel.Value = types.StringNull()
					}

					if append, ok := action.Set.GetAppendOk(); ok && append != nil {
						setModel.Append = types.BoolValue(*append)
					} else {
						setModel.Append = types.BoolNull()
					}

					if size, ok := action.Set.GetSizeOk(); ok && size != nil {
						setModel.Size = types.Int64Value(*size)
					} else {
						setModel.Size = types.Int64Null()
					}

					if ttl, ok := action.Set.GetTtlOk(); ok && ttl != nil {
						setModel.Ttl = types.Int64Value(*ttl)
					} else {
						setModel.Ttl = types.Int64Null()
					}

					if scope, ok := action.Set.GetScopeOk(); ok && scope != nil {
						setModel.Scope = types.StringValue(*scope)
					} else {
						setModel.Scope = types.StringNull()
					}

					actionObjects = append(actionObjects, agentRuleActionModel{
						Set: setModel,
					})
				}
			}

			if len(actionObjects) > 0 {
				state.Actions, _ = types.ListValueFrom(ctx, types.ObjectType{
					AttrTypes: map[string]attr.Type{
						"set": types.ObjectType{
							AttrTypes: map[string]attr.Type{
								"name":   types.StringType,
								"field":  types.StringType,
								"value":  types.StringType,
								"append": types.BoolType,
								"size":   types.Int64Type,
								"ttl":    types.Int64Type,
								"scope":  types.StringType,
							},
						},
					},
				}, actionObjects)
			} else {
				state.Actions = types.ListNull(types.ObjectType{
					AttrTypes: map[string]attr.Type{
						"set": types.ObjectType{
							AttrTypes: map[string]attr.Type{
								"name":   types.StringType,
								"field":  types.StringType,
								"value":  types.StringType,
								"append": types.BoolType,
								"size":   types.Int64Type,
								"ttl":    types.Int64Type,
								"scope":  types.StringType,
							},
						},
					},
				})
			}
		} else {
			// Preserve actions from the plan since API may return stale data or missing optional fields
			state.Actions = planState.Actions
		}
>>>>>>> e07f0fb3
	}

	// Handle product tags
	tags := attributes.GetProductTags()
	if len(tags) == 0 && state.ProductTags.IsNull() {
		state.ProductTags = types.SetNull(types.StringType)
	} else {
		state.ProductTags, _ = types.SetValueFrom(ctx, types.StringType, tags)
	}

	response.Diagnostics.Append(response.State.Set(ctx, &state)...)
}

func (r *csmThreatsAgentRuleResource) Read(ctx context.Context, request resource.ReadRequest, response *resource.ReadResponse) {
	var state csmThreatsAgentRuleModel
	response.Diagnostics.Append(request.State.Get(ctx, &state)...)
	if response.Diagnostics.HasError() {
		return
	}

	csmThreatsMutex.Lock()
	defer csmThreatsMutex.Unlock()

<<<<<<< HEAD
	csmThreatsMutex.Lock()
	defer csmThreatsMutex.Unlock()

=======
>>>>>>> e07f0fb3
	agentRuleId := state.Id.ValueString()

	var res datadogV2.CloudWorkloadSecurityAgentRuleResponse
	var httpResp *http.Response
	var err error
	if !state.PolicyId.IsNull() && !state.PolicyId.IsUnknown() {
		policyId := state.PolicyId.ValueString()
		res, httpResp, err = r.api.GetCSMThreatsAgentRule(r.auth, agentRuleId, *datadogV2.NewGetCSMThreatsAgentRuleOptionalParameters().WithPolicyId(policyId))
	} else {
		res, httpResp, err = r.api.GetCSMThreatsAgentRule(r.auth, agentRuleId)
	}

<<<<<<< HEAD

	var res datadogV2.CloudWorkloadSecurityAgentRuleResponse
	var httpResp *http.Response
	var err error
	if !state.PolicyId.IsNull() && !state.PolicyId.IsUnknown() {
		policyId := state.PolicyId.ValueString()
		res, httpResp, err = r.api.GetCSMThreatsAgentRule(r.auth, agentRuleId, *datadogV2.NewGetCSMThreatsAgentRuleOptionalParameters().WithPolicyId(policyId))
	} else {
		res, httpResp, err = r.api.GetCSMThreatsAgentRule(r.auth, agentRuleId)
	}

	if err != nil {
		if httpResp.StatusCode == 404 {
		if httpResp.StatusCode == 404 {
=======
	if err != nil {
		if httpResp.StatusCode == 404 {
>>>>>>> e07f0fb3
			response.State.RemoveResource(ctx)
			return
		}
		response.Diagnostics.Append(utils.FrameworkErrorDiag(err, "error fetching agent rule"))
		return
	}
	if err := utils.CheckForUnparsed(response); err != nil {
		response.Diagnostics.Append(utils.FrameworkErrorDiag(err, "response contains unparsed object"))
		return
	}

	r.updateStateFromResponse(ctx, &state, &res)
	response.Diagnostics.Append(response.State.Set(ctx, &state)...)
}

func (r *csmThreatsAgentRuleResource) Update(ctx context.Context, request resource.UpdateRequest, response *resource.UpdateResponse) {
	var state csmThreatsAgentRuleModel
	response.Diagnostics.Append(request.Plan.Get(ctx, &state)...)
	if response.Diagnostics.HasError() {
		return
	}

	// Also get the current state to preserve actions if needed
	var currentState csmThreatsAgentRuleModel
	response.Diagnostics.Append(request.State.Get(ctx, &currentState)...)
	if response.Diagnostics.HasError() {
		return
	}

	// If plan doesn't have actions but current state does, use current state actions
	if (state.Actions.IsNull() || state.Actions.IsUnknown()) && (!currentState.Actions.IsNull() && !currentState.Actions.IsUnknown()) {
		state.Actions = currentState.Actions
	}

	csmThreatsMutex.Lock()
	defer csmThreatsMutex.Unlock()

	agentRulePayload, err := r.buildUpdateCSMThreatsAgentRulePayload(ctx, &state)
	if err != nil {
		response.Diagnostics.AddError("error while parsing resource", err.Error())
		return
<<<<<<< HEAD
		return
=======
>>>>>>> e07f0fb3
	}

	res, _, err := r.api.UpdateCSMThreatsAgentRule(r.auth, state.Id.ValueString(), *agentRulePayload)
	if err != nil {
		response.Diagnostics.Append(utils.FrameworkErrorDiag(err, "error updating agent rule"))
		return
	}
	if err := utils.CheckForUnparsed(response); err != nil {
		response.Diagnostics.Append(utils.FrameworkErrorDiag(err, "response contains unparsed object"))
		return
	}

	// Update essential fields from API response
	attributes := res.Data.Attributes
	state.Name = types.StringValue(attributes.GetName())
	state.Enabled = types.BoolValue(attributes.GetEnabled())
	state.Expression = types.StringValue(attributes.GetExpression())

	// Handle description - preserve from plan if it was null and API returns empty
	var planState csmThreatsAgentRuleModel
	response.Diagnostics.Append(request.Plan.Get(ctx, &planState)...)
	if !response.Diagnostics.HasError() {
		description := attributes.GetDescription()
		if description == "" && planState.Description.IsNull() {
			state.Description = types.StringNull()
		} else {
			state.Description = types.StringValue(description)
		}
<<<<<<< HEAD

		// Preserve actions from the plan since API may return stale data or missing optional fields
		state.Actions = planState.Actions
	}

=======
	}

	// Always use actions from API response to ensure consistency
	r.updateStateFromResponse(ctx, &state, &res)

>>>>>>> e07f0fb3
	// Handle product tags
	tags := attributes.GetProductTags()
	if len(tags) == 0 && state.ProductTags.IsNull() {
		state.ProductTags = types.SetNull(types.StringType)
	} else {
		state.ProductTags, _ = types.SetValueFrom(ctx, types.StringType, tags)
	}

	response.Diagnostics.Append(response.State.Set(ctx, &state)...)
}

func (r *csmThreatsAgentRuleResource) Delete(ctx context.Context, request resource.DeleteRequest, response *resource.DeleteResponse) {
	var state csmThreatsAgentRuleModel
	response.Diagnostics.Append(request.State.Get(ctx, &state)...)
	if response.Diagnostics.HasError() {
		return
	}

	csmThreatsMutex.Lock()
	defer csmThreatsMutex.Unlock()

	id := state.Id.ValueString()

	var httpResp *http.Response
	var err error
	if !state.PolicyId.IsNull() && !state.PolicyId.IsUnknown() {
		policyId := state.PolicyId.ValueString()
		httpResp, err = r.api.DeleteCSMThreatsAgentRule(r.auth, id, *datadogV2.NewDeleteCSMThreatsAgentRuleOptionalParameters().WithPolicyId(policyId))
	} else {
		httpResp, err = r.api.DeleteCSMThreatsAgentRule(r.auth, id)
	}

<<<<<<< HEAD
	var httpResp *http.Response
	var err error
	if !state.PolicyId.IsNull() && !state.PolicyId.IsUnknown() {
		policyId := state.PolicyId.ValueString()
		httpResp, err = r.api.DeleteCSMThreatsAgentRule(r.auth, id, *datadogV2.NewDeleteCSMThreatsAgentRuleOptionalParameters().WithPolicyId(policyId))
	} else {
		httpResp, err = r.api.DeleteCSMThreatsAgentRule(r.auth, id)
	}

	if err != nil {
		if httpResp.StatusCode == 404 {
		if httpResp.StatusCode == 404 {
=======
	if err != nil {
		if httpResp.StatusCode == 404 {
>>>>>>> e07f0fb3
			return
		}
		response.Diagnostics.Append(utils.FrameworkErrorDiag(err, "error deleting agent rule"))
		return
	}
}

<<<<<<< HEAD
func (r *csmThreatsAgentRuleResource) buildCreateCSMThreatsAgentRulePayload(state *csmThreatsAgentRuleModel) (*datadogV2.CloudWorkloadSecurityAgentRuleCreateRequest, error) {
	_, policyId, name, description, enabled, expression, productTags := r.extractAgentRuleAttributesFromResource(state)
	_, policyId, name, description, enabled, expression, productTags := r.extractAgentRuleAttributesFromResource(state)
=======
func (r *csmThreatsAgentRuleResource) buildCreateCSMThreatsAgentRulePayload(ctx context.Context, state *csmThreatsAgentRuleModel) (*datadogV2.CloudWorkloadSecurityAgentRuleCreateRequest, error) {
	_, policyId, name, description, enabled, expression, productTags, actions := r.extractAgentRuleAttributesFromResource(ctx, state)
>>>>>>> e07f0fb3

	attributes := datadogV2.CloudWorkloadSecurityAgentRuleCreateAttributes{}
	attributes.Expression = expression
	attributes.Name = name
	attributes.Description = description
	attributes.Enabled = &enabled
	attributes.PolicyId = policyId
	attributes.ProductTags = productTags

<<<<<<< HEAD
	if !state.Actions.IsNull() && !state.Actions.IsUnknown() {
		var actions []agentRuleActionModel
		state.Actions.ElementsAs(context.Background(), &actions, false)
		if len(actions) > 0 {
			apiActions := make([]datadogV2.CloudWorkloadSecurityAgentRuleAction, len(actions))
			for i, action := range actions {
				setAction := datadogV2.NewCloudWorkloadSecurityAgentRuleActionSet()
				setAction.SetName(action.Set.Name.ValueString())

				// Handle optional fields - only set if not null and not empty
				if !action.Set.Field.IsNull() && action.Set.Field.ValueString() != "" {
					setAction.SetField(action.Set.Field.ValueString())
				}
				if !action.Set.Value.IsNull() && action.Set.Value.ValueString() != "" {
					setAction.SetValue(action.Set.Value.ValueString())
				}
				if !action.Set.Append.IsNull() {
					setAction.SetAppend(action.Set.Append.ValueBool())
				}
				if !action.Set.Size.IsNull() && action.Set.Size.ValueInt64() != 0 {
					setAction.SetSize(action.Set.Size.ValueInt64())
				}
				if !action.Set.Ttl.IsNull() && action.Set.Ttl.ValueInt64() != 0 {
					setAction.SetTtl(action.Set.Ttl.ValueInt64())
				}
				if !action.Set.Scope.IsNull() && action.Set.Scope.ValueString() != "" {
					setAction.SetScope(action.Set.Scope.ValueString())
				}
				ruleAction := datadogV2.NewCloudWorkloadSecurityAgentRuleAction()
				ruleAction.SetSet(*setAction)
				apiActions[i] = *ruleAction
			}
			attributes.SetActions(apiActions)
		}
=======
	if len(actions) > 0 {
		apiActions := make([]datadogV2.CloudWorkloadSecurityAgentRuleAction, len(actions))
		for i, action := range actions {
			setAction := datadogV2.NewCloudWorkloadSecurityAgentRuleActionSet()
			setAction.SetName(action.Set.Name.ValueString())

			// Handle optional fields - only set if not null and not empty
			if !action.Set.Field.IsNull() && action.Set.Field.ValueString() != "" {
				setAction.SetField(action.Set.Field.ValueString())
			}
			if !action.Set.Value.IsNull() && action.Set.Value.ValueString() != "" {
				setAction.SetValue(action.Set.Value.ValueString())
			}
			if !action.Set.Append.IsNull() {
				setAction.SetAppend(action.Set.Append.ValueBool())
			}
			if !action.Set.Size.IsNull() && action.Set.Size.ValueInt64() != 0 {
				setAction.SetSize(action.Set.Size.ValueInt64())
			}
			if !action.Set.Ttl.IsNull() && action.Set.Ttl.ValueInt64() != 0 {
				setAction.SetTtl(action.Set.Ttl.ValueInt64())
			}
			if !action.Set.Scope.IsNull() && action.Set.Scope.ValueString() != "" {
				setAction.SetScope(action.Set.Scope.ValueString())
			}
			ruleAction := datadogV2.NewCloudWorkloadSecurityAgentRuleAction()
			ruleAction.SetSet(*setAction)
			apiActions[i] = *ruleAction
		}
		attributes.Actions = apiActions
>>>>>>> e07f0fb3
	}

	data := datadogV2.NewCloudWorkloadSecurityAgentRuleCreateData(attributes, datadogV2.CLOUDWORKLOADSECURITYAGENTRULETYPE_AGENT_RULE)
	return datadogV2.NewCloudWorkloadSecurityAgentRuleCreateRequest(*data), nil
}

<<<<<<< HEAD
func (r *csmThreatsAgentRuleResource) buildUpdateCSMThreatsAgentRulePayload(state *csmThreatsAgentRuleModel) (*datadogV2.CloudWorkloadSecurityAgentRuleUpdateRequest, error) {
	agentRuleId, policyId, _, description, enabled, expression, productTags := r.extractAgentRuleAttributesFromResource(state)
	agentRuleId, policyId, _, description, enabled, expression, productTags := r.extractAgentRuleAttributesFromResource(state)

	attributes := datadogV2.CloudWorkloadSecurityAgentRuleUpdateAttributes{}
	attributes.Expression = &expression
	attributes.Expression = &expression
	attributes.Description = description
	attributes.Enabled = &enabled
	attributes.PolicyId = policyId
	attributes.ProductTags = productTags

	// Always process actions to ensure they are properly sent to the API
	var actions []agentRuleActionModel
	if !state.Actions.IsNull() && !state.Actions.IsUnknown() {
		state.Actions.ElementsAs(context.Background(), &actions, false)
	}

	apiActions := make([]datadogV2.CloudWorkloadSecurityAgentRuleAction, len(actions))
	for i, action := range actions {
		setAction := datadogV2.NewCloudWorkloadSecurityAgentRuleActionSet()
		if !action.Set.Name.IsNull() {
			setAction.SetName(action.Set.Name.ValueString())
		}

		// Handle optional fields - only set if not null and not empty
		if !action.Set.Field.IsNull() && action.Set.Field.ValueString() != "" {
			setAction.SetField(action.Set.Field.ValueString())
		}
		if !action.Set.Value.IsNull() && action.Set.Value.ValueString() != "" {
			setAction.SetValue(action.Set.Value.ValueString())
		}
		if !action.Set.Append.IsNull() {
			setAction.SetAppend(action.Set.Append.ValueBool())
		}
		if !action.Set.Size.IsNull() && action.Set.Size.ValueInt64() != 0 {
			setAction.SetSize(action.Set.Size.ValueInt64())
		}
		if !action.Set.Ttl.IsNull() && action.Set.Ttl.ValueInt64() != 0 {
			setAction.SetTtl(action.Set.Ttl.ValueInt64())
		}
		if !action.Set.Scope.IsNull() && action.Set.Scope.ValueString() != "" {
			setAction.SetScope(action.Set.Scope.ValueString())
		}
		ruleAction := datadogV2.NewCloudWorkloadSecurityAgentRuleAction()
		ruleAction.SetSet(*setAction)
		apiActions[i] = *ruleAction
	}
	attributes.Actions = apiActions
=======
func (r *csmThreatsAgentRuleResource) buildUpdateCSMThreatsAgentRulePayload(ctx context.Context, state *csmThreatsAgentRuleModel) (*datadogV2.CloudWorkloadSecurityAgentRuleUpdateRequest, error) {
	agentRuleId, policyId, _, description, enabled, expression, productTags, actions := r.extractAgentRuleAttributesFromResource(ctx, state)

	// WORKAROUND: CloudWorkloadSecurityAgentRuleUpdateAttributes.Actions field is not properly serialized in JSON
	// We use CloudWorkloadSecurityAgentRuleCreateAttributes with SetActions, then copy to update attributes
	createAttributes := datadogV2.CloudWorkloadSecurityAgentRuleCreateAttributes{}
	createAttributes.Expression = expression
	createAttributes.Description = description
	createAttributes.Enabled = &enabled
	createAttributes.PolicyId = policyId
	createAttributes.ProductTags = productTags

	// Always process actions to ensure they are properly sent to the API
	if len(actions) > 0 {
		apiActions := make([]datadogV2.CloudWorkloadSecurityAgentRuleAction, len(actions))
		for i, action := range actions {
			setAction := datadogV2.NewCloudWorkloadSecurityAgentRuleActionSet()
			if !action.Set.Name.IsNull() {
				setAction.SetName(action.Set.Name.ValueString())
			}

			// Handle optional fields - only set if not null and not empty
			if !action.Set.Field.IsNull() && action.Set.Field.ValueString() != "" {
				setAction.SetField(action.Set.Field.ValueString())
			}
			if !action.Set.Value.IsNull() && action.Set.Value.ValueString() != "" {
				setAction.SetValue(action.Set.Value.ValueString())
			}
			if !action.Set.Append.IsNull() {
				setAction.SetAppend(action.Set.Append.ValueBool())
			}
			if !action.Set.Size.IsNull() && action.Set.Size.ValueInt64() != 0 {
				setAction.SetSize(action.Set.Size.ValueInt64())
			}
			if !action.Set.Ttl.IsNull() && action.Set.Ttl.ValueInt64() != 0 {
				setAction.SetTtl(action.Set.Ttl.ValueInt64())
			}
			if !action.Set.Scope.IsNull() && action.Set.Scope.ValueString() != "" {
				setAction.SetScope(action.Set.Scope.ValueString())
			}
			ruleAction := datadogV2.NewCloudWorkloadSecurityAgentRuleAction()
			ruleAction.SetSet(*setAction)
			apiActions[i] = *ruleAction
		}
		createAttributes.SetActions(apiActions)
	}

	// Convert create attributes to update attributes by copying fields manually
	updateAttributes := datadogV2.CloudWorkloadSecurityAgentRuleUpdateAttributes{}
	updateAttributes.Expression = &expression
	updateAttributes.Description = description
	updateAttributes.Enabled = &enabled
	updateAttributes.PolicyId = policyId
	updateAttributes.ProductTags = productTags

	// Copy actions from create attributes to update attributes
	// NOTE: This still doesn't work due to SDK serialization bug, but we keep it for when it's fixed
	if createAttrs := createAttributes.GetActions(); len(createAttrs) > 0 {
		updateAttributes.Actions = createAttrs
	}
>>>>>>> e07f0fb3

	data := datadogV2.NewCloudWorkloadSecurityAgentRuleUpdateData(updateAttributes, datadogV2.CLOUDWORKLOADSECURITYAGENTRULETYPE_AGENT_RULE)
	data.Id = &agentRuleId
	return datadogV2.NewCloudWorkloadSecurityAgentRuleUpdateRequest(*data), nil
}

<<<<<<< HEAD
func (r *csmThreatsAgentRuleResource) extractAgentRuleAttributesFromResource(state *csmThreatsAgentRuleModel) (string, *string, string, *string, bool, string, []string) {
func (r *csmThreatsAgentRuleResource) extractAgentRuleAttributesFromResource(state *csmThreatsAgentRuleModel) (string, *string, string, *string, bool, string, []string) {
=======
func (r *csmThreatsAgentRuleResource) extractAgentRuleAttributesFromResource(ctx context.Context, state *csmThreatsAgentRuleModel) (string, *string, string, *string, bool, string, []string, []agentRuleActionModel) {
>>>>>>> e07f0fb3
	// Mandatory fields
	id := state.Id.ValueString()
	name := state.Name.ValueString()

	// Optional fields
	var policyId *string
	if !state.PolicyId.IsNull() && !state.PolicyId.IsUnknown() {
		val := state.PolicyId.ValueString()
		policyId = &val
	}
<<<<<<< HEAD

	// Optional fields
	var policyId *string
	if !state.PolicyId.IsNull() && !state.PolicyId.IsUnknown() {
		val := state.PolicyId.ValueString()
		policyId = &val
	}
=======
>>>>>>> e07f0fb3
	enabled := state.Enabled.ValueBool()
	expression := state.Expression.ValueString()
	description := state.Description.ValueStringPointer()
	var productTags []string
	if !state.ProductTags.IsNull() && !state.ProductTags.IsUnknown() {
		for _, tag := range state.ProductTags.Elements() {
			tagStr, ok := tag.(types.String)
			if !ok {
<<<<<<< HEAD
				return "", nil, "", nil, false, "", nil
=======
				return "", nil, "", nil, false, "", nil, nil
>>>>>>> e07f0fb3
			}
			productTags = append(productTags, tagStr.ValueString())
		}
	}
<<<<<<< HEAD
	var productTags []string
	if !state.ProductTags.IsNull() && !state.ProductTags.IsUnknown() {
		for _, tag := range state.ProductTags.Elements() {
			tagStr, ok := tag.(types.String)
			if !ok {
				return "", nil, "", nil, false, "", nil
			}
			productTags = append(productTags, tagStr.ValueString())
		}
	}

	return id, policyId, name, description, enabled, expression, productTags
	return id, policyId, name, description, enabled, expression, productTags
=======

	// Retrieve actions from state
	var actions []agentRuleActionModel
	if !state.Actions.IsNull() && !state.Actions.IsUnknown() {
		err := state.Actions.ElementsAs(ctx, &actions, false)
		if err != nil {
			// Log error but continue
			return "", nil, "", nil, false, "", nil, nil
		}
	}

	return id, policyId, name, description, enabled, expression, productTags, actions
>>>>>>> e07f0fb3
}

func (r *csmThreatsAgentRuleResource) updateStateFromResponse(ctx context.Context, state *csmThreatsAgentRuleModel, res *datadogV2.CloudWorkloadSecurityAgentRuleResponse) {
	state.Id = types.StringValue(res.Data.GetId())

	attributes := res.Data.Attributes

	state.Name = types.StringValue(attributes.GetName())
	state.Description = types.StringValue(attributes.GetDescription())
	state.Enabled = types.BoolValue(attributes.GetEnabled())
	state.Expression = types.StringValue(attributes.GetExpression())
	tags := attributes.GetProductTags()
	if len(tags) == 0 && state.ProductTags.IsNull() {
		state.ProductTags = types.SetNull(types.StringType)
	} else {
		state.ProductTags, _ = types.SetValueFrom(ctx, types.StringType, tags)
	}

	actions := attributes.GetActions()
	actionObjects := make([]agentRuleActionModel, 0, len(actions))
	for _, action := range actions {
		if action.Set != nil {
			setModel := agentRuleActionSetModel{
				Name: types.StringValue(action.Set.GetName()),
			}

			// Handle optional fields
			if field, ok := action.Set.GetFieldOk(); ok && field != nil {
				setModel.Field = types.StringValue(*field)
			} else {
				setModel.Field = types.StringNull()
			}

			if value, ok := action.Set.GetValueOk(); ok && value != nil {
				setModel.Value = types.StringValue(*value)
			} else {
				setModel.Value = types.StringNull()
			}

			if append, ok := action.Set.GetAppendOk(); ok && append != nil {
				setModel.Append = types.BoolValue(*append)
			} else {
				setModel.Append = types.BoolNull()
			}

			if size, ok := action.Set.GetSizeOk(); ok && size != nil {
				setModel.Size = types.Int64Value(*size)
			} else {
				setModel.Size = types.Int64Null()
			}

			if ttl, ok := action.Set.GetTtlOk(); ok && ttl != nil {
				setModel.Ttl = types.Int64Value(*ttl)
			} else {
				setModel.Ttl = types.Int64Null()
			}

			if scope, ok := action.Set.GetScopeOk(); ok && scope != nil {
				setModel.Scope = types.StringValue(*scope)
			} else {
				setModel.Scope = types.StringNull()
			}

			actionObjects = append(actionObjects, agentRuleActionModel{
				Set: setModel,
			})
		}
	}

	if len(actionObjects) > 0 {
		state.Actions, _ = types.ListValueFrom(ctx, types.ObjectType{
			AttrTypes: map[string]attr.Type{
				"set": types.ObjectType{
					AttrTypes: map[string]attr.Type{
						"name":   types.StringType,
						"field":  types.StringType,
						"value":  types.StringType,
						"append": types.BoolType,
						"size":   types.Int64Type,
						"ttl":    types.Int64Type,
						"scope":  types.StringType,
					},
				},
			},
		}, actionObjects)
	} else {
		state.Actions = types.ListNull(types.ObjectType{
			AttrTypes: map[string]attr.Type{
				"set": types.ObjectType{
					AttrTypes: map[string]attr.Type{
						"name":   types.StringType,
						"field":  types.StringType,
						"value":  types.StringType,
						"append": types.BoolType,
						"size":   types.Int64Type,
						"ttl":    types.Int64Type,
						"scope":  types.StringType,
					},
				},
			},
		})
	}
}<|MERGE_RESOLUTION|>--- conflicted
+++ resolved
@@ -3,10 +3,7 @@
 import (
 	"context"
 	"strings"
-<<<<<<< HEAD
 	"strings"
-=======
->>>>>>> e07f0fb3
 	"sync"
 
 	"github.com/DataDog/datadog-api-client-go/v2/api/datadogV2"
@@ -20,11 +17,8 @@
 
 	"net/http"
 
-<<<<<<< HEAD
 	"net/http"
 
-=======
->>>>>>> e07f0fb3
 	"github.com/terraform-providers/terraform-provider-datadog/datadog/internal/utils"
 )
 
@@ -39,7 +33,6 @@
 	auth context.Context
 }
 
-<<<<<<< HEAD
 type csmThreatsAgentRuleResource struct {
 	api  *datadogV2.CSMThreatsApi
 	auth context.Context
@@ -49,11 +42,6 @@
 	Id          types.String `tfsdk:"id"`
 	PolicyId    types.String `tfsdk:"policy_id"`
 	PolicyId    types.String `tfsdk:"policy_id"`
-=======
-type csmThreatsAgentRuleModel struct {
-	Id          types.String `tfsdk:"id"`
-	PolicyId    types.String `tfsdk:"policy_id"`
->>>>>>> e07f0fb3
 	Name        types.String `tfsdk:"name"`
 	Description types.String `tfsdk:"description"`
 	Enabled     types.Bool   `tfsdk:"enabled"`
@@ -99,13 +87,10 @@
 				Optional:    true,
 				Description: "The ID of the agent policy in which the rule is saved",
 			},
-<<<<<<< HEAD
 			"policy_id": schema.StringAttribute{
 				Optional:    true,
 				Description: "The ID of the agent policy in which the rule is saved",
 			},
-=======
->>>>>>> e07f0fb3
 			"name": schema.StringAttribute{
 				Required:    true,
 				Description: "The name of the Agent rule.",
@@ -160,7 +145,6 @@
 	} else {
 		response.Diagnostics.AddError("unexpected import format", "expected '<policy_id>:<rule_id>' or '<rule_id>'")
 	}
-<<<<<<< HEAD
 	result := strings.SplitN(request.ID, ":", 2)
 
 	if len(result) == 2 {
@@ -171,8 +155,6 @@
 	} else {
 		response.Diagnostics.AddError("unexpected import format", "expected '<policy_id>:<rule_id>' or '<rule_id>'")
 	}
-=======
->>>>>>> e07f0fb3
 }
 
 func (r *csmThreatsAgentRuleResource) Create(ctx context.Context, request resource.CreateRequest, response *resource.CreateResponse) {
@@ -218,10 +200,6 @@
 			state.Description = types.StringValue(description)
 		}
 
-<<<<<<< HEAD
-		// Preserve actions from the plan since API may return stale data or missing optional fields
-		state.Actions = planState.Actions
-=======
 		// Handle actions - use response from API if available, otherwise preserve from plan
 		apiActions := attributes.GetActions()
 		if len(apiActions) > 0 {
@@ -313,7 +291,6 @@
 			// Preserve actions from the plan since API may return stale data or missing optional fields
 			state.Actions = planState.Actions
 		}
->>>>>>> e07f0fb3
 	}
 
 	// Handle product tags
@@ -337,12 +314,9 @@
 	csmThreatsMutex.Lock()
 	defer csmThreatsMutex.Unlock()
 
-<<<<<<< HEAD
 	csmThreatsMutex.Lock()
 	defer csmThreatsMutex.Unlock()
 
-=======
->>>>>>> e07f0fb3
 	agentRuleId := state.Id.ValueString()
 
 	var res datadogV2.CloudWorkloadSecurityAgentRuleResponse
@@ -355,7 +329,6 @@
 		res, httpResp, err = r.api.GetCSMThreatsAgentRule(r.auth, agentRuleId)
 	}
 
-<<<<<<< HEAD
 
 	var res datadogV2.CloudWorkloadSecurityAgentRuleResponse
 	var httpResp *http.Response
@@ -370,10 +343,6 @@
 	if err != nil {
 		if httpResp.StatusCode == 404 {
 		if httpResp.StatusCode == 404 {
-=======
-	if err != nil {
-		if httpResp.StatusCode == 404 {
->>>>>>> e07f0fb3
 			response.State.RemoveResource(ctx)
 			return
 		}
@@ -415,10 +384,7 @@
 	if err != nil {
 		response.Diagnostics.AddError("error while parsing resource", err.Error())
 		return
-<<<<<<< HEAD
-		return
-=======
->>>>>>> e07f0fb3
+		return
 	}
 
 	res, _, err := r.api.UpdateCSMThreatsAgentRule(r.auth, state.Id.ValueString(), *agentRulePayload)
@@ -447,19 +413,11 @@
 		} else {
 			state.Description = types.StringValue(description)
 		}
-<<<<<<< HEAD
-
-		// Preserve actions from the plan since API may return stale data or missing optional fields
-		state.Actions = planState.Actions
-	}
-
-=======
 	}
 
 	// Always use actions from API response to ensure consistency
 	r.updateStateFromResponse(ctx, &state, &res)
 
->>>>>>> e07f0fb3
 	// Handle product tags
 	tags := attributes.GetProductTags()
 	if len(tags) == 0 && state.ProductTags.IsNull() {
@@ -492,7 +450,6 @@
 		httpResp, err = r.api.DeleteCSMThreatsAgentRule(r.auth, id)
 	}
 
-<<<<<<< HEAD
 	var httpResp *http.Response
 	var err error
 	if !state.PolicyId.IsNull() && !state.PolicyId.IsUnknown() {
@@ -505,10 +462,6 @@
 	if err != nil {
 		if httpResp.StatusCode == 404 {
 		if httpResp.StatusCode == 404 {
-=======
-	if err != nil {
-		if httpResp.StatusCode == 404 {
->>>>>>> e07f0fb3
 			return
 		}
 		response.Diagnostics.Append(utils.FrameworkErrorDiag(err, "error deleting agent rule"))
@@ -516,14 +469,8 @@
 	}
 }
 
-<<<<<<< HEAD
-func (r *csmThreatsAgentRuleResource) buildCreateCSMThreatsAgentRulePayload(state *csmThreatsAgentRuleModel) (*datadogV2.CloudWorkloadSecurityAgentRuleCreateRequest, error) {
-	_, policyId, name, description, enabled, expression, productTags := r.extractAgentRuleAttributesFromResource(state)
-	_, policyId, name, description, enabled, expression, productTags := r.extractAgentRuleAttributesFromResource(state)
-=======
 func (r *csmThreatsAgentRuleResource) buildCreateCSMThreatsAgentRulePayload(ctx context.Context, state *csmThreatsAgentRuleModel) (*datadogV2.CloudWorkloadSecurityAgentRuleCreateRequest, error) {
 	_, policyId, name, description, enabled, expression, productTags, actions := r.extractAgentRuleAttributesFromResource(ctx, state)
->>>>>>> e07f0fb3
 
 	attributes := datadogV2.CloudWorkloadSecurityAgentRuleCreateAttributes{}
 	attributes.Expression = expression
@@ -533,42 +480,6 @@
 	attributes.PolicyId = policyId
 	attributes.ProductTags = productTags
 
-<<<<<<< HEAD
-	if !state.Actions.IsNull() && !state.Actions.IsUnknown() {
-		var actions []agentRuleActionModel
-		state.Actions.ElementsAs(context.Background(), &actions, false)
-		if len(actions) > 0 {
-			apiActions := make([]datadogV2.CloudWorkloadSecurityAgentRuleAction, len(actions))
-			for i, action := range actions {
-				setAction := datadogV2.NewCloudWorkloadSecurityAgentRuleActionSet()
-				setAction.SetName(action.Set.Name.ValueString())
-
-				// Handle optional fields - only set if not null and not empty
-				if !action.Set.Field.IsNull() && action.Set.Field.ValueString() != "" {
-					setAction.SetField(action.Set.Field.ValueString())
-				}
-				if !action.Set.Value.IsNull() && action.Set.Value.ValueString() != "" {
-					setAction.SetValue(action.Set.Value.ValueString())
-				}
-				if !action.Set.Append.IsNull() {
-					setAction.SetAppend(action.Set.Append.ValueBool())
-				}
-				if !action.Set.Size.IsNull() && action.Set.Size.ValueInt64() != 0 {
-					setAction.SetSize(action.Set.Size.ValueInt64())
-				}
-				if !action.Set.Ttl.IsNull() && action.Set.Ttl.ValueInt64() != 0 {
-					setAction.SetTtl(action.Set.Ttl.ValueInt64())
-				}
-				if !action.Set.Scope.IsNull() && action.Set.Scope.ValueString() != "" {
-					setAction.SetScope(action.Set.Scope.ValueString())
-				}
-				ruleAction := datadogV2.NewCloudWorkloadSecurityAgentRuleAction()
-				ruleAction.SetSet(*setAction)
-				apiActions[i] = *ruleAction
-			}
-			attributes.SetActions(apiActions)
-		}
-=======
 	if len(actions) > 0 {
 		apiActions := make([]datadogV2.CloudWorkloadSecurityAgentRuleAction, len(actions))
 		for i, action := range actions {
@@ -599,64 +510,12 @@
 			apiActions[i] = *ruleAction
 		}
 		attributes.Actions = apiActions
->>>>>>> e07f0fb3
 	}
 
 	data := datadogV2.NewCloudWorkloadSecurityAgentRuleCreateData(attributes, datadogV2.CLOUDWORKLOADSECURITYAGENTRULETYPE_AGENT_RULE)
 	return datadogV2.NewCloudWorkloadSecurityAgentRuleCreateRequest(*data), nil
 }
 
-<<<<<<< HEAD
-func (r *csmThreatsAgentRuleResource) buildUpdateCSMThreatsAgentRulePayload(state *csmThreatsAgentRuleModel) (*datadogV2.CloudWorkloadSecurityAgentRuleUpdateRequest, error) {
-	agentRuleId, policyId, _, description, enabled, expression, productTags := r.extractAgentRuleAttributesFromResource(state)
-	agentRuleId, policyId, _, description, enabled, expression, productTags := r.extractAgentRuleAttributesFromResource(state)
-
-	attributes := datadogV2.CloudWorkloadSecurityAgentRuleUpdateAttributes{}
-	attributes.Expression = &expression
-	attributes.Expression = &expression
-	attributes.Description = description
-	attributes.Enabled = &enabled
-	attributes.PolicyId = policyId
-	attributes.ProductTags = productTags
-
-	// Always process actions to ensure they are properly sent to the API
-	var actions []agentRuleActionModel
-	if !state.Actions.IsNull() && !state.Actions.IsUnknown() {
-		state.Actions.ElementsAs(context.Background(), &actions, false)
-	}
-
-	apiActions := make([]datadogV2.CloudWorkloadSecurityAgentRuleAction, len(actions))
-	for i, action := range actions {
-		setAction := datadogV2.NewCloudWorkloadSecurityAgentRuleActionSet()
-		if !action.Set.Name.IsNull() {
-			setAction.SetName(action.Set.Name.ValueString())
-		}
-
-		// Handle optional fields - only set if not null and not empty
-		if !action.Set.Field.IsNull() && action.Set.Field.ValueString() != "" {
-			setAction.SetField(action.Set.Field.ValueString())
-		}
-		if !action.Set.Value.IsNull() && action.Set.Value.ValueString() != "" {
-			setAction.SetValue(action.Set.Value.ValueString())
-		}
-		if !action.Set.Append.IsNull() {
-			setAction.SetAppend(action.Set.Append.ValueBool())
-		}
-		if !action.Set.Size.IsNull() && action.Set.Size.ValueInt64() != 0 {
-			setAction.SetSize(action.Set.Size.ValueInt64())
-		}
-		if !action.Set.Ttl.IsNull() && action.Set.Ttl.ValueInt64() != 0 {
-			setAction.SetTtl(action.Set.Ttl.ValueInt64())
-		}
-		if !action.Set.Scope.IsNull() && action.Set.Scope.ValueString() != "" {
-			setAction.SetScope(action.Set.Scope.ValueString())
-		}
-		ruleAction := datadogV2.NewCloudWorkloadSecurityAgentRuleAction()
-		ruleAction.SetSet(*setAction)
-		apiActions[i] = *ruleAction
-	}
-	attributes.Actions = apiActions
-=======
 func (r *csmThreatsAgentRuleResource) buildUpdateCSMThreatsAgentRulePayload(ctx context.Context, state *csmThreatsAgentRuleModel) (*datadogV2.CloudWorkloadSecurityAgentRuleUpdateRequest, error) {
 	agentRuleId, policyId, _, description, enabled, expression, productTags, actions := r.extractAgentRuleAttributesFromResource(ctx, state)
 
@@ -717,19 +576,13 @@
 	if createAttrs := createAttributes.GetActions(); len(createAttrs) > 0 {
 		updateAttributes.Actions = createAttrs
 	}
->>>>>>> e07f0fb3
 
 	data := datadogV2.NewCloudWorkloadSecurityAgentRuleUpdateData(updateAttributes, datadogV2.CLOUDWORKLOADSECURITYAGENTRULETYPE_AGENT_RULE)
 	data.Id = &agentRuleId
 	return datadogV2.NewCloudWorkloadSecurityAgentRuleUpdateRequest(*data), nil
 }
 
-<<<<<<< HEAD
-func (r *csmThreatsAgentRuleResource) extractAgentRuleAttributesFromResource(state *csmThreatsAgentRuleModel) (string, *string, string, *string, bool, string, []string) {
-func (r *csmThreatsAgentRuleResource) extractAgentRuleAttributesFromResource(state *csmThreatsAgentRuleModel) (string, *string, string, *string, bool, string, []string) {
-=======
 func (r *csmThreatsAgentRuleResource) extractAgentRuleAttributesFromResource(ctx context.Context, state *csmThreatsAgentRuleModel) (string, *string, string, *string, bool, string, []string, []agentRuleActionModel) {
->>>>>>> e07f0fb3
 	// Mandatory fields
 	id := state.Id.ValueString()
 	name := state.Name.ValueString()
@@ -740,7 +593,6 @@
 		val := state.PolicyId.ValueString()
 		policyId = &val
 	}
-<<<<<<< HEAD
 
 	// Optional fields
 	var policyId *string
@@ -748,8 +600,6 @@
 		val := state.PolicyId.ValueString()
 		policyId = &val
 	}
-=======
->>>>>>> e07f0fb3
 	enabled := state.Enabled.ValueBool()
 	expression := state.Expression.ValueString()
 	description := state.Description.ValueStringPointer()
@@ -758,30 +608,11 @@
 		for _, tag := range state.ProductTags.Elements() {
 			tagStr, ok := tag.(types.String)
 			if !ok {
-<<<<<<< HEAD
-				return "", nil, "", nil, false, "", nil
-=======
 				return "", nil, "", nil, false, "", nil, nil
->>>>>>> e07f0fb3
 			}
 			productTags = append(productTags, tagStr.ValueString())
 		}
 	}
-<<<<<<< HEAD
-	var productTags []string
-	if !state.ProductTags.IsNull() && !state.ProductTags.IsUnknown() {
-		for _, tag := range state.ProductTags.Elements() {
-			tagStr, ok := tag.(types.String)
-			if !ok {
-				return "", nil, "", nil, false, "", nil
-			}
-			productTags = append(productTags, tagStr.ValueString())
-		}
-	}
-
-	return id, policyId, name, description, enabled, expression, productTags
-	return id, policyId, name, description, enabled, expression, productTags
-=======
 
 	// Retrieve actions from state
 	var actions []agentRuleActionModel
@@ -794,7 +625,6 @@
 	}
 
 	return id, policyId, name, description, enabled, expression, productTags, actions
->>>>>>> e07f0fb3
 }
 
 func (r *csmThreatsAgentRuleResource) updateStateFromResponse(ctx context.Context, state *csmThreatsAgentRuleModel, res *datadogV2.CloudWorkloadSecurityAgentRuleResponse) {

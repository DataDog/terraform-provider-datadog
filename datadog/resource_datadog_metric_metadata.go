package datadog

import (
	datadogV1 "github.com/DataDog/datadog-api-client-go/api/v1/datadog"
	"github.com/hashicorp/terraform-plugin-sdk/helper/schema"
	"github.com/terraform-providers/terraform-provider-datadog/datadog/internal/utils"
)

func resourceDatadogMetricMetadata() *schema.Resource {
	return &schema.Resource{
		Description: "Provides a Datadog metric_metadata resource. This can be used to manage a metric's metadata.",
		Create:      resourceDatadogMetricMetadataCreate,
		Read:        resourceDatadogMetricMetadataRead,
		Update:      resourceDatadogMetricMetadataUpdate,
		Delete:      resourceDatadogMetricMetadataDelete,
		Importer: &schema.ResourceImporter{
			State: resourceDatadogMetricMetadataImport,
		},

		Schema: map[string]*schema.Schema{
			"metric": {
				Description: "The name of the metric.",
				Type:        schema.TypeString,
				Required:    true,
			},
			"type": {
				Description: "Type of the metric.",
				Type:        schema.TypeString,
				Optional:    true,
			},
			"description": {
				Description: "A description of the metric.",
				Type:        schema.TypeString,
				Optional:    true,
			},
			"short_name": {
				Description: "A short name of the metric.",
				Type:        schema.TypeString,
				Optional:    true,
			},
			"unit": {
				Description: "Primary unit of the metric such as `byte` or `operation`.",
				Type:        schema.TypeString,
				Optional:    true,
			},
			"per_unit": {
				Description: "Per unit of the metric such as `second` in `bytes per second`.",
				Type:        schema.TypeString,
				Optional:    true,
			},
			"statsd_interval": {
				Description: "If applicable, statsd flush interval in seconds for the metric.",
				Type:        schema.TypeInt,
				Optional:    true,
			},
		},
	}
}

func buildMetricMetadataStruct(d *schema.ResourceData) (string, *datadogV1.MetricMetadata) {
	return d.Get("metric").(string), &datadogV1.MetricMetadata{
		Type:           datadogV1.PtrString(d.Get("type").(string)),
		Description:    datadogV1.PtrString(d.Get("description").(string)),
		ShortName:      datadogV1.PtrString(d.Get("short_name").(string)),
		Unit:           datadogV1.PtrString(d.Get("unit").(string)),
		PerUnit:        datadogV1.PtrString(d.Get("per_unit").(string)),
		StatsdInterval: datadogV1.PtrInt64(int64(d.Get("statsd_interval").(int))),
	}
}

func resourceDatadogMetricMetadataCreate(d *schema.ResourceData, meta interface{}) error {
	providerConf := meta.(*ProviderConfiguration)
	datadogClientV1 := providerConf.DatadogClientV1
	authV1 := providerConf.AuthV1

	id, m := buildMetricMetadataStruct(d)
	createdMetadata, _, err := datadogClientV1.MetricsApi.UpdateMetricMetadata(authV1, id).Body(*m).Execute()
	if err != nil {
		return utils.TranslateClientError(err, "error creating metric metadata")
	}

	d.SetId(id)

	return updateMetricMetadataState(d, &createdMetadata)
}

func updateMetricMetadataState(d *schema.ResourceData, metadata *datadogV1.MetricMetadata) error {
	if err := d.Set("type", metadata.GetType()); err != nil {
		return err
	}
	if err := d.Set("description", metadata.GetDescription()); err != nil {
		return err
	}
	if err := d.Set("short_name", metadata.GetShortName()); err != nil {
		return err
	}
	if err := d.Set("unit", metadata.GetUnit()); err != nil {
		return err
	}
	if err := d.Set("per_unit", metadata.GetPerUnit()); err != nil {
		return err
	}
	if err := d.Set("statsd_interval", metadata.GetStatsdInterval()); err != nil {
		return err
	}

	return nil
}

func resourceDatadogMetricMetadataRead(d *schema.ResourceData, meta interface{}) error {
	providerConf := meta.(*ProviderConfiguration)
	datadogClientV1 := providerConf.DatadogClientV1
	authV1 := providerConf.AuthV1

	id := d.Id()

	m, httpresp, err := datadogClientV1.MetricsApi.GetMetricMetadata(authV1, id).Execute()
	if err != nil {
		if httpresp != nil && httpresp.StatusCode == 404 {
			d.SetId("")
			return nil
		}
		return utils.TranslateClientError(err, "error getting metric metadata")
	}
	return updateMetricMetadataState(d, &m)
}

func resourceDatadogMetricMetadataUpdate(d *schema.ResourceData, meta interface{}) error {
	providerConf := meta.(*ProviderConfiguration)
	datadogClientV1 := providerConf.DatadogClientV1
	authV1 := providerConf.AuthV1

	m := &datadogV1.MetricMetadata{}
	id := d.Get("metric").(string)

	if attr, ok := d.GetOk("type"); ok {
		m.SetType(attr.(string))
	}
	if attr, ok := d.GetOk("description"); ok {
		m.SetDescription(attr.(string))
	}
	if attr, ok := d.GetOk("short_name"); ok {
		m.SetShortName(attr.(string))
	}
	if attr, ok := d.GetOk("unit"); ok {
		m.SetUnit(attr.(string))
	}
	if attr, ok := d.GetOk("per_unit"); ok {
		m.SetPerUnit(attr.(string))
	}
	if attr, ok := d.GetOk("statsd_interval"); ok {
		m.SetStatsdInterval(int64(attr.(int)))
	}

<<<<<<< HEAD
	if _, _, err := datadogClientV1.MetricsApi.UpdateMetricMetadata(authV1, id).Body(*m).Execute(); err != nil {
		return utils.TranslateClientError(err, "error updating metric metadata")
=======
	updatedMetadata, _, err := datadogClientV1.MetricsApi.UpdateMetricMetadata(authV1, id).Body(*m).Execute()
	if err != nil {
		return translateClientError(err, "error updating metric metadata")
>>>>>>> d31a72b0
	}

	return updateMetricMetadataState(d, &updatedMetadata)
}

func resourceDatadogMetricMetadataDelete(_ *schema.ResourceData, _ interface{}) error {
	return nil
}

func resourceDatadogMetricMetadataImport(d *schema.ResourceData, meta interface{}) ([]*schema.ResourceData, error) {
	if err := resourceDatadogMetricMetadataRead(d, meta); err != nil {
		return nil, err
	}
	return []*schema.ResourceData{d}, nil
}<|MERGE_RESOLUTION|>--- conflicted
+++ resolved
@@ -152,14 +152,9 @@
 		m.SetStatsdInterval(int64(attr.(int)))
 	}
 
-<<<<<<< HEAD
-	if _, _, err := datadogClientV1.MetricsApi.UpdateMetricMetadata(authV1, id).Body(*m).Execute(); err != nil {
-		return utils.TranslateClientError(err, "error updating metric metadata")
-=======
 	updatedMetadata, _, err := datadogClientV1.MetricsApi.UpdateMetricMetadata(authV1, id).Body(*m).Execute()
 	if err != nil {
-		return translateClientError(err, "error updating metric metadata")
->>>>>>> d31a72b0
+		return utils.TranslateClientError(err, "error updating metric metadata")
 	}
 
 	return updateMetricMetadataState(d, &updatedMetadata)

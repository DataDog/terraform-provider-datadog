package datadog

import (
	"fmt"
	"log"
	"regexp"
	"strings"

	datadogV2 "github.com/DataDog/datadog-api-client-go/api/v2/datadog"
	"github.com/hashicorp/terraform-plugin-sdk/helper/schema"
	"github.com/terraform-providers/terraform-provider-datadog/datadog/internal/utils"
	"github.com/zorkian/go-datadog-api"
)

var uuidRegex = regexp.MustCompile("^[0-9a-f]{8}-[0-9a-f]{4}-[0-9a-f]{4}-[0-9a-f]{4}-[0-9a-f]{12}$")

func isV2User(id string) bool {
	return uuidRegex.MatchString(id)
}

func resourceDatadogUser() *schema.Resource {
	return &schema.Resource{
		Description: "Provides a Datadog user resource. This can be used to create and manage Datadog users.",
		Create:      resourceDatadogUserCreate,
		Read:        resourceDatadogUserRead,
		Update:      resourceDatadogUserUpdate,
		Delete:      resourceDatadogUserDelete,
		Importer: &schema.ResourceImporter{
			State: resourceDatadogUserImport,
		},

		Schema: map[string]*schema.Schema{
			"disabled": {
				Description: "Whether the user is disabled.",
				Type:        schema.TypeBool,
				Optional:    true,
				Default:     false,
			},
			"email": {
				Description: "Email address for user.",
				Type:        schema.TypeString,
				Required:    true,
			},
			"handle": {
				Description: "The user handle, must be a valid email.",
				Type:        schema.TypeString,
				Optional:    true,
				Deprecated:  "This parameter is deprecated and will be removed from the next Major version.",
			},
			"is_admin": {
				Description: "Whether the user is an administrator. Warning: the corresponding query parameter is ignored by the Datadog API, thus the argument would always trigger an execution plan.",
				Type:        schema.TypeBool,
				Computed:    true,
				Optional:    true,
				Deprecated:  "This parameter is replaced by `roles` and will be removed from the next Major version.",
			},
			"access_role": {
				Deprecated:  "This parameter is replaced by `roles` and will be removed from the next Major version.",
				Description: "Role description for user. Can be `st` (standard user), `adm` (admin user) or `ro` (read-only user). Default is `st`. `access_role` is ignored for new users created with this resource. New users have to use the `roles` attribute.",
				Type:        schema.TypeString,
				Optional:    true,
				Default:     "st",
				DiffSuppressFunc: func(k, oldVal, newVal string, d *schema.ResourceData) bool {
					return (d.Get("roles").(*schema.Set)).Len() > 0
				},
			},
			"name": {
				Description: "Name for user.",
				Type:        schema.TypeString,
				Optional:    true,
			},
			"role": {
				Description: "Role description for user. Warning: the corresponding query parameter is ignored by the Datadog API, thus the argument would always trigger an execution plan.",
				Type:        schema.TypeString,
				Optional:    true,
				Deprecated:  "This parameter was removed from the API and has no effect.",
			},
			"roles": {
				Description: "A list a role IDs to assign to the user.",
				Type:        schema.TypeSet,
				Optional:    true,
				Elem:        &schema.Schema{Type: schema.TypeString},
			},
			"send_user_invitation": {
				Description: "Whether an invitation email should be sent when the user is created.",
				Type:        schema.TypeBool,
				Optional:    true,
				Default:     true,
				DiffSuppressFunc: func(k, old, new string, d *schema.ResourceData) bool {
					// This is only used on create, so don't generate diff when the resource already exists
					return d.Id() != ""
				},
			},
			"verified": {
				Description: "Returns `true` if the user is verified.",
				Type:        schema.TypeBool,
				Computed:    true,
			},
			"user_invitation_id": {
				Description: "The ID of the user invitation that was sent when creating the user.",
				Type:        schema.TypeString,
				Computed:    true,
			},
		},
	}
}

func buildDatadogUserStruct(d *schema.ResourceData) *datadog.User {
	var u datadog.User
	u.SetDisabled(d.Get("disabled").(bool))
	u.SetEmail(d.Get("email").(string))
	u.SetHandle(d.Get("handle").(string))
	u.SetIsAdmin(d.Get("is_admin").(bool))
	u.SetName(d.Get("name").(string))
	u.SetAccessRole(d.Get("access_role").(string))

	return &u
}

func buildDatadogUserV2Struct(d *schema.ResourceData) *datadogV2.UserCreateRequest {
	userAttributes := datadogV2.NewUserCreateAttributesWithDefaults()
	userAttributes.SetEmail(d.Get("email").(string))
	if v, ok := d.GetOk("name"); ok {
		userAttributes.SetName(v.(string))
	}

	userCreate := datadogV2.NewUserCreateDataWithDefaults()
	userCreate.SetAttributes(*userAttributes)

	roles := d.Get("roles").(*schema.Set).List()
	rolesData := make([]datadogV2.RelationshipToRoleData, len(roles))
	for i, role := range roles {
		roleData := datadogV2.NewRelationshipToRoleData()
		roleData.SetId(role.(string))
		rolesData[i] = *roleData
	}

	toRoles := datadogV2.NewRelationshipToRoles()
	toRoles.SetData(rolesData)

	userRelationships := datadogV2.NewUserRelationships()
	userRelationships.SetRoles(*toRoles)
	userCreate.SetRelationships(*userRelationships)

	userRequest := datadogV2.NewUserCreateRequestWithDefaults()
	userRequest.SetData(*userCreate)

	return userRequest
}

func buildDatadogUserV2UpdateStruct(d *schema.ResourceData, userId string) *datadogV2.UserUpdateRequest {
	userAttributes := datadogV2.NewUserUpdateAttributesWithDefaults()
	userAttributes.SetEmail(d.Get("email").(string))
	if v, ok := d.GetOk("name"); ok {
		userAttributes.SetName(v.(string))
	}
	userAttributes.SetDisabled(d.Get("disabled").(bool))

	userUpdate := datadogV2.NewUserUpdateDataWithDefaults()
	userUpdate.SetAttributes(*userAttributes)
	userUpdate.SetId(userId)

	userRequest := datadogV2.NewUserUpdateRequestWithDefaults()
	userRequest.SetData(*userUpdate)

	return userRequest
}

func resourceDatadogUserCreate(d *schema.ResourceData, meta interface{}) error {
	providerConf := meta.(*ProviderConfiguration)
	datadogClientV2 := providerConf.DatadogClientV2
	authV2 := providerConf.AuthV2

	userRequest := buildDatadogUserV2Struct(d)
	var userID string
	updated := false

	// Datadog does not actually delete users, so CreateUser might return a 409.
	// We ignore that case and proceed, likely re-enabling the user.
	createResponse, httpresp, err := datadogClientV2.UsersApi.CreateUser(authV2).Body(*userRequest).Execute()
	if err != nil {
		if httpresp == nil || httpresp.StatusCode != 409 {
			return utils.TranslateClientError(err, "error creating user")
		}
		email := d.Get("email").(string)
		log.Printf("[INFO] Updating existing Datadog user %s", email)
		// Find user ID by listing user and filtering by email
		listResponse, _, err := datadogClientV2.UsersApi.ListUsers(authV2).Filter(email).Execute()
		if err != nil {
			return utils.TranslateClientError(err, "error searching user")
		}
		responseData := listResponse.GetData()
		if len(responseData) != 1 {
			return fmt.Errorf("could not find single user with email %s", email)
		}
		userID = responseData[0].GetId()
		userRequest := buildDatadogUserV2UpdateStruct(d, userID)

<<<<<<< HEAD
		if _, _, err = datadogClientV2.UsersApi.UpdateUser(authV2, userID).Body(*userRequest).Execute(); err != nil {
			return utils.TranslateClientError(err, "error updating user")
=======
		updatedUser, _, err := datadogClientV2.UsersApi.UpdateUser(authV2, userID).Body(*userRequest).Execute()
		if err != nil {
			return translateClientError(err, "error updating user")
>>>>>>> d31a72b0
		}
		if err := updateUserStateV2(d, &updatedUser); err != nil {
			return err
		}
		updated = true
	} else {
		userData := createResponse.GetData()
		userID = userData.GetId()
	}

	// Send invitation email to newly created users
	if d.Get("send_user_invitation").(bool) {
		if err := sendUserInvitation(userID, d, meta); err != nil {
			return err
		}
	}

	d.SetId(userID)
	if updated {
		return nil
	}
	return updateUserStateV2(d, &createResponse)
}

func sendUserInvitation(userID string, d *schema.ResourceData, meta interface{}) error {
	providerConf := meta.(*ProviderConfiguration)
	datadogClientV2 := providerConf.DatadogClientV2
	authV2 := providerConf.AuthV2

	userInviteRelationData := datadogV2.NewRelationshipToUserDataWithDefaults()
	userInviteRelationData.SetId(userID)
	userInviteUserRelation := datadogV2.NewRelationshipToUserWithDefaults()
	userInviteUserRelation.SetData(*userInviteRelationData)
	userInviteRelationships := datadogV2.NewUserInvitationRelationshipsWithDefaults()
	userInviteRelationships.SetUser(*userInviteUserRelation)
	userInviteData := datadogV2.NewUserInvitationDataWithDefaults()
	userInviteData.SetRelationships(*userInviteRelationships)
	userInvite := []datadogV2.UserInvitationData{*userInviteData}
	body := *datadogV2.NewUserInvitationsRequestWithDefaults()
	body.SetData(userInvite)

	res, _, err := datadogClientV2.UsersApi.SendInvitations(authV2).Body(body).Execute()
	if err != nil {
		return utils.TranslateClientError(err, "error sending user invitation")
	}
	if err := d.Set("user_invitation_id", res.GetData()[0].GetId()); err != nil {
		return err
	}

	return nil
}

func updateUserStateV2(d *schema.ResourceData, user *datadogV2.UserResponse) error {
	userData := user.GetData()
	userAttributes := userData.GetAttributes()

	userRelations := userData.GetRelationships()
	userRolesRelations := userRelations.GetRoles()
	userRoles := userRolesRelations.GetData()

	if err := d.Set("email", userAttributes.GetEmail()); err != nil {
		return err
	}
	if err := d.Set("name", userAttributes.GetName()); err != nil {
		return err
	}
	if err := d.Set("verified", userAttributes.GetVerified()); err != nil {
		return err
	}
	if err := d.Set("disabled", userAttributes.GetDisabled()); err != nil {
		return err
	}
	roles := make([]string, len(userRoles))
	for i, userRole := range userRoles {
		roles[i] = userRole.GetId()
	}
	if err := d.Set("roles", roles); err != nil {
		return err
	}
	return nil
}

func updateUserStateV1(d *schema.ResourceData, user *datadog.User) error {
	if err := d.Set("disabled", user.GetDisabled()); err != nil {
		return err
	}
	if err := d.Set("email", user.GetEmail()); err != nil {
		return err
	}
	if err := d.Set("handle", user.GetHandle()); err != nil {
		return err
	}
	if err := d.Set("name", user.GetName()); err != nil {
		return err
	}
	if err := d.Set("verified", user.GetVerified()); err != nil {
		return err
	}
	if err := d.Set("access_role", user.GetAccessRole()); err != nil {
		return err
	}
	if err := d.Set("is_admin", user.GetIsAdmin()); err != nil {
		return err
	}
	return nil
}

func resourceDatadogUserRead(d *schema.ResourceData, meta interface{}) error {
	providerConf := meta.(*ProviderConfiguration)

	if isV2User(d.Id()) {
		datadogClientV2 := providerConf.DatadogClientV2
		authV2 := providerConf.AuthV2

		userResponse, httpResponse, err := datadogClientV2.UsersApi.GetUser(authV2, d.Id()).Execute()
		if err != nil {
			if httpResponse != nil && httpResponse.StatusCode == 404 {
				d.SetId("")
				return nil
			}
			return utils.TranslateClientError(err, "error getting user")
		}
		return updateUserStateV2(d, &userResponse)
	} else {
		client := providerConf.CommunityClient
		u, err := client.GetUser(d.Id())
		if err != nil {
			if strings.Contains(err.Error(), "404 Not Found") {
				d.SetId("")
				return nil
			}
			return err
		}
		return updateUserStateV1(d, &u)
	}
}

func resourceDatadogUserUpdate(d *schema.ResourceData, meta interface{}) error {
	providerConf := meta.(*ProviderConfiguration)

	if !isV2User(d.Id()) && (d.Get("roles").(*schema.Set)).Len() > 0 {
		datadogClientV2 := providerConf.DatadogClientV2
		authV2 := providerConf.AuthV2
		email := d.Get("email").(string)
		log.Printf("[INFO] Migrating existing Datadog user %s", email)
		// Find user ID by listing user and filtering by email
		listResponse, _, err := datadogClientV2.UsersApi.ListUsers(authV2).Filter(email).Execute()
		if err != nil {
			return utils.TranslateClientError(err, "error searching user")
		}
		responseData := listResponse.GetData()
		if len(responseData) != 1 {
			return fmt.Errorf("could not find single user with email %s", email)
		}
		userId := responseData[0].GetId()
		d.SetId(userId)
	}

	if isV2User(d.Id()) {
		datadogClientV2 := providerConf.DatadogClientV2
		authV2 := providerConf.AuthV2

<<<<<<< HEAD
		userRequest := buildDatadogUserV2UpdateStruct(d, d.Id())

		if _, _, err := datadogClientV2.UsersApi.UpdateUser(authV2, d.Id()).Body(*userRequest).Execute(); err != nil {
			return utils.TranslateClientError(err, "error updating user")
		}
=======
>>>>>>> d31a72b0
		if d.HasChange("roles") {
			oldRolesI, newRolesI := d.GetChange("roles")
			oldRoles := oldRolesI.(*schema.Set)
			newRoles := newRolesI.(*schema.Set)
			rolesToRemove := oldRoles.Difference(newRoles)
			rolesToAdd := newRoles.Difference(oldRoles)
			for _, roleI := range rolesToRemove.List() {
				role := roleI.(string)
				userRelation := datadogV2.NewRelationshipToUserWithDefaults()
				userRelationData := datadogV2.NewRelationshipToUserDataWithDefaults()
				userRelationData.SetId(d.Id())
				userRelation.SetData(*userRelationData)
				_, _, err := datadogClientV2.RolesApi.RemoveUserFromRole(authV2, role).Body(*userRelation).Execute()
				if err != nil {
					return utils.TranslateClientError(err, "error removing user from role")
				}
			}
			for _, roleI := range rolesToAdd.List() {
				role := roleI.(string)
				roleRelation := datadogV2.NewRelationshipToUserWithDefaults()
				roleRelationData := datadogV2.NewRelationshipToUserDataWithDefaults()
				roleRelationData.SetId(d.Id())
				roleRelation.SetData(*roleRelationData)
				_, _, err := datadogClientV2.RolesApi.AddUserToRole(authV2, role).Body(*roleRelation).Execute()
				if err != nil {
					return utils.TranslateClientError(err, "error adding user to role")
				}
			}
		}

		userRequest := buildDatadogUserV2UpdateStruct(d, d.Id())
		updatedUser, _, err := datadogClientV2.UsersApi.UpdateUser(authV2, d.Id()).Body(*userRequest).Execute()
		if err != nil {
			return translateClientError(err, "error updating user")
		}
		// Update state once after we do the UpdateUser operation. At this point, the roles have already been changed
		// so the updated list is avalaible in the update response.
		return updateUserStateV2(d, &updatedUser)
	} else {
		client := providerConf.CommunityClient

		u := buildDatadogUserStruct(d)
		u.SetHandle(d.Id())

		if err := client.UpdateUser(*u); err != nil {
			return utils.TranslateClientError(err, "error updating user")
		}
	}
	// We don't have a response in v1, so keep relying on the read
	return resourceDatadogUserRead(d, meta)
}

func resourceDatadogUserDelete(d *schema.ResourceData, meta interface{}) error {
	providerConf := meta.(*ProviderConfiguration)

	if isV2User(d.Id()) {
		datadogClientV2 := providerConf.DatadogClientV2
		authV2 := providerConf.AuthV2

		if httpResponse, err := datadogClientV2.UsersApi.DisableUser(authV2, d.Id()).Execute(); err != nil {
			if httpResponse != nil && httpResponse.StatusCode == 404 {
				return nil
			}
			return utils.TranslateClientError(err, "error disabling user")
		}
	} else {
		client := providerConf.CommunityClient

		// Datadog does not actually delete users, but instead marks them as disabled.
		// Bypass DeleteUser if GetUser returns User.Disabled == true, otherwise it will 400.
		if u, err := client.GetUser(d.Id()); err == nil && u.GetDisabled() {
			return nil
		}

		if err := client.DeleteUser(d.Id()); err != nil {
			return utils.TranslateClientError(err, "error deleting user")
		}
	}

	return nil
}

func resourceDatadogUserImport(d *schema.ResourceData, meta interface{}) ([]*schema.ResourceData, error) {
	if err := resourceDatadogUserRead(d, meta); err != nil {
		return nil, err
	}
	return []*schema.ResourceData{d}, nil
}<|MERGE_RESOLUTION|>--- conflicted
+++ resolved
@@ -196,14 +196,9 @@
 		userID = responseData[0].GetId()
 		userRequest := buildDatadogUserV2UpdateStruct(d, userID)
 
-<<<<<<< HEAD
-		if _, _, err = datadogClientV2.UsersApi.UpdateUser(authV2, userID).Body(*userRequest).Execute(); err != nil {
+		updatedUser, _, err := datadogClientV2.UsersApi.UpdateUser(authV2, userID).Body(*userRequest).Execute()
+		if err != nil {
 			return utils.TranslateClientError(err, "error updating user")
-=======
-		updatedUser, _, err := datadogClientV2.UsersApi.UpdateUser(authV2, userID).Body(*userRequest).Execute()
-		if err != nil {
-			return translateClientError(err, "error updating user")
->>>>>>> d31a72b0
 		}
 		if err := updateUserStateV2(d, &updatedUser); err != nil {
 			return err
@@ -366,14 +361,6 @@
 		datadogClientV2 := providerConf.DatadogClientV2
 		authV2 := providerConf.AuthV2
 
-<<<<<<< HEAD
-		userRequest := buildDatadogUserV2UpdateStruct(d, d.Id())
-
-		if _, _, err := datadogClientV2.UsersApi.UpdateUser(authV2, d.Id()).Body(*userRequest).Execute(); err != nil {
-			return utils.TranslateClientError(err, "error updating user")
-		}
-=======
->>>>>>> d31a72b0
 		if d.HasChange("roles") {
 			oldRolesI, newRolesI := d.GetChange("roles")
 			oldRoles := oldRolesI.(*schema.Set)
@@ -407,7 +394,7 @@
 		userRequest := buildDatadogUserV2UpdateStruct(d, d.Id())
 		updatedUser, _, err := datadogClientV2.UsersApi.UpdateUser(authV2, d.Id()).Body(*userRequest).Execute()
 		if err != nil {
-			return translateClientError(err, "error updating user")
+			return utils.TranslateClientError(err, "error updating user")
 		}
 		// Update state once after we do the UpdateUser operation. At this point, the roles have already been changed
 		// so the updated list is avalaible in the update response.

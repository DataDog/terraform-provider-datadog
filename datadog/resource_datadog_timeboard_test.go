--- conflicted
+++ resolved
@@ -354,42 +354,24 @@
 	})
 }
 
-<<<<<<< HEAD
-func checkExists(s *terraform.State) error {
-	providerConf := testAccProvider.Meta().(*ProviderConfiguration)
-	client := providerConf.CommunityClient
-	for _, r := range s.RootModule().Resources {
-		i, _ := strconv.Atoi(r.Primary.ID)
-		if _, err := client.GetDashboard(i); err != nil {
-			return fmt.Errorf("Received an error retrieving monitor %s", err)
-=======
 func checkExists(accProvider *schema.Provider) func(*terraform.State) error {
 	return func(s *terraform.State) error {
-		client := accProvider.Meta().(*datadog.Client)
+		providerConf := accProvider.Meta().(*ProviderConfiguration)
+		client := providerConf.CommunityClient
 		for _, r := range s.RootModule().Resources {
 			i, _ := strconv.Atoi(r.Primary.ID)
 			if _, err := client.GetDashboard(i); err != nil {
 				return fmt.Errorf("Received an error retrieving monitor %s", err)
 			}
->>>>>>> cc877f1e
 		}
 		return nil
 	}
 }
 
-<<<<<<< HEAD
-func checkDestroy(s *terraform.State) error {
-	providerConf := testAccProvider.Meta().(*ProviderConfiguration)
-	client := providerConf.CommunityClient
-	for _, r := range s.RootModule().Resources {
-		i, _ := strconv.Atoi(r.Primary.ID)
-		if _, err := client.GetDashboard(i); err != nil {
-			if strings.Contains(err.Error(), "404 Not Found") {
-				continue
-=======
 func checkDestroy(accProvider *schema.Provider) func(*terraform.State) error {
 	return func(s *terraform.State) error {
-		client := accProvider.Meta().(*datadog.Client)
+		providerConf := accProvider.Meta().(*ProviderConfiguration)
+		client := providerConf.CommunityClient
 		for _, r := range s.RootModule().Resources {
 			i, _ := strconv.Atoi(r.Primary.ID)
 			if _, err := client.GetDashboard(i); err != nil {
@@ -397,7 +379,6 @@
 					continue
 				}
 				return fmt.Errorf("Received an error retrieving timeboard %s", err)
->>>>>>> cc877f1e
 			}
 			return fmt.Errorf("Timeboard still exists")
 		}

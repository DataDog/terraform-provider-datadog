package utils

import (
	"github.com/DataDog/datadog-api-client-go/v2/api/datadog"
	"github.com/DataDog/datadog-api-client-go/v2/api/datadogV1"
	"github.com/DataDog/datadog-api-client-go/v2/api/datadogV2"
)

type ApiInstances struct {
	// HttpClient
	HttpClient *datadog.APIClient

	// V1 APIs
	authenticationApiV1                   *datadogV1.AuthenticationApi
	awsIntegrationApiV1                   *datadogV1.AWSIntegrationApi
	awsLogsIntegrationApiV1               *datadogV1.AWSLogsIntegrationApi
	azureIntegrationApiV1                 *datadogV1.AzureIntegrationApi
	dashboardListsApiV1                   *datadogV1.DashboardListsApi
	dashboardsApiV1                       *datadogV1.DashboardsApi
	downtimesApiV1                        *datadogV1.DowntimesApi
	eventsApiV1                           *datadogV1.EventsApi
	gcpIntegrationApiV1                   *datadogV1.GCPIntegrationApi
	hostsApiV1                            *datadogV1.HostsApi
	ipRangesApiV1                         *datadogV1.IPRangesApi
	keyManagementApiV1                    *datadogV1.KeyManagementApi
	logsApiV1                             *datadogV1.LogsApi
	logsIndexesApiV1                      *datadogV1.LogsIndexesApi
	logsPipelinesApiV1                    *datadogV1.LogsPipelinesApi
	metricsApiV1                          *datadogV1.MetricsApi
	monitorsApiV1                         *datadogV1.MonitorsApi
	notebooksApiV1                        *datadogV1.NotebooksApi
	organizationsApiV1                    *datadogV1.OrganizationsApi
	pagerDutyIntegrationApiV1             *datadogV1.PagerDutyIntegrationApi
	securityMonitoringApiV1               *datadogV1.SecurityMonitoringApi
	serviceChecksApiV1                    *datadogV1.ServiceChecksApi
	serviceLevelObjectiveCorrectionsApiV1 *datadogV1.ServiceLevelObjectiveCorrectionsApi
	serviceLevelObjectivesApiV1           *datadogV1.ServiceLevelObjectivesApi
	slackIntegrationApiV1                 *datadogV1.SlackIntegrationApi
	snapshotsApiV1                        *datadogV1.SnapshotsApi
	syntheticsApiV1                       *datadogV1.SyntheticsApi
	tagsApiV1                             *datadogV1.TagsApi
	usageMeteringApiV1                    *datadogV1.UsageMeteringApi
	usersApiV1                            *datadogV1.UsersApi
	webhooksIntegrationApiV1              *datadogV1.WebhooksIntegrationApi

	//V2 APIs
	auditApiV2                 *datadogV2.AuditApi
	authNMappingsApiV2         *datadogV2.AuthNMappingsApi
	cloudWorkloadSecurityApiV2 *datadogV2.CloudWorkloadSecurityApi
	confluentCloudApiV2        *datadogV2.ConfluentCloudApi
	dashboardListsApiV2        *datadogV2.DashboardListsApi
	eventsApiV2                *datadogV2.EventsApi
	fastlyIntegrationApiV2     *datadogV2.FastlyIntegrationApi
	incidentServicesApiV2      *datadogV2.IncidentServicesApi
	incidentTeamsApiV2         *datadogV2.IncidentTeamsApi
	incidentsApiV2             *datadogV2.IncidentsApi
	ipAllowlistApiV2           *datadogV2.IPAllowlistApi
	keyManagementApiV2         *datadogV2.KeyManagementApi
	logsApiV2                  *datadogV2.LogsApi
	logsArchivesApiV2          *datadogV2.LogsArchivesApi
	logsMetricsApiV2           *datadogV2.LogsMetricsApi
	metricsApiV2               *datadogV2.MetricsApi
	monitorsApiV2              *datadogV2.MonitorsApi
	opsgenieIntegrationApiV2   *datadogV2.OpsgenieIntegrationApi
	organizationsApiV2         *datadogV2.OrganizationsApi
	processesApiV2             *datadogV2.ProcessesApi
	rolesApiV2                 *datadogV2.RolesApi
	rumApiV2                   *datadogV2.RUMApi
	securityMonitoringApiV2    *datadogV2.SecurityMonitoringApi
	sensitiveDataScannerApiV2  *datadogV2.SensitiveDataScannerApi
	serviceAccountsApiV2       *datadogV2.ServiceAccountsApi
	usageMeteringApiV2         *datadogV2.UsageMeteringApi
	usersApiV2                 *datadogV2.UsersApi
}

// GetAuthenticationApiV1 get instance of AuthenticationApi
func (i *ApiInstances) GetAuthenticationApiV1() *datadogV1.AuthenticationApi {
	if i.authenticationApiV1 == nil {
		i.authenticationApiV1 = datadogV1.NewAuthenticationApi(i.HttpClient)
	}
	return i.authenticationApiV1
}

// GetAWSIntegrationApiV1 get instance of AWSIntegrationApi
func (i *ApiInstances) GetAWSIntegrationApiV1() *datadogV1.AWSIntegrationApi {
	if i.awsIntegrationApiV1 == nil {
		i.awsIntegrationApiV1 = datadogV1.NewAWSIntegrationApi(i.HttpClient)
	}
	return i.awsIntegrationApiV1
}

// GetAWSLogsIntegrationApiV1 get instance of AwsLogsIntegrationApi
func (i *ApiInstances) GetAWSLogsIntegrationApiV1() *datadogV1.AWSLogsIntegrationApi {
	if i.awsLogsIntegrationApiV1 == nil {
		i.awsLogsIntegrationApiV1 = datadogV1.NewAWSLogsIntegrationApi(i.HttpClient)
	}
	return i.awsLogsIntegrationApiV1
}

// GetAzureIntegrationApiV1 get instance of AzureIntegrationApi
func (i *ApiInstances) GetAzureIntegrationApiV1() *datadogV1.AzureIntegrationApi {
	if i.azureIntegrationApiV1 == nil {
		i.azureIntegrationApiV1 = datadogV1.NewAzureIntegrationApi(i.HttpClient)
	}
	return i.azureIntegrationApiV1
}

// GetDashboardListsApiV1 get instance of DashboardListsApi
func (i *ApiInstances) GetDashboardListsApiV1() *datadogV1.DashboardListsApi {
	if i.dashboardListsApiV1 == nil {
		i.dashboardListsApiV1 = datadogV1.NewDashboardListsApi(i.HttpClient)
	}
	return i.dashboardListsApiV1
}

// GetDashboardsApiV1 get instance of DashboardsApi
func (i *ApiInstances) GetDashboardsApiV1() *datadogV1.DashboardsApi {
	if i.dashboardsApiV1 == nil {
		i.dashboardsApiV1 = datadogV1.NewDashboardsApi(i.HttpClient)
	}
	return i.dashboardsApiV1
}

// GetDowntimesApiV1 get instance of DowntimesApi
func (i *ApiInstances) GetDowntimesApiV1() *datadogV1.DowntimesApi {
	if i.downtimesApiV1 == nil {
		i.downtimesApiV1 = datadogV1.NewDowntimesApi(i.HttpClient)
	}
	return i.downtimesApiV1
}

// GetEventsApiV1 get instance of EventsApi
func (i *ApiInstances) GetEventsApiV1() *datadogV1.EventsApi {
	if i.eventsApiV1 == nil {
		i.eventsApiV1 = datadogV1.NewEventsApi(i.HttpClient)
	}
	return i.eventsApiV1
}

// GetGCPIntegrationApiV1 get instance of GcpIntegrationApi
func (i *ApiInstances) GetGCPIntegrationApiV1() *datadogV1.GCPIntegrationApi {
	if i.gcpIntegrationApiV1 == nil {
		i.gcpIntegrationApiV1 = datadogV1.NewGCPIntegrationApi(i.HttpClient)
	}
	return i.gcpIntegrationApiV1
}

// GetHostsApiV1 get instance of HostsApi
func (i *ApiInstances) GetHostsApiV1() *datadogV1.HostsApi {
	if i.hostsApiV1 == nil {
		i.hostsApiV1 = datadogV1.NewHostsApi(i.HttpClient)
	}
	return i.hostsApiV1
}

// GetIPRangesApiV1 get instance of IPRangesApi
func (i *ApiInstances) GetIPRangesApiV1() *datadogV1.IPRangesApi {
	if i.ipRangesApiV1 == nil {
		i.ipRangesApiV1 = datadogV1.NewIPRangesApi(i.HttpClient)
	}
	return i.ipRangesApiV1
}

// GetKeyManagementApiV1 get instance of KeyManagementApi
func (i *ApiInstances) GetKeyManagementApiV1() *datadogV1.KeyManagementApi {
	if i.keyManagementApiV1 == nil {
		i.keyManagementApiV1 = datadogV1.NewKeyManagementApi(i.HttpClient)
	}
	return i.keyManagementApiV1
}

// GetLogsApiV1 get instance of LogsApi
func (i *ApiInstances) GetLogsApiV1() *datadogV1.LogsApi {
	if i.logsApiV1 == nil {
		i.logsApiV1 = datadogV1.NewLogsApi(i.HttpClient)
	}
	return i.logsApiV1
}

// GetLogsIndexesApiV1 get instance of LogsIndexesApi
func (i *ApiInstances) GetLogsIndexesApiV1() *datadogV1.LogsIndexesApi {
	if i.logsIndexesApiV1 == nil {
		i.logsIndexesApiV1 = datadogV1.NewLogsIndexesApi(i.HttpClient)
	}
	return i.logsIndexesApiV1
}

// GetLogsPipelinesApiV1 get instance of LogsPipelinesApi
func (i *ApiInstances) GetLogsPipelinesApiV1() *datadogV1.LogsPipelinesApi {
	if i.logsPipelinesApiV1 == nil {
		i.logsPipelinesApiV1 = datadogV1.NewLogsPipelinesApi(i.HttpClient)
	}
	return i.logsPipelinesApiV1
}

// GetMetricsApiV1 get instance of MetricsApi
func (i *ApiInstances) GetMetricsApiV1() *datadogV1.MetricsApi {
	if i.metricsApiV1 == nil {
		i.metricsApiV1 = datadogV1.NewMetricsApi(i.HttpClient)
	}
	return i.metricsApiV1
}

// GetMonitorsApiV1 get instance of MonitorsApi
func (i *ApiInstances) GetMonitorsApiV1() *datadogV1.MonitorsApi {
	if i.monitorsApiV1 == nil {
		i.monitorsApiV1 = datadogV1.NewMonitorsApi(i.HttpClient)
	}
	return i.monitorsApiV1
}

// GetNotebooksApiV1 get instance of NotebooksApi
func (i *ApiInstances) GetNotebooksApiV1() *datadogV1.NotebooksApi {
	if i.notebooksApiV1 == nil {
		i.notebooksApiV1 = datadogV1.NewNotebooksApi(i.HttpClient)
	}
	return i.notebooksApiV1
}

// GetOrganizationsApiV1 get instance of OrganizationsApi
func (i *ApiInstances) GetOrganizationsApiV1() *datadogV1.OrganizationsApi {
	if i.organizationsApiV1 == nil {
		i.organizationsApiV1 = datadogV1.NewOrganizationsApi(i.HttpClient)
	}
	return i.organizationsApiV1
}

// GetPagerDutyIntegrationApiV1 get instance of PagerDutyIntegrationApi
func (i *ApiInstances) GetPagerDutyIntegrationApiV1() *datadogV1.PagerDutyIntegrationApi {
	if i.pagerDutyIntegrationApiV1 == nil {
		i.pagerDutyIntegrationApiV1 = datadogV1.NewPagerDutyIntegrationApi(i.HttpClient)
	}
	return i.pagerDutyIntegrationApiV1
}

// GetSecurityMonitoringApiV1 get instance of SecurityMonitoringApi
func (i *ApiInstances) GetSecurityMonitoringApiV1() *datadogV1.SecurityMonitoringApi {
	if i.securityMonitoringApiV1 == nil {
		i.securityMonitoringApiV1 = datadogV1.NewSecurityMonitoringApi(i.HttpClient)
	}
	return i.securityMonitoringApiV1
}

// GetServiceChecksApiV1 get instance of ServiceChecksApi
func (i *ApiInstances) GetServiceChecksApiV1() *datadogV1.ServiceChecksApi {
	if i.serviceChecksApiV1 == nil {
		i.serviceChecksApiV1 = datadogV1.NewServiceChecksApi(i.HttpClient)
	}
	return i.serviceChecksApiV1
}

// GetServiceLevelObjectiveCorrectionsApiV1 get instance of ServiceLevelObjectiveCorrectionsApi
func (i *ApiInstances) GetServiceLevelObjectiveCorrectionsApiV1() *datadogV1.ServiceLevelObjectiveCorrectionsApi {
	if i.serviceLevelObjectiveCorrectionsApiV1 == nil {
		i.serviceLevelObjectiveCorrectionsApiV1 = datadogV1.NewServiceLevelObjectiveCorrectionsApi(i.HttpClient)
	}
	return i.serviceLevelObjectiveCorrectionsApiV1
}

// GetServiceLevelObjectivesApiV1 get instance of ServiceLevelObjectivesApi
func (i *ApiInstances) GetServiceLevelObjectivesApiV1() *datadogV1.ServiceLevelObjectivesApi {
	if i.serviceLevelObjectivesApiV1 == nil {
		i.serviceLevelObjectivesApiV1 = datadogV1.NewServiceLevelObjectivesApi(i.HttpClient)
	}
	return i.serviceLevelObjectivesApiV1
}

// GetSlackIntegrationApiV1 get instance of SlackIntegrationApi
func (i *ApiInstances) GetSlackIntegrationApiV1() *datadogV1.SlackIntegrationApi {
	if i.slackIntegrationApiV1 == nil {
		i.slackIntegrationApiV1 = datadogV1.NewSlackIntegrationApi(i.HttpClient)
	}
	return i.slackIntegrationApiV1
}

// GetSnapshotsApiV1 get instance of SnapshotsApi
func (i *ApiInstances) GetSnapshotsApiV1() *datadogV1.SnapshotsApi {
	if i.snapshotsApiV1 == nil {
		i.snapshotsApiV1 = datadogV1.NewSnapshotsApi(i.HttpClient)
	}
	return i.snapshotsApiV1
}

// GetSyntheticsApiV1 get instance of SyntheticsApi
func (i *ApiInstances) GetSyntheticsApiV1() *datadogV1.SyntheticsApi {
	if i.syntheticsApiV1 == nil {
		i.syntheticsApiV1 = datadogV1.NewSyntheticsApi(i.HttpClient)
	}
	return i.syntheticsApiV1
}

// GetTagsApiV1 get instance of TagsApi
func (i *ApiInstances) GetTagsApiV1() *datadogV1.TagsApi {
	if i.tagsApiV1 == nil {
		i.tagsApiV1 = datadogV1.NewTagsApi(i.HttpClient)
	}
	return i.tagsApiV1
}

// GetUsageMeteringApiV1 get instance of UsageMeteringApi
func (i *ApiInstances) GetUsageMeteringApiV1() *datadogV1.UsageMeteringApi {
	if i.usageMeteringApiV1 == nil {
		i.usageMeteringApiV1 = datadogV1.NewUsageMeteringApi(i.HttpClient)
	}
	return i.usageMeteringApiV1
}

// GetUsersApiV1 get instance of UsersApi
func (i *ApiInstances) GetUsersApiV1() *datadogV1.UsersApi {
	if i.usersApiV1 == nil {
		i.usersApiV1 = datadogV1.NewUsersApi(i.HttpClient)
	}
	return i.usersApiV1
}

// GetWebhooksIntegrationApiV1 get instance of WebhooksIntegrationApi
func (i *ApiInstances) GetWebhooksIntegrationApiV1() *datadogV1.WebhooksIntegrationApi {
	if i.webhooksIntegrationApiV1 == nil {
		i.webhooksIntegrationApiV1 = datadogV1.NewWebhooksIntegrationApi(i.HttpClient)
	}
	return i.webhooksIntegrationApiV1
}

// GetAuditApiV2 get instance of AuditApi
func (i *ApiInstances) GetAuditApiV2() *datadogV2.AuditApi {
	if i.auditApiV2 == nil {
		i.auditApiV2 = datadogV2.NewAuditApi(i.HttpClient)
	}
	return i.auditApiV2
}

// GetAuthNMappingsApiV2 get instance of AuthNMappingsApi
func (i *ApiInstances) GetAuthNMappingsApiV2() *datadogV2.AuthNMappingsApi {
	if i.authNMappingsApiV2 == nil {
		i.authNMappingsApiV2 = datadogV2.NewAuthNMappingsApi(i.HttpClient)
	}
	return i.authNMappingsApiV2
}

// GetCloudWorkloadSecurityApiV2 get instance of CloudWorkloadSecurityApi
func (i *ApiInstances) GetCloudWorkloadSecurityApiV2() *datadogV2.CloudWorkloadSecurityApi {
	if i.cloudWorkloadSecurityApiV2 == nil {
		i.cloudWorkloadSecurityApiV2 = datadogV2.NewCloudWorkloadSecurityApi(i.HttpClient)
	}
	return i.cloudWorkloadSecurityApiV2
}

// GetDashboardListsApiV2 get instance of DashboardListsApi
func (i *ApiInstances) GetDashboardListsApiV2() *datadogV2.DashboardListsApi {
	if i.dashboardListsApiV2 == nil {
		i.dashboardListsApiV2 = datadogV2.NewDashboardListsApi(i.HttpClient)
	}
	return i.dashboardListsApiV2
}

// GetEventsApiV2 get instance of EventsApi
func (i *ApiInstances) GetEventsApiV2() *datadogV2.EventsApi {
	if i.eventsApiV2 == nil {
		i.eventsApiV2 = datadogV2.NewEventsApi(i.HttpClient)
	}
	return i.eventsApiV2
}

// GetIncidentServicesApiV2 get instance of IncidentServicesApi
func (i *ApiInstances) GetIncidentServicesApiV2() *datadogV2.IncidentServicesApi {
	if i.incidentServicesApiV2 == nil {
		i.incidentServicesApiV2 = datadogV2.NewIncidentServicesApi(i.HttpClient)
	}
	return i.incidentServicesApiV2
}

// GetIncidentTeamsApiV2 get instance of IncidentTeamsApi
func (i *ApiInstances) GetIncidentTeamsApiV2() *datadogV2.IncidentTeamsApi {
	if i.incidentTeamsApiV2 == nil {
		i.incidentTeamsApiV2 = datadogV2.NewIncidentTeamsApi(i.HttpClient)
	}
	return i.incidentTeamsApiV2
}

// GetIncidentsApiV2 get instance of IncidentsApi
func (i *ApiInstances) GetIncidentsApiV2() *datadogV2.IncidentsApi {
	if i.incidentsApiV2 == nil {
		i.incidentsApiV2 = datadogV2.NewIncidentsApi(i.HttpClient)
	}
	return i.incidentsApiV2
}

func (i *ApiInstances) GetIPAllowlistApiV2() *datadogV2.IPAllowlistApi {
	if i.ipAllowlistApiV2 == nil {
		i.ipAllowlistApiV2 = datadogV2.NewIPAllowlistApi(i.HttpClient)
	}
	return i.ipAllowlistApiV2
}

// GetKeyManagementApiV2 get instance of KeyManagementApi
func (i *ApiInstances) GetKeyManagementApiV2() *datadogV2.KeyManagementApi {
	if i.keyManagementApiV2 == nil {
		i.keyManagementApiV2 = datadogV2.NewKeyManagementApi(i.HttpClient)
	}
	return i.keyManagementApiV2
}

// GetLogsApiV2 get instance of LogsApi
func (i *ApiInstances) GetLogsApiV2() *datadogV2.LogsApi {
	if i.logsApiV2 == nil {
		i.logsApiV2 = datadogV2.NewLogsApi(i.HttpClient)
	}
	return i.logsApiV2
}

// GetLogsArchivesApiV2 get instance of LogsArchivesApi
func (i *ApiInstances) GetLogsArchivesApiV2() *datadogV2.LogsArchivesApi {
	if i.logsArchivesApiV2 == nil {
		i.logsArchivesApiV2 = datadogV2.NewLogsArchivesApi(i.HttpClient)
	}
	return i.logsArchivesApiV2
}

// GetLogsMetricsApiV2 get instance of LogsMetricsApi
func (i *ApiInstances) GetLogsMetricsApiV2() *datadogV2.LogsMetricsApi {
	if i.logsMetricsApiV2 == nil {
		i.logsMetricsApiV2 = datadogV2.NewLogsMetricsApi(i.HttpClient)
	}
	return i.logsMetricsApiV2
}

// GetMetricsApiV2 get instance of MetricsApi
func (i *ApiInstances) GetMetricsApiV2() *datadogV2.MetricsApi {
	if i.metricsApiV2 == nil {
		i.metricsApiV2 = datadogV2.NewMetricsApi(i.HttpClient)
	}
	return i.metricsApiV2
}

// GetMonitorsApiV2 get instance of MonitorsApi
func (i *ApiInstances) GetMonitorsApiV2() *datadogV2.MonitorsApi {
	if i.monitorsApiV2 == nil {
		i.monitorsApiV2 = datadogV2.NewMonitorsApi(i.HttpClient)
	}
	return i.monitorsApiV2
}

// GetOpsgenieIntegrationApiV2 get instance of OpsgenieIntegrationApi
func (i *ApiInstances) GetOpsgenieIntegrationApiV2() *datadogV2.OpsgenieIntegrationApi {
	if i.opsgenieIntegrationApiV2 == nil {
		i.opsgenieIntegrationApiV2 = datadogV2.NewOpsgenieIntegrationApi(i.HttpClient)
	}
	return i.opsgenieIntegrationApiV2
}

// GetOrganizationsApiV2 get instance of OrganizationsApi
func (i *ApiInstances) GetOrganizationsApiV2() *datadogV2.OrganizationsApi {
	if i.organizationsApiV2 == nil {
		i.organizationsApiV2 = datadogV2.NewOrganizationsApi(i.HttpClient)
	}
	return i.organizationsApiV2
}

// GetProcessesApiV2 get instance of ProcessesApi
func (i *ApiInstances) GetProcessesApiV2() *datadogV2.ProcessesApi {
	if i.processesApiV2 == nil {
		i.processesApiV2 = datadogV2.NewProcessesApi(i.HttpClient)
	}
	return i.processesApiV2
}

// GetRolesApiV2 get instance of RolesApi
func (i *ApiInstances) GetRolesApiV2() *datadogV2.RolesApi {
	if i.rolesApiV2 == nil {
		i.rolesApiV2 = datadogV2.NewRolesApi(i.HttpClient)
	}
	return i.rolesApiV2
}

// GetRumApiV2 get instance of RumApi
func (i *ApiInstances) GetRumApiV2() *datadogV2.RUMApi {
	if i.rumApiV2 == nil {
		i.rumApiV2 = datadogV2.NewRUMApi(i.HttpClient)
	}
	return i.rumApiV2
}

// GetSecurityMonitoringApiV2 get instance of SecurityMonitoringApi
func (i *ApiInstances) GetSecurityMonitoringApiV2() *datadogV2.SecurityMonitoringApi {
	if i.securityMonitoringApiV2 == nil {
		i.securityMonitoringApiV2 = datadogV2.NewSecurityMonitoringApi(i.HttpClient)
	}
	return i.securityMonitoringApiV2

}

// GetSensitiveDataScannerApiV2 get instance of SensitiveDataScannerApi
func (i *ApiInstances) GetSensitiveDataScannerApiV2() *datadogV2.SensitiveDataScannerApi {
	if i.sensitiveDataScannerApiV2 == nil {
		i.sensitiveDataScannerApiV2 = datadogV2.NewSensitiveDataScannerApi(i.HttpClient)
	}
	return i.sensitiveDataScannerApiV2
}

// GetServiceAccountsApiV2 get instance of ServiceAccountsApi
func (i *ApiInstances) GetServiceAccountsApiV2() *datadogV2.ServiceAccountsApi {
	if i.serviceAccountsApiV2 == nil {
		i.serviceAccountsApiV2 = datadogV2.NewServiceAccountsApi(i.HttpClient)
	}
	return i.serviceAccountsApiV2
}

// GetUsageMeteringApiV2 get instance of UsageMeteringApi
func (i *ApiInstances) GetUsageMeteringApiV2() *datadogV2.UsageMeteringApi {
	if i.usageMeteringApiV2 == nil {
		i.usageMeteringApiV2 = datadogV2.NewUsageMeteringApi(i.HttpClient)
	}
	return i.usageMeteringApiV2
}

// GetUsersApiV2 get instance of UsersApi
func (i *ApiInstances) GetUsersApiV2() *datadogV2.UsersApi {
	if i.usersApiV2 == nil {
		i.usersApiV2 = datadogV2.NewUsersApi(i.HttpClient)
	}
	return i.usersApiV2
}

<<<<<<< HEAD
// GetConfluentCloudApiV2 get instance of GetConfluentCloudApi
func (i *ApiInstances) GetConfluentCloudApiV2() *datadogV2.ConfluentCloudApi {
	if i.confluentCloudApiV2 == nil {
		i.confluentCloudApiV2 = datadogV2.NewConfluentCloudApi(i.HttpClient)
	}
	return i.confluentCloudApiV2
=======
// GetFastlyIntegrationApiV2 get instance of UsersApi
func (i *ApiInstances) GetFastlyIntegrationApiV2() *datadogV2.FastlyIntegrationApi {
	if i.fastlyIntegrationApiV2 == nil {
		i.fastlyIntegrationApiV2 = datadogV2.NewFastlyIntegrationApi(i.HttpClient)
	}
	return i.fastlyIntegrationApiV2
>>>>>>> eda1e4e5
}<|MERGE_RESOLUTION|>--- conflicted
+++ resolved
@@ -521,19 +521,17 @@
 	return i.usersApiV2
 }
 
-<<<<<<< HEAD
 // GetConfluentCloudApiV2 get instance of GetConfluentCloudApi
 func (i *ApiInstances) GetConfluentCloudApiV2() *datadogV2.ConfluentCloudApi {
 	if i.confluentCloudApiV2 == nil {
 		i.confluentCloudApiV2 = datadogV2.NewConfluentCloudApi(i.HttpClient)
 	}
 	return i.confluentCloudApiV2
-=======
-// GetFastlyIntegrationApiV2 get instance of UsersApi
+
+// GetFastlyIntegrationApiV2 get instance of FastlyIntegrationApi
 func (i *ApiInstances) GetFastlyIntegrationApiV2() *datadogV2.FastlyIntegrationApi {
 	if i.fastlyIntegrationApiV2 == nil {
 		i.fastlyIntegrationApiV2 = datadogV2.NewFastlyIntegrationApi(i.HttpClient)
 	}
 	return i.fastlyIntegrationApiV2
->>>>>>> eda1e4e5
 }
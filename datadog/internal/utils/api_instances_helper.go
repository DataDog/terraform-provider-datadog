--- conflicted
+++ resolved
@@ -789,19 +789,18 @@
 	return i.ccmApiV2
 }
 
-<<<<<<< HEAD
 // GetDeploymentGatesApiV2 get instance of DeploymentGatesApi
 func (i *ApiInstances) GetDeploymentGatesApiV2() *datadogV2.DeploymentGatesApi {
 	if i.deploymentGatesV2 == nil {
 		i.deploymentGatesV2 = datadogV2.NewDeploymentGatesApi(i.HttpClient)
 	}
 	return i.deploymentGatesV2
-=======
+}
+
 // GetReferenceTablesApiV2 get instance of ReferenceTablesApi
 func (i *ApiInstances) GetReferenceTablesApiV2() *datadogV2.ReferenceTablesApi {
 	if i.referenceTablesApiV2 == nil {
 		i.referenceTablesApiV2 = datadogV2.NewReferenceTablesApi(i.HttpClient)
 	}
 	return i.referenceTablesApiV2
->>>>>>> 2ae1d940
 }
--- conflicted
+++ resolved
@@ -70,11 +70,8 @@
 	securityMonitoringApiV2    *datadogV2.SecurityMonitoringApi
 	sensitiveDataScannerApiV2  *datadogV2.SensitiveDataScannerApi
 	serviceAccountsApiV2       *datadogV2.ServiceAccountsApi
-<<<<<<< HEAD
+	spansMetricsApiV2          *datadogV2.SpansMetricsApi
 	teamsApiV2                 *datadogV2.TeamsApi
-=======
-	spansMetricsApiV2          *datadogV2.SpansMetricsApi
->>>>>>> 8a7d9e8f
 	usageMeteringApiV2         *datadogV2.UsageMeteringApi
 	usersApiV2                 *datadogV2.UsersApi
 }
@@ -551,19 +548,18 @@
 	return i.fastlyIntegrationApiV2
 }
 
-<<<<<<< HEAD
 // GetTeamsApiV2 get instance of TeamsApi
 func (i *ApiInstances) GetTeamsApiV2() *datadogV2.TeamsApi {
 	if i.teamsApiV2 == nil {
 		i.teamsApiV2 = datadogV2.NewTeamsApi(i.HttpClient)
 	}
 	return i.teamsApiV2
-=======
+}
+
 // GetSpansMetricsApiV2 get instance of SpansMetricsApi
 func (i *ApiInstances) GetSpansMetricsApiV2() *datadogV2.SpansMetricsApi {
 	if i.spansMetricsApiV2 == nil {
 		i.spansMetricsApiV2 = datadogV2.NewSpansMetricsApi(i.HttpClient)
 	}
 	return i.spansMetricsApiV2
->>>>>>> 8a7d9e8f
 }
--- conflicted
+++ resolved
@@ -71,11 +71,9 @@
 	sensitiveDataScannerApiV2  *datadogV2.SensitiveDataScannerApi
 	serviceAccountsApiV2       *datadogV2.ServiceAccountsApi
 	spansMetricsApiV2          *datadogV2.SpansMetricsApi
-<<<<<<< HEAD
+  syntheticsApiV2            *datadogV2.SyntheticsApi
 	teamsApiV2                 *datadogV2.TeamsApi
-=======
 	syntheticsApiV2            *datadogV2.SyntheticsApi
->>>>>>> e4b8ddad
 	usageMeteringApiV2         *datadogV2.UsageMeteringApi
 	usersApiV2                 *datadogV2.UsersApi
 }

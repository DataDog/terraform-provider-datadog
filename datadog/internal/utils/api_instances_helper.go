package utils

import (
	"github.com/DataDog/datadog-api-client-go/v2/api/datadog"
	"github.com/DataDog/datadog-api-client-go/v2/api/datadogV1"
	"github.com/DataDog/datadog-api-client-go/v2/api/datadogV2"
)

type ApiInstances struct {
	// HttpClient
	HttpClient *datadog.APIClient

	// V1 APIs
	authenticationApiV1                   *datadogV1.AuthenticationApi
	awsIntegrationApiV1                   *datadogV1.AWSIntegrationApi
	awsLogsIntegrationApiV1               *datadogV1.AWSLogsIntegrationApi
	azureIntegrationApiV1                 *datadogV1.AzureIntegrationApi
	dashboardListsApiV1                   *datadogV1.DashboardListsApi
	dashboardsApiV1                       *datadogV1.DashboardsApi
	downtimesApiV1                        *datadogV1.DowntimesApi
	eventsApiV1                           *datadogV1.EventsApi
	gcpIntegrationApiV1                   *datadogV1.GCPIntegrationApi
	hostsApiV1                            *datadogV1.HostsApi
	ipRangesApiV1                         *datadogV1.IPRangesApi
	keyManagementApiV1                    *datadogV1.KeyManagementApi
	logsApiV1                             *datadogV1.LogsApi
	logsIndexesApiV1                      *datadogV1.LogsIndexesApi
	logsPipelinesApiV1                    *datadogV1.LogsPipelinesApi
	metricsApiV1                          *datadogV1.MetricsApi
	monitorsApiV1                         *datadogV1.MonitorsApi
	notebooksApiV1                        *datadogV1.NotebooksApi
	organizationsApiV1                    *datadogV1.OrganizationsApi
	pagerDutyIntegrationApiV1             *datadogV1.PagerDutyIntegrationApi
	securityMonitoringApiV1               *datadogV1.SecurityMonitoringApi
	serviceChecksApiV1                    *datadogV1.ServiceChecksApi
	serviceLevelObjectiveCorrectionsApiV1 *datadogV1.ServiceLevelObjectiveCorrectionsApi
	serviceLevelObjectivesApiV1           *datadogV1.ServiceLevelObjectivesApi
	slackIntegrationApiV1                 *datadogV1.SlackIntegrationApi
	snapshotsApiV1                        *datadogV1.SnapshotsApi
	syntheticsApiV1                       *datadogV1.SyntheticsApi
	tagsApiV1                             *datadogV1.TagsApi
	usageMeteringApiV1                    *datadogV1.UsageMeteringApi
	usersApiV1                            *datadogV1.UsersApi
	webhooksIntegrationApiV1              *datadogV1.WebhooksIntegrationApi

	//V2 APIs
<<<<<<< HEAD
	apiManagementAPIV2          *datadogV2.APIManagementApi
	apmRetentionFiltersApiV2    *datadogV2.APMRetentionFiltersApi
	auditApiV2                  *datadogV2.AuditApi
	authNMappingsApiV2          *datadogV2.AuthNMappingsApi
	cloudflareIntegrationApiV2  *datadogV2.CloudflareIntegrationApi
	csmThreatsApiV2             *datadogV2.CSMThreatsApi
	confluentCloudApiV2         *datadogV2.ConfluentCloudApi
	dashboardListsApiV2         *datadogV2.DashboardListsApi
	domainAllowlistApiV2        *datadogV2.DomainAllowlistApi
	downtimesApiV2              *datadogV2.DowntimesApi
	eventsApiV2                 *datadogV2.EventsApi
	fastlyIntegrationApiV2      *datadogV2.FastlyIntegrationApi
	gcpStsIntegrationApiV2      *datadogV2.GCPIntegrationApi
	incidentServicesApiV2       *datadogV2.IncidentServicesApi
	incidentTeamsApiV2          *datadogV2.IncidentTeamsApi
	incidentsApiV2              *datadogV2.IncidentsApi
	ipAllowlistApiV2            *datadogV2.IPAllowlistApi
	keyManagementApiV2          *datadogV2.KeyManagementApi
	logsApiV2                   *datadogV2.LogsApi
	logsArchivesApiV2           *datadogV2.LogsArchivesApi
	logsCustomDestinationsApiV2 *datadogV2.LogsCustomDestinationsApi
	logsMetricsApiV2            *datadogV2.LogsMetricsApi
	metricsApiV2                *datadogV2.MetricsApi
	monitorsApiV2               *datadogV2.MonitorsApi
	opsgenieIntegrationApiV2    *datadogV2.OpsgenieIntegrationApi
	organizationsApiV2          *datadogV2.OrganizationsApi
	processesApiV2              *datadogV2.ProcessesApi
	powerpackApiV2              *datadogV2.PowerpackApi
	restrictionPolicyApiV2      *datadogV2.RestrictionPoliciesApi
	rolesApiV2                  *datadogV2.RolesApi
	rumApiV2                    *datadogV2.RUMApi
	rumMetricsApiV2             *datadogV2.RumMetricsApi
	securityMonitoringApiV2     *datadogV2.SecurityMonitoringApi
	sensitiveDataScannerApiV2   *datadogV2.SensitiveDataScannerApi
	serviceAccountsApiV2        *datadogV2.ServiceAccountsApi
	spansMetricsApiV2           *datadogV2.SpansMetricsApi
	syntheticsApiV2             *datadogV2.SyntheticsApi
	teamsApiV2                  *datadogV2.TeamsApi
	usageMeteringApiV2          *datadogV2.UsageMeteringApi
	usersApiV2                  *datadogV2.UsersApi
=======
	apiManagementAPIV2             *datadogV2.APIManagementApi
	apmRetentionFiltersApiV2       *datadogV2.APMRetentionFiltersApi
	auditApiV2                     *datadogV2.AuditApi
	authNMappingsApiV2             *datadogV2.AuthNMappingsApi
	cloudflareIntegrationApiV2     *datadogV2.CloudflareIntegrationApi
	csmThreatsApiV2                *datadogV2.CSMThreatsApi
	confluentCloudApiV2            *datadogV2.ConfluentCloudApi
	dashboardListsApiV2            *datadogV2.DashboardListsApi
	domainAllowlistApiV2           *datadogV2.DomainAllowlistApi
	downtimesApiV2                 *datadogV2.DowntimesApi
	eventsApiV2                    *datadogV2.EventsApi
	fastlyIntegrationApiV2         *datadogV2.FastlyIntegrationApi
	gcpStsIntegrationApiV2         *datadogV2.GCPIntegrationApi
	incidentServicesApiV2          *datadogV2.IncidentServicesApi
	incidentTeamsApiV2             *datadogV2.IncidentTeamsApi
	incidentsApiV2                 *datadogV2.IncidentsApi
	ipAllowlistApiV2               *datadogV2.IPAllowlistApi
	keyManagementApiV2             *datadogV2.KeyManagementApi
	logsApiV2                      *datadogV2.LogsApi
	logsArchivesApiV2              *datadogV2.LogsArchivesApi
	logsCustomDestinationsApiV2    *datadogV2.LogsCustomDestinationsApi
	logsMetricsApiV2               *datadogV2.LogsMetricsApi
	metricsApiV2                   *datadogV2.MetricsApi
	microsoftTeamsIntegrationApiV2 *datadogV2.MicrosoftTeamsIntegrationApi
	monitorsApiV2                  *datadogV2.MonitorsApi
	opsgenieIntegrationApiV2       *datadogV2.OpsgenieIntegrationApi
	organizationsApiV2             *datadogV2.OrganizationsApi
	processesApiV2                 *datadogV2.ProcessesApi
	powerpackApiV2                 *datadogV2.PowerpackApi
	restrictionPolicyApiV2         *datadogV2.RestrictionPoliciesApi
	rolesApiV2                     *datadogV2.RolesApi
	rumApiV2                       *datadogV2.RUMApi
	securityMonitoringApiV2        *datadogV2.SecurityMonitoringApi
	sensitiveDataScannerApiV2      *datadogV2.SensitiveDataScannerApi
	serviceAccountsApiV2           *datadogV2.ServiceAccountsApi
	spansMetricsApiV2              *datadogV2.SpansMetricsApi
	syntheticsApiV2                *datadogV2.SyntheticsApi
	teamsApiV2                     *datadogV2.TeamsApi
	usageMeteringApiV2             *datadogV2.UsageMeteringApi
	usersApiV2                     *datadogV2.UsersApi
>>>>>>> c96fbe13
}

// GetAuthenticationApiV1 get instance of AuthenticationApi
func (i *ApiInstances) GetAuthenticationApiV1() *datadogV1.AuthenticationApi {
	if i.authenticationApiV1 == nil {
		i.authenticationApiV1 = datadogV1.NewAuthenticationApi(i.HttpClient)
	}
	return i.authenticationApiV1
}

// GetAWSIntegrationApiV1 get instance of AWSIntegrationApi
func (i *ApiInstances) GetAWSIntegrationApiV1() *datadogV1.AWSIntegrationApi {
	if i.awsIntegrationApiV1 == nil {
		i.awsIntegrationApiV1 = datadogV1.NewAWSIntegrationApi(i.HttpClient)
	}
	return i.awsIntegrationApiV1
}

// GetAWSLogsIntegrationApiV1 get instance of AwsLogsIntegrationApi
func (i *ApiInstances) GetAWSLogsIntegrationApiV1() *datadogV1.AWSLogsIntegrationApi {
	if i.awsLogsIntegrationApiV1 == nil {
		i.awsLogsIntegrationApiV1 = datadogV1.NewAWSLogsIntegrationApi(i.HttpClient)
	}
	return i.awsLogsIntegrationApiV1
}

// GetAzureIntegrationApiV1 get instance of AzureIntegrationApi
func (i *ApiInstances) GetAzureIntegrationApiV1() *datadogV1.AzureIntegrationApi {
	if i.azureIntegrationApiV1 == nil {
		i.azureIntegrationApiV1 = datadogV1.NewAzureIntegrationApi(i.HttpClient)
	}
	return i.azureIntegrationApiV1
}

// GetDashboardListsApiV1 get instance of DashboardListsApi
func (i *ApiInstances) GetDashboardListsApiV1() *datadogV1.DashboardListsApi {
	if i.dashboardListsApiV1 == nil {
		i.dashboardListsApiV1 = datadogV1.NewDashboardListsApi(i.HttpClient)
	}
	return i.dashboardListsApiV1
}

// GetDashboardsApiV1 get instance of DashboardsApi
func (i *ApiInstances) GetDashboardsApiV1() *datadogV1.DashboardsApi {
	if i.dashboardsApiV1 == nil {
		i.dashboardsApiV1 = datadogV1.NewDashboardsApi(i.HttpClient)
	}
	return i.dashboardsApiV1
}

// GetDowntimesApiV1 get instance of DowntimesApi
func (i *ApiInstances) GetDowntimesApiV1() *datadogV1.DowntimesApi {
	if i.downtimesApiV1 == nil {
		i.downtimesApiV1 = datadogV1.NewDowntimesApi(i.HttpClient)
	}
	return i.downtimesApiV1
}

// GetEventsApiV1 get instance of EventsApi
func (i *ApiInstances) GetEventsApiV1() *datadogV1.EventsApi {
	if i.eventsApiV1 == nil {
		i.eventsApiV1 = datadogV1.NewEventsApi(i.HttpClient)
	}
	return i.eventsApiV1
}

// GetGCPIntegrationApiV1 get instance of GcpIntegrationApi
func (i *ApiInstances) GetGCPIntegrationApiV1() *datadogV1.GCPIntegrationApi {
	if i.gcpIntegrationApiV1 == nil {
		i.gcpIntegrationApiV1 = datadogV1.NewGCPIntegrationApi(i.HttpClient)
	}
	return i.gcpIntegrationApiV1
}

// GetHostsApiV1 get instance of HostsApi
func (i *ApiInstances) GetHostsApiV1() *datadogV1.HostsApi {
	if i.hostsApiV1 == nil {
		i.hostsApiV1 = datadogV1.NewHostsApi(i.HttpClient)
	}
	return i.hostsApiV1
}

// GetIPRangesApiV1 get instance of IPRangesApi
func (i *ApiInstances) GetIPRangesApiV1() *datadogV1.IPRangesApi {
	if i.ipRangesApiV1 == nil {
		i.ipRangesApiV1 = datadogV1.NewIPRangesApi(i.HttpClient)
	}
	return i.ipRangesApiV1
}

// GetKeyManagementApiV1 get instance of KeyManagementApi
func (i *ApiInstances) GetKeyManagementApiV1() *datadogV1.KeyManagementApi {
	if i.keyManagementApiV1 == nil {
		i.keyManagementApiV1 = datadogV1.NewKeyManagementApi(i.HttpClient)
	}
	return i.keyManagementApiV1
}

// GetLogsApiV1 get instance of LogsApi
func (i *ApiInstances) GetLogsApiV1() *datadogV1.LogsApi {
	if i.logsApiV1 == nil {
		i.logsApiV1 = datadogV1.NewLogsApi(i.HttpClient)
	}
	return i.logsApiV1
}

// GetLogsIndexesApiV1 get instance of LogsIndexesApi
func (i *ApiInstances) GetLogsIndexesApiV1() *datadogV1.LogsIndexesApi {
	if i.logsIndexesApiV1 == nil {
		i.logsIndexesApiV1 = datadogV1.NewLogsIndexesApi(i.HttpClient)
	}
	return i.logsIndexesApiV1
}

// GetLogsPipelinesApiV1 get instance of LogsPipelinesApi
func (i *ApiInstances) GetLogsPipelinesApiV1() *datadogV1.LogsPipelinesApi {
	if i.logsPipelinesApiV1 == nil {
		i.logsPipelinesApiV1 = datadogV1.NewLogsPipelinesApi(i.HttpClient)
	}
	return i.logsPipelinesApiV1
}

// GetMetricsApiV1 get instance of MetricsApi
func (i *ApiInstances) GetMetricsApiV1() *datadogV1.MetricsApi {
	if i.metricsApiV1 == nil {
		i.metricsApiV1 = datadogV1.NewMetricsApi(i.HttpClient)
	}
	return i.metricsApiV1
}

// GetMonitorsApiV1 get instance of MonitorsApi
func (i *ApiInstances) GetMonitorsApiV1() *datadogV1.MonitorsApi {
	if i.monitorsApiV1 == nil {
		i.monitorsApiV1 = datadogV1.NewMonitorsApi(i.HttpClient)
	}
	return i.monitorsApiV1
}

// GetNotebooksApiV1 get instance of NotebooksApi
func (i *ApiInstances) GetNotebooksApiV1() *datadogV1.NotebooksApi {
	if i.notebooksApiV1 == nil {
		i.notebooksApiV1 = datadogV1.NewNotebooksApi(i.HttpClient)
	}
	return i.notebooksApiV1
}

// GetOrganizationsApiV1 get instance of OrganizationsApi
func (i *ApiInstances) GetOrganizationsApiV1() *datadogV1.OrganizationsApi {
	if i.organizationsApiV1 == nil {
		i.organizationsApiV1 = datadogV1.NewOrganizationsApi(i.HttpClient)
	}
	return i.organizationsApiV1
}

// GetPagerDutyIntegrationApiV1 get instance of PagerDutyIntegrationApi
func (i *ApiInstances) GetPagerDutyIntegrationApiV1() *datadogV1.PagerDutyIntegrationApi {
	if i.pagerDutyIntegrationApiV1 == nil {
		i.pagerDutyIntegrationApiV1 = datadogV1.NewPagerDutyIntegrationApi(i.HttpClient)
	}
	return i.pagerDutyIntegrationApiV1
}

// GetSecurityMonitoringApiV1 get instance of SecurityMonitoringApi
func (i *ApiInstances) GetSecurityMonitoringApiV1() *datadogV1.SecurityMonitoringApi {
	if i.securityMonitoringApiV1 == nil {
		i.securityMonitoringApiV1 = datadogV1.NewSecurityMonitoringApi(i.HttpClient)
	}
	return i.securityMonitoringApiV1
}

// GetServiceChecksApiV1 get instance of ServiceChecksApi
func (i *ApiInstances) GetServiceChecksApiV1() *datadogV1.ServiceChecksApi {
	if i.serviceChecksApiV1 == nil {
		i.serviceChecksApiV1 = datadogV1.NewServiceChecksApi(i.HttpClient)
	}
	return i.serviceChecksApiV1
}

// GetServiceLevelObjectiveCorrectionsApiV1 get instance of ServiceLevelObjectiveCorrectionsApi
func (i *ApiInstances) GetServiceLevelObjectiveCorrectionsApiV1() *datadogV1.ServiceLevelObjectiveCorrectionsApi {
	if i.serviceLevelObjectiveCorrectionsApiV1 == nil {
		i.serviceLevelObjectiveCorrectionsApiV1 = datadogV1.NewServiceLevelObjectiveCorrectionsApi(i.HttpClient)
	}
	return i.serviceLevelObjectiveCorrectionsApiV1
}

// GetServiceLevelObjectivesApiV1 get instance of ServiceLevelObjectivesApi
func (i *ApiInstances) GetServiceLevelObjectivesApiV1() *datadogV1.ServiceLevelObjectivesApi {
	if i.serviceLevelObjectivesApiV1 == nil {
		i.serviceLevelObjectivesApiV1 = datadogV1.NewServiceLevelObjectivesApi(i.HttpClient)
	}
	return i.serviceLevelObjectivesApiV1
}

// GetSlackIntegrationApiV1 get instance of SlackIntegrationApi
func (i *ApiInstances) GetSlackIntegrationApiV1() *datadogV1.SlackIntegrationApi {
	if i.slackIntegrationApiV1 == nil {
		i.slackIntegrationApiV1 = datadogV1.NewSlackIntegrationApi(i.HttpClient)
	}
	return i.slackIntegrationApiV1
}

// GetSnapshotsApiV1 get instance of SnapshotsApi
func (i *ApiInstances) GetSnapshotsApiV1() *datadogV1.SnapshotsApi {
	if i.snapshotsApiV1 == nil {
		i.snapshotsApiV1 = datadogV1.NewSnapshotsApi(i.HttpClient)
	}
	return i.snapshotsApiV1
}

// GetSyntheticsApiV1 get instance of SyntheticsApi
func (i *ApiInstances) GetSyntheticsApiV1() *datadogV1.SyntheticsApi {
	if i.syntheticsApiV1 == nil {
		i.syntheticsApiV1 = datadogV1.NewSyntheticsApi(i.HttpClient)
	}
	return i.syntheticsApiV1
}

// GetTagsApiV1 get instance of TagsApi
func (i *ApiInstances) GetTagsApiV1() *datadogV1.TagsApi {
	if i.tagsApiV1 == nil {
		i.tagsApiV1 = datadogV1.NewTagsApi(i.HttpClient)
	}
	return i.tagsApiV1
}

// GetUsageMeteringApiV1 get instance of UsageMeteringApi
func (i *ApiInstances) GetUsageMeteringApiV1() *datadogV1.UsageMeteringApi {
	if i.usageMeteringApiV1 == nil {
		i.usageMeteringApiV1 = datadogV1.NewUsageMeteringApi(i.HttpClient)
	}
	return i.usageMeteringApiV1
}

// GetUsersApiV1 get instance of UsersApi
func (i *ApiInstances) GetUsersApiV1() *datadogV1.UsersApi {
	if i.usersApiV1 == nil {
		i.usersApiV1 = datadogV1.NewUsersApi(i.HttpClient)
	}
	return i.usersApiV1
}

// GetWebhooksIntegrationApiV1 get instance of WebhooksIntegrationApi
func (i *ApiInstances) GetWebhooksIntegrationApiV1() *datadogV1.WebhooksIntegrationApi {
	if i.webhooksIntegrationApiV1 == nil {
		i.webhooksIntegrationApiV1 = datadogV1.NewWebhooksIntegrationApi(i.HttpClient)
	}
	return i.webhooksIntegrationApiV1
}

// GetAuditApiV2 get instance of AuditApi
func (i *ApiInstances) GetAuditApiV2() *datadogV2.AuditApi {
	if i.auditApiV2 == nil {
		i.auditApiV2 = datadogV2.NewAuditApi(i.HttpClient)
	}
	return i.auditApiV2
}

// GetAuthNMappingsApiV2 get instance of AuthNMappingsApi
func (i *ApiInstances) GetAuthNMappingsApiV2() *datadogV2.AuthNMappingsApi {
	if i.authNMappingsApiV2 == nil {
		i.authNMappingsApiV2 = datadogV2.NewAuthNMappingsApi(i.HttpClient)
	}
	return i.authNMappingsApiV2
}

// GetCSMThreatsApiV2 get instance of CSMThreatsApi
func (i *ApiInstances) GetCSMThreatsApiV2() *datadogV2.CSMThreatsApi {
	if i.csmThreatsApiV2 == nil {
		i.csmThreatsApiV2 = datadogV2.NewCSMThreatsApi(i.HttpClient)
	}
	return i.csmThreatsApiV2
}

// GetDomainAllowlistApiV2 get instance of DomainAllowlistAPI
func (i *ApiInstances) GetDomainAllowlistApiV2() *datadogV2.DomainAllowlistApi {
	if i.domainAllowlistApiV2 == nil {
		i.domainAllowlistApiV2 = datadogV2.NewDomainAllowlistApi(i.HttpClient)
	}
	return i.domainAllowlistApiV2
}

// GetDowntimesApiV2 get instance of DowntimesApi
func (i *ApiInstances) GetDowntimesApiV2() *datadogV2.DowntimesApi {
	if i.downtimesApiV2 == nil {
		i.downtimesApiV2 = datadogV2.NewDowntimesApi(i.HttpClient)
	}
	return i.downtimesApiV2
}

// GetDashboardListsApiV2 get instance of DashboardListsApi
func (i *ApiInstances) GetDashboardListsApiV2() *datadogV2.DashboardListsApi {
	if i.dashboardListsApiV2 == nil {
		i.dashboardListsApiV2 = datadogV2.NewDashboardListsApi(i.HttpClient)
	}
	return i.dashboardListsApiV2
}

// GetEventsApiV2 get instance of EventsApi
func (i *ApiInstances) GetEventsApiV2() *datadogV2.EventsApi {
	if i.eventsApiV2 == nil {
		i.eventsApiV2 = datadogV2.NewEventsApi(i.HttpClient)
	}
	return i.eventsApiV2
}

// GetGCPStsIntegrationApiV2 get instance of GetGCPStsIntegration
func (i *ApiInstances) GetGCPIntegrationApiV2() *datadogV2.GCPIntegrationApi {
	if i.gcpStsIntegrationApiV2 == nil {
		i.gcpStsIntegrationApiV2 = datadogV2.NewGCPIntegrationApi(i.HttpClient)
	}
	return i.gcpStsIntegrationApiV2
}

// GetIncidentServicesApiV2 get instance of IncidentServicesApi
func (i *ApiInstances) GetIncidentServicesApiV2() *datadogV2.IncidentServicesApi {
	if i.incidentServicesApiV2 == nil {
		i.incidentServicesApiV2 = datadogV2.NewIncidentServicesApi(i.HttpClient)
	}
	return i.incidentServicesApiV2
}

// GetIncidentTeamsApiV2 get instance of IncidentTeamsApi
func (i *ApiInstances) GetIncidentTeamsApiV2() *datadogV2.IncidentTeamsApi {
	if i.incidentTeamsApiV2 == nil {
		i.incidentTeamsApiV2 = datadogV2.NewIncidentTeamsApi(i.HttpClient)
	}
	return i.incidentTeamsApiV2
}

// GetIncidentsApiV2 get instance of IncidentsApi
func (i *ApiInstances) GetIncidentsApiV2() *datadogV2.IncidentsApi {
	if i.incidentsApiV2 == nil {
		i.incidentsApiV2 = datadogV2.NewIncidentsApi(i.HttpClient)
	}
	return i.incidentsApiV2
}

func (i *ApiInstances) GetIPAllowlistApiV2() *datadogV2.IPAllowlistApi {
	if i.ipAllowlistApiV2 == nil {
		i.ipAllowlistApiV2 = datadogV2.NewIPAllowlistApi(i.HttpClient)
	}
	return i.ipAllowlistApiV2
}

// GetKeyManagementApiV2 get instance of KeyManagementApi
func (i *ApiInstances) GetKeyManagementApiV2() *datadogV2.KeyManagementApi {
	if i.keyManagementApiV2 == nil {
		i.keyManagementApiV2 = datadogV2.NewKeyManagementApi(i.HttpClient)
	}
	return i.keyManagementApiV2
}

// GetLogsApiV2 get instance of LogsApi
func (i *ApiInstances) GetLogsApiV2() *datadogV2.LogsApi {
	if i.logsApiV2 == nil {
		i.logsApiV2 = datadogV2.NewLogsApi(i.HttpClient)
	}
	return i.logsApiV2
}

// GetLogsArchivesApiV2 get instance of LogsArchivesApi
func (i *ApiInstances) GetLogsArchivesApiV2() *datadogV2.LogsArchivesApi {
	if i.logsArchivesApiV2 == nil {
		i.logsArchivesApiV2 = datadogV2.NewLogsArchivesApi(i.HttpClient)
	}
	return i.logsArchivesApiV2
}

// GetLogsCustomDestinationsApiV2 get instance of NewLogsCustomDestinationApi
func (i *ApiInstances) GetLogsCustomDestinationsApiV2() *datadogV2.LogsCustomDestinationsApi {
	if i.logsCustomDestinationsApiV2 == nil {
		i.logsCustomDestinationsApiV2 = datadogV2.NewLogsCustomDestinationsApi(i.HttpClient)
	}
	return i.logsCustomDestinationsApiV2
}

// GetLogsMetricsApiV2 get instance of LogsMetricsApi
func (i *ApiInstances) GetLogsMetricsApiV2() *datadogV2.LogsMetricsApi {
	if i.logsMetricsApiV2 == nil {
		i.logsMetricsApiV2 = datadogV2.NewLogsMetricsApi(i.HttpClient)
	}
	return i.logsMetricsApiV2
}

// GetMetricsApiV2 get instance of MetricsApi
func (i *ApiInstances) GetMetricsApiV2() *datadogV2.MetricsApi {
	if i.metricsApiV2 == nil {
		i.metricsApiV2 = datadogV2.NewMetricsApi(i.HttpClient)
	}
	return i.metricsApiV2
}

// GetMonitorsApiV2 get instance of MonitorsApi
func (i *ApiInstances) GetMonitorsApiV2() *datadogV2.MonitorsApi {
	if i.monitorsApiV2 == nil {
		i.monitorsApiV2 = datadogV2.NewMonitorsApi(i.HttpClient)
	}
	return i.monitorsApiV2
}

// GetOpsgenieIntegrationApiV2 get instance of OpsgenieIntegrationApi
func (i *ApiInstances) GetOpsgenieIntegrationApiV2() *datadogV2.OpsgenieIntegrationApi {
	if i.opsgenieIntegrationApiV2 == nil {
		i.opsgenieIntegrationApiV2 = datadogV2.NewOpsgenieIntegrationApi(i.HttpClient)
	}
	return i.opsgenieIntegrationApiV2
}

// GetOrganizationsApiV2 get instance of OrganizationsApi
func (i *ApiInstances) GetOrganizationsApiV2() *datadogV2.OrganizationsApi {
	if i.organizationsApiV2 == nil {
		i.organizationsApiV2 = datadogV2.NewOrganizationsApi(i.HttpClient)
	}
	return i.organizationsApiV2
}

// GetProcessesApiV2 get instance of ProcessesApi
func (i *ApiInstances) GetProcessesApiV2() *datadogV2.ProcessesApi {
	if i.processesApiV2 == nil {
		i.processesApiV2 = datadogV2.NewProcessesApi(i.HttpClient)
	}
	return i.processesApiV2
}

// GetPowerpackApiV2 get instance of PowerpackApi
func (i *ApiInstances) GetPowerpackApiV2() *datadogV2.PowerpackApi {
	if i.powerpackApiV2 == nil {
		i.powerpackApiV2 = datadogV2.NewPowerpackApi(i.HttpClient)
	}
	return i.powerpackApiV2
}

// GetRolesApiV2 get instance of RolesApi
func (i *ApiInstances) GetRolesApiV2() *datadogV2.RolesApi {
	if i.rolesApiV2 == nil {
		i.rolesApiV2 = datadogV2.NewRolesApi(i.HttpClient)
	}
	return i.rolesApiV2
}

// GetRumApiV2 get instance of RumApi
func (i *ApiInstances) GetRumApiV2() *datadogV2.RUMApi {
	if i.rumApiV2 == nil {
		i.rumApiV2 = datadogV2.NewRUMApi(i.HttpClient)
	}
	return i.rumApiV2
}

// GetRumApiV2 get instance of RumApi
func (i *ApiInstances) GetRumMetricsApiV2() *datadogV2.RumMetricsApi {
	if i.rumMetricsApiV2 == nil {
		i.rumMetricsApiV2 = datadogV2.NewRumMetricsApi(i.HttpClient)
	}
	return i.rumMetricsApiV2
}

// GetSecurityMonitoringApiV2 get instance of SecurityMonitoringApi
func (i *ApiInstances) GetSecurityMonitoringApiV2() *datadogV2.SecurityMonitoringApi {
	if i.securityMonitoringApiV2 == nil {
		i.securityMonitoringApiV2 = datadogV2.NewSecurityMonitoringApi(i.HttpClient)
	}
	return i.securityMonitoringApiV2

}

// GetSensitiveDataScannerApiV2 get instance of SensitiveDataScannerApi
func (i *ApiInstances) GetSensitiveDataScannerApiV2() *datadogV2.SensitiveDataScannerApi {
	if i.sensitiveDataScannerApiV2 == nil {
		i.sensitiveDataScannerApiV2 = datadogV2.NewSensitiveDataScannerApi(i.HttpClient)
	}
	return i.sensitiveDataScannerApiV2
}

// GetServiceAccountsApiV2 get instance of ServiceAccountsApi
func (i *ApiInstances) GetServiceAccountsApiV2() *datadogV2.ServiceAccountsApi {
	if i.serviceAccountsApiV2 == nil {
		i.serviceAccountsApiV2 = datadogV2.NewServiceAccountsApi(i.HttpClient)
	}
	return i.serviceAccountsApiV2
}

// GetUsageMeteringApiV2 get instance of UsageMeteringApi
func (i *ApiInstances) GetUsageMeteringApiV2() *datadogV2.UsageMeteringApi {
	if i.usageMeteringApiV2 == nil {
		i.usageMeteringApiV2 = datadogV2.NewUsageMeteringApi(i.HttpClient)
	}
	return i.usageMeteringApiV2
}

// GetUsersApiV2 get instance of UsersApi
func (i *ApiInstances) GetUsersApiV2() *datadogV2.UsersApi {
	if i.usersApiV2 == nil {
		i.usersApiV2 = datadogV2.NewUsersApi(i.HttpClient)
	}
	return i.usersApiV2
}

// GetCloudflareIntegrationApiV2 get instance of CloudflareIntegrationApi
func (i *ApiInstances) GetCloudflareIntegrationApiV2() *datadogV2.CloudflareIntegrationApi {
	if i.cloudflareIntegrationApiV2 == nil {
		i.cloudflareIntegrationApiV2 = datadogV2.NewCloudflareIntegrationApi(i.HttpClient)
	}
	return i.cloudflareIntegrationApiV2
}

// GetConfluentCloudApiV2 get instance of GetConfluentCloudApi
func (i *ApiInstances) GetConfluentCloudApiV2() *datadogV2.ConfluentCloudApi {
	if i.confluentCloudApiV2 == nil {
		i.confluentCloudApiV2 = datadogV2.NewConfluentCloudApi(i.HttpClient)
	}
	return i.confluentCloudApiV2
}

// GetFastlyIntegrationApiV2 get instance of FastlyIntegrationApi
func (i *ApiInstances) GetFastlyIntegrationApiV2() *datadogV2.FastlyIntegrationApi {
	if i.fastlyIntegrationApiV2 == nil {
		i.fastlyIntegrationApiV2 = datadogV2.NewFastlyIntegrationApi(i.HttpClient)
	}
	return i.fastlyIntegrationApiV2
}

// GetRestrictionPoliciesApiV2 get instance of RestrictionPoliciesApi
func (i *ApiInstances) GetRestrictionPoliciesApiV2() *datadogV2.RestrictionPoliciesApi {
	if i.restrictionPolicyApiV2 == nil {
		i.restrictionPolicyApiV2 = datadogV2.NewRestrictionPoliciesApi(i.HttpClient)
	}
	return i.restrictionPolicyApiV2
}

// GetTeamsApiV2 get instance of TeamsApi
func (i *ApiInstances) GetTeamsApiV2() *datadogV2.TeamsApi {
	if i.teamsApiV2 == nil {
		i.teamsApiV2 = datadogV2.NewTeamsApi(i.HttpClient)
	}
	return i.teamsApiV2
}

// GetSpansMetricsApiV2 get instance of SpansMetricsApi
func (i *ApiInstances) GetSpansMetricsApiV2() *datadogV2.SpansMetricsApi {
	if i.spansMetricsApiV2 == nil {
		i.spansMetricsApiV2 = datadogV2.NewSpansMetricsApi(i.HttpClient)
	}
	return i.spansMetricsApiV2
}

// GetSyntheticsApiV2 get instance of SyntheticsApi
func (i *ApiInstances) GetSyntheticsApiV2() *datadogV2.SyntheticsApi {
	if i.syntheticsApiV2 == nil {
		i.syntheticsApiV2 = datadogV2.NewSyntheticsApi(i.HttpClient)
	}
	return i.syntheticsApiV2
}

// GetSpansMetricsApiV2 get instance of SpansMetricsApi
func (i *ApiInstances) GetApmRetentionFiltersApiV2() *datadogV2.APMRetentionFiltersApi {
	if i.apmRetentionFiltersApiV2 == nil {
		i.apmRetentionFiltersApiV2 = datadogV2.NewAPMRetentionFiltersApi(i.HttpClient)
	}
	return i.apmRetentionFiltersApiV2
}

// GetAPIManagementApiV2 get instance of APIManagementApi
func (i *ApiInstances) GetAPIManagementApiV2() *datadogV2.APIManagementApi {
	if i.apiManagementAPIV2 == nil {
		i.apiManagementAPIV2 = datadogV2.NewAPIManagementApi(i.HttpClient)
	}
	return i.apiManagementAPIV2
}

// GetMicrosoftTeamsIntegrationApiV2 get instance of APIMicrosoftTeamsIntegration
func (i *ApiInstances) GetMicrosoftTeamsIntegrationApiV2() *datadogV2.MicrosoftTeamsIntegrationApi {
	if i.microsoftTeamsIntegrationApiV2 == nil {
		i.microsoftTeamsIntegrationApiV2 = datadogV2.NewMicrosoftTeamsIntegrationApi(i.HttpClient)
	}
	return i.microsoftTeamsIntegrationApiV2
}<|MERGE_RESOLUTION|>--- conflicted
+++ resolved
@@ -44,48 +44,6 @@
 	webhooksIntegrationApiV1              *datadogV1.WebhooksIntegrationApi
 
 	//V2 APIs
-<<<<<<< HEAD
-	apiManagementAPIV2          *datadogV2.APIManagementApi
-	apmRetentionFiltersApiV2    *datadogV2.APMRetentionFiltersApi
-	auditApiV2                  *datadogV2.AuditApi
-	authNMappingsApiV2          *datadogV2.AuthNMappingsApi
-	cloudflareIntegrationApiV2  *datadogV2.CloudflareIntegrationApi
-	csmThreatsApiV2             *datadogV2.CSMThreatsApi
-	confluentCloudApiV2         *datadogV2.ConfluentCloudApi
-	dashboardListsApiV2         *datadogV2.DashboardListsApi
-	domainAllowlistApiV2        *datadogV2.DomainAllowlistApi
-	downtimesApiV2              *datadogV2.DowntimesApi
-	eventsApiV2                 *datadogV2.EventsApi
-	fastlyIntegrationApiV2      *datadogV2.FastlyIntegrationApi
-	gcpStsIntegrationApiV2      *datadogV2.GCPIntegrationApi
-	incidentServicesApiV2       *datadogV2.IncidentServicesApi
-	incidentTeamsApiV2          *datadogV2.IncidentTeamsApi
-	incidentsApiV2              *datadogV2.IncidentsApi
-	ipAllowlistApiV2            *datadogV2.IPAllowlistApi
-	keyManagementApiV2          *datadogV2.KeyManagementApi
-	logsApiV2                   *datadogV2.LogsApi
-	logsArchivesApiV2           *datadogV2.LogsArchivesApi
-	logsCustomDestinationsApiV2 *datadogV2.LogsCustomDestinationsApi
-	logsMetricsApiV2            *datadogV2.LogsMetricsApi
-	metricsApiV2                *datadogV2.MetricsApi
-	monitorsApiV2               *datadogV2.MonitorsApi
-	opsgenieIntegrationApiV2    *datadogV2.OpsgenieIntegrationApi
-	organizationsApiV2          *datadogV2.OrganizationsApi
-	processesApiV2              *datadogV2.ProcessesApi
-	powerpackApiV2              *datadogV2.PowerpackApi
-	restrictionPolicyApiV2      *datadogV2.RestrictionPoliciesApi
-	rolesApiV2                  *datadogV2.RolesApi
-	rumApiV2                    *datadogV2.RUMApi
-	rumMetricsApiV2             *datadogV2.RumMetricsApi
-	securityMonitoringApiV2     *datadogV2.SecurityMonitoringApi
-	sensitiveDataScannerApiV2   *datadogV2.SensitiveDataScannerApi
-	serviceAccountsApiV2        *datadogV2.ServiceAccountsApi
-	spansMetricsApiV2           *datadogV2.SpansMetricsApi
-	syntheticsApiV2             *datadogV2.SyntheticsApi
-	teamsApiV2                  *datadogV2.TeamsApi
-	usageMeteringApiV2          *datadogV2.UsageMeteringApi
-	usersApiV2                  *datadogV2.UsersApi
-=======
 	apiManagementAPIV2             *datadogV2.APIManagementApi
 	apmRetentionFiltersApiV2       *datadogV2.APMRetentionFiltersApi
 	auditApiV2                     *datadogV2.AuditApi
@@ -118,6 +76,7 @@
 	restrictionPolicyApiV2         *datadogV2.RestrictionPoliciesApi
 	rolesApiV2                     *datadogV2.RolesApi
 	rumApiV2                       *datadogV2.RUMApi
+	rumMetricsApiV2                *datadogV2.RumMetricsApi
 	securityMonitoringApiV2        *datadogV2.SecurityMonitoringApi
 	sensitiveDataScannerApiV2      *datadogV2.SensitiveDataScannerApi
 	serviceAccountsApiV2           *datadogV2.ServiceAccountsApi
@@ -126,7 +85,6 @@
 	teamsApiV2                     *datadogV2.TeamsApi
 	usageMeteringApiV2             *datadogV2.UsageMeteringApi
 	usersApiV2                     *datadogV2.UsersApi
->>>>>>> c96fbe13
 }
 
 // GetAuthenticationApiV1 get instance of AuthenticationApi
@@ -576,7 +534,7 @@
 	return i.rumApiV2
 }
 
-// GetRumApiV2 get instance of RumApi
+// GetRumMetricsApiV2 get instance of RumMetricsApi
 func (i *ApiInstances) GetRumMetricsApiV2() *datadogV2.RumMetricsApi {
 	if i.rumMetricsApiV2 == nil {
 		i.rumMetricsApiV2 = datadogV2.NewRumMetricsApi(i.HttpClient)

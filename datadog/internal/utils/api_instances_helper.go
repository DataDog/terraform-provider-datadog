--- conflicted
+++ resolved
@@ -559,14 +559,13 @@
 	return i.fastlyIntegrationApiV2
 }
 
-<<<<<<< HEAD
 // GetRestrictionPoliciesApiV2 get instance of RestrictionPoliciesApi
 func (i *ApiInstances) GetRestrictionPoliciesApiV2() *datadogV2.RestrictionPoliciesApi {
 	if i.restrictionPolicyApiV2 == nil {
 		i.restrictionPolicyApiV2 = datadogV2.NewRestrictionPoliciesApi(i.HttpClient)
 	}
 	return i.restrictionPolicyApiV2
-=======
+
 // GetTeamsApiV2 get instance of TeamsApi
 func (i *ApiInstances) GetTeamsApiV2() *datadogV2.TeamsApi {
 	if i.teamsApiV2 == nil {
@@ -589,5 +588,4 @@
 		i.syntheticsApiV2 = datadogV2.NewSyntheticsApi(i.HttpClient)
 	}
 	return i.syntheticsApiV2
->>>>>>> c317cc77
 }
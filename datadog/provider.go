--- conflicted
+++ resolved
@@ -26,23 +26,13 @@
 		Schema: map[string]*schema.Schema{
 			"api_key": {
 				Type:        schema.TypeString,
-<<<<<<< HEAD
 				Optional:    true,
-				DefaultFunc: schema.EnvDefaultFunc("DATADOG_API_KEY", nil),
+				DefaultFunc: schema.MultiEnvDefaultFunc([]string{"DATADOG_API_KEY", "DD_API_KEY"}, nil),
 			},
 			"app_key": {
 				Type:        schema.TypeString,
 				Optional:    true,
-				DefaultFunc: schema.EnvDefaultFunc("DATADOG_APP_KEY", nil),
-=======
-				Required:    true,
-				DefaultFunc: schema.MultiEnvDefaultFunc([]string{"DATADOG_API_KEY", "DD_API_KEY"}, nil),
-			},
-			"app_key": {
-				Type:        schema.TypeString,
-				Required:    true,
 				DefaultFunc: schema.MultiEnvDefaultFunc([]string{"DATADOG_APP_KEY", "DD_APP_KEY"}, nil),
->>>>>>> 59cb2d76
 			},
 			"api_url": {
 				Type:        schema.TypeString,
@@ -124,31 +114,19 @@
 	communityClient.ExtraHeader["User-Agent"] = fmt.Sprintf("terraform-provider-datadog/%s (go %s; terraform %s; terraform-cli %s)", version.ProviderVersion, runtime.Version(), meta.SDKVersionString(), datadogProvider.TerraformVersion)
 	communityClient.HttpClient = c
 
-<<<<<<< HEAD
 	if validate {
 		log.Println("[INFO] Datadog client successfully initialized, now validating...")
 		ok, err := communityClient.Validate()
 		if err != nil {
 			log.Printf("[ERROR] Datadog Client validation error: %v", err)
-			return communityClient, err
+			return nil, err
 		} else if !ok {
 			err := errors.New(`Invalid or missing credentials provided to the Datadog Provider. Please confirm your API and APP keys are valid and are for the correct region, see https://www.terraform.io/docs/providers/datadog/ for more information on providing credentials for the Datadog Provider`)
 			log.Printf("[ERROR] Datadog Client validation error: %v", err)
-			return communityClient, err
+			return nil, err
 		}
 	} else {
 		log.Println("[INFO] Skipping key validation (validate = false)")
-=======
-	log.Println("[INFO] Datadog client successfully initialized, now validating...")
-	ok, err := communityClient.Validate()
-	if err != nil {
-		log.Printf("[ERROR] Datadog Client validation error: %v", err)
-		return nil, err
-	} else if !ok {
-		err := errors.New(`Invalid or missing credentials provided to the Datadog Provider. Please confirm your API and APP keys are valid and are for the correct region, see https://www.terraform.io/docs/providers/datadog/ for more information on providing credentials for the Datadog Provider`)
-		log.Printf("[ERROR] Datadog Client validation error: %v", err)
-		return nil, err
->>>>>>> 59cb2d76
 	}
 
 	// Initialize the official Datadog V1 API client

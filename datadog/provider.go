--- conflicted
+++ resolved
@@ -353,29 +353,6 @@
 	}
 	log.Printf("[INFO] Datadog Client successfully validated.")
 
-<<<<<<< HEAD
-	// Initialize http.Client for the Datadog API Clients
-	httpClient := http.DefaultClient
-	if httpRetryEnabled {
-		ctOptions := transport.CustomTransportOptions{}
-		timeoutInterface, ok := d.GetOk("http_client_retry_timeout")
-		if ok {
-			timeout := time.Duration(int64(timeoutInterface.(int))) * time.Second
-			ctOptions.Timeout = &timeout
-		} else {
-			envVal, err := utils.GetMultiEnvVar("DD_HTTP_CLIENT_RETRY_TIMEOUT")
-			if err == nil {
-				vInt, _ := strconv.Atoi(envVal)
-				timeout := time.Duration(int64(vInt)) * time.Second
-				ctOptions.Timeout = &timeout
-			}
-		}
-		customTransport := transport.NewCustomTransport(httpClient.Transport, ctOptions)
-		httpClient.Transport = customTransport
-	}
-
-=======
->>>>>>> 367b8dc3
 	// Initialize the official Datadog V1 API client
 	auth := context.WithValue(
 		context.Background(),
@@ -392,21 +369,49 @@
 
 	config := datadog.NewConfiguration()
 	config.RetryConfiguration.EnableRetry = httpRetryEnabled
-	if v, ok := d.GetOk("http_client_retry_timeout"); ok {
-		timeout := time.Duration(int64(v.(int))) * time.Second
+
+	if timeoutInterface, ok := d.GetOk("http_client_retry_timeout"); ok {
+		timeout := time.Duration(int64(timeoutInterface.(int))) * time.Second
 		config.RetryConfiguration.HTTPRetryTimeout = timeout
-	}
-	if v, ok := d.GetOk("http_client_retry_backoff_multiplier"); ok {
-		backOffMultiplier := float64(v.(int))
+	} else {
+		envVal, err := utils.GetMultiEnvVar("DD_HTTP_CLIENT_RETRY_TIMEOUT")
+		if err == nil {
+			vInt, _ := strconv.Atoi(envVal)
+			timeout := time.Duration(int64(vInt)) * time.Second
+			config.RetryConfiguration.HTTPRetryTimeout = timeout
+		}
+	}
+
+	if backoffMultiplierInterface, ok := d.GetOk("http_client_retry_backoff_multiplier"); ok {
+		backOffMultiplier := float64(backoffMultiplierInterface.(int))
 		config.RetryConfiguration.BackOffMultiplier = backOffMultiplier
-	}
-	if v, ok := d.GetOk("http_client_retry_backoff_base"); ok {
-		backOffBase := float64(v.(int))
-		config.RetryConfiguration.BackOffBase = backOffBase
-	}
-	if v, ok := d.GetOk("http_client_retry_max_retries"); ok {
-		maxRetries := v.(int)
-		config.RetryConfiguration.MaxRetries = maxRetries
+	} else {
+		envVal, err := utils.GetMultiEnvVar("DD_HTTP_CLIENT_RETRY_BACKOFF_MULTIPLIER")
+		if err == nil {
+			fVal, _ := strconv.ParseFloat(envVal, 64)
+			config.RetryConfiguration.BackOffMultiplier = fVal
+		}
+	}
+
+	if retryBackoffBaseInterface, ok := d.GetOk("http_client_retry_backoff_base"); ok {
+		retryBackoffBase := float64(retryBackoffBaseInterface.(int))
+		config.RetryConfiguration.BackOffBase = retryBackoffBase
+	} else {
+		envVal, err := utils.GetMultiEnvVar("DD_HTTP_CLIENT_RETRY_BACKOFF_BASE")
+		if err == nil {
+			fVal, _ := strconv.ParseFloat(envVal, 64)
+			config.RetryConfiguration.BackOffBase = fVal
+		}
+	}
+
+	if maxRetryInterface, ok := d.GetOk("http_client_retry_max_retries"); ok {
+		config.RetryConfiguration.MaxRetries = maxRetryInterface.(int)
+	} else {
+		envVal, err := utils.GetMultiEnvVar("DD_HTTP_CLIENT_RETRY_MAX_RETRIES")
+		if err == nil {
+			fVal, _ := strconv.Atoi(envVal)
+			config.RetryConfiguration.MaxRetries = fVal
+		}
 	}
 
 	config.UserAgent = utils.GetUserAgent(config.UserAgent)

module github.com/terraform-providers/terraform-provider-datadog

require (
	github.com/DataDog/datadog-api-client-go v0.0.0-20200228151319-d2afa409505c
	github.com/antihax/optional v1.0.0 // indirect
	github.com/cenkalti/backoff v2.1.1+incompatible // indirect
	github.com/dnaeon/go-vcr v1.0.1
	github.com/hashicorp/go-cleanhttp v0.5.1
	github.com/hashicorp/terraform-plugin-sdk v1.6.0
	github.com/jonboulle/clockwork v0.1.0
	github.com/kr/pretty v0.1.0
	github.com/pkg/errors v0.9.1 // indirect
	github.com/zorkian/go-datadog-api v2.27.0+incompatible
<<<<<<< HEAD
	gopkg.in/h2non/gock.v1 v1.0.15 // indirect
	gotest.tools v2.2.0+incompatible // indirect
=======
	gopkg.in/yaml.v2 v2.2.8 // indirect
>>>>>>> cc877f1e
)

go 1.13<|MERGE_RESOLUTION|>--- conflicted
+++ resolved
@@ -11,12 +11,9 @@
 	github.com/kr/pretty v0.1.0
 	github.com/pkg/errors v0.9.1 // indirect
 	github.com/zorkian/go-datadog-api v2.27.0+incompatible
-<<<<<<< HEAD
 	gopkg.in/h2non/gock.v1 v1.0.15 // indirect
+	gopkg.in/yaml.v2 v2.2.8 // indirect
 	gotest.tools v2.2.0+incompatible // indirect
-=======
-	gopkg.in/yaml.v2 v2.2.8 // indirect
->>>>>>> cc877f1e
 )
 
 go 1.13
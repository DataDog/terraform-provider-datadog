--- conflicted
+++ resolved
@@ -4,15 +4,6 @@
     "spec_versions": {
         "v1": {
             "apigentools_version": "1.2.0",
-<<<<<<< HEAD
-            "regenerated": "2020-09-28 09:03:27.551405",
-            "spec_repo_commit": "a60f5da"
-        },
-        "v2": {
-            "apigentools_version": "1.2.0",
-            "regenerated": "2020-09-28 09:03:33.555272",
-            "spec_repo_commit": "a60f5da"
-=======
             "regenerated": "2020-09-29 10:49:36.115071",
             "spec_repo_commit": "28213aa"
         },
@@ -20,7 +11,6 @@
             "apigentools_version": "1.2.0",
             "regenerated": "2020-09-29 10:49:40.997235",
             "spec_repo_commit": "28213aa"
->>>>>>> ff6f3ad9
         }
     }
 }
{
    "additional_stamps": [],
    "info_version": "2",
    "spec_versions": {
        "v1": {
            "apigentools_version": "1.2.0",
<<<<<<< HEAD
            "regenerated": "2020-10-19 07:43:20.196091",
            "spec_repo_commit": "7f17f89"
        },
        "v2": {
            "apigentools_version": "1.2.0",
            "regenerated": "2020-10-19 07:43:26.146409",
            "spec_repo_commit": "7f17f89"
=======
            "regenerated": "2020-10-23 09:15:18.991131",
            "spec_repo_commit": "787c299"
        },
        "v2": {
            "apigentools_version": "1.2.0",
            "regenerated": "2020-10-23 09:15:24.930743",
            "spec_repo_commit": "787c299"
>>>>>>> 6dd352b0
        }
    }
}<|MERGE_RESOLUTION|>--- conflicted
+++ resolved
@@ -4,15 +4,6 @@
     "spec_versions": {
         "v1": {
             "apigentools_version": "1.2.0",
-<<<<<<< HEAD
-            "regenerated": "2020-10-19 07:43:20.196091",
-            "spec_repo_commit": "7f17f89"
-        },
-        "v2": {
-            "apigentools_version": "1.2.0",
-            "regenerated": "2020-10-19 07:43:26.146409",
-            "spec_repo_commit": "7f17f89"
-=======
             "regenerated": "2020-10-23 09:15:18.991131",
             "spec_repo_commit": "787c299"
         },
@@ -20,7 +11,6 @@
             "apigentools_version": "1.2.0",
             "regenerated": "2020-10-23 09:15:24.930743",
             "spec_repo_commit": "787c299"
->>>>>>> 6dd352b0
         }
     }
 }
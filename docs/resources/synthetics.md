---
page_title: "datadog_synthetics_test"
---

# datadog_synthetics_test Resource

Provides a Datadog synthetics test resource. This can be used to create and manage Datadog synthetics test.

## Example Usage (Synthetics API test)

Create a new Datadog Synthetics API/HTTP test on https://www.example.org

```hcl
resource "datadog_synthetics_test" "test_api" {
  type = "api"
  subtype = "http"
  request = {
    method = "GET"
    url = "https://www.example.org"
  }
  request_headers = {
    Content-Type = "application/json"
    Authentication = "Token: 1234566789"
  }
  assertion {
      type = "statusCode"
      operator = "is"
      target = "200"
  }
  locations = [ "aws:eu-central-1" ]
  options_list {
    tick_every = 900

    retry = {
      count = 2
    }
  }
  name = "An API test on example.org"
  message = "Notify @pagerduty"
  tags = ["foo:bar", "foo", "env:test"]

  status = "live"
}
```

## Example Usage (Synthetics SSL test)

Create a new Datadog Synthetics API/SSL test on example.org

```hcl
resource "datadog_synthetics_test" "test_ssl" {
  type = "api"
  subtype = "ssl"
  request = {
    host = "example.org"
    port = 443
  }
  assertion {
      type = "certificate"
      operator = "isInMoreThan"
      target = 30
  }
  locations = [ "aws:eu-central-1" ]
  options_list {
    tick_every = 900
    accept_self_signed = true

    retry = {
      count = 2
    }
  }
  name = "An API test on example.org"
  message = "Notify @pagerduty"
  tags = ["foo:bar", "foo", "env:test"]

  status = "live"
}
```

## Example Usage (Synthetics Browser test)

Support for Synthetics Browser test is limited (see [below](#synthetics-browser-test))

```hcl
# Create a new Datadog Synthetics Browser test starting on https://www.example.org
resource "datadog_synthetics_test" "test_browser" {
  type = "browser"

  request = {
    method = "GET"
    url    = "https://app.datadoghq.com"
  }

  device_ids = ["laptop_large"]
  locations  = ["aws:eu-central-1"]

  options_list {
    tick_every = 3600

    retry = {
      count = 2
    }
  }

  name = "A Browser test on example.org"
  message = "Notify @qa"
  tags    = []

  status = "paused"
}
```

## Argument Reference

The following arguments are supported:

- `type` - (Required) Synthetics test type (api or browser)
- `subtype` - (Optional) For type=api, http or ssl (Default = http)
- `name` - (Required) Name of Datadog synthetics test
- `message` - (Required) A message to include with notifications for this synthetics test.
  Email notifications can be sent to specific users by using the same '@username' notation as events.
- `tags` - (Required) A list of tags to associate with your synthetics test. This can help you categorize and filter tests in the manage synthetics page of the UI.
- `request` - (Required) if type=api and subtype=http
  - `method` - (Optional) For type=api and subtype=http, one of DELETE, GET, HEAD, OPTIONS, PATCH, POST, PUT
  - `url` - (Required) Any url
  - `timeout` - (Optional) For type=api, any value between 0 and 60 (Default = 60)
  - `body` - (Optional) Request body
- `request` - (Required) if type=api and subtype=ssl
  - `host` - (Required) host name
  - `port` - (Required) port number
  - `timeout` - (Optional) For type=api, any value between 0 and 60 (Default = 60)
- `request` - (Required) if type=browser
  - `method` - (Required) no-op, use GET
  - `url` - (Required) Any url
- `request_headers` - (Optional) Header name and value map
- `request_query` - (Optional) Query arguments name and value map
- `request_basicauth` - (Optional) Array of 1 item containing HTTP basic authentication credentials
  - `username` - (Required) Username for authentication
  - `password` - (Required) Password for authentication
- `assertion` - (Required) Array of 1 to 10 items, only some combinations of type/operator are valid (please refer to Datadog documentation)
  - `type` - (Required) body, header, responseTime, statusCode
  - `operator` - (Required) Please refer to [Datadog documentation](https://docs.datadoghq.com/synthetics/api_test/#validation) as operator depend on assertion type
  - `target` - (Optional) Expected value, please refer to [Datadog documentation](https://docs.datadoghq.com/synthetics/api_test/#validation) as target depend on assertion type
  - `targetjsonpath` - (Optional) Expected structure if `operator` is `validatesJSONPath`
    - `operator` - (Required) The specific operator to use on the path
    - `targetvalue` - (Required) Expected matching value
    - `jsonpath` - (Required) The JSON path to assert
  - `property` - (Optional) if assertion type is "header", this is a the header name
- `options` - (Required) **Deprecated**
  - `tick_every` - (Required)  How often the test should run (in seconds). Current possible values are 900, 1800, 3600, 21600, 43200, 86400, 604800 plus 60 if type=api or 300 if type=browser
  - `follow_redirects` - (Optional) For type=api, true or false
  - `min_failure_duration` - (Optional) How long the test should be in failure before alerting (integer, number of seconds, max 7200). Default is 0.
  - `min_location_failed` - (Optional) Threshold below which a synthetics test is allowed to fail before sending notifications
  - `accept_self_signed` - (Optional) For type=ssl, true or false
  - `allow_insecure` - (Optional) For type=api, true or false. Allow your HTTP test go on with connection even if there is an error when validating the certificate.
<<<<<<< HEAD
- `options_list` - (Optional)
  - `tick_every` - (Optional)  How often the test should run (in seconds). Current possible values are 900, 1800, 3600, 21600, 43200, 86400, 604800 plus 60 if type=api or 300 if type=browser
  - `follow_redirects` - (Optional) For type=api, true or false
  - `min_failure_duration` - (Optional) How long the test should be in failure before alerting (integer, number of seconds, max 7200). Default is 0.
  - `min_location_failed` - (Optional) Threshold below which a synthetics test is allowed to fail before sending notifications. Default is 1.
  - `accept_self_signed` - (Optional) For type=ssl, true or false
=======
  - `retry_count` - (Optional) Number of retries needed to consider a location as failed before sending a notification alert.
  - `retry_interval` - (Optional) Interval between a failed test and the next retry in milliseconds.
>>>>>>> aa7b8006
- `locations` - (Required) Please refer to [Datadog documentation](https://docs.datadoghq.com/synthetics/api_test/#request) for available locations (e.g. "aws:eu-central-1")
- `device_ids` - (Optional) "laptop_large", "tablet" or "mobile_small" (only available if type=browser)
- `status` - (Required) "live", "paused"

## Attributes Reference

The following attributes are exported:

- `id` - ID (public_id) of the Datadog synthetics test
- `monitor_id` - ID of the monitor associated with the Datadog synthetics test

## Import

Synthetics tests can be imported using their public string ID, e.g.

```
$ terraform import datadog_synthetics_test.fizz abc-123-xyz
```

## Synthetics Browser test

Support for Synthetics Browser test is limited to creating shallow Synthetics Browser test (cf. [example usage below](#example-usage-synthetics-browser-test-))

You cannot create/edit/delete steps or assertions via Terraform unless you use [Datadog WebUI](https://app.datadoghq.com/synthetics/list) in conjunction with Terraform.

We are considering adding support for Synthetics Browser test steps and assertions in the future but can't share any release date on that matter.

## Assertion format

The resource was changed to have assertions be a list of `assertion` blocks instead of single `assertions` array, to support the JSON path operations. We'll remove `assertions` support in the future: to migrate, rename your attribute to `assertion` and turn array elements into independent blocks. For example:

```hcl
resource "datadog_synthetics_test" "test_api" {
  assertions = [
    {
      type = "statusCode"
      operator = "is"
      target = "200"
    },
    {
      type = "responseTime"
      operator = "lessThan"
      target = "1000"
    }
  ]
}
```

turns into:

```hcl
resource "datadog_synthetics_test" "test_api" {
  assertion {
      type = "statusCode"
      operator = "is"
      target = "200"
  }
  assertion {
      type = "responsTime"
      operator = "lessThan"
      target = "1000"
  }
}
```<|MERGE_RESOLUTION|>--- conflicted
+++ resolved
@@ -153,17 +153,14 @@
   - `min_location_failed` - (Optional) Threshold below which a synthetics test is allowed to fail before sending notifications
   - `accept_self_signed` - (Optional) For type=ssl, true or false
   - `allow_insecure` - (Optional) For type=api, true or false. Allow your HTTP test go on with connection even if there is an error when validating the certificate.
-<<<<<<< HEAD
+  - `retry_count` - (Optional) Number of retries needed to consider a location as failed before sending a notification alert.
+  - `retry_interval` - (Optional) Interval between a failed test and the next retry in milliseconds.
 - `options_list` - (Optional)
   - `tick_every` - (Optional)  How often the test should run (in seconds). Current possible values are 900, 1800, 3600, 21600, 43200, 86400, 604800 plus 60 if type=api or 300 if type=browser
   - `follow_redirects` - (Optional) For type=api, true or false
   - `min_failure_duration` - (Optional) How long the test should be in failure before alerting (integer, number of seconds, max 7200). Default is 0.
   - `min_location_failed` - (Optional) Threshold below which a synthetics test is allowed to fail before sending notifications. Default is 1.
   - `accept_self_signed` - (Optional) For type=ssl, true or false
-=======
-  - `retry_count` - (Optional) Number of retries needed to consider a location as failed before sending a notification alert.
-  - `retry_interval` - (Optional) Interval between a failed test and the next retry in milliseconds.
->>>>>>> aa7b8006
 - `locations` - (Required) Please refer to [Datadog documentation](https://docs.datadoghq.com/synthetics/api_test/#request) for available locations (e.g. "aws:eu-central-1")
 - `device_ids` - (Optional) "laptop_large", "tablet" or "mobile_small" (only available if type=browser)
 - `status` - (Required) "live", "paused"

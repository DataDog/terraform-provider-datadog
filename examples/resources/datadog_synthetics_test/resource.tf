# Example Usage (Synthetics API test)
# Create a new Datadog Synthetics API/HTTP test on https://www.example.org
resource "datadog_synthetics_test" "test_uptime" {
  name      = "An Uptime test on example.org"
  type      = "api"
  subtype   = "http"
  status    = "live"
  message   = "Notify @pagerduty"
  locations = ["aws:eu-central-1"]
  tags      = ["foo:bar", "foo", "env:test"]

  request_definition {
    method = "GET"
    url    = "https://www.example.org"
  }

  request_headers = {
    Content-Type = "application/json"
  }

  assertion {
    type     = "statusCode"
    operator = "is"
    target   = "200"
  }

  options_list {
    tick_every = 900
    retry {
      count    = 2
      interval = 300
    }
    monitor_options {
      renotify_interval = 120
    }
  }
}


# Example Usage (Authenticated API test)
# Create a new Datadog Synthetics API/HTTP test on https://www.example.org
resource "datadog_synthetics_test" "test_api" {
  name      = "An API test on example.org"
  type      = "api"
  subtype   = "http"
  status    = "live"
  message   = "Notify @pagerduty"
  locations = ["aws:eu-central-1"]
  tags      = ["foo:bar", "foo", "env:test"]

  request_definition {
    method = "GET"
    url    = "https://www.example.org"
  }

  request_headers = {
    Content-Type   = "application/json"
    Authentication = "Token: 1234566789"
  }

  assertion {
    type     = "statusCode"
    operator = "is"
    target   = "200"
  }

  options_list {
    tick_every = 900
    retry {
      count    = 2
      interval = 300
    }
    monitor_options {
      renotify_interval = 120
    }
  }
}


# Example Usage (Synthetics SSL test)
# Create a new Datadog Synthetics API/SSL test on example.org
resource "datadog_synthetics_test" "test_ssl" {
  name      = "An API test on example.org"
  type      = "api"
  subtype   = "ssl"
  status    = "live"
  message   = "Notify @pagerduty"
  locations = ["aws:eu-central-1"]
  tags      = ["foo:bar", "foo", "env:test"]

  request_definition {
    host = "example.org"
    port = 443
  }

  assertion {
    type     = "certificate"
    operator = "isInMoreThan"
    target   = 30
  }

  options_list {
    tick_every         = 900
    accept_self_signed = true
  }
}


# Example Usage (Synthetics TCP test)
# Create a new Datadog Synthetics API/TCP test on example.org
resource "datadog_synthetics_test" "test_tcp" {
  name      = "An API test on example.org"
  type      = "api"
  subtype   = "tcp"
  status    = "live"
  message   = "Notify @pagerduty"
  locations = ["aws:eu-central-1"]
  tags      = ["foo:bar", "foo", "env:test"]

  request_definition {
    host = "example.org"
    port = 443
  }

  assertion {
    type     = "responseTime"
    operator = "lessThan"
    target   = 2000
  }

  config_variable {
    type = "global"
    name = "MY_GLOBAL_VAR"
    id   = "76636cd1-82e2-4aeb-9cfe-51366a8198a2"
  }

  options_list {
    tick_every = 900
  }
}


# Example Usage (Synthetics DNS test)
# Create a new Datadog Synthetics API/DNS test on example.org
resource "datadog_synthetics_test" "test_dns" {
  name      = "An API test on example.org"
  type      = "api"
  subtype   = "dns"
  status    = "live"
  message   = "Notify @pagerduty"
  locations = ["aws:eu-central-1"]
  tags      = ["foo:bar", "foo", "env:test"]

  request_definition {
    host = "example.org"
  }

  assertion {
    type     = "recordSome"
    operator = "is"
    property = "A"
    target   = "0.0.0.0"
  }

  options_list {
    tick_every = 900
  }
}


# Example Usage (Synthetics Multistep API test)
# Create a new Datadog Synthetics Multistep API test
resource "datadog_synthetics_test" "test_multi_step" {
  name      = "Multistep API test"
  type      = "api"
  subtype   = "multi"
  status    = "live"
  locations = ["aws:eu-central-1"]
  tags      = ["foo:bar", "foo", "env:test"]

  api_step {
    name    = "An API test on example.org"
    subtype = "http"

    assertion {
      type     = "statusCode"
      operator = "is"
      target   = "200"
    }

    request_definition {
      method = "GET"
      url    = "https://www.example.org"
    }

    request_headers = {
      Content-Type   = "application/json"
      Authentication = "Token: 1234566789"
    }
  }

  api_step {
    name    = "An API test on example.org"
    subtype = "http"

    assertion {
      type     = "statusCode"
      operator = "is"
      target   = "200"
    }

    request_definition {
      method = "GET"
      url    = "http://example.org"
    }
  }

  api_step {
    name    = "A gRPC health check on example.org"
    subtype = "grpc"

    assertion {
      type     = "statusCode"
      operator = "is"
      target   = "200"
    }

    request_definition {
      host      = "example.org"
      port      = 443
      call_type = "healthcheck"
      service   = "greeter.Greeter"
    }
  }

  api_step {
    name    = "A gRPC behavior check on example.org"
    subtype = "grpc"

    assertion {
      type     = "statusCode"
      operator = "is"
      target   = "200"
    }

    request_definition {
      host      = "example.org"
      port      = 443
      call_type = "unary"
      service   = "greeter.Greeter"
      method    = "SayHello"
      message   = "{\"name\": \"John\"}"

      plain_proto_file = <<EOT
syntax = "proto3";

package greeter;

// The greeting service definition.
service Greeter {
  // Sends a greeting
  rpc SayHello (HelloRequest) returns (HelloReply) {}
}

// The request message containing the user's name.
message HelloRequest {
  string name = 1;
}

// The response message containing the greetings
message HelloReply {
  string message = 1;
}
EOT      
    }
  }

  options_list {
    tick_every         = 900
    accept_self_signed = true
  }
}


# Example Usage (Synthetics Browser test)
# Create a new Datadog Synthetics Browser test starting on https://www.example.org
resource "datadog_synthetics_test" "test_browser" {
  name       = "A Browser test on example.org"
  type       = "browser"
  status     = "paused"
  message    = "Notify @qa"
  device_ids = ["laptop_large"]
  locations  = ["aws:eu-central-1"]
  tags       = []

  request_definition {
    method = "GET"
    url    = "https://www.example.org"
  }

  browser_step {
    name = "Check current url"
    type = "assertCurrentUrl"
    params {
      check = "contains"
      value = "datadoghq"
    }
  }

  browser_step {
    name = "Test a downloaded file"
    type = "assertFileDownload"
    params {
      file = jsonencode(
        {
          md5 = "abcdef1234567890" // MD5 hash of the file
          sizeCheck = {
            type = "equals" // "equals", "greater", "greaterEquals", "lower", 
            // "lowerEquals", "notEquals", "between"
            value = 1
            // min   = 1      // only used for "between"
            // max   = 1      // only used for "between"
          }
          nameCheck = {
            type = "contains" // "contains", "equals", "isEmpty", "matchRegex", 
            // "notContains", "notIsEmpty", "notEquals", 
            // "notStartsWith", "startsWith"
            value = ".xls"
          }
        }
      )
    }
  }

  browser_variable {
    type    = "text"
    name    = "MY_PATTERN_VAR"
    pattern = "{{numeric(3)}}"
    example = "597"
  }

  browser_variable {
    type    = "email"
    name    = "MY_EMAIL_VAR"
    pattern = "jd8-afe-ydv.{{ numeric(10) }}@synthetics.dtdg.co"
    example = "jd8-afe-ydv.4546132139@synthetics.dtdg.co"
  }

  browser_variable {
    type = "global"
    name = "MY_GLOBAL_VAR"
    id   = "76636cd1-82e2-4aeb-9cfe-51366a8198a2"
  }

  options_list {
    tick_every = 3600
  }
}

<<<<<<< HEAD
# Example Usage (GRPC API test)
# Create a new Datadog GRPC API test calling host example.org on port 443
# targeting service `greeter.Greeter` with the method `SayHello`
=======
# Example Usage (GRPC API behavior test)
# Create a new Datadog GRPC API test calling host google.org on port 50050
# targeting service Greeter in the package helloworld with the method SayHello
>>>>>>> 1e70655b
# and the message {"name": "John"}
resource "datadog_synthetics_test" "grpc" {
  name      = "GRPC API test with proto"
  type      = "api"
  subtype   = "grpc"
  status    = "live"
  locations = ["aws:eu-central-1"]
  tags      = ["foo:bar", "foo", "env:test"]

  request_definition {
    host      = "example.org"
    port      = 443
    call_type = "unary"
    service   = "greeter.Greeter"
    method    = "SayHello"
    message   = "{\"name\": \"John\"}"

    plain_proto_file = <<EOT
syntax = "proto3";

package greeter;

// The greeting service definition.
service Greeter {
  // Sends a greeting
  rpc SayHello (HelloRequest) returns (HelloReply) {}
}

// The request message containing the user's name.
message HelloRequest {
  string name = 1;
}

// The response message containing the greetings
message HelloReply {
  string message = 1;
}
EOT
  }

  request_metadata = {
    header = "value"
  }

  assertion {
    type     = "responseTime"
    operator = "lessThan"
    target   = "2000"
  }

  assertion {
    operator = "is"
    type     = "grpcHealthcheckStatus"
    target   = 1
  }

  assertion {
    operator = "is"
    type     = "grpcProto"
    target   = "proto target"
  }

  assertion {
    operator = "is"
    property = "property"
    type     = "grpcMetadata"
    target   = "123"
  }

  options_list {
    tick_every = 900
  }
<<<<<<< HEAD
=======
  name    = "GRPC API test with proto"
  message = "Notify @datadog.user"
  tags    = ["foo:bar", "baz"]
  status  = "live"
}

# Example Usage (GRPC API health test)
# Create a new Datadog GRPC API test calling host google.org on port 50050
# testing the overall health of the service
resource "datadog_synthetics_test" "grpc" {
  type    = "api"
  subtype = "grpc"
  request_definition {
    method  = "GET"
    host    = "google.com"
    port    = 50050
    service = "helloworld.Greeter"
    message = ""
  }
  assertion {
    type     = "responseTime"
    operator = "lessThan"
    target   = "2000"
  }
  assertion {
    operator = "is"
    type     = "grpcHealthcheckStatus"
    target   = 1
  }
  locations = ["aws:eu-central-1"]
  options_list {
    tick_every = 60
  }
  name    = "GRPC API health test"
  message = "Notify @datadog.user"
  tags    = ["foo:bar", "baz"]
  status  = "live"
>>>>>>> 1e70655b
}<|MERGE_RESOLUTION|>--- conflicted
+++ resolved
@@ -357,18 +357,12 @@
   }
 }
 
-<<<<<<< HEAD
-# Example Usage (GRPC API test)
+# Example Usage (GRPC API behavior check test)
 # Create a new Datadog GRPC API test calling host example.org on port 443
 # targeting service `greeter.Greeter` with the method `SayHello`
-=======
-# Example Usage (GRPC API behavior test)
-# Create a new Datadog GRPC API test calling host google.org on port 50050
-# targeting service Greeter in the package helloworld with the method SayHello
->>>>>>> 1e70655b
 # and the message {"name": "John"}
-resource "datadog_synthetics_test" "grpc" {
-  name      = "GRPC API test with proto"
+resource "datadog_synthetics_test" "test_grpc_unary" {
+  name      = "GRPC API behavior check test"
   type      = "api"
   subtype   = "grpc"
   status    = "live"
@@ -438,44 +432,39 @@
   options_list {
     tick_every = 900
   }
-<<<<<<< HEAD
-=======
-  name    = "GRPC API test with proto"
-  message = "Notify @datadog.user"
-  tags    = ["foo:bar", "baz"]
-  status  = "live"
-}
-
-# Example Usage (GRPC API health test)
-# Create a new Datadog GRPC API test calling host google.org on port 50050
+}
+
+# Example Usage (GRPC API health check test)
+# Create a new Datadog GRPC API test calling host example.org on port 443
 # testing the overall health of the service
-resource "datadog_synthetics_test" "grpc" {
-  type    = "api"
-  subtype = "grpc"
-  request_definition {
-    method  = "GET"
-    host    = "google.com"
-    port    = 50050
-    service = "helloworld.Greeter"
-    message = ""
-  }
+resource "datadog_synthetics_test" "test_grpc_health" {
+  name      = "GRPC API health check test"
+  type      = "api"
+  subtype   = "grpc"
+  status    = "live"
+  locations = ["aws:eu-central-1"]
+  tags      = ["foo:bar", "foo", "env:test"]
+
+  request_definition {
+    host      = "example.org"
+    port      = 443
+    call_type = "healthcheck"
+    service   = "greeter.Greeter"
+  }
+
   assertion {
     type     = "responseTime"
     operator = "lessThan"
     target   = "2000"
   }
+
   assertion {
     operator = "is"
     type     = "grpcHealthcheckStatus"
     target   = 1
   }
-  locations = ["aws:eu-central-1"]
-  options_list {
-    tick_every = 60
-  }
-  name    = "GRPC API health test"
-  message = "Notify @datadog.user"
-  tags    = ["foo:bar", "baz"]
-  status  = "live"
->>>>>>> 1e70655b
+
+  options_list {
+    tick_every = 900
+  }
 }